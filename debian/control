--- conflicted
+++ resolved
@@ -58,7 +58,6 @@
 
 Package: clickhouse-utils
 Architecture: any
-<<<<<<< HEAD
 Depends: ${shlibs:Depends}, ${misc:Depends}
 Replaces: clickhouse-compressor
 Provides: clickhouse-compressor
@@ -71,18 +70,10 @@
  .
    - compressor
    - zookeeper client
-=======
-Section: debug
-Priority: extra
-Depends: ${misc:Depends}, clickhouse-server-base (= ${binary:Version})
-Description: debugging symbols for clickhouse-server-base
- This package contains the debugging symbols for clickhouse-server-base.
-
 
 Package: clickhouse-test
 Section: Database
 Priority: extra
 Architecture: any
-Depends: ${shlibs:Depends}, ${misc:Depends}, clickhouse-client, clickhouse-compressor, bash, expect, python, python-lxml, python-termcolor, curl, perl, sudo
-Description: Clickhouse tests
->>>>>>> 7a2fcd30
+Depends: ${shlibs:Depends}, ${misc:Depends}, clickhouse-client, clickhouse-utils, bash, expect, python, python-lxml, python-termcolor, curl, perl, sudo
+Description: Clickhouse tests