--- conflicted
+++ resolved
@@ -89,11 +89,7 @@
 	dh_install --list-missing --sourcedir=$(DESTDIR)
 
 override_dh_shlibdeps:
-<<<<<<< HEAD
-	dh_shlibdeps -Xdebian/clickhouse-common/usr/share/clickhouse/bin/*
-=======
 	true # We depend only on libc and dh_shlibdeps gives us wrong (too strict) dependency.
 
 override_dh_builddeb:
-	dh_builddeb -- -Z gzip # Older systems don't have "xz", so use "gzip" instead.
->>>>>>> 70165b94
+	dh_builddeb -- -Z gzip # Older systems don't have "xz", so use "gzip" instead.