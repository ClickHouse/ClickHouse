--- conflicted
+++ resolved
@@ -1,13 +1,5 @@
-<<<<<<< HEAD
-clickhouse (20.5.2.1) unstable; urgency=low
-
-  * Modified source code
-
- -- clickhouse-release <clickhouse-release@yandex-team.ru>  Mon, 22 Jun 2020 20:40:11 +0300
-=======
 clickhouse (20.5.3.1) unstable; urgency=low
 
   * Modified source code
 
- -- clickhouse-release <clickhouse-release@yandex-team.ru>  Thu, 02 Jul 2020 17:47:20 +0300
->>>>>>> 64b062ed
+ -- clickhouse-release <clickhouse-release@yandex-team.ru>  Thu, 02 Jul 2020 17:47:20 +0300