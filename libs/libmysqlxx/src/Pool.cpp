#if __has_include(<mysql.h>)
#include <mysql.h>
#include <mysqld_error.h>
#else
#include <mysql/mysql.h>
#include <mysql/mysqld_error.h>
#endif

#include <mysqlxx/Pool.h>

#include <common/sleep.h>

#include <Poco/Util/Application.h>
#include <Poco/Util/LayeredConfiguration.h>


namespace mysqlxx
{

void Pool::Entry::incrementRefCount()
{
    if (!data)
        return;
    ++(data->ref_count);
    if(data->ref_count==1)
        mysql_thread_init();
}

void Pool::Entry::decrementRefCount()
{
    if (!data)
        return;
<<<<<<< HEAD
    if (data->ref_count > 0) {
        --(data->ref_count);
        if (data->ref_count==0)
            mysql_thread_end();
    }
=======
    mysql_thread_end();
    if (data->ref_count>0)
        --data->ref_count;
>>>>>>> 12685be7
}


Pool::Pool(const Poco::Util::AbstractConfiguration & cfg, const std::string & config_name,
     unsigned default_connections_, unsigned max_connections_,
     const char * parent_config_name_)
    : default_connections(default_connections_), max_connections(max_connections_)
{
    server = cfg.getString(config_name + ".host");

    if (parent_config_name_)
    {
        const std::string parent_config_name(parent_config_name_);
        auto_close = cfg.getBool(parent_config_name + ".share_connection", false);
        db = cfg.getString(config_name + ".db", cfg.getString(parent_config_name + ".db", ""));
        user = cfg.has(config_name + ".user")
            ? cfg.getString(config_name + ".user")
            : cfg.getString(parent_config_name + ".user");
        password = cfg.has(config_name + ".password")
            ? cfg.getString(config_name + ".password")
            : cfg.getString(parent_config_name + ".password");

        if (!cfg.has(config_name + ".port") && !cfg.has(config_name + ".socket")
            && !cfg.has(parent_config_name + ".port") && !cfg.has(parent_config_name + ".socket"))
            throw Poco::Exception("mysqlxx::Pool configuration: expected port or socket");

        port = cfg.has(config_name + ".port")
            ? cfg.getInt(config_name + ".port")
            : cfg.getInt(parent_config_name + ".port", 0);
        socket = cfg.has(config_name + ".socket")
            ? cfg.getString(config_name + ".socket")
            : cfg.getString(parent_config_name + ".socket", "");
        ssl_ca = cfg.has(config_name + ".ssl_ca")
            ? cfg.getString(config_name + ".ssl_ca")
            : cfg.getString(parent_config_name + ".ssl_ca", "");
        ssl_cert = cfg.has(config_name + ".ssl_cert")
            ? cfg.getString(config_name + ".ssl_cert")
            : cfg.getString(parent_config_name + ".ssl_cert", "");
        ssl_key = cfg.has(config_name + ".ssl_key")
            ? cfg.getString(config_name + ".ssl_key")
            : cfg.getString(parent_config_name + ".ssl_key", "");

        enable_local_infile = cfg.getBool(config_name + ".enable_local_infile",
            cfg.getBool(parent_config_name + ".enable_local_infile", MYSQLXX_DEFAULT_ENABLE_LOCAL_INFILE));
    }
    else
    {
        db = cfg.getString(config_name + ".db", "");
        user = cfg.getString(config_name + ".user");
        password = cfg.getString(config_name + ".password");

        if (!cfg.has(config_name + ".port") && !cfg.has(config_name + ".socket"))
            throw Poco::Exception("mysqlxx::Pool configuration: expected port or socket");

        port = cfg.getInt(config_name + ".port", 0);
        socket = cfg.getString(config_name + ".socket", "");
        ssl_ca = cfg.getString(config_name + ".ssl_ca", "");
        ssl_cert = cfg.getString(config_name + ".ssl_cert", "");
        ssl_key = cfg.getString(config_name + ".ssl_key", "");

        enable_local_infile = cfg.getBool(
            config_name + ".enable_local_infile", MYSQLXX_DEFAULT_ENABLE_LOCAL_INFILE);
        auto_close = cfg.getBool(config_name + ".share_connection", false);
    }

    connect_timeout = cfg.getInt(config_name + ".connect_timeout",
        cfg.getInt("mysql_connect_timeout",
            MYSQLXX_DEFAULT_TIMEOUT));

    rw_timeout =
        cfg.getInt(config_name + ".rw_timeout",
            cfg.getInt("mysql_rw_timeout",
                MYSQLXX_DEFAULT_RW_TIMEOUT));
}


Pool::~Pool()
{
    std::lock_guard<std::mutex> lock(mutex);

    for (auto & connection : connections)
        delete static_cast<Connection *>(connection);
}


Pool::Entry Pool::Get()
{
    std::unique_lock<std::mutex> lock(mutex);
    initialize();
    for (;;)
    {
        for (auto & connection : connections)
        {
            if (connection->ref_count == 0)
                return Entry(connection, this);
        }

        if (connections.size() < static_cast<size_t>(max_connections))
        {
            Connection * conn = allocConnection();
            if (conn)
                return Entry(conn, this);
        }

        lock.unlock();
        sleepForSeconds(MYSQLXX_POOL_SLEEP_ON_CONNECT_FAIL);
        lock.lock();
    }
}


Pool::Entry Pool::tryGet()
{
    std::lock_guard<std::mutex> lock(mutex);

    initialize();

    /// Searching for connection which was established but wasn't used.
    for (auto & connection : connections)
    {
        if (connection->ref_count == 0)
        {
            Entry res(connection, this);
            return res.tryForceConnected() ? res : Entry();
        }
    }

    /// Throws if pool is overflowed.
    if (connections.size() >= max_connections)
        throw Poco::Exception("mysqlxx::Pool is full");

    /// Allocates new connection.
    Connection * conn = allocConnection(true);
    if (conn)
        return Entry(conn, this);

    return Entry();
}

void Pool::removeConnection(Connection* connection)
{
    std::lock_guard<std::mutex> lock(mutex);
    if (connection)
    {
<<<<<<< HEAD
        if (connection->ref_count > 0)
        {
            connection->conn.disconnect();
            connection->ref_count = 0;
        }
        connections.remove(connection);
=======
        data->conn.disconnect();
        decrementRefCount();
>>>>>>> 12685be7
    }
}


void Pool::Entry::disconnect()
{
    pool->removeConnection(data);
}


void Pool::Entry::forceConnected() const
{
    if (data == nullptr)
        throw Poco::RuntimeException("Tried to access NULL database connection.");

    Poco::Util::Application & app = Poco::Util::Application::instance();
    if (data->conn.ping())
        return;

    bool first = true;
    do
    {
        if (first)
            first = false;
        else
            sleepForSeconds(MYSQLXX_POOL_SLEEP_ON_CONNECT_FAIL);

        app.logger().information("MYSQL: Reconnecting to " + pool->description);
        data->conn.connect(
            pool->db.c_str(),
            pool->server.c_str(),
            pool->user.c_str(),
            pool->password.c_str(),
            pool->port,
            pool->socket.c_str(),
            pool->ssl_ca.c_str(),
            pool->ssl_cert.c_str(),
            pool->ssl_key.c_str(),
            pool->connect_timeout,
            pool->rw_timeout,
            pool->enable_local_infile);
    }
    while (!data->conn.ping());
}


void Pool::initialize()
{
    if (!initialized)
    {
        description = db + "@" + server + ":" + std::to_string(port) + " as user " + user;

        for (unsigned i = 0; i < default_connections; ++i)
            allocConnection();

        initialized = true;
    }
}


Pool::Connection * Pool::allocConnection(bool dont_throw_if_failed_first_time)
{
    Poco::Util::Application & app = Poco::Util::Application::instance();

    std::unique_ptr<Connection> conn(new Connection);

    try
    {
        app.logger().information("MYSQL: Connecting to " + description);

        conn->conn.connect(
            db.c_str(),
            server.c_str(),
            user.c_str(),
            password.c_str(),
            port,
            socket.c_str(),
            ssl_ca.c_str(),
            ssl_cert.c_str(),
            ssl_key.c_str(),
            connect_timeout,
            rw_timeout,
            enable_local_infile);
    }
    catch (mysqlxx::ConnectionFailed & e)
    {
        if ((!was_successful && !dont_throw_if_failed_first_time)
            || e.errnum() == ER_ACCESS_DENIED_ERROR
            || e.errnum() == ER_DBACCESS_DENIED_ERROR
            || e.errnum() == ER_BAD_DB_ERROR)
        {
            app.logger().error(e.what());
            throw;
        }
        else
        {
            app.logger().error(e.what());
            return nullptr;
        }
    }

    was_successful = true;
    auto * connection = conn.release();
    connections.push_back(connection);
    return connection;
}

}<|MERGE_RESOLUTION|>--- conflicted
+++ resolved
@@ -30,17 +30,11 @@
 {
     if (!data)
         return;
-<<<<<<< HEAD
     if (data->ref_count > 0) {
         --(data->ref_count);
         if (data->ref_count==0)
             mysql_thread_end();
     }
-=======
-    mysql_thread_end();
-    if (data->ref_count>0)
-        --data->ref_count;
->>>>>>> 12685be7
 }
 
 
@@ -185,17 +179,12 @@
     std::lock_guard<std::mutex> lock(mutex);
     if (connection)
     {
-<<<<<<< HEAD
         if (connection->ref_count > 0)
         {
             connection->conn.disconnect();
             connection->ref_count = 0;
         }
         connections.remove(connection);
-=======
-        data->conn.disconnect();
-        decrementRefCount();
->>>>>>> 12685be7
     }
 }
 
