option (ENABLE_RDKAFKA "Enable kafka" ${NOT_MSVC})

if (ENABLE_RDKAFKA)

option (USE_INTERNAL_RDKAFKA_LIBRARY "Set to FALSE to use system librdkafka instead of the bundled" ${NOT_UNBUNDLED})

if (USE_INTERNAL_RDKAFKA_LIBRARY AND NOT EXISTS "${ClickHouse_SOURCE_DIR}/contrib/librdkafka/CMakeLists.txt")
   message (WARNING "submodule contrib/librdkafka is missing. to fix try run: \n git submodule update --init --recursive")
   set (USE_INTERNAL_RDKAFKA_LIBRARY 0)
   set (MISSING_INTERNAL_RDKAFKA_LIBRARY 1)
endif ()

if (NOT USE_INTERNAL_RDKAFKA_LIBRARY)
    find_library (RDKAFKA_LIB rdkafka)
    find_path (RDKAFKA_INCLUDE_DIR NAMES librdkafka/rdkafka.h PATHS ${RDKAFKA_INCLUDE_PATHS})
    if (USE_STATIC_LIBRARIES AND NOT ARCH_FREEBSD)
       find_library (SASL2_LIBRARY sasl2)
    endif ()
endif ()

<<<<<<< HEAD
if (RDKAFKA_LIBRARY AND RDKAFKA_INCLUDE_DIR)
    include_directories (SYSTEM ${RDKAFKA_INCLUDE_DIR})
=======
if (RDKAFKA_LIB AND RDKAFKA_INCLUDE_DIR)
>>>>>>> 4dabc185
    set (USE_RDKAFKA 1)
    set (RDKAFKA_LIBRARY ${RDKAFKA_LIB} ${OPENSSL_LIBRARIES})
    if (SASL2_LIBRARY)
       list (APPEND RDKAFKA_LIBRARY ${SASL2_LIBRARY})
    endif ()
    if (LZ4_LIBRARY)
       list (APPEND RDKAFKA_LIBRARY ${LZ4_LIBRARY})
    endif ()
elseif (NOT MISSING_INTERNAL_RDKAFKA_LIBRARY)
    set (USE_INTERNAL_RDKAFKA_LIBRARY 1)
    set (RDKAFKA_INCLUDE_DIR "${ClickHouse_SOURCE_DIR}/contrib/librdkafka/src")
    set (RDKAFKA_LIBRARY rdkafka)
    set (USE_RDKAFKA 1)
endif ()

endif ()

message (STATUS "Using librdkafka=${USE_RDKAFKA}: ${RDKAFKA_INCLUDE_DIR} : ${RDKAFKA_LIBRARY}")<|MERGE_RESOLUTION|>--- conflicted
+++ resolved
@@ -18,12 +18,7 @@
     endif ()
 endif ()
 
-<<<<<<< HEAD
-if (RDKAFKA_LIBRARY AND RDKAFKA_INCLUDE_DIR)
-    include_directories (SYSTEM ${RDKAFKA_INCLUDE_DIR})
-=======
 if (RDKAFKA_LIB AND RDKAFKA_INCLUDE_DIR)
->>>>>>> 4dabc185
     set (USE_RDKAFKA 1)
     set (RDKAFKA_LIBRARY ${RDKAFKA_LIB} ${OPENSSL_LIBRARIES})
     if (SASL2_LIBRARY)
