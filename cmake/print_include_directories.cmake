
# TODO? Maybe recursive collect on all deps

get_property (dirs1 TARGET dbms PROPERTY INCLUDE_DIRECTORIES)
list(APPEND dirs ${dirs1})

get_property (dirs1 TARGET clickhouse_common_io PROPERTY INCLUDE_DIRECTORIES)
list(APPEND dirs ${dirs1})

get_property (dirs1 TARGET common PROPERTY INCLUDE_DIRECTORIES)
list(APPEND dirs ${dirs1})

get_property (dirs1 TARGET cityhash PROPERTY INCLUDE_DIRECTORIES)
list(APPEND dirs ${dirs1})

get_property (dirs1 TARGET roaring PROPERTY INCLUDE_DIRECTORIES)
list(APPEND dirs ${dirs1})

if (TARGET double-conversion)
    get_property (dirs1 TARGET double-conversion PROPERTY INCLUDE_DIRECTORIES)
    list(APPEND dirs ${dirs1})
endif ()

<<<<<<< HEAD
if (TARGET ${Boost_PROGRAM_OPTIONS_LIBRARY})
    get_property (dirs1 TARGET ${Boost_PROGRAM_OPTIONS_LIBRARY} PROPERTY INCLUDE_DIRECTORIES)
    list(APPEND dirs ${dirs1})
endif ()

if (USE_INTERNAL_POCO_LIBRARY)
    list(APPEND dirs "./contrib/poco/Foundation/include")
endif ()

=======
>>>>>>> 811d124a
list(REMOVE_DUPLICATES dirs)
file (WRITE ${CMAKE_CURRENT_BINARY_DIR}/include_directories.txt "")
foreach (dir ${dirs})
    string (REPLACE "${ClickHouse_SOURCE_DIR}" "." dir "${dir}")
    file (APPEND ${CMAKE_CURRENT_BINARY_DIR}/include_directories.txt "-I ${dir} ")
endforeach ()<|MERGE_RESOLUTION|>--- conflicted
+++ resolved
@@ -21,18 +21,6 @@
     list(APPEND dirs ${dirs1})
 endif ()
 
-<<<<<<< HEAD
-if (TARGET ${Boost_PROGRAM_OPTIONS_LIBRARY})
-    get_property (dirs1 TARGET ${Boost_PROGRAM_OPTIONS_LIBRARY} PROPERTY INCLUDE_DIRECTORIES)
-    list(APPEND dirs ${dirs1})
-endif ()
-
-if (USE_INTERNAL_POCO_LIBRARY)
-    list(APPEND dirs "./contrib/poco/Foundation/include")
-endif ()
-
-=======
->>>>>>> 811d124a
 list(REMOVE_DUPLICATES dirs)
 file (WRITE ${CMAKE_CURRENT_BINARY_DIR}/include_directories.txt "")
 foreach (dir ${dirs})
