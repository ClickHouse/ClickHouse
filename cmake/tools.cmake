if (CMAKE_CXX_COMPILER_ID STREQUAL "GNU")
    set (COMPILER_GCC 1)
elseif (CMAKE_CXX_COMPILER_ID MATCHES "Clang|AppleClang")
    set (COMPILER_CLANG 1)
endif ()

if (COMPILER_GCC)
    # Require minimum version of gcc
    set (GCC_MINIMUM_VERSION 8)
    if (CMAKE_CXX_COMPILER_VERSION VERSION_LESS ${GCC_MINIMUM_VERSION} AND NOT CMAKE_VERSION VERSION_LESS 2.8.9)
        message (FATAL_ERROR "GCC version must be at least ${GCC_MINIMUM_VERSION}. For example, if GCC ${GCC_MINIMUM_VERSION} is available under gcc-${GCC_MINIMUM_VERSION}, g++-${GCC_MINIMUM_VERSION} names, do the following: export CC=gcc-${GCC_MINIMUM_VERSION} CXX=g++-${GCC_MINIMUM_VERSION}; rm -rf CMakeCache.txt CMakeFiles; and re run cmake or ./release.")
    endif ()
elseif (COMPILER_CLANG)
    # Require minimum version of clang
    set (CLANG_MINIMUM_VERSION 7)
    if (CMAKE_CXX_COMPILER_VERSION VERSION_LESS ${CLANG_MINIMUM_VERSION})
        message (FATAL_ERROR "Clang version must be at least ${CLANG_MINIMUM_VERSION}.")
    endif ()
else ()
    message (WARNING "You are using an unsupported compiler. Compilation has only been tested with Clang 6+ and GCC 7+.")
endif ()

STRING(REGEX MATCHALL "[0-9]+" COMPILER_VERSION_LIST ${CMAKE_CXX_COMPILER_VERSION})
LIST(GET COMPILER_VERSION_LIST 0 COMPILER_VERSION_MAJOR)

option (LINKER_NAME "Linker name or full path")
if (COMPILER_GCC)
    find_program (LLD_PATH NAMES "ld.lld")
    find_program (GOLD_PATH NAMES "ld.gold")
else ()
    find_program (LLD_PATH NAMES "ld.lld-${COMPILER_VERSION_MAJOR}" "lld-${COMPILER_VERSION_MAJOR}" "ld.lld" "lld")
    find_program (GOLD_PATH NAMES "ld.gold" "gold")
endif ()

<<<<<<< HEAD
# We prefer LLD linker over Gold or BFD.
if (NOT LINKER_NAME)
    if (LLD_PATH)
        if (COMPILER_GCC)
            # GCC driver requires one of supported linker names like "lld".
            set (LINKER_NAME "lld")
        else ()
            # Clang driver simply allows full linker path.
            set (LINKER_NAME ${LLD_PATH})
        endif ()
    endif ()
endif ()

if (NOT LINKER_NAME)
    if (GOLD_PATH)
        if (COMPILER_GCC)
            set (LINKER_NAME "gold")
        else ()
            set (LINKER_NAME ${GOLD_PATH})
=======
if (OS_LINUX)
    # We prefer LLD linker over Gold or BFD on Linux.
    if (NOT LINKER_NAME)
        if (LLD_PATH)
            if (COMPILER_GCC)
                # GCC driver requires one of supported linker names like "lld".
                set (LINKER_NAME "lld")
            else ()
                # Clang driver simply allows full linker path.
                set (LINKER_NAME ${LLD_PATH})
            endif ()
        endif ()
    endif ()

    if (NOT LINKER_NAME)
        if (GOLD_PATH)
            if (COMPILER_GCC)
                set (LINKER_NAME "gold")
            else ()
                set (LINKER_NAME ${GOLD_PATH})
            endif ()
>>>>>>> a87de767
        endif ()
    endif ()
endif ()

if (LINKER_NAME)
    set (CMAKE_EXE_LINKER_FLAGS "${CMAKE_EXE_LINKER_FLAGS} -fuse-ld=${LINKER_NAME}")
    set (CMAKE_SHARED_LINKER_FLAGS "${CMAKE_SHARED_LINKER_FLAGS} -fuse-ld=${LINKER_NAME}")

    message(STATUS "Using custom linker by name: ${LINKER_NAME}")
endif ()<|MERGE_RESOLUTION|>--- conflicted
+++ resolved
@@ -32,27 +32,6 @@
     find_program (GOLD_PATH NAMES "ld.gold" "gold")
 endif ()
 
-<<<<<<< HEAD
-# We prefer LLD linker over Gold or BFD.
-if (NOT LINKER_NAME)
-    if (LLD_PATH)
-        if (COMPILER_GCC)
-            # GCC driver requires one of supported linker names like "lld".
-            set (LINKER_NAME "lld")
-        else ()
-            # Clang driver simply allows full linker path.
-            set (LINKER_NAME ${LLD_PATH})
-        endif ()
-    endif ()
-endif ()
-
-if (NOT LINKER_NAME)
-    if (GOLD_PATH)
-        if (COMPILER_GCC)
-            set (LINKER_NAME "gold")
-        else ()
-            set (LINKER_NAME ${GOLD_PATH})
-=======
 if (OS_LINUX)
     # We prefer LLD linker over Gold or BFD on Linux.
     if (NOT LINKER_NAME)
@@ -74,7 +53,6 @@
             else ()
                 set (LINKER_NAME ${GOLD_PATH})
             endif ()
->>>>>>> a87de767
         endif ()
     endif ()
 endif ()
