if (USE_INCLUDE_WHAT_YOU_USE)
    set (CMAKE_CXX_INCLUDE_WHAT_YOU_USE ${IWYU_PATH})
endif ()

if(COMPILER_PIPE)
    set(MAX_COMPILER_MEMORY 2500)
else()
    set(MAX_COMPILER_MEMORY 1500)
endif()
if(MAKE_STATIC_LIBRARIES)
    set(MAX_LINKER_MEMORY 3500)
else()
    set(MAX_LINKER_MEMORY 2500)
endif()
include(../cmake/limit_jobs.cmake)

include(cmake/find_vectorclass.cmake)

set (CONFIG_VERSION ${CMAKE_CURRENT_BINARY_DIR}/src/Common/config_version.h)
set (CONFIG_COMMON ${CMAKE_CURRENT_BINARY_DIR}/src/Common/config.h)

include (cmake/version.cmake)
message (STATUS "Will build ${VERSION_FULL} revision ${VERSION_REVISION}")
configure_file (src/Common/config.h.in ${CONFIG_COMMON})
configure_file (src/Common/config_version.h.in ${CONFIG_VERSION})

if (NOT MSVC)
    set (CMAKE_CXX_FLAGS "${CMAKE_CXX_FLAGS} -Wextra")
endif ()

if (NOT NO_WERROR)
    set (CMAKE_CXX_FLAGS "${CMAKE_CXX_FLAGS} -Werror")
    set (CMAKE_C_FLAGS "${CMAKE_C_FLAGS} -Werror")
endif ()

# Add some warnings that are not available even with -Wall -Wextra -Wpedantic.

option (WEVERYTHING "Enables -Weverything option with some exceptions. This is intended for exploration of new compiler warnings that may be found to be useful. Only makes sense for clang." ON)

if (CMAKE_CXX_COMPILER_ID STREQUAL "Clang")
    set (CMAKE_CXX_FLAGS "${CMAKE_CXX_FLAGS} -Wpedantic -Wno-vla-extension -Wno-zero-length-array -Wno-gnu-anonymous-struct -Wno-nested-anon-types")

    set (CMAKE_CXX_FLAGS "${CMAKE_CXX_FLAGS} -Wshadow -Wshadow-uncaptured-local -Wextra-semi -Wcomma -Winconsistent-missing-destructor-override -Wunused-exception-parameter -Wcovered-switch-default -Wold-style-cast -Wrange-loop-analysis -Wunused-member-function -Wunreachable-code -Wunreachable-code-return -Wnewline-eof -Wembedded-directive -Wgnu-case-range -Wunused-macros -Wconditional-uninitialized -Wdeprecated -Wundef -Wreserved-id-macro -Wredundant-parens -Wzero-as-null-pointer-constant")

    if (WEVERYTHING)
        set (CMAKE_CXX_FLAGS "${CMAKE_CXX_FLAGS} -Weverything -Wno-c++98-compat -Wno-c++98-compat-pedantic -Wno-missing-noreturn -Wno-padded -Wno-switch-enum -Wno-shadow-field-in-constructor -Wno-deprecated-dynamic-exception-spec -Wno-float-equal -Wno-weak-vtables -Wno-shift-sign-overflow -Wno-sign-conversion -Wno-conversion -Wno-exit-time-destructors -Wno-undefined-func-template -Wno-documentation-unknown-command -Wno-missing-variable-declarations -Wno-unused-template -Wno-global-constructors -Wno-c99-extensions -Wno-missing-prototypes -Wno-weak-template-vtables -Wno-zero-length-array -Wno-gnu-anonymous-struct -Wno-nested-anon-types -Wno-double-promotion -Wno-disabled-macro-expansion -Wno-used-but-marked-unused -Wno-vla-extension -Wno-vla -Wno-packed")

        # TODO Enable conversion, sign-conversion, double-promotion warnings.
    endif ()

    if (NOT CMAKE_CXX_COMPILER_VERSION VERSION_LESS 7)
        set (CMAKE_CXX_FLAGS "${CMAKE_CXX_FLAGS}")

        if (WEVERYTHING)
            set (CMAKE_CXX_FLAGS "${CMAKE_CXX_FLAGS} -Wno-return-std-move-in-c++11")
        endif ()
    endif ()

    if (NOT CMAKE_CXX_COMPILER_VERSION VERSION_LESS 8)
        set (CMAKE_CXX_FLAGS "${CMAKE_CXX_FLAGS} -Wextra-semi-stmt -Wshadow-field -Wstring-plus-int")
    endif ()
endif ()

if (USE_DEBUG_HELPERS)
    set (INCLUDE_DEBUG_HELPERS "-include ${ClickHouse_SOURCE_DIR}/libs/libcommon/include/common/iostream_debug_helpers.h")
    set (CMAKE_CXX_FLAGS "${CMAKE_CXX_FLAGS} ${INCLUDE_DEBUG_HELPERS}")
endif ()

if (CMAKE_CXX_COMPILER_ID STREQUAL "GNU")
    # If we leave this optimization enabled, gcc-7 replaces a pair of SSE intrinsics (16 byte load, store) with a call to memcpy.
    # It leads to slow code. This is compiler bug. It looks like this:
    #
    # (gdb) bt
    #0  memcpy (destination=0x7faa6e9f1638, source=0x7faa81d9e9a8, size=16) at ../libs/libmemcpy/memcpy.h:11
    #1  0x0000000005341c5f in _mm_storeu_si128 (__B=..., __P=<optimized out>) at /usr/lib/gcc/x86_64-linux-gnu/7/include/emmintrin.h:720
    #2  memcpySmallAllowReadWriteOverflow15Impl (n=<optimized out>, src=<optimized out>, dst=<optimized out>) at ../dbms/src/Common/memcpySmall.h:37

    add_definitions ("-fno-tree-loop-distribute-patterns")
endif ()

add_subdirectory (src)

set(dbms_headers)
set(dbms_sources)

include(../cmake/dbms_glob_sources.cmake)

add_headers_and_sources(clickhouse_common_io src/Common)
add_headers_and_sources(clickhouse_common_io src/Common/HashTable)
add_headers_and_sources(clickhouse_common_io src/IO)

add_headers_and_sources(dbms src/Core)
add_headers_and_sources(dbms src/DataStreams)
add_headers_and_sources(dbms src/DataTypes)
add_headers_and_sources(dbms src/Databases)
add_headers_and_sources(dbms src/Interpreters)
add_headers_and_sources(dbms src/Interpreters/ClusterProxy)
add_headers_and_sources(dbms src/Columns)
add_headers_and_sources(dbms src/Storages)
add_headers_and_sources(dbms src/Storages/Distributed)
add_headers_and_sources(dbms src/Storages/MergeTree)
add_headers_and_sources(dbms src/Client)
add_headers_and_sources(dbms src/Formats)

list (APPEND clickhouse_common_io_sources ${CONFIG_BUILD})
list (APPEND clickhouse_common_io_headers ${CONFIG_VERSION} ${CONFIG_COMMON})

list (APPEND dbms_sources src/Functions/IFunction.cpp src/Functions/FunctionFactory.cpp src/Functions/FunctionHelpers.cpp)
list (APPEND dbms_headers src/Functions/IFunction.h src/Functions/FunctionFactory.h src/Functions/FunctionHelpers.h)

list (APPEND dbms_sources
    src/AggregateFunctions/AggregateFunctionFactory.cpp
    src/AggregateFunctions/AggregateFunctionCombinatorFactory.cpp
    src/AggregateFunctions/AggregateFunctionState.cpp
    src/AggregateFunctions/parseAggregateFunctionParameters.cpp)

list (APPEND dbms_headers
    src/AggregateFunctions/IAggregateFunction.h
    src/AggregateFunctions/IAggregateFunctionCombinator.h
    src/AggregateFunctions/AggregateFunctionFactory.h
    src/AggregateFunctions/AggregateFunctionCombinatorFactory.h
    src/AggregateFunctions/AggregateFunctionState.h
    src/AggregateFunctions/FactoryHelpers.h
    src/AggregateFunctions/parseAggregateFunctionParameters.h)

list (APPEND dbms_sources src/TableFunctions/ITableFunction.cpp src/TableFunctions/TableFunctionFactory.cpp)
list (APPEND dbms_headers src/TableFunctions/ITableFunction.h   src/TableFunctions/TableFunctionFactory.h)
list (APPEND dbms_sources src/Dictionaries/DictionaryFactory.cpp src/Dictionaries/DictionarySourceFactory.cpp src/Dictionaries/DictionaryStructure.cpp)
list (APPEND dbms_headers src/Dictionaries/DictionaryFactory.h   src/Dictionaries/DictionarySourceFactory.h   src/Dictionaries/DictionaryStructure.h)

add_library(clickhouse_common_io ${LINK_MODE} ${clickhouse_common_io_headers} ${clickhouse_common_io_sources})

if (OS_FREEBSD)
    target_compile_definitions (clickhouse_common_io PUBLIC CLOCK_MONOTONIC_COARSE=CLOCK_MONOTONIC_FAST)
endif ()

add_subdirectory(src/Common/ZooKeeper)
add_subdirectory(src/Common/Config)

if (MAKE_STATIC_LIBRARIES)
    add_library(dbms ${dbms_headers} ${dbms_sources})
else ()
    add_library(dbms SHARED ${dbms_headers} ${dbms_sources})
    set_target_properties (dbms PROPERTIES SOVERSION ${VERSION_MAJOR}.${VERSION_MINOR} VERSION ${VERSION_SO} OUTPUT_NAME clickhouse)
    install (TARGETS dbms LIBRARY DESTINATION ${CMAKE_INSTALL_LIBDIR} COMPONENT clickhouse)
endif ()

if (USE_EMBEDDED_COMPILER)
    llvm_libs_all(REQUIRED_LLVM_LIBRARIES)
    target_link_libraries (dbms PRIVATE ${REQUIRED_LLVM_LIBRARIES})
    target_include_directories (dbms SYSTEM BEFORE PUBLIC ${LLVM_INCLUDE_DIRS})
endif ()


if (CMAKE_BUILD_TYPE_UC STREQUAL "RELEASE" OR CMAKE_BUILD_TYPE_UC STREQUAL "RELWITHDEBINFO" OR CMAKE_BUILD_TYPE_UC STREQUAL "MINSIZEREL")
    # Won't generate debug info for files with heavy template instantiation to achieve faster linking and lower size.
    set_source_files_properties(
        src/Dictionaries/FlatDictionary.cpp
        src/Dictionaries/HashedDictionary.cpp
        src/Dictionaries/CacheDictionary.cpp
        src/Dictionaries/TrieDictionary.cpp
        src/Dictionaries/RangeHashedDictionary.cpp
        src/Dictionaries/ComplexKeyHashedDictionary.cpp
        src/Dictionaries/ComplexKeyCacheDictionary.cpp
        src/Dictionaries/ComplexKeyCacheDictionary_generate1.cpp
        src/Dictionaries/ComplexKeyCacheDictionary_generate2.cpp
        src/Dictionaries/ComplexKeyCacheDictionary_generate3.cpp
        src/Dictionaries/ODBCBlockInputStream.cpp
        src/Dictionaries/HTTPDictionarySource.cpp
        src/Dictionaries/LibraryDictionarySource.cpp
        src/Dictionaries/ExecutableDictionarySource.cpp
        src/Dictionaries/ClickHouseDictionarySource.cpp
        PROPERTIES COMPILE_FLAGS -g0)
endif ()

target_link_libraries (clickhouse_common_io
        PUBLIC
    common
        PRIVATE
    string_utils
    widechar_width
    ${LINK_LIBRARIES_ONLY_ON_X86_64}
    ${DOUBLE_CONVERSION_LIBRARIES}
    pocoext
        PUBLIC
    ${Poco_Net_LIBRARY}
    ${Poco_Util_LIBRARY}
    ${Poco_Foundation_LIBRARY}
    ${RE2_LIBRARY}
    ${RE2_ST_LIBRARY}
    ${CITYHASH_LIBRARIES}
        PRIVATE
    ${ZLIB_LIBRARIES}
    ${EXECINFO_LIBRARY}
    ${ELF_LIBRARY}
        PUBLIC
    ${Boost_SYSTEM_LIBRARY}
        PRIVATE
    apple_rt
        PUBLIC
    Threads::Threads
        PRIVATE
    ${CMAKE_DL_LIBS}
)

target_include_directories(clickhouse_common_io SYSTEM BEFORE PUBLIC ${PDQSORT_INCLUDE_DIR})

target_include_directories(clickhouse_common_io SYSTEM BEFORE PUBLIC ${RE2_INCLUDE_DIR})

if(CPUID_LIBRARY)
    target_link_libraries(clickhouse_common_io PRIVATE ${CPUID_LIBRARY})
endif()

if(CPUINFO_LIBRARY)
    target_link_libraries(clickhouse_common_io PRIVATE ${CPUINFO_LIBRARY})
endif()

target_link_libraries (dbms
        PRIVATE
    clickhouse_compression
    clickhouse_parsers
    clickhouse_common_config
        PUBLIC
    clickhouse_common_io
        PRIVATE
    clickhouse_dictionaries_embedded
        PUBLIC
    pocoext
    ${MYSQLXX_LIBRARY}
        PRIVATE
    ${BTRIE_LIBRARIES}
    ${Boost_PROGRAM_OPTIONS_LIBRARY}
        PUBLIC
    ${Boost_SYSTEM_LIBRARY}
    Threads::Threads
)


if (NOT USE_INTERNAL_BOOST_LIBRARY)
    target_include_directories (clickhouse_common_io SYSTEM BEFORE PUBLIC ${Boost_INCLUDE_DIRS})
endif ()

if (Poco_SQL_FOUND AND NOT USE_INTERNAL_POCO_LIBRARY)
    target_include_directories (clickhouse_common_io SYSTEM PRIVATE ${Poco_SQL_INCLUDE_DIR})
    target_include_directories (dbms SYSTEM PRIVATE ${Poco_SQL_INCLUDE_DIR})
endif()

if (USE_POCO_SQLODBC)
    target_link_libraries (clickhouse_common_io PRIVATE ${Poco_SQL_LIBRARY})
    target_link_libraries (dbms PRIVATE ${Poco_SQLODBC_LIBRARY} ${Poco_SQL_LIBRARY})
    if (NOT USE_INTERNAL_POCO_LIBRARY)
        target_include_directories (clickhouse_common_io SYSTEM PRIVATE ${ODBC_INCLUDE_DIRECTORIES} ${Poco_SQL_INCLUDE_DIR})
        target_include_directories (dbms SYSTEM PRIVATE ${ODBC_INCLUDE_DIRECTORIES} ${Poco_SQLODBC_INCLUDE_DIR} PUBLIC ${Poco_SQL_INCLUDE_DIR})
    endif()
endif()

if (Poco_Data_FOUND)
    target_include_directories (clickhouse_common_io SYSTEM PRIVATE ${Poco_Data_INCLUDE_DIR})
    target_include_directories (dbms SYSTEM PRIVATE ${Poco_Data_INCLUDE_DIR})
endif()

if (USE_POCO_DATAODBC)
    target_link_libraries (clickhouse_common_io PRIVATE ${Poco_Data_LIBRARY})
    target_link_libraries (dbms PRIVATE ${Poco_DataODBC_LIBRARY})
    if (NOT USE_INTERNAL_POCO_LIBRARY)
        target_include_directories (dbms SYSTEM PRIVATE ${ODBC_INCLUDE_DIRECTORIES} ${Poco_DataODBC_INCLUDE_DIR})
    endif()
endif()

if (USE_POCO_MONGODB)
    target_link_libraries (dbms PRIVATE ${Poco_MongoDB_LIBRARY})
endif()

if (USE_POCO_NETSSL)
    target_link_libraries (clickhouse_common_io PRIVATE ${Poco_NetSSL_LIBRARY} ${Poco_Crypto_LIBRARY})
    target_link_libraries (dbms PRIVATE ${Poco_NetSSL_LIBRARY} ${Poco_Crypto_LIBRARY})
endif()

target_link_libraries (dbms PRIVATE ${Poco_Foundation_LIBRARY})

if (USE_ICU)
    target_link_libraries (dbms PRIVATE ${ICU_LIBRARIES})
    target_include_directories (dbms SYSTEM PRIVATE ${ICU_INCLUDE_DIRS})
endif ()

if (USE_CAPNP)
    target_link_libraries (dbms PRIVATE ${CAPNP_LIBRARY})
    if (NOT USE_INTERNAL_CAPNP_LIBRARY)
        target_include_directories (dbms SYSTEM BEFORE PRIVATE ${CAPNP_INCLUDE_DIR})
    endif ()
endif ()

if (USE_RDKAFKA)
    target_link_libraries (dbms PRIVATE clickhouse_storage_kafka)
endif ()

<<<<<<< HEAD
target_link_libraries(dbms PRIVATE ${OPENSSL_CRYPTO_LIBRARY} Threads::Threads)
=======
if (USE_PARQUET)
    target_link_libraries(dbms ${PARQUET_LIBRARY} ${ARROW_LIBRARY})
    if (NOT USE_INTERNAL_PARQUET_LIBRARY)
        target_include_directories (dbms BEFORE PRIVATE ${PARQUET_INCLUDE_DIR} ${ARROW_INCLUDE_DIR})
    endif ()
endif ()

target_link_libraries (dbms
    Threads::Threads
)
>>>>>>> bf09c204

target_include_directories (dbms SYSTEM BEFORE PRIVATE ${DIVIDE_INCLUDE_DIR})
target_include_directories (dbms SYSTEM BEFORE PRIVATE ${SPARCEHASH_INCLUDE_DIR})

if (USE_PROTOBUF)
    target_link_libraries (dbms PRIVATE ${Protobuf_LIBRARY})
    target_include_directories (dbms SYSTEM BEFORE PRIVATE ${Protobuf_INCLUDE_DIR})
endif ()

if (USE_HDFS)
    target_link_libraries (clickhouse_common_io PRIVATE ${HDFS3_LIBRARY})
    target_include_directories (clickhouse_common_io SYSTEM BEFORE PRIVATE ${HDFS3_INCLUDE_DIR})
endif()

if (USE_BROTLI)
    target_link_libraries (clickhouse_common_io PRIVATE ${BROTLI_LIBRARY})
    target_include_directories (clickhouse_common_io SYSTEM BEFORE PRIVATE ${BROTLI_INCLUDE_DIR})
endif()

if (USE_JEMALLOC)
    target_include_directories (dbms SYSTEM BEFORE PRIVATE ${JEMALLOC_INCLUDE_DIR}) # used in Interpreters/AsynchronousMetrics.cpp
endif ()

target_include_directories (dbms PUBLIC ${DBMS_INCLUDE_DIR})
target_include_directories (clickhouse_common_io PUBLIC ${DBMS_INCLUDE_DIR})
target_include_directories (clickhouse_common_io SYSTEM PUBLIC ${PCG_RANDOM_INCLUDE_DIR})
target_include_directories (clickhouse_common_io SYSTEM BEFORE PUBLIC ${DOUBLE_CONVERSION_INCLUDE_DIR})

# also for copy_headers.sh:
target_include_directories (clickhouse_common_io BEFORE PRIVATE ${COMMON_INCLUDE_DIR})

add_subdirectory (programs)
add_subdirectory (tests)

if (ENABLE_TESTS AND USE_GTEST)
    macro (grep_gtest_sources BASE_DIR DST_VAR)
        # Cold match files that are not in tests/ directories
        file(GLOB_RECURSE "${DST_VAR}" RELATIVE "${BASE_DIR}" "gtest*.cpp")
    endmacro()

    # attach all dbms gtest sources
    grep_gtest_sources(${ClickHouse_SOURCE_DIR}/dbms dbms_gtest_sources)
    add_executable(unit_tests_dbms ${dbms_gtest_sources})
    target_link_libraries(unit_tests_dbms PRIVATE gtest_main dbms clickhouse_common_zookeeper)
    add_check(unit_tests_dbms)
endif ()<|MERGE_RESOLUTION|>--- conflicted
+++ resolved
@@ -294,9 +294,6 @@
     target_link_libraries (dbms PRIVATE clickhouse_storage_kafka)
 endif ()
 
-<<<<<<< HEAD
-target_link_libraries(dbms PRIVATE ${OPENSSL_CRYPTO_LIBRARY} Threads::Threads)
-=======
 if (USE_PARQUET)
     target_link_libraries(dbms ${PARQUET_LIBRARY} ${ARROW_LIBRARY})
     if (NOT USE_INTERNAL_PARQUET_LIBRARY)
@@ -304,10 +301,7 @@
     endif ()
 endif ()
 
-target_link_libraries (dbms
-    Threads::Threads
-)
->>>>>>> bf09c204
+target_link_libraries(dbms PRIVATE ${OPENSSL_CRYPTO_LIBRARY} Threads::Threads)
 
 target_include_directories (dbms SYSTEM BEFORE PRIVATE ${DIVIDE_INCLUDE_DIR})
 target_include_directories (dbms SYSTEM BEFORE PRIVATE ${SPARCEHASH_INCLUDE_DIR})
