#pragma once

#include <DB/Dictionaries/IDictionary.h>
#include <DB/Dictionaries/IDictionarySource.h>
#include <DB/Dictionaries/DictionaryStructure.h>
#include <DB/Common/ArenaWithFreeLists.h>
#include <DB/Columns/ColumnString.h>
#include <ext/bit_cast.hpp>
#include <Poco/RWLock.h>
#include <cmath>
#include <atomic>
#include <chrono>
#include <vector>
#include <map>
#include <tuple>
#include <random>

namespace ProfileEvents
{
	extern const Event DictCacheKeysRequested;
	extern const Event DictCacheKeysRequestedMiss;
	extern const Event DictCacheKeysRequestedFound;
	extern const Event DictCacheKeysExpired;
	extern const Event DictCacheKeysNotFound;
	extern const Event DictCacheKeysHit;
	extern const Event DictCacheRequestTimeNs;
	extern const Event DictCacheRequests;
	extern const Event DictCacheLockWriteNs;
	extern const Event DictCacheLockReadNs;
}

namespace CurrentMetrics
{
	extern const Metric DictCacheRequests;
}

namespace DB
{

class CacheDictionary final : public IDictionary
{
public:
	CacheDictionary(const std::string & name, const DictionaryStructure & dict_struct,
		DictionarySourcePtr source_ptr, const DictionaryLifetime dict_lifetime,
		const std::size_t size);

	CacheDictionary(const CacheDictionary & other);

	std::exception_ptr getCreationException() const override { return {}; }

	std::string getName() const override { return name; }

	std::string getTypeName() const override { return "Cache"; }

	std::size_t getBytesAllocated() const override { return bytes_allocated + (string_arena ? string_arena->size() : 0); }

	std::size_t getQueryCount() const override { return query_count.load(std::memory_order_relaxed); }

	double getHitRate() const override
	{
		return static_cast<double>(hit_count.load(std::memory_order_acquire)) /
			query_count.load(std::memory_order_relaxed);
	}

	std::size_t getElementCount() const override { return element_count.load(std::memory_order_relaxed); }

	double getLoadFactor() const override
	{
		return static_cast<double>(element_count.load(std::memory_order_relaxed)) / size;
	}

	bool isCached() const override { return true; }

	DictionaryPtr clone() const override { return std::make_unique<CacheDictionary>(*this); }

	const IDictionarySource * getSource() const override { return source_ptr.get(); }

	const DictionaryLifetime & getLifetime() const override { return dict_lifetime; }

	const DictionaryStructure & getStructure() const override { return dict_struct; }

	std::chrono::time_point<std::chrono::system_clock> getCreationTime() const override
	{
		return creation_time;
	}

	bool isInjective(const std::string & attribute_name) const override
	{
		return dict_struct.attributes[&getAttribute(attribute_name) - attributes.data()].injective;
	}

	bool hasHierarchy() const override { return hierarchical_attribute; }

	void toParent(const PaddedPODArray<Key> & ids, PaddedPODArray<Key> & out) const override;

#define DECLARE(TYPE)\
	void get##TYPE(const std::string & attribute_name, const PaddedPODArray<Key> & ids, PaddedPODArray<TYPE> & out) const;
	DECLARE(UInt8)
	DECLARE(UInt16)
	DECLARE(UInt32)
	DECLARE(UInt64)
	DECLARE(Int8)
	DECLARE(Int16)
	DECLARE(Int32)
	DECLARE(Int64)
	DECLARE(Float32)
	DECLARE(Float64)
#undef DECLARE

	void getString(const std::string & attribute_name, const PaddedPODArray<Key> & ids, ColumnString * out) const;

#define DECLARE(TYPE)\
	void get##TYPE(\
		const std::string & attribute_name, const PaddedPODArray<Key> & ids, const PaddedPODArray<TYPE> & def,\
		PaddedPODArray<TYPE> & out) const;
	DECLARE(UInt8)
	DECLARE(UInt16)
	DECLARE(UInt32)
	DECLARE(UInt64)
	DECLARE(Int8)
	DECLARE(Int16)
	DECLARE(Int32)
	DECLARE(Int64)
	DECLARE(Float32)
	DECLARE(Float64)
#undef DECLARE

	void getString(
		const std::string & attribute_name, const PaddedPODArray<Key> & ids, const ColumnString * const def,
		ColumnString * const out) const;

#define DECLARE(TYPE)\
	void get##TYPE(\
		const std::string & attribute_name, const PaddedPODArray<Key> & ids, const TYPE def, PaddedPODArray<TYPE> & out) const;
	DECLARE(UInt8)
	DECLARE(UInt16)
	DECLARE(UInt32)
	DECLARE(UInt64)
	DECLARE(Int8)
	DECLARE(Int16)
	DECLARE(Int32)
	DECLARE(Int64)
	DECLARE(Float32)
	DECLARE(Float64)
#undef DECLARE

	void getString(
		const std::string & attribute_name, const PaddedPODArray<Key> & ids, const String & def,
		ColumnString * const out) const;

	void has(const PaddedPODArray<Key> & ids, PaddedPODArray<UInt8> & out) const override;

private:
	template <typename Value> using ContainerType = Value[];
	template <typename Value> using ContainerPtrType = std::unique_ptr<ContainerType<Value>>;

	struct CellMetadata final
	{
		using time_point_t = std::chrono::system_clock::time_point;
		using time_point_rep_t = time_point_t::rep;
		using time_point_urep_t = std::make_unsigned_t<time_point_rep_t>;

		static constexpr UInt64 EXPIRES_AT_MASK = std::numeric_limits<time_point_rep_t>::max();
		static constexpr UInt64 IS_DEFAULT_MASK = ~EXPIRES_AT_MASK;

		UInt64 id;
		/// Stores both expiration time and `is_default` flag in the most significant bit
		time_point_urep_t data;

		/// Sets expiration time, resets `is_default` flag to false
		time_point_t expiresAt() const { return ext::safe_bit_cast<time_point_t>(data & EXPIRES_AT_MASK); }
		void setExpiresAt(const time_point_t & t) { data = ext::safe_bit_cast<time_point_urep_t>(t); }

		bool isDefault() const { return (data & IS_DEFAULT_MASK) == IS_DEFAULT_MASK; }
		void setDefault() { data |= IS_DEFAULT_MASK; }
	};

	struct Attribute final
	{
		AttributeUnderlyingType type;
		std::tuple<
			UInt8, UInt16, UInt32, UInt64,
			Int8, Int16, Int32, Int64,
			Float32, Float64,
			String> null_values;
		std::tuple<
			ContainerPtrType<UInt8>, ContainerPtrType<UInt16>, ContainerPtrType<UInt32>, ContainerPtrType<UInt64>,
			ContainerPtrType<Int8>, ContainerPtrType<Int16>, ContainerPtrType<Int32>, ContainerPtrType<Int64>,
			ContainerPtrType<Float32>, ContainerPtrType<Float64>,
			ContainerPtrType<StringRef>> arrays;
	};

	void createAttributes();

	Attribute createAttributeWithType(const AttributeUnderlyingType type, const Field & null_value);


	template <typename OutputType, typename DefaultGetter>
	void getItemsNumber(
		Attribute & attribute,
		const PaddedPODArray<Key> & ids,
		PaddedPODArray<OutputType> & out,
		DefaultGetter && get_default) const;

	template <typename AttributeType, typename OutputType, typename DefaultGetter>
	void getItemsNumberImpl(
		Attribute & attribute,
		const PaddedPODArray<Key> & ids,
		PaddedPODArray<OutputType> & out,
		DefaultGetter && get_default) const;

	template <typename DefaultGetter>
	void getItemsString(
		Attribute & attribute,
		const PaddedPODArray<Key> & ids,
		ColumnString * out,
		DefaultGetter && get_default) const;

	template <typename PresentIdHandler, typename AbsentIdHandler>
	void update(
		const std::vector<Key> & requested_ids, PresentIdHandler && on_cell_updated,
		AbsentIdHandler && on_id_not_found) const;

	UInt64 getCellIdx(const Key id) const;

	void setDefaultAttributeValue(Attribute & attribute, const Key idx) const;

	void setAttributeValue(Attribute & attribute, const Key idx, const Field & value) const;

	Attribute & getAttribute(const std::string & attribute_name) const;

<<<<<<< HEAD
	struct FindResult {
=======
	struct FindResult
	{
>>>>>>> 8cda3359
		const size_t cell_idx;
		const bool valid;
		const bool outdated;
	};

	FindResult findCellIdx(const Key & id, const CellMetadata::time_point_t now) const;

	const std::string name;
	const DictionaryStructure dict_struct;
	const DictionarySourcePtr source_ptr;
	const DictionaryLifetime dict_lifetime;

	mutable Poco::RWLock rw_lock;

	/// Actual size will be increased to match power of 2
	const std::size_t size;

	/// all bits to 1  mask (size - 1) (0b1000 - 1 = 0b111)
	const std::size_t size_overlap_mask;

	/// Max tries to find cell, overlaped with mask: if size = 16 and start_cell=10: will try cells: 10,11,12,13,14,15,0,1,2,3
	static constexpr std::size_t max_collision_length = 10;

	const UInt64 zero_cell_idx{getCellIdx(0)};
	std::map<std::string, std::size_t> attribute_index_by_name;
	mutable std::vector<Attribute> attributes;
	mutable std::vector<CellMetadata> cells;
	Attribute * hierarchical_attribute = nullptr;
	std::unique_ptr<ArenaWithFreeLists> string_arena;

	mutable std::mt19937_64 rnd_engine;

	mutable std::size_t bytes_allocated = 0;
	mutable std::atomic<std::size_t> element_count{0};
	mutable std::atomic<std::size_t> hit_count{0};
	mutable std::atomic<std::size_t> query_count{0};

	const std::chrono::time_point<std::chrono::system_clock> creation_time = std::chrono::system_clock::now();
};

}<|MERGE_RESOLUTION|>--- conflicted
+++ resolved
@@ -229,12 +229,8 @@
 
 	Attribute & getAttribute(const std::string & attribute_name) const;
 
-<<<<<<< HEAD
-	struct FindResult {
-=======
 	struct FindResult
 	{
->>>>>>> 8cda3359
 		const size_t cell_idx;
 		const bool valid;
 		const bool outdated;
