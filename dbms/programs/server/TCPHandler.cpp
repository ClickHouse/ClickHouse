--- conflicted
+++ resolved
@@ -723,12 +723,7 @@
             if (!(storage = query_context->tryGetExternalTable(external_table_name)))
             {
                 NamesAndTypesList columns = block.getNamesAndTypesList();
-<<<<<<< HEAD
-                storage = StorageMemory::create(external_table_name,
-                    ColumnsDescription{columns, NamesAndTypesList{}, NamesAndTypesList{}, ColumnDefaults{}, ColumnComments{}, ColumnCodecs{}, ColumnTTLs{}});
-=======
                 storage = StorageMemory::create(external_table_name, ColumnsDescription{columns});
->>>>>>> 1446c508
                 storage->startup();
                 query_context->addExternalTable(external_table_name, storage);
             }
