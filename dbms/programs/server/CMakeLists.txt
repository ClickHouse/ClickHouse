--- conflicted
+++ resolved
@@ -10,19 +10,11 @@
     ${CMAKE_CURRENT_SOURCE_DIR}/TCPHandler.cpp
    )
 
-<<<<<<< HEAD
-    set(CLICKHOUSE_SERVER_SOURCES
-        ${CLICKHOUSE_SERVER_SOURCES}
-        ${CMAKE_CURRENT_SOURCE_DIR}/MySQLHandler.cpp
-        ${CMAKE_CURRENT_SOURCE_DIR}/MySQLHandlerFactory.cpp
-    )
-=======
 set(CLICKHOUSE_SERVER_SOURCES
     ${CLICKHOUSE_SERVER_SOURCES}
     ${CMAKE_CURRENT_SOURCE_DIR}/MySQLHandler.cpp
     ${CMAKE_CURRENT_SOURCE_DIR}/MySQLHandlerFactory.cpp
 )
->>>>>>> 2fcea76f
 
 set(CLICKHOUSE_SERVER_LINK PRIVATE clickhouse_dictionaries clickhouse_common_io clickhouse_common_config clickhouse_common_zookeeper clickhouse_parsers string_utils PUBLIC daemon PRIVATE clickhouse_storages_system clickhouse_functions clickhouse_aggregate_functions clickhouse_table_functions ${Poco_Net_LIBRARY})
 if (USE_POCO_NETSSL)
