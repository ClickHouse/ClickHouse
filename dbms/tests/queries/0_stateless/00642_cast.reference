hello
hello
hello
hello
hello
hello
hello
hello
1970-01-01 00:00:01
<<<<<<< HEAD
CREATE TABLE test.cast ( x UInt8,  e Enum8('hello' = 1, 'world' = 2) DEFAULT CAST(x, 'Enum8(\'hello\' = 1, \'world\' = 2)')) ENGINE = MergeTree ORDER BY e SETTINGS index_granularity = 8192
x	UInt8					
e	Enum8(\'hello\' = 1, \'world\' = 2)	DEFAULT	CAST(x, \'Enum8(\\\'hello\\\' = 1, \\\'world\\\' = 2)\')			
=======
CREATE TABLE test.cast (`x` UInt8, `e` Enum8('hello' = 1, 'world' = 2) DEFAULT CAST(x, 'Enum8(\'hello\' = 1, \'world\' = 2)')) ENGINE = MergeTree ORDER BY e SETTINGS index_granularity = 8192
x	UInt8				
e	Enum8(\'hello\' = 1, \'world\' = 2)	DEFAULT	CAST(x, \'Enum8(\\\'hello\\\' = 1, \\\'world\\\' = 2)\')		
>>>>>>> 0dee8cf7
1	hello<|MERGE_RESOLUTION|>--- conflicted
+++ resolved
@@ -7,13 +7,7 @@
 hello
 hello
 1970-01-01 00:00:01
-<<<<<<< HEAD
-CREATE TABLE test.cast ( x UInt8,  e Enum8('hello' = 1, 'world' = 2) DEFAULT CAST(x, 'Enum8(\'hello\' = 1, \'world\' = 2)')) ENGINE = MergeTree ORDER BY e SETTINGS index_granularity = 8192
-x	UInt8					
-e	Enum8(\'hello\' = 1, \'world\' = 2)	DEFAULT	CAST(x, \'Enum8(\\\'hello\\\' = 1, \\\'world\\\' = 2)\')			
-=======
 CREATE TABLE test.cast (`x` UInt8, `e` Enum8('hello' = 1, 'world' = 2) DEFAULT CAST(x, 'Enum8(\'hello\' = 1, \'world\' = 2)')) ENGINE = MergeTree ORDER BY e SETTINGS index_granularity = 8192
 x	UInt8				
 e	Enum8(\'hello\' = 1, \'world\' = 2)	DEFAULT	CAST(x, \'Enum8(\\\'hello\\\' = 1, \\\'world\\\' = 2)\')		
->>>>>>> 0dee8cf7
 1	hello