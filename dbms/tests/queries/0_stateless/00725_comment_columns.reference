--- conflicted
+++ resolved
@@ -1,18 +1,9 @@
-<<<<<<< HEAD
-CREATE TABLE test.check_query_comment_column ( first_column UInt8 DEFAULT 1 COMMENT \'comment 1\',  second_column UInt8 MATERIALIZED first_column COMMENT \'comment 2\',  third_column UInt8 ALIAS second_column COMMENT \'comment 3\',  fourth_column UInt8 COMMENT \'comment 4\',  fifth_column UInt8) ENGINE = TinyLog
-first_column	UInt8	DEFAULT	1	comment 1		
-second_column	UInt8	MATERIALIZED	first_column	comment 2		
-third_column	UInt8	ALIAS	second_column	comment 3		
-fourth_column	UInt8			comment 4		
-fifth_column	UInt8					
-=======
 CREATE TABLE test.check_query_comment_column (`first_column` UInt8 DEFAULT 1 COMMENT \'comment 1\', `second_column` UInt8 MATERIALIZED first_column COMMENT \'comment 2\', `third_column` UInt8 ALIAS second_column COMMENT \'comment 3\', `fourth_column` UInt8 COMMENT \'comment 4\', `fifth_column` UInt8) ENGINE = TinyLog
 first_column	UInt8	DEFAULT	1	comment 1	
 second_column	UInt8	MATERIALIZED	first_column	comment 2	
 third_column	UInt8	ALIAS	second_column	comment 3	
 fourth_column	UInt8			comment 4	
 fifth_column	UInt8				
->>>>>>> 0dee8cf7
 ┌─table──────────────────────┬─name──────────┬─comment───┐
 │ check_query_comment_column │ first_column  │ comment 1 │
 │ check_query_comment_column │ second_column │ comment 2 │
@@ -28,19 +19,11 @@
 │ check_query_comment_column │ fourth_column │ comment 4_2 │
 │ check_query_comment_column │ fifth_column  │ comment 5_2 │
 └────────────────────────────┴───────────────┴─────────────┘
-<<<<<<< HEAD
-CREATE TABLE test.check_query_comment_column ( first_column UInt8 DEFAULT 1 COMMENT \'comment 1_2\',  second_column UInt8 MATERIALIZED first_column COMMENT \'comment 2_2\',  third_column UInt8 ALIAS second_column COMMENT \'comment 3_2\',  fourth_column UInt8 COMMENT \'comment 4_2\',  fifth_column UInt8 COMMENT \'comment 5_2\') ENGINE = TinyLog
-CREATE TABLE test.check_query_comment_column ( first_column UInt8 COMMENT \'comment 1\',  second_column UInt8 COMMENT \'comment 2\',  third_column UInt8 COMMENT \'comment 3\') ENGINE = MergeTree() PARTITION BY second_column ORDER BY first_column SAMPLE BY first_column SETTINGS index_granularity = 8192
-first_column	UInt8			comment 1		
-second_column	UInt8			comment 2		
-third_column	UInt8			comment 3		
-=======
 CREATE TABLE test.check_query_comment_column (`first_column` UInt8 DEFAULT 1 COMMENT \'comment 1_2\', `second_column` UInt8 MATERIALIZED first_column COMMENT \'comment 2_2\', `third_column` UInt8 ALIAS second_column COMMENT \'comment 3_2\', `fourth_column` UInt8 COMMENT \'comment 4_2\', `fifth_column` UInt8 COMMENT \'comment 5_2\') ENGINE = TinyLog
 CREATE TABLE test.check_query_comment_column (`first_column` UInt8 COMMENT \'comment 1\', `second_column` UInt8 COMMENT \'comment 2\', `third_column` UInt8 COMMENT \'comment 3\') ENGINE = MergeTree() PARTITION BY second_column ORDER BY first_column SAMPLE BY first_column SETTINGS index_granularity = 8192
 first_column	UInt8			comment 1	
 second_column	UInt8			comment 2	
 third_column	UInt8			comment 3	
->>>>>>> 0dee8cf7
 ┌─table──────────────────────┬─name──────────┬─comment───┐
 │ check_query_comment_column │ first_column  │ comment 1 │
 │ check_query_comment_column │ second_column │ comment 2 │
