--- conflicted
+++ resolved
@@ -1,9 +1,4 @@
 [pytest]
-<<<<<<< HEAD
 python_files = test*.py
 norecursedirs = _instances
-=======
-python_files = test.py
-norecursedirs = _instances
-timeout = 600
->>>>>>> cf3490fe
+timeout = 600