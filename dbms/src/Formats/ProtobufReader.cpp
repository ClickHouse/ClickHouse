--- conflicted
+++ resolved
@@ -278,35 +278,19 @@
     { \
         if (likely(c == 1)) \
             return result; \
-<<<<<<< HEAD
     } \
     if constexpr (byteNo < 9) \
         result &= ~(static_cast<UInt64>(0x80) << (7 * (byteNo - 1)));
-    PROTOBUF_READER_READ_VARINT_BYTE(2);
-    PROTOBUF_READER_READ_VARINT_BYTE(3);
-    PROTOBUF_READER_READ_VARINT_BYTE(4);
-    PROTOBUF_READER_READ_VARINT_BYTE(5);
-    PROTOBUF_READER_READ_VARINT_BYTE(6);
-    PROTOBUF_READER_READ_VARINT_BYTE(7);
-    PROTOBUF_READER_READ_VARINT_BYTE(8);
-    PROTOBUF_READER_READ_VARINT_BYTE(9);
-    PROTOBUF_READER_READ_VARINT_BYTE(10);
+    PROTOBUF_READER_READ_VARINT_BYTE(2)
+    PROTOBUF_READER_READ_VARINT_BYTE(3)
+    PROTOBUF_READER_READ_VARINT_BYTE(4)
+    PROTOBUF_READER_READ_VARINT_BYTE(5)
+    PROTOBUF_READER_READ_VARINT_BYTE(6)
+    PROTOBUF_READER_READ_VARINT_BYTE(7)
+    PROTOBUF_READER_READ_VARINT_BYTE(8)
+    PROTOBUF_READER_READ_VARINT_BYTE(9)
+    PROTOBUF_READER_READ_VARINT_BYTE(10)
 #undef PROTOBUF_READER_READ_VARINT_BYTE
-=======
-        } \
-    }
-    PROTOBUF_READER_VARINT_READ_HELPER(0)
-    PROTOBUF_READER_VARINT_READ_HELPER(1)
-    PROTOBUF_READER_VARINT_READ_HELPER(2)
-    PROTOBUF_READER_VARINT_READ_HELPER(3)
-    PROTOBUF_READER_VARINT_READ_HELPER(4)
-    PROTOBUF_READER_VARINT_READ_HELPER(5)
-    PROTOBUF_READER_VARINT_READ_HELPER(6)
-    PROTOBUF_READER_VARINT_READ_HELPER(7)
-    PROTOBUF_READER_VARINT_READ_HELPER(8)
-    PROTOBUF_READER_VARINT_READ_HELPER(9)
-#undef PROTOBUF_READER_VARINT_READ_HELPER
->>>>>>> 00e50f15
 
     unknownFormat();
     __builtin_unreachable();
@@ -328,34 +312,18 @@
     { \
         if (likely(c == 1)) \
             return; \
-<<<<<<< HEAD
-    }
-    PROTOBUF_READER_IGNORE_VARINT_BYTE(1);
-    PROTOBUF_READER_IGNORE_VARINT_BYTE(2);
-    PROTOBUF_READER_IGNORE_VARINT_BYTE(3);
-    PROTOBUF_READER_IGNORE_VARINT_BYTE(4);
-    PROTOBUF_READER_IGNORE_VARINT_BYTE(5);
-    PROTOBUF_READER_IGNORE_VARINT_BYTE(6);
-    PROTOBUF_READER_IGNORE_VARINT_BYTE(7);
-    PROTOBUF_READER_IGNORE_VARINT_BYTE(8);
-    PROTOBUF_READER_IGNORE_VARINT_BYTE(9);
-    PROTOBUF_READER_IGNORE_VARINT_BYTE(10);
+    }
+    PROTOBUF_READER_IGNORE_VARINT_BYTE(1)
+    PROTOBUF_READER_IGNORE_VARINT_BYTE(2)
+    PROTOBUF_READER_IGNORE_VARINT_BYTE(3)
+    PROTOBUF_READER_IGNORE_VARINT_BYTE(4)
+    PROTOBUF_READER_IGNORE_VARINT_BYTE(5)
+    PROTOBUF_READER_IGNORE_VARINT_BYTE(6)
+    PROTOBUF_READER_IGNORE_VARINT_BYTE(7)
+    PROTOBUF_READER_IGNORE_VARINT_BYTE(8)
+    PROTOBUF_READER_IGNORE_VARINT_BYTE(9)
+    PROTOBUF_READER_IGNORE_VARINT_BYTE(10)
 #undef PROTOBUF_READER_IGNORE_VARINT_BYTE
-=======
-        } \
-    }
-    PROTOBUF_READER_VARINT_IGNORE_HELPER(0)
-    PROTOBUF_READER_VARINT_IGNORE_HELPER(1)
-    PROTOBUF_READER_VARINT_IGNORE_HELPER(2)
-    PROTOBUF_READER_VARINT_IGNORE_HELPER(3)
-    PROTOBUF_READER_VARINT_IGNORE_HELPER(4)
-    PROTOBUF_READER_VARINT_IGNORE_HELPER(5)
-    PROTOBUF_READER_VARINT_IGNORE_HELPER(6)
-    PROTOBUF_READER_VARINT_IGNORE_HELPER(7)
-    PROTOBUF_READER_VARINT_IGNORE_HELPER(8)
-    PROTOBUF_READER_VARINT_IGNORE_HELPER(9)
-#undef PROTOBUF_READER_VARINT_IGNORE_HELPER
->>>>>>> 00e50f15
 
     unknownFormat();
 }
