#include <Common/Exception.h>
#include <Interpreters/Context.h>
#include <Core/Settings.h>
#include <DataStreams/MaterializingBlockOutputStream.h>
#include <Formats/FormatSettings.h>
#include <Formats/FormatFactory.h>
#include <Processors/Formats/IRowInputFormat.h>
#include <Processors/Formats/InputStreamFromInputFormat.h>
#include <Processors/Formats/OutputStreamToOutputFormat.h>
#include <DataStreams/SquashingBlockOutputStream.h>
#include <DataStreams/NativeBlockInputStream.h>


namespace DB
{

namespace ErrorCodes
{
    extern const int UNKNOWN_FORMAT;
    extern const int LOGICAL_ERROR;
    extern const int FORMAT_IS_NOT_SUITABLE_FOR_INPUT;
    extern const int FORMAT_IS_NOT_SUITABLE_FOR_OUTPUT;
}

const FormatFactory::Creators & FormatFactory::getCreators(const String & name) const
{
    auto it = dict.find(name);
    if (dict.end() != it)
        return it->second;
    throw Exception("Unknown format " + name, ErrorCodes::UNKNOWN_FORMAT);
}


static FormatSettings getInputFormatSetting(const Settings & settings)
{
    FormatSettings format_settings;
    format_settings.csv.delimiter = settings.format_csv_delimiter;
    format_settings.csv.allow_single_quotes = settings.format_csv_allow_single_quotes;
    format_settings.csv.allow_double_quotes = settings.format_csv_allow_double_quotes;
    format_settings.csv.unquoted_null_literal_as_null = settings.input_format_csv_unquoted_null_literal_as_null;
    format_settings.csv.empty_as_default = settings.input_format_defaults_for_omitted_fields;
    format_settings.csv.null_as_default = settings.input_format_null_as_default;
    format_settings.values.interpret_expressions = settings.input_format_values_interpret_expressions;
    format_settings.with_names_use_header = settings.input_format_with_names_use_header;
    format_settings.skip_unknown_fields = settings.input_format_skip_unknown_fields;
    format_settings.import_nested_json = settings.input_format_import_nested_json;
    format_settings.date_time_input_format = settings.date_time_input_format;
    format_settings.input_allow_errors_num = settings.input_format_allow_errors_num;
    format_settings.input_allow_errors_ratio = settings.input_format_allow_errors_ratio;

    return format_settings;
}

static FormatSettings getOutputFormatSetting(const Settings & settings)
{
    FormatSettings format_settings;
    format_settings.json.quote_64bit_integers = settings.output_format_json_quote_64bit_integers;
    format_settings.json.quote_denormals = settings.output_format_json_quote_denormals;
    format_settings.json.escape_forward_slashes = settings.output_format_json_escape_forward_slashes;
    format_settings.csv.delimiter = settings.format_csv_delimiter;
    format_settings.csv.allow_single_quotes = settings.format_csv_allow_single_quotes;
    format_settings.csv.allow_double_quotes = settings.format_csv_allow_double_quotes;
    format_settings.pretty.max_rows = settings.output_format_pretty_max_rows;
    format_settings.pretty.max_column_pad_width = settings.output_format_pretty_max_column_pad_width;
    format_settings.pretty.color = settings.output_format_pretty_color;
    format_settings.write_statistics = settings.output_format_write_statistics;
    format_settings.parquet.row_group_size = settings.output_format_parquet_row_group_size;

    return format_settings;
}


BlockInputStreamPtr FormatFactory::getInput(
    const String & name,
    ReadBuffer & buf,
    const Block & sample,
    const Context & context,
    UInt64 max_block_size,
    UInt64 rows_portion_size,
    ReadCallback callback) const
{
    if (name == "Native")
        return std::make_shared<NativeBlockInputStream>(buf, sample, 0);

    if (!getCreators(name).input_processor_creator)
        return getInput(name, buf, sample, context, max_block_size, rows_portion_size, std::move(callback));

    auto format = getInputFormat(name, buf, sample, context, max_block_size, rows_portion_size, std::move(callback));
    return std::make_shared<InputStreamFromInputFormat>(std::move(format));
}


BlockOutputStreamPtr FormatFactory::getOutput(
    const String & name, WriteBuffer & buf, const Block & sample, const Context & context, WriteCallback callback) const
{
    if (name == "PrettyCompactMonoBlock")
    {
        /// TODO: rewrite
        auto format = getOutputFormat("PrettyCompact", buf, sample, context);
        auto res = std::make_shared<SquashingBlockOutputStream>(
                std::make_shared<OutputStreamToOutputFormat>(format),
                sample, context.getSettingsRef().output_format_pretty_max_rows, 0);

        res->disableFlush();

        return std::make_shared<MaterializingBlockOutputStream>(res, sample);
    }

    if (!getCreators(name).output_processor_creator)
        return getOutput(name, buf, sample, context);

    auto format = getOutputFormat(name, buf, sample, context);

    /** Materialization is needed, because formats can use the functions `IDataType`,
      *  which only work with full columns.
      */
<<<<<<< HEAD
    return std::make_shared<MaterializingBlockOutputStream>(
        output_getter(buf, sample, context, callback, format_settings), sample);
=======
    return std::make_shared<MaterializingBlockOutputStream>(std::make_shared<OutputStreamToOutputFormat>(format), sample);
>>>>>>> 39eaba4a
}


InputFormatPtr FormatFactory::getInputFormat(
    const String & name,
    ReadBuffer & buf,
    const Block & sample,
    const Context & context,
    UInt64 max_block_size,
    UInt64 rows_portion_size,
    ReadCallback callback) const
{
    const auto & input_getter = getCreators(name).input_processor_creator;
    if (!input_getter)
        throw Exception("Format " + name + " is not suitable for input", ErrorCodes::FORMAT_IS_NOT_SUITABLE_FOR_INPUT);

    const Settings & settings = context.getSettingsRef();
    FormatSettings format_settings = getInputFormatSetting(settings);

    RowInputFormatParams params;
    params.max_block_size = max_block_size;
    params.allow_errors_num = format_settings.input_allow_errors_num;
    params.allow_errors_ratio = format_settings.input_allow_errors_ratio;
    params.rows_portion_size = rows_portion_size;
    params.callback = std::move(callback);
    params.max_execution_time = settings.max_execution_time;
    params.timeout_overflow_mode = settings.timeout_overflow_mode;

    return input_getter(buf, sample, context, params, format_settings);
}


OutputFormatPtr FormatFactory::getOutputFormat(const String & name, WriteBuffer & buf, const Block & sample, const Context & context) const
{
    const auto & output_getter = getCreators(name).output_processor_creator;
    if (!output_getter)
        throw Exception("Format " + name + " is not suitable for output", ErrorCodes::FORMAT_IS_NOT_SUITABLE_FOR_OUTPUT);

    const Settings & settings = context.getSettingsRef();
    FormatSettings format_settings = getOutputFormatSetting(settings);

    /** TODO: Materialization is needed, because formats can use the functions `IDataType`,
      *  which only work with full columns.
      */
    return output_getter(buf, sample, context, format_settings);
}


void FormatFactory::registerInputFormat(const String & name, InputCreator input_creator)
{
    auto & target = dict[name].inout_creator;
    if (target)
        throw Exception("FormatFactory: Input format " + name + " is already registered", ErrorCodes::LOGICAL_ERROR);
    target = std::move(input_creator);
}

void FormatFactory::registerOutputFormat(const String & name, OutputCreator output_creator)
{
    auto & target = dict[name].output_creator;
    if (target)
        throw Exception("FormatFactory: Output format " + name + " is already registered", ErrorCodes::LOGICAL_ERROR);
    target = std::move(output_creator);
}

void FormatFactory::registerInputFormatProcessor(const String & name, InputProcessorCreator input_creator)
{
    auto & target = dict[name].input_processor_creator;
    if (target)
        throw Exception("FormatFactory: Input format " + name + " is already registered", ErrorCodes::LOGICAL_ERROR);
    target = std::move(input_creator);
}

void FormatFactory::registerOutputFormatProcessor(const String & name, OutputProcessorCreator output_creator)
{
    auto & target = dict[name].output_processor_creator;
    if (target)
        throw Exception("FormatFactory: Output format " + name + " is already registered", ErrorCodes::LOGICAL_ERROR);
    target = std::move(output_creator);
}


/// Formats for both input/output.

void registerInputFormatNative(FormatFactory & factory);
void registerOutputFormatNative(FormatFactory & factory);
void registerInputFormatTabSeparated(FormatFactory & factory);
void registerInputFormatCSV(FormatFactory & factory);

void registerInputFormatProcessorNative(FormatFactory & factory);
void registerOutputFormatProcessorNative(FormatFactory & factory);
void registerInputFormatProcessorRowBinary(FormatFactory & factory);
void registerOutputFormatProcessorRowBinary(FormatFactory & factory);
void registerInputFormatProcessorTabSeparated(FormatFactory & factory);
void registerOutputFormatProcessorTabSeparated(FormatFactory & factory);
void registerInputFormatProcessorValues(FormatFactory & factory);
void registerOutputFormatProcessorValues(FormatFactory & factory);
void registerInputFormatProcessorCSV(FormatFactory & factory);
void registerOutputFormatProcessorCSV(FormatFactory & factory);
void registerInputFormatProcessorTSKV(FormatFactory & factory);
void registerOutputFormatProcessorTSKV(FormatFactory & factory);
void registerInputFormatProcessorJSONEachRow(FormatFactory & factory);
void registerOutputFormatProcessorJSONEachRow(FormatFactory & factory);
void registerInputFormatProcessorParquet(FormatFactory & factory);
void registerOutputFormatProcessorParquet(FormatFactory & factory);
void registerInputFormatProcessorProtobuf(FormatFactory & factory);
void registerOutputFormatProcessorProtobuf(FormatFactory & factory);

/// Output only (presentational) formats.

void registerOutputFormatNull(FormatFactory & factory);

void registerOutputFormatProcessorPretty(FormatFactory & factory);
void registerOutputFormatProcessorPrettyCompact(FormatFactory & factory);
void registerOutputFormatProcessorPrettySpace(FormatFactory & factory);
void registerOutputFormatProcessorVertical(FormatFactory & factory);
void registerOutputFormatProcessorJSON(FormatFactory & factory);
void registerOutputFormatProcessorJSONCompact(FormatFactory & factory);
void registerOutputFormatProcessorXML(FormatFactory & factory);
void registerOutputFormatProcessorODBCDriver(FormatFactory & factory);
void registerOutputFormatProcessorODBCDriver2(FormatFactory & factory);
void registerOutputFormatProcessorNull(FormatFactory & factory);
void registerOutputFormatProcessorMySQLWrite(FormatFactory & factory);

/// Input only formats.
void registerInputFormatProcessorCapnProto(FormatFactory & factory);

FormatFactory::FormatFactory()
{
    registerInputFormatNative(*this);
    registerOutputFormatNative(*this);
    registerInputFormatTabSeparated(*this);
    registerInputFormatCSV(*this);

    registerInputFormatProcessorNative(*this);
    registerOutputFormatProcessorNative(*this);
    registerInputFormatProcessorRowBinary(*this);
    registerOutputFormatProcessorRowBinary(*this);
    registerInputFormatProcessorTabSeparated(*this);
    registerOutputFormatProcessorTabSeparated(*this);
    registerInputFormatProcessorValues(*this);
    registerOutputFormatProcessorValues(*this);
    registerInputFormatProcessorCSV(*this);
    registerOutputFormatProcessorCSV(*this);
    registerInputFormatProcessorTSKV(*this);
    registerOutputFormatProcessorTSKV(*this);
    registerInputFormatProcessorJSONEachRow(*this);
    registerOutputFormatProcessorJSONEachRow(*this);
    registerInputFormatProcessorProtobuf(*this);
    registerOutputFormatProcessorProtobuf(*this);
    registerInputFormatProcessorCapnProto(*this);
    registerInputFormatProcessorParquet(*this);
    registerOutputFormatProcessorParquet(*this);


    registerOutputFormatNull(*this);

    registerOutputFormatProcessorPretty(*this);
    registerOutputFormatProcessorPrettyCompact(*this);
    registerOutputFormatProcessorPrettySpace(*this);
    registerOutputFormatProcessorVertical(*this);
    registerOutputFormatProcessorJSON(*this);
    registerOutputFormatProcessorJSONCompact(*this);
    registerOutputFormatProcessorXML(*this);
    registerOutputFormatProcessorODBCDriver(*this);
    registerOutputFormatProcessorODBCDriver2(*this);
    registerOutputFormatProcessorNull(*this);
    registerOutputFormatProcessorMySQLWrite(*this);
}

}<|MERGE_RESOLUTION|>--- conflicted
+++ resolved
@@ -107,19 +107,14 @@
     }
 
     if (!getCreators(name).output_processor_creator)
-        return getOutput(name, buf, sample, context);
-
-    auto format = getOutputFormat(name, buf, sample, context);
+        return getOutput(name, buf, sample, context, callback);
+
+    auto format = getOutputFormat(name, buf, sample, context, callback);
 
     /** Materialization is needed, because formats can use the functions `IDataType`,
       *  which only work with full columns.
       */
-<<<<<<< HEAD
-    return std::make_shared<MaterializingBlockOutputStream>(
-        output_getter(buf, sample, context, callback, format_settings), sample);
-=======
     return std::make_shared<MaterializingBlockOutputStream>(std::make_shared<OutputStreamToOutputFormat>(format), sample);
->>>>>>> 39eaba4a
 }
 
 
@@ -152,7 +147,8 @@
 }
 
 
-OutputFormatPtr FormatFactory::getOutputFormat(const String & name, WriteBuffer & buf, const Block & sample, const Context & context) const
+OutputFormatPtr FormatFactory::getOutputFormat(
+    const String & name, WriteBuffer & buf, const Block & sample, const Context & context, WriteCallback callback) const
 {
     const auto & output_getter = getCreators(name).output_processor_creator;
     if (!output_getter)
@@ -164,7 +160,7 @@
     /** TODO: Materialization is needed, because formats can use the functions `IDataType`,
       *  which only work with full columns.
       */
-    return output_getter(buf, sample, context, format_settings);
+    return output_getter(buf, sample, context, callback, format_settings);
 }
 
 
