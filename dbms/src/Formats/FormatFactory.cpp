--- conflicted
+++ resolved
@@ -117,15 +117,6 @@
     }
 
     if (!getCreators(name).output_processor_creator)
-<<<<<<< HEAD
-        return getOutput(name, buf, sample, context, callback);
-
-    auto format = getOutputFormat(name, buf, sample, context, callback);
-
-    /** Materialization is needed, because formats can use the functions `IDataType`,
-      *  which only work with full columns.
-      */
-=======
     {
         const auto & output_getter = getCreators(name).output_creator;
         if (!output_getter)
@@ -134,15 +125,14 @@
         const Settings & settings = context.getSettingsRef();
         FormatSettings format_settings = getOutputFormatSetting(settings);
 
-        /** Materialization is needed, because formats can use the functions `IDataType`,
+        /**  Materialization is needed, because formats can use the functions `IDataType`,
           *  which only work with full columns.
           */
         return std::make_shared<MaterializingBlockOutputStream>(
-                output_getter(buf, sample, context, format_settings), sample);
+                output_getter(buf, sample, context, callback, format_settings), sample);
     }
 
-    auto format = getOutputFormat(name, buf, sample, context);
->>>>>>> b1d1a233
+    auto format = getOutputFormat(name, buf, sample, context, callback);
     return std::make_shared<MaterializingBlockOutputStream>(std::make_shared<OutputStreamToOutputFormat>(format), sample);
 }
 
