#include <iomanip>

#include <Core/Settings.h>
#include <Databases/DatabaseOnDisk.h>
#include <Databases/DatabaseOrdinary.h>
#include <Databases/DatabasesCommon.h>
#include <IO/ReadBufferFromFile.h>
#include <IO/ReadHelpers.h>
#include <IO/WriteBufferFromFile.h>
#include <IO/WriteHelpers.h>
#include <Interpreters/Context.h>
#include <Interpreters/InterpreterCreateQuery.h>
#include <Interpreters/ExternalLoaderDatabaseConfigRepository.h>
#include <Interpreters/ExternalDictionariesLoader.h>
#include <Parsers/ASTCreateQuery.h>
#include <Parsers/ParserCreateQuery.h>
#include <Storages/StorageFactory.h>
#include <Parsers/parseQuery.h>
#include <Parsers/formatAST.h>
#include <TableFunctions/TableFunctionFactory.h>

#include <Poco/DirectoryIterator.h>
#include <Poco/Event.h>
#include <Common/Stopwatch.h>
#include <Common/quoteString.h>
#include <Common/ThreadPool.h>
#include <Common/escapeForFileName.h>
#include <Common/typeid_cast.h>
#include <common/logger_useful.h>
#include <ext/scope_guard.h>


namespace DB
{

namespace ErrorCodes
{
    extern const int CANNOT_CREATE_TABLE_FROM_METADATA;
    extern const int EMPTY_LIST_OF_COLUMNS_PASSED;
    extern const int CANNOT_PARSE_TEXT;
}


static constexpr size_t PRINT_MESSAGE_EACH_N_OBJECTS = 256;
static constexpr size_t PRINT_MESSAGE_EACH_N_SECONDS = 5;
static constexpr size_t METADATA_FILE_BUFFER_SIZE = 32768;


<<<<<<< HEAD

void loadObject(
    Context & context,
    const ASTCreateQuery & query,
    DatabaseOrdinary & database,
    //const String & /*database_data_path_relative*/,
    const String & database_name,
    bool has_force_restore_data_flag)
try
=======
namespace
>>>>>>> f2d98731
{
    void tryAttachTable(
        Context & context,
        const ASTCreateQuery & query,
        DatabaseOrdinary & database,
        const String & database_name,
        bool has_force_restore_data_flag)
    {
        assert(!query.is_dictionary);
        try
        {
            String table_name;
            StoragePtr table;
            std::tie(table_name, table)
                = createTableFromAST(query, database_name, database.getTableDataPath(query), context, has_force_restore_data_flag);
            database.attachTable(table_name, table);
        }
        catch (const Exception & e)
        {
            throw Exception(
                "Cannot attach table '" + query.table + "' from query " + serializeAST(query)
                    + ". Error: " + DB::getCurrentExceptionMessage(true),
                e,
                DB::ErrorCodes::CANNOT_CREATE_TABLE_FROM_METADATA);
        }
    }


    void tryAttachDictionary(
        Context & context,
        const ASTCreateQuery & query,
        DatabaseOrdinary & database)
    {
<<<<<<< HEAD
        //FIXME
        //String table_data_path_relative = database_data_path_relative + escapeForFileName(query.table) + '/';
        String table_data_path_relative = database.getDataPath(query);
        auto [table_name, table] = createTableFromAST(query, database_name, table_data_path_relative, context, has_force_restore_data_flag);
        database.attachTable(table_name, table, database.getDataPath(query));
=======
        assert(query.is_dictionary);
        try
        {
            database.attachDictionary(query.table, context);
        }
        catch (const Exception & e)
        {
            throw Exception(
                "Cannot create dictionary '" + query.table + "' from query " + serializeAST(query)
                    + ". Error: " + DB::getCurrentExceptionMessage(true),
                e,
                DB::ErrorCodes::CANNOT_CREATE_DICTIONARY_FROM_METADATA);
        }
>>>>>>> f2d98731
    }


    void logAboutProgress(Poco::Logger * log, size_t processed, size_t total, AtomicStopwatch & watch)
    {
        if (processed % PRINT_MESSAGE_EACH_N_OBJECTS == 0 || watch.compareAndRestart(PRINT_MESSAGE_EACH_N_SECONDS))
        {
            LOG_INFO(log, std::fixed << std::setprecision(2) << processed * 100.0 / total << "%");
            watch.restart();
        }
    }
}


DatabaseOrdinary::DatabaseOrdinary(const String & name_, const String & metadata_path_, const Context & context_)
<<<<<<< HEAD
    : DatabaseWithDictionaries(name_, metadata_path_,"DatabaseOrdinary (" + name_ + ")", context_)
{
=======
    : DatabaseWithDictionaries(name_, metadata_path_, "DatabaseOrdinary (" + name_ + ")")
{
    Poco::File(context_.getPath() + getDataPath()).createDirectories();
>>>>>>> f2d98731
}


void DatabaseOrdinary::loadStoredObjects(
    Context & context,
    bool has_force_restore_data_flag)
{
    /** Tables load faster if they are loaded in sorted (by name) order.
      * Otherwise (for the ext4 filesystem), `DirectoryIterator` iterates through them in some order,
      *  which does not correspond to order tables creation and does not correspond to order of their location on disk.
      */
    using FileNames = std::map<std::string, ASTPtr>;
    FileNames file_names;

    size_t total_dictionaries = 0;
    iterateMetadataFiles(context, [&file_names, &total_dictionaries, this](const String & file_name)
    {
        String full_path = getMetadataPath() + file_name;
        try
        {
            auto ast = parseQueryFromMetadata(full_path, /*throw_on_error*/ true, /*remove_empty*/false);
            if (ast)
            {
                auto * create_query = ast->as<ASTCreateQuery>();
                file_names[file_name] = ast;
                total_dictionaries += create_query->is_dictionary;
            }
        }
        catch (const Exception & e)
        {
            throw Exception(
                "Cannot parse definition from metadata file " + full_path + ". Error: " + DB::getCurrentExceptionMessage(true), e, ErrorCodes::CANNOT_PARSE_TEXT);
        }

    });

    size_t total_tables = file_names.size() - total_dictionaries;

    LOG_INFO(log, "Total " << total_tables << " tables and " << total_dictionaries << " dictionaries.");

    AtomicStopwatch watch;
    std::atomic<size_t> tables_processed{0};
    std::atomic<size_t> dictionaries_processed{0};

<<<<<<< HEAD
    auto loadOneObject = [&](const ASTCreateQuery & query)
    {
        //FIXME
        loadObject(context, query, *this, getDatabaseName(), has_force_restore_data_flag);

        /// Messages, so that it's not boring to wait for the server to load for a long time.
        if (query.is_dictionary)
            logAboutProgress(log, ++dictionaries_processed, total_dictionaries, watch);
        else
            logAboutProgress(log, ++tables_processed, total_tables, watch);
    };

=======
>>>>>>> f2d98731
    ThreadPool pool(SettingMaxThreads().getAutoValue());

    /// Attach tables.
    for (const auto & name_with_query : file_names)
    {
        const auto & create_query = name_with_query.second->as<const ASTCreateQuery &>();
        if (!create_query.is_dictionary)
            pool.scheduleOrThrowOnError([&]()
            {
                tryAttachTable(context, create_query, *this, getDatabaseName(), has_force_restore_data_flag);

                /// Messages, so that it's not boring to wait for the server to load for a long time.
                logAboutProgress(log, ++tables_processed, total_tables, watch);
            });
    }

    pool.wait();

    /// After all tables was basically initialized, startup them.
    startupTables(pool);

    /// Add database as repository
    auto dictionaries_repository = std::make_unique<ExternalLoaderDatabaseConfigRepository>(shared_from_this(), context);
    auto & external_loader = context.getExternalDictionariesLoader();
    external_loader.addConfigRepository(getDatabaseName(), std::move(dictionaries_repository));

    /// Attach dictionaries.
    for (const auto & name_with_query : file_names)
    {
<<<<<<< HEAD
        if (!startsWith(dictionary_name, database_name + "." /* db name */))
            return false;
        LOG_INFO(log, "Loading dictionary " << backQuote(dictionary_name) << ", for database " << backQuote(database_name));
        return true;
    };
    external_loader.reload(filter, !lazy_load);
=======
        auto create_query = name_with_query.second->as<const ASTCreateQuery &>();
        if (create_query.is_dictionary)
        {
            tryAttachDictionary(context, create_query, *this);

            /// Messages, so that it's not boring to wait for the server to load for a long time.
            logAboutProgress(log, ++dictionaries_processed, total_dictionaries, watch);
        }
    }
>>>>>>> f2d98731
}


void DatabaseOrdinary::startupTables(ThreadPool & thread_pool)
{
    LOG_INFO(log, "Starting up tables.");

    const size_t total_tables = tables.size();
    if (!total_tables)
        return;

    AtomicStopwatch watch;
    std::atomic<size_t> tables_processed{0};

    auto startupOneTable = [&](const StoragePtr & table)
    {
        table->startup();
        logAboutProgress(log, ++tables_processed, total_tables, watch);
    };

    try
    {
        for (const auto & table : tables)
            thread_pool.scheduleOrThrowOnError([&]() { startupOneTable(table.second); });
    }
    catch (...)
    {
        thread_pool.wait();
        throw;
    }
    thread_pool.wait();
}

void DatabaseOrdinary::alterTable(
    const Context & context,
    const String & table_name,
    const ColumnsDescription & columns,
    const IndicesDescription & indices,
    const ConstraintsDescription & constraints,
    const ASTModifier & storage_modifier)
{
    /// Read the definition of the table and replace the necessary parts with new ones.
    String table_metadata_path = getObjectMetadataPath(table_name);
    String table_metadata_tmp_path = table_metadata_path + ".tmp";
    String statement;

    {
        char in_buf[METADATA_FILE_BUFFER_SIZE];
        ReadBufferFromFile in(table_metadata_path, METADATA_FILE_BUFFER_SIZE, -1, in_buf);
        readStringUntilEOF(statement, in);
    }

    ParserCreateQuery parser;
    ASTPtr ast = parseQuery(parser, statement.data(), statement.data() + statement.size(), "in file " + table_metadata_path, 0);

    const auto & ast_create_query = ast->as<ASTCreateQuery &>();

    ASTPtr new_columns = InterpreterCreateQuery::formatColumns(columns);
    ASTPtr new_indices = InterpreterCreateQuery::formatIndices(indices);
    ASTPtr new_constraints = InterpreterCreateQuery::formatConstraints(constraints);

    ast_create_query.columns_list->replace(ast_create_query.columns_list->columns, new_columns);
    ast_create_query.columns_list->setOrReplace(ast_create_query.columns_list->indices, new_indices);
    ast_create_query.columns_list->setOrReplace(ast_create_query.columns_list->constraints, new_constraints);

    if (storage_modifier)
        storage_modifier(*ast_create_query.storage);

    statement = getObjectDefinitionFromCreateQuery(ast);

    {
        WriteBufferFromFile out(table_metadata_tmp_path, statement.size(), O_WRONLY | O_CREAT | O_EXCL);
        writeString(statement, out);
        out.next();
        if (context.getSettingsRef().fsync_metadata)
            out.sync();
        out.close();
    }

    try
    {
        /// rename atomically replaces the old file with the new one.
        Poco::File(table_metadata_tmp_path).renameTo(table_metadata_path);
    }
    catch (...)
    {
        Poco::File(table_metadata_tmp_path).remove();
        throw;
    }
}

}<|MERGE_RESOLUTION|>--- conflicted
+++ resolved
@@ -36,6 +36,7 @@
 namespace ErrorCodes
 {
     extern const int CANNOT_CREATE_TABLE_FROM_METADATA;
+    extern const int CANNOT_CREATE_DICTIONARY_FROM_METADATA;
     extern const int EMPTY_LIST_OF_COLUMNS_PASSED;
     extern const int CANNOT_PARSE_TEXT;
 }
@@ -45,20 +46,7 @@
 static constexpr size_t PRINT_MESSAGE_EACH_N_SECONDS = 5;
 static constexpr size_t METADATA_FILE_BUFFER_SIZE = 32768;
 
-
-<<<<<<< HEAD
-
-void loadObject(
-    Context & context,
-    const ASTCreateQuery & query,
-    DatabaseOrdinary & database,
-    //const String & /*database_data_path_relative*/,
-    const String & database_name,
-    bool has_force_restore_data_flag)
-try
-=======
 namespace
->>>>>>> f2d98731
 {
     void tryAttachTable(
         Context & context,
@@ -92,13 +80,6 @@
         const ASTCreateQuery & query,
         DatabaseOrdinary & database)
     {
-<<<<<<< HEAD
-        //FIXME
-        //String table_data_path_relative = database_data_path_relative + escapeForFileName(query.table) + '/';
-        String table_data_path_relative = database.getDataPath(query);
-        auto [table_name, table] = createTableFromAST(query, database_name, table_data_path_relative, context, has_force_restore_data_flag);
-        database.attachTable(table_name, table, database.getDataPath(query));
-=======
         assert(query.is_dictionary);
         try
         {
@@ -112,7 +93,6 @@
                 e,
                 DB::ErrorCodes::CANNOT_CREATE_DICTIONARY_FROM_METADATA);
         }
->>>>>>> f2d98731
     }
 
 
@@ -128,14 +108,8 @@
 
 
 DatabaseOrdinary::DatabaseOrdinary(const String & name_, const String & metadata_path_, const Context & context_)
-<<<<<<< HEAD
     : DatabaseWithDictionaries(name_, metadata_path_,"DatabaseOrdinary (" + name_ + ")", context_)
 {
-=======
-    : DatabaseWithDictionaries(name_, metadata_path_, "DatabaseOrdinary (" + name_ + ")")
-{
-    Poco::File(context_.getPath() + getDataPath()).createDirectories();
->>>>>>> f2d98731
 }
 
 
@@ -180,21 +154,6 @@
     std::atomic<size_t> tables_processed{0};
     std::atomic<size_t> dictionaries_processed{0};
 
-<<<<<<< HEAD
-    auto loadOneObject = [&](const ASTCreateQuery & query)
-    {
-        //FIXME
-        loadObject(context, query, *this, getDatabaseName(), has_force_restore_data_flag);
-
-        /// Messages, so that it's not boring to wait for the server to load for a long time.
-        if (query.is_dictionary)
-            logAboutProgress(log, ++dictionaries_processed, total_dictionaries, watch);
-        else
-            logAboutProgress(log, ++tables_processed, total_tables, watch);
-    };
-
-=======
->>>>>>> f2d98731
     ThreadPool pool(SettingMaxThreads().getAutoValue());
 
     /// Attach tables.
@@ -224,14 +183,6 @@
     /// Attach dictionaries.
     for (const auto & name_with_query : file_names)
     {
-<<<<<<< HEAD
-        if (!startsWith(dictionary_name, database_name + "." /* db name */))
-            return false;
-        LOG_INFO(log, "Loading dictionary " << backQuote(dictionary_name) << ", for database " << backQuote(database_name));
-        return true;
-    };
-    external_loader.reload(filter, !lazy_load);
-=======
         auto create_query = name_with_query.second->as<const ASTCreateQuery &>();
         if (create_query.is_dictionary)
         {
@@ -241,7 +192,6 @@
             logAboutProgress(log, ++dictionaries_processed, total_dictionaries, watch);
         }
     }
->>>>>>> f2d98731
 }
 
 
