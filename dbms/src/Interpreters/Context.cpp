#include <map>
#include <set>
#include <chrono>

#include <Poco/Mutex.h>
#include <Poco/File.h>
#include <Poco/UUIDGenerator.h>
#include <Poco/Net/IPAddress.h>

#include <common/logger_useful.h>

#include <DB/Common/Macros.h>
#include <DB/Common/escapeForFileName.h>
#include <DB/Common/Stopwatch.h>
#include <DB/Common/formatReadable.h>
#include <DB/DataStreams/FormatFactory.h>
#include <DB/AggregateFunctions/AggregateFunctionFactory.h>
#include <DB/TableFunctions/TableFunctionFactory.h>
#include <DB/Storages/IStorage.h>
#include <DB/Storages/MarkCache.h>
#include <DB/Storages/MergeTree/BackgroundProcessingPool.h>
#include <DB/Storages/MergeTree/ReshardingWorker.h>
#include <DB/Storages/MergeTree/MergeList.h>
#include <DB/Storages/MergeTree/MergeTreeSettings.h>
#include <DB/Storages/CompressionMethodSelector.h>
#include <DB/Interpreters/Settings.h>
#include <DB/Interpreters/Users.h>
#include <DB/Interpreters/Quota.h>
#include <DB/Interpreters/EmbeddedDictionaries.h>
#include <DB/Interpreters/ExternalDictionaries.h>
#include <DB/Interpreters/ProcessList.h>
#include <DB/Interpreters/Cluster.h>
#include <DB/Interpreters/InterserverIOHandler.h>
#include <DB/Interpreters/Compiler.h>
#include <DB/Interpreters/QueryLog.h>
#include <DB/Interpreters/PartLog.h>
#include <DB/Interpreters/Context.h>
#include <DB/IO/ReadBufferFromFile.h>
#include <DB/IO/UncompressedCache.h>
#include <DB/Parsers/ASTCreateQuery.h>
#include <DB/Parsers/ParserCreateQuery.h>
#include <DB/Parsers/parseQuery.h>
#include <DB/Databases/IDatabase.h>

#include <DB/Common/ConfigProcessor.h>
#include <zkutil/ZooKeeper.h>


namespace ProfileEvents
{
	extern const Event ContextLock;
}

namespace CurrentMetrics
{
	extern const Metric ContextLockWait;
	extern const Metric MemoryTrackingForMerges;
}


namespace DB
{

namespace ErrorCodes
{
	extern const int DATABASE_ACCESS_DENIED;
	extern const int UNKNOWN_DATABASE;
	extern const int UNKNOWN_TABLE;
	extern const int TABLE_ALREADY_EXISTS;
	extern const int TABLE_WAS_NOT_DROPPED;
	extern const int DATABASE_ALREADY_EXISTS;
	extern const int TABLE_METADATA_DOESNT_EXIST;
	extern const int THERE_IS_NO_SESSION;
	extern const int NO_ELEMENTS_IN_CONFIG;
	extern const int DDL_GUARD_IS_ACTIVE;
	extern const int TABLE_SIZE_EXCEEDS_MAX_DROP_SIZE_LIMIT;
}

class TableFunctionFactory;


/** Set of known objects (environment), that could be used in query.
  * Shared (global) part. Order of members (especially, order of destruction) is very important.
  */
struct ContextShared
{
	Logger * log = &Logger::get("Context");

	/// For access of most of shared objects. Recursive mutex.
	mutable Poco::Mutex mutex;
	/// Separate mutex for access of dictionaries. Separate mutex to avoid locks when server doing request to itself.
	mutable std::mutex embedded_dictionaries_mutex;
	mutable std::mutex external_dictionaries_mutex;
	/// Separate mutex for re-initialization of zookeer session. This operation could take a long time and must not interfere with another operations.
	mutable std::mutex zookeeper_mutex;

	mutable zkutil::ZooKeeperPtr zookeeper;					/// Клиент для ZooKeeper.

	String interserver_io_host;								/// Имя хоста по которым это сервер доступен для других серверов.
	int interserver_io_port;								///	и порт,

	String path;											/// Путь к директории с данными, со слешем на конце.
	String tmp_path;										/// Путь ко временным файлам, возникающим при обработке запроса.
	String flags_path;										///
	Databases databases;									/// Список БД и таблиц в них.
	TableFunctionFactory table_function_factory;			/// Табличные функции.
	AggregateFunctionFactory aggregate_function_factory; 	/// Агрегатные функции.
	FormatFactory format_factory;							/// Форматы.
	mutable std::shared_ptr<EmbeddedDictionaries> embedded_dictionaries;	/// Словари Метрики. Инициализируются лениво.
	mutable std::shared_ptr<ExternalDictionaries> external_dictionaries;
	Users users;											/// Известные пользователи.
	Quotas quotas;											/// Известные квоты на использование ресурсов.
	mutable UncompressedCachePtr uncompressed_cache;		/// Кэш разжатых блоков.
	mutable MarkCachePtr mark_cache;						/// Кэш засечек в сжатых файлах.
	ProcessList process_list;								/// Исполняющиеся в данный момент запросы.
	MergeList merge_list;									/// Список выполняемых мерджей (для (Replicated)?MergeTree)
	ViewDependencies view_dependencies;						/// Текущие зависимости
	ConfigurationPtr users_config;							/// Конфиг с секциями users, profiles и quotas.
	InterserverIOHandler interserver_io_handler;			/// Обработчик для межсерверной передачи данных.
	BackgroundProcessingPoolPtr background_pool;			/// Пул потоков для фоновой работы, выполняемой таблицами.
	ReshardingWorkerPtr resharding_worker;
<<<<<<< HEAD
	Macros macros;											/// Подстановки из конфига.
	std::unique_ptr<Compiler> compiler;						/// Для динамической компиляции частей запроса, при необходимости.
	std::unique_ptr<QueryLog> query_log;					/// Для логгирования запросов.
	std::unique_ptr<PartLog> part_log;						/// Для логгирования работы с кусками
=======
	Macros macros;											/// Substitutions extracted from config.
	std::unique_ptr<Compiler> compiler;						/// Used for dynamic compilation of queries' parts if it necessary.
	std::unique_ptr<QueryLog> query_log;					/// Used to log queries.
>>>>>>> 0fc7ffa0
	/// Правила для выбора метода сжатия в зависимости от размера куска.
	mutable std::unique_ptr<CompressionMethodSelector> compression_method_selector;
	std::unique_ptr<MergeTreeSettings> merge_tree_settings;	/// Settings of MergeTree* engines.
	size_t max_table_size_to_drop = 50000000000lu;			/// Protects MergeTree tables from accidental DROP (50GB by default)

	/// Clusters for distributed tables
	/// Initialized on demand (on distributed storages initialization) since Settings should be initialized
	std::unique_ptr<Clusters> clusters;
	ConfigurationPtr clusters_config;						/// Soteres updated configs
	mutable std::mutex clusters_mutex;						/// Guards clusters and clusters_config

	Poco::UUIDGenerator uuid_generator;

	bool shutdown_called = false;

	/// Позволяют запретить одновременное выполнение DDL запросов над одной и той же таблицей.
	/// database -> table -> exception_message
	/// На время выполнения операции, сюда помещается элемент, и возвращается объект, который в деструкторе удаляет элемент.
	/// В случае, если элемент уже есть - кидается исключение. См. class DDLGuard ниже.
	using DDLGuards = std::unordered_map<String, DDLGuard::Map>;
	DDLGuards ddl_guards;
	/// Если вы захватываете mutex и ddl_guards_mutex, то захватывать их нужно строго в этом порядке.
	mutable std::mutex ddl_guards_mutex;

	Stopwatch uptime_watch;

	Context::ApplicationType application_type = Context::ApplicationType::SERVER;


	~ContextShared()
	{
		try
		{
			shutdown();
		}
		catch (...)
		{
			tryLogCurrentException(__PRETTY_FUNCTION__);
		}
	}


	/** Выполнить сложную работу по уничтожению объектов заранее.
	  */
	void shutdown()
	{
		if (shutdown_called)
			return;
		shutdown_called = true;

		query_log.reset();

		/** В этот момент, некоторые таблицы могут иметь потоки, которые блокируют наш mutex.
		  * Чтобы корректно их завершить, скопируем текущий список таблиц,
		  *  и попросим их всех закончить свою работу.
		  * Потом удалим все объекты с таблицами.
		  */

		Databases current_databases;

		{
			Poco::ScopedLock<Poco::Mutex> lock(mutex);
			current_databases = databases;
		}

		for (auto & database : current_databases)
			database.second->shutdown();

		{
			Poco::ScopedLock<Poco::Mutex> lock(mutex);
			databases.clear();
		}
	}
};


Context::Context()
	: shared(new ContextShared),
	quota(new QuotaForIntervals)
{
}

Context::~Context() = default;


const TableFunctionFactory & Context::getTableFunctionFactory() const			{ return shared->table_function_factory; }
const AggregateFunctionFactory & Context::getAggregateFunctionFactory() const	{ return shared->aggregate_function_factory; }
InterserverIOHandler & Context::getInterserverIOHandler()						{ return shared->interserver_io_handler; }

std::unique_lock<Poco::Mutex> Context::getLock() const
{
	ProfileEvents::increment(ProfileEvents::ContextLock);
	CurrentMetrics::Increment increment{CurrentMetrics::ContextLockWait};
	return std::unique_lock<Poco::Mutex>(shared->mutex);
}

ProcessList & Context::getProcessList()											{ return shared->process_list; }
const ProcessList & Context::getProcessList() const								{ return shared->process_list; }
MergeList & Context::getMergeList() 											{ return shared->merge_list; }
const MergeList & Context::getMergeList() const 								{ return shared->merge_list; }


const Databases Context::getDatabases() const
{
	auto lock = getLock();
	return shared->databases;
}

Databases Context::getDatabases()
{
	auto lock = getLock();
	return shared->databases;
}


static String resolveDatabase(const String & database_name, const String & current_database)
{
	String res = database_name.empty() ? current_database : database_name;
	if (res.empty())
		throw Exception("Default database is not selected", ErrorCodes::UNKNOWN_DATABASE);
	return res;
}


const DatabasePtr Context::getDatabase(const String & database_name) const
{
	auto lock = getLock();
	String db = resolveDatabase(database_name, current_database);
	assertDatabaseExists(db);
	return shared->databases[db];
}

DatabasePtr Context::getDatabase(const String & database_name)
{
	auto lock = getLock();
	String db = resolveDatabase(database_name, current_database);
	assertDatabaseExists(db);
	return shared->databases[db];
}

const DatabasePtr Context::tryGetDatabase(const String & database_name) const
{
	auto lock = getLock();
	String db = resolveDatabase(database_name, current_database);
	auto it = shared->databases.find(db);
	if (it == shared->databases.end())
		return {};
	return it->second;
}

DatabasePtr Context::tryGetDatabase(const String & database_name)
{
	auto lock = getLock();
	String db = resolveDatabase(database_name, current_database);
	auto it = shared->databases.find(db);
	if (it == shared->databases.end())
		return {};
	return it->second;
}


String Context::getPath() const
{
	auto lock = getLock();
	return shared->path;
}

String Context::getTemporaryPath() const
{
	auto lock = getLock();
	return shared->tmp_path;
}

String Context::getFlagsPath() const
{
	auto lock = getLock();
	if (!shared->flags_path.empty())
		return shared->flags_path;

	shared->flags_path = shared->path + "flags/";
	Poco::File(shared->flags_path).createDirectories();
	return shared->flags_path;
}


void Context::setPath(const String & path)
{
	auto lock = getLock();
	shared->path = path;
}

void Context::setTemporaryPath(const String & path)
{
	auto lock = getLock();
	shared->tmp_path = path;
}

void Context::setFlagsPath(const String & path)
{
	auto lock = getLock();
	shared->flags_path = path;
}


void Context::setUsersConfig(const ConfigurationPtr & config)
{
	auto lock = getLock();
	shared->users_config = config;
	shared->users.loadFromConfig(*shared->users_config);
	shared->quotas.loadFromConfig(*shared->users_config);
}

ConfigurationPtr Context::getUsersConfig()
{
	auto lock = getLock();
	return shared->users_config;
}


void Context::setUser(const String & name, const String & password, const Poco::Net::SocketAddress & address, const String & quota_key)
{
	auto lock = getLock();

	const User & user_props = shared->users.get(name, password, address.host());
	setSetting("profile", user_props.profile);
	setQuota(user_props.quota, quota_key, name, address.host());

	client_info.current_user = name;
	client_info.current_address = address;

	if (!quota_key.empty())
		client_info.quota_key = quota_key;
}


void Context::setQuota(const String & name, const String & quota_key, const String & user_name, const Poco::Net::IPAddress & address)
{
	auto lock = getLock();
	quota = shared->quotas.get(name, quota_key, user_name, address);
}


QuotaForIntervals & Context::getQuota()
{
	auto lock = getLock();
	return *quota;
}

void Context::checkDatabaseAccessRights(const std::string & database_name) const
{
	if (client_info.current_user.empty() || (database_name == "system"))
	{
		/// Безымянный пользователь, т.е. сервер, имеет доступ ко всем БД.
		/// Все пользователи имеют доступ к БД system.
		return;
	}
	if (!shared->users.isAllowedDatabase(client_info.current_user, database_name))
		throw Exception("Access denied to database " + database_name, ErrorCodes::DATABASE_ACCESS_DENIED);
}

void Context::addDependency(const DatabaseAndTableName & from, const DatabaseAndTableName & where)
{
	auto lock = getLock();
	checkDatabaseAccessRights(from.first);
	checkDatabaseAccessRights(where.first);
	shared->view_dependencies[from].insert(where);
}

void Context::removeDependency(const DatabaseAndTableName & from, const DatabaseAndTableName & where)
{
	auto lock = getLock();
	checkDatabaseAccessRights(from.first);
	checkDatabaseAccessRights(where.first);
	shared->view_dependencies[from].erase(where);
}

Dependencies Context::getDependencies(const String & database_name, const String & table_name) const
{
	auto lock = getLock();

	String db = resolveDatabase(database_name, current_database);
	checkDatabaseAccessRights(db);

	ViewDependencies::const_iterator iter = shared->view_dependencies.find(DatabaseAndTableName(db, table_name));
	if (iter == shared->view_dependencies.end())
		return {};

	return Dependencies(iter->second.begin(), iter->second.end());
}

bool Context::isTableExist(const String & database_name, const String & table_name) const
{
	auto lock = getLock();

	String db = resolveDatabase(database_name, current_database);
	checkDatabaseAccessRights(db);

	Databases::const_iterator it = shared->databases.find(db);
	return shared->databases.end() != it
		&& it->second->isTableExist(table_name);
}


bool Context::isDatabaseExist(const String & database_name) const
{
	auto lock = getLock();
	String db = resolveDatabase(database_name, current_database);
	checkDatabaseAccessRights(db);
	return shared->databases.end() != shared->databases.find(db);
}


void Context::assertTableExists(const String & database_name, const String & table_name) const
{
	auto lock = getLock();

	String db = resolveDatabase(database_name, current_database);
	checkDatabaseAccessRights(db);

	Databases::const_iterator it = shared->databases.find(db);
	if (shared->databases.end() == it)
		throw Exception("Database " + db + " doesn't exist", ErrorCodes::UNKNOWN_DATABASE);

	if (!it->second->isTableExist(table_name))
		throw Exception("Table " + db + "." + table_name + " doesn't exist.", ErrorCodes::UNKNOWN_TABLE);
}


void Context::assertTableDoesntExist(const String & database_name, const String & table_name, bool check_database_access_rights) const
{
	auto lock = getLock();

	String db = resolveDatabase(database_name, current_database);
	if (check_database_access_rights)
		checkDatabaseAccessRights(db);

	Databases::const_iterator it = shared->databases.find(db);
	if (shared->databases.end() != it && it->second->isTableExist(table_name))
		throw Exception("Table " + db + "." + table_name + " already exists.", ErrorCodes::TABLE_ALREADY_EXISTS);
}


void Context::assertDatabaseExists(const String & database_name, bool check_database_access_rights) const
{
	auto lock = getLock();

	String db = resolveDatabase(database_name, current_database);
	if (check_database_access_rights)
		checkDatabaseAccessRights(db);

	if (shared->databases.end() == shared->databases.find(db))
		throw Exception("Database " + db + " doesn't exist", ErrorCodes::UNKNOWN_DATABASE);
}


void Context::assertDatabaseDoesntExist(const String & database_name) const
{
	auto lock = getLock();

	String db = resolveDatabase(database_name, current_database);
	checkDatabaseAccessRights(db);

	if (shared->databases.end() != shared->databases.find(db))
		throw Exception("Database " + db + " already exists.", ErrorCodes::DATABASE_ALREADY_EXISTS);
}


Tables Context::getExternalTables() const
{
	auto lock = getLock();

	Tables res = external_tables;
	if (session_context && session_context != this)
	{
		Tables buf = session_context->getExternalTables();
		res.insert(buf.begin(), buf.end());
	}
	else if (global_context && global_context != this)
	{
		Tables buf = global_context->getExternalTables();
		res.insert(buf.begin(), buf.end());
	}
	return res;
}


StoragePtr Context::tryGetExternalTable(const String & table_name) const
{
	auto lock = getLock();

	Tables::const_iterator jt = external_tables.find(table_name);
	if (external_tables.end() == jt)
		return StoragePtr();

	return jt->second;
}


StoragePtr Context::getTable(const String & database_name, const String & table_name) const
{
	Exception exc;
	auto res = getTableImpl(database_name, table_name, &exc);
	if (!res)
		throw exc;
	return res;
}


StoragePtr Context::tryGetTable(const String & database_name, const String & table_name) const
{
	return getTableImpl(database_name, table_name, nullptr);
}


StoragePtr Context::getTableImpl(const String & database_name, const String & table_name, Exception * exception) const
{
	auto lock = getLock();

	/** Возможность обратиться к временным таблицам другого запроса в виде _query_QUERY_ID.table
	  * NOTE В дальнейшем может потребоваться подумать об изоляции.
	  */
	if (startsWith(database_name, "_query_"))
	{
		String requested_query_id = database_name.substr(strlen("_query_"));

		auto res = shared->process_list.tryGetTemporaryTable(requested_query_id, table_name);

		if (!res && exception)
			*exception = Exception(
				"Cannot find temporary table with name " + table_name + " for query with id " + requested_query_id, ErrorCodes::UNKNOWN_TABLE);

		return res;
	}

	if (database_name.empty())
	{
		StoragePtr res = tryGetExternalTable(table_name);
		if (res)
			return res;
	}

	String db = resolveDatabase(database_name, current_database);
	checkDatabaseAccessRights(db);

	Databases::const_iterator it = shared->databases.find(db);
	if (shared->databases.end() == it)
	{
		if (exception)
			*exception = Exception("Database " + db + " doesn't exist", ErrorCodes::UNKNOWN_DATABASE);
		return {};
	}

	auto table = it->second->tryGetTable(table_name);
	if (!table)
	{
		if (exception)
			*exception = Exception("Table " + db + "." + table_name + " doesn't exist.", ErrorCodes::UNKNOWN_TABLE);
		return {};
	}

	return table;
}


void Context::addExternalTable(const String & table_name, StoragePtr storage)
{
	if (external_tables.end() != external_tables.find(table_name))
		throw Exception("Temporary table " + table_name + " already exists.", ErrorCodes::TABLE_ALREADY_EXISTS);

	external_tables[table_name] = storage;

	if (process_list_elem)
	{
		auto lock = getLock();
		shared->process_list.addTemporaryTable(*process_list_elem, table_name, storage);
	}
}


DDLGuard::DDLGuard(Map & map_, std::mutex & mutex_, std::unique_lock<std::mutex> && lock, const String & elem, const String & message)
	: map(map_), mutex(mutex_)
{
	bool inserted;
	std::tie(it, inserted) = map.emplace(elem, message);
	if (!inserted)
		throw Exception(it->second, ErrorCodes::DDL_GUARD_IS_ACTIVE);
}

DDLGuard::~DDLGuard()
{
	std::lock_guard<std::mutex> lock(mutex);
	map.erase(it);
}

std::unique_ptr<DDLGuard> Context::getDDLGuard(const String & database, const String & table, const String & message) const
{
	std::unique_lock<std::mutex> lock(shared->ddl_guards_mutex);
	return std::make_unique<DDLGuard>(shared->ddl_guards[database], shared->ddl_guards_mutex, std::move(lock), table, message);
}


std::unique_ptr<DDLGuard> Context::getDDLGuardIfTableDoesntExist(const String & database, const String & table, const String & message) const
{
	auto lock = getLock();

	Databases::const_iterator it = shared->databases.find(database);
	if (shared->databases.end() != it && it->second->isTableExist(table))
		return {};

	return getDDLGuard(database, table, message);
}


void Context::addDatabase(const String & database_name, const DatabasePtr & database)
{
	auto lock = getLock();

	assertDatabaseDoesntExist(database_name);
	shared->databases[database_name] = database;
}


DatabasePtr Context::detachDatabase(const String & database_name)
{
	auto lock = getLock();

	auto res = getDatabase(database_name);
	shared->databases.erase(database_name);
	return res;
}


ASTPtr Context::getCreateQuery(const String & database_name, const String & table_name) const
{
	auto lock = getLock();

	String db = resolveDatabase(database_name, current_database);
	assertDatabaseExists(db);

	return shared->databases[db]->getCreateQuery(table_name);
}


Settings Context::getSettings() const
{
	auto lock = getLock();
	return settings;
}


Limits Context::getLimits() const
{
	auto lock = getLock();
	return settings.limits;
}


void Context::setSettings(const Settings & settings_)
{
	auto lock = getLock();
	settings = settings_;
}


void Context::setSetting(const String & name, const Field & value)
{
	auto lock = getLock();
	if (name == "profile")
		settings.setProfile(value.safeGet<String>(), *shared->users_config);
	else
		settings.set(name, value);
}


void Context::setSetting(const String & name, const std::string & value)
{
	auto lock = getLock();
	if (name == "profile")
		settings.setProfile(value, *shared->users_config);
	else
		settings.set(name, value);
}


String Context::getCurrentDatabase() const
{
	auto lock = getLock();
	return current_database;
}


String Context::getCurrentQueryId() const
{
	auto lock = getLock();
	return client_info.current_query_id;
}


void Context::setCurrentDatabase(const String & name)
{
	auto lock = getLock();
	assertDatabaseExists(name);
	current_database = name;
}


void Context::setCurrentQueryId(const String & query_id)
{
	if (!client_info.current_query_id.empty())
		throw Exception("Logical error: attempt to set query_id twice", ErrorCodes::LOGICAL_ERROR);

	String query_id_to_set = query_id;
	if (query_id_to_set.empty())	/// Если пользователь не передал свой query_id, то генерируем его самостоятельно.
		query_id_to_set = shared->uuid_generator.createRandom().toString();

	auto lock = getLock();
	client_info.current_query_id = query_id_to_set;
}


String Context::getDefaultFormat() const
{
	auto lock = getLock();
	return default_format.empty() ? "TabSeparated" : default_format;
}


void Context::setDefaultFormat(const String & name)
{
	auto lock = getLock();
	default_format = name;
}

const Macros& Context::getMacros() const
{
	return shared->macros;
}

void Context::setMacros(Macros && macros)
{
	/// Полагаемся, что это присваивание происходит один раз при старте сервера. Если это не так, нужно использовать мьютекс.
	shared->macros = macros;
}

const Context & Context::getSessionContext() const
{
	if (!session_context)
		throw Exception("There is no session", ErrorCodes::THERE_IS_NO_SESSION);
	return *session_context;
}

Context & Context::getSessionContext()
{
	if (!session_context)
		throw Exception("There is no session", ErrorCodes::THERE_IS_NO_SESSION);
	return *session_context;
}

const Context & Context::getGlobalContext() const
{
	if (!global_context)
		throw Exception("Logical error: there is no global context", ErrorCodes::LOGICAL_ERROR);
	return *global_context;
}

Context & Context::getGlobalContext()
{
	if (!global_context)
		throw Exception("Logical error: there is no global context", ErrorCodes::LOGICAL_ERROR);
	return *global_context;
}


const EmbeddedDictionaries & Context::getEmbeddedDictionaries() const
{
	return getEmbeddedDictionariesImpl(false);
}


const ExternalDictionaries & Context::getExternalDictionaries() const
{
	return getExternalDictionariesImpl(false);
}


const EmbeddedDictionaries & Context::getEmbeddedDictionariesImpl(const bool throw_on_error) const
{
	std::lock_guard<std::mutex> lock(shared->embedded_dictionaries_mutex);

	if (!shared->embedded_dictionaries)
		shared->embedded_dictionaries = std::make_shared<EmbeddedDictionaries>(throw_on_error);

	return *shared->embedded_dictionaries;
}


const ExternalDictionaries & Context::getExternalDictionariesImpl(const bool throw_on_error) const
{
	std::lock_guard<std::mutex> lock(shared->external_dictionaries_mutex);

	if (!shared->external_dictionaries)
	{
		if (!this->global_context)
			throw Exception("Logical error: there is no global context", ErrorCodes::LOGICAL_ERROR);
		shared->external_dictionaries = std::make_shared<ExternalDictionaries>(*this->global_context, throw_on_error);
	}

	return *shared->external_dictionaries;
}


void Context::tryCreateEmbeddedDictionaries() const
{
	static_cast<void>(getEmbeddedDictionariesImpl(true));
}


void Context::tryCreateExternalDictionaries() const
{
	static_cast<void>(getExternalDictionariesImpl(true));
}


void Context::setProgressCallback(ProgressCallback callback)
{
	/// Колбек устанавливается на сессию или на запрос. В сессии одновременно обрабатывается только один запрос. Поэтому блокировка не нужна.
	progress_callback = callback;
}

ProgressCallback Context::getProgressCallback() const
{
	return progress_callback;
}


void Context::setProcessListElement(ProcessList::Element * elem)
{
	/// Устанавливается на сессию или на запрос. В сессии одновременно обрабатывается только один запрос. Поэтому блокировка не нужна.
	process_list_elem = elem;
}

ProcessList::Element * Context::getProcessListElement()
{
	return process_list_elem;
}


void Context::setUncompressedCache(size_t max_size_in_bytes)
{
	auto lock = getLock();

	if (shared->uncompressed_cache)
		throw Exception("Uncompressed cache has been already created.", ErrorCodes::LOGICAL_ERROR);

	shared->uncompressed_cache = std::make_shared<UncompressedCache>(max_size_in_bytes);
}


UncompressedCachePtr Context::getUncompressedCache() const
{
	auto lock = getLock();
	return shared->uncompressed_cache;
}

void Context::setMarkCache(size_t cache_size_in_bytes)
{
	auto lock = getLock();

	if (shared->mark_cache)
		throw Exception("Uncompressed cache has been already created.", ErrorCodes::LOGICAL_ERROR);

	shared->mark_cache = std::make_shared<MarkCache>(cache_size_in_bytes, std::chrono::seconds(settings.mark_cache_min_lifetime));
}

MarkCachePtr Context::getMarkCache() const
{
	auto lock = getLock();
	return shared->mark_cache;
}

BackgroundProcessingPool & Context::getBackgroundPool()
{
	auto lock = getLock();
	if (!shared->background_pool)
		shared->background_pool = std::make_shared<BackgroundProcessingPool>(settings.background_pool_size);
	return *shared->background_pool;
}

void Context::setReshardingWorker(std::shared_ptr<ReshardingWorker> resharding_worker)
{
	auto lock = getLock();
	if (shared->resharding_worker)
		throw Exception("Resharding background thread has already been initialized.", ErrorCodes::LOGICAL_ERROR);
	shared->resharding_worker = resharding_worker;
}

ReshardingWorker & Context::getReshardingWorker()
{
	auto lock = getLock();
	if (!shared->resharding_worker)
		throw Exception("Resharding background thread not initialized: resharding missing in configuration file.",
			ErrorCodes::LOGICAL_ERROR);
	return *shared->resharding_worker;
}

void Context::resetCaches() const
{
	auto lock = getLock();

	if (shared->uncompressed_cache)
		shared->uncompressed_cache->reset();

	if (shared->mark_cache)
		shared->mark_cache->reset();
}

void Context::setZooKeeper(zkutil::ZooKeeperPtr zookeeper)
{
	std::lock_guard<std::mutex> lock(shared->zookeeper_mutex);

	if (shared->zookeeper)
		throw Exception("ZooKeeper client has already been set.", ErrorCodes::LOGICAL_ERROR);

	shared->zookeeper = zookeeper;
}

zkutil::ZooKeeperPtr Context::getZooKeeper() const
{
	std::lock_guard<std::mutex> lock(shared->zookeeper_mutex);

	if (shared->zookeeper && shared->zookeeper->expired())
		shared->zookeeper = shared->zookeeper->startNewSession();

	return shared->zookeeper;
}


void Context::setInterserverIOAddress(const String & host, UInt16 port)
{
	shared->interserver_io_host = host;
	shared->interserver_io_port = port;
}


std::pair<String, UInt16> Context::getInterserverIOAddress() const
{
	if (shared->interserver_io_host.empty() || shared->interserver_io_port == 0)
		throw Exception("Parameter 'interserver_http_port' required for replication is not specified in configuration file.",
			ErrorCodes::NO_ELEMENTS_IN_CONFIG);

	return { shared->interserver_io_host, shared->interserver_io_port };
}

UInt16 Context::getTCPPort() const
{
	return Poco::Util::Application::instance().config().getInt("tcp_port");
}


std::shared_ptr<Cluster> Context::getCluster(const std::string & cluster_name) const
{
	auto res = getClusters().getCluster(cluster_name);

	if (!res)
		throw Exception("Requested cluster '" + cluster_name + "' not found", ErrorCodes::BAD_GET);

	return res;
}


std::shared_ptr<Cluster> Context::tryGetCluster(const std::string & cluster_name) const
{
	return getClusters().getCluster(cluster_name);
}


Clusters & Context::getClusters() const
{
	{
		std::lock_guard<std::mutex> lock(shared->clusters_mutex);
		if (!shared->clusters)
		{
			auto & config = shared->clusters_config ? *shared->clusters_config : Poco::Util::Application::instance().config();
			shared->clusters = std::make_unique<Clusters>(config, settings);
		}
	}

	return *shared->clusters;
}


/// On repeating calls updates existing clusters and adds new clusters, doesn't delete old clusters
void Context::setClustersConfig(const ConfigurationPtr & config)
{
	std::lock_guard<std::mutex> lock(shared->clusters_mutex);

	shared->clusters_config = config;
	if (shared->clusters)
		shared->clusters->updateClusters(*shared->clusters_config, settings);
}


Compiler & Context::getCompiler()
{
	auto lock = getLock();

	if (!shared->compiler)
		shared->compiler = std::make_unique<Compiler>(shared->path + "build/", 1);

	return *shared->compiler;
}


QueryLog & Context::getQueryLog()
{
	auto lock = getLock();

	if (!shared->query_log)
	{
		if (shared->shutdown_called)
			throw Exception("Will not get query_log because shutdown was called", ErrorCodes::LOGICAL_ERROR);

		if (!global_context)
			throw Exception("Logical error: no global context for query log", ErrorCodes::LOGICAL_ERROR);

		auto & config = Poco::Util::Application::instance().config();

		String database = config.getString("query_log.database", "system");
		String table = config.getString("query_log.table", "query_log");
		size_t flush_interval_milliseconds = parse<size_t>(
			config.getString("query_log.flush_interval_milliseconds", DEFAULT_QUERY_LOG_FLUSH_INTERVAL_MILLISECONDS_STR));

		shared->query_log = std::make_unique<QueryLog>(
			*global_context, database, table, "MergeTree(event_date, event_time, 1024)", flush_interval_milliseconds);
	}

	return *shared->query_log;
}


PartLog & Context::getPartLog()
{
	auto lock = getLock();

	if (!shared->part_log)
	{
		if (shared->shutdown_called)
			throw Exception("Will not get part_log because shutdown was called", ErrorCodes::LOGICAL_ERROR);

		if (!global_context)
			throw Exception("Logical error: no global context for part log", ErrorCodes::LOGICAL_ERROR);

		auto & config = Poco::Util::Application::instance().config();

		String database = config.getString("part_log.database", "system");
		String table = config.getString("part_log.table", "part_log");
		size_t flush_interval_milliseconds = parse<size_t>(
			config.getString("part_log.flush_interval_milliseconds", DEFAULT_QUERY_LOG_FLUSH_INTERVAL_MILLISECONDS_STR));
		shared->part_log = std::make_unique<PartLog>(
			*global_context, database, table, "MergeTree(event_date, event_time, 1024)", flush_interval_milliseconds);
	}

	return *shared->part_log;
}


CompressionMethod Context::chooseCompressionMethod(size_t part_size, double part_size_ratio) const
{
	auto lock = getLock();

	if (!shared->compression_method_selector)
	{
		constexpr auto config_name = "compression";
		auto & config = Poco::Util::Application::instance().config();

		if (config.has(config_name))
			shared->compression_method_selector = std::make_unique<CompressionMethodSelector>(config, "compression");
		else
			shared->compression_method_selector = std::make_unique<CompressionMethodSelector>();
	}

	return shared->compression_method_selector->choose(part_size, part_size_ratio);
}


const MergeTreeSettings & Context::getMergeTreeSettings()
{
	auto lock = getLock();

	if (!shared->merge_tree_settings)
	{
		auto & config = Poco::Util::Application::instance().config();
		shared->merge_tree_settings = std::make_unique<MergeTreeSettings>();
		shared->merge_tree_settings->loadFromConfig("merge_tree", config);
	}

	return *shared->merge_tree_settings;
}


void Context::setMaxTableSizeToDrop(size_t max_size)
{
	// Is initialized at server startup
	shared->max_table_size_to_drop = max_size;
}

void Context::checkTableCanBeDropped(const String & database, const String & table, size_t table_size)
{
	size_t max_table_size_to_drop = shared->max_table_size_to_drop;

	if (!max_table_size_to_drop || table_size <= max_table_size_to_drop)
		return;

	Poco::File force_file(getFlagsPath() + "force_drop_table");
	bool force_file_exists = force_file.exists();

	if (force_file_exists)
	{
		try
		{
			force_file.remove();
			return;
		}
		catch (...)
		{
			/// User should recreate force file on each drop, it shouldn't be protected
			tryLogCurrentException("Drop table check", "Can't remove force file to enable table drop");
		}
	}

	String table_size_str = formatReadableSizeWithDecimalSuffix(table_size);
	String max_table_size_to_drop_str = formatReadableSizeWithDecimalSuffix(max_table_size_to_drop);
	std::stringstream ostr;

	ostr << "Table " << backQuoteIfNeed(database) << "." << backQuoteIfNeed(table) << " was not dropped.\n"
		 << "Reason:\n"
		 << "1. Table size (" << table_size_str << ") is greater than max_table_size_to_drop (" << max_table_size_to_drop_str << ")\n"
		 << "2. File '" << force_file.path() << "' intedned to force DROP "
			<< (force_file_exists ? "exists but not writeable (could not be removed)" : "doesn't exist") << "\n";

	ostr << "How to fix this:\n"
		 << "1. Either increase (or set to zero) max_table_size_to_drop in server config and restart ClickHouse\n"
		 << "2. Either create forcing file " << force_file.path() << " and make sure that ClickHouse has write permission for it.\n"
		 << "Example:\nsudo touch '" << force_file.path() << "' && sudo chmod 666 '" << force_file.path() << "'";

	throw Exception(ostr.str(), ErrorCodes::TABLE_SIZE_EXCEEDS_MAX_DROP_SIZE_LIMIT);
}


BlockInputStreamPtr Context::getInputFormat(const String & name, ReadBuffer & buf, const Block & sample, size_t max_block_size) const
{
	return shared->format_factory.getInput(name, buf, sample, *this, max_block_size);
}

BlockOutputStreamPtr Context::getOutputFormat(const String & name, WriteBuffer & buf, const Block & sample) const
{
	return shared->format_factory.getOutput(name, buf, sample, *this);
}


time_t Context::getUptimeSeconds() const
{
	auto lock = getLock();
	return shared->uptime_watch.elapsedSeconds();
}


void Context::shutdown()
{
	shared->shutdown();
}


Context::ApplicationType Context::getApplicationType() const
{
	return shared->application_type;
}

void Context::setApplicationType(ApplicationType type)
{
	/// Lock isn't required, you should set it at start
	shared->application_type = type;
}


}<|MERGE_RESOLUTION|>--- conflicted
+++ resolved
@@ -119,16 +119,10 @@
 	InterserverIOHandler interserver_io_handler;			/// Обработчик для межсерверной передачи данных.
 	BackgroundProcessingPoolPtr background_pool;			/// Пул потоков для фоновой работы, выполняемой таблицами.
 	ReshardingWorkerPtr resharding_worker;
-<<<<<<< HEAD
-	Macros macros;											/// Подстановки из конфига.
-	std::unique_ptr<Compiler> compiler;						/// Для динамической компиляции частей запроса, при необходимости.
-	std::unique_ptr<QueryLog> query_log;					/// Для логгирования запросов.
-	std::unique_ptr<PartLog> part_log;						/// Для логгирования работы с кусками
-=======
 	Macros macros;											/// Substitutions extracted from config.
 	std::unique_ptr<Compiler> compiler;						/// Used for dynamic compilation of queries' parts if it necessary.
 	std::unique_ptr<QueryLog> query_log;					/// Used to log queries.
->>>>>>> 0fc7ffa0
+	std::unique_ptr<PartLog> part_log;						/// Used to log operations with parts
 	/// Правила для выбора метода сжатия в зависимости от размера куска.
 	mutable std::unique_ptr<CompressionMethodSelector> compression_method_selector;
 	std::unique_ptr<MergeTreeSettings> merge_tree_settings;	/// Settings of MergeTree* engines.
