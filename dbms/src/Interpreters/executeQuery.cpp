#include <Common/formatReadable.h>
#include <Common/typeid_cast.h>

#include <IO/ConcatReadBuffer.h>
#include <IO/WriteBufferFromFile.h>
#include <IO/WriteBufferFromVector.h>
#include <IO/LimitReadBuffer.h>
#include <IO/copyData.h>

#include <DataStreams/BlockIO.h>
#include <DataStreams/copyData.h>
#include <DataStreams/IBlockInputStream.h>
#include <DataStreams/InputStreamFromASTInsertQuery.h>
#include <DataStreams/CountingBlockOutputStream.h>

#include <Parsers/ASTInsertQuery.h>
#include <Parsers/ASTShowProcesslistQuery.h>
#include <Parsers/ASTIdentifier.h>
#include <Parsers/ASTLiteral.h>
#include <Parsers/ParserQuery.h>
#include <Parsers/parseQuery.h>
#include <Parsers/queryToString.h>

#include <Storages/StorageInput.h>

#include <Interpreters/Quota.h>
#include <Interpreters/InterpreterFactory.h>
#include <Interpreters/ProcessList.h>
#include <Interpreters/QueryLog.h>
#include <Interpreters/InterpreterSetQuery.h>
#include <Interpreters/ReplaceQueryParameterVisitor.h>
#include <Interpreters/executeQuery.h>
#include <Common/ProfileEvents.h>

#include <Interpreters/DNSCacheUpdater.h>
#include <Common/SensitiveDataMasker.h>

#include <Processors/Transforms/LimitsCheckingTransform.h>
#include <Processors/Transforms/MaterializingTransform.h>
#include <Processors/Formats/IOutputFormat.h>

namespace ProfileEvents
{
    extern const Event QueryMaskingRulesMatch;
}

namespace DB
{

namespace ErrorCodes
{
    extern const int LOGICAL_ERROR;
    extern const int QUERY_IS_TOO_LARGE;
    extern const int INTO_OUTFILE_NOT_ALLOWED;
    extern const int QUERY_WAS_CANCELLED;
}


static void checkASTSizeLimits(const IAST & ast, const Settings & settings)
{
    if (settings.max_ast_depth)
        ast.checkDepth(settings.max_ast_depth);
    if (settings.max_ast_elements)
        ast.checkSize(settings.max_ast_elements);
}

/// NOTE This is wrong in case of single-line comments and in case of multiline string literals.
static String joinLines(const String & query)
{
    String res = query;
    std::replace(res.begin(), res.end(), '\n', ' ');
    return res;
}


static String prepareQueryForLogging(const String & query, Context & context)
{
    String res = query;

    // wiping sensitive data before cropping query by log_queries_cut_to_length,
    // otherwise something like credit card without last digit can go to log
    if (auto masker = SensitiveDataMasker::getInstance())
    {
        auto matches = masker->wipeSensitiveData(res);
        if (matches > 0)
        {
            ProfileEvents::increment(ProfileEvents::QueryMaskingRulesMatch, matches);
        }
    }

    res = res.substr(0, context.getSettingsRef().log_queries_cut_to_length);

    return res;
}


/// Log query into text log (not into system table).
static void logQuery(const String & query, const Context & context, bool internal)
{
    if (internal)
    {
        LOG_DEBUG(&Logger::get("executeQuery"), "(internal) " << joinLines(query));
    }
    else
    {
        const auto & current_query_id = context.getClientInfo().current_query_id;
        const auto & initial_query_id = context.getClientInfo().initial_query_id;
        const auto & current_user = context.getClientInfo().current_user;

        LOG_DEBUG(&Logger::get("executeQuery"), "(from " << context.getClientInfo().current_address.toString()
            << (current_user != "default" ? ", user: " + context.getClientInfo().current_user : "")
            << (!initial_query_id.empty() && current_query_id != initial_query_id ? ", initial_query_id: " + initial_query_id : std::string())
            << ") "
            << joinLines(query));
    }
}


/// Call this inside catch block.
static void setExceptionStackTrace(QueryLogElement & elem)
{
    try
    {
        throw;
    }
    catch (const Exception & e)
    {
        elem.stack_trace = e.getStackTrace().toString();
    }
    catch (...) {}
}


/// Log exception (with query info) into text log (not into system table).
static void logException(Context & context, QueryLogElement & elem)
{
    LOG_ERROR(&Logger::get("executeQuery"), elem.exception
        << " (from " << context.getClientInfo().current_address.toString() << ")"
        << " (in query: " << joinLines(elem.query) << ")"
        << (!elem.stack_trace.empty() ? ", Stack trace:\n\n" + elem.stack_trace : ""));
}


static void onExceptionBeforeStart(const String & query_for_logging, Context & context, time_t current_time)
{
    /// Exception before the query execution.
    context.getQuota().addError();

    const Settings & settings = context.getSettingsRef();

    /// Log the start of query execution into the table if necessary.
    QueryLogElement elem;

    elem.type = QueryLogElement::EXCEPTION_BEFORE_START;

    elem.event_time = current_time;
    elem.query_start_time = current_time;

    elem.query = query_for_logging;
    elem.exception = getCurrentExceptionMessage(false);

    elem.client_info = context.getClientInfo();

    if (settings.calculate_text_stack_trace)
        setExceptionStackTrace(elem);
    logException(context, elem);

    /// Update performance counters before logging to query_log
    CurrentThread::finalizePerformanceCounters();

    if (settings.log_queries)
        if (auto query_log = context.getQueryLog())
            query_log->add(elem);
}


static std::tuple<ASTPtr, BlockIO> executeQueryImpl(
    const char * begin,
    const char * end,
    Context & context,
    bool internal,
    QueryProcessingStage::Enum stage,
    bool has_query_tail,
<<<<<<< HEAD
    bool allow_processors = true)
=======
    ReadBuffer * istr)
>>>>>>> 1f2f5dfa
{
    time_t current_time = time(nullptr);

    context.makeQueryContext();
    CurrentThread::attachQueryContext(context);

    const Settings & settings = context.getSettingsRef();

    ParserQuery parser(end, settings.enable_debug_queries);
    ASTPtr ast;
    const char * query_end;

    /// Don't limit the size of internal queries.
    size_t max_query_size = 0;
    if (!internal)
        max_query_size = settings.max_query_size;

    try
    {
        /// TODO Parser should fail early when max_query_size limit is reached.
        ast = parseQuery(parser, begin, end, "", max_query_size);

        auto * insert_query = ast->as<ASTInsertQuery>();

        if (insert_query && insert_query->settings_ast)
            InterpreterSetQuery(insert_query->settings_ast, context).executeForCurrentContext();

        if (insert_query && insert_query->data)
        {
            query_end = insert_query->data;
            insert_query->has_tail = has_query_tail;
        }
        else
        {
            query_end = end;
        }
    }
    catch (...)
    {
        /// Anyway log the query.
        String query = String(begin, begin + std::min(end - begin, static_cast<ptrdiff_t>(max_query_size)));

        auto query_for_logging = prepareQueryForLogging(query, context);
        logQuery(query_for_logging, context, internal);

        if (!internal)
            onExceptionBeforeStart(query_for_logging, context, current_time);

        throw;
    }

    /// Copy query into string. It will be written to log and presented in processlist. If an INSERT query, string will not include data to insertion.
    String query(begin, query_end);
    BlockIO res;
    QueryPipeline & pipeline = res.pipeline;

    String query_for_logging = "";

    try
    {
        /// Replace ASTQueryParameter with ASTLiteral for prepared statements.
        if (context.hasQueryParameters())
        {
            ReplaceQueryParameterVisitor visitor(context.getQueryParameters());
            visitor.visit(ast);

            /// Get new query after substitutions.
            query = serializeAST(*ast);
        }

        query_for_logging = prepareQueryForLogging(query, context);

        logQuery(query_for_logging, context, internal);

        /// Check the limits.
        checkASTSizeLimits(*ast, settings);

        QuotaForIntervals & quota = context.getQuota();

        quota.addQuery();    /// NOTE Seems that when new time interval has come, first query is not accounted in number of queries.
        quota.checkExceeded(current_time);

        /// Put query to process list. But don't put SHOW PROCESSLIST query itself.
        ProcessList::EntryPtr process_list_entry;
        if (!internal && !ast->as<ASTShowProcesslistQuery>())
        {
            /// processlist also has query masked now, to avoid secrets leaks though SHOW PROCESSLIST by other users.
            process_list_entry = context.getProcessList().insert(query_for_logging, ast.get(), context);
            context.setProcessListElement(&process_list_entry->get());
        }

        /// Load external tables if they were provided
        context.initializeExternalTablesIfSet();

        auto * insert_query = ast->as<ASTInsertQuery>();
        if (insert_query && insert_query->select)
        {
            /// Prepare Input storage before executing interpreter if we already got a buffer with data.
            if (istr)
            {
                ASTPtr input_function;
                insert_query->tryFindInputFunction(input_function);
                if (input_function)
                {
                    StoragePtr storage = context.executeTableFunction(input_function);
                    auto & input_storage = dynamic_cast<StorageInput &>(*storage);
                    BlockInputStreamPtr input_stream = std::make_shared<InputStreamFromASTInsertQuery>(ast, istr,
                        input_storage.getSampleBlock(), context, input_function);
                    input_storage.setInputStream(input_stream);
                }
            }
        }
        else
            /// reset Input callbacks if query is not INSERT SELECT
            context.resetInputCallbacks();

        auto interpreter = InterpreterFactory::get(ast, context, stage);
        bool use_processors = settings.experimental_use_processors && allow_processors && interpreter->canExecuteWithProcessors();

        if (use_processors)
            pipeline = interpreter->executeWithProcessors();
        else
            res = interpreter->execute();

        if (auto * insert_interpreter = typeid_cast<const InterpreterInsertQuery *>(&*interpreter))
        {
            /// Save insertion table (not table function). TODO: support remote() table function.
            auto db_table = insert_interpreter->getDatabaseTable();
            if (!db_table.second.empty())
                context.setInsertionTable(std::move(db_table));
        }

        if (process_list_entry)
        {
            /// Query was killed before execution
            if ((*process_list_entry)->isKilled())
                throw Exception("Query '" + (*process_list_entry)->getInfo().client_info.current_query_id + "' is killed in pending state",
                    ErrorCodes::QUERY_WAS_CANCELLED);
            else if (!use_processors)
                (*process_list_entry)->setQueryStreams(res);
        }

        /// Hold element of process list till end of query execution.
        res.process_list_entry = process_list_entry;

        IBlockInputStream::LocalLimits limits;
        limits.mode = IBlockInputStream::LIMITS_CURRENT;
        limits.size_limits = SizeLimits(settings.max_result_rows, settings.max_result_bytes, settings.result_overflow_mode);

        if (use_processors)
        {
            pipeline.setProgressCallback(context.getProgressCallback());
            pipeline.setProcessListElement(context.getProcessListElement());

            /// Limits on the result, the quota on the result, and also callback for progress.
            /// Limits apply only to the final result.
            if (stage == QueryProcessingStage::Complete)
            {
                pipeline.resize(1);
                pipeline.addSimpleTransform([&](const Block & header)
                {
                    auto transform = std::make_shared<LimitsCheckingTransform>(header, limits);
                    transform->setQuota(quota);
                    return transform;
                });
            }
        }
        else
        {
            if (res.in)
            {
                res.in->setProgressCallback(context.getProgressCallback());
                res.in->setProcessListElement(context.getProcessListElement());

                /// Limits on the result, the quota on the result, and also callback for progress.
                /// Limits apply only to the final result.
                if (stage == QueryProcessingStage::Complete)
                {
                    res.in->setLimits(limits);
                    res.in->setQuota(quota);
                }
            }

            if (res.out)
            {
                if (auto stream = dynamic_cast<CountingBlockOutputStream *>(res.out.get()))
                {
                    stream->setProcessListElement(context.getProcessListElement());
                }
            }
        }

        /// Everything related to query log.
        {
            QueryLogElement elem;

            elem.type = QueryLogElement::QUERY_START;

            elem.event_time = current_time;
            elem.query_start_time = current_time;

            elem.query = query_for_logging;

            elem.client_info = context.getClientInfo();

            bool log_queries = settings.log_queries && !internal;

            /// Log into system table start of query execution, if need.
            if (log_queries)
            {
                if (settings.log_query_settings)
                    elem.query_settings = std::make_shared<Settings>(context.getSettingsRef());

                if (auto query_log = context.getQueryLog())
                    query_log->add(elem);
            }

            /// Also make possible for caller to log successful query finish and exception during execution.
            auto finish_callback = [elem, &context, log_queries] (IBlockInputStream * stream_in, IBlockOutputStream * stream_out) mutable
            {
                QueryStatus * process_list_elem = context.getProcessListElement();

                if (!process_list_elem)
                    return;

                /// Update performance counters before logging to query_log
                CurrentThread::finalizePerformanceCounters();

                QueryStatusInfo info = process_list_elem->getInfo(true, context.getSettingsRef().log_profile_events);

                double elapsed_seconds = info.elapsed_seconds;

                elem.type = QueryLogElement::QUERY_FINISH;

                elem.event_time = time(nullptr);
                elem.query_duration_ms = elapsed_seconds * 1000;

                elem.read_rows = info.read_rows;
                elem.read_bytes = info.read_bytes;

                elem.written_rows = info.written_rows;
                elem.written_bytes = info.written_bytes;

                auto progress_callback = context.getProgressCallback();

                if (progress_callback)
                    progress_callback(Progress(WriteProgress(info.written_rows, info.written_bytes)));

                elem.memory_usage = info.peak_memory_usage > 0 ? info.peak_memory_usage : 0;

                if (stream_in)
                {
                    const BlockStreamProfileInfo & stream_in_info = stream_in->getProfileInfo();

                    /// NOTE: INSERT SELECT query contains zero metrics
                    elem.result_rows = stream_in_info.rows;
                    elem.result_bytes = stream_in_info.bytes;
                }
                else if (stream_out) /// will be used only for ordinary INSERT queries
                {
                    if (auto counting_stream = dynamic_cast<const CountingBlockOutputStream *>(stream_out))
                    {
                        /// NOTE: Redundancy. The same values could be extracted from process_list_elem->progress_out.query_settings = process_list_elem->progress_in
                        elem.result_rows = counting_stream->getProgress().read_rows;
                        elem.result_bytes = counting_stream->getProgress().read_bytes;
                    }
                }

                if (elem.read_rows != 0)
                {
                    LOG_INFO(&Logger::get("executeQuery"), std::fixed << std::setprecision(3)
                        << "Read " << elem.read_rows << " rows, "
                        << formatReadableSizeWithBinarySuffix(elem.read_bytes) << " in " << elapsed_seconds << " sec., "
                        << static_cast<size_t>(elem.read_rows / elapsed_seconds) << " rows/sec., "
                        << formatReadableSizeWithBinarySuffix(elem.read_bytes / elapsed_seconds) << "/sec.");
                }

                elem.thread_numbers = std::move(info.thread_numbers);
                elem.os_thread_ids = std::move(info.os_thread_ids);
                elem.profile_counters = std::move(info.profile_counters);

                if (log_queries)
                {
                    if (auto query_log = context.getQueryLog())
                        query_log->add(elem);
                }
            };

            auto exception_callback = [elem, &context, log_queries] () mutable
            {
                context.getQuota().addError();

                elem.type = QueryLogElement::EXCEPTION_WHILE_PROCESSING;

                elem.event_time = time(nullptr);
                elem.query_duration_ms = 1000 * (elem.event_time - elem.query_start_time);
                elem.exception = getCurrentExceptionMessage(false);

                QueryStatus * process_list_elem = context.getProcessListElement();
                const Settings & current_settings = context.getSettingsRef();

                /// Update performance counters before logging to query_log
                CurrentThread::finalizePerformanceCounters();

                if (process_list_elem)
                {
                    QueryStatusInfo info = process_list_elem->getInfo(true, current_settings.log_profile_events, false);

                    elem.query_duration_ms = info.elapsed_seconds * 1000;

                    elem.read_rows = info.read_rows;
                    elem.read_bytes = info.read_bytes;

                    elem.memory_usage = info.peak_memory_usage > 0 ? info.peak_memory_usage : 0;

                    elem.thread_numbers = std::move(info.thread_numbers);
                    elem.os_thread_ids = std::move(info.os_thread_ids);
                    elem.profile_counters = std::move(info.profile_counters);
                }

                if (current_settings.calculate_text_stack_trace)
                    setExceptionStackTrace(elem);
                logException(context, elem);

                /// In case of exception we log internal queries also
                if (log_queries)
                {
                    if (auto query_log = context.getQueryLog())
                        query_log->add(elem);
                }
            };

            res.finish_callback = std::move(finish_callback);
            res.exception_callback = std::move(exception_callback);

            if (!internal && res.in)
            {
                std::stringstream log_str;
                log_str << "Query pipeline:\n";
                res.in->dumpTree(log_str);
                LOG_DEBUG(&Logger::get("executeQuery"), log_str.str());
            }
        }
    }
    catch (...)
    {
        if (!internal)
        {
            if (query_for_logging.empty())
                query_for_logging = prepareQueryForLogging(query, context);

            onExceptionBeforeStart(query_for_logging, context, current_time);
        }

        throw;
    }

    return std::make_tuple(ast, res);
}


BlockIO executeQuery(
    const String & query,
    Context & context,
    bool internal,
    QueryProcessingStage::Enum stage,
    bool may_have_embedded_data,
    bool allow_processors)
{
    BlockIO streams;
<<<<<<< HEAD
    std::tie(std::ignore, streams) = executeQueryImpl(query.data(), query.data() + query.size(), context, internal, stage, !may_have_embedded_data, allow_processors);
=======
    std::tie(std::ignore, streams) = executeQueryImpl(query.data(), query.data() + query.size(), context,
        internal, stage, !may_have_embedded_data, nullptr);
>>>>>>> 1f2f5dfa
    return streams;
}


void executeQuery(
    ReadBuffer & istr,
    WriteBuffer & ostr,
    bool allow_into_outfile,
    Context & context,
    std::function<void(const String &)> set_content_type,
    std::function<void(const String &)> set_query_id)
{
    PODArray<char> parse_buf;
    const char * begin;
    const char * end;

    /// If 'istr' is empty now, fetch next data into buffer.
    if (istr.buffer().size() == 0)
        istr.next();

    size_t max_query_size = context.getSettingsRef().max_query_size;

    bool may_have_tail;
    if (istr.buffer().end() - istr.position() > static_cast<ssize_t>(max_query_size))
    {
        /// If remaining buffer space in 'istr' is enough to parse query up to 'max_query_size' bytes, then parse inplace.
        begin = istr.position();
        end = istr.buffer().end();
        istr.position() += end - begin;
        /// Actually we don't know will query has additional data or not.
        /// But we can't check istr.eof(), because begin and end pointers will became invalid
        may_have_tail = true;
    }
    else
    {
        /// If not - copy enough data into 'parse_buf'.
        WriteBufferFromVector<PODArray<char>> out(parse_buf);
        LimitReadBuffer limit(istr, max_query_size + 1, false);
        copyData(limit, out);
        out.finish();

        begin = parse_buf.data();
        end = begin + parse_buf.size();
        /// Can check stream for eof, because we have copied data
        may_have_tail = !istr.eof();
    }

    ASTPtr ast;
    BlockIO streams;

    std::tie(ast, streams) = executeQueryImpl(begin, end, context, false, QueryProcessingStage::Complete, may_have_tail, &istr);

    auto & pipeline = streams.pipeline;

    try
    {
        if (streams.out)
        {
            InputStreamFromASTInsertQuery in(ast, &istr, streams.out->getHeader(), context, nullptr);
            copyData(in, *streams.out);
        }

        if (streams.in)
        {
            /// FIXME: try to prettify this cast using `as<>()`
            const auto * ast_query_with_output = dynamic_cast<const ASTQueryWithOutput *>(ast.get());

            WriteBuffer * out_buf = &ostr;
            std::optional<WriteBufferFromFile> out_file_buf;
            if (ast_query_with_output && ast_query_with_output->out_file)
            {
                if (!allow_into_outfile)
                    throw Exception("INTO OUTFILE is not allowed", ErrorCodes::INTO_OUTFILE_NOT_ALLOWED);

                const auto & out_file = ast_query_with_output->out_file->as<ASTLiteral &>().value.safeGet<std::string>();
                out_file_buf.emplace(out_file, DBMS_DEFAULT_BUFFER_SIZE, O_WRONLY | O_EXCL | O_CREAT);
                out_buf = &*out_file_buf;
            }

            String format_name = ast_query_with_output && (ast_query_with_output->format != nullptr)
                ? getIdentifierName(ast_query_with_output->format)
                : context.getDefaultFormat();

            if (ast_query_with_output && ast_query_with_output->settings_ast)
                InterpreterSetQuery(ast_query_with_output->settings_ast, context).executeForCurrentContext();

            BlockOutputStreamPtr out = context.getOutputFormat(format_name, *out_buf, streams.in->getHeader());

            /// Save previous progress callback if any. TODO Do it more conveniently.
            auto previous_progress_callback = context.getProgressCallback();

            /// NOTE Progress callback takes shared ownership of 'out'.
            streams.in->setProgressCallback([out, previous_progress_callback] (const Progress & progress)
            {
                if (previous_progress_callback)
                    previous_progress_callback(progress);
                out->onProgress(progress);
            });

            if (set_content_type)
                set_content_type(out->getContentType());

            if (set_query_id)
                set_query_id(context.getClientInfo().current_query_id);

            copyData(*streams.in, *out);
        }

        if (pipeline.initialized())
        {
            const ASTQueryWithOutput * ast_query_with_output = dynamic_cast<const ASTQueryWithOutput *>(ast.get());

            WriteBuffer * out_buf = &ostr;
            std::optional<WriteBufferFromFile> out_file_buf;
            if (ast_query_with_output && ast_query_with_output->out_file)
            {
                if (!allow_into_outfile)
                    throw Exception("INTO OUTFILE is not allowed", ErrorCodes::INTO_OUTFILE_NOT_ALLOWED);

                const auto & out_file = typeid_cast<const ASTLiteral &>(*ast_query_with_output->out_file).value.safeGet<std::string>();
                out_file_buf.emplace(out_file, DBMS_DEFAULT_BUFFER_SIZE, O_WRONLY | O_EXCL | O_CREAT);
                out_buf = &*out_file_buf;
            }

            String format_name = ast_query_with_output && (ast_query_with_output->format != nullptr)
                                 ? getIdentifierName(ast_query_with_output->format)
                                 : context.getDefaultFormat();

            if (ast_query_with_output && ast_query_with_output->settings_ast)
                InterpreterSetQuery(ast_query_with_output->settings_ast, context).executeForCurrentContext();

            pipeline.addSimpleTransform([](const Block & header)
            {
                return std::make_shared<MaterializingTransform>(header);
            });

            auto out = context.getOutputFormatProcessor(format_name, *out_buf, pipeline.getHeader());

            /// Save previous progress callback if any. TODO Do it more conveniently.
            auto previous_progress_callback = context.getProgressCallback();

            /// NOTE Progress callback takes shared ownership of 'out'.
            pipeline.setProgressCallback([out, previous_progress_callback] (const Progress & progress)
            {
                if (previous_progress_callback)
                    previous_progress_callback(progress);
                out->onProgress(progress);
            });

            if (set_content_type)
                set_content_type(out->getContentType());

            if (set_query_id)
                set_query_id(context.getClientInfo().current_query_id);

            pipeline.setOutput(std::move(out));

            {
                auto executor = pipeline.execute();
                executor->execute(context.getSettingsRef().max_threads);
            }

            pipeline.finalize();
        }
    }
    catch (...)
    {
        streams.onException();
        throw;
    }

    streams.onFinish();
}

}<|MERGE_RESOLUTION|>--- conflicted
+++ resolved
@@ -181,11 +181,8 @@
     bool internal,
     QueryProcessingStage::Enum stage,
     bool has_query_tail,
-<<<<<<< HEAD
-    bool allow_processors = true)
-=======
-    ReadBuffer * istr)
->>>>>>> 1f2f5dfa
+    ReadBuffer * istr,
+    bool allow_processors)
 {
     time_t current_time = time(nullptr);
 
@@ -556,12 +553,8 @@
     bool allow_processors)
 {
     BlockIO streams;
-<<<<<<< HEAD
-    std::tie(std::ignore, streams) = executeQueryImpl(query.data(), query.data() + query.size(), context, internal, stage, !may_have_embedded_data, allow_processors);
-=======
     std::tie(std::ignore, streams) = executeQueryImpl(query.data(), query.data() + query.size(), context,
-        internal, stage, !may_have_embedded_data, nullptr);
->>>>>>> 1f2f5dfa
+        internal, stage, !may_have_embedded_data, nullptr, allow_processors);
     return streams;
 }
 
@@ -612,7 +605,7 @@
     ASTPtr ast;
     BlockIO streams;
 
-    std::tie(ast, streams) = executeQueryImpl(begin, end, context, false, QueryProcessingStage::Complete, may_have_tail, &istr);
+    std::tie(ast, streams) = executeQueryImpl(begin, end, context, false, QueryProcessingStage::Complete, may_have_tail, &istr, true);
 
     auto & pipeline = streams.pipeline;
 
