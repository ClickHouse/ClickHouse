--- conflicted
+++ resolved
@@ -260,11 +260,7 @@
         const auto last_modified = config_repository->getLastModificationTime(config_path);
         if (force_reload || last_modified > config_last_modified)
         {
-<<<<<<< HEAD
-            auto config = config_repository->load(config_path, config_main.getString("path", "/var/lib/clickhouse/"));
-=======
-            auto loaded_config = config_repository->load(config_path);
->>>>>>> b227e740
+            auto loaded_config = config_repository->load(config_path, config_main.getString("path", "/var/lib/clickhouse/"));
 
             loadable_objects_defined_in_config[config_path].clear();
 
