#include <Interpreters/ExternalDictionariesLoader.h>
#include <Dictionaries/DictionaryFactory.h>

#if USE_MYSQL
#   include <mysqlxx/PoolFactory.h>
#endif

#if USE_MYSQL
#   include <mysqlxx/PoolFactory.h>
#endif

namespace DB
{

/// Must not acquire Context lock in constructor to avoid possibility of deadlocks.
ExternalDictionariesLoader::ExternalDictionariesLoader(Context & context_)
    : ExternalLoader("external dictionary", &Logger::get("ExternalDictionariesLoader"))
    , context(context_)
{
    setConfigSettings({"dictionary", "name", "database"});
    enableAsyncLoading(true);
    enablePeriodicUpdates(true);
}

ExternalLoader::LoadablePtr ExternalDictionariesLoader::create(
        const std::string & name, const Poco::Util::AbstractConfiguration & config,
        const std::string & key_in_config, const std::string & repository_name) const
{
    /// For dictionaries from databases (created with DDL qureies) we have to perform
    /// additional checks, so we identify them here.
    bool dictionary_from_database = !repository_name.empty();
    return DictionaryFactory::instance().create(name, config, key_in_config, context, dictionary_from_database);
}

<<<<<<< HEAD
void ExternalDictionariesLoader::resetAll()
=======
void ExternalDictionariesLoader::reload(const String & name, bool load_never_loading) const
{
    #if USE_MYSQL
        mysqlxx::PoolFactory::instance().reset();
    #endif
    ExternalLoader::reload(name, load_never_loading);
}

void ExternalDictionariesLoader::reload(bool load_never_loading) const
{
    #if USE_MYSQL
        mysqlxx::PoolFactory::instance().reset();
    #endif
    ExternalLoader::reload(load_never_loading);
}

void ExternalDictionariesLoader::addConfigRepository(
    const std::string & repository_name, std::unique_ptr<IExternalLoaderConfigRepository> config_repository)
>>>>>>> 12685be7
{
    #if USE_MYSQL
        mysqlxx::PoolFactory::instance().reset();
    #endif
}

<<<<<<< HEAD
=======
void ExternalDictionariesLoader::addDictionaryWithConfig(
    const String & dictionary_name, const String & repo_name, const ASTCreateQuery & query, bool load_never_loading) const
{
    ExternalLoader::addObjectAndLoad(
        dictionary_name, /// names are equal
        dictionary_name,
        repo_name,
        getDictionaryConfigurationFromAST(query),
        "dictionary", load_never_loading);
}
>>>>>>> 12685be7
}<|MERGE_RESOLUTION|>--- conflicted
+++ resolved
@@ -32,45 +32,11 @@
     return DictionaryFactory::instance().create(name, config, key_in_config, context, dictionary_from_database);
 }
 
-<<<<<<< HEAD
 void ExternalDictionariesLoader::resetAll()
-=======
-void ExternalDictionariesLoader::reload(const String & name, bool load_never_loading) const
-{
-    #if USE_MYSQL
-        mysqlxx::PoolFactory::instance().reset();
-    #endif
-    ExternalLoader::reload(name, load_never_loading);
-}
-
-void ExternalDictionariesLoader::reload(bool load_never_loading) const
-{
-    #if USE_MYSQL
-        mysqlxx::PoolFactory::instance().reset();
-    #endif
-    ExternalLoader::reload(load_never_loading);
-}
-
-void ExternalDictionariesLoader::addConfigRepository(
-    const std::string & repository_name, std::unique_ptr<IExternalLoaderConfigRepository> config_repository)
->>>>>>> 12685be7
 {
     #if USE_MYSQL
         mysqlxx::PoolFactory::instance().reset();
     #endif
 }
 
-<<<<<<< HEAD
-=======
-void ExternalDictionariesLoader::addDictionaryWithConfig(
-    const String & dictionary_name, const String & repo_name, const ASTCreateQuery & query, bool load_never_loading) const
-{
-    ExternalLoader::addObjectAndLoad(
-        dictionary_name, /// names are equal
-        dictionary_name,
-        repo_name,
-        getDictionaryConfigurationFromAST(query),
-        "dictionary", load_never_loading);
-}
->>>>>>> 12685be7
 }