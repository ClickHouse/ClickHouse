#include <Interpreters/ExternalDictionariesLoader.h>
#include <Interpreters/Context.h>
#include <Dictionaries/DictionaryFactory.h>
#include <Dictionaries/getDictionaryConfigurationFromAST.h>

#if USE_MYSQL
#   include <mysqlxx/PoolFactory.h>
#endif

namespace DB
{

/// Must not acquire Context lock in constructor to avoid possibility of deadlocks.
ExternalDictionariesLoader::ExternalDictionariesLoader(Context & context_)
    : ExternalLoader("external dictionary", &Logger::get("ExternalDictionariesLoader"))
    , context(context_)
{
    enableAsyncLoading(true);
    enablePeriodicUpdates(true);
}

ExternalLoader::LoadablePtr ExternalDictionariesLoader::create(
        const std::string & name, const Poco::Util::AbstractConfiguration & config, const std::string & key_in_config) const
{
    return DictionaryFactory::instance().create(name, config, key_in_config, context);
}

void ExternalDictionariesLoader::reload(const String & name, bool load_never_loading)
{
    #if USE_MYSQL
        mysqlxx::PoolFactory::instance().reset();
    #endif
    ExternalLoader::reload(name, load_never_loading);
}

void ExternalDictionariesLoader::reload(bool load_never_loading)
{
    #if USE_MYSQL
        mysqlxx::PoolFactory::instance().reset();
    #endif
    ExternalLoader::reload(load_never_loading);
}

void ExternalDictionariesLoader::addConfigRepository(
    const std::string & repository_name, std::unique_ptr<IExternalLoaderConfigRepository> config_repository)
{
    ExternalLoader::addConfigRepository(repository_name, std::move(config_repository), {"dictionary", "name"});
}

<<<<<<< HEAD

=======
>>>>>>> 1b1110a4
void ExternalDictionariesLoader::addDictionaryWithConfig(
    const String & dictionary_name, const String & repo_name, const ASTCreateQuery & query, bool load_never_loading) const
{
    ExternalLoader::addObjectAndLoad(
        dictionary_name, /// names are equal
        dictionary_name,
        repo_name,
        getDictionaryConfigurationFromAST(query),
        "dictionary", load_never_loading);
}
<<<<<<< HEAD
=======

>>>>>>> 1b1110a4
}<|MERGE_RESOLUTION|>--- conflicted
+++ resolved
@@ -25,7 +25,7 @@
     return DictionaryFactory::instance().create(name, config, key_in_config, context);
 }
 
-void ExternalDictionariesLoader::reload(const String & name, bool load_never_loading)
+void ExternalDictionariesLoader::reload(const String & name, bool load_never_loading) const
 {
     #if USE_MYSQL
         mysqlxx::PoolFactory::instance().reset();
@@ -33,7 +33,7 @@
     ExternalLoader::reload(name, load_never_loading);
 }
 
-void ExternalDictionariesLoader::reload(bool load_never_loading)
+void ExternalDictionariesLoader::reload(bool load_never_loading) const
 {
     #if USE_MYSQL
         mysqlxx::PoolFactory::instance().reset();
@@ -47,10 +47,6 @@
     ExternalLoader::addConfigRepository(repository_name, std::move(config_repository), {"dictionary", "name"});
 }
 
-<<<<<<< HEAD
-
-=======
->>>>>>> 1b1110a4
 void ExternalDictionariesLoader::addDictionaryWithConfig(
     const String & dictionary_name, const String & repo_name, const ASTCreateQuery & query, bool load_never_loading) const
 {
@@ -61,8 +57,4 @@
         getDictionaryConfigurationFromAST(query),
         "dictionary", load_never_loading);
 }
-<<<<<<< HEAD
-=======
-
->>>>>>> 1b1110a4
 }