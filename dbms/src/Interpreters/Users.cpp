--- conflicted
+++ resolved
@@ -103,51 +103,6 @@
         }
     }
 
-<<<<<<< HEAD
-    /// Read properties per "database.table"
-    /// Only tables are expected to have properties, so that all the keys inside "database" are table names.
-    /// Also if there node inside "database" has name "table" and attribute "name", then it's taken as table name instead.
-    const auto config_databases = config_elem + ".databases";
-    if (config.has(config_databases))
-    {
-        Poco::Util::AbstractConfiguration::Keys database_names;
-        config.keys(config_databases, database_names);
-
-        /// Read tables within databases
-        for (const auto & database : database_names)
-        {
-            const auto config_database = config_databases + "." + database;
-            Poco::Util::AbstractConfiguration::Keys table_names;
-            config.keys(config_database, table_names);
-
-            /// Read table properties
-            for (const auto & table : table_names)
-            {
-                String table_name = table;
-                String config_filter = config_database + "." + table_name + ".filter";
-
-                /// FIXME: naming scheme can be spoiled by user.
-                if (table.rfind("table[", 0) == 0)
-                {
-                    const auto config_table_name = config_database + "." + table_name + "[@name]";
-                    if (config.has(config_table_name))
-                    {
-                        table_name = config.getString(config_table_name);
-                        config_filter = config_database + ".table[@name='" + table_name + "']";
-                    }
-                }
-
-                if (config.has(config_filter))
-                {
-                    const auto filter_query = config.getString(config_filter);
-                    table_props[database][table_name]["filter"] = filter_query;
-                }
-            }
-        }
-    }
-
-=======
->>>>>>> 17307eda
     if (config.has(config_elem + ".allow_quota_management"))
         is_quota_management_allowed = config.getBool(config_elem + ".allow_quota_management");
     if (config.has(config_elem + ".allow_row_policy_management"))
