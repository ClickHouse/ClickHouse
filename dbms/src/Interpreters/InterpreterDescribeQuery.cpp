--- conflicted
+++ resolved
@@ -63,22 +63,9 @@
 {
     ColumnsDescription columns;
 
-<<<<<<< HEAD
-    NamesAndTypesList columns;
-    ColumnDefaults column_defaults;
-    ColumnComments column_comments;
-    ColumnCodecs column_codecs;
-    ColumnTTLs column_ttls;
-    StoragePtr table;
-
-    auto table_expression = typeid_cast<const ASTTableExpression *>(ast.table_expression.get());
-
-    if (table_expression->subquery)
-=======
     const auto & ast = query_ptr->as<ASTDescribeQuery &>();
     const auto & table_expression = ast.table_expression->as<ASTTableExpression &>();
     if (table_expression.subquery)
->>>>>>> 1446c508
     {
         auto names_and_types = InterpreterSelectWithUnionQuery::getSampleBlock(
             table_expression.subquery->children.at(0), context).getNamesAndTypesList();
@@ -106,15 +93,7 @@
         }
 
         auto table_lock = table->lockStructureForShare(false, context.getCurrentQueryId());
-<<<<<<< HEAD
-        columns = table->getColumns().getAll();
-        column_defaults = table->getColumns().defaults;
-        column_comments = table->getColumns().comments;
-        column_codecs = table->getColumns().codecs;
-        column_ttls = table->getColumns().ttl_asts;
-=======
         columns = table->getColumns();
->>>>>>> 1446c508
     }
 
     Block sample_block = getSampleBlock();
@@ -141,19 +120,12 @@
         if (column.codec)
             res_columns[5]->insert(column.codec->getCodecDesc());
         else
-<<<<<<< HEAD
-        {
-            res_columns[5]->insert(codecs_it->second->getCodecDesc());
-        }
+            res_columns[5]->insertDefault();
 
-        const auto ttl_it = column_ttls.find(column.name);
-        if (ttl_it == std::end(column_ttls))
+        if (column.ttl)
+            res_columns[6]->insert(queryToString(column.ttl));
+        else
             res_columns[6]->insertDefault();
-        else
-            res_columns[6]->insert(queryToString(ttl_it->second));
-=======
-            res_columns[5]->insertDefault();
->>>>>>> 1446c508
     }
 
     return std::make_shared<OneBlockInputStream>(sample_block.cloneWithColumns(std::move(res_columns)));
