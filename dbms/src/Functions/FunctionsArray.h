#pragma once

#include <Common/FieldVisitors.h>

#include <DataTypes/DataTypeArray.h>
#include <DataTypes/DataTypesNumber.h>
#include <DataTypes/DataTypeDate.h>
#include <DataTypes/DataTypeDateTime.h>
#include <DataTypes/DataTypeString.h>
#include <DataTypes/DataTypeNullable.h>

#include <Columns/ColumnArray.h>
#include <Columns/ColumnString.h>
#include <Columns/ColumnConst.h>
#include <Columns/ColumnNullable.h>

#include <Functions/IFunction.h>
#include <Functions/ObjectPool.h>
#include <Functions/FunctionHelpers.h>
#include <Common/StringUtils/StringUtils.h>

#include <ext/range.h>

#include <unordered_map>
#include <numeric>


namespace DB
{

    namespace ErrorCodes
    {
        extern const int LOGICAL_ERROR;
    }


/** Array functions:
  *
  * array(c1, c2, ...) - create an array.
  * arrayElement(arr, i) - get the array element by index. If index is not constant and out of range - return default value of data type.
  * The index begins with 1. Also, the index can be negative - then it is counted from the end of the array.
  * has(arr, x) - whether there is an element x in the array.
  * indexOf(arr, x) - returns the index of the element x (starting with 1), if it exists in the array, or 0 if it is not.
  * arrayEnumerate(arr) - Returns the array [1,2,3,..., length(arr)]
  *
  * arrayUniq(arr) - counts the number of different elements in the array,
  * arrayUniq(arr1, arr2, ...) - counts the number of different tuples from the elements in the corresponding positions in several arrays.
  *
  * arrayDistinct(arr) - retrun different elements in an array
  *
  * arrayEnumerateUniq(arr)
  *  - outputs an array parallel (having same size) to this, where for each element specified
  *  how many times this element was encountered before (including this element) among elements with the same value.
  *  For example: arrayEnumerateUniq([10, 20, 10, 30]) = [1, 1, 2, 1]
  * arrayEnumerateUniq(arr1, arr2...)
  *  - for tuples from elements in the corresponding positions in several arrays.
  *
  * emptyArrayToSingle(arr) - replace empty arrays with arrays of one element with a default value.
  *
  * arrayReduce('agg', arr1, ...) - apply the aggregate function `agg` to arrays `arr1...`
  *  If multiple arrays passed, then elements on corresponding positions are passed as multiple arguments to the aggregate function.
  *
  *  arrayConcat(arr1, ...) - concatenate arrays.
  *
  *  arraySlice(arr, offset, length) - make slice of array. Offsets and length may be < 0 or Null
  *   - if offset < 0, indexation from right element
  *   - if length < 0, length = len(array) - (positive_index(offset) - 1) + length
  *   indexation:
  *     [ 1,  2,  3,  4,  5,  6]
  *     [-6, -5, -4, -3, -2, -1]
  *   examples:
  *     arraySlice([1, 2, 3, 4, 5, 6], -4, 2) -> [3, 4]
  *     arraySlice([1, 2, 3, 4, 5, 6], 2, -1) -> [2, 3, 4, 5] (6 - (2 - 1) + (-1) = 4)
  *     arraySlice([1, 2, 3, 4, 5, 6], -5, -1) = arraySlice([1, 2, 3, 4, 5, 6], 2, -1) -> [2, 3, 4, 5]
  *
  *  arrayPushBack(arr, x), arrayPushFront(arr, x)
  *  arrayPopBack(arr), arrayPopFront(arr)
  */


    class FunctionArray : public IFunction
    {
    public:
        static constexpr auto name = "array";
        static FunctionPtr create(const Context & context);

        FunctionArray(const Context & context);

        bool useDefaultImplementationForNulls() const override { return false; }
        bool useDefaultImplementationForConstants() const override { return true; }

        bool isVariadic() const override { return true; }
        size_t getNumberOfArguments() const override { return 0; }

        DataTypePtr getReturnTypeImpl(const DataTypes & arguments) const override;

        void executeImpl(Block & block, const ColumnNumbers & arguments, size_t result, size_t input_rows_count) override;

    private:
        String getName() const override;

        bool addField(DataTypePtr type_res, const Field & f, Array & arr) const;

    private:
        const Context & context;
    };

    namespace ArrayImpl
    {
        class NullMapBuilder;
    }

    class FunctionArrayElement : public IFunction
    {
    public:
        static constexpr auto name = "arrayElement";
        static FunctionPtr create(const Context & context);

        String getName() const override;

        bool useDefaultImplementationForConstants() const override { return true; }
        size_t getNumberOfArguments() const override { return 2; }

        DataTypePtr getReturnTypeImpl(const DataTypes & arguments) const override;

        void executeImpl(Block & block, const ColumnNumbers & arguments, size_t result, size_t input_rows_count) override;

    private:
        void perform(Block & block, const ColumnNumbers & arguments, size_t result,
                     ArrayImpl::NullMapBuilder & builder, size_t input_rows_count);

        template <typename DataType>
        bool executeNumberConst(Block & block, const ColumnNumbers & arguments, size_t result, const Field & index,
                                ArrayImpl::NullMapBuilder & builder);

        template <typename IndexType, typename DataType>
        bool executeNumber(Block & block, const ColumnNumbers & arguments, size_t result, const PaddedPODArray<IndexType> & indices,
                           ArrayImpl::NullMapBuilder & builder);

        bool executeStringConst(Block & block, const ColumnNumbers & arguments, size_t result, const Field & index,
                                ArrayImpl::NullMapBuilder & builder);

        template <typename IndexType>
        bool executeString(Block & block, const ColumnNumbers & arguments, size_t result, const PaddedPODArray<IndexType> & indices,
                           ArrayImpl::NullMapBuilder & builder);

        bool executeGenericConst(Block & block, const ColumnNumbers & arguments, size_t result, const Field & index,
                                 ArrayImpl::NullMapBuilder & builder);

        template <typename IndexType>
        bool executeGeneric(Block & block, const ColumnNumbers & arguments, size_t result, const PaddedPODArray<IndexType> & indices,
                            ArrayImpl::NullMapBuilder & builder);

        template <typename IndexType>
        bool executeConst(Block & block, const ColumnNumbers & arguments, size_t result,
                          const PaddedPODArray <IndexType> & indices, ArrayImpl::NullMapBuilder & builder,
                          size_t input_rows_count);

        template <typename IndexType>
        bool executeArgument(Block & block, const ColumnNumbers & arguments, size_t result,
                             ArrayImpl::NullMapBuilder & builder, size_t input_rows_count);

        /** For a tuple array, the function is evaluated component-wise for each element of the tuple.
          */
        bool executeTuple(Block & block, const ColumnNumbers & arguments, size_t result, size_t input_rows_count);
    };


/// For has.
    struct IndexToOne
    {
        using ResultType = UInt8;
        static bool apply(size_t, ResultType & current) { current = 1; return false; }
    };

/// For indexOf.
    struct IndexIdentity
    {
        using ResultType = UInt64;
        /// The index is returned starting from 1.
        static bool apply(size_t j, ResultType & current) { current = j + 1; return false; }
    };

/// For countEqual.
    struct IndexCount
    {
        using ResultType = UInt64;
        static bool apply(size_t, ResultType & current) { ++current; return true; }
    };


    template <typename T, typename U, typename IndexConv>
    struct ArrayIndexNumImpl
    {
    private:

#pragma GCC diagnostic push
#pragma GCC diagnostic ignored "-Wsign-compare"

        /// compares `lhs` against `i`-th element of `rhs`
        static bool compare(const T & lhs, const PaddedPODArray<U> & rhs, const size_t i ) { return lhs == rhs[i]; }
        /// compares `lhs against `rhs`, third argument unused
        static bool compare(const T & lhs, const U & rhs, size_t) { return lhs == rhs; }

#pragma GCC diagnostic pop

        static bool hasNull(const PaddedPODArray<UInt8> & null_map, size_t i)
        {
            return null_map[i];
        }

        /// Both function arguments are ordinary.
        template <typename ScalarOrVector>
        static void vectorCase1(
                const PaddedPODArray<T> & data, const ColumnArray::Offsets & offsets,
                const ScalarOrVector & value,
                PaddedPODArray<typename IndexConv::ResultType> & result)
        {
            size_t size = offsets.size();
            result.resize(size);

            ColumnArray::Offset current_offset = 0;
            for (size_t i = 0; i < size; ++i)
            {
                size_t array_size = offsets[i] - current_offset;
                typename IndexConv::ResultType current = 0;

                for (size_t j = 0; j < array_size; ++j)
                {
                    if (compare(data[current_offset + j], value, i))
                    {
                        if (!IndexConv::apply(j, current))
                            break;
                    }
                }

                result[i] = current;
                current_offset = offsets[i];
            }
        }

        /// The 2nd function argument is nullable.
        template <typename ScalarOrVector>
        static void vectorCase2(
                const PaddedPODArray<T> & data, const ColumnArray::Offsets & offsets,
                const ScalarOrVector & value,
                PaddedPODArray<typename IndexConv::ResultType> & result,
                const PaddedPODArray<UInt8> & null_map_item)
        {
            size_t size = offsets.size();
            result.resize(size);

            ColumnArray::Offset current_offset = 0;
            for (size_t i = 0; i < size; ++i)
            {
                size_t array_size = offsets[i] - current_offset;
                typename IndexConv::ResultType current = 0;

                for (size_t j = 0; j < array_size; ++j)
                {
                    if (!hasNull(null_map_item, i) && compare(data[current_offset + j], value, i))
                    {
                        if (!IndexConv::apply(j, current))
                            break;
                    }
                }

                result[i] = current;
                current_offset = offsets[i];
            }
        }

        /// The 1st function argument is a non-constant array of nullable values.
        template <typename ScalarOrVector>
        static void vectorCase3(
                const PaddedPODArray<T> & data, const ColumnArray::Offsets & offsets,
                const ScalarOrVector & value,
                PaddedPODArray<typename IndexConv::ResultType> & result,
                const PaddedPODArray<UInt8> & null_map_data)
        {
            size_t size = offsets.size();
            result.resize(size);

            ColumnArray::Offset current_offset = 0;
            for (size_t i = 0; i < size; ++i)
            {
                size_t array_size = offsets[i] - current_offset;
                typename IndexConv::ResultType current = 0;

                for (size_t j = 0; j < array_size; ++j)
                {
                    if (null_map_data[current_offset + j])
                    {
                    }
                    else if (compare(data[current_offset + j], value, i))
                    {
                        if (!IndexConv::apply(j, current))
                            break;
                    }
                }

                result[i] = current;
                current_offset = offsets[i];
            }
        }

        /// The 1st function argument is a non-constant array of nullable values.
        /// The 2nd function argument is nullable.
        template <typename ScalarOrVector>
        static void vectorCase4(
                const PaddedPODArray<T> & data, const ColumnArray::Offsets & offsets,
                const ScalarOrVector & value,
                PaddedPODArray<typename IndexConv::ResultType> & result,
                const PaddedPODArray<UInt8> & null_map_data,
                const PaddedPODArray<UInt8> & null_map_item)
        {
            size_t size = offsets.size();
            result.resize(size);

            ColumnArray::Offset current_offset = 0;
            for (size_t i = 0; i < size; ++i)
            {
                size_t array_size = offsets[i] - current_offset;
                typename IndexConv::ResultType current = 0;

                for (size_t j = 0; j < array_size; ++j)
                {
                    bool hit = false;
                    if (null_map_data[current_offset + j])
                    {
                        if (hasNull(null_map_item, i))
                            hit = true;
                    }
                    else if (compare(data[current_offset + j], value, i))
                        hit = true;

                    if (hit)
                    {
                        if (!IndexConv::apply(j, current))
                            break;
                    }
                }

                result[i] = current;
                current_offset = offsets[i];
            }
        }

    public:
        template <typename ScalarOrVector>
        static void vector(
                const PaddedPODArray<T> & data, const ColumnArray::Offsets & offsets,
                const ScalarOrVector & value,
                PaddedPODArray<typename IndexConv::ResultType> & result,
                const PaddedPODArray<UInt8> * null_map_data,
                const PaddedPODArray<UInt8> * null_map_item)
        {
            /// Processing is split into 4 cases.
            if (!null_map_data && !null_map_item)
                vectorCase1(data, offsets, value, result);
            else if (!null_map_data && null_map_item)
                vectorCase2(data, offsets, value, result, *null_map_item);
            else if (null_map_data && !null_map_item)
                vectorCase3(data, offsets, value, result, *null_map_data);
            else
                vectorCase4(data, offsets, value, result, *null_map_data, *null_map_item);
        }
    };

/// Specialization that catches internal errors.
    template <typename T, typename IndexConv>
    struct ArrayIndexNumImpl<T, Null, IndexConv>
    {
        template <typename ScalarOrVector>
        static void vector(
                const PaddedPODArray<T> &, const ColumnArray::Offsets &,
                const ScalarOrVector &,
                PaddedPODArray<typename IndexConv::ResultType> &,
                const PaddedPODArray<UInt8> *,
                const PaddedPODArray<UInt8> *)
        {
            throw Exception{"Logical error in implementation of a function that returns array index", ErrorCodes::LOGICAL_ERROR};
        }
    };

/// Implementation for arrays of numbers when the 2nd function argument
/// is a NULL value.
    template <typename T, typename IndexConv>
    struct ArrayIndexNumNullImpl
    {
        static void vector(
                const PaddedPODArray<T> & /*data*/, const ColumnArray::Offsets & offsets,
                PaddedPODArray<typename IndexConv::ResultType> & result,
                const PaddedPODArray<UInt8> * null_map_data)
        {
            size_t size = offsets.size();
            result.resize(size);

            ColumnArray::Offset current_offset = 0;
            for (size_t i = 0; i < size; ++i)
            {
                size_t array_size = offsets[i] - current_offset;
                typename IndexConv::ResultType current = 0;

                for (size_t j = 0; j < array_size; ++j)
                {
                    if (null_map_data && (*null_map_data)[current_offset + j])
                    {
                        if (!IndexConv::apply(j, current))
                            break;
                    }
                }

                result[i] = current;
                current_offset = offsets[i];
            }
        }
    };

/// Implementation for arrays of strings when the 2nd function argument
/// is a NULL value.
    template <typename IndexConv>
    struct ArrayIndexStringNullImpl
    {
        static void vector_const(
                const ColumnString::Chars_t & /*data*/, const ColumnArray::Offsets & offsets, const ColumnString::Offsets & /*string_offsets*/,
                PaddedPODArray<typename IndexConv::ResultType> & result,
                const PaddedPODArray<UInt8> * null_map_data)
        {
            const auto size = offsets.size();
            result.resize(size);

            ColumnArray::Offset current_offset = 0;
            for (size_t i = 0; i < size; ++i)
            {
                const auto array_size = offsets[i] - current_offset;
                typename IndexConv::ResultType current = 0;

                for (size_t j = 0; j < array_size; ++j)
                {
                    if (null_map_data && (*null_map_data)[current_offset + j])
                    {
                        if (!IndexConv::apply(j, current))
                            break;
                    }
                }

                result[i] = current;
                current_offset = offsets[i];
            }
        }
    };

    template <typename IndexConv>
    struct ArrayIndexStringImpl
    {
        static void vector_const(
                const ColumnString::Chars_t & data, const ColumnArray::Offsets & offsets, const ColumnString::Offsets & string_offsets,
                const String & value,
                PaddedPODArray<typename IndexConv::ResultType> & result,
                const PaddedPODArray<UInt8> * null_map_data)
        {
            const auto size = offsets.size();
            const auto value_size = value.size();
            result.resize(size);

            ColumnArray::Offset current_offset = 0;
            for (size_t i = 0; i < size; ++i)
            {
                const auto array_size = offsets[i] - current_offset;
                typename IndexConv::ResultType current = 0;

                for (size_t j = 0; j < array_size; ++j)
                {
                    ColumnArray::Offset string_pos = current_offset == 0 && j == 0
                                                     ? 0
                                                     : string_offsets[current_offset + j - 1];

                    ColumnArray::Offset string_size = string_offsets[current_offset + j] - string_pos;

                    if (null_map_data && (*null_map_data)[current_offset + j])
                    {
                    }
                    else if (string_size == value_size + 1 && 0 == memcmp(value.data(), &data[string_pos], value_size))
                    {
                        if (!IndexConv::apply(j, current))
                            break;
                    }
                }

                result[i] = current;
                current_offset = offsets[i];
            }
        }

        static void vector_vector(
                const ColumnString::Chars_t & data, const ColumnArray::Offsets & offsets, const ColumnString::Offsets & string_offsets,
                const ColumnString::Chars_t & item_values, const ColumnString::Offsets & item_offsets,
                PaddedPODArray<typename IndexConv::ResultType> & result,
                const PaddedPODArray<UInt8> * null_map_data,
                const PaddedPODArray<UInt8> * null_map_item)
        {
            const auto size = offsets.size();
            result.resize(size);

            ColumnArray::Offset current_offset = 0;
            for (size_t i = 0; i < size; ++i)
            {
                const auto array_size = offsets[i] - current_offset;
                typename IndexConv::ResultType current = 0;
                const auto value_pos = 0 == i ? 0 : item_offsets[i - 1];
                const auto value_size = item_offsets[i] - value_pos;

                for (size_t j = 0; j < array_size; ++j)
                {
                    ColumnArray::Offset string_pos = current_offset == 0 && j == 0
                                                     ? 0
                                                     : string_offsets[current_offset + j - 1];

                    ColumnArray::Offset string_size = string_offsets[current_offset + j] - string_pos;

                    bool hit = false;

                    if (null_map_data && (*null_map_data)[current_offset + j])
                    {
                        if (null_map_item && (*null_map_item)[i])
                            hit = true;
                    }
                    else if (string_size == value_size && 0 == memcmp(&item_values[value_pos], &data[string_pos], value_size))
                        hit = true;

                    if (hit)
                    {
                        if (!IndexConv::apply(j, current))
                            break;
                    }
                }

                result[i] = current;
                current_offset = offsets[i];
            }
        }
    };

/// Catch-all implementation for arrays of arbitary type.
/// To compare with constant value, create non-constant column with single element,
/// and pass is_value_has_single_element_to_compare = true.
    template <typename IndexConv, bool is_value_has_single_element_to_compare>
    struct ArrayIndexGenericImpl
    {
    private:
        /// Both function arguments are ordinary.
        static void vectorCase1(
                const IColumn & data, const ColumnArray::Offsets & offsets,
                const IColumn & value,
                PaddedPODArray<typename IndexConv::ResultType> & result)
        {
            size_t size = offsets.size();
            result.resize(size);

            ColumnArray::Offset current_offset = 0;
            for (size_t i = 0; i < size; ++i)
            {
                size_t array_size = offsets[i] - current_offset;
                typename IndexConv::ResultType current = 0;

                for (size_t j = 0; j < array_size; ++j)
                {
                    if (0 == data.compareAt(current_offset + j, is_value_has_single_element_to_compare ? 0 : i, value, 1))
                    {
                        if (!IndexConv::apply(j, current))
                            break;
                    }
                }

                result[i] = current;
                current_offset = offsets[i];
            }
        }

        /// The 2nd function argument is nullable.
        static void vectorCase2(
                const IColumn & data, const ColumnArray::Offsets & offsets,
                const IColumn & value,
                PaddedPODArray<typename IndexConv::ResultType> & result,
                const PaddedPODArray<UInt8> & null_map_item)
        {
            size_t size = offsets.size();
            result.resize(size);

            ColumnArray::Offset current_offset = 0;
            for (size_t i = 0; i < size; ++i)
            {
                size_t array_size = offsets[i] - current_offset;
                typename IndexConv::ResultType current = 0;

                for (size_t j = 0; j < array_size; ++j)
                {
                    if ((null_map_item[i] == 0) &&
                        (0 == data.compareAt(current_offset + j, is_value_has_single_element_to_compare ? 0 : i, value, 1)))
                    {
                        if (!IndexConv::apply(j, current))
                            break;
                    }
                }

                result[i] = current;
                current_offset = offsets[i];
            }
        }

        /// The 1st function argument is a non-constant array of nullable values.
        static void vectorCase3(
                const IColumn & data, const ColumnArray::Offsets & offsets,
                const IColumn & value,
                PaddedPODArray<typename IndexConv::ResultType> & result,
                const PaddedPODArray<UInt8> & null_map_data)
        {
            size_t size = offsets.size();
            result.resize(size);

            ColumnArray::Offset current_offset = 0;
            for (size_t i = 0; i < size; ++i)
            {
                size_t array_size = offsets[i] - current_offset;
                typename IndexConv::ResultType current = 0;

                for (size_t j = 0; j < array_size; ++j)
                {
                    if (null_map_data[current_offset + j])
                    {
                    }
                    else if (0 == data.compareAt(current_offset + j, is_value_has_single_element_to_compare ? 0 : i, value, 1))
                    {
                        if (!IndexConv::apply(j, current))
                            break;
                    }
                }

                result[i] = current;
                current_offset = offsets[i];
            }
        }

        /// The 1st function argument is a non-constant array of nullable values.
        /// The 2nd function argument is nullable.
        static void vectorCase4(
                const IColumn & data, const ColumnArray::Offsets & offsets,
                const IColumn & value,
                PaddedPODArray<typename IndexConv::ResultType> & result,
                const PaddedPODArray<UInt8> & null_map_data,
                const PaddedPODArray<UInt8> & null_map_item)
        {
            size_t size = offsets.size();
            result.resize(size);

            ColumnArray::Offset current_offset = 0;
            for (size_t i = 0; i < size; ++i)
            {
                size_t array_size = offsets[i] - current_offset;
                typename IndexConv::ResultType current = 0;

                for (size_t j = 0; j < array_size; ++j)
                {
                    bool hit = false;
                    if (null_map_data[current_offset + j])
                    {
                        if (null_map_item[i])
                            hit = true;
                    }
                    else if (0 == data.compareAt(current_offset + j, is_value_has_single_element_to_compare ? 0 : i, value, 1))
                        hit = true;

                    if (hit)
                    {
                        if (!IndexConv::apply(j, current))
                            break;
                    }
                }
            }
        }

    public:
        static void vector(
                const IColumn & data, const ColumnArray::Offsets & offsets,
                const IColumn & value,
                PaddedPODArray<typename IndexConv::ResultType> & result,
                const PaddedPODArray<UInt8> * null_map_data,
                const PaddedPODArray<UInt8> * null_map_item)
        {
            /// Processing is split into 4 cases.
            if (!null_map_data && !null_map_item)
                vectorCase1(data, offsets, value, result);
            else if (!null_map_data && null_map_item)
                vectorCase2(data, offsets, value, result, *null_map_item);
            else if (null_map_data && !null_map_item)
                vectorCase3(data, offsets, value, result, *null_map_data);
            else
                vectorCase4(data, offsets, value, result, *null_map_data, *null_map_item);
        }
    };

/// Catch-all implementation for arrays of arbitary type
/// when the 2nd function argument is a NULL value.
    template <typename IndexConv>
    struct ArrayIndexGenericNullImpl
    {
        static void vector(
                const IColumn & /*data*/, const ColumnArray::Offsets & offsets,
                PaddedPODArray<typename IndexConv::ResultType> & result,
                const PaddedPODArray<UInt8> * null_map_data)
        {
            size_t size = offsets.size();
            result.resize(size);

            ColumnArray::Offset current_offset = 0;
            for (size_t i = 0; i < size; ++i)
            {
                size_t array_size = offsets[i] - current_offset;
                typename IndexConv::ResultType current = 0;

                for (size_t j = 0; j < array_size; ++j)
                {
                    if (null_map_data && (*null_map_data)[current_offset + j])
                    {
                        if (!IndexConv::apply(j, current))
                            break;
                    }
                }

                result[i] = current;
                current_offset = offsets[i];
            }
        }
    };

    template <typename IndexConv, typename Name>
    class FunctionArrayIndex : public IFunction
    {
    public:
        static constexpr auto name = Name::name;
        static FunctionPtr create(const Context &) { return std::make_shared<FunctionArrayIndex>(); }

    private:
        using ResultColumnType = ColumnVector<typename IndexConv::ResultType>;

        template <typename T>
        bool executeNumber(Block & block, const ColumnNumbers & arguments, size_t result)
        {
            return executeNumberNumber<T, UInt8>(block, arguments, result)
                   || executeNumberNumber<T, UInt16>(block, arguments, result)
                   || executeNumberNumber<T, UInt32>(block, arguments, result)
                   || executeNumberNumber<T, UInt64>(block, arguments, result)
                   || executeNumberNumber<T, Int8>(block, arguments, result)
                   || executeNumberNumber<T, Int16>(block, arguments, result)
                   || executeNumberNumber<T, Int32>(block, arguments, result)
                   || executeNumberNumber<T, Int64>(block, arguments, result)
                   || executeNumberNumber<T, Float32>(block, arguments, result)
                   || executeNumberNumber<T, Float64>(block, arguments, result)
                   || executeNumberNumber<T, Null>(block, arguments, result);
        }

        template <typename T, typename U>
        bool executeNumberNumber(Block & block, const ColumnNumbers & arguments, size_t result)
        {
            const ColumnArray * col_array = checkAndGetColumn<ColumnArray>(block.getByPosition(arguments[0]).column.get());

            if (!col_array)
                return false;

            const ColumnVector<T> * col_nested = checkAndGetColumn<ColumnVector<T>>(&col_array->getData());

            if (!col_nested)
                return false;

            auto col_res = ResultColumnType::create();

            /// Null maps of the 1st and second function arguments,
            /// if it applies.
            const PaddedPODArray<UInt8> * null_map_data = nullptr;
            const PaddedPODArray<UInt8> * null_map_item = nullptr;

            if (arguments.size() > 2)
            {
                const auto & null_map1 = block.getByPosition(arguments[2]).column;
                if (null_map1)
                    null_map_data = &static_cast<const ColumnUInt8 &>(*null_map1).getData();

                const auto & null_map2 = block.getByPosition(arguments[3]).column;
                if (null_map2)
                    null_map_item = &static_cast<const ColumnUInt8 &>(*null_map2).getData();
            }

            const auto item_arg = block.getByPosition(arguments[1]).column.get();

            if (item_arg->onlyNull())
                ArrayIndexNumNullImpl<T, IndexConv>::vector(col_nested->getData(), col_array->getOffsets(),
                                                            col_res->getData(), null_map_data);
            else if (const auto item_arg_const = checkAndGetColumnConst<ColumnVector<U>>(item_arg))
                ArrayIndexNumImpl<T, U, IndexConv>::vector(col_nested->getData(), col_array->getOffsets(),
                                                           item_arg_const->template getValue<U>(), col_res->getData(), null_map_data, nullptr);
            else if (const auto item_arg_vector = checkAndGetColumn<ColumnVector<U>>(item_arg))
                ArrayIndexNumImpl<T, U, IndexConv>::vector(col_nested->getData(), col_array->getOffsets(),
                                                           item_arg_vector->getData(), col_res->getData(), null_map_data, null_map_item);
            else
                return false;

            block.getByPosition(result).column = std::move(col_res);
            return true;
        }

        bool executeString(Block & block, const ColumnNumbers & arguments, size_t result)
        {
            const ColumnArray * col_array = checkAndGetColumn<ColumnArray>(block.getByPosition(arguments[0]).column.get());

            if (!col_array)
                return false;

            const ColumnString * col_nested = checkAndGetColumn<ColumnString>(&col_array->getData());

            if (!col_nested)
                return false;

            auto col_res = ResultColumnType::create();

            /// Null maps of the 1st and second function arguments,
            /// if it applies.
            const PaddedPODArray<UInt8> * null_map_data = nullptr;
            const PaddedPODArray<UInt8> * null_map_item = nullptr;

            if (arguments.size() > 2)
            {
                const auto & col1 = block.getByPosition(arguments[2]).column;
                if (col1)
                    null_map_data = &static_cast<const ColumnUInt8 &>(*col1).getData();

                const auto & col2 = block.getByPosition(arguments[3]).column;
                if (col2)
                    null_map_item = &static_cast<const ColumnUInt8 &>(*col2).getData();
            }

            const auto item_arg = block.getByPosition(arguments[1]).column.get();

            if (item_arg->onlyNull())
                ArrayIndexStringNullImpl<IndexConv>::vector_const(col_nested->getChars(), col_array->getOffsets(),
                                                                  col_nested->getOffsets(), col_res->getData(), null_map_data);
            else if (const auto item_arg_const = checkAndGetColumnConstStringOrFixedString(item_arg))
                ArrayIndexStringImpl<IndexConv>::vector_const(col_nested->getChars(), col_array->getOffsets(),
                                                              col_nested->getOffsets(), item_arg_const->getValue<String>(), col_res->getData(),
                                                              null_map_data);
            else if (const auto item_arg_vector = checkAndGetColumn<ColumnString>(item_arg))
                ArrayIndexStringImpl<IndexConv>::vector_vector(col_nested->getChars(), col_array->getOffsets(),
                                                               col_nested->getOffsets(), item_arg_vector->getChars(), item_arg_vector->getOffsets(),
                                                               col_res->getData(), null_map_data, null_map_item);
            else
                return false;

            block.getByPosition(result).column = std::move(col_res);
            return true;
        }

        bool executeConst(Block & block, const ColumnNumbers & arguments, size_t result)
        {
            const ColumnConst * col_array = checkAndGetColumnConst<ColumnArray>(block.getByPosition(arguments[0]).column.get());

            if (!col_array)
                return false;

            Array arr = col_array->getValue<Array>();

            const auto item_arg = block.getByPosition(arguments[1]).column.get();
            if (item_arg->isColumnConst())
            {
                typename IndexConv::ResultType current = 0;
                const auto & value = (*item_arg)[0];

                for (size_t i = 0, size = arr.size(); i < size; ++i)
                {
                    if (applyVisitor(FieldVisitorAccurateEquals(), arr[i], value))
                    {
                        if (!IndexConv::apply(i, current))
                            break;
                    }
                }

                block.getByPosition(result).column = block.getByPosition(result).type->createColumnConst(
                        item_arg->size(),
                        static_cast<typename NearestFieldType<typename IndexConv::ResultType>::Type>(current));
            }
            else
            {
                /// Null map of the 2nd function argument, if it applies.
                const PaddedPODArray<UInt8> * null_map = nullptr;

                if (arguments.size() > 2)
                {
                    const auto & col = block.getByPosition(arguments[3]).column;
                    if (col)
                        null_map = &static_cast<const ColumnUInt8 &>(*col).getData();
                }

                const auto size = item_arg->size();
                auto col_res = ResultColumnType::create(size);

                auto & data = col_res->getData();

                for (size_t row = 0; row < size; ++row)
                {
                    const auto & value = (*item_arg)[row];

                    data[row] = 0;
                    for (size_t i = 0, size = arr.size(); i < size; ++i)
                    {
                        bool hit = false;

                        if (arr[i].isNull())
                        {
                            if (null_map && (*null_map)[row])
                                hit = true;
                        }
                        else if (applyVisitor(FieldVisitorAccurateEquals(), arr[i], value))
                            hit = true;

                        if (hit)
                        {
                            if (!IndexConv::apply(i, data[row]))
                                break;
                        }
                    }
                }

                block.getByPosition(result).column = std::move(col_res);
            }

            return true;
        }

        bool executeGeneric(Block & block, const ColumnNumbers & arguments, size_t result)
        {
            const ColumnArray * col_array = checkAndGetColumn<ColumnArray>(block.getByPosition(arguments[0]).column.get());

            if (!col_array)
                return false;

            const IColumn & col_nested = col_array->getData();
            const IColumn & item_arg = *block.getByPosition(arguments[1]).column;

            auto col_res = ResultColumnType::create();

            /// Null maps of the 1st and second function arguments,
            /// if it applies.
            const PaddedPODArray<UInt8> * null_map_data = nullptr;
            const PaddedPODArray<UInt8> * null_map_item = nullptr;

            if (arguments.size() > 2)
            {
                const auto & null_map1 = block.getByPosition(arguments[2]).column;
                if (null_map1)
                    null_map_data = &static_cast<const ColumnUInt8 &>(*null_map1).getData();

                const auto & null_map2 = block.getByPosition(arguments[3]).column;
                if (null_map2)
                    null_map_item = &static_cast<const ColumnUInt8 &>(*null_map2).getData();
            }

            if (item_arg.onlyNull())
                ArrayIndexGenericNullImpl<IndexConv>::vector(col_nested, col_array->getOffsets(),
                                                             col_res->getData(), null_map_data);
            else if (item_arg.isColumnConst())
                ArrayIndexGenericImpl<IndexConv, true>::vector(col_nested, col_array->getOffsets(),
                                                               static_cast<const ColumnConst &>(item_arg).getDataColumn(), col_res->getData(),    /// TODO This is wrong.
                                                               null_map_data, nullptr);
            else
            {
                /// If item_arg is tuple and have constants.
                if (ColumnPtr materialized_tuple = item_arg.convertToFullColumnIfConst())
                    ArrayIndexGenericImpl<IndexConv, false>::vector(
                            col_nested, col_array->getOffsets(), *materialized_tuple, col_res->getData(),
                            null_map_data, null_map_item);
                else
                    ArrayIndexGenericImpl<IndexConv, false>::vector(
                            col_nested, col_array->getOffsets(), item_arg, col_res->getData(),
                            null_map_data, null_map_item);
            }

            block.getByPosition(result).column = std::move(col_res);
            return true;
        }


    public:
        /// Get function name.
        String getName() const override
        {
            return name;
        }

        bool useDefaultImplementationForNulls() const override { return false; }

        size_t getNumberOfArguments() const override { return 2; }

        DataTypePtr getReturnTypeImpl(const DataTypes & arguments) const override
        {
            const DataTypeArray * array_type = checkAndGetDataType<DataTypeArray>(arguments[0].get());
            if (!array_type)
                throw Exception("First argument for function " + getName() + " must be an array.",
                                ErrorCodes::ILLEGAL_TYPE_OF_ARGUMENT);

            if (!arguments[1]->onlyNull())
            {
                DataTypePtr observed_type0 = removeNullable(array_type->getNestedType());
                DataTypePtr observed_type1 = removeNullable(arguments[1]);

                /// We also support arrays of Enum type (that are represented by number) to search numeric values.
                if (!(observed_type0->isValueRepresentedByNumber() && observed_type1->isNumber())
                    && !observed_type0->equals(*observed_type1))
                    throw Exception("Types of array and 2nd argument of function "
                                    + getName() + " must be identical up to nullability or numeric types or Enum and numeric type. Passed: "
                                    + arguments[0]->getName() + " and " + arguments[1]->getName() + ".",
                                    ErrorCodes::ILLEGAL_TYPE_OF_ARGUMENT);
            }

            return std::make_shared<DataTypeNumber<typename IndexConv::ResultType>>();
        }

        void executeImpl(Block & block, const ColumnNumbers & arguments, size_t result, size_t /*input_rows_count*/) override
        {
<<<<<<< HEAD
            /// If one or both arguments passed to this function are nullable,
            /// we create a new block that contains non-nullable arguments:
            /// - if the 1st argument is a non-constant array of nullable values,
            /// it is turned into a non-constant array of ordinary values + a null
            /// byte map;
            /// - if the 2nd argument is a nullable value, it is turned into an
            /// ordinary value + a null byte map.
            /// Note that since constant arrays have quite a specific structure
            /// (they are vectors of Fields, which may represent the NULL value),
            /// they do not require any preprocessing

            /// Check if the 1st function argument is a non-constant array of nullable
            /// values.
            bool is_nullable;

            const ColumnArray * col_array = checkAndGetColumn<ColumnArray>(block.getByPosition(arguments[0]).column.get());
            if (col_array)
                is_nullable = col_array->getData().isColumnNullable();
            else
                is_nullable = false;
=======
            DataTypePtr observed_type0 = removeNullable(array_type->getNestedType());
            DataTypePtr observed_type1 = removeNullable(arguments[1]);

            /// We also support arrays of Enum type (that are represented by number) to search numeric values.
            if (!(observed_type0->isValueRepresentedByNumber() && observed_type1->isNumber())
                && !observed_type0->equals(*observed_type1))
                throw Exception("Types of array and 2nd argument of function "
                    + getName() + " must be identical up to nullability or numeric types or Enum and numeric type. Passed: "
                    + arguments[0]->getName() + " and " + arguments[1]->getName() + ".",
                    ErrorCodes::ILLEGAL_TYPE_OF_ARGUMENT);
        }
>>>>>>> 94f86eda

            /// Check nullability of the 2nd function argument.
            bool is_arg_nullable = block.getByPosition(arguments[1]).column->isColumnNullable();

            if (!is_nullable && !is_arg_nullable)
            {
                /// Simple case: no nullable value is passed.
                perform(block, arguments, result);
            }
            else
            {
                /// Template of the block on which we will actually apply the function.
                /// Its elements will be filled later.
                Block source_block =
                        {
                                /// 1st function argument (data)
                                {
                                },

                                /// 2nd function argument
                                {
                                },

                                /// 1st argument null map
                                {
                                },

                                /// 2nd argument null map
                                {
                                },

                                /// Function result.
                                {
                                        nullptr,
                                        block.getByPosition(result).type,
                                        ""
                                }
                        };

                if (is_nullable)
                {
                    const auto & nullable_col = static_cast<const ColumnNullable &>(col_array->getData());
                    const auto & nested_col = nullable_col.getNestedColumnPtr();

                    auto & data = source_block.getByPosition(0);
                    data.column = ColumnArray::create(nested_col, col_array->getOffsetsPtr());
                    data.type = static_cast<const DataTypeNullable &>(*block.getByPosition(arguments[0]).type).getNestedType();

                    auto & null_map = source_block.getByPosition(2);
                    null_map.column = nullable_col.getNullMapColumnPtr();
                    null_map.type = std::make_shared<DataTypeUInt8>();
                }
                else
                {
                    auto & data = source_block.getByPosition(0);
                    data = block.getByPosition(arguments[0]);
                }

                if (is_arg_nullable)
                {
                    const auto & col = block.getByPosition(arguments[1]).column;
                    const auto & nullable_col = static_cast<const ColumnNullable &>(*col);

                    auto & arg = source_block.getByPosition(1);
                    arg.column = nullable_col.getNestedColumnPtr();
                    arg.type = static_cast<const DataTypeNullable &>(*block.getByPosition(arguments[1]).type).getNestedType();

                    auto & null_map = source_block.getByPosition(3);
                    null_map.column = nullable_col.getNullMapColumnPtr();
                    null_map.type = std::make_shared<DataTypeUInt8>();
                }
                else
                {
                    auto & arg = source_block.getByPosition(1);
                    arg = block.getByPosition(arguments[1]);
                }

                /// Now perform the function.
                perform(source_block, {0, 1, 2, 3}, 4);

                /// Move the result to its final position.
                const ColumnWithTypeAndName & source_col = source_block.getByPosition(4);
                ColumnWithTypeAndName & dest_col = block.getByPosition(result);
                dest_col.column = std::move(source_col.column);
            }
        }

    private:
        /// Perform function on the given block. Internal version.
        void perform(Block & block, const ColumnNumbers & arguments, size_t result)
        {
            if (!(executeNumber<UInt8>(block, arguments, result)
                  || executeNumber<UInt16>(block, arguments, result)
                  || executeNumber<UInt32>(block, arguments, result)
                  || executeNumber<UInt64>(block, arguments, result)
                  || executeNumber<Int8>(block, arguments, result)
                  || executeNumber<Int16>(block, arguments, result)
                  || executeNumber<Int32>(block, arguments, result)
                  || executeNumber<Int64>(block, arguments, result)
                  || executeNumber<Float32>(block, arguments, result)
                  || executeNumber<Float64>(block, arguments, result)
                  || executeConst(block, arguments, result)
                  || executeString(block, arguments, result)
                  || executeGeneric(block, arguments, result)))
                throw Exception{"Illegal column " + block.getByPosition(arguments[0]).column->getName()
                                + " of first argument of function " + getName(), ErrorCodes::ILLEGAL_COLUMN};
        }
    };


    class FunctionArrayEnumerate : public IFunction
    {
    public:
        static constexpr auto name = "arrayEnumerate";
        static FunctionPtr create(const Context & context);

        String getName() const override;

        size_t getNumberOfArguments() const override { return 1; }
        bool useDefaultImplementationForConstants() const override { return true; }

        DataTypePtr getReturnTypeImpl(const DataTypes & arguments) const override;

        void executeImpl(Block & block, const ColumnNumbers & arguments, size_t result, size_t input_rows_count) override;
    };


/// Counts the number of different elements in the array, or the number of different tuples from the elements at the corresponding positions in several arrays.
/// NOTE The implementation partially matches arrayEnumerateUniq.
    class FunctionArrayUniq : public IFunction
    {
    public:
        static constexpr auto name = "arrayUniq";
        static FunctionPtr create(const Context & context);

        String getName() const override;

        bool isVariadic() const override { return true; }
        size_t getNumberOfArguments() const override { return 0; }
        bool useDefaultImplementationForConstants() const override { return true; }

        DataTypePtr getReturnTypeImpl(const DataTypes & arguments) const override;

        void executeImpl(Block & block, const ColumnNumbers & arguments, size_t result, size_t input_rows_count) override;

    private:
        /// Initially allocate a piece of memory for 512 elements. NOTE: This is just a guess.
        static constexpr size_t INITIAL_SIZE_DEGREE = 9;

        template <typename T>
        bool executeNumber(const ColumnArray * array,  const IColumn * null_map, ColumnUInt32::Container & res_values);

        bool executeString(const ColumnArray * array,  const IColumn * null_map, ColumnUInt32::Container & res_values);

        bool execute128bit(
                const ColumnArray::Offsets & offsets,
                const ColumnRawPtrs & columns,
                const ColumnRawPtrs & null_maps,
                ColumnUInt32::Container & res_values,
                bool has_nullable_columns);

        void executeHashed(
                const ColumnArray::Offsets & offsets,
                const ColumnRawPtrs & columns,
                ColumnUInt32::Container & res_values);
    };


/// Find different elements in an array.
    class FunctionArrayDistinct : public IFunction
    {
    public:
        static constexpr auto name = "arrayDistinct";
        static FunctionPtr create(const Context & context);

        String getName() const override;

        bool isVariadic() const override { return false; }

        size_t getNumberOfArguments() const override { return 1; }

        bool useDefaultImplementationForConstants() const override { return true; }

        DataTypePtr getReturnTypeImpl(const DataTypes & arguments) const override;

        void executeImpl(Block & block, const ColumnNumbers & arguments, size_t result, size_t input_rows_count) override;

    private:
        /// Initially allocate a piece of memory for 512 elements. NOTE: This is just a guess.
        static constexpr size_t INITIAL_SIZE_DEGREE = 9;

<<<<<<< HEAD
        template <typename T>
        bool executeNumber(
                const IColumn & src_data,
                const ColumnArray::Offsets & src_offsets,
                IColumn & res_data_col,
                ColumnArray::Offsets & res_offsets,
                const ColumnNullable * nullable_col);
=======
/// Find different elements in an array.
class FunctionArrayDistinct : public IFunction
{
public:
    static constexpr auto name = "arrayDistinct";
    static FunctionPtr create(const Context & context);

    String getName() const override;

    bool isVariadic() const override { return false; }

    size_t getNumberOfArguments() const override { return 1; }

    bool useDefaultImplementationForConstants() const override { return true; }

    DataTypePtr getReturnTypeImpl(const DataTypes & arguments) const override;

    void executeImpl(Block & block, const ColumnNumbers & arguments, size_t result, size_t input_rows_count) override;

private:
    /// Initially allocate a piece of memory for 512 elements. NOTE: This is just a guess.
    static constexpr size_t INITIAL_SIZE_DEGREE = 9;

    template <typename T>
    bool executeNumber(
        const IColumn & src_data,
        const ColumnArray::Offsets & src_offsets,
        IColumn & res_data_col,
        ColumnArray::Offsets & res_offsets,
        const ColumnNullable * nullable_col);

    bool executeString(
        const IColumn & src_data,
        const ColumnArray::Offsets & src_offsets,
        IColumn & res_data_col,
        ColumnArray::Offsets & res_offsets,
        const ColumnNullable * nullable_col);

    void executeHashed(
        const ColumnArray::Offsets & offsets,
        const ColumnRawPtrs & columns,
        IColumn & res_data_col,
        ColumnArray::Offsets & res_offsets);
};


class FunctionArrayEnumerateUniq : public IFunction
{
public:
    static constexpr auto name = "arrayEnumerateUniq";
    static FunctionPtr create(const Context & context);
>>>>>>> 94f86eda

        bool executeString(
                const IColumn & src_data,
                const ColumnArray::Offsets & src_offsets,
                IColumn & res_data_col,
                ColumnArray::Offsets & res_offsets,
                const ColumnNullable * nullable_col);

        void executeHashed(
                const ColumnArray::Offsets & offsets,
                const ColumnRawPtrs & columns,
                IColumn & res_data_col,
                ColumnArray::Offsets & res_offsets,
                const ColumnNullable * nullable_col);
    };


    class FunctionArrayEnumerateUniq : public IFunction
    {
    public:
        static constexpr auto name = "arrayEnumerateUniq";
        static FunctionPtr create(const Context & context);

        String getName() const override;

        bool isVariadic() const override { return true; }
        size_t getNumberOfArguments() const override { return 0; }
        bool useDefaultImplementationForConstants() const override { return true; }

        DataTypePtr getReturnTypeImpl(const DataTypes & arguments) const override;

        void executeImpl(Block & block, const ColumnNumbers & arguments, size_t result, size_t input_rows_count) override;

    private:
        /// Initially allocate a piece of memory for 512 elements. NOTE: This is just a guess.
        static constexpr size_t INITIAL_SIZE_DEGREE = 9;

        template <typename T>
        bool executeNumber(const ColumnArray * array, const IColumn * null_map, ColumnUInt32::Container & res_values);

        bool executeString(const ColumnArray * array, const IColumn * null_map, ColumnUInt32::Container & res_values);

        bool execute128bit(
                const ColumnArray::Offsets & offsets,
                const ColumnRawPtrs & columns,
                const ColumnRawPtrs & null_maps,
                ColumnUInt32::Container & res_values,
                bool has_nullable_columns);

        void executeHashed(
                const ColumnArray::Offsets & offsets,
                const ColumnRawPtrs & columns,
                ColumnUInt32::Container & res_values);
    };


    template <typename Type> struct TypeToColumnType { using ColumnType = ColumnVector<Type>; };
    template <> struct TypeToColumnType<String> { using ColumnType = ColumnString; };

    template <typename DataType> struct DataTypeToName : TypeName<typename DataType::FieldType> { };
    template <> struct DataTypeToName<DataTypeDate> { static std::string get() { return "Date"; } };
    template <> struct DataTypeToName<DataTypeDateTime> { static std::string get() { return "DateTime"; } };

    template <typename DataType>
    struct FunctionEmptyArray : public IFunction
    {
        static constexpr auto base_name = "emptyArray";
        static const String name;
        static FunctionPtr create(const Context &) { return std::make_shared<FunctionEmptyArray>(); }

    private:
        String getName() const override
        {
            return name;
        }

        size_t getNumberOfArguments() const override { return 0; }

        DataTypePtr getReturnTypeImpl(const DataTypes & /*arguments*/) const override
        {
            return std::make_shared<DataTypeArray>(std::make_shared<DataType>());
        }

        void executeImpl(Block & block, const ColumnNumbers &, size_t result, size_t input_rows_count) override
        {
            using UnderlyingColumnType = typename TypeToColumnType<typename DataType::FieldType>::ColumnType;

            block.getByPosition(result).column = ColumnArray::create(
                    UnderlyingColumnType::create(),
                    ColumnArray::ColumnOffsets::create(input_rows_count, 0));
        }
    };

    template <typename DataType>
    const String FunctionEmptyArray<DataType>::name = FunctionEmptyArray::base_name + String(DataTypeToName<DataType>::get());

    class FunctionRange : public IFunction
    {
    public:
        static constexpr auto name = "range";
        static FunctionPtr create(const Context &) { return std::make_shared<FunctionRange>(); }

    private:
        String getName() const override;

        size_t getNumberOfArguments() const override { return 1; }
        bool useDefaultImplementationForConstants() const override { return true; }

        DataTypePtr getReturnTypeImpl(const DataTypes & arguments) const override;

        template <typename T>
        bool executeInternal(Block & block, const IColumn * arg, const size_t result);

        void executeImpl(Block & block, const ColumnNumbers & arguments, size_t result, size_t input_rows_count) override;
    };


    class FunctionEmptyArrayToSingle : public IFunction
    {
    public:
        static constexpr auto name = "emptyArrayToSingle";
        static FunctionPtr create(const Context & context);

        String getName() const override;

        size_t getNumberOfArguments() const override { return 1; }
        bool useDefaultImplementationForConstants() const override { return true; }

        DataTypePtr getReturnTypeImpl(const DataTypes & arguments) const override;

        void executeImpl(Block & block, const ColumnNumbers & arguments, size_t result, size_t input_rows_count) override;
    };


    class FunctionArrayReverse : public IFunction
    {
    public:
        static constexpr auto name = "arrayReverse";
        static FunctionPtr create(const Context & context);

        String getName() const override;

        size_t getNumberOfArguments() const override { return 1; }
        bool useDefaultImplementationForConstants() const override { return true; }

        DataTypePtr getReturnTypeImpl(const DataTypes & arguments) const override;

        void executeImpl(Block & block, const ColumnNumbers & arguments, size_t result, size_t input_rows_count) override;

    private:
        bool executeConst(Block & block, const ColumnNumbers & arguments, size_t result,
                          size_t input_rows_count);

        template <typename T>
        bool executeNumber(
                const IColumn & src_data, const ColumnArray::Offsets & src_offsets,
                IColumn & res_data_col,
                const ColumnNullable * nullable_col,
                ColumnNullable * nullable_res_col);

        bool executeFixedString(
                const IColumn & src_data, const ColumnArray::Offsets & src_offsets,
                IColumn & res_data_col,
                const ColumnNullable * nullable_col,
                ColumnNullable * nullable_res_col);

        bool executeString(
                const IColumn & src_data, const ColumnArray::Offsets & src_array_offsets,
                IColumn & res_data_col,
                const ColumnNullable * nullable_col,
                ColumnNullable * nullable_res_col);
    };


    class IAggregateFunction;
    using AggregateFunctionPtr = std::shared_ptr<IAggregateFunction>;

/** Applies an aggregate function to array and returns its result.
  * If aggregate function has multiple arguments, then this function can be applied to multiple arrays of the same size.
  */
    class FunctionArrayReduce : public IFunction
    {
    public:
        static constexpr auto name = "arrayReduce";
        static FunctionPtr create(const Context & context);

        String getName() const override;

        bool isVariadic() const override { return true; }
        size_t getNumberOfArguments() const override { return 0; }

<<<<<<< HEAD
        bool useDefaultImplementationForConstants() const override { return true; }
        ColumnNumbers getArgumentsThatAreAlwaysConstant() const override { return {0}; }
=======
    bool useDefaultImplementationForConstants() const override { return true; }
    ColumnNumbers getArgumentsThatAreAlwaysConstant() const override { return {0}; }

    DataTypePtr getReturnTypeImpl(const ColumnsWithTypeAndName & arguments) const override;
>>>>>>> 94f86eda

        DataTypePtr getReturnTypeImpl(const ColumnsWithTypeAndName & arguments) const override;

        void executeImpl(Block & block, const ColumnNumbers & arguments, size_t result, size_t input_rows_count) override;
    private:
        /// lazy initialization in getReturnTypeImpl
        /// TODO: init in FunctionBuilder
        mutable AggregateFunctionPtr aggregate_function;
    };


    class FunctionArrayConcat : public IFunction
    {
    public:
        static constexpr auto name = "arrayConcat";
        static FunctionPtr create(const Context & context);
        FunctionArrayConcat(const Context & context) : context(context) {};

        String getName() const override;

        bool isVariadic() const override { return true; }
        size_t getNumberOfArguments() const override { return 0; }

        DataTypePtr getReturnTypeImpl(const DataTypes & arguments) const override;

        void executeImpl(Block & block, const ColumnNumbers & arguments, size_t result, size_t input_rows_count) override;

        bool useDefaultImplementationForConstants() const override { return true; }

    private:
        const Context & context;
    };


    class FunctionArraySlice : public IFunction
    {
    public:
        static constexpr auto name = "arraySlice";
        static FunctionPtr create(const Context & context);

        String getName() const override;

        bool isVariadic() const override { return true; }
        size_t getNumberOfArguments() const override { return 0; }

        DataTypePtr getReturnTypeImpl(const DataTypes & arguments) const override;

        void executeImpl(Block & block, const ColumnNumbers & arguments, size_t result, size_t input_rows_count) override;

        bool useDefaultImplementationForConstants() const override { return true; }
        bool useDefaultImplementationForNulls() const override { return false; }
    };


    class FunctionArrayPush : public IFunction
    {
    public:
        FunctionArrayPush(const Context & context, bool push_front, const char * name)
                : context(context), push_front(push_front), name(name) {}

        String getName() const override { return name; }

        bool isVariadic() const override { return false; }
        size_t getNumberOfArguments() const override { return 2; }

        DataTypePtr getReturnTypeImpl(const DataTypes & arguments) const override;

        void executeImpl(Block & block, const ColumnNumbers & arguments, size_t result, size_t input_rows_count) override;

        bool useDefaultImplementationForConstants() const override { return true; }
        bool useDefaultImplementationForNulls() const override { return false; }

    private:
        const Context & context;
        bool push_front;
        const char * name;
    };

    class FunctionArrayPushFront : public FunctionArrayPush
    {
    public:
        static constexpr auto name = "arrayPushFront";

        static FunctionPtr create(const Context & context);
        FunctionArrayPushFront(const Context & context) : FunctionArrayPush(context, true, name) {}
    };

    class FunctionArrayPushBack : public FunctionArrayPush
    {
    public:
        static constexpr auto name = "arrayPushBack";

        static FunctionPtr create(const Context & context);
        FunctionArrayPushBack(const Context & context) : FunctionArrayPush(context, false, name) {}
    };

    class FunctionArrayPop : public IFunction
    {
    public:
        FunctionArrayPop(bool pop_front, const char * name) : pop_front(pop_front), name(name) {}

        String getName() const override { return name; }

        bool isVariadic() const override { return false; }
        size_t getNumberOfArguments() const override { return 1; }

        DataTypePtr getReturnTypeImpl(const DataTypes & arguments) const override;

        void executeImpl(Block & block, const ColumnNumbers & arguments, size_t result, size_t input_rows_count) override;

        bool useDefaultImplementationForConstants() const override { return true; }
        bool useDefaultImplementationForNulls() const override { return false; }

    private:
        bool pop_front;
        const char * name;
    };

    class FunctionArrayPopFront : public FunctionArrayPop
    {
    public:
        static constexpr auto name = "arrayPopFront";

        static FunctionPtr create(const Context & context);

        FunctionArrayPopFront() : FunctionArrayPop(true, name) {}
    };

    class FunctionArrayPopBack : public FunctionArrayPop
    {
    public:
        static constexpr auto name = "arrayPopBack";

        static FunctionPtr create(const Context & context);

        FunctionArrayPopBack() : FunctionArrayPop(false, name) {}
    };

    class FunctionArrayIntersect : public IFunction
    {
    public:
        static constexpr auto name = "arrayIntersect";
        static FunctionPtr create(const Context & context);
        FunctionArrayIntersect(const Context & context) : context(context) {};

        String getName() const override;

        bool isVariadic() const override { return true; }
        size_t getNumberOfArguments() const override { return 0; }

        DataTypePtr getReturnTypeImpl(const DataTypes & arguments) const override;

        void executeImpl(Block & block, const ColumnNumbers & arguments, size_t result, size_t input_rows_count) override;

        bool useDefaultImplementationForConstants() const override { return true; }

    private:
        const Context & context;

        /// Initially allocate a piece of memory for 512 elements. NOTE: This is just a guess.
        static constexpr size_t INITIAL_SIZE_DEGREE = 9;

        struct UnpackedArrays
        {
            std::vector<char> is_const;
            std::vector<const NullMap *> null_maps;
            std::vector<const ColumnArray::ColumnOffsets::Container *> offsets;
            ColumnRawPtrs nested_columns;

            UnpackedArrays() = default;
        };

        /// Cast column to data_type removing nullable if data_type hasn't.
        /// It's expected that column can represent data_type after removing some NullMap's.
        ColumnPtr castRemoveNullable(const ColumnPtr & column, const DataTypePtr & data_type) const;
        Columns castColumns(Block & block, const ColumnNumbers & arguments,
                            const DataTypePtr & return_type, const DataTypePtr & return_type_with_nulls) const;
        UnpackedArrays prepareArrays(const Columns & columns) const;

        template <typename Map, typename ColumnType, bool is_numeric_column>
        static ColumnPtr execute(const UnpackedArrays & arrays, MutableColumnPtr result_data);

        struct NumberExecutor
        {
            const UnpackedArrays & arrays;
            const DataTypePtr & data_type;
            ColumnPtr & result;

            NumberExecutor(const UnpackedArrays & arrays, const DataTypePtr & data_type, ColumnPtr & result)
                    : arrays(arrays), data_type(data_type), result(result) {}

            template <typename T, size_t>
            void operator()();
        };
    };

    class FunctionArrayHasAllAny : public IFunction
    {
    public:
        FunctionArrayHasAllAny(const Context & context, bool all, const char * name)
                : context(context), all(all), name(name) {}

        String getName() const override { return name; }

        bool isVariadic() const override { return false; }
        size_t getNumberOfArguments() const override { return 2; }

        DataTypePtr getReturnTypeImpl(const DataTypes & arguments) const override;

        void executeImpl(Block & block, const ColumnNumbers & arguments, size_t result, size_t input_rows_count) override;

        bool useDefaultImplementationForConstants() const override { return true; }

    private:
        const Context & context;
        bool all;
        const char * name;
    };

    class FunctionArrayHasAll : public FunctionArrayHasAllAny
    {
    public:
        static constexpr auto name = "hasAll";

        static FunctionPtr create(const Context & context);

        FunctionArrayHasAll(const Context & context) : FunctionArrayHasAllAny(context, true, name) {}
    };

    class FunctionArrayHasAny : public FunctionArrayHasAllAny
    {
    public:
        static constexpr auto name = "hasAny";

        static FunctionPtr create(const Context & context);

        FunctionArrayHasAny(const Context & context) : FunctionArrayHasAllAny(context, false, name) {}
    };


    class FunctionArrayResize : public IFunction
    {
    public:
        static constexpr auto name = "arrayResize";
        static FunctionPtr create(const Context & context);
        FunctionArrayResize(const Context & context) : context(context) {};

        String getName() const override;

        bool isVariadic() const override { return true; }
        size_t getNumberOfArguments() const override { return 0; }

        DataTypePtr getReturnTypeImpl(const DataTypes & arguments) const override;

        void executeImpl(Block & block, const ColumnNumbers & arguments, size_t result, size_t input_rows_count) override;

        bool useDefaultImplementationForConstants() const override { return true; }
        bool useDefaultImplementationForNulls() const override { return false; }

    private:
        const Context & context;
    };

    struct NameHas { static constexpr auto name = "has"; };
    struct NameIndexOf { static constexpr auto name = "indexOf"; };
    struct NameCountEqual { static constexpr auto name = "countEqual"; };

    using FunctionHas = FunctionArrayIndex<IndexToOne, NameHas>;
    using FunctionIndexOf = FunctionArrayIndex<IndexIdentity, NameIndexOf>;
    using FunctionCountEqual = FunctionArrayIndex<IndexCount, NameCountEqual>;

    using FunctionEmptyArrayUInt8 = FunctionEmptyArray<DataTypeUInt8>;
    using FunctionEmptyArrayUInt16 = FunctionEmptyArray<DataTypeUInt16>;
    using FunctionEmptyArrayUInt32 = FunctionEmptyArray<DataTypeUInt32>;
    using FunctionEmptyArrayUInt64 = FunctionEmptyArray<DataTypeUInt64>;
    using FunctionEmptyArrayInt8 = FunctionEmptyArray<DataTypeInt8>;
    using FunctionEmptyArrayInt16 = FunctionEmptyArray<DataTypeInt16>;
    using FunctionEmptyArrayInt32 = FunctionEmptyArray<DataTypeInt32>;
    using FunctionEmptyArrayInt64 = FunctionEmptyArray<DataTypeInt64>;
    using FunctionEmptyArrayFloat32 = FunctionEmptyArray<DataTypeFloat32>;
    using FunctionEmptyArrayFloat64 = FunctionEmptyArray<DataTypeFloat64>;
    using FunctionEmptyArrayDate = FunctionEmptyArray<DataTypeDate>;
    using FunctionEmptyArrayDateTime = FunctionEmptyArray<DataTypeDateTime>;
    using FunctionEmptyArrayString = FunctionEmptyArray<DataTypeString>;


}<|MERGE_RESOLUTION|>--- conflicted
+++ resolved
@@ -28,10 +28,10 @@
 namespace DB
 {
 
-    namespace ErrorCodes
-    {
-        extern const int LOGICAL_ERROR;
-    }
+namespace ErrorCodes
+{
+    extern const int LOGICAL_ERROR;
+}
 
 
 /** Array functions:
@@ -78,975 +78,936 @@
   */
 
 
-    class FunctionArray : public IFunction
-    {
-    public:
-        static constexpr auto name = "array";
-        static FunctionPtr create(const Context & context);
-
-        FunctionArray(const Context & context);
-
-        bool useDefaultImplementationForNulls() const override { return false; }
-        bool useDefaultImplementationForConstants() const override { return true; }
-
-        bool isVariadic() const override { return true; }
-        size_t getNumberOfArguments() const override { return 0; }
-
-        DataTypePtr getReturnTypeImpl(const DataTypes & arguments) const override;
-
-        void executeImpl(Block & block, const ColumnNumbers & arguments, size_t result, size_t input_rows_count) override;
-
-    private:
-        String getName() const override;
-
-        bool addField(DataTypePtr type_res, const Field & f, Array & arr) const;
-
-    private:
-        const Context & context;
-    };
-
-    namespace ArrayImpl
-    {
-        class NullMapBuilder;
-    }
-
-    class FunctionArrayElement : public IFunction
-    {
-    public:
-        static constexpr auto name = "arrayElement";
-        static FunctionPtr create(const Context & context);
-
-        String getName() const override;
-
-        bool useDefaultImplementationForConstants() const override { return true; }
-        size_t getNumberOfArguments() const override { return 2; }
-
-        DataTypePtr getReturnTypeImpl(const DataTypes & arguments) const override;
-
-        void executeImpl(Block & block, const ColumnNumbers & arguments, size_t result, size_t input_rows_count) override;
-
-    private:
-        void perform(Block & block, const ColumnNumbers & arguments, size_t result,
-                     ArrayImpl::NullMapBuilder & builder, size_t input_rows_count);
-
-        template <typename DataType>
-        bool executeNumberConst(Block & block, const ColumnNumbers & arguments, size_t result, const Field & index,
-                                ArrayImpl::NullMapBuilder & builder);
-
-        template <typename IndexType, typename DataType>
-        bool executeNumber(Block & block, const ColumnNumbers & arguments, size_t result, const PaddedPODArray<IndexType> & indices,
-                           ArrayImpl::NullMapBuilder & builder);
-
-        bool executeStringConst(Block & block, const ColumnNumbers & arguments, size_t result, const Field & index,
-                                ArrayImpl::NullMapBuilder & builder);
-
-        template <typename IndexType>
-        bool executeString(Block & block, const ColumnNumbers & arguments, size_t result, const PaddedPODArray<IndexType> & indices,
-                           ArrayImpl::NullMapBuilder & builder);
-
-        bool executeGenericConst(Block & block, const ColumnNumbers & arguments, size_t result, const Field & index,
-                                 ArrayImpl::NullMapBuilder & builder);
-
-        template <typename IndexType>
-        bool executeGeneric(Block & block, const ColumnNumbers & arguments, size_t result, const PaddedPODArray<IndexType> & indices,
+class FunctionArray : public IFunction
+{
+public:
+    static constexpr auto name = "array";
+    static FunctionPtr create(const Context & context);
+
+    FunctionArray(const Context & context);
+
+    bool useDefaultImplementationForNulls() const override { return false; }
+    bool useDefaultImplementationForConstants() const override { return true; }
+
+    bool isVariadic() const override { return true; }
+    size_t getNumberOfArguments() const override { return 0; }
+
+    DataTypePtr getReturnTypeImpl(const DataTypes & arguments) const override;
+
+    void executeImpl(Block & block, const ColumnNumbers & arguments, size_t result, size_t input_rows_count) override;
+
+private:
+    String getName() const override;
+
+    bool addField(DataTypePtr type_res, const Field & f, Array & arr) const;
+
+private:
+    const Context & context;
+};
+
+namespace ArrayImpl
+{
+    class NullMapBuilder;
+}
+
+class FunctionArrayElement : public IFunction
+{
+public:
+    static constexpr auto name = "arrayElement";
+    static FunctionPtr create(const Context & context);
+
+    String getName() const override;
+
+    bool useDefaultImplementationForConstants() const override { return true; }
+    size_t getNumberOfArguments() const override { return 2; }
+
+    DataTypePtr getReturnTypeImpl(const DataTypes & arguments) const override;
+
+    void executeImpl(Block & block, const ColumnNumbers & arguments, size_t result, size_t input_rows_count) override;
+
+private:
+    void perform(Block & block, const ColumnNumbers & arguments, size_t result,
+                 ArrayImpl::NullMapBuilder & builder, size_t input_rows_count);
+
+    template <typename DataType>
+    bool executeNumberConst(Block & block, const ColumnNumbers & arguments, size_t result, const Field & index,
                             ArrayImpl::NullMapBuilder & builder);
 
-        template <typename IndexType>
-        bool executeConst(Block & block, const ColumnNumbers & arguments, size_t result,
-                          const PaddedPODArray <IndexType> & indices, ArrayImpl::NullMapBuilder & builder,
-                          size_t input_rows_count);
-
-        template <typename IndexType>
-        bool executeArgument(Block & block, const ColumnNumbers & arguments, size_t result,
-                             ArrayImpl::NullMapBuilder & builder, size_t input_rows_count);
-
-        /** For a tuple array, the function is evaluated component-wise for each element of the tuple.
-          */
-        bool executeTuple(Block & block, const ColumnNumbers & arguments, size_t result, size_t input_rows_count);
-    };
+    template <typename IndexType, typename DataType>
+    bool executeNumber(Block & block, const ColumnNumbers & arguments, size_t result, const PaddedPODArray<IndexType> & indices,
+                       ArrayImpl::NullMapBuilder & builder);
+
+    bool executeStringConst(Block & block, const ColumnNumbers & arguments, size_t result, const Field & index,
+                            ArrayImpl::NullMapBuilder & builder);
+
+    template <typename IndexType>
+    bool executeString(Block & block, const ColumnNumbers & arguments, size_t result, const PaddedPODArray<IndexType> & indices,
+                       ArrayImpl::NullMapBuilder & builder);
+
+    bool executeGenericConst(Block & block, const ColumnNumbers & arguments, size_t result, const Field & index,
+                             ArrayImpl::NullMapBuilder & builder);
+
+    template <typename IndexType>
+    bool executeGeneric(Block & block, const ColumnNumbers & arguments, size_t result, const PaddedPODArray<IndexType> & indices,
+                        ArrayImpl::NullMapBuilder & builder);
+
+    template <typename IndexType>
+    bool executeConst(Block & block, const ColumnNumbers & arguments, size_t result,
+                      const PaddedPODArray <IndexType> & indices, ArrayImpl::NullMapBuilder & builder,
+                      size_t input_rows_count);
+
+    template <typename IndexType>
+    bool executeArgument(Block & block, const ColumnNumbers & arguments, size_t result,
+                         ArrayImpl::NullMapBuilder & builder, size_t input_rows_count);
+
+    /** For a tuple array, the function is evaluated component-wise for each element of the tuple.
+      */
+    bool executeTuple(Block & block, const ColumnNumbers & arguments, size_t result, size_t input_rows_count);
+};
 
 
 /// For has.
-    struct IndexToOne
-    {
-        using ResultType = UInt8;
-        static bool apply(size_t, ResultType & current) { current = 1; return false; }
-    };
+struct IndexToOne
+{
+    using ResultType = UInt8;
+    static bool apply(size_t, ResultType & current) { current = 1; return false; }
+};
 
 /// For indexOf.
-    struct IndexIdentity
-    {
-        using ResultType = UInt64;
-        /// The index is returned starting from 1.
-        static bool apply(size_t j, ResultType & current) { current = j + 1; return false; }
-    };
+struct IndexIdentity
+{
+    using ResultType = UInt64;
+    /// The index is returned starting from 1.
+    static bool apply(size_t j, ResultType & current) { current = j + 1; return false; }
+};
 
 /// For countEqual.
-    struct IndexCount
-    {
-        using ResultType = UInt64;
-        static bool apply(size_t, ResultType & current) { ++current; return true; }
-    };
-
-
-    template <typename T, typename U, typename IndexConv>
-    struct ArrayIndexNumImpl
-    {
-    private:
+struct IndexCount
+{
+    using ResultType = UInt64;
+    static bool apply(size_t, ResultType & current) { ++current; return true; }
+};
+
+
+template <typename T, typename U, typename IndexConv>
+struct ArrayIndexNumImpl
+{
+private:
 
 #pragma GCC diagnostic push
 #pragma GCC diagnostic ignored "-Wsign-compare"
 
-        /// compares `lhs` against `i`-th element of `rhs`
-        static bool compare(const T & lhs, const PaddedPODArray<U> & rhs, const size_t i ) { return lhs == rhs[i]; }
-        /// compares `lhs against `rhs`, third argument unused
-        static bool compare(const T & lhs, const U & rhs, size_t) { return lhs == rhs; }
+    /// compares `lhs` against `i`-th element of `rhs`
+    static bool compare(const T & lhs, const PaddedPODArray<U> & rhs, const size_t i ) { return lhs == rhs[i]; }
+    /// compares `lhs against `rhs`, third argument unused
+    static bool compare(const T & lhs, const U & rhs, size_t) { return lhs == rhs; }
 
 #pragma GCC diagnostic pop
 
-        static bool hasNull(const PaddedPODArray<UInt8> & null_map, size_t i)
-        {
-            return null_map[i];
-        }
-
-        /// Both function arguments are ordinary.
-        template <typename ScalarOrVector>
-        static void vectorCase1(
-                const PaddedPODArray<T> & data, const ColumnArray::Offsets & offsets,
-                const ScalarOrVector & value,
-                PaddedPODArray<typename IndexConv::ResultType> & result)
-        {
-            size_t size = offsets.size();
-            result.resize(size);
-
-            ColumnArray::Offset current_offset = 0;
-            for (size_t i = 0; i < size; ++i)
-            {
-                size_t array_size = offsets[i] - current_offset;
-                typename IndexConv::ResultType current = 0;
-
-                for (size_t j = 0; j < array_size; ++j)
-                {
-                    if (compare(data[current_offset + j], value, i))
-                    {
-                        if (!IndexConv::apply(j, current))
-                            break;
-                    }
-                }
-
-                result[i] = current;
-                current_offset = offsets[i];
-            }
-        }
-
-        /// The 2nd function argument is nullable.
-        template <typename ScalarOrVector>
-        static void vectorCase2(
-                const PaddedPODArray<T> & data, const ColumnArray::Offsets & offsets,
-                const ScalarOrVector & value,
-                PaddedPODArray<typename IndexConv::ResultType> & result,
-                const PaddedPODArray<UInt8> & null_map_item)
-        {
-            size_t size = offsets.size();
-            result.resize(size);
-
-            ColumnArray::Offset current_offset = 0;
-            for (size_t i = 0; i < size; ++i)
-            {
-                size_t array_size = offsets[i] - current_offset;
-                typename IndexConv::ResultType current = 0;
-
-                for (size_t j = 0; j < array_size; ++j)
-                {
-                    if (!hasNull(null_map_item, i) && compare(data[current_offset + j], value, i))
-                    {
-                        if (!IndexConv::apply(j, current))
-                            break;
-                    }
-                }
-
-                result[i] = current;
-                current_offset = offsets[i];
-            }
-        }
-
-        /// The 1st function argument is a non-constant array of nullable values.
-        template <typename ScalarOrVector>
-        static void vectorCase3(
-                const PaddedPODArray<T> & data, const ColumnArray::Offsets & offsets,
-                const ScalarOrVector & value,
-                PaddedPODArray<typename IndexConv::ResultType> & result,
-                const PaddedPODArray<UInt8> & null_map_data)
-        {
-            size_t size = offsets.size();
-            result.resize(size);
-
-            ColumnArray::Offset current_offset = 0;
-            for (size_t i = 0; i < size; ++i)
-            {
-                size_t array_size = offsets[i] - current_offset;
-                typename IndexConv::ResultType current = 0;
-
-                for (size_t j = 0; j < array_size; ++j)
-                {
-                    if (null_map_data[current_offset + j])
-                    {
-                    }
-                    else if (compare(data[current_offset + j], value, i))
-                    {
-                        if (!IndexConv::apply(j, current))
-                            break;
-                    }
-                }
-
-                result[i] = current;
-                current_offset = offsets[i];
-            }
-        }
-
-        /// The 1st function argument is a non-constant array of nullable values.
-        /// The 2nd function argument is nullable.
-        template <typename ScalarOrVector>
-        static void vectorCase4(
-                const PaddedPODArray<T> & data, const ColumnArray::Offsets & offsets,
-                const ScalarOrVector & value,
-                PaddedPODArray<typename IndexConv::ResultType> & result,
-                const PaddedPODArray<UInt8> & null_map_data,
-                const PaddedPODArray<UInt8> & null_map_item)
-        {
-            size_t size = offsets.size();
-            result.resize(size);
-
-            ColumnArray::Offset current_offset = 0;
-            for (size_t i = 0; i < size; ++i)
-            {
-                size_t array_size = offsets[i] - current_offset;
-                typename IndexConv::ResultType current = 0;
-
-                for (size_t j = 0; j < array_size; ++j)
-                {
-                    bool hit = false;
-                    if (null_map_data[current_offset + j])
-                    {
-                        if (hasNull(null_map_item, i))
-                            hit = true;
-                    }
-                    else if (compare(data[current_offset + j], value, i))
+    static bool hasNull(const PaddedPODArray<UInt8> & null_map, size_t i)
+    {
+        return null_map[i];
+    }
+
+    /// Both function arguments are ordinary.
+    template <typename ScalarOrVector>
+    static void vectorCase1(
+            const PaddedPODArray<T> & data, const ColumnArray::Offsets & offsets,
+            const ScalarOrVector & value,
+            PaddedPODArray<typename IndexConv::ResultType> & result)
+    {
+        size_t size = offsets.size();
+        result.resize(size);
+
+        ColumnArray::Offset current_offset = 0;
+        for (size_t i = 0; i < size; ++i)
+        {
+            size_t array_size = offsets[i] - current_offset;
+            typename IndexConv::ResultType current = 0;
+
+            for (size_t j = 0; j < array_size; ++j)
+            {
+                if (compare(data[current_offset + j], value, i))
+                {
+                    if (!IndexConv::apply(j, current))
+                        break;
+                }
+            }
+
+            result[i] = current;
+            current_offset = offsets[i];
+        }
+    }
+
+    /// The 2nd function argument is nullable.
+    template <typename ScalarOrVector>
+    static void vectorCase2(
+            const PaddedPODArray<T> & data, const ColumnArray::Offsets & offsets,
+            const ScalarOrVector & value,
+            PaddedPODArray<typename IndexConv::ResultType> & result,
+            const PaddedPODArray<UInt8> & null_map_item)
+    {
+        size_t size = offsets.size();
+        result.resize(size);
+
+        ColumnArray::Offset current_offset = 0;
+        for (size_t i = 0; i < size; ++i)
+        {
+            size_t array_size = offsets[i] - current_offset;
+            typename IndexConv::ResultType current = 0;
+
+            for (size_t j = 0; j < array_size; ++j)
+            {
+                if (!hasNull(null_map_item, i) && compare(data[current_offset + j], value, i))
+                {
+                    if (!IndexConv::apply(j, current))
+                        break;
+                }
+            }
+
+            result[i] = current;
+            current_offset = offsets[i];
+        }
+    }
+
+    /// The 1st function argument is a non-constant array of nullable values.
+    template <typename ScalarOrVector>
+    static void vectorCase3(
+            const PaddedPODArray<T> & data, const ColumnArray::Offsets & offsets,
+            const ScalarOrVector & value,
+            PaddedPODArray<typename IndexConv::ResultType> & result,
+            const PaddedPODArray<UInt8> & null_map_data)
+    {
+        size_t size = offsets.size();
+        result.resize(size);
+
+        ColumnArray::Offset current_offset = 0;
+        for (size_t i = 0; i < size; ++i)
+        {
+            size_t array_size = offsets[i] - current_offset;
+            typename IndexConv::ResultType current = 0;
+
+            for (size_t j = 0; j < array_size; ++j)
+            {
+                if (null_map_data[current_offset + j])
+                {
+                }
+                else if (compare(data[current_offset + j], value, i))
+                {
+                    if (!IndexConv::apply(j, current))
+                        break;
+                }
+            }
+
+            result[i] = current;
+            current_offset = offsets[i];
+        }
+    }
+
+    /// The 1st function argument is a non-constant array of nullable values.
+    /// The 2nd function argument is nullable.
+    template <typename ScalarOrVector>
+    static void vectorCase4(
+            const PaddedPODArray<T> & data, const ColumnArray::Offsets & offsets,
+            const ScalarOrVector & value,
+            PaddedPODArray<typename IndexConv::ResultType> & result,
+            const PaddedPODArray<UInt8> & null_map_data,
+            const PaddedPODArray<UInt8> & null_map_item)
+    {
+        size_t size = offsets.size();
+        result.resize(size);
+
+        ColumnArray::Offset current_offset = 0;
+        for (size_t i = 0; i < size; ++i)
+        {
+            size_t array_size = offsets[i] - current_offset;
+            typename IndexConv::ResultType current = 0;
+
+            for (size_t j = 0; j < array_size; ++j)
+            {
+                bool hit = false;
+                if (null_map_data[current_offset + j])
+                {
+                    if (hasNull(null_map_item, i))
                         hit = true;
-
-                    if (hit)
-                    {
-                        if (!IndexConv::apply(j, current))
-                            break;
-                    }
-                }
-
-                result[i] = current;
-                current_offset = offsets[i];
-            }
-        }
-
-    public:
-        template <typename ScalarOrVector>
-        static void vector(
-                const PaddedPODArray<T> & data, const ColumnArray::Offsets & offsets,
-                const ScalarOrVector & value,
-                PaddedPODArray<typename IndexConv::ResultType> & result,
-                const PaddedPODArray<UInt8> * null_map_data,
-                const PaddedPODArray<UInt8> * null_map_item)
-        {
-            /// Processing is split into 4 cases.
-            if (!null_map_data && !null_map_item)
-                vectorCase1(data, offsets, value, result);
-            else if (!null_map_data && null_map_item)
-                vectorCase2(data, offsets, value, result, *null_map_item);
-            else if (null_map_data && !null_map_item)
-                vectorCase3(data, offsets, value, result, *null_map_data);
-            else
-                vectorCase4(data, offsets, value, result, *null_map_data, *null_map_item);
-        }
-    };
+                }
+                else if (compare(data[current_offset + j], value, i))
+                    hit = true;
+
+                if (hit)
+                {
+                    if (!IndexConv::apply(j, current))
+                        break;
+                }
+            }
+
+            result[i] = current;
+            current_offset = offsets[i];
+        }
+    }
+
+public:
+    template <typename ScalarOrVector>
+    static void vector(
+            const PaddedPODArray<T> & data, const ColumnArray::Offsets & offsets,
+            const ScalarOrVector & value,
+            PaddedPODArray<typename IndexConv::ResultType> & result,
+            const PaddedPODArray<UInt8> * null_map_data,
+            const PaddedPODArray<UInt8> * null_map_item)
+    {
+        /// Processing is split into 4 cases.
+        if (!null_map_data && !null_map_item)
+            vectorCase1(data, offsets, value, result);
+        else if (!null_map_data && null_map_item)
+            vectorCase2(data, offsets, value, result, *null_map_item);
+        else if (null_map_data && !null_map_item)
+            vectorCase3(data, offsets, value, result, *null_map_data);
+        else
+            vectorCase4(data, offsets, value, result, *null_map_data, *null_map_item);
+    }
+};
 
 /// Specialization that catches internal errors.
-    template <typename T, typename IndexConv>
-    struct ArrayIndexNumImpl<T, Null, IndexConv>
-    {
-        template <typename ScalarOrVector>
-        static void vector(
-                const PaddedPODArray<T> &, const ColumnArray::Offsets &,
-                const ScalarOrVector &,
-                PaddedPODArray<typename IndexConv::ResultType> &,
-                const PaddedPODArray<UInt8> *,
-                const PaddedPODArray<UInt8> *)
-        {
-            throw Exception{"Logical error in implementation of a function that returns array index", ErrorCodes::LOGICAL_ERROR};
-        }
-    };
+template <typename T, typename IndexConv>
+struct ArrayIndexNumImpl<T, Null, IndexConv>
+{
+    template <typename ScalarOrVector>
+    static void vector(
+            const PaddedPODArray<T> &, const ColumnArray::Offsets &,
+            const ScalarOrVector &,
+            PaddedPODArray<typename IndexConv::ResultType> &,
+            const PaddedPODArray<UInt8> *,
+            const PaddedPODArray<UInt8> *)
+    {
+        throw Exception{"Logical error in implementation of a function that returns array index", ErrorCodes::LOGICAL_ERROR};
+    }
+};
 
 /// Implementation for arrays of numbers when the 2nd function argument
 /// is a NULL value.
-    template <typename T, typename IndexConv>
-    struct ArrayIndexNumNullImpl
-    {
-        static void vector(
-                const PaddedPODArray<T> & /*data*/, const ColumnArray::Offsets & offsets,
-                PaddedPODArray<typename IndexConv::ResultType> & result,
-                const PaddedPODArray<UInt8> * null_map_data)
-        {
-            size_t size = offsets.size();
-            result.resize(size);
-
-            ColumnArray::Offset current_offset = 0;
-            for (size_t i = 0; i < size; ++i)
-            {
-                size_t array_size = offsets[i] - current_offset;
-                typename IndexConv::ResultType current = 0;
-
-                for (size_t j = 0; j < array_size; ++j)
-                {
-                    if (null_map_data && (*null_map_data)[current_offset + j])
-                    {
-                        if (!IndexConv::apply(j, current))
-                            break;
-                    }
-                }
-
-                result[i] = current;
-                current_offset = offsets[i];
-            }
-        }
-    };
+template <typename T, typename IndexConv>
+struct ArrayIndexNumNullImpl
+{
+    static void vector(
+            const PaddedPODArray<T> & /*data*/, const ColumnArray::Offsets & offsets,
+            PaddedPODArray<typename IndexConv::ResultType> & result,
+            const PaddedPODArray<UInt8> * null_map_data)
+    {
+        size_t size = offsets.size();
+        result.resize(size);
+
+        ColumnArray::Offset current_offset = 0;
+        for (size_t i = 0; i < size; ++i)
+        {
+            size_t array_size = offsets[i] - current_offset;
+            typename IndexConv::ResultType current = 0;
+
+            for (size_t j = 0; j < array_size; ++j)
+            {
+                if (null_map_data && (*null_map_data)[current_offset + j])
+                {
+                    if (!IndexConv::apply(j, current))
+                        break;
+                }
+            }
+
+            result[i] = current;
+            current_offset = offsets[i];
+        }
+    }
+};
 
 /// Implementation for arrays of strings when the 2nd function argument
 /// is a NULL value.
-    template <typename IndexConv>
-    struct ArrayIndexStringNullImpl
-    {
-        static void vector_const(
-                const ColumnString::Chars_t & /*data*/, const ColumnArray::Offsets & offsets, const ColumnString::Offsets & /*string_offsets*/,
-                PaddedPODArray<typename IndexConv::ResultType> & result,
-                const PaddedPODArray<UInt8> * null_map_data)
-        {
-            const auto size = offsets.size();
-            result.resize(size);
-
-            ColumnArray::Offset current_offset = 0;
-            for (size_t i = 0; i < size; ++i)
-            {
-                const auto array_size = offsets[i] - current_offset;
-                typename IndexConv::ResultType current = 0;
-
-                for (size_t j = 0; j < array_size; ++j)
-                {
-                    if (null_map_data && (*null_map_data)[current_offset + j])
-                    {
-                        if (!IndexConv::apply(j, current))
-                            break;
-                    }
-                }
-
-                result[i] = current;
-                current_offset = offsets[i];
-            }
-        }
-    };
-
-    template <typename IndexConv>
-    struct ArrayIndexStringImpl
-    {
-        static void vector_const(
-                const ColumnString::Chars_t & data, const ColumnArray::Offsets & offsets, const ColumnString::Offsets & string_offsets,
-                const String & value,
-                PaddedPODArray<typename IndexConv::ResultType> & result,
-                const PaddedPODArray<UInt8> * null_map_data)
-        {
-            const auto size = offsets.size();
-            const auto value_size = value.size();
-            result.resize(size);
-
-            ColumnArray::Offset current_offset = 0;
-            for (size_t i = 0; i < size; ++i)
-            {
-                const auto array_size = offsets[i] - current_offset;
-                typename IndexConv::ResultType current = 0;
-
-                for (size_t j = 0; j < array_size; ++j)
-                {
-                    ColumnArray::Offset string_pos = current_offset == 0 && j == 0
-                                                     ? 0
-                                                     : string_offsets[current_offset + j - 1];
-
-                    ColumnArray::Offset string_size = string_offsets[current_offset + j] - string_pos;
-
-                    if (null_map_data && (*null_map_data)[current_offset + j])
-                    {
-                    }
-                    else if (string_size == value_size + 1 && 0 == memcmp(value.data(), &data[string_pos], value_size))
-                    {
-                        if (!IndexConv::apply(j, current))
-                            break;
-                    }
-                }
-
-                result[i] = current;
-                current_offset = offsets[i];
-            }
-        }
-
-        static void vector_vector(
-                const ColumnString::Chars_t & data, const ColumnArray::Offsets & offsets, const ColumnString::Offsets & string_offsets,
-                const ColumnString::Chars_t & item_values, const ColumnString::Offsets & item_offsets,
-                PaddedPODArray<typename IndexConv::ResultType> & result,
-                const PaddedPODArray<UInt8> * null_map_data,
-                const PaddedPODArray<UInt8> * null_map_item)
-        {
-            const auto size = offsets.size();
-            result.resize(size);
-
-            ColumnArray::Offset current_offset = 0;
-            for (size_t i = 0; i < size; ++i)
-            {
-                const auto array_size = offsets[i] - current_offset;
-                typename IndexConv::ResultType current = 0;
-                const auto value_pos = 0 == i ? 0 : item_offsets[i - 1];
-                const auto value_size = item_offsets[i] - value_pos;
-
-                for (size_t j = 0; j < array_size; ++j)
-                {
-                    ColumnArray::Offset string_pos = current_offset == 0 && j == 0
-                                                     ? 0
-                                                     : string_offsets[current_offset + j - 1];
-
-                    ColumnArray::Offset string_size = string_offsets[current_offset + j] - string_pos;
-
-                    bool hit = false;
-
-                    if (null_map_data && (*null_map_data)[current_offset + j])
-                    {
-                        if (null_map_item && (*null_map_item)[i])
-                            hit = true;
-                    }
-                    else if (string_size == value_size && 0 == memcmp(&item_values[value_pos], &data[string_pos], value_size))
+template <typename IndexConv>
+struct ArrayIndexStringNullImpl
+{
+    static void vector_const(
+            const ColumnString::Chars_t & /*data*/, const ColumnArray::Offsets & offsets, const ColumnString::Offsets & /*string_offsets*/,
+            PaddedPODArray<typename IndexConv::ResultType> & result,
+            const PaddedPODArray<UInt8> * null_map_data)
+    {
+        const auto size = offsets.size();
+        result.resize(size);
+
+        ColumnArray::Offset current_offset = 0;
+        for (size_t i = 0; i < size; ++i)
+        {
+            const auto array_size = offsets[i] - current_offset;
+            typename IndexConv::ResultType current = 0;
+
+            for (size_t j = 0; j < array_size; ++j)
+            {
+                if (null_map_data && (*null_map_data)[current_offset + j])
+                {
+                    if (!IndexConv::apply(j, current))
+                        break;
+                }
+            }
+
+            result[i] = current;
+            current_offset = offsets[i];
+        }
+    }
+};
+
+template <typename IndexConv>
+struct ArrayIndexStringImpl
+{
+    static void vector_const(
+            const ColumnString::Chars_t & data, const ColumnArray::Offsets & offsets, const ColumnString::Offsets & string_offsets,
+            const String & value,
+            PaddedPODArray<typename IndexConv::ResultType> & result,
+            const PaddedPODArray<UInt8> * null_map_data)
+    {
+        const auto size = offsets.size();
+        const auto value_size = value.size();
+        result.resize(size);
+
+        ColumnArray::Offset current_offset = 0;
+        for (size_t i = 0; i < size; ++i)
+        {
+            const auto array_size = offsets[i] - current_offset;
+            typename IndexConv::ResultType current = 0;
+
+            for (size_t j = 0; j < array_size; ++j)
+            {
+                ColumnArray::Offset string_pos = current_offset == 0 && j == 0
+                                                 ? 0
+                                                 : string_offsets[current_offset + j - 1];
+
+                ColumnArray::Offset string_size = string_offsets[current_offset + j] - string_pos;
+
+                if (null_map_data && (*null_map_data)[current_offset + j])
+                {
+                }
+                else if (string_size == value_size + 1 && 0 == memcmp(value.data(), &data[string_pos], value_size))
+                {
+                    if (!IndexConv::apply(j, current))
+                        break;
+                }
+            }
+
+            result[i] = current;
+            current_offset = offsets[i];
+        }
+    }
+
+    static void vector_vector(
+            const ColumnString::Chars_t & data, const ColumnArray::Offsets & offsets, const ColumnString::Offsets & string_offsets,
+            const ColumnString::Chars_t & item_values, const ColumnString::Offsets & item_offsets,
+            PaddedPODArray<typename IndexConv::ResultType> & result,
+            const PaddedPODArray<UInt8> * null_map_data,
+            const PaddedPODArray<UInt8> * null_map_item)
+    {
+        const auto size = offsets.size();
+        result.resize(size);
+
+        ColumnArray::Offset current_offset = 0;
+        for (size_t i = 0; i < size; ++i)
+        {
+            const auto array_size = offsets[i] - current_offset;
+            typename IndexConv::ResultType current = 0;
+            const auto value_pos = 0 == i ? 0 : item_offsets[i - 1];
+            const auto value_size = item_offsets[i] - value_pos;
+
+            for (size_t j = 0; j < array_size; ++j)
+            {
+                ColumnArray::Offset string_pos = current_offset == 0 && j == 0
+                                                 ? 0
+                                                 : string_offsets[current_offset + j - 1];
+
+                ColumnArray::Offset string_size = string_offsets[current_offset + j] - string_pos;
+
+                bool hit = false;
+
+                if (null_map_data && (*null_map_data)[current_offset + j])
+                {
+                    if (null_map_item && (*null_map_item)[i])
                         hit = true;
-
-                    if (hit)
-                    {
-                        if (!IndexConv::apply(j, current))
-                            break;
-                    }
-                }
-
-                result[i] = current;
-                current_offset = offsets[i];
-            }
-        }
-    };
+                }
+                else if (string_size == value_size && 0 == memcmp(&item_values[value_pos], &data[string_pos], value_size))
+                    hit = true;
+
+                if (hit)
+                {
+                    if (!IndexConv::apply(j, current))
+                        break;
+                }
+            }
+
+            result[i] = current;
+            current_offset = offsets[i];
+        }
+    }
+};
 
 /// Catch-all implementation for arrays of arbitary type.
 /// To compare with constant value, create non-constant column with single element,
 /// and pass is_value_has_single_element_to_compare = true.
-    template <typename IndexConv, bool is_value_has_single_element_to_compare>
-    struct ArrayIndexGenericImpl
-    {
-    private:
-        /// Both function arguments are ordinary.
-        static void vectorCase1(
-                const IColumn & data, const ColumnArray::Offsets & offsets,
-                const IColumn & value,
-                PaddedPODArray<typename IndexConv::ResultType> & result)
-        {
-            size_t size = offsets.size();
-            result.resize(size);
-
-            ColumnArray::Offset current_offset = 0;
-            for (size_t i = 0; i < size; ++i)
-            {
-                size_t array_size = offsets[i] - current_offset;
-                typename IndexConv::ResultType current = 0;
-
-                for (size_t j = 0; j < array_size; ++j)
-                {
-                    if (0 == data.compareAt(current_offset + j, is_value_has_single_element_to_compare ? 0 : i, value, 1))
+template <typename IndexConv, bool is_value_has_single_element_to_compare>
+struct ArrayIndexGenericImpl
+{
+private:
+    /// Both function arguments are ordinary.
+    static void vectorCase1(
+            const IColumn & data, const ColumnArray::Offsets & offsets,
+            const IColumn & value,
+            PaddedPODArray<typename IndexConv::ResultType> & result)
+    {
+        size_t size = offsets.size();
+        result.resize(size);
+
+        ColumnArray::Offset current_offset = 0;
+        for (size_t i = 0; i < size; ++i)
+        {
+            size_t array_size = offsets[i] - current_offset;
+            typename IndexConv::ResultType current = 0;
+
+            for (size_t j = 0; j < array_size; ++j)
+            {
+                if (0 == data.compareAt(current_offset + j, is_value_has_single_element_to_compare ? 0 : i, value, 1))
+                {
+                    if (!IndexConv::apply(j, current))
+                        break;
+                }
+            }
+
+            result[i] = current;
+            current_offset = offsets[i];
+        }
+    }
+
+    /// The 2nd function argument is nullable.
+    static void vectorCase2(
+            const IColumn & data, const ColumnArray::Offsets & offsets,
+            const IColumn & value,
+            PaddedPODArray<typename IndexConv::ResultType> & result,
+            const PaddedPODArray<UInt8> & null_map_item)
+    {
+        size_t size = offsets.size();
+        result.resize(size);
+
+        ColumnArray::Offset current_offset = 0;
+        for (size_t i = 0; i < size; ++i)
+        {
+            size_t array_size = offsets[i] - current_offset;
+            typename IndexConv::ResultType current = 0;
+
+            for (size_t j = 0; j < array_size; ++j)
+            {
+                if ((null_map_item[i] == 0) &&
+                    (0 == data.compareAt(current_offset + j, is_value_has_single_element_to_compare ? 0 : i, value, 1)))
+                {
+                    if (!IndexConv::apply(j, current))
+                        break;
+                }
+            }
+
+            result[i] = current;
+            current_offset = offsets[i];
+        }
+    }
+
+    /// The 1st function argument is a non-constant array of nullable values.
+    static void vectorCase3(
+            const IColumn & data, const ColumnArray::Offsets & offsets,
+            const IColumn & value,
+            PaddedPODArray<typename IndexConv::ResultType> & result,
+            const PaddedPODArray<UInt8> & null_map_data)
+    {
+        size_t size = offsets.size();
+        result.resize(size);
+
+        ColumnArray::Offset current_offset = 0;
+        for (size_t i = 0; i < size; ++i)
+        {
+            size_t array_size = offsets[i] - current_offset;
+            typename IndexConv::ResultType current = 0;
+
+            for (size_t j = 0; j < array_size; ++j)
+            {
+                if (null_map_data[current_offset + j])
+                {
+                }
+                else if (0 == data.compareAt(current_offset + j, is_value_has_single_element_to_compare ? 0 : i, value, 1))
+                {
+                    if (!IndexConv::apply(j, current))
+                        break;
+                }
+            }
+
+            result[i] = current;
+            current_offset = offsets[i];
+        }
+    }
+
+    /// The 1st function argument is a non-constant array of nullable values.
+    /// The 2nd function argument is nullable.
+    static void vectorCase4(
+            const IColumn & data, const ColumnArray::Offsets & offsets,
+            const IColumn & value,
+            PaddedPODArray<typename IndexConv::ResultType> & result,
+            const PaddedPODArray<UInt8> & null_map_data,
+            const PaddedPODArray<UInt8> & null_map_item)
+    {
+        size_t size = offsets.size();
+        result.resize(size);
+
+        ColumnArray::Offset current_offset = 0;
+        for (size_t i = 0; i < size; ++i)
+        {
+            size_t array_size = offsets[i] - current_offset;
+            typename IndexConv::ResultType current = 0;
+
+            for (size_t j = 0; j < array_size; ++j)
+            {
+                bool hit = false;
+                if (null_map_data[current_offset + j])
+                {
+                    if (null_map_item[i])
+                        hit = true;
+                }
+                else if (0 == data.compareAt(current_offset + j, is_value_has_single_element_to_compare ? 0 : i, value, 1))
+                    hit = true;
+
+                if (hit)
+                {
+                    if (!IndexConv::apply(j, current))
+                        break;
+                }
+            }
+        }
+    }
+
+public:
+    static void vector(
+            const IColumn & data, const ColumnArray::Offsets & offsets,
+            const IColumn & value,
+            PaddedPODArray<typename IndexConv::ResultType> & result,
+            const PaddedPODArray<UInt8> * null_map_data,
+            const PaddedPODArray<UInt8> * null_map_item)
+    {
+        /// Processing is split into 4 cases.
+        if (!null_map_data && !null_map_item)
+            vectorCase1(data, offsets, value, result);
+        else if (!null_map_data && null_map_item)
+            vectorCase2(data, offsets, value, result, *null_map_item);
+        else if (null_map_data && !null_map_item)
+            vectorCase3(data, offsets, value, result, *null_map_data);
+        else
+            vectorCase4(data, offsets, value, result, *null_map_data, *null_map_item);
+    }
+};
+
+/// Catch-all implementation for arrays of arbitary type
+/// when the 2nd function argument is a NULL value.
+template <typename IndexConv>
+struct ArrayIndexGenericNullImpl
+{
+    static void vector(
+            const IColumn & /*data*/, const ColumnArray::Offsets & offsets,
+            PaddedPODArray<typename IndexConv::ResultType> & result,
+            const PaddedPODArray<UInt8> * null_map_data)
+    {
+        size_t size = offsets.size();
+        result.resize(size);
+
+        ColumnArray::Offset current_offset = 0;
+        for (size_t i = 0; i < size; ++i)
+        {
+            size_t array_size = offsets[i] - current_offset;
+            typename IndexConv::ResultType current = 0;
+
+            for (size_t j = 0; j < array_size; ++j)
+            {
+                if (null_map_data && (*null_map_data)[current_offset + j])
+                {
+                    if (!IndexConv::apply(j, current))
+                        break;
+                }
+            }
+
+            result[i] = current;
+            current_offset = offsets[i];
+        }
+    }
+};
+
+template <typename IndexConv, typename Name>
+class FunctionArrayIndex : public IFunction
+{
+public:
+    static constexpr auto name = Name::name;
+    static FunctionPtr create(const Context &) { return std::make_shared<FunctionArrayIndex>(); }
+
+private:
+    using ResultColumnType = ColumnVector<typename IndexConv::ResultType>;
+
+    template <typename T>
+    bool executeNumber(Block & block, const ColumnNumbers & arguments, size_t result)
+    {
+        return executeNumberNumber<T, UInt8>(block, arguments, result)
+               || executeNumberNumber<T, UInt16>(block, arguments, result)
+               || executeNumberNumber<T, UInt32>(block, arguments, result)
+               || executeNumberNumber<T, UInt64>(block, arguments, result)
+               || executeNumberNumber<T, Int8>(block, arguments, result)
+               || executeNumberNumber<T, Int16>(block, arguments, result)
+               || executeNumberNumber<T, Int32>(block, arguments, result)
+               || executeNumberNumber<T, Int64>(block, arguments, result)
+               || executeNumberNumber<T, Float32>(block, arguments, result)
+               || executeNumberNumber<T, Float64>(block, arguments, result)
+               || executeNumberNumber<T, Null>(block, arguments, result);
+    }
+
+    template <typename T, typename U>
+    bool executeNumberNumber(Block & block, const ColumnNumbers & arguments, size_t result)
+    {
+        const ColumnArray * col_array = checkAndGetColumn<ColumnArray>(block.getByPosition(arguments[0]).column.get());
+
+        if (!col_array)
+            return false;
+
+        const ColumnVector<T> * col_nested = checkAndGetColumn<ColumnVector<T>>(&col_array->getData());
+
+        if (!col_nested)
+            return false;
+
+        auto col_res = ResultColumnType::create();
+
+        /// Null maps of the 1st and second function arguments,
+        /// if it applies.
+        const PaddedPODArray<UInt8> * null_map_data = nullptr;
+        const PaddedPODArray<UInt8> * null_map_item = nullptr;
+
+        if (arguments.size() > 2)
+        {
+            const auto & null_map1 = block.getByPosition(arguments[2]).column;
+            if (null_map1)
+                null_map_data = &static_cast<const ColumnUInt8 &>(*null_map1).getData();
+
+            const auto & null_map2 = block.getByPosition(arguments[3]).column;
+            if (null_map2)
+                null_map_item = &static_cast<const ColumnUInt8 &>(*null_map2).getData();
+        }
+
+        const auto item_arg = block.getByPosition(arguments[1]).column.get();
+
+        if (item_arg->onlyNull())
+            ArrayIndexNumNullImpl<T, IndexConv>::vector(col_nested->getData(), col_array->getOffsets(),
+                                                        col_res->getData(), null_map_data);
+        else if (const auto item_arg_const = checkAndGetColumnConst<ColumnVector<U>>(item_arg))
+            ArrayIndexNumImpl<T, U, IndexConv>::vector(col_nested->getData(), col_array->getOffsets(),
+                                                       item_arg_const->template getValue<U>(), col_res->getData(), null_map_data, nullptr);
+        else if (const auto item_arg_vector = checkAndGetColumn<ColumnVector<U>>(item_arg))
+            ArrayIndexNumImpl<T, U, IndexConv>::vector(col_nested->getData(), col_array->getOffsets(),
+                                                       item_arg_vector->getData(), col_res->getData(), null_map_data, null_map_item);
+        else
+            return false;
+
+        block.getByPosition(result).column = std::move(col_res);
+        return true;
+    }
+
+    bool executeString(Block & block, const ColumnNumbers & arguments, size_t result)
+    {
+        const ColumnArray * col_array = checkAndGetColumn<ColumnArray>(block.getByPosition(arguments[0]).column.get());
+
+        if (!col_array)
+            return false;
+
+        const ColumnString * col_nested = checkAndGetColumn<ColumnString>(&col_array->getData());
+
+        if (!col_nested)
+            return false;
+
+        auto col_res = ResultColumnType::create();
+
+        /// Null maps of the 1st and second function arguments,
+        /// if it applies.
+        const PaddedPODArray<UInt8> * null_map_data = nullptr;
+        const PaddedPODArray<UInt8> * null_map_item = nullptr;
+
+        if (arguments.size() > 2)
+        {
+            const auto & col1 = block.getByPosition(arguments[2]).column;
+            if (col1)
+                null_map_data = &static_cast<const ColumnUInt8 &>(*col1).getData();
+
+            const auto & col2 = block.getByPosition(arguments[3]).column;
+            if (col2)
+                null_map_item = &static_cast<const ColumnUInt8 &>(*col2).getData();
+        }
+
+        const auto item_arg = block.getByPosition(arguments[1]).column.get();
+
+        if (item_arg->onlyNull())
+            ArrayIndexStringNullImpl<IndexConv>::vector_const(col_nested->getChars(), col_array->getOffsets(),
+                                                              col_nested->getOffsets(), col_res->getData(), null_map_data);
+        else if (const auto item_arg_const = checkAndGetColumnConstStringOrFixedString(item_arg))
+            ArrayIndexStringImpl<IndexConv>::vector_const(col_nested->getChars(), col_array->getOffsets(),
+                                                          col_nested->getOffsets(), item_arg_const->getValue<String>(), col_res->getData(),
+                                                          null_map_data);
+        else if (const auto item_arg_vector = checkAndGetColumn<ColumnString>(item_arg))
+            ArrayIndexStringImpl<IndexConv>::vector_vector(col_nested->getChars(), col_array->getOffsets(),
+                                                           col_nested->getOffsets(), item_arg_vector->getChars(), item_arg_vector->getOffsets(),
+                                                           col_res->getData(), null_map_data, null_map_item);
+        else
+            return false;
+
+        block.getByPosition(result).column = std::move(col_res);
+        return true;
+    }
+
+    bool executeConst(Block & block, const ColumnNumbers & arguments, size_t result)
+    {
+        const ColumnConst * col_array = checkAndGetColumnConst<ColumnArray>(block.getByPosition(arguments[0]).column.get());
+
+        if (!col_array)
+            return false;
+
+        Array arr = col_array->getValue<Array>();
+
+        const auto item_arg = block.getByPosition(arguments[1]).column.get();
+        if (item_arg->isColumnConst())
+        {
+            typename IndexConv::ResultType current = 0;
+            const auto & value = (*item_arg)[0];
+
+            for (size_t i = 0, size = arr.size(); i < size; ++i)
+            {
+                if (applyVisitor(FieldVisitorAccurateEquals(), arr[i], value))
+                {
+                    if (!IndexConv::apply(i, current))
+                        break;
+                }
+            }
+
+            block.getByPosition(result).column = block.getByPosition(result).type->createColumnConst(
+                    item_arg->size(),
+                    static_cast<typename NearestFieldType<typename IndexConv::ResultType>::Type>(current));
+        }
+        else
+        {
+            /// Null map of the 2nd function argument, if it applies.
+            const PaddedPODArray<UInt8> * null_map = nullptr;
+
+            if (arguments.size() > 2)
+            {
+                const auto & col = block.getByPosition(arguments[3]).column;
+                if (col)
+                    null_map = &static_cast<const ColumnUInt8 &>(*col).getData();
+            }
+
+            const auto size = item_arg->size();
+            auto col_res = ResultColumnType::create(size);
+
+            auto & data = col_res->getData();
+
+            for (size_t row = 0; row < size; ++row)
+            {
+                const auto & value = (*item_arg)[row];
+
+                data[row] = 0;
+                for (size_t i = 0, size = arr.size(); i < size; ++i)
+                {
+                    bool hit = false;
+
+                    if (arr[i].isNull())
                     {
-                        if (!IndexConv::apply(j, current))
+                        if (null_map && (*null_map)[row])
+                            hit = true;
+                    }
+                    else if (applyVisitor(FieldVisitorAccurateEquals(), arr[i], value))
+                        hit = true;
+
+                    if (hit)
+                    {
+                        if (!IndexConv::apply(i, data[row]))
                             break;
                     }
                 }
-
-                result[i] = current;
-                current_offset = offsets[i];
-            }
-        }
-
-        /// The 2nd function argument is nullable.
-        static void vectorCase2(
-                const IColumn & data, const ColumnArray::Offsets & offsets,
-                const IColumn & value,
-                PaddedPODArray<typename IndexConv::ResultType> & result,
-                const PaddedPODArray<UInt8> & null_map_item)
-        {
-            size_t size = offsets.size();
-            result.resize(size);
-
-            ColumnArray::Offset current_offset = 0;
-            for (size_t i = 0; i < size; ++i)
-            {
-                size_t array_size = offsets[i] - current_offset;
-                typename IndexConv::ResultType current = 0;
-
-                for (size_t j = 0; j < array_size; ++j)
-                {
-                    if ((null_map_item[i] == 0) &&
-                        (0 == data.compareAt(current_offset + j, is_value_has_single_element_to_compare ? 0 : i, value, 1)))
-                    {
-                        if (!IndexConv::apply(j, current))
-                            break;
-                    }
-                }
-
-                result[i] = current;
-                current_offset = offsets[i];
-            }
-        }
-
-        /// The 1st function argument is a non-constant array of nullable values.
-        static void vectorCase3(
-                const IColumn & data, const ColumnArray::Offsets & offsets,
-                const IColumn & value,
-                PaddedPODArray<typename IndexConv::ResultType> & result,
-                const PaddedPODArray<UInt8> & null_map_data)
-        {
-            size_t size = offsets.size();
-            result.resize(size);
-
-            ColumnArray::Offset current_offset = 0;
-            for (size_t i = 0; i < size; ++i)
-            {
-                size_t array_size = offsets[i] - current_offset;
-                typename IndexConv::ResultType current = 0;
-
-                for (size_t j = 0; j < array_size; ++j)
-                {
-                    if (null_map_data[current_offset + j])
-                    {
-                    }
-                    else if (0 == data.compareAt(current_offset + j, is_value_has_single_element_to_compare ? 0 : i, value, 1))
-                    {
-                        if (!IndexConv::apply(j, current))
-                            break;
-                    }
-                }
-
-                result[i] = current;
-                current_offset = offsets[i];
-            }
-        }
-
-        /// The 1st function argument is a non-constant array of nullable values.
-        /// The 2nd function argument is nullable.
-        static void vectorCase4(
-                const IColumn & data, const ColumnArray::Offsets & offsets,
-                const IColumn & value,
-                PaddedPODArray<typename IndexConv::ResultType> & result,
-                const PaddedPODArray<UInt8> & null_map_data,
-                const PaddedPODArray<UInt8> & null_map_item)
-        {
-            size_t size = offsets.size();
-            result.resize(size);
-
-            ColumnArray::Offset current_offset = 0;
-            for (size_t i = 0; i < size; ++i)
-            {
-                size_t array_size = offsets[i] - current_offset;
-                typename IndexConv::ResultType current = 0;
-
-                for (size_t j = 0; j < array_size; ++j)
-                {
-                    bool hit = false;
-                    if (null_map_data[current_offset + j])
-                    {
-                        if (null_map_item[i])
-                            hit = true;
-                    }
-                    else if (0 == data.compareAt(current_offset + j, is_value_has_single_element_to_compare ? 0 : i, value, 1))
-                        hit = true;
-
-                    if (hit)
-                    {
-                        if (!IndexConv::apply(j, current))
-                            break;
-                    }
-                }
-            }
-        }
-
-    public:
-        static void vector(
-                const IColumn & data, const ColumnArray::Offsets & offsets,
-                const IColumn & value,
-                PaddedPODArray<typename IndexConv::ResultType> & result,
-                const PaddedPODArray<UInt8> * null_map_data,
-                const PaddedPODArray<UInt8> * null_map_item)
-        {
-            /// Processing is split into 4 cases.
-            if (!null_map_data && !null_map_item)
-                vectorCase1(data, offsets, value, result);
-            else if (!null_map_data && null_map_item)
-                vectorCase2(data, offsets, value, result, *null_map_item);
-            else if (null_map_data && !null_map_item)
-                vectorCase3(data, offsets, value, result, *null_map_data);
+            }
+
+            block.getByPosition(result).column = std::move(col_res);
+        }
+
+        return true;
+    }
+
+    bool executeGeneric(Block & block, const ColumnNumbers & arguments, size_t result)
+    {
+        const ColumnArray * col_array = checkAndGetColumn<ColumnArray>(block.getByPosition(arguments[0]).column.get());
+
+        if (!col_array)
+            return false;
+
+        const IColumn & col_nested = col_array->getData();
+        const IColumn & item_arg = *block.getByPosition(arguments[1]).column;
+
+        auto col_res = ResultColumnType::create();
+
+        /// Null maps of the 1st and second function arguments,
+        /// if it applies.
+        const PaddedPODArray<UInt8> * null_map_data = nullptr;
+        const PaddedPODArray<UInt8> * null_map_item = nullptr;
+
+        if (arguments.size() > 2)
+        {
+            const auto & null_map1 = block.getByPosition(arguments[2]).column;
+            if (null_map1)
+                null_map_data = &static_cast<const ColumnUInt8 &>(*null_map1).getData();
+
+            const auto & null_map2 = block.getByPosition(arguments[3]).column;
+            if (null_map2)
+                null_map_item = &static_cast<const ColumnUInt8 &>(*null_map2).getData();
+        }
+
+        if (item_arg.onlyNull())
+            ArrayIndexGenericNullImpl<IndexConv>::vector(col_nested, col_array->getOffsets(),
+                                                         col_res->getData(), null_map_data);
+        else if (item_arg.isColumnConst())
+            ArrayIndexGenericImpl<IndexConv, true>::vector(col_nested, col_array->getOffsets(),
+                                                           static_cast<const ColumnConst &>(item_arg).getDataColumn(), col_res->getData(),    /// TODO This is wrong.
+                                                           null_map_data, nullptr);
+        else
+        {
+            /// If item_arg is tuple and have constants.
+            if (ColumnPtr materialized_tuple = item_arg.convertToFullColumnIfConst())
+                ArrayIndexGenericImpl<IndexConv, false>::vector(
+                        col_nested, col_array->getOffsets(), *materialized_tuple, col_res->getData(),
+                        null_map_data, null_map_item);
             else
-                vectorCase4(data, offsets, value, result, *null_map_data, *null_map_item);
-        }
-    };
-
-/// Catch-all implementation for arrays of arbitary type
-/// when the 2nd function argument is a NULL value.
-    template <typename IndexConv>
-    struct ArrayIndexGenericNullImpl
-    {
-        static void vector(
-                const IColumn & /*data*/, const ColumnArray::Offsets & offsets,
-                PaddedPODArray<typename IndexConv::ResultType> & result,
-                const PaddedPODArray<UInt8> * null_map_data)
-        {
-            size_t size = offsets.size();
-            result.resize(size);
-
-            ColumnArray::Offset current_offset = 0;
-            for (size_t i = 0; i < size; ++i)
-            {
-                size_t array_size = offsets[i] - current_offset;
-                typename IndexConv::ResultType current = 0;
-
-                for (size_t j = 0; j < array_size; ++j)
-                {
-                    if (null_map_data && (*null_map_data)[current_offset + j])
-                    {
-                        if (!IndexConv::apply(j, current))
-                            break;
-                    }
-                }
-
-                result[i] = current;
-                current_offset = offsets[i];
-            }
-        }
-    };
-
-    template <typename IndexConv, typename Name>
-    class FunctionArrayIndex : public IFunction
-    {
-    public:
-        static constexpr auto name = Name::name;
-        static FunctionPtr create(const Context &) { return std::make_shared<FunctionArrayIndex>(); }
-
-    private:
-        using ResultColumnType = ColumnVector<typename IndexConv::ResultType>;
-
-        template <typename T>
-        bool executeNumber(Block & block, const ColumnNumbers & arguments, size_t result)
-        {
-            return executeNumberNumber<T, UInt8>(block, arguments, result)
-                   || executeNumberNumber<T, UInt16>(block, arguments, result)
-                   || executeNumberNumber<T, UInt32>(block, arguments, result)
-                   || executeNumberNumber<T, UInt64>(block, arguments, result)
-                   || executeNumberNumber<T, Int8>(block, arguments, result)
-                   || executeNumberNumber<T, Int16>(block, arguments, result)
-                   || executeNumberNumber<T, Int32>(block, arguments, result)
-                   || executeNumberNumber<T, Int64>(block, arguments, result)
-                   || executeNumberNumber<T, Float32>(block, arguments, result)
-                   || executeNumberNumber<T, Float64>(block, arguments, result)
-                   || executeNumberNumber<T, Null>(block, arguments, result);
-        }
-
-        template <typename T, typename U>
-        bool executeNumberNumber(Block & block, const ColumnNumbers & arguments, size_t result)
-        {
-            const ColumnArray * col_array = checkAndGetColumn<ColumnArray>(block.getByPosition(arguments[0]).column.get());
-
-            if (!col_array)
-                return false;
-
-            const ColumnVector<T> * col_nested = checkAndGetColumn<ColumnVector<T>>(&col_array->getData());
-
-            if (!col_nested)
-                return false;
-
-            auto col_res = ResultColumnType::create();
-
-            /// Null maps of the 1st and second function arguments,
-            /// if it applies.
-            const PaddedPODArray<UInt8> * null_map_data = nullptr;
-            const PaddedPODArray<UInt8> * null_map_item = nullptr;
-
-            if (arguments.size() > 2)
-            {
-                const auto & null_map1 = block.getByPosition(arguments[2]).column;
-                if (null_map1)
-                    null_map_data = &static_cast<const ColumnUInt8 &>(*null_map1).getData();
-
-                const auto & null_map2 = block.getByPosition(arguments[3]).column;
-                if (null_map2)
-                    null_map_item = &static_cast<const ColumnUInt8 &>(*null_map2).getData();
-            }
-
-            const auto item_arg = block.getByPosition(arguments[1]).column.get();
-
-            if (item_arg->onlyNull())
-                ArrayIndexNumNullImpl<T, IndexConv>::vector(col_nested->getData(), col_array->getOffsets(),
-                                                            col_res->getData(), null_map_data);
-            else if (const auto item_arg_const = checkAndGetColumnConst<ColumnVector<U>>(item_arg))
-                ArrayIndexNumImpl<T, U, IndexConv>::vector(col_nested->getData(), col_array->getOffsets(),
-                                                           item_arg_const->template getValue<U>(), col_res->getData(), null_map_data, nullptr);
-            else if (const auto item_arg_vector = checkAndGetColumn<ColumnVector<U>>(item_arg))
-                ArrayIndexNumImpl<T, U, IndexConv>::vector(col_nested->getData(), col_array->getOffsets(),
-                                                           item_arg_vector->getData(), col_res->getData(), null_map_data, null_map_item);
-            else
-                return false;
-
-            block.getByPosition(result).column = std::move(col_res);
-            return true;
-        }
-
-        bool executeString(Block & block, const ColumnNumbers & arguments, size_t result)
-        {
-            const ColumnArray * col_array = checkAndGetColumn<ColumnArray>(block.getByPosition(arguments[0]).column.get());
-
-            if (!col_array)
-                return false;
-
-            const ColumnString * col_nested = checkAndGetColumn<ColumnString>(&col_array->getData());
-
-            if (!col_nested)
-                return false;
-
-            auto col_res = ResultColumnType::create();
-
-            /// Null maps of the 1st and second function arguments,
-            /// if it applies.
-            const PaddedPODArray<UInt8> * null_map_data = nullptr;
-            const PaddedPODArray<UInt8> * null_map_item = nullptr;
-
-            if (arguments.size() > 2)
-            {
-                const auto & col1 = block.getByPosition(arguments[2]).column;
-                if (col1)
-                    null_map_data = &static_cast<const ColumnUInt8 &>(*col1).getData();
-
-                const auto & col2 = block.getByPosition(arguments[3]).column;
-                if (col2)
-                    null_map_item = &static_cast<const ColumnUInt8 &>(*col2).getData();
-            }
-
-            const auto item_arg = block.getByPosition(arguments[1]).column.get();
-
-            if (item_arg->onlyNull())
-                ArrayIndexStringNullImpl<IndexConv>::vector_const(col_nested->getChars(), col_array->getOffsets(),
-                                                                  col_nested->getOffsets(), col_res->getData(), null_map_data);
-            else if (const auto item_arg_const = checkAndGetColumnConstStringOrFixedString(item_arg))
-                ArrayIndexStringImpl<IndexConv>::vector_const(col_nested->getChars(), col_array->getOffsets(),
-                                                              col_nested->getOffsets(), item_arg_const->getValue<String>(), col_res->getData(),
-                                                              null_map_data);
-            else if (const auto item_arg_vector = checkAndGetColumn<ColumnString>(item_arg))
-                ArrayIndexStringImpl<IndexConv>::vector_vector(col_nested->getChars(), col_array->getOffsets(),
-                                                               col_nested->getOffsets(), item_arg_vector->getChars(), item_arg_vector->getOffsets(),
-                                                               col_res->getData(), null_map_data, null_map_item);
-            else
-                return false;
-
-            block.getByPosition(result).column = std::move(col_res);
-            return true;
-        }
-
-        bool executeConst(Block & block, const ColumnNumbers & arguments, size_t result)
-        {
-            const ColumnConst * col_array = checkAndGetColumnConst<ColumnArray>(block.getByPosition(arguments[0]).column.get());
-
-            if (!col_array)
-                return false;
-
-            Array arr = col_array->getValue<Array>();
-
-            const auto item_arg = block.getByPosition(arguments[1]).column.get();
-            if (item_arg->isColumnConst())
-            {
-                typename IndexConv::ResultType current = 0;
-                const auto & value = (*item_arg)[0];
-
-                for (size_t i = 0, size = arr.size(); i < size; ++i)
-                {
-                    if (applyVisitor(FieldVisitorAccurateEquals(), arr[i], value))
-                    {
-                        if (!IndexConv::apply(i, current))
-                            break;
-                    }
-                }
-
-                block.getByPosition(result).column = block.getByPosition(result).type->createColumnConst(
-                        item_arg->size(),
-                        static_cast<typename NearestFieldType<typename IndexConv::ResultType>::Type>(current));
-            }
-            else
-            {
-                /// Null map of the 2nd function argument, if it applies.
-                const PaddedPODArray<UInt8> * null_map = nullptr;
-
-                if (arguments.size() > 2)
-                {
-                    const auto & col = block.getByPosition(arguments[3]).column;
-                    if (col)
-                        null_map = &static_cast<const ColumnUInt8 &>(*col).getData();
-                }
-
-                const auto size = item_arg->size();
-                auto col_res = ResultColumnType::create(size);
-
-                auto & data = col_res->getData();
-
-                for (size_t row = 0; row < size; ++row)
-                {
-                    const auto & value = (*item_arg)[row];
-
-                    data[row] = 0;
-                    for (size_t i = 0, size = arr.size(); i < size; ++i)
-                    {
-                        bool hit = false;
-
-                        if (arr[i].isNull())
-                        {
-                            if (null_map && (*null_map)[row])
-                                hit = true;
-                        }
-                        else if (applyVisitor(FieldVisitorAccurateEquals(), arr[i], value))
-                            hit = true;
-
-                        if (hit)
-                        {
-                            if (!IndexConv::apply(i, data[row]))
-                                break;
-                        }
-                    }
-                }
-
-                block.getByPosition(result).column = std::move(col_res);
-            }
-
-            return true;
-        }
-
-        bool executeGeneric(Block & block, const ColumnNumbers & arguments, size_t result)
-        {
-            const ColumnArray * col_array = checkAndGetColumn<ColumnArray>(block.getByPosition(arguments[0]).column.get());
-
-            if (!col_array)
-                return false;
-
-            const IColumn & col_nested = col_array->getData();
-            const IColumn & item_arg = *block.getByPosition(arguments[1]).column;
-
-            auto col_res = ResultColumnType::create();
-
-            /// Null maps of the 1st and second function arguments,
-            /// if it applies.
-            const PaddedPODArray<UInt8> * null_map_data = nullptr;
-            const PaddedPODArray<UInt8> * null_map_item = nullptr;
-
-            if (arguments.size() > 2)
-            {
-                const auto & null_map1 = block.getByPosition(arguments[2]).column;
-                if (null_map1)
-                    null_map_data = &static_cast<const ColumnUInt8 &>(*null_map1).getData();
-
-                const auto & null_map2 = block.getByPosition(arguments[3]).column;
-                if (null_map2)
-                    null_map_item = &static_cast<const ColumnUInt8 &>(*null_map2).getData();
-            }
-
-            if (item_arg.onlyNull())
-                ArrayIndexGenericNullImpl<IndexConv>::vector(col_nested, col_array->getOffsets(),
-                                                             col_res->getData(), null_map_data);
-            else if (item_arg.isColumnConst())
-                ArrayIndexGenericImpl<IndexConv, true>::vector(col_nested, col_array->getOffsets(),
-                                                               static_cast<const ColumnConst &>(item_arg).getDataColumn(), col_res->getData(),    /// TODO This is wrong.
-                                                               null_map_data, nullptr);
-            else
-            {
-                /// If item_arg is tuple and have constants.
-                if (ColumnPtr materialized_tuple = item_arg.convertToFullColumnIfConst())
-                    ArrayIndexGenericImpl<IndexConv, false>::vector(
-                            col_nested, col_array->getOffsets(), *materialized_tuple, col_res->getData(),
-                            null_map_data, null_map_item);
-                else
-                    ArrayIndexGenericImpl<IndexConv, false>::vector(
-                            col_nested, col_array->getOffsets(), item_arg, col_res->getData(),
-                            null_map_data, null_map_item);
-            }
-
-            block.getByPosition(result).column = std::move(col_res);
-            return true;
-        }
-
-
-    public:
-        /// Get function name.
-        String getName() const override
-        {
-            return name;
-        }
-
-        bool useDefaultImplementationForNulls() const override { return false; }
-
-        size_t getNumberOfArguments() const override { return 2; }
-
-        DataTypePtr getReturnTypeImpl(const DataTypes & arguments) const override
-        {
-            const DataTypeArray * array_type = checkAndGetDataType<DataTypeArray>(arguments[0].get());
-            if (!array_type)
-                throw Exception("First argument for function " + getName() + " must be an array.",
-                                ErrorCodes::ILLEGAL_TYPE_OF_ARGUMENT);
-
-            if (!arguments[1]->onlyNull())
-            {
-                DataTypePtr observed_type0 = removeNullable(array_type->getNestedType());
-                DataTypePtr observed_type1 = removeNullable(arguments[1]);
-
-                /// We also support arrays of Enum type (that are represented by number) to search numeric values.
-                if (!(observed_type0->isValueRepresentedByNumber() && observed_type1->isNumber())
-                    && !observed_type0->equals(*observed_type1))
-                    throw Exception("Types of array and 2nd argument of function "
-                                    + getName() + " must be identical up to nullability or numeric types or Enum and numeric type. Passed: "
-                                    + arguments[0]->getName() + " and " + arguments[1]->getName() + ".",
-                                    ErrorCodes::ILLEGAL_TYPE_OF_ARGUMENT);
-            }
-
-            return std::make_shared<DataTypeNumber<typename IndexConv::ResultType>>();
-        }
-
-        void executeImpl(Block & block, const ColumnNumbers & arguments, size_t result, size_t /*input_rows_count*/) override
-        {
-<<<<<<< HEAD
-            /// If one or both arguments passed to this function are nullable,
-            /// we create a new block that contains non-nullable arguments:
-            /// - if the 1st argument is a non-constant array of nullable values,
-            /// it is turned into a non-constant array of ordinary values + a null
-            /// byte map;
-            /// - if the 2nd argument is a nullable value, it is turned into an
-            /// ordinary value + a null byte map.
-            /// Note that since constant arrays have quite a specific structure
-            /// (they are vectors of Fields, which may represent the NULL value),
-            /// they do not require any preprocessing
-
-            /// Check if the 1st function argument is a non-constant array of nullable
-            /// values.
-            bool is_nullable;
-
-            const ColumnArray * col_array = checkAndGetColumn<ColumnArray>(block.getByPosition(arguments[0]).column.get());
-            if (col_array)
-                is_nullable = col_array->getData().isColumnNullable();
-            else
-                is_nullable = false;
-=======
+                ArrayIndexGenericImpl<IndexConv, false>::vector(
+                        col_nested, col_array->getOffsets(), item_arg, col_res->getData(),
+                        null_map_data, null_map_item);
+        }
+
+        block.getByPosition(result).column = std::move(col_res);
+        return true;
+    }
+
+
+public:
+    /// Get function name.
+    String getName() const override
+    {
+        return name;
+    }
+
+    bool useDefaultImplementationForNulls() const override { return false; }
+
+    size_t getNumberOfArguments() const override { return 2; }
+
+    DataTypePtr getReturnTypeImpl(const DataTypes & arguments) const override
+    {
+        const DataTypeArray * array_type = checkAndGetDataType<DataTypeArray>(arguments[0].get());
+        if (!array_type)
+            throw Exception("First argument for function " + getName() + " must be an array.",
+                            ErrorCodes::ILLEGAL_TYPE_OF_ARGUMENT);
+
+        if (!arguments[1]->onlyNull())
+        {
             DataTypePtr observed_type0 = removeNullable(array_type->getNestedType());
             DataTypePtr observed_type1 = removeNullable(arguments[1]);
 
@@ -1054,211 +1015,195 @@
             if (!(observed_type0->isValueRepresentedByNumber() && observed_type1->isNumber())
                 && !observed_type0->equals(*observed_type1))
                 throw Exception("Types of array and 2nd argument of function "
-                    + getName() + " must be identical up to nullability or numeric types or Enum and numeric type. Passed: "
-                    + arguments[0]->getName() + " and " + arguments[1]->getName() + ".",
-                    ErrorCodes::ILLEGAL_TYPE_OF_ARGUMENT);
-        }
->>>>>>> 94f86eda
-
-            /// Check nullability of the 2nd function argument.
-            bool is_arg_nullable = block.getByPosition(arguments[1]).column->isColumnNullable();
-
-            if (!is_nullable && !is_arg_nullable)
-            {
-                /// Simple case: no nullable value is passed.
-                perform(block, arguments, result);
+                                + getName() + " must be identical up to nullability or numeric types or Enum and numeric type. Passed: "
+                                + arguments[0]->getName() + " and " + arguments[1]->getName() + ".",
+                                ErrorCodes::ILLEGAL_TYPE_OF_ARGUMENT);
+        }
+
+        return std::make_shared<DataTypeNumber<typename IndexConv::ResultType>>();
+    }
+
+    void executeImpl(Block & block, const ColumnNumbers & arguments, size_t result, size_t /*input_rows_count*/) override
+    {
+        DataTypePtr observed_type0 = removeNullable(array_type->getNestedType());
+        DataTypePtr observed_type1 = removeNullable(arguments[1]);
+
+        /// We also support arrays of Enum type (that are represented by number) to search numeric values.
+        if (!(observed_type0->isValueRepresentedByNumber() && observed_type1->isNumber())
+            && !observed_type0->equals(*observed_type1))
+            throw Exception("Types of array and 2nd argument of function "
+                + getName() + " must be identical up to nullability or numeric types or Enum and numeric type. Passed: "
+                + arguments[0]->getName() + " and " + arguments[1]->getName() + ".",
+                ErrorCodes::ILLEGAL_TYPE_OF_ARGUMENT);
+    }
+
+        /// Check nullability of the 2nd function argument.
+        bool is_arg_nullable = block.getByPosition(arguments[1]).column->isColumnNullable();
+
+        if (!is_nullable && !is_arg_nullable)
+        {
+            /// Simple case: no nullable value is passed.
+            perform(block, arguments, result);
+        }
+        else
+        {
+            /// Template of the block on which we will actually apply the function.
+            /// Its elements will be filled later.
+            Block source_block =
+                    {
+                            /// 1st function argument (data)
+                            {
+                            },
+
+                            /// 2nd function argument
+                            {
+                            },
+
+                            /// 1st argument null map
+                            {
+                            },
+
+                            /// 2nd argument null map
+                            {
+                            },
+
+                            /// Function result.
+                            {
+                                    nullptr,
+                                    block.getByPosition(result).type,
+                                    ""
+                            }
+                    };
+
+            if (is_nullable)
+            {
+                const auto & nullable_col = static_cast<const ColumnNullable &>(col_array->getData());
+                const auto & nested_col = nullable_col.getNestedColumnPtr();
+
+                auto & data = source_block.getByPosition(0);
+                data.column = ColumnArray::create(nested_col, col_array->getOffsetsPtr());
+                data.type = static_cast<const DataTypeNullable &>(*block.getByPosition(arguments[0]).type).getNestedType();
+
+                auto & null_map = source_block.getByPosition(2);
+                null_map.column = nullable_col.getNullMapColumnPtr();
+                null_map.type = std::make_shared<DataTypeUInt8>();
             }
             else
             {
-                /// Template of the block on which we will actually apply the function.
-                /// Its elements will be filled later.
-                Block source_block =
-                        {
-                                /// 1st function argument (data)
-                                {
-                                },
-
-                                /// 2nd function argument
-                                {
-                                },
-
-                                /// 1st argument null map
-                                {
-                                },
-
-                                /// 2nd argument null map
-                                {
-                                },
-
-                                /// Function result.
-                                {
-                                        nullptr,
-                                        block.getByPosition(result).type,
-                                        ""
-                                }
-                        };
-
-                if (is_nullable)
-                {
-                    const auto & nullable_col = static_cast<const ColumnNullable &>(col_array->getData());
-                    const auto & nested_col = nullable_col.getNestedColumnPtr();
-
-                    auto & data = source_block.getByPosition(0);
-                    data.column = ColumnArray::create(nested_col, col_array->getOffsetsPtr());
-                    data.type = static_cast<const DataTypeNullable &>(*block.getByPosition(arguments[0]).type).getNestedType();
-
-                    auto & null_map = source_block.getByPosition(2);
-                    null_map.column = nullable_col.getNullMapColumnPtr();
-                    null_map.type = std::make_shared<DataTypeUInt8>();
-                }
-                else
-                {
-                    auto & data = source_block.getByPosition(0);
-                    data = block.getByPosition(arguments[0]);
-                }
-
-                if (is_arg_nullable)
-                {
-                    const auto & col = block.getByPosition(arguments[1]).column;
-                    const auto & nullable_col = static_cast<const ColumnNullable &>(*col);
-
-                    auto & arg = source_block.getByPosition(1);
-                    arg.column = nullable_col.getNestedColumnPtr();
-                    arg.type = static_cast<const DataTypeNullable &>(*block.getByPosition(arguments[1]).type).getNestedType();
-
-                    auto & null_map = source_block.getByPosition(3);
-                    null_map.column = nullable_col.getNullMapColumnPtr();
-                    null_map.type = std::make_shared<DataTypeUInt8>();
-                }
-                else
-                {
-                    auto & arg = source_block.getByPosition(1);
-                    arg = block.getByPosition(arguments[1]);
-                }
-
-                /// Now perform the function.
-                perform(source_block, {0, 1, 2, 3}, 4);
-
-                /// Move the result to its final position.
-                const ColumnWithTypeAndName & source_col = source_block.getByPosition(4);
-                ColumnWithTypeAndName & dest_col = block.getByPosition(result);
-                dest_col.column = std::move(source_col.column);
-            }
-        }
-
-    private:
-        /// Perform function on the given block. Internal version.
-        void perform(Block & block, const ColumnNumbers & arguments, size_t result)
-        {
-            if (!(executeNumber<UInt8>(block, arguments, result)
-                  || executeNumber<UInt16>(block, arguments, result)
-                  || executeNumber<UInt32>(block, arguments, result)
-                  || executeNumber<UInt64>(block, arguments, result)
-                  || executeNumber<Int8>(block, arguments, result)
-                  || executeNumber<Int16>(block, arguments, result)
-                  || executeNumber<Int32>(block, arguments, result)
-                  || executeNumber<Int64>(block, arguments, result)
-                  || executeNumber<Float32>(block, arguments, result)
-                  || executeNumber<Float64>(block, arguments, result)
-                  || executeConst(block, arguments, result)
-                  || executeString(block, arguments, result)
-                  || executeGeneric(block, arguments, result)))
-                throw Exception{"Illegal column " + block.getByPosition(arguments[0]).column->getName()
-                                + " of first argument of function " + getName(), ErrorCodes::ILLEGAL_COLUMN};
-        }
-    };
-
-
-    class FunctionArrayEnumerate : public IFunction
-    {
-    public:
-        static constexpr auto name = "arrayEnumerate";
-        static FunctionPtr create(const Context & context);
-
-        String getName() const override;
-
-        size_t getNumberOfArguments() const override { return 1; }
-        bool useDefaultImplementationForConstants() const override { return true; }
-
-        DataTypePtr getReturnTypeImpl(const DataTypes & arguments) const override;
-
-        void executeImpl(Block & block, const ColumnNumbers & arguments, size_t result, size_t input_rows_count) override;
-    };
+                auto & data = source_block.getByPosition(0);
+                data = block.getByPosition(arguments[0]);
+            }
+
+            if (is_arg_nullable)
+            {
+                const auto & col = block.getByPosition(arguments[1]).column;
+                const auto & nullable_col = static_cast<const ColumnNullable &>(*col);
+
+                auto & arg = source_block.getByPosition(1);
+                arg.column = nullable_col.getNestedColumnPtr();
+                arg.type = static_cast<const DataTypeNullable &>(*block.getByPosition(arguments[1]).type).getNestedType();
+
+                auto & null_map = source_block.getByPosition(3);
+                null_map.column = nullable_col.getNullMapColumnPtr();
+                null_map.type = std::make_shared<DataTypeUInt8>();
+            }
+            else
+            {
+                auto & arg = source_block.getByPosition(1);
+                arg = block.getByPosition(arguments[1]);
+            }
+
+            /// Now perform the function.
+            perform(source_block, {0, 1, 2, 3}, 4);
+
+            /// Move the result to its final position.
+            const ColumnWithTypeAndName & source_col = source_block.getByPosition(4);
+            ColumnWithTypeAndName & dest_col = block.getByPosition(result);
+            dest_col.column = std::move(source_col.column);
+        }
+    }
+
+private:
+    /// Perform function on the given block. Internal version.
+    void perform(Block & block, const ColumnNumbers & arguments, size_t result)
+    {
+        if (!(executeNumber<UInt8>(block, arguments, result)
+              || executeNumber<UInt16>(block, arguments, result)
+              || executeNumber<UInt32>(block, arguments, result)
+              || executeNumber<UInt64>(block, arguments, result)
+              || executeNumber<Int8>(block, arguments, result)
+              || executeNumber<Int16>(block, arguments, result)
+              || executeNumber<Int32>(block, arguments, result)
+              || executeNumber<Int64>(block, arguments, result)
+              || executeNumber<Float32>(block, arguments, result)
+              || executeNumber<Float64>(block, arguments, result)
+              || executeConst(block, arguments, result)
+              || executeString(block, arguments, result)
+              || executeGeneric(block, arguments, result)))
+            throw Exception{"Illegal column " + block.getByPosition(arguments[0]).column->getName()
+                            + " of first argument of function " + getName(), ErrorCodes::ILLEGAL_COLUMN};
+    }
+};
+
+
+class FunctionArrayEnumerate : public IFunction
+{
+public:
+    static constexpr auto name = "arrayEnumerate";
+    static FunctionPtr create(const Context & context);
+
+    String getName() const override;
+
+    size_t getNumberOfArguments() const override { return 1; }
+    bool useDefaultImplementationForConstants() const override { return true; }
+
+    DataTypePtr getReturnTypeImpl(const DataTypes & arguments) const override;
+
+    void executeImpl(Block & block, const ColumnNumbers & arguments, size_t result, size_t input_rows_count) override;
+};
 
 
 /// Counts the number of different elements in the array, or the number of different tuples from the elements at the corresponding positions in several arrays.
 /// NOTE The implementation partially matches arrayEnumerateUniq.
-    class FunctionArrayUniq : public IFunction
-    {
-    public:
-        static constexpr auto name = "arrayUniq";
-        static FunctionPtr create(const Context & context);
-
-        String getName() const override;
-
-        bool isVariadic() const override { return true; }
-        size_t getNumberOfArguments() const override { return 0; }
-        bool useDefaultImplementationForConstants() const override { return true; }
-
-        DataTypePtr getReturnTypeImpl(const DataTypes & arguments) const override;
-
-        void executeImpl(Block & block, const ColumnNumbers & arguments, size_t result, size_t input_rows_count) override;
-
-    private:
-        /// Initially allocate a piece of memory for 512 elements. NOTE: This is just a guess.
-        static constexpr size_t INITIAL_SIZE_DEGREE = 9;
-
-        template <typename T>
-        bool executeNumber(const ColumnArray * array,  const IColumn * null_map, ColumnUInt32::Container & res_values);
-
-        bool executeString(const ColumnArray * array,  const IColumn * null_map, ColumnUInt32::Container & res_values);
-
-        bool execute128bit(
-                const ColumnArray::Offsets & offsets,
-                const ColumnRawPtrs & columns,
-                const ColumnRawPtrs & null_maps,
-                ColumnUInt32::Container & res_values,
-                bool has_nullable_columns);
-
-        void executeHashed(
-                const ColumnArray::Offsets & offsets,
-                const ColumnRawPtrs & columns,
-                ColumnUInt32::Container & res_values);
-    };
-
-
-/// Find different elements in an array.
-    class FunctionArrayDistinct : public IFunction
-    {
-    public:
-        static constexpr auto name = "arrayDistinct";
-        static FunctionPtr create(const Context & context);
-
-        String getName() const override;
-
-        bool isVariadic() const override { return false; }
-
-        size_t getNumberOfArguments() const override { return 1; }
-
-        bool useDefaultImplementationForConstants() const override { return true; }
-
-        DataTypePtr getReturnTypeImpl(const DataTypes & arguments) const override;
-
-        void executeImpl(Block & block, const ColumnNumbers & arguments, size_t result, size_t input_rows_count) override;
-
-    private:
-        /// Initially allocate a piece of memory for 512 elements. NOTE: This is just a guess.
-        static constexpr size_t INITIAL_SIZE_DEGREE = 9;
-
-<<<<<<< HEAD
-        template <typename T>
-        bool executeNumber(
-                const IColumn & src_data,
-                const ColumnArray::Offsets & src_offsets,
-                IColumn & res_data_col,
-                ColumnArray::Offsets & res_offsets,
-                const ColumnNullable * nullable_col);
-=======
+class FunctionArrayUniq : public IFunction
+{
+public:
+    static constexpr auto name = "arrayUniq";
+    static FunctionPtr create(const Context & context);
+
+    String getName() const override;
+
+    bool isVariadic() const override { return true; }
+    size_t getNumberOfArguments() const override { return 0; }
+    bool useDefaultImplementationForConstants() const override { return true; }
+
+    DataTypePtr getReturnTypeImpl(const DataTypes & arguments) const override;
+
+    void executeImpl(Block & block, const ColumnNumbers & arguments, size_t result, size_t input_rows_count) override;
+
+private:
+    /// Initially allocate a piece of memory for 512 elements. NOTE: This is just a guess.
+    static constexpr size_t INITIAL_SIZE_DEGREE = 9;
+
+    template <typename T>
+    bool executeNumber(const ColumnArray * array,  const IColumn * null_map, ColumnUInt32::Container & res_values);
+
+    bool executeString(const ColumnArray * array,  const IColumn * null_map, ColumnUInt32::Container & res_values);
+
+    bool execute128bit(
+            const ColumnArray::Offsets & offsets,
+            const ColumnRawPtrs & columns,
+            const ColumnRawPtrs & null_maps,
+            ColumnUInt32::Container & res_values,
+            bool has_nullable_columns);
+
+    void executeHashed(
+            const ColumnArray::Offsets & offsets,
+            const ColumnRawPtrs & columns,
+            ColumnUInt32::Container & res_values);
+};
+
+
 /// Find different elements in an array.
 class FunctionArrayDistinct : public IFunction
 {
@@ -1301,7 +1246,8 @@
         const ColumnArray::Offsets & offsets,
         const ColumnRawPtrs & columns,
         IColumn & res_data_col,
-        ColumnArray::Offsets & res_offsets);
+        ColumnArray::Offsets & res_offsets,
+        const ColumnNullable * nullable_col);
 };
 
 
@@ -1310,491 +1256,462 @@
 public:
     static constexpr auto name = "arrayEnumerateUniq";
     static FunctionPtr create(const Context & context);
->>>>>>> 94f86eda
-
-        bool executeString(
-                const IColumn & src_data,
-                const ColumnArray::Offsets & src_offsets,
-                IColumn & res_data_col,
-                ColumnArray::Offsets & res_offsets,
-                const ColumnNullable * nullable_col);
-
-        void executeHashed(
-                const ColumnArray::Offsets & offsets,
-                const ColumnRawPtrs & columns,
-                IColumn & res_data_col,
-                ColumnArray::Offsets & res_offsets,
-                const ColumnNullable * nullable_col);
-    };
-
-
-    class FunctionArrayEnumerateUniq : public IFunction
-    {
-    public:
-        static constexpr auto name = "arrayEnumerateUniq";
-        static FunctionPtr create(const Context & context);
-
-        String getName() const override;
-
-        bool isVariadic() const override { return true; }
-        size_t getNumberOfArguments() const override { return 0; }
-        bool useDefaultImplementationForConstants() const override { return true; }
-
-        DataTypePtr getReturnTypeImpl(const DataTypes & arguments) const override;
-
-        void executeImpl(Block & block, const ColumnNumbers & arguments, size_t result, size_t input_rows_count) override;
-
-    private:
-        /// Initially allocate a piece of memory for 512 elements. NOTE: This is just a guess.
-        static constexpr size_t INITIAL_SIZE_DEGREE = 9;
-
-        template <typename T>
-        bool executeNumber(const ColumnArray * array, const IColumn * null_map, ColumnUInt32::Container & res_values);
-
-        bool executeString(const ColumnArray * array, const IColumn * null_map, ColumnUInt32::Container & res_values);
-
-        bool execute128bit(
-                const ColumnArray::Offsets & offsets,
-                const ColumnRawPtrs & columns,
-                const ColumnRawPtrs & null_maps,
-                ColumnUInt32::Container & res_values,
-                bool has_nullable_columns);
-
-        void executeHashed(
-                const ColumnArray::Offsets & offsets,
-                const ColumnRawPtrs & columns,
-                ColumnUInt32::Container & res_values);
-    };
-
-
-    template <typename Type> struct TypeToColumnType { using ColumnType = ColumnVector<Type>; };
-    template <> struct TypeToColumnType<String> { using ColumnType = ColumnString; };
-
-    template <typename DataType> struct DataTypeToName : TypeName<typename DataType::FieldType> { };
-    template <> struct DataTypeToName<DataTypeDate> { static std::string get() { return "Date"; } };
-    template <> struct DataTypeToName<DataTypeDateTime> { static std::string get() { return "DateTime"; } };
-
-    template <typename DataType>
-    struct FunctionEmptyArray : public IFunction
-    {
-        static constexpr auto base_name = "emptyArray";
-        static const String name;
-        static FunctionPtr create(const Context &) { return std::make_shared<FunctionEmptyArray>(); }
-
-    private:
-        String getName() const override
-        {
-            return name;
-        }
-
-        size_t getNumberOfArguments() const override { return 0; }
-
-        DataTypePtr getReturnTypeImpl(const DataTypes & /*arguments*/) const override
-        {
-            return std::make_shared<DataTypeArray>(std::make_shared<DataType>());
-        }
-
-        void executeImpl(Block & block, const ColumnNumbers &, size_t result, size_t input_rows_count) override
-        {
-            using UnderlyingColumnType = typename TypeToColumnType<typename DataType::FieldType>::ColumnType;
-
-            block.getByPosition(result).column = ColumnArray::create(
-                    UnderlyingColumnType::create(),
-                    ColumnArray::ColumnOffsets::create(input_rows_count, 0));
-        }
-    };
-
-    template <typename DataType>
-    const String FunctionEmptyArray<DataType>::name = FunctionEmptyArray::base_name + String(DataTypeToName<DataType>::get());
-
-    class FunctionRange : public IFunction
-    {
-    public:
-        static constexpr auto name = "range";
-        static FunctionPtr create(const Context &) { return std::make_shared<FunctionRange>(); }
-
-    private:
-        String getName() const override;
-
-        size_t getNumberOfArguments() const override { return 1; }
-        bool useDefaultImplementationForConstants() const override { return true; }
-
-        DataTypePtr getReturnTypeImpl(const DataTypes & arguments) const override;
-
-        template <typename T>
-        bool executeInternal(Block & block, const IColumn * arg, const size_t result);
-
-        void executeImpl(Block & block, const ColumnNumbers & arguments, size_t result, size_t input_rows_count) override;
-    };
-
-
-    class FunctionEmptyArrayToSingle : public IFunction
-    {
-    public:
-        static constexpr auto name = "emptyArrayToSingle";
-        static FunctionPtr create(const Context & context);
-
-        String getName() const override;
-
-        size_t getNumberOfArguments() const override { return 1; }
-        bool useDefaultImplementationForConstants() const override { return true; }
-
-        DataTypePtr getReturnTypeImpl(const DataTypes & arguments) const override;
-
-        void executeImpl(Block & block, const ColumnNumbers & arguments, size_t result, size_t input_rows_count) override;
-    };
-
-
-    class FunctionArrayReverse : public IFunction
-    {
-    public:
-        static constexpr auto name = "arrayReverse";
-        static FunctionPtr create(const Context & context);
-
-        String getName() const override;
-
-        size_t getNumberOfArguments() const override { return 1; }
-        bool useDefaultImplementationForConstants() const override { return true; }
-
-        DataTypePtr getReturnTypeImpl(const DataTypes & arguments) const override;
-
-        void executeImpl(Block & block, const ColumnNumbers & arguments, size_t result, size_t input_rows_count) override;
-
-    private:
-        bool executeConst(Block & block, const ColumnNumbers & arguments, size_t result,
-                          size_t input_rows_count);
-
-        template <typename T>
-        bool executeNumber(
-                const IColumn & src_data, const ColumnArray::Offsets & src_offsets,
-                IColumn & res_data_col,
-                const ColumnNullable * nullable_col,
-                ColumnNullable * nullable_res_col);
-
-        bool executeFixedString(
-                const IColumn & src_data, const ColumnArray::Offsets & src_offsets,
-                IColumn & res_data_col,
-                const ColumnNullable * nullable_col,
-                ColumnNullable * nullable_res_col);
-
-        bool executeString(
-                const IColumn & src_data, const ColumnArray::Offsets & src_array_offsets,
-                IColumn & res_data_col,
-                const ColumnNullable * nullable_col,
-                ColumnNullable * nullable_res_col);
-    };
-
-
-    class IAggregateFunction;
-    using AggregateFunctionPtr = std::shared_ptr<IAggregateFunction>;
+
+    String getName() const override;
+
+    bool isVariadic() const override { return true; }
+    size_t getNumberOfArguments() const override { return 0; }
+    bool useDefaultImplementationForConstants() const override { return true; }
+
+    DataTypePtr getReturnTypeImpl(const DataTypes & arguments) const override;
+
+    void executeImpl(Block & block, const ColumnNumbers & arguments, size_t result, size_t input_rows_count) override;
+
+private:
+    /// Initially allocate a piece of memory for 512 elements. NOTE: This is just a guess.
+    static constexpr size_t INITIAL_SIZE_DEGREE = 9;
+
+    template <typename T>
+    bool executeNumber(const ColumnArray * array, const IColumn * null_map, ColumnUInt32::Container & res_values);
+
+    bool executeString(const ColumnArray * array, const IColumn * null_map, ColumnUInt32::Container & res_values);
+
+    bool execute128bit(
+            const ColumnArray::Offsets & offsets,
+            const ColumnRawPtrs & columns,
+            const ColumnRawPtrs & null_maps,
+            ColumnUInt32::Container & res_values,
+            bool has_nullable_columns);
+
+    void executeHashed(
+            const ColumnArray::Offsets & offsets,
+            const ColumnRawPtrs & columns,
+            ColumnUInt32::Container & res_values);
+};
+
+
+template <typename Type> struct TypeToColumnType { using ColumnType = ColumnVector<Type>; };
+template <> struct TypeToColumnType<String> { using ColumnType = ColumnString; };
+
+template <typename DataType> struct DataTypeToName : TypeName<typename DataType::FieldType> { };
+template <> struct DataTypeToName<DataTypeDate> { static std::string get() { return "Date"; } };
+template <> struct DataTypeToName<DataTypeDateTime> { static std::string get() { return "DateTime"; } };
+
+template <typename DataType>
+struct FunctionEmptyArray : public IFunction
+{
+    static constexpr auto base_name = "emptyArray";
+    static const String name;
+    static FunctionPtr create(const Context &) { return std::make_shared<FunctionEmptyArray>(); }
+
+private:
+    String getName() const override
+    {
+        return name;
+    }
+
+    size_t getNumberOfArguments() const override { return 0; }
+
+    DataTypePtr getReturnTypeImpl(const DataTypes & /*arguments*/) const override
+    {
+        return std::make_shared<DataTypeArray>(std::make_shared<DataType>());
+    }
+
+    void executeImpl(Block & block, const ColumnNumbers &, size_t result, size_t input_rows_count) override
+    {
+        using UnderlyingColumnType = typename TypeToColumnType<typename DataType::FieldType>::ColumnType;
+
+        block.getByPosition(result).column = ColumnArray::create(
+                UnderlyingColumnType::create(),
+                ColumnArray::ColumnOffsets::create(input_rows_count, 0));
+    }
+};
+
+template <typename DataType>
+const String FunctionEmptyArray<DataType>::name = FunctionEmptyArray::base_name + String(DataTypeToName<DataType>::get());
+
+class FunctionRange : public IFunction
+{
+public:
+    static constexpr auto name = "range";
+    static FunctionPtr create(const Context &) { return std::make_shared<FunctionRange>(); }
+
+private:
+    String getName() const override;
+
+    size_t getNumberOfArguments() const override { return 1; }
+    bool useDefaultImplementationForConstants() const override { return true; }
+
+    DataTypePtr getReturnTypeImpl(const DataTypes & arguments) const override;
+
+    template <typename T>
+    bool executeInternal(Block & block, const IColumn * arg, const size_t result);
+
+    void executeImpl(Block & block, const ColumnNumbers & arguments, size_t result, size_t input_rows_count) override;
+};
+
+
+class FunctionEmptyArrayToSingle : public IFunction
+{
+public:
+    static constexpr auto name = "emptyArrayToSingle";
+    static FunctionPtr create(const Context & context);
+
+    String getName() const override;
+
+    size_t getNumberOfArguments() const override { return 1; }
+    bool useDefaultImplementationForConstants() const override { return true; }
+
+    DataTypePtr getReturnTypeImpl(const DataTypes & arguments) const override;
+
+    void executeImpl(Block & block, const ColumnNumbers & arguments, size_t result, size_t input_rows_count) override;
+};
+
+
+class FunctionArrayReverse : public IFunction
+{
+public:
+    static constexpr auto name = "arrayReverse";
+    static FunctionPtr create(const Context & context);
+
+    String getName() const override;
+
+    size_t getNumberOfArguments() const override { return 1; }
+    bool useDefaultImplementationForConstants() const override { return true; }
+
+    DataTypePtr getReturnTypeImpl(const DataTypes & arguments) const override;
+
+    void executeImpl(Block & block, const ColumnNumbers & arguments, size_t result, size_t input_rows_count) override;
+
+private:
+    bool executeConst(Block & block, const ColumnNumbers & arguments, size_t result,
+                      size_t input_rows_count);
+
+    template <typename T>
+    bool executeNumber(
+            const IColumn & src_data, const ColumnArray::Offsets & src_offsets,
+            IColumn & res_data_col,
+            const ColumnNullable * nullable_col,
+            ColumnNullable * nullable_res_col);
+
+    bool executeFixedString(
+            const IColumn & src_data, const ColumnArray::Offsets & src_offsets,
+            IColumn & res_data_col,
+            const ColumnNullable * nullable_col,
+            ColumnNullable * nullable_res_col);
+
+    bool executeString(
+            const IColumn & src_data, const ColumnArray::Offsets & src_array_offsets,
+            IColumn & res_data_col,
+            const ColumnNullable * nullable_col,
+            ColumnNullable * nullable_res_col);
+};
+
+
+class IAggregateFunction;
+using AggregateFunctionPtr = std::shared_ptr<IAggregateFunction>;
 
 /** Applies an aggregate function to array and returns its result.
   * If aggregate function has multiple arguments, then this function can be applied to multiple arrays of the same size.
   */
-    class FunctionArrayReduce : public IFunction
-    {
-    public:
-        static constexpr auto name = "arrayReduce";
-        static FunctionPtr create(const Context & context);
-
-        String getName() const override;
-
-        bool isVariadic() const override { return true; }
-        size_t getNumberOfArguments() const override { return 0; }
-
-<<<<<<< HEAD
-        bool useDefaultImplementationForConstants() const override { return true; }
-        ColumnNumbers getArgumentsThatAreAlwaysConstant() const override { return {0}; }
-=======
+class FunctionArrayReduce : public IFunction
+{
+public:
+    static constexpr auto name = "arrayReduce";
+    static FunctionPtr create(const Context & context);
+
+    String getName() const override;
+
+    bool isVariadic() const override { return true; }
+    size_t getNumberOfArguments() const override { return 0; }
     bool useDefaultImplementationForConstants() const override { return true; }
     ColumnNumbers getArgumentsThatAreAlwaysConstant() const override { return {0}; }
 
     DataTypePtr getReturnTypeImpl(const ColumnsWithTypeAndName & arguments) const override;
->>>>>>> 94f86eda
-
-        DataTypePtr getReturnTypeImpl(const ColumnsWithTypeAndName & arguments) const override;
-
-        void executeImpl(Block & block, const ColumnNumbers & arguments, size_t result, size_t input_rows_count) override;
-    private:
-        /// lazy initialization in getReturnTypeImpl
-        /// TODO: init in FunctionBuilder
-        mutable AggregateFunctionPtr aggregate_function;
+
+    DataTypePtr getReturnTypeImpl(const ColumnsWithTypeAndName & arguments) const override;
+
+    void executeImpl(Block & block, const ColumnNumbers & arguments, size_t result, size_t input_rows_count) override;
+private:
+    /// lazy initialization in getReturnTypeImpl
+    /// TODO: init in FunctionBuilder
+    mutable AggregateFunctionPtr aggregate_function;
+};
+
+
+class FunctionArrayConcat : public IFunction
+{
+public:
+    static constexpr auto name = "arrayConcat";
+    static FunctionPtr create(const Context & context);
+    FunctionArrayConcat(const Context & context) : context(context) {};
+
+    String getName() const override;
+
+    bool isVariadic() const override { return true; }
+    size_t getNumberOfArguments() const override { return 0; }
+
+    DataTypePtr getReturnTypeImpl(const DataTypes & arguments) const override;
+
+    void executeImpl(Block & block, const ColumnNumbers & arguments, size_t result, size_t input_rows_count) override;
+
+    bool useDefaultImplementationForConstants() const override { return true; }
+
+private:
+    const Context & context;
+};
+
+
+class FunctionArraySlice : public IFunction
+{
+public:
+    static constexpr auto name = "arraySlice";
+    static FunctionPtr create(const Context & context);
+
+    String getName() const override;
+
+    bool isVariadic() const override { return true; }
+    size_t getNumberOfArguments() const override { return 0; }
+
+    DataTypePtr getReturnTypeImpl(const DataTypes & arguments) const override;
+
+    void executeImpl(Block & block, const ColumnNumbers & arguments, size_t result, size_t input_rows_count) override;
+
+    bool useDefaultImplementationForConstants() const override { return true; }
+    bool useDefaultImplementationForNulls() const override { return false; }
+};
+
+
+class FunctionArrayPush : public IFunction
+{
+public:
+    FunctionArrayPush(const Context & context, bool push_front, const char * name)
+            : context(context), push_front(push_front), name(name) {}
+
+    String getName() const override { return name; }
+
+    bool isVariadic() const override { return false; }
+    size_t getNumberOfArguments() const override { return 2; }
+
+    DataTypePtr getReturnTypeImpl(const DataTypes & arguments) const override;
+
+    void executeImpl(Block & block, const ColumnNumbers & arguments, size_t result, size_t input_rows_count) override;
+
+    bool useDefaultImplementationForConstants() const override { return true; }
+    bool useDefaultImplementationForNulls() const override { return false; }
+
+private:
+    const Context & context;
+    bool push_front;
+    const char * name;
+};
+
+class FunctionArrayPushFront : public FunctionArrayPush
+{
+public:
+    static constexpr auto name = "arrayPushFront";
+
+    static FunctionPtr create(const Context & context);
+    FunctionArrayPushFront(const Context & context) : FunctionArrayPush(context, true, name) {}
+};
+
+class FunctionArrayPushBack : public FunctionArrayPush
+{
+public:
+    static constexpr auto name = "arrayPushBack";
+
+    static FunctionPtr create(const Context & context);
+    FunctionArrayPushBack(const Context & context) : FunctionArrayPush(context, false, name) {}
+};
+
+class FunctionArrayPop : public IFunction
+{
+public:
+    FunctionArrayPop(bool pop_front, const char * name) : pop_front(pop_front), name(name) {}
+
+    String getName() const override { return name; }
+
+    bool isVariadic() const override { return false; }
+    size_t getNumberOfArguments() const override { return 1; }
+
+    DataTypePtr getReturnTypeImpl(const DataTypes & arguments) const override;
+
+    void executeImpl(Block & block, const ColumnNumbers & arguments, size_t result, size_t input_rows_count) override;
+
+    bool useDefaultImplementationForConstants() const override { return true; }
+    bool useDefaultImplementationForNulls() const override { return false; }
+
+private:
+    bool pop_front;
+    const char * name;
+};
+
+class FunctionArrayPopFront : public FunctionArrayPop
+{
+public:
+    static constexpr auto name = "arrayPopFront";
+
+    static FunctionPtr create(const Context & context);
+
+    FunctionArrayPopFront() : FunctionArrayPop(true, name) {}
+};
+
+class FunctionArrayPopBack : public FunctionArrayPop
+{
+public:
+    static constexpr auto name = "arrayPopBack";
+
+    static FunctionPtr create(const Context & context);
+
+    FunctionArrayPopBack() : FunctionArrayPop(false, name) {}
+};
+
+class FunctionArrayIntersect : public IFunction
+{
+public:
+    static constexpr auto name = "arrayIntersect";
+    static FunctionPtr create(const Context & context);
+    FunctionArrayIntersect(const Context & context) : context(context) {};
+
+    String getName() const override;
+
+    bool isVariadic() const override { return true; }
+    size_t getNumberOfArguments() const override { return 0; }
+
+    DataTypePtr getReturnTypeImpl(const DataTypes & arguments) const override;
+
+    void executeImpl(Block & block, const ColumnNumbers & arguments, size_t result, size_t input_rows_count) override;
+
+    bool useDefaultImplementationForConstants() const override { return true; }
+
+private:
+    const Context & context;
+
+    /// Initially allocate a piece of memory for 512 elements. NOTE: This is just a guess.
+    static constexpr size_t INITIAL_SIZE_DEGREE = 9;
+
+    struct UnpackedArrays
+    {
+        std::vector<char> is_const;
+        std::vector<const NullMap *> null_maps;
+        std::vector<const ColumnArray::ColumnOffsets::Container *> offsets;
+        ColumnRawPtrs nested_columns;
+
+        UnpackedArrays() = default;
     };
 
-
-    class FunctionArrayConcat : public IFunction
-    {
-    public:
-        static constexpr auto name = "arrayConcat";
-        static FunctionPtr create(const Context & context);
-        FunctionArrayConcat(const Context & context) : context(context) {};
-
-        String getName() const override;
-
-        bool isVariadic() const override { return true; }
-        size_t getNumberOfArguments() const override { return 0; }
-
-        DataTypePtr getReturnTypeImpl(const DataTypes & arguments) const override;
-
-        void executeImpl(Block & block, const ColumnNumbers & arguments, size_t result, size_t input_rows_count) override;
-
-        bool useDefaultImplementationForConstants() const override { return true; }
-
-    private:
-        const Context & context;
+    /// Cast column to data_type removing nullable if data_type hasn't.
+    /// It's expected that column can represent data_type after removing some NullMap's.
+    ColumnPtr castRemoveNullable(const ColumnPtr & column, const DataTypePtr & data_type) const;
+    Columns castColumns(Block & block, const ColumnNumbers & arguments,
+                        const DataTypePtr & return_type, const DataTypePtr & return_type_with_nulls) const;
+    UnpackedArrays prepareArrays(const Columns & columns) const;
+
+    template <typename Map, typename ColumnType, bool is_numeric_column>
+    static ColumnPtr execute(const UnpackedArrays & arrays, MutableColumnPtr result_data);
+
+    struct NumberExecutor
+    {
+        const UnpackedArrays & arrays;
+        const DataTypePtr & data_type;
+        ColumnPtr & result;
+
+        NumberExecutor(const UnpackedArrays & arrays, const DataTypePtr & data_type, ColumnPtr & result)
+                : arrays(arrays), data_type(data_type), result(result) {}
+
+        template <typename T, size_t>
+        void operator()();
     };
-
-
-    class FunctionArraySlice : public IFunction
-    {
-    public:
-        static constexpr auto name = "arraySlice";
-        static FunctionPtr create(const Context & context);
-
-        String getName() const override;
-
-        bool isVariadic() const override { return true; }
-        size_t getNumberOfArguments() const override { return 0; }
-
-        DataTypePtr getReturnTypeImpl(const DataTypes & arguments) const override;
-
-        void executeImpl(Block & block, const ColumnNumbers & arguments, size_t result, size_t input_rows_count) override;
-
-        bool useDefaultImplementationForConstants() const override { return true; }
-        bool useDefaultImplementationForNulls() const override { return false; }
-    };
-
-
-    class FunctionArrayPush : public IFunction
-    {
-    public:
-        FunctionArrayPush(const Context & context, bool push_front, const char * name)
-                : context(context), push_front(push_front), name(name) {}
-
-        String getName() const override { return name; }
-
-        bool isVariadic() const override { return false; }
-        size_t getNumberOfArguments() const override { return 2; }
-
-        DataTypePtr getReturnTypeImpl(const DataTypes & arguments) const override;
-
-        void executeImpl(Block & block, const ColumnNumbers & arguments, size_t result, size_t input_rows_count) override;
-
-        bool useDefaultImplementationForConstants() const override { return true; }
-        bool useDefaultImplementationForNulls() const override { return false; }
-
-    private:
-        const Context & context;
-        bool push_front;
-        const char * name;
-    };
-
-    class FunctionArrayPushFront : public FunctionArrayPush
-    {
-    public:
-        static constexpr auto name = "arrayPushFront";
-
-        static FunctionPtr create(const Context & context);
-        FunctionArrayPushFront(const Context & context) : FunctionArrayPush(context, true, name) {}
-    };
-
-    class FunctionArrayPushBack : public FunctionArrayPush
-    {
-    public:
-        static constexpr auto name = "arrayPushBack";
-
-        static FunctionPtr create(const Context & context);
-        FunctionArrayPushBack(const Context & context) : FunctionArrayPush(context, false, name) {}
-    };
-
-    class FunctionArrayPop : public IFunction
-    {
-    public:
-        FunctionArrayPop(bool pop_front, const char * name) : pop_front(pop_front), name(name) {}
-
-        String getName() const override { return name; }
-
-        bool isVariadic() const override { return false; }
-        size_t getNumberOfArguments() const override { return 1; }
-
-        DataTypePtr getReturnTypeImpl(const DataTypes & arguments) const override;
-
-        void executeImpl(Block & block, const ColumnNumbers & arguments, size_t result, size_t input_rows_count) override;
-
-        bool useDefaultImplementationForConstants() const override { return true; }
-        bool useDefaultImplementationForNulls() const override { return false; }
-
-    private:
-        bool pop_front;
-        const char * name;
-    };
-
-    class FunctionArrayPopFront : public FunctionArrayPop
-    {
-    public:
-        static constexpr auto name = "arrayPopFront";
-
-        static FunctionPtr create(const Context & context);
-
-        FunctionArrayPopFront() : FunctionArrayPop(true, name) {}
-    };
-
-    class FunctionArrayPopBack : public FunctionArrayPop
-    {
-    public:
-        static constexpr auto name = "arrayPopBack";
-
-        static FunctionPtr create(const Context & context);
-
-        FunctionArrayPopBack() : FunctionArrayPop(false, name) {}
-    };
-
-    class FunctionArrayIntersect : public IFunction
-    {
-    public:
-        static constexpr auto name = "arrayIntersect";
-        static FunctionPtr create(const Context & context);
-        FunctionArrayIntersect(const Context & context) : context(context) {};
-
-        String getName() const override;
-
-        bool isVariadic() const override { return true; }
-        size_t getNumberOfArguments() const override { return 0; }
-
-        DataTypePtr getReturnTypeImpl(const DataTypes & arguments) const override;
-
-        void executeImpl(Block & block, const ColumnNumbers & arguments, size_t result, size_t input_rows_count) override;
-
-        bool useDefaultImplementationForConstants() const override { return true; }
-
-    private:
-        const Context & context;
-
-        /// Initially allocate a piece of memory for 512 elements. NOTE: This is just a guess.
-        static constexpr size_t INITIAL_SIZE_DEGREE = 9;
-
-        struct UnpackedArrays
-        {
-            std::vector<char> is_const;
-            std::vector<const NullMap *> null_maps;
-            std::vector<const ColumnArray::ColumnOffsets::Container *> offsets;
-            ColumnRawPtrs nested_columns;
-
-            UnpackedArrays() = default;
-        };
-
-        /// Cast column to data_type removing nullable if data_type hasn't.
-        /// It's expected that column can represent data_type after removing some NullMap's.
-        ColumnPtr castRemoveNullable(const ColumnPtr & column, const DataTypePtr & data_type) const;
-        Columns castColumns(Block & block, const ColumnNumbers & arguments,
-                            const DataTypePtr & return_type, const DataTypePtr & return_type_with_nulls) const;
-        UnpackedArrays prepareArrays(const Columns & columns) const;
-
-        template <typename Map, typename ColumnType, bool is_numeric_column>
-        static ColumnPtr execute(const UnpackedArrays & arrays, MutableColumnPtr result_data);
-
-        struct NumberExecutor
-        {
-            const UnpackedArrays & arrays;
-            const DataTypePtr & data_type;
-            ColumnPtr & result;
-
-            NumberExecutor(const UnpackedArrays & arrays, const DataTypePtr & data_type, ColumnPtr & result)
-                    : arrays(arrays), data_type(data_type), result(result) {}
-
-            template <typename T, size_t>
-            void operator()();
-        };
-    };
-
-    class FunctionArrayHasAllAny : public IFunction
-    {
-    public:
-        FunctionArrayHasAllAny(const Context & context, bool all, const char * name)
-                : context(context), all(all), name(name) {}
-
-        String getName() const override { return name; }
-
-        bool isVariadic() const override { return false; }
-        size_t getNumberOfArguments() const override { return 2; }
-
-        DataTypePtr getReturnTypeImpl(const DataTypes & arguments) const override;
-
-        void executeImpl(Block & block, const ColumnNumbers & arguments, size_t result, size_t input_rows_count) override;
-
-        bool useDefaultImplementationForConstants() const override { return true; }
-
-    private:
-        const Context & context;
-        bool all;
-        const char * name;
-    };
-
-    class FunctionArrayHasAll : public FunctionArrayHasAllAny
-    {
-    public:
-        static constexpr auto name = "hasAll";
-
-        static FunctionPtr create(const Context & context);
-
-        FunctionArrayHasAll(const Context & context) : FunctionArrayHasAllAny(context, true, name) {}
-    };
-
-    class FunctionArrayHasAny : public FunctionArrayHasAllAny
-    {
-    public:
-        static constexpr auto name = "hasAny";
-
-        static FunctionPtr create(const Context & context);
-
-        FunctionArrayHasAny(const Context & context) : FunctionArrayHasAllAny(context, false, name) {}
-    };
-
-
-    class FunctionArrayResize : public IFunction
-    {
-    public:
-        static constexpr auto name = "arrayResize";
-        static FunctionPtr create(const Context & context);
-        FunctionArrayResize(const Context & context) : context(context) {};
-
-        String getName() const override;
-
-        bool isVariadic() const override { return true; }
-        size_t getNumberOfArguments() const override { return 0; }
-
-        DataTypePtr getReturnTypeImpl(const DataTypes & arguments) const override;
-
-        void executeImpl(Block & block, const ColumnNumbers & arguments, size_t result, size_t input_rows_count) override;
-
-        bool useDefaultImplementationForConstants() const override { return true; }
-        bool useDefaultImplementationForNulls() const override { return false; }
-
-    private:
-        const Context & context;
-    };
-
-    struct NameHas { static constexpr auto name = "has"; };
-    struct NameIndexOf { static constexpr auto name = "indexOf"; };
-    struct NameCountEqual { static constexpr auto name = "countEqual"; };
-
-    using FunctionHas = FunctionArrayIndex<IndexToOne, NameHas>;
-    using FunctionIndexOf = FunctionArrayIndex<IndexIdentity, NameIndexOf>;
-    using FunctionCountEqual = FunctionArrayIndex<IndexCount, NameCountEqual>;
-
-    using FunctionEmptyArrayUInt8 = FunctionEmptyArray<DataTypeUInt8>;
-    using FunctionEmptyArrayUInt16 = FunctionEmptyArray<DataTypeUInt16>;
-    using FunctionEmptyArrayUInt32 = FunctionEmptyArray<DataTypeUInt32>;
-    using FunctionEmptyArrayUInt64 = FunctionEmptyArray<DataTypeUInt64>;
-    using FunctionEmptyArrayInt8 = FunctionEmptyArray<DataTypeInt8>;
-    using FunctionEmptyArrayInt16 = FunctionEmptyArray<DataTypeInt16>;
-    using FunctionEmptyArrayInt32 = FunctionEmptyArray<DataTypeInt32>;
-    using FunctionEmptyArrayInt64 = FunctionEmptyArray<DataTypeInt64>;
-    using FunctionEmptyArrayFloat32 = FunctionEmptyArray<DataTypeFloat32>;
-    using FunctionEmptyArrayFloat64 = FunctionEmptyArray<DataTypeFloat64>;
-    using FunctionEmptyArrayDate = FunctionEmptyArray<DataTypeDate>;
-    using FunctionEmptyArrayDateTime = FunctionEmptyArray<DataTypeDateTime>;
-    using FunctionEmptyArrayString = FunctionEmptyArray<DataTypeString>;
+};
+
+class FunctionArrayHasAllAny : public IFunction
+{
+public:
+    FunctionArrayHasAllAny(const Context & context, bool all, const char * name)
+            : context(context), all(all), name(name) {}
+
+    String getName() const override { return name; }
+
+    bool isVariadic() const override { return false; }
+    size_t getNumberOfArguments() const override { return 2; }
+
+    DataTypePtr getReturnTypeImpl(const DataTypes & arguments) const override;
+
+    void executeImpl(Block & block, const ColumnNumbers & arguments, size_t result, size_t input_rows_count) override;
+
+    bool useDefaultImplementationForConstants() const override { return true; }
+
+private:
+    const Context & context;
+    bool all;
+    const char * name;
+};
+
+class FunctionArrayHasAll : public FunctionArrayHasAllAny
+{
+public:
+    static constexpr auto name = "hasAll";
+
+    static FunctionPtr create(const Context & context);
+
+    FunctionArrayHasAll(const Context & context) : FunctionArrayHasAllAny(context, true, name) {}
+};
+
+class FunctionArrayHasAny : public FunctionArrayHasAllAny
+{
+public:
+    static constexpr auto name = "hasAny";
+
+    static FunctionPtr create(const Context & context);
+
+    FunctionArrayHasAny(const Context & context) : FunctionArrayHasAllAny(context, false, name) {}
+};
+
+
+class FunctionArrayResize : public IFunction
+{
+public:
+    static constexpr auto name = "arrayResize";
+    static FunctionPtr create(const Context & context);
+    FunctionArrayResize(const Context & context) : context(context) {};
+
+    String getName() const override;
+
+    bool isVariadic() const override { return true; }
+    size_t getNumberOfArguments() const override { return 0; }
+
+    DataTypePtr getReturnTypeImpl(const DataTypes & arguments) const override;
+
+    void executeImpl(Block & block, const ColumnNumbers & arguments, size_t result, size_t input_rows_count) override;
+
+    bool useDefaultImplementationForConstants() const override { return true; }
+    bool useDefaultImplementationForNulls() const override { return false; }
+
+private:
+    const Context & context;
+};
+
+struct NameHas { static constexpr auto name = "has"; };
+struct NameIndexOf { static constexpr auto name = "indexOf"; };
+struct NameCountEqual { static constexpr auto name = "countEqual"; };
+
+using FunctionHas = FunctionArrayIndex<IndexToOne, NameHas>;
+using FunctionIndexOf = FunctionArrayIndex<IndexIdentity, NameIndexOf>;
+using FunctionCountEqual = FunctionArrayIndex<IndexCount, NameCountEqual>;
+
+using FunctionEmptyArrayUInt8 = FunctionEmptyArray<DataTypeUInt8>;
+using FunctionEmptyArrayUInt16 = FunctionEmptyArray<DataTypeUInt16>;
+using FunctionEmptyArrayUInt32 = FunctionEmptyArray<DataTypeUInt32>;
+using FunctionEmptyArrayUInt64 = FunctionEmptyArray<DataTypeUInt64>;
+using FunctionEmptyArrayInt8 = FunctionEmptyArray<DataTypeInt8>;
+using FunctionEmptyArrayInt16 = FunctionEmptyArray<DataTypeInt16>;
+using FunctionEmptyArrayInt32 = FunctionEmptyArray<DataTypeInt32>;
+using FunctionEmptyArrayInt64 = FunctionEmptyArray<DataTypeInt64>;
+using FunctionEmptyArrayFloat32 = FunctionEmptyArray<DataTypeFloat32>;
+using FunctionEmptyArrayFloat64 = FunctionEmptyArray<DataTypeFloat64>;
+using FunctionEmptyArrayDate = FunctionEmptyArray<DataTypeDate>;
+using FunctionEmptyArrayDateTime = FunctionEmptyArray<DataTypeDateTime>;
+using FunctionEmptyArrayString = FunctionEmptyArray<DataTypeString>;
 
 
 }