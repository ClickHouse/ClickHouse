--- conflicted
+++ resolved
@@ -1,7 +1,6 @@
 include(${ClickHouse_SOURCE_DIR}/cmake/dbms_glob_sources.cmake)
 include(${ClickHouse_SOURCE_DIR}/cmake/dbms_generate_function.cmake)
 
-<<<<<<< HEAD
 if (USE_LIBSIMD)
     add_definitions(-DUSE_LIBSIMD=1)
     if (SIMD_AVX)
@@ -10,9 +9,8 @@
         add_definitions(-DSIMD_OPENCL=1)
     endif ()
 endif ()
-=======
+
 set (FUNCTIONS_GENERATED_DIR ${CMAKE_CURRENT_BINARY_DIR}/generated/)
->>>>>>> a21a9577
 
 generate_function_register(Arithmetic
     FunctionPlus
@@ -101,8 +99,7 @@
 
 add_library(clickhouse_functions ${clickhouse_functions_sources})
 
-set (FUNCTIONS_PRIVATE_LIBS libconsistent-hashing ${FARMHASH_LIBRARIES} ${METROHASH_LIBRARIES})
-target_link_libraries (clickhouse_functions PUBLIC dbms PRIVATE ${FUNCTIONS_PRIVATE_LIBS})
+target_link_libraries(clickhouse_functions PUBLIC dbms PRIVATE libconsistent-hashing ${FARMHASH_LIBRARIES} ${METROHASH_LIBRARIES})
 
 target_include_directories (clickhouse_functions SYSTEM BEFORE PUBLIC ${DIVIDE_INCLUDE_DIR})
 
@@ -112,7 +109,7 @@
     if (SIMD_AVX)
         target_compile_options (clickhouse_functions PRIVATE "-mavx2")
     elseif (SIMD_OPENCL)
-        target_link_libraries (clickhouse_functions PUBLIC dbms PRIVATE simdocl ${OpenCL_LIBRARY} ${FUNCTIONS_PRIVATE_LIBS})
+        target_link_libraries (clickhouse_functions PUBLIC simdocl PRIVATE ${OpenCL_LIBRARY})
     endif ()
 endif ()
 
