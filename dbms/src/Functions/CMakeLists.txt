--- conflicted
+++ resolved
@@ -35,12 +35,7 @@
 endif ()
 
 if (USE_ICU)
-<<<<<<< HEAD
-    target_link_libraries(clickhouse_functions PRIVATE ${ICU_LIBS})
-    target_include_directories(clickhouse_functions SYSTEM PRIVATE ${ICU_INCLUDE_DIR})
-=======
     target_link_libraries (clickhouse_functions PRIVATE ${ICU_LIBRARIES})
->>>>>>> f1791e94
 endif ()
 
 if (USE_VECTORCLASS)
