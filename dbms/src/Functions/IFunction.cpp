--- conflicted
+++ resolved
@@ -5,16 +5,14 @@
 #include <DataTypes/DataTypeNothing.h>
 #include <DataTypes/DataTypeNullable.h>
 #include <DataTypes/Native.h>
+#include <DataTypes/DataTypeWithDictionary.h>
+#include <DataTypes/getLeastSupertype.h>
+#include <Columns/ColumnWithDictionary.h>
 #include <Functions/FunctionHelpers.h>
 #include <Functions/IFunction.h>
 #include <Interpreters/ExpressionActions.h>
 #include <ext/range.h>
 #include <ext/collection_cast.h>
-<<<<<<< HEAD
-#include <DataTypes/DataTypeWithDictionary.h>
-#include <DataTypes/getLeastSupertype.h>
-#include <Columns/ColumnWithDictionary.h>
-=======
 #include <cstdlib>
 #include <memory>
 #include <optional>
@@ -25,7 +23,6 @@
 #include <llvm/IR/IRBuilder.h>
 #pragma GCC diagnostic pop
 #endif
->>>>>>> de15c44f
 
 
 namespace DB
@@ -196,11 +193,7 @@
     for (size_t i = 0; i < arguments_size; ++i)
         temporary_argument_numbers[i] = i;
 
-<<<<<<< HEAD
-    executeWithoutColumnsWithDictionary(temporary_block, temporary_argument_numbers, arguments_size);
-=======
-    execute(temporary_block, temporary_argument_numbers, arguments_size, temporary_block.rows());
->>>>>>> de15c44f
+    executeWithoutColumnsWithDictionary(temporary_block, temporary_argument_numbers, arguments_size, temporary_block.rows());
 
     block.getByPosition(result).column = ColumnConst::create(temporary_block.getByPosition(arguments_size).column, input_rows_count);
     return true;
@@ -224,26 +217,16 @@
     if (null_presence.has_nullable)
     {
         Block temporary_block = createBlockWithNestedColumns(block, args, result);
-<<<<<<< HEAD
-        executeWithoutColumnsWithDictionary(temporary_block, args, result);
-        block.getByPosition(result).column = wrapInNullable(temporary_block.getByPosition(result).column, block, args, result);
-=======
-        execute(temporary_block, args, result, temporary_block.rows());
+        executeWithoutColumnsWithDictionary(temporary_block, args, result, temporary_block.rows());
         block.getByPosition(result).column = wrapInNullable(temporary_block.getByPosition(result).column, block, args,
                                                             result, input_rows_count);
->>>>>>> de15c44f
         return true;
     }
 
     return false;
 }
 
-<<<<<<< HEAD
-
-void PreparedFunctionImpl::executeWithoutColumnsWithDictionary(Block & block, const ColumnNumbers & args, size_t result)
-=======
-void PreparedFunctionImpl::execute(Block & block, const ColumnNumbers & args, size_t result, size_t input_rows_count)
->>>>>>> de15c44f
+void PreparedFunctionImpl::executeWithoutColumnsWithDictionary(Block & block, const ColumnNumbers & args, size_t result, size_t input_rows_count)
 {
     if (defaultImplementationForConstantArguments(block, args, result, input_rows_count))
         return;
@@ -323,7 +306,7 @@
     return temp_block;
 }
 
-void PreparedFunctionImpl::execute(Block & block, const ColumnNumbers & args, size_t result)
+void PreparedFunctionImpl::execute(Block & block, const ColumnNumbers & args, size_t result, size_t input_rows_count)
 {
     if (useDefaultImplementationForColumnsWithDictionary())
     {
@@ -335,7 +318,7 @@
             for (size_t i = 0; i < args.size(); ++i)
                 temp_numbers[i] = i + 1;
 
-            executeWithoutColumnsWithDictionary(temp_block, temp_numbers, 0);
+            executeWithoutColumnsWithDictionary(temp_block, temp_numbers, 0, input_rows_count);
             auto & temp_res_col = temp_block.getByPosition(0).column;
             auto & res_col = block.getByPosition(result);
             auto col_wit_dict_ptr = res_col.type->createColumn();
@@ -351,7 +334,7 @@
         }
     }
 
-    executeWithoutColumnsWithDictionary(block, args, result);
+    executeWithoutColumnsWithDictionary(block, args, result, input_rows_count);
 }
 
 void FunctionBuilderImpl::checkNumberOfArguments(size_t number_of_arguments) const
@@ -420,21 +403,6 @@
     return getReturnTypeImpl(arguments);
 }
 
-<<<<<<< HEAD
-DataTypePtr FunctionBuilderImpl::getReturnType(const ColumnsWithTypeAndName & arguments) const
-{
-    if (useDefaultImplementationForColumnsWithDictionary())
-    {
-        ArgumentsWithoutDictionary arguments_without_dictionary(arguments);
-        if (!arguments_without_dictionary.all_without_dictionary)
-            return std::make_shared<DataTypeWithDictionary>(
-                    getReturnTypeWithoutDictionary(arguments_without_dictionary.arguments),
-                    arguments_without_dictionary.common_index_type);
-    }
-
-    return getReturnTypeWithoutDictionary(arguments);
-}
-=======
 #if USE_EMBEDDED_COMPILER
 
 static std::optional<DataTypes> removeNullables(const DataTypes & types)
@@ -501,5 +469,18 @@
 
 #endif
 
->>>>>>> de15c44f
+
+DataTypePtr FunctionBuilderImpl::getReturnType(const ColumnsWithTypeAndName & arguments) const
+{
+    if (useDefaultImplementationForColumnsWithDictionary())
+    {
+        ArgumentsWithoutDictionary arguments_without_dictionary(arguments);
+        if (!arguments_without_dictionary.all_without_dictionary)
+            return std::make_shared<DataTypeWithDictionary>(
+                    getReturnTypeWithoutDictionary(arguments_without_dictionary.arguments),
+                    arguments_without_dictionary.common_index_type);
+    }
+
+    return getReturnTypeWithoutDictionary(arguments);
+}
 }