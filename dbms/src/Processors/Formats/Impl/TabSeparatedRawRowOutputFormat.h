#pragma once

#include <Formats/FormatSettings.h>
#include <Processors/Formats/Impl/TabSeparatedRowOutputFormat.h>


namespace DB
{

/** A stream for outputting data in tsv format, but without escaping individual values.
  * (That is, the output is irreversible.)
  */
class TabSeparatedRawRowOutputFormat : public TabSeparatedRowOutputFormat
{
public:
<<<<<<< HEAD
    TabSeparatedRawRowOutputFormat(
        WriteBuffer & out_,
        const Block & header,
        bool with_names_,
        bool with_types_,
        FormatFactory::WriteCallback callback,
        const FormatSettings & format_settings_)
        : TabSeparatedRowOutputFormat(out_, header, with_names_, with_types_, callback, format_settings_)
    {
    }
=======
    TabSeparatedRawRowOutputFormat(WriteBuffer & out_, const Block & header_, bool with_names_, bool with_types_, const FormatSettings & format_settings_)
        : TabSeparatedRowOutputFormat(out_, header_, with_names_, with_types_, format_settings_) {}
>>>>>>> cce3ab08

    String getName() const override { return "TabSeparatedRawRowOutputFormat"; }

    void writeField(const IColumn & column, const IDataType & type, size_t row_num) override
    {
        type.serializeAsText(column, row_num, out, format_settings);
    }
};

}<|MERGE_RESOLUTION|>--- conflicted
+++ resolved
@@ -13,21 +13,16 @@
 class TabSeparatedRawRowOutputFormat : public TabSeparatedRowOutputFormat
 {
 public:
-<<<<<<< HEAD
     TabSeparatedRawRowOutputFormat(
         WriteBuffer & out_,
-        const Block & header,
+        const Block & header_,
         bool with_names_,
         bool with_types_,
         FormatFactory::WriteCallback callback,
         const FormatSettings & format_settings_)
-        : TabSeparatedRowOutputFormat(out_, header, with_names_, with_types_, callback, format_settings_)
+        : TabSeparatedRowOutputFormat(out_, header_, with_names_, with_types_, callback, format_settings_)
     {
     }
-=======
-    TabSeparatedRawRowOutputFormat(WriteBuffer & out_, const Block & header_, bool with_names_, bool with_types_, const FormatSettings & format_settings_)
-        : TabSeparatedRowOutputFormat(out_, header_, with_names_, with_types_, format_settings_) {}
->>>>>>> cce3ab08
 
     String getName() const override { return "TabSeparatedRawRowOutputFormat"; }
 
