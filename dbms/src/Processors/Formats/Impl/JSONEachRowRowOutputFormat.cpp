#include <IO/WriteHelpers.h>
#include <IO/WriteBufferValidUTF8.h>
#include <Processors/Formats/Impl/JSONEachRowRowOutputFormat.h>
#include <Formats/FormatFactory.h>


namespace DB
{


<<<<<<< HEAD
JSONEachRowRowOutputFormat::JSONEachRowRowOutputFormat(WriteBuffer & out_, const Block & header, FormatFactory::WriteCallback callback, const FormatSettings & settings)
    : IRowOutputFormat(header, out_, callback), settings(settings)
=======
JSONEachRowRowOutputFormat::JSONEachRowRowOutputFormat(WriteBuffer & out_, const Block & header_, const FormatSettings & settings_)
    : IRowOutputFormat(header_, out_), settings(settings_)
>>>>>>> cce3ab08
{
    auto & sample = getPort(PortKind::Main).getHeader();
    size_t columns = sample.columns();
    fields.resize(columns);

    for (size_t i = 0; i < columns; ++i)
    {
        WriteBufferFromString buf(fields[i]);
        writeJSONString(sample.getByPosition(i).name, buf, settings);
    }
}


void JSONEachRowRowOutputFormat::writeField(const IColumn & column, const IDataType & type, size_t row_num)
{
    writeString(fields[field_number], out);
    writeChar(':', out);
    type.serializeAsTextJSON(column, row_num, out, settings);
    ++field_number;
}


void JSONEachRowRowOutputFormat::writeFieldDelimiter()
{
    writeChar(',', out);
}


void JSONEachRowRowOutputFormat::writeRowStartDelimiter()
{
    writeChar('{', out);
}


void JSONEachRowRowOutputFormat::writeRowEndDelimiter()
{
    writeCString("}\n", out);
    field_number = 0;
}


void registerOutputFormatProcessorJSONEachRow(FormatFactory & factory)
{
    factory.registerOutputFormatProcessor("JSONEachRow", [](
        WriteBuffer & buf,
        const Block & sample,
        const Context &,
        FormatFactory::WriteCallback callback,
        const FormatSettings & format_settings)
    {
        return std::make_shared<JSONEachRowRowOutputFormat>(buf, sample, callback, format_settings);
    });
}

}<|MERGE_RESOLUTION|>--- conflicted
+++ resolved
@@ -8,13 +8,8 @@
 {
 
 
-<<<<<<< HEAD
-JSONEachRowRowOutputFormat::JSONEachRowRowOutputFormat(WriteBuffer & out_, const Block & header, FormatFactory::WriteCallback callback, const FormatSettings & settings)
-    : IRowOutputFormat(header, out_, callback), settings(settings)
-=======
-JSONEachRowRowOutputFormat::JSONEachRowRowOutputFormat(WriteBuffer & out_, const Block & header_, const FormatSettings & settings_)
-    : IRowOutputFormat(header_, out_), settings(settings_)
->>>>>>> cce3ab08
+JSONEachRowRowOutputFormat::JSONEachRowRowOutputFormat(WriteBuffer & out_, const Block & header_, FormatFactory::WriteCallback callback, const FormatSettings & settings_)
+    : IRowOutputFormat(header_, out_, callback), settings(settings_)
 {
     auto & sample = getPort(PortKind::Main).getHeader();
     size_t columns = sample.columns();
