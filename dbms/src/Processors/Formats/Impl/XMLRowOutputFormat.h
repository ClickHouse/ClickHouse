--- conflicted
+++ resolved
@@ -16,11 +16,7 @@
 class XMLRowOutputFormat : public IRowOutputFormat
 {
 public:
-<<<<<<< HEAD
-    XMLRowOutputFormat(WriteBuffer & out_, const Block & header, FormatFactory::WriteCallback callback, const FormatSettings & format_settings);
-=======
-    XMLRowOutputFormat(WriteBuffer & out_, const Block & header_, const FormatSettings & format_settings_);
->>>>>>> cce3ab08
+    XMLRowOutputFormat(WriteBuffer & out_, const Block & header_, FormatFactory::WriteCallback callback, const FormatSettings & format_settings_);
 
     String getName() const override { return "XMLRowOutputFormat"; }
 
