#pragma once
<<<<<<< HEAD
#include <Common/config.h>
=======

#include "config_core.h"

>>>>>>> 38f65a6a
#if USE_SSL

#include <Processors/Formats/IRowOutputFormat.h>
#include <Core/Block.h>

#include <Core/MySQLProtocol.h>
#include <Formats/FormatSettings.h>

namespace DB
{

class IColumn;
class IDataType;
class WriteBuffer;
class Context;

/** A stream for outputting data in a binary line-by-line format.
  */
class MySQLOutputFormat: public IOutputFormat
{
public:
    MySQLOutputFormat(WriteBuffer & out_, const Block & header_, const Context & context_, const FormatSettings & settings_);

    String getName() const override { return "MySQLOutputFormat"; }

    void consume(Chunk) override;
    void finalize() override;
    void flush() override;
    void doWritePrefix() override { initialize(); }

    void initialize();

private:

    bool initialized = false;

    const Context & context;
    MySQLProtocol::PacketSender packet_sender;
    FormatSettings format_settings;
};

}

#endif<|MERGE_RESOLUTION|>--- conflicted
+++ resolved
@@ -1,11 +1,7 @@
 #pragma once
-<<<<<<< HEAD
-#include <Common/config.h>
-=======
 
 #include "config_core.h"
 
->>>>>>> 38f65a6a
 #if USE_SSL
 
 #include <Processors/Formats/IRowOutputFormat.h>
