#pragma once

#include <ext/shared_ptr_helper.h>

#include <Core/NamesAndTypes.h>
#include <Storages/IStorage.h>
#include <DataStreams/NullBlockInputStream.h>
#include <DataStreams/NullBlockOutputStream.h>


namespace DB
{

/** When writing, does nothing.
  * When reading, returns nothing.
  */
class StorageNull : public ext::shared_ptr_helper<StorageNull>, public IStorage
{
    friend struct ext::shared_ptr_helper<StorageNull>;
public:
    std::string getName() const override { return "Null"; }

    BlockInputStreams read(
        const Names & column_names,
        const SelectQueryInfo &,
        const Context & /*context*/,
        QueryProcessingStage::Enum /*processing_stage*/,
        size_t,
        unsigned) override
    {
        return { std::make_shared<NullBlockInputStream>(getSampleBlockForColumns(column_names)) };
    }

    BlockOutputStreamPtr write(const ASTPtr &, const Context &) override
    {
        return std::make_shared<NullBlockOutputStream>(getSampleBlock());
    }

<<<<<<< HEAD
    void alter(
        const AlterCommands & params, const Context & context, TableStructureWriteLockHolder & table_lock_holder) override;
=======
    void rename(const String & /*new_path_to_db*/, const String & new_database_name, const String & new_table_name, TableStructureWriteLockHolder &) override
    {
        table_name = new_table_name;
        database_name = new_database_name;
    }

    void checkAlterIsPossible(const AlterCommands & commands, const Settings & /* settings */) override;

    void alter(const AlterCommands & params, const Context & context, TableStructureWriteLockHolder & table_lock_holder) override;
>>>>>>> 458f596e

private:

protected:
    StorageNull(const StorageID & table_id_, ColumnsDescription columns_description_, ConstraintsDescription constraints_)
        : IStorage(table_id_)
    {
        setColumns(std::move(columns_description_));
        setConstraints(std::move(constraints_));
    }
};

}<|MERGE_RESOLUTION|>--- conflicted
+++ resolved
@@ -36,20 +36,9 @@
         return std::make_shared<NullBlockOutputStream>(getSampleBlock());
     }
 
-<<<<<<< HEAD
-    void alter(
-        const AlterCommands & params, const Context & context, TableStructureWriteLockHolder & table_lock_holder) override;
-=======
-    void rename(const String & /*new_path_to_db*/, const String & new_database_name, const String & new_table_name, TableStructureWriteLockHolder &) override
-    {
-        table_name = new_table_name;
-        database_name = new_database_name;
-    }
-
     void checkAlterIsPossible(const AlterCommands & commands, const Settings & /* settings */) override;
 
     void alter(const AlterCommands & params, const Context & context, TableStructureWriteLockHolder & table_lock_holder) override;
->>>>>>> 458f596e
 
 private:
 
