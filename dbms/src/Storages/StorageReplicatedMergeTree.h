--- conflicted
+++ resolved
@@ -29,8 +29,6 @@
 namespace DB
 {
 
-class ReplicatedMergeTreeMergeSelectingThread;
-
 /** The engine that uses the merge tree (see MergeTreeData) and replicated through ZooKeeper.
   *
   * ZooKeeper is used for the following things:
@@ -136,7 +134,7 @@
 
     bool checkTableCanBeDropped() const override;
 
-    ActionLock getActionLock(StorageActionBlockType action_type) const override;
+    ActionLock getActionLock(StorageActionBlockType action_type) override;
 
     /// Wait when replication queue size becomes less or equal than queue_size
     /// If timeout is exceeded returns false
@@ -199,12 +197,9 @@
     friend class ReplicatedMergeTreeRestartingThread;
     friend struct ReplicatedMergeTreeLogEntry;
     friend class ScopedPartitionMergeLock;
-<<<<<<< HEAD
     friend class ReplicatedMergeTreeQueue;
-=======
     friend class ReplicatedMergeTreeMergeSelectingThread;
     friend class MergeTreeData;
->>>>>>> b18becb9
 
     using LogEntry = ReplicatedMergeTreeLogEntry;
     using LogEntryPtr = LogEntry::Ptr;
@@ -276,17 +271,13 @@
     bool queue_update_in_progress = false;
     BackgroundSchedulePool::TaskHandle queue_updating_task_handle;
 
-    std::thread mutations_updating_thread;
-    zkutil::EventPtr mutations_updating_event = std::make_shared<Poco::Event>();
+    BackgroundSchedulePool::TaskHandle mutations_updating_task_handle;
 
     /// A task that performs actions from the queue.
     BackgroundProcessingPool::TaskHandle queue_task_handle;
 
     /// A task that selects parts to merge.
     BackgroundSchedulePool::TaskHandle merge_selecting_task_handle;
-
-    /// State for merge selecting thread
-    std::unique_ptr<ReplicatedMergeTreeMergeSelectingThread> merge_sel_state;
 
     /// It is acquired for each iteration of the selection of parts to merge or each OPTIMIZE query.
     std::mutex merge_selecting_mutex;
@@ -367,14 +358,6 @@
 
     /// Running jobs from the queue.
 
-<<<<<<< HEAD
-=======
-    /** Copies the new entries from the logs of all replicas to the queue of this replica.
-      * If next_update_task_handle != nullptr, schedules this task when new entries appear in the log.
-      */
-    void pullLogsToQueue(BackgroundSchedulePool::TaskHandle next_update_task_handle = nullptr);
-
->>>>>>> b18becb9
     /** Execute the action from the queue. Throws an exception if something is wrong.
       * Returns whether or not it succeeds. If it did not work, write it to the end of the queue.
       */
