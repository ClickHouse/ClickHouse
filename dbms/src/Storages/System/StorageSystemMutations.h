#pragma once

#include <ext/shared_ptr_helper.h>
#include <Storages/System/IStorageSystemOneBlock.h>


namespace DB
{

class Context;


/// Implements the `mutations` system table, which provides information about the status of mutations
/// in the MergeTree tables.
class StorageSystemMutations : public ext::shared_ptr_helper<StorageSystemMutations>, public IStorageSystemOneBlock<StorageSystemMutations>
{
public:
    String getName() const override { return "SystemMutations"; }

<<<<<<< HEAD
    BlockInputStreams read(
        const Names & column_names,
        const SelectQueryInfo & query_info,
        const Context & context,
        QueryProcessingStage::Enum processed_stage,
        size_t max_block_size,
        unsigned num_streams) override;

private:
    const String name;
=======
    static NamesAndTypesList getNamesAndTypes();
>>>>>>> 5fa36d0e

protected:
    using IStorageSystemOneBlock::IStorageSystemOneBlock;

    void fillData(MutableColumns & res_columns, const Context & context, const SelectQueryInfo & query_info) const override;
};

}<|MERGE_RESOLUTION|>--- conflicted
+++ resolved
@@ -17,20 +17,7 @@
 public:
     String getName() const override { return "SystemMutations"; }
 
-<<<<<<< HEAD
-    BlockInputStreams read(
-        const Names & column_names,
-        const SelectQueryInfo & query_info,
-        const Context & context,
-        QueryProcessingStage::Enum processed_stage,
-        size_t max_block_size,
-        unsigned num_streams) override;
-
-private:
-    const String name;
-=======
     static NamesAndTypesList getNamesAndTypes();
->>>>>>> 5fa36d0e
 
 protected:
     using IStorageSystemOneBlock::IStorageSystemOneBlock;
