#include <boost/range/algorithm_ext/erase.hpp>
#include <Interpreters/InterpreterSelectQuery.h>
#include <Interpreters/InterpreterInsertQuery.h>
#include <Interpreters/InterpreterAlterQuery.h>
#include <Interpreters/castColumn.h>
#include <Interpreters/evaluateConstantExpression.h>
#include <DataStreams/AddingMissedBlockInputStream.h>
#include <DataStreams/ConvertingBlockInputStream.h>
#include <DataStreams/IBlockInputStream.h>
#include <Databases/IDatabase.h>
#include <Storages/StorageBuffer.h>
#include <Storages/StorageFactory.h>
#include <Storages/AlterCommands.h>
#include <Parsers/ASTInsertQuery.h>
#include <Parsers/ASTIdentifier.h>
#include <Parsers/ASTLiteral.h>
#include <Parsers/ASTExpressionList.h>
#include <Common/setThreadName.h>
#include <Common/CurrentMetrics.h>
#include <Common/MemoryTracker.h>
#include <Common/FieldVisitors.h>
#include <Common/quoteString.h>
#include <Common/typeid_cast.h>
#include <Common/ProfileEvents.h>
#include <common/logger_useful.h>
#include <common/getThreadNumber.h>
#include <ext/range.h>
#include <DataStreams/FilterBlockInputStream.h>
#include <DataStreams/ExpressionBlockInputStream.h>


namespace ProfileEvents
{
    extern const Event StorageBufferFlush;
    extern const Event StorageBufferErrorOnFlush;
    extern const Event StorageBufferPassedAllMinThresholds;
    extern const Event StorageBufferPassedTimeMaxThreshold;
    extern const Event StorageBufferPassedRowsMaxThreshold;
    extern const Event StorageBufferPassedBytesMaxThreshold;
}

namespace CurrentMetrics
{
    extern const Metric StorageBufferRows;
    extern const Metric StorageBufferBytes;
}


namespace DB
{

namespace ErrorCodes
{
    extern const int INFINITE_LOOP;
    extern const int NUMBER_OF_ARGUMENTS_DOESNT_MATCH;
}


StorageBuffer::StorageBuffer(
    const StorageID & table_id_,
    const ColumnsDescription & columns_,
    const ConstraintsDescription & constraints_,
    Context & context_,
    size_t num_shards_,
    const Thresholds & min_thresholds_,
    const Thresholds & max_thresholds_,
    const String & destination_database_,
    const String & destination_table_,
    bool allow_materialized_)
    : IStorage(table_id_)
    , global_context(context_)
    , num_shards(num_shards_), buffers(num_shards_)
    , min_thresholds(min_thresholds_)
    , max_thresholds(max_thresholds_)
    , destination_database(destination_database_)
    , destination_table(destination_table_)
    , no_destination(destination_database.empty() && destination_table.empty())
    , allow_materialized(allow_materialized_)
    , log(&Logger::get("StorageBuffer (" + table_id_.getFullTableName() + ")"))
{
    setColumns(columns_);
    setConstraints(constraints_);
}

StorageBuffer::~StorageBuffer()
{
    // Should not happen if shutdown was called
    if (flush_thread.joinable())
    {
        shutdown_event.set();
        flush_thread.join();
    }
}


/// Reads from one buffer (from one block) under its mutex.
class BufferBlockInputStream : public IBlockInputStream
{
public:
    BufferBlockInputStream(const Names & column_names_, StorageBuffer::Buffer & buffer_, const StorageBuffer & storage_)
        : column_names(column_names_.begin(), column_names_.end()), buffer(buffer_), storage(storage_) {}

    String getName() const override { return "Buffer"; }

    Block getHeader() const override { return storage.getSampleBlockForColumns(column_names); }

protected:
    Block readImpl() override
    {
        Block res;

        if (has_been_read)
            return res;
        has_been_read = true;

        std::lock_guard lock(buffer.mutex);

        if (!buffer.data.rows())
            return res;

        for (const auto & name : column_names)
            res.insert(buffer.data.getByName(name));

        return res;
    }

private:
    Names column_names;
    StorageBuffer::Buffer & buffer;
    const StorageBuffer & storage;
    bool has_been_read = false;
};


QueryProcessingStage::Enum StorageBuffer::getQueryProcessingStage(const Context & context) const
{
    if (!no_destination)
    {
        auto destination = context.getTable(destination_database, destination_table);

        if (destination.get() == this)
            throw Exception("Destination table is myself. Read will cause infinite loop.", ErrorCodes::INFINITE_LOOP);

        return destination->getQueryProcessingStage(context);
    }

    return QueryProcessingStage::FetchColumns;
}

BlockInputStreams StorageBuffer::read(
    const Names & column_names,
    const SelectQueryInfo & query_info,
    const Context & context,
    QueryProcessingStage::Enum processed_stage,
    size_t max_block_size,
    unsigned num_streams)
{
    BlockInputStreams streams_from_dst;

    if (!no_destination)
    {
        auto destination = context.getTable(destination_database, destination_table);

        if (destination.get() == this)
            throw Exception("Destination table is myself. Read will cause infinite loop.", ErrorCodes::INFINITE_LOOP);

        auto destination_lock = destination->lockStructureForShare(false, context.getCurrentQueryId());

        const bool dst_has_same_structure = std::all_of(column_names.begin(), column_names.end(), [this, destination](const String& column_name)
        {
            return destination->hasColumn(column_name) &&
                   destination->getColumn(column_name).type->equals(*getColumn(column_name).type);
        });

        if (dst_has_same_structure)
        {
            if (query_info.order_by_optimizer)
                query_info.input_sorting_info = query_info.order_by_optimizer->getInputOrder(destination);

            /// The destination table has the same structure of the requested columns and we can simply read blocks from there.
            streams_from_dst = destination->read(column_names, query_info, context, processed_stage, max_block_size, num_streams);
        }
        else
        {
            /// There is a struct mismatch and we need to convert read blocks from the destination table.
            const Block header = getSampleBlock();
            Names columns_intersection = column_names;
            Block header_after_adding_defaults = header;
            for (const String & column_name : column_names)
            {
                if (!destination->hasColumn(column_name))
                {
                    LOG_WARNING(log, "Destination table " << backQuoteIfNeed(destination_database) << "." << backQuoteIfNeed(destination_table)
                        << " doesn't have column " << backQuoteIfNeed(column_name) << ". The default values are used.");
                    boost::range::remove_erase(columns_intersection, column_name);
                    continue;
                }
                const auto & dst_col = destination->getColumn(column_name);
                const auto & col = getColumn(column_name);
                if (!dst_col.type->equals(*col.type))
                {
                    LOG_WARNING(log, "Destination table " << backQuoteIfNeed(destination_database) << "." << backQuoteIfNeed(destination_table)
                        << " has different type of column " << backQuoteIfNeed(column_name) << " ("
                        << dst_col.type->getName() << " != " << col.type->getName() << "). Data from destination table are converted.");
                    header_after_adding_defaults.getByName(column_name) = ColumnWithTypeAndName(dst_col.type, column_name);
                }
            }

            if (columns_intersection.empty())
            {
                LOG_WARNING(log, "Destination table " << backQuoteIfNeed(destination_database) << "." << backQuoteIfNeed(destination_table)
                    << " has no common columns with block in buffer. Block of data is skipped.");
            }
            else
            {
                streams_from_dst = destination->read(columns_intersection, query_info, context, processed_stage, max_block_size, num_streams);
                for (auto & stream : streams_from_dst)
                {
                    stream = std::make_shared<AddingMissedBlockInputStream>(
                        stream, header_after_adding_defaults, getColumns().getDefaults(), context);
                    stream = std::make_shared<ConvertingBlockInputStream>(
                        context, stream, header, ConvertingBlockInputStream::MatchColumnsMode::Name);
                }
            }
        }

        for (auto & stream : streams_from_dst)
            stream->addTableLock(destination_lock);
    }

    BlockInputStreams streams_from_buffers;
    streams_from_buffers.reserve(num_shards);
    for (auto & buf : buffers)
        streams_from_buffers.push_back(std::make_shared<BufferBlockInputStream>(column_names, buf, *this));

    /** If the sources from the table were processed before some non-initial stage of query execution,
      * then sources from the buffers must also be wrapped in the processing pipeline before the same stage.
      */
    if (processed_stage > QueryProcessingStage::FetchColumns)
        for (auto & stream : streams_from_buffers)
            stream = InterpreterSelectQuery(query_info.query, context, stream, SelectQueryOptions(processed_stage)).execute().in;

    if (query_info.prewhere_info)
    {
        for (auto & stream : streams_from_buffers)
            stream = std::make_shared<FilterBlockInputStream>(stream, query_info.prewhere_info->prewhere_actions,
                    query_info.prewhere_info->prewhere_column_name, query_info.prewhere_info->remove_prewhere_column);

        if (query_info.prewhere_info->alias_actions)
        {
            for (auto & stream : streams_from_buffers)
                stream = std::make_shared<ExpressionBlockInputStream>(stream, query_info.prewhere_info->alias_actions);

        }
    }

    streams_from_dst.insert(streams_from_dst.end(), streams_from_buffers.begin(), streams_from_buffers.end());
    return streams_from_dst;
}


static void appendBlock(const Block & from, Block & to)
{
    if (!to)
        throw Exception("Cannot append to empty block", ErrorCodes::LOGICAL_ERROR);

    assertBlocksHaveEqualStructure(from, to, "Buffer");

    from.checkNumberOfRows();
    to.checkNumberOfRows();

    size_t rows = from.rows();
    size_t bytes = from.bytes();

    CurrentMetrics::add(CurrentMetrics::StorageBufferRows, rows);
    CurrentMetrics::add(CurrentMetrics::StorageBufferBytes, bytes);

    size_t old_rows = to.rows();

    auto temporarily_disable_memory_tracker = getCurrentMemoryTrackerActionLock();

    try
    {
        for (size_t column_no = 0, columns = to.columns(); column_no < columns; ++column_no)
        {
            const IColumn & col_from = *from.getByPosition(column_no).column.get();
            MutableColumnPtr col_to = (*std::move(to.getByPosition(column_no).column)).mutate();

            col_to->insertRangeFrom(col_from, 0, rows);

            to.getByPosition(column_no).column = std::move(col_to);
        }
    }
    catch (...)
    {
        /// Rollback changes.
        try
        {
            for (size_t column_no = 0, columns = to.columns(); column_no < columns; ++column_no)
            {
                ColumnPtr & col_to = to.getByPosition(column_no).column;
                if (col_to->size() != old_rows)
                    col_to = (*std::move(col_to)).mutate()->cut(0, old_rows);
            }
        }
        catch (...)
        {
            /// In case when we cannot rollback, do not leave incorrect state in memory.
            std::terminate();
        }

        throw;
    }
}


class BufferBlockOutputStream : public IBlockOutputStream
{
public:
    explicit BufferBlockOutputStream(StorageBuffer & storage_) : storage(storage_) {}

    Block getHeader() const override { return storage.getSampleBlock(); }

    void write(const Block & block) override
    {
        if (!block)
            return;

        // Check table structure.
        storage.check(block, true);

        size_t rows = block.rows();
        if (!rows)
            return;

        StoragePtr destination;
        if (!storage.no_destination)
        {
            destination = storage.global_context.tryGetTable(storage.destination_database, storage.destination_table);
            if (destination.get() == &storage)
                throw Exception("Destination table is myself. Write will cause infinite loop.", ErrorCodes::INFINITE_LOOP);
        }

        size_t bytes = block.bytes();

        /// If the block already exceeds the maximum limit, then we skip the buffer.
        if (rows > storage.max_thresholds.rows || bytes > storage.max_thresholds.bytes)
        {
            if (!storage.no_destination)
            {
                LOG_TRACE(storage.log, "Writing block with " << rows << " rows, " << bytes << " bytes directly.");
                storage.writeBlockToDestination(block, destination);
            }
            return;
        }

        /// We distribute the load on the shards by the stream number.
        const auto start_shard_num = getThreadNumber() % storage.num_shards;

        /// We loop through the buffers, trying to lock mutex. No more than one lap.
        auto shard_num = start_shard_num;

        StorageBuffer::Buffer * least_busy_buffer = nullptr;
        std::unique_lock<std::mutex> least_busy_lock;
        size_t least_busy_shard_rows = 0;

        for (size_t try_no = 0; try_no < storage.num_shards; ++try_no)
        {
            std::unique_lock lock(storage.buffers[shard_num].mutex, std::try_to_lock);

            if (lock.owns_lock())
            {
                size_t num_rows = storage.buffers[shard_num].data.rows();
                if (!least_busy_buffer || num_rows < least_busy_shard_rows)
                {
                    least_busy_buffer = &storage.buffers[shard_num];
                    least_busy_lock = std::move(lock);
                    least_busy_shard_rows = num_rows;
                }
            }

            shard_num = (shard_num + 1) % storage.num_shards;
        }

        /// If you still can not lock anything at once, then we'll wait on mutex.
        if (!least_busy_buffer)
        {
            least_busy_buffer = &storage.buffers[start_shard_num];
            least_busy_lock = std::unique_lock(least_busy_buffer->mutex);
        }
        insertIntoBuffer(block, *least_busy_buffer);
    }
private:
    StorageBuffer & storage;

    void insertIntoBuffer(const Block & block, StorageBuffer::Buffer & buffer)
    {
        time_t current_time = time(nullptr);

        /// Sort the columns in the block. This is necessary to make it easier to concatenate the blocks later.
        Block sorted_block = block.sortColumns();

        if (!buffer.data)
        {
            buffer.data = sorted_block.cloneEmpty();
        }
        else if (storage.checkThresholds(buffer, current_time, sorted_block.rows(), sorted_block.bytes()))
        {
            /** If, after inserting the buffer, the constraints are exceeded, then we will reset the buffer.
              * This also protects against unlimited consumption of RAM, since if it is impossible to write to the table,
              *  an exception will be thrown, and new data will not be added to the buffer.
              */

            storage.flushBuffer(buffer, false /* check_thresholds */, true /* locked */);
        }

        if (!buffer.first_write_time)
            buffer.first_write_time = current_time;

        appendBlock(sorted_block, buffer.data);
    }
};


BlockOutputStreamPtr StorageBuffer::write(const ASTPtr & /*query*/, const Context & /*context*/)
{
    return std::make_shared<BufferBlockOutputStream>(*this);
}


bool StorageBuffer::mayBenefitFromIndexForIn(const ASTPtr & left_in_operand, const Context & query_context) const
{
    if (no_destination)
        return false;

    auto destination = global_context.getTable(destination_database, destination_table);

    if (destination.get() == this)
        throw Exception("Destination table is myself. Read will cause infinite loop.", ErrorCodes::INFINITE_LOOP);

    return destination->mayBenefitFromIndexForIn(left_in_operand, query_context);
}


void StorageBuffer::startup()
{
    if (global_context.getSettingsRef().readonly)
    {
        LOG_WARNING(log, "Storage " << getName() << " is run with readonly settings, it will not be able to insert data."
            << " Set apropriate system_profile to fix this.");
    }

    flush_thread = ThreadFromGlobalPool(&StorageBuffer::flushThread, this);
}


void StorageBuffer::shutdown()
{
    shutdown_event.set();

    if (flush_thread.joinable())
        flush_thread.join();

    try
    {
        optimize(nullptr /*query*/, {} /*partition*/, false /*final*/, false /*deduplicate*/, global_context);
    }
    catch (...)
    {
        tryLogCurrentException(__PRETTY_FUNCTION__);
    }
}


/** NOTE If you do OPTIMIZE after insertion,
  * it does not guarantee, that all data will be in destination table at the time of next SELECT just after OPTIMIZE.
  *
  * Because in case if there was already running flushBuffer method,
  *  then call to flushBuffer inside OPTIMIZE will see empty buffer and return quickly,
  *  but at the same time, the already running flushBuffer method possibly is not finished,
  *  so next SELECT will observe missing data.
  *
  * This kind of race condition make very hard to implement proper tests.
  */
bool StorageBuffer::optimize(const ASTPtr & /*query*/, const ASTPtr & partition, bool final, bool deduplicate, const Context & /*context*/)
{
    if (partition)
        throw Exception("Partition cannot be specified when optimizing table of type Buffer", ErrorCodes::NOT_IMPLEMENTED);

    if (final)
        throw Exception("FINAL cannot be specified when optimizing table of type Buffer", ErrorCodes::NOT_IMPLEMENTED);

    if (deduplicate)
        throw Exception("DEDUPLICATE cannot be specified when optimizing table of type Buffer", ErrorCodes::NOT_IMPLEMENTED);

    flushAllBuffers(false);
    return true;
}


bool StorageBuffer::checkThresholds(const Buffer & buffer, time_t current_time, size_t additional_rows, size_t additional_bytes) const
{
    time_t time_passed = 0;
    if (buffer.first_write_time)
        time_passed = current_time - buffer.first_write_time;

    size_t rows = buffer.data.rows() + additional_rows;
    size_t bytes = buffer.data.bytes() + additional_bytes;

    return checkThresholdsImpl(rows, bytes, time_passed);
}


bool StorageBuffer::checkThresholdsImpl(size_t rows, size_t bytes, time_t time_passed) const
{
    if (time_passed > min_thresholds.time && rows > min_thresholds.rows && bytes > min_thresholds.bytes)
    {
        ProfileEvents::increment(ProfileEvents::StorageBufferPassedAllMinThresholds);
        return true;
    }

    if (time_passed > max_thresholds.time)
    {
        ProfileEvents::increment(ProfileEvents::StorageBufferPassedTimeMaxThreshold);
        return true;
    }

    if (rows > max_thresholds.rows)
    {
        ProfileEvents::increment(ProfileEvents::StorageBufferPassedRowsMaxThreshold);
        return true;
    }

    if (bytes > max_thresholds.bytes)
    {
        ProfileEvents::increment(ProfileEvents::StorageBufferPassedBytesMaxThreshold);
        return true;
    }

    return false;
}


void StorageBuffer::flushAllBuffers(const bool check_thresholds)
{
    for (auto & buf : buffers)
        flushBuffer(buf, check_thresholds);
}


void StorageBuffer::flushBuffer(Buffer & buffer, bool check_thresholds, bool locked)
{
    Block block_to_write;
    time_t current_time = time(nullptr);

    size_t rows = 0;
    size_t bytes = 0;
    time_t time_passed = 0;

    std::unique_lock lock(buffer.mutex, std::defer_lock);
    if (!locked)
        lock.lock();

    block_to_write = buffer.data.cloneEmpty();

    rows = buffer.data.rows();
    bytes = buffer.data.bytes();
    if (buffer.first_write_time)
        time_passed = current_time - buffer.first_write_time;

    if (check_thresholds)
    {
        if (!checkThresholdsImpl(rows, bytes, time_passed))
            return;
    }
    else
    {
        if (rows == 0)
            return;
    }

    buffer.data.swap(block_to_write);
    buffer.first_write_time = 0;

    CurrentMetrics::sub(CurrentMetrics::StorageBufferRows, block_to_write.rows());
    CurrentMetrics::sub(CurrentMetrics::StorageBufferBytes, block_to_write.bytes());

    ProfileEvents::increment(ProfileEvents::StorageBufferFlush);

    LOG_TRACE(log, "Flushing buffer with " << rows << " rows, " << bytes << " bytes, age " << time_passed << " seconds.");

    if (no_destination)
        return;

    /** For simplicity, buffer is locked during write.
        * We could unlock buffer temporary, but it would lead to too many difficulties:
        * - data, that is written, will not be visible for SELECTs;
        * - new data could be appended to buffer, and in case of exception, we must merge it with old data, that has not been written;
        * - this could lead to infinite memory growth.
        */
    try
    {
        writeBlockToDestination(block_to_write, global_context.tryGetTable(destination_database, destination_table));
    }
    catch (...)
    {
        ProfileEvents::increment(ProfileEvents::StorageBufferErrorOnFlush);

        /// Return the block to its place in the buffer.

        CurrentMetrics::add(CurrentMetrics::StorageBufferRows, block_to_write.rows());
        CurrentMetrics::add(CurrentMetrics::StorageBufferBytes, block_to_write.bytes());

        buffer.data.swap(block_to_write);

        if (!buffer.first_write_time)
            buffer.first_write_time = current_time;

        /// After a while, the next write attempt will happen.
        throw;
    }
}


void StorageBuffer::writeBlockToDestination(const Block & block, StoragePtr table)
{
    if (no_destination || !block)
        return;

    if (!table)
    {
        LOG_ERROR(log, "Destination table " << backQuoteIfNeed(destination_database) << "." << backQuoteIfNeed(destination_table) << " doesn't exist. Block of data is discarded.");
        return;
    }

    auto temporarily_disable_memory_tracker = getCurrentMemoryTrackerActionLock();

    auto insert = std::make_shared<ASTInsertQuery>();

    insert->database = destination_database;
    insert->table = destination_table;

    /** We will insert columns that are the intersection set of columns of the buffer table and the subordinate table.
      * This will support some of the cases (but not all) when the table structure does not match.
      */
    Block structure_of_destination_table = allow_materialized ? table->getSampleBlock() : table->getSampleBlockNonMaterialized();
    Block block_to_write;
    for (size_t i : ext::range(0, structure_of_destination_table.columns()))
    {
        auto dst_col = structure_of_destination_table.getByPosition(i);
        if (block.has(dst_col.name))
        {
            auto column = block.getByName(dst_col.name);
            if (!column.type->equals(*dst_col.type))
            {
                LOG_WARNING(log, "Destination table " << backQuoteIfNeed(destination_database) << "." << backQuoteIfNeed(destination_table)
                    << " have different type of column " << backQuoteIfNeed(column.name) << " ("
                    << dst_col.type->getName() << " != " << column.type->getName()
                    << "). Block of data is converted.");
                column.column = castColumn(column, dst_col.type, global_context);
                column.type = dst_col.type;
            }

            block_to_write.insert(column);
        }
    }

    if (block_to_write.columns() == 0)
    {
        LOG_ERROR(log, "Destination table " << backQuoteIfNeed(destination_database) << "." << backQuoteIfNeed(destination_table)
            << " have no common columns with block in buffer. Block of data is discarded.");
        return;
    }

    if (block_to_write.columns() != block.columns())
        LOG_WARNING(log, "Not all columns from block in buffer exist in destination table "
            << backQuoteIfNeed(destination_database) << "." << backQuoteIfNeed(destination_table) << ". Some columns are discarded.");

    auto list_of_columns = std::make_shared<ASTExpressionList>();
    insert->columns = list_of_columns;
    list_of_columns->children.reserve(block_to_write.columns());
    for (const auto & column : block_to_write)
        list_of_columns->children.push_back(std::make_shared<ASTIdentifier>(column.name));

    InterpreterInsertQuery interpreter{insert, global_context, allow_materialized};

    auto block_io = interpreter.execute();
    block_io.out->writePrefix();
    block_io.out->write(block_to_write);
    block_io.out->writeSuffix();
}


void StorageBuffer::flushThread()
{
    setThreadName("BufferFlush");

    do
    {
        try
        {
            flushAllBuffers(true);
        }
        catch (...)
        {
            tryLogCurrentException(__PRETTY_FUNCTION__);
        }
    } while (!shutdown_event.tryWait(1000));
}

void StorageBuffer::checkAlterIsPossible(const AlterCommands & commands, const Settings & /* settings */)
{
    for (const auto & command : commands)
    {
        if (command.type != AlterCommand::Type::ADD_COLUMN && command.type != AlterCommand::Type::MODIFY_COLUMN
            && command.type != AlterCommand::Type::DROP_COLUMN && command.type != AlterCommand::Type::COMMENT_COLUMN)
            throw Exception(
                "Alter of type '" + alterTypeToString(command.type) + "' is not supported by storage " + getName(),
                ErrorCodes::NOT_IMPLEMENTED);
    }
}


void StorageBuffer::alter(const AlterCommands & params, const Context & context, TableStructureWriteLockHolder & table_lock_holder)
{
    lockStructureExclusively(table_lock_holder, context.getCurrentQueryId());

<<<<<<< HEAD
    auto table_id = getStorageID();
=======
    checkAlterIsPossible(params, context.getSettingsRef());

    const String database_name_ = getDatabaseName();
    const String table_name_ = getTableName();
>>>>>>> 458f596e

    /// So that no blocks of the old structure remain.
    optimize({} /*query*/, {} /*partition_id*/, false /*final*/, false /*deduplicate*/, context);

<<<<<<< HEAD
    auto new_columns = getColumns();
    auto new_indices = getIndices();
    auto new_constraints = getConstraints();
    params.applyForColumnsOnly(new_columns);
    context.getDatabase(table_id.database_name)->alterTable(context, table_id.table_name, new_columns, new_indices, new_constraints, {});
    setColumns(std::move(new_columns));
=======
    StorageInMemoryMetadata metadata = getInMemoryMetadata();
    params.apply(metadata);
    context.getDatabase(database_name_)->alterTable(context, table_name_, metadata);
    setColumns(std::move(metadata.columns));
>>>>>>> 458f596e
}


void registerStorageBuffer(StorageFactory & factory)
{
    /** Buffer(db, table, num_buckets, min_time, max_time, min_rows, max_rows, min_bytes, max_bytes)
      *
      * db, table - in which table to put data from buffer.
      * num_buckets - level of parallelism.
      * min_time, max_time, min_rows, max_rows, min_bytes, max_bytes - conditions for flushing the buffer.
      */

    factory.registerStorage("Buffer", [](const StorageFactory::Arguments & args)
    {
        ASTs & engine_args = args.engine_args;

        if (engine_args.size() != 9)
            throw Exception("Storage Buffer requires 9 parameters: "
                " destination_database, destination_table, num_buckets, min_time, max_time, min_rows, max_rows, min_bytes, max_bytes.",
                ErrorCodes::NUMBER_OF_ARGUMENTS_DOESNT_MATCH);

        engine_args[0] = evaluateConstantExpressionOrIdentifierAsLiteral(engine_args[0], args.local_context);
        engine_args[1] = evaluateConstantExpressionOrIdentifierAsLiteral(engine_args[1], args.local_context);

        String destination_database = engine_args[0]->as<ASTLiteral &>().value.safeGet<String>();
        String destination_table = engine_args[1]->as<ASTLiteral &>().value.safeGet<String>();

        UInt64 num_buckets = applyVisitor(FieldVisitorConvertToNumber<UInt64>(), engine_args[2]->as<ASTLiteral &>().value);

        Int64 min_time = applyVisitor(FieldVisitorConvertToNumber<Int64>(), engine_args[3]->as<ASTLiteral &>().value);
        Int64 max_time = applyVisitor(FieldVisitorConvertToNumber<Int64>(), engine_args[4]->as<ASTLiteral &>().value);
        UInt64 min_rows = applyVisitor(FieldVisitorConvertToNumber<UInt64>(), engine_args[5]->as<ASTLiteral &>().value);
        UInt64 max_rows = applyVisitor(FieldVisitorConvertToNumber<UInt64>(), engine_args[6]->as<ASTLiteral &>().value);
        UInt64 min_bytes = applyVisitor(FieldVisitorConvertToNumber<UInt64>(), engine_args[7]->as<ASTLiteral &>().value);
        UInt64 max_bytes = applyVisitor(FieldVisitorConvertToNumber<UInt64>(), engine_args[8]->as<ASTLiteral &>().value);

        return StorageBuffer::create(
            args.table_id,
            args.columns,
            args.constraints,
            args.context,
            num_buckets,
            StorageBuffer::Thresholds{min_time, min_rows, min_bytes},
            StorageBuffer::Thresholds{max_time, max_rows, max_bytes},
            destination_database, destination_table,
            static_cast<bool>(args.local_context.getSettingsRef().insert_allow_materialized_columns));
    });
}

}<|MERGE_RESOLUTION|>--- conflicted
+++ resolved
@@ -725,31 +725,16 @@
 {
     lockStructureExclusively(table_lock_holder, context.getCurrentQueryId());
 
-<<<<<<< HEAD
     auto table_id = getStorageID();
-=======
     checkAlterIsPossible(params, context.getSettingsRef());
-
-    const String database_name_ = getDatabaseName();
-    const String table_name_ = getTableName();
->>>>>>> 458f596e
 
     /// So that no blocks of the old structure remain.
     optimize({} /*query*/, {} /*partition_id*/, false /*final*/, false /*deduplicate*/, context);
 
-<<<<<<< HEAD
-    auto new_columns = getColumns();
-    auto new_indices = getIndices();
-    auto new_constraints = getConstraints();
-    params.applyForColumnsOnly(new_columns);
-    context.getDatabase(table_id.database_name)->alterTable(context, table_id.table_name, new_columns, new_indices, new_constraints, {});
-    setColumns(std::move(new_columns));
-=======
     StorageInMemoryMetadata metadata = getInMemoryMetadata();
     params.apply(metadata);
-    context.getDatabase(database_name_)->alterTable(context, table_name_, metadata);
+    context.getDatabase(table_id.database_name)->alterTable(context, table_id.table_name, metadata);
     setColumns(std::move(metadata.columns));
->>>>>>> 458f596e
 }
 
 
