#include <Storages/StorageFactory.h>
#include <Storages/StorageMergeTree.h>
#include <Storages/StorageReplicatedMergeTree.h>
#include <Storages/MergeTree/MergeTreeIndices.h>
#include <Storages/MergeTree/MergeTreeMinMaxIndex.h>
#include <Storages/MergeTree/MergeTreeSetSkippingIndex.h>

#include <Common/typeid_cast.h>
#include <Common/OptimizedRegularExpression.h>

#include <Parsers/ASTFunction.h>
#include <Parsers/ASTIdentifier.h>
#include <Parsers/ASTExpressionList.h>
#include <Parsers/ASTCreateQuery.h>

#include <AggregateFunctions/AggregateFunctionFactory.h>
#include <AggregateFunctions/parseAggregateFunctionParameters.h>


namespace DB
{

namespace ErrorCodes
{
    extern const int BAD_ARGUMENTS;
    extern const int NUMBER_OF_ARGUMENTS_DOESNT_MATCH;
    extern const int UNKNOWN_ELEMENT_IN_CONFIG;
    extern const int NO_ELEMENTS_IN_CONFIG;
    extern const int UNKNOWN_STORAGE;
    extern const int NO_REPLICA_NAME_GIVEN;
}


/** Get the list of column names.
  * It can be specified in the tuple: (Clicks, Cost),
  * or as one column: Clicks.
  */
static Names extractColumnNames(const ASTPtr & node)
{
    const ASTFunction * expr_func = typeid_cast<const ASTFunction *>(&*node);

    if (expr_func && expr_func->name == "tuple")
    {
        const auto & elements = expr_func->children.at(0)->children;
        Names res;
        res.reserve(elements.size());
        for (const auto & elem : elements)
            res.push_back(*getIdentifierName(elem));

        return res;
    }
    else
    {
        return { *getIdentifierName(node) };
    }
}

/** Read the settings for Graphite rollup from config.
  * Example
  *
  * <graphite_rollup>
  *     <path_column_name>Path</path_column_name>
  *     <pattern>
  *         <regexp>click_cost</regexp>
  *         <function>any</function>
  *         <retention>
  *             <age>0</age>
  *             <precision>3600</precision>
  *         </retention>
  *         <retention>
  *             <age>86400</age>
  *             <precision>60</precision>
  *         </retention>
  *     </pattern>
  *     <default>
  *         <function>max</function>
  *         <retention>
  *             <age>0</age>
  *             <precision>60</precision>
  *         </retention>
  *         <retention>
  *             <age>3600</age>
  *             <precision>300</precision>
  *         </retention>
  *         <retention>
  *             <age>86400</age>
  *             <precision>3600</precision>
  *         </retention>
  *     </default>
  * </graphite_rollup>
  */
static void appendGraphitePattern(
    const Poco::Util::AbstractConfiguration & config, const String & config_element, Graphite::Patterns & patterns)
{
    Graphite::Pattern pattern;

    Poco::Util::AbstractConfiguration::Keys keys;
    config.keys(config_element, keys);

    for (const auto & key : keys)
    {
        if (key == "regexp")
        {
            pattern.regexp = std::make_shared<OptimizedRegularExpression>(config.getString(config_element + ".regexp"));
        }
        else if (key == "function")
        {
            String aggregate_function_name_with_params = config.getString(config_element + ".function");
            String aggregate_function_name;
            Array params_row;
            getAggregateFunctionNameAndParametersArray(aggregate_function_name_with_params,
                                                       aggregate_function_name, params_row, "GraphiteMergeTree storage initialization");

            /// TODO Not only Float64
            pattern.function = AggregateFunctionFactory::instance().get(aggregate_function_name, {std::make_shared<DataTypeFloat64>()},
                                                                        params_row);
        }
        else if (startsWith(key, "retention"))
        {
            pattern.retentions.emplace_back(
                Graphite::Retention{
                    .age = config.getUInt(config_element + "." + key + ".age"),
                    .precision = config.getUInt(config_element + "." + key + ".precision")});
        }
        else
            throw Exception("Unknown element in config: " + key, ErrorCodes::UNKNOWN_ELEMENT_IN_CONFIG);
    }

    if (!pattern.function)
        throw Exception("Aggregate function is mandatory for retention patterns in GraphiteMergeTree",
            ErrorCodes::NO_ELEMENTS_IN_CONFIG);

    if (pattern.function->allocatesMemoryInArena())
        throw Exception("Aggregate function " + pattern.function->getName() + " isn't supported in GraphiteMergeTree",
                        ErrorCodes::NOT_IMPLEMENTED);

    /// retention should be in descending order of age.
    std::sort(pattern.retentions.begin(), pattern.retentions.end(),
        [] (const Graphite::Retention & a, const Graphite::Retention & b) { return a.age > b.age; });

    patterns.emplace_back(pattern);
}

static void setGraphitePatternsFromConfig(const Context & context,
    const String & config_element, Graphite::Params & params)
{
    const auto & config = context.getConfigRef();

    if (!config.has(config_element))
        throw Exception("No '" + config_element + "' element in configuration file",
            ErrorCodes::NO_ELEMENTS_IN_CONFIG);

    params.path_column_name = config.getString(config_element + ".path_column_name", "Path");
    params.time_column_name = config.getString(config_element + ".time_column_name", "Time");
    params.value_column_name = config.getString(config_element + ".value_column_name", "Value");
    params.version_column_name = config.getString(config_element + ".version_column_name", "Timestamp");

    Poco::Util::AbstractConfiguration::Keys keys;
    config.keys(config_element, keys);

    for (const auto & key : keys)
    {
        if (startsWith(key, "pattern"))
        {
            appendGraphitePattern(config, config_element + "." + key, params.patterns);
        }
        else if (key == "default")
        {
            /// See below.
        }
        else if (key == "path_column_name"
            || key == "time_column_name"
            || key == "value_column_name"
            || key == "version_column_name")
        {
            /// See above.
        }
        else
            throw Exception("Unknown element in config: " + key, ErrorCodes::UNKNOWN_ELEMENT_IN_CONFIG);
    }

    if (config.has(config_element + ".default"))
        appendGraphitePattern(config, config_element + "." + ".default", params.patterns);
}


static String getMergeTreeVerboseHelp(bool is_extended_syntax)
{
    using namespace std::string_literals;

    String help = R"(

MergeTree is a family of storage engines.

MergeTrees are different in two ways:
- they may be replicated and non-replicated;
- they may do different actions on merge: nothing; sign collapse; sum; apply aggregete functions.

So we have 14 combinations:
    MergeTree, CollapsingMergeTree, SummingMergeTree, AggregatingMergeTree, ReplacingMergeTree, GraphiteMergeTree, VersionedCollapsingMergeTree
    ReplicatedMergeTree, ReplicatedCollapsingMergeTree, ReplicatedSummingMergeTree, ReplicatedAggregatingMergeTree, ReplicatedReplacingMergeTree, ReplicatedGraphiteMergeTree, ReplicatedVersionedCollapsingMergeTree

In most of cases, you need MergeTree or ReplicatedMergeTree.

For replicated merge trees, you need to supply a path in ZooKeeper and a replica name as the first two parameters.
Path in ZooKeeper is like '/clickhouse/tables/01/' where /clickhouse/tables/ is a common prefix and 01 is a shard name.
Replica name is like 'mtstat01-1' - it may be the hostname or any suitable string identifying replica.
You may use macro substitutions for these parameters. It's like ReplicatedMergeTree('/clickhouse/tables/{shard}/', '{replica}'...
Look at the <macros> section in server configuration file.
)";

    if (!is_extended_syntax)
        help += R"(
Next parameter (which is the first for unreplicated tables and the third for replicated tables) is the name of date column.
Date column must exist in the table and have type Date (not DateTime).
It is used for internal data partitioning and works like some kind of index.

If your source data doesn't have a column of type Date, but has a DateTime column, you may add values for Date column while loading,
    or you may INSERT your source data to a table of type Log and then transform it with INSERT INTO t SELECT toDate(time) AS date, * FROM ...
If your source data doesn't have any date or time, you may just pass any constant for a date column while loading.

Next parameter is optional sampling expression. Sampling expression is used to implement SAMPLE clause in query for approximate query execution.
If you don't need approximate query execution, simply omit this parameter.
Sample expression must be one of the elements of the primary key tuple. For example, if your primary key is (CounterID, EventDate, intHash64(UserID)), your sampling expression might be intHash64(UserID).

Next parameter is the primary key tuple. It's like (CounterID, EventDate, intHash64(UserID)) - a list of column names or functional expressions in round brackets. If your primary key has just one element, you may omit round brackets.

Careful choice of the primary key is extremely important for processing short-time queries.

Next parameter is index (primary key) granularity. Good value is 8192. You have no reasons to use any other value.
)";

    help += R"(
For the Collapsing mode, the )" + (is_extended_syntax ? "only"s : "last"s) + R"( parameter is the name of a sign column - a special column that is used to 'collapse' rows with the same primary key while merging.

For the Summing mode, the optional )" + (is_extended_syntax ? ""s : "last "s) + R"(parameter is a list of columns to sum while merging. This list is passed in round brackets, like (PageViews, Cost).
If this parameter is omitted, the storage will sum all numeric columns except columns participating in the primary key.

For the Replacing mode, the optional )" + (is_extended_syntax ? ""s : "last "s) + R"(parameter is the name of a 'version' column. While merging, for all rows with the same primary key, only one row is selected: the last row, if the version column was not specified, or the last row with the maximum version value, if specified.

For VersionedCollapsing mode, the )" + (is_extended_syntax ? ""s : "last "s) + R"(2 parameters are the name of a sign column and the name of a 'version' column. Version column must be in primary key. While merging, a pair of rows with the same primary key and different sign may collapse.
)";

    if (is_extended_syntax)
        help += R"(
You can specify a partitioning expression in the PARTITION BY clause. It is optional but highly recommended.
A common partitioning expression is some function of the event date column e.g. PARTITION BY toYYYYMM(EventDate) will partition the table by month.
Rows with different partition expression values are never merged together. That allows manipulating partitions with ALTER commands.
Also it acts as a kind of index.

Sorting key is specified in the ORDER BY clause. It is mandatory for all MergeTree types.
It is like (CounterID, EventDate, intHash64(UserID)) - a list of column names or functional expressions
in round brackets.
If your sorting key has just one element, you may omit round brackets.

By default primary key is equal to the sorting key. You can specify a primary key that is a prefix of the
sorting key in the PRIMARY KEY clause.

Careful choice of the primary key is extremely important for processing short-time queries.

Optional sampling expression can be specified in the SAMPLE BY clause. It is used to implement the SAMPLE clause in a SELECT query for approximate query execution.
Sampling expression must be one of the elements of the primary key tuple. For example, if your primary key is (CounterID, EventDate, intHash64(UserID)), your sampling expression might be intHash64(UserID).

Engine settings can be specified in the SETTINGS clause. Full list is in the source code in the 'dbms/src/Storages/MergeTree/MergeTreeSettings.h' file.
E.g. you can specify the index (primary key) granularity with SETTINGS index_granularity = 8192.

Examples:

MergeTree PARTITION BY toYYYYMM(EventDate) ORDER BY (CounterID, EventDate) SETTINGS index_granularity = 8192

MergeTree PARTITION BY toYYYYMM(EventDate) ORDER BY (CounterID, EventDate, intHash32(UserID), EventTime) SAMPLE BY intHash32(UserID)

MergeTree PARTITION BY toYYYYMM(EventDate) ORDER BY (CounterID, EventDate, intHash32(UserID), EventTime) PRIMARY KEY (CounterID, EventDate) SAMPLE BY intHash32(UserID)

CollapsingMergeTree(Sign) PARTITION BY StartDate SAMPLE BY intHash32(UserID) ORDER BY (CounterID, StartDate, intHash32(UserID), VisitID)

SummingMergeTree PARTITION BY toMonday(EventDate) ORDER BY (OrderID, EventDate, BannerID, PhraseID, ContextType, RegionID, PageID, IsFlat, TypeID, ResourceNo)

SummingMergeTree((Shows, Clicks, Cost, CostCur, ShowsSumPosition, ClicksSumPosition, SessionNum, SessionLen, SessionCost, GoalsNum, SessionDepth)) PARTITION BY toYYYYMM(EventDate) ORDER BY (OrderID, EventDate, BannerID, PhraseID, ContextType, RegionID, PageID, IsFlat, TypeID, ResourceNo)

ReplicatedMergeTree('/clickhouse/tables/{layer}-{shard}/hits', '{replica}') PARTITION BY EventDate ORDER BY (CounterID, EventDate, intHash32(UserID), EventTime) SAMPLE BY intHash32(UserID)
)";
    else
        help += R"(
Examples:

MergeTree(EventDate, (CounterID, EventDate), 8192)

MergeTree(EventDate, intHash32(UserID), (CounterID, EventDate, intHash32(UserID), EventTime), 8192)

CollapsingMergeTree(StartDate, intHash32(UserID), (CounterID, StartDate, intHash32(UserID), VisitID), 8192, Sign)

SummingMergeTree(EventDate, (OrderID, EventDate, BannerID, PhraseID, ContextType, RegionID, PageID, IsFlat, TypeID, ResourceNo), 8192)

SummingMergeTree(EventDate, (OrderID, EventDate, BannerID, PhraseID, ContextType, RegionID, PageID, IsFlat, TypeID, ResourceNo), 8192, (Shows, Clicks, Cost, CostCur, ShowsSumPosition, ClicksSumPosition, SessionNum, SessionLen, SessionCost, GoalsNum, SessionDepth))

ReplicatedMergeTree('/clickhouse/tables/{layer}-{shard}/hits', '{replica}', EventDate, intHash32(UserID), (CounterID, EventDate, intHash32(UserID), EventTime), 8192)
)";

    help += R"(
For further info please read the documentation: https://clickhouse.yandex/
)";

    return help;
}


static StoragePtr create(const StorageFactory::Arguments & args)
{
    /** [Replicated][|Summing|Collapsing|Aggregating|Replacing|Graphite]MergeTree (2 * 7 combinations) engines
        * The argument for the engine should be:
        *  - (for Replicated) The path to the table in ZooKeeper
        *  - (for Replicated) Replica name in ZooKeeper
        *  - the name of the column with the date;
        *  - (optional) expression for sampling
        *     (the query with `SAMPLE x` will select rows that have a lower value in this column than `x * UINT32_MAX`);
        *  - an expression for sorting (either a scalar expression or a tuple of several);
        *  - index_granularity;
        *  - (for Collapsing) the name of Int8 column that contains `sign` type with the change of "visit" (taking values 1 and -1).
        * For example: ENGINE = ReplicatedCollapsingMergeTree('/tables/mytable', 'rep02', EventDate, (CounterID, EventDate, intHash32(UniqID), VisitID), 8192, Sign).
        *  - (for Summing, optional) a tuple of columns to be summed. If not specified, all numeric columns that are not included in the primary key are used.
        *  - (for Replacing, optional) the column name of one of the UInt types, which stands for "version"
        * For example: ENGINE = ReplicatedCollapsingMergeTree('/tables/mytable', 'rep02', EventDate, (CounterID, EventDate, intHash32(UniqID), VisitID), 8192, Sign).
        *  - (for Graphite) the parameter name in config file with settings of thinning rules.
        *
        * MergeTree(date, [sample_key], primary_key, index_granularity)
        * CollapsingMergeTree(date, [sample_key], primary_key, index_granularity, sign)
        * SummingMergeTree(date, [sample_key], primary_key, index_granularity, [columns_to_sum])
        * AggregatingMergeTree(date, [sample_key], primary_key, index_granularity)
        * ReplacingMergeTree(date, [sample_key], primary_key, index_granularity, [version_column])
        * GraphiteMergeTree(date, [sample_key], primary_key, index_granularity, 'config_element')
        *
        * Alternatively, you can specify:
        *  - Partitioning expression in the PARTITION BY clause;
        *  - Sorting key in the ORDER BY clause;
        *  - Primary key (if it is different from the sorting key) in the PRIMARY KEY clause;
        *  - Sampling expression in the SAMPLE BY clause;
        *  - Additional MergeTreeSettings in the SETTINGS clause;
        */

    bool is_extended_storage_def =
        args.storage_def->partition_by || args.storage_def->primary_key || args.storage_def->order_by
        || args.storage_def->sample_by || (args.query.columns_list->indices && !args.query.columns_list->indices->children.empty()) || args.storage_def->settings;

    String name_part = args.engine_name.substr(0, args.engine_name.size() - strlen("MergeTree"));

    bool replicated = startsWith(name_part, "Replicated");
    if (replicated)
        name_part = name_part.substr(strlen("Replicated"));

    MergeTreeData::MergingParams merging_params;
    merging_params.mode = MergeTreeData::MergingParams::Ordinary;

    if (name_part == "Collapsing")
        merging_params.mode = MergeTreeData::MergingParams::Collapsing;
    else if (name_part == "Summing")
        merging_params.mode = MergeTreeData::MergingParams::Summing;
    else if (name_part == "Aggregating")
        merging_params.mode = MergeTreeData::MergingParams::Aggregating;
    else if (name_part == "Replacing")
        merging_params.mode = MergeTreeData::MergingParams::Replacing;
    else if (name_part == "Graphite")
        merging_params.mode = MergeTreeData::MergingParams::Graphite;
    else if (name_part == "VersionedCollapsing")
        merging_params.mode = MergeTreeData::MergingParams::VersionedCollapsing;
    else if (!name_part.empty())
        throw Exception(
            "Unknown storage " + args.engine_name + getMergeTreeVerboseHelp(is_extended_storage_def),
            ErrorCodes::UNKNOWN_STORAGE);

    /// NOTE Quite complicated.

    size_t min_num_params = 0;
    size_t max_num_params = 0;
    String needed_params;

    auto add_mandatory_param = [&](const char * desc)
    {
        ++min_num_params;
        ++max_num_params;
        needed_params += needed_params.empty() ? "\n" : ",\n";
        needed_params += desc;
    };
    auto add_optional_param = [&](const char * desc)
    {
        ++max_num_params;
        needed_params += needed_params.empty() ? "\n" : ",\n[";
        needed_params += desc;
        needed_params += "]";
    };

    if (replicated)
    {
        add_mandatory_param("path in ZooKeeper");
        add_mandatory_param("replica name");
    }

    if (!is_extended_storage_def)
    {
        add_mandatory_param("name of column with date");
        add_optional_param("sampling element of primary key");
        add_mandatory_param("primary key expression");
        add_mandatory_param("index granularity");
    }

    switch (merging_params.mode)
    {
    default:
        break;
    case MergeTreeData::MergingParams::Summing:
        add_optional_param("list of columns to sum");
        break;
    case MergeTreeData::MergingParams::Replacing:
        add_optional_param("version");
        break;
    case MergeTreeData::MergingParams::Collapsing:
        add_mandatory_param("sign column");
        break;
    case MergeTreeData::MergingParams::Graphite:
        add_mandatory_param("'config_element_for_graphite_schema'");
        break;
    case MergeTreeData::MergingParams::VersionedCollapsing:
        {
            add_mandatory_param("sign column");
            add_mandatory_param("version");
            break;
        }
    }

    ASTs & engine_args = args.engine_args;

    if (engine_args.size() < min_num_params || engine_args.size() > max_num_params)
    {
        String msg;
        if (is_extended_storage_def)
            msg += "With extended storage definition syntax storage " + args.engine_name + " requires ";
        else
            msg += "Storage " + args.engine_name + " requires ";

        if (max_num_params)
        {
            if (min_num_params == max_num_params)
                msg += toString(min_num_params) + " parameters: ";
            else
                msg += toString(min_num_params) + " to " + toString(max_num_params) + " parameters: ";
            msg += needed_params;
        }
        else
            msg += "no parameters";

        msg += getMergeTreeVerboseHelp(is_extended_storage_def);

        throw Exception(msg, ErrorCodes::NUMBER_OF_ARGUMENTS_DOESNT_MATCH);
    }

    /// For Replicated.
    String zookeeper_path;
    String replica_name;

    if (replicated)
    {
        auto ast = typeid_cast<const ASTLiteral *>(engine_args[0].get());
        if (ast && ast->value.getType() == Field::Types::String)
            zookeeper_path = safeGet<String>(ast->value);
        else
            throw Exception(
                "Path in ZooKeeper must be a string literal" + getMergeTreeVerboseHelp(is_extended_storage_def),
                ErrorCodes::BAD_ARGUMENTS);

        ast = typeid_cast<const ASTLiteral *>(engine_args[1].get());
        if (ast && ast->value.getType() == Field::Types::String)
            replica_name = safeGet<String>(ast->value);
        else
            throw Exception(
                "Replica name must be a string literal" + getMergeTreeVerboseHelp(is_extended_storage_def),
                ErrorCodes::BAD_ARGUMENTS);

        if (replica_name.empty())
            throw Exception(
                "No replica name in config" + getMergeTreeVerboseHelp(is_extended_storage_def),
                ErrorCodes::NO_REPLICA_NAME_GIVEN);

        engine_args.erase(engine_args.begin(), engine_args.begin() + 2);
    }

    if (merging_params.mode == MergeTreeData::MergingParams::Collapsing)
    {
        if (!getIdentifierName(engine_args.back(), merging_params.sign_column))
            throw Exception(
                "Sign column name must be an unquoted string" + getMergeTreeVerboseHelp(is_extended_storage_def),
                ErrorCodes::BAD_ARGUMENTS);

        engine_args.pop_back();
    }
    else if (merging_params.mode == MergeTreeData::MergingParams::Replacing)
    {
        /// If the last element is not index_granularity or replica_name (a literal), then this is the name of the version column.
        if (!engine_args.empty() && !typeid_cast<const ASTLiteral *>(engine_args.back().get()))
        {
            if (!getIdentifierName(engine_args.back(), merging_params.version_column))
                throw Exception(
                    "Version column name must be an unquoted string" + getMergeTreeVerboseHelp(is_extended_storage_def),
                    ErrorCodes::BAD_ARGUMENTS);

            engine_args.pop_back();
        }
    }
    else if (merging_params.mode == MergeTreeData::MergingParams::Summing)
    {
        /// If the last element is not index_granularity or replica_name (a literal), then this is a list of summable columns.
        if (!engine_args.empty() && !typeid_cast<const ASTLiteral *>(engine_args.back().get()))
        {
            merging_params.columns_to_sum = extractColumnNames(engine_args.back());
            engine_args.pop_back();
        }
    }
    else if (merging_params.mode == MergeTreeData::MergingParams::Graphite)
    {
        String graphite_config_name;
        String error_msg = "Last parameter of GraphiteMergeTree must be name (in single quotes) of element in configuration file with Graphite options";
        error_msg += getMergeTreeVerboseHelp(is_extended_storage_def);

        if (auto ast = typeid_cast<const ASTLiteral *>(engine_args.back().get()))
        {
            if (ast->value.getType() != Field::Types::String)
                throw Exception(error_msg, ErrorCodes::BAD_ARGUMENTS);

            graphite_config_name = ast->value.get<String>();
        }
        else
            throw Exception(error_msg, ErrorCodes::BAD_ARGUMENTS);

        engine_args.pop_back();
        setGraphitePatternsFromConfig(args.context, graphite_config_name, merging_params.graphite_params);
    }
    else if (merging_params.mode == MergeTreeData::MergingParams::VersionedCollapsing)
    {
        if (!getIdentifierName(engine_args.back(), merging_params.version_column))
            throw Exception(
                    "Version column name must be an unquoted string" + getMergeTreeVerboseHelp(is_extended_storage_def),
                    ErrorCodes::BAD_ARGUMENTS);

        engine_args.pop_back();

        if (!getIdentifierName(engine_args.back(), merging_params.sign_column))
            throw Exception(
                    "Sign column name must be an unquoted string" + getMergeTreeVerboseHelp(is_extended_storage_def),
                    ErrorCodes::BAD_ARGUMENTS);

        engine_args.pop_back();
    }

    String date_column_name;
    ASTPtr partition_by_ast;
    ASTPtr order_by_ast;
    ASTPtr primary_key_ast;
    ASTPtr sample_by_ast;
<<<<<<< HEAD
    ASTPtr ttl_table_ast;
=======
    IndicesDescription indices_description;
>>>>>>> 6eaaaf4e
    MergeTreeSettings storage_settings = args.context.getMergeTreeSettings();

    if (is_extended_storage_def)
    {
        if (args.storage_def->partition_by)
            partition_by_ast = args.storage_def->partition_by->ptr();

        if (!args.storage_def->order_by)
            throw Exception("You must provide an ORDER BY expression in the table definition. "
                "If you don't want this table to be sorted, use ORDER BY tuple()",
                ErrorCodes::BAD_ARGUMENTS);

        order_by_ast = args.storage_def->order_by->ptr();

        if (args.storage_def->primary_key)
            primary_key_ast = args.storage_def->primary_key->ptr();

        if (args.storage_def->sample_by)
            sample_by_ast = args.storage_def->sample_by->ptr();

<<<<<<< HEAD
        if (args.storage_def->ttl_table)
            ttl_table_ast = args.storage_def->ttl_table->ptr();
=======
        if (args.query.columns_list && args.query.columns_list->indices)
            for (const auto & index : args.query.columns_list->indices->children)
                indices_description.indices.push_back(
                        std::dynamic_pointer_cast<ASTIndexDeclaration>(index->clone()));
>>>>>>> 6eaaaf4e

        storage_settings.loadFromQuery(*args.storage_def);
    }
    else
    {
        /// If there is an expression for sampling. MergeTree(date, [sample_key], primary_key, index_granularity)
        if (engine_args.size() == 4)
        {
            sample_by_ast = engine_args[1];
            engine_args.erase(engine_args.begin() + 1);
        }

        /// Now only three parameters remain - date (or partitioning expression), primary_key, index_granularity.

        if (!getIdentifierName(engine_args[0], date_column_name))
            throw Exception(
                "Date column name must be an unquoted string" + getMergeTreeVerboseHelp(is_extended_storage_def),
                ErrorCodes::BAD_ARGUMENTS);

        order_by_ast = engine_args[1];

        auto ast = typeid_cast<const ASTLiteral *>(engine_args.back().get());
        if (ast && ast->value.getType() == Field::Types::UInt64)
            storage_settings.index_granularity = safeGet<UInt64>(ast->value);
        else
            throw Exception(
                "Index granularity must be a positive integer" + getMergeTreeVerboseHelp(is_extended_storage_def),
                ErrorCodes::BAD_ARGUMENTS);
    }

    if (!args.attach && !indices_description.empty() && !args.local_context.getSettingsRef().allow_experimental_data_skipping_indices)
        throw Exception("You must set the setting `allow_experimental_data_skipping_indices` to 1 " \
                        "before using data skipping indices.", ErrorCodes::BAD_ARGUMENTS);

    if (replicated)
        return StorageReplicatedMergeTree::create(
            zookeeper_path, replica_name, args.attach, args.data_path, args.database_name, args.table_name,
            args.columns, indices_description,
            args.context, date_column_name, partition_by_ast, order_by_ast, primary_key_ast,
<<<<<<< HEAD
            sample_by_ast, ttl_table_ast, merging_params, storage_settings,
            args.has_force_restore_data_flag);
    else
        return StorageMergeTree::create(
            args.data_path, args.database_name, args.table_name, args.columns, args.attach,
            args.context, date_column_name, partition_by_ast, order_by_ast, primary_key_ast,
            sample_by_ast, ttl_table_ast, merging_params, storage_settings,
            args.has_force_restore_data_flag);
=======
            sample_by_ast, merging_params, storage_settings, args.has_force_restore_data_flag);
    else
        return StorageMergeTree::create(
            args.data_path, args.database_name, args.table_name, args.columns, indices_description,
            args.attach, args.context, date_column_name, partition_by_ast, order_by_ast,
            primary_key_ast, sample_by_ast, merging_params, storage_settings, args.has_force_restore_data_flag);
>>>>>>> 6eaaaf4e
}


void registerStorageMergeTree(StorageFactory & factory)
{
    factory.registerStorage("MergeTree", create);
    factory.registerStorage("CollapsingMergeTree", create);
    factory.registerStorage("ReplacingMergeTree", create);
    factory.registerStorage("AggregatingMergeTree", create);
    factory.registerStorage("SummingMergeTree", create);
    factory.registerStorage("GraphiteMergeTree", create);
    factory.registerStorage("VersionedCollapsingMergeTree", create);

    factory.registerStorage("ReplicatedMergeTree", create);
    factory.registerStorage("ReplicatedCollapsingMergeTree", create);
    factory.registerStorage("ReplicatedReplacingMergeTree", create);
    factory.registerStorage("ReplicatedAggregatingMergeTree", create);
    factory.registerStorage("ReplicatedSummingMergeTree", create);
    factory.registerStorage("ReplicatedGraphiteMergeTree", create);
    factory.registerStorage("ReplicatedVersionedCollapsingMergeTree", create);
}

}<|MERGE_RESOLUTION|>--- conflicted
+++ resolved
@@ -555,11 +555,8 @@
     ASTPtr order_by_ast;
     ASTPtr primary_key_ast;
     ASTPtr sample_by_ast;
-<<<<<<< HEAD
     ASTPtr ttl_table_ast;
-=======
     IndicesDescription indices_description;
->>>>>>> 6eaaaf4e
     MergeTreeSettings storage_settings = args.context.getMergeTreeSettings();
 
     if (is_extended_storage_def)
@@ -580,15 +577,15 @@
         if (args.storage_def->sample_by)
             sample_by_ast = args.storage_def->sample_by->ptr();
 
-<<<<<<< HEAD
+
         if (args.storage_def->ttl_table)
             ttl_table_ast = args.storage_def->ttl_table->ptr();
-=======
+
         if (args.query.columns_list && args.query.columns_list->indices)
             for (const auto & index : args.query.columns_list->indices->children)
                 indices_description.indices.push_back(
                         std::dynamic_pointer_cast<ASTIndexDeclaration>(index->clone()));
->>>>>>> 6eaaaf4e
+
 
         storage_settings.loadFromQuery(*args.storage_def);
     }
@@ -628,7 +625,6 @@
             zookeeper_path, replica_name, args.attach, args.data_path, args.database_name, args.table_name,
             args.columns, indices_description,
             args.context, date_column_name, partition_by_ast, order_by_ast, primary_key_ast,
-<<<<<<< HEAD
             sample_by_ast, ttl_table_ast, merging_params, storage_settings,
             args.has_force_restore_data_flag);
     else
@@ -637,14 +633,6 @@
             args.context, date_column_name, partition_by_ast, order_by_ast, primary_key_ast,
             sample_by_ast, ttl_table_ast, merging_params, storage_settings,
             args.has_force_restore_data_flag);
-=======
-            sample_by_ast, merging_params, storage_settings, args.has_force_restore_data_flag);
-    else
-        return StorageMergeTree::create(
-            args.data_path, args.database_name, args.table_name, args.columns, indices_description,
-            args.attach, args.context, date_column_name, partition_by_ast, order_by_ast,
-            primary_key_ast, sample_by_ast, merging_params, storage_settings, args.has_force_restore_data_flag);
->>>>>>> 6eaaaf4e
 }
 
 
