--- conflicted
+++ resolved
@@ -621,11 +621,10 @@
         }
     }
 
-<<<<<<< HEAD
-=======
+
     MergeStageProgress horizontal_stage_progress(
         merge_alg == MergeAlgorithm::Horizontal ? 1.0 : column_sizes.keyColumnsWeight());
->>>>>>> 6eaaaf4e
+
     for (const auto & part : parts)
     {
         auto input = std::make_unique<MergeTreeSequentialBlockInputStream>(
