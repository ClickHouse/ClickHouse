#include <Storages/MarkCache.h>
#include <Storages/MergeTree/MarkRange.h>
#include <Storages/MergeTree/MergeTreeData.h>
#include <Storages/MergeTree/MergeTreeRangeReader.h>
#include <Storages/MergeTree/MergeTreeIndexGranularityInfo.h>
#include <Compression/CachedCompressedReadBuffer.h>
#include <Compression/CompressedReadBufferFromFile.h>
#include <Storages/MergeTree/MergeTreeIOSettings.h>
#include <Storages/MergeTree/MergeTreeMarksLoader.h>


namespace DB
{

/// Class for reading a single column (or index).
class MergeTreeReaderStream
{
public:
    MergeTreeReaderStream(
        DiskPtr disk_,
        const String & path_prefix_, const String & data_file_extension_, size_t marks_count_,
        const MarkRanges & all_mark_ranges,
        const MergeTreeReaderSettings & settings_,
        MarkCache * mark_cache, UncompressedCache * uncompressed_cache,
        size_t file_size, const MergeTreeIndexGranularityInfo * index_granularity_info_,
        const ReadBufferFromFileBase::ProfileCallback & profile_callback, clockid_t clock_type);

    void seekToMark(size_t index);

    void seekToStart();

    ReadBuffer * data_buffer;

private:
    DiskPtr disk;
    std::string path_prefix;
    std::string data_file_extension;

    size_t marks_count;

    MarkCache * mark_cache;
    bool save_marks_in_cache;
<<<<<<< HEAD

    MarkCache::MemoryRegionPtr marks;
=======
>>>>>>> 621bcaf2

    const MergeTreeIndexGranularityInfo * index_granularity_info;

    std::unique_ptr<CachedCompressedReadBuffer> cached_buffer;
    std::unique_ptr<CompressedReadBufferFromFile> non_cached_buffer;

    MergeTreeMarksLoader marks_loader;
};
}<|MERGE_RESOLUTION|>--- conflicted
+++ resolved
@@ -40,12 +40,6 @@
 
     MarkCache * mark_cache;
     bool save_marks_in_cache;
-<<<<<<< HEAD
-
-    MarkCache::MemoryRegionPtr marks;
-=======
->>>>>>> 621bcaf2
-
     const MergeTreeIndexGranularityInfo * index_granularity_info;
 
     std::unique_ptr<CachedCompressedReadBuffer> cached_buffer;
