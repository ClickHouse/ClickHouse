#include <Storages/MergeTree/ReplicatedMergeTreeCleanupThread.h>
#include <Storages/StorageReplicatedMergeTree.h>
#include <Common/setThreadName.h>
#include <Poco/Timestamp.h>


namespace DB
{

namespace ErrorCodes
{
    extern const int NOT_FOUND_NODE;
}


ReplicatedMergeTreeCleanupThread::ReplicatedMergeTreeCleanupThread(StorageReplicatedMergeTree & storage_)
    : storage(storage_),
    log(&Logger::get(storage.database_name + "." + storage.table_name + " (StorageReplicatedMergeTree, CleanupThread)")),
    thread([this] { run(); }),
    cached_block_stats(std::make_unique<NodesStatCache>()) {}


void ReplicatedMergeTreeCleanupThread::run()
{
    setThreadName("ReplMTCleanup");

    const auto CLEANUP_SLEEP_MS = storage.data.settings.cleanup_delay_period * 1000;

    while (!storage.shutdown_called)
    {
        try
        {
            iterate();
        }
        catch (...)
        {
            tryLogCurrentException(__PRETTY_FUNCTION__);
        }

        storage.shutdown_event.tryWait(CLEANUP_SLEEP_MS);
    }

    LOG_DEBUG(log, "Cleanup thread finished");
}


void ReplicatedMergeTreeCleanupThread::iterate()
{
    storage.clearOldPartsAndRemoveFromZK(log);
    storage.data.clearOldTemporaryDirectories();

    if (storage.is_leader_node)
    {
        clearOldLogs();
        clearOldBlocks();
    }
}


void ReplicatedMergeTreeCleanupThread::clearOldLogs()
{
    auto zookeeper = storage.getZooKeeper();

    zkutil::Stat stat;
    if (!zookeeper->exists(storage.zookeeper_path + "/log", &stat))
        throw Exception(storage.zookeeper_path + "/log doesn't exist", ErrorCodes::NOT_FOUND_NODE);

    int children_count = stat.numChildren;

    /// We will wait for 1.1 times more records to accumulate than necessary.
    if (static_cast<double>(children_count) < storage.data.settings.replicated_logs_to_keep * 1.1)
        return;

    Strings replicas = zookeeper->getChildren(storage.zookeeper_path + "/replicas", &stat);
    UInt64 min_pointer = std::numeric_limits<UInt64>::max();
    for (const String & replica : replicas)
    {
        String pointer = zookeeper->get(storage.zookeeper_path + "/replicas/" + replica + "/log_pointer");
        if (pointer.empty())
            return;
        min_pointer = std::min(min_pointer, parse<UInt64>(pointer));
    }

    Strings entries = zookeeper->getChildren(storage.zookeeper_path + "/log");
    std::sort(entries.begin(), entries.end());

    /// We will not touch the last `replicated_logs_to_keep` records.
    entries.erase(entries.end() - std::min(entries.size(), storage.data.settings.replicated_logs_to_keep), entries.end());
    /// We will not touch records that are no less than `min_pointer`.
    entries.erase(std::lower_bound(entries.begin(), entries.end(), "log-" + padIndex(min_pointer)), entries.end());

    if (entries.empty())
        return;

    zkutil::Ops ops;
    for (size_t i = 0; i < entries.size(); ++i)
    {
        ops.emplace_back(std::make_unique<zkutil::Op::Remove>(storage.zookeeper_path + "/log/" + entries[i], -1));

        if (ops.size() > 4 * zkutil::MULTI_BATCH_SIZE || i + 1 == entries.size())
        {
            /// Simultaneously with clearing the log, we check to see if replica was added since we received replicas list.
            ops.emplace_back(std::make_unique<zkutil::Op::Check>(storage.zookeeper_path + "/replicas", stat.version));
            zookeeper->multi(ops);
            ops.clear();
        }
    }

    LOG_DEBUG(log, "Removed " << entries.size() << " old log entries: " << entries.front() << " - " << entries.back());
}


namespace
{

/// Just a subset of zkutil::Stat fields required for the cache
struct RequiredStat
{
    int64_t ctime = 0;
    int32_t numChildren = 0;

    RequiredStat() = default;
    RequiredStat(const RequiredStat &) = default;
    explicit RequiredStat(const zkutil::Stat & s) : ctime(s.ctime), numChildren(s.numChildren) {};
    explicit RequiredStat(Int64 ctime_) : ctime(ctime_) {}
};

}

/// Just a node name with its ZooKeeper's stat
struct ReplicatedMergeTreeCleanupThread::NodeWithStat
{
    String node;
    RequiredStat stat;

    NodeWithStat() = default;
    NodeWithStat(const String & node_, const RequiredStat & stat_) : node(node_), stat(stat_) {}

    static bool greaterByTime (const NodeWithStat & lhs, const NodeWithStat & rhs)
    {
        return std::greater<void>()(std::forward_as_tuple(lhs.stat.ctime, lhs.node), std::forward_as_tuple(rhs.stat.ctime, rhs.node));
    }
};

/// Use simple map node_name -> zkutil::Stat (only required fields) as the cache
/// It is not declared in the header explicitly to hide extra implementation dependent structs like RequiredStat
class ReplicatedMergeTreeCleanupThread::NodesStatCache : public std::map<String, RequiredStat> {};


void ReplicatedMergeTreeCleanupThread::clearOldBlocks()
{
    auto zookeeper = storage.getZooKeeper();

    std::vector<NodeWithStat> timed_blocks;
    getBlocksSortedByTime(zookeeper, timed_blocks);

    if (timed_blocks.empty())
        return;

    /// Use ZooKeeper's first node (last according to time) timestamp as "current" time.
    Int64 current_time = timed_blocks.front().stat.ctime;
    Int64 time_threshold = std::max(0L, current_time - static_cast<Int64>(1000 * storage.data.settings.replicated_deduplication_window_seconds));

    /// Virtual node, all nodes that are "greater" than this one will be deleted
    NodeWithStat block_threshold("", RequiredStat(time_threshold));

    size_t current_deduplication_window = std::min(timed_blocks.size(), storage.data.settings.replicated_deduplication_window);
    auto first_outdated_block_fixed_threshold = timed_blocks.begin() + current_deduplication_window;
    auto first_outdated_block_time_threshold = std::upper_bound(timed_blocks.begin(), timed_blocks.end(), block_threshold, NodeWithStat::greaterByTime);
    auto first_outdated_block = std::min(first_outdated_block_fixed_threshold, first_outdated_block_time_threshold);

    /// TODO After about half a year, we could remain only multi op, because there will be no obsolete children nodes.
    std::vector<zkutil::ZooKeeper::MultiFuture> multi_futures;
    zkutil::Ops ops;
    for (auto it = first_outdated_block; it != timed_blocks.end(); ++it)
    {
        String path = storage.zookeeper_path + "/blocks/" + it->node;

        if (it->stat.numChildren == 0)
        {
            ops.emplace_back(new zkutil::Op::Remove(path, -1));
            if (ops.size() >= zkutil::MULTI_BATCH_SIZE)
            {
                multi_futures.emplace_back(zookeeper->tryAsyncMulti(ops));
                ops.clear();
            }
        }
        else
            zookeeper->removeRecursive(path);
    }

    if (!ops.empty())
    {
        multi_futures.emplace_back(zookeeper->tryAsyncMulti(ops));
        ops.clear();
    }

    auto num_nodes_to_delete = timed_blocks.end() - first_outdated_block;
    size_t num_nodes_not_deleted = 0;
    int last_error_code = ZOK;

    for (auto & future : multi_futures)
    {
        auto res = future.get();
        if (res.code != ZOK)
        {
            num_nodes_not_deleted += res.results->size();
            last_error_code = res.code;
        }
    }

    if (num_nodes_not_deleted)
    {
        LOG_ERROR(log, "There was a problem with deleting " << num_nodes_not_deleted << " (of " << num_nodes_to_delete << ")"
                       << " old blocks from ZooKeeper, error: " << zkutil::ZooKeeper::error2string(last_error_code));
    }
    else
        LOG_TRACE(log, "Cleared " << num_nodes_to_delete << " old blocks from ZooKeeper");
}


void ReplicatedMergeTreeCleanupThread::getBlocksSortedByTime(zkutil::ZooKeeperPtr & zookeeper, std::vector<NodeWithStat> & timed_blocks)
{
    timed_blocks.clear();

    Strings blocks;
    zkutil::Stat stat;
    if (ZOK != zookeeper->tryGetChildren(storage.zookeeper_path + "/blocks", blocks, &stat))
        throw Exception(storage.zookeeper_path + "/blocks doesn't exist", ErrorCodes::NOT_FOUND_NODE);

    /// Clear already deleted blocks from the cache, cached_block_ctime should be subset of blocks
    {
        NameSet blocks_set(blocks.begin(), blocks.end());
        for (auto it = cached_block_stats->begin(); it != cached_block_stats->end();)
        {
            if (!blocks_set.count(it->first))
                it = cached_block_stats->erase(it);
            else
                ++it;
        }
    }

    auto not_cached_blocks = stat.numChildren - cached_block_stats->size();
    LOG_TRACE(log, "Checking " << stat.numChildren << " blocks (" << not_cached_blocks << " are not cached)"
            << " to clear old ones from ZooKeeper. This might take several minutes.");

    std::vector<std::pair<String, zkutil::ZooKeeper::ExistsFuture>> exists_futures;
    for (const String & block : blocks)
    {
        auto it = cached_block_stats->find(block);
        if (it == cached_block_stats->end())
        {
            /// New block. Fetch its stat stat asynchronously
            exists_futures.emplace_back(block, zookeeper->asyncExists(storage.zookeeper_path + "/blocks/" + block));
        }
        else
        {
            /// Cached block
            timed_blocks.emplace_back(block, it->second);
        }
    }

    /// Put fetched stats into the cache
    for (auto & elem : exists_futures)
    {
        zkutil::ZooKeeper::StatAndExists status = elem.second.get();
        if (!status.exists)
            throw zkutil::KeeperException("A block node was suddenly deleted", ZNONODE);

<<<<<<< HEAD
    /// Use ZooKeeper's first node (last according to time) timestamp as "current" time.
    Int64 current_time = timed_blocks.front().first;
    Int64 time_threshold = std::max(static_cast<Int64>(0), current_time - static_cast<Int64>(storage.data.settings.replicated_deduplication_window_seconds));
    TimedBlock block_threshold(time_threshold, "");
=======
        cached_block_stats->emplace(elem.first, status.stat);
        timed_blocks.emplace_back(elem.first, RequiredStat(status.stat));
    }
>>>>>>> cd3a696d

    std::sort(timed_blocks.begin(), timed_blocks.end(), NodeWithStat::greaterByTime);
}


ReplicatedMergeTreeCleanupThread::~ReplicatedMergeTreeCleanupThread()
{
    if (thread.joinable())
        thread.join();
}

}<|MERGE_RESOLUTION|>--- conflicted
+++ resolved
@@ -267,16 +267,9 @@
         if (!status.exists)
             throw zkutil::KeeperException("A block node was suddenly deleted", ZNONODE);
 
-<<<<<<< HEAD
-    /// Use ZooKeeper's first node (last according to time) timestamp as "current" time.
-    Int64 current_time = timed_blocks.front().first;
-    Int64 time_threshold = std::max(static_cast<Int64>(0), current_time - static_cast<Int64>(storage.data.settings.replicated_deduplication_window_seconds));
-    TimedBlock block_threshold(time_threshold, "");
-=======
         cached_block_stats->emplace(elem.first, status.stat);
         timed_blocks.emplace_back(elem.first, RequiredStat(status.stat));
     }
->>>>>>> cd3a696d
 
     std::sort(timed_blocks.begin(), timed_blocks.end(), NodeWithStat::greaterByTime);
 }
