#include <Compression/CompressedReadBuffer.h>
#include <DataStreams/ExpressionBlockInputStream.h>
#include <DataStreams/copyData.h>
#include <DataTypes/DataTypeArray.h>
#include <DataTypes/DataTypeDate.h>
#include <DataTypes/DataTypeDateTime.h>
#include <DataTypes/DataTypeEnum.h>
#include <DataTypes/DataTypeNullable.h>
#include <DataTypes/NestedUtils.h>
#include <Formats/FormatFactory.h>
#include <Functions/FunctionFactory.h>
#include <Functions/IFunction.h>
#include <IO/ConcatReadBuffer.h>
#include <IO/HexWriteBuffer.h>
#include <IO/Operators.h>
#include <IO/ReadBufferFromMemory.h>
#include <IO/WriteBufferFromString.h>
#include <Interpreters/ExpressionAnalyzer.h>
#include <Interpreters/PartLog.h>
#include <Interpreters/SyntaxAnalyzer.h>
#include <Parsers/ASTFunction.h>
#include <Parsers/ASTLiteral.h>
#include <Parsers/ASTNameTypePair.h>
#include <Parsers/ASTPartition.h>
#include <Parsers/ASTSetQuery.h>
#include <Parsers/ExpressionListParsers.h>
#include <Parsers/parseQuery.h>
#include <Parsers/queryToString.h>
#include <Storages/AlterCommands.h>
#include <Storages/MergeTree/MergeTreeData.h>
#include <Storages/MergeTree/MergeTreeDataPartCompact.h>
#include <Storages/MergeTree/MergeTreeDataPartWide.h>
#include <Storages/MergeTree/MergeTreeSequentialBlockInputStream.h>
#include <Storages/MergeTree/MergedBlockOutputStream.h>
#include <Storages/MergeTree/MergedColumnOnlyOutputStream.h>
#include <Storages/MergeTree/checkDataPart.h>
#include <Storages/MergeTree/localBackup.h>
#include <Storages/StorageMergeTree.h>
#include <Storages/StorageReplicatedMergeTree.h>
#include <Common/Increment.h>
#include <Common/SimpleIncrement.h>
#include <Common/Stopwatch.h>
#include <Common/StringUtils/StringUtils.h>
#include <Common/escapeForFileName.h>
#include <Common/quoteString.h>
#include <Common/typeid_cast.h>

#include <Poco/DirectoryIterator.h>

#include <boost/range/adaptor/filtered.hpp>

#include <algorithm>
#include <iomanip>
#include <optional>
#include <set>
#include <thread>
#include <typeinfo>
#include <typeindex>
#include <unordered_set>


namespace ProfileEvents
{
    extern const Event RejectedInserts;
    extern const Event DelayedInserts;
    extern const Event DelayedInsertsMilliseconds;
}

namespace CurrentMetrics
{
    extern const Metric DelayedInserts;
}


namespace
{
    constexpr UInt64 RESERVATION_MIN_ESTIMATION_SIZE = 1u * 1024u * 1024u; /// 1MB
}


namespace DB
{

namespace ErrorCodes
{
    extern const int NO_SUCH_DATA_PART;
    extern const int TABLE_DIFFERS_TOO_MUCH;
    extern const int NOT_IMPLEMENTED;
    extern const int DIRECTORY_ALREADY_EXISTS;
    extern const int TOO_MANY_UNEXPECTED_DATA_PARTS;
    extern const int DUPLICATE_DATA_PART;
    extern const int NO_SUCH_COLUMN_IN_TABLE;
    extern const int LOGICAL_ERROR;
    extern const int ILLEGAL_COLUMN;
    extern const int CORRUPTED_DATA;
    extern const int BAD_TYPE_OF_FIELD;
    extern const int BAD_ARGUMENTS;
    extern const int MEMORY_LIMIT_EXCEEDED;
    extern const int INVALID_PARTITION_VALUE;
    extern const int METADATA_MISMATCH;
    extern const int PART_IS_TEMPORARILY_LOCKED;
    extern const int TOO_MANY_PARTS;
    extern const int INCOMPATIBLE_COLUMNS;
    extern const int CANNOT_ALLOCATE_MEMORY;
    extern const int CANNOT_MUNMAP;
    extern const int CANNOT_MREMAP;
    extern const int BAD_TTL_EXPRESSION;
    extern const int INCORRECT_FILE_NAME;
    extern const int BAD_DATA_PART_NAME;
    extern const int UNKNOWN_SETTING;
    extern const int READONLY_SETTING;
    extern const int ABORTED;
    extern const int UNKNOWN_PART_TYPE;
    extern const int UNEXPECTED_AST_STRUCTURE;
    extern const int UNKNOWN_DISK;
    extern const int NOT_ENOUGH_SPACE;
}


namespace
{
    const char * DELETE_ON_DESTROY_MARKER_PATH = "delete-on-destroy.txt";
}


MergeTreeData::MergeTreeData(
    const StorageID & table_id_,
    const String & relative_data_path_,
    const StorageInMemoryMetadata & metadata,
    Context & context_,
    const String & date_column_name,
    const MergingParams & merging_params_,
    std::unique_ptr<MergeTreeSettings> storage_settings_,
    bool require_part_metadata_,
    bool attach,
    BrokenPartCallback broken_part_callback_)
    : IStorage(table_id_)
    , global_context(context_)
    , merging_params(merging_params_)
    , partition_by_ast(metadata.partition_by_ast)
    , sample_by_ast(metadata.sample_by_ast)
    , settings_ast(metadata.settings_ast)
    , require_part_metadata(require_part_metadata_)
    , relative_data_path(relative_data_path_)
    , broken_part_callback(broken_part_callback_)
    , log_name(table_id_.getNameForLogs())
    , log(&Logger::get(log_name))
    , storage_settings(std::move(storage_settings_))
    , data_parts_by_info(data_parts_indexes.get<TagByInfo>())
    , data_parts_by_state_and_info(data_parts_indexes.get<TagByStateAndInfo>())
    , parts_mover(this)
{
    if (relative_data_path.empty())
        throw Exception("MergeTree storages require data path", ErrorCodes::INCORRECT_FILE_NAME);

    const auto settings = getSettings();
    setProperties(metadata);

    /// NOTE: using the same columns list as is read when performing actual merges.
    merging_params.check(getColumns().getAllPhysical());

    if (sample_by_ast)
    {
        sampling_expr_column_name = sample_by_ast->getColumnName();

        if (!primary_key_sample.has(sampling_expr_column_name)
            && !attach && !settings->compatibility_allow_sampling_expression_not_in_primary_key) /// This is for backward compatibility.
            throw Exception("Sampling expression must be present in the primary key", ErrorCodes::BAD_ARGUMENTS);

        auto syntax = SyntaxAnalyzer(global_context).analyze(sample_by_ast, getColumns().getAllPhysical());
        columns_required_for_sampling = syntax->requiredSourceColumns();
    }

    MergeTreeDataFormatVersion min_format_version(0);
    if (!date_column_name.empty())
    {
        try
        {
            partition_by_ast = makeASTFunction("toYYYYMM", std::make_shared<ASTIdentifier>(date_column_name));
            initPartitionKey();

            if (minmax_idx_date_column_pos == -1)
                throw Exception("Could not find Date column", ErrorCodes::BAD_TYPE_OF_FIELD);
        }
        catch (Exception & e)
        {
            /// Better error message.
            e.addMessage("(while initializing MergeTree partition key from date column " + backQuote(date_column_name) + ")");
            throw;
        }
    }
    else
    {
        is_custom_partitioned = true;
        initPartitionKey();
        min_format_version = MERGE_TREE_DATA_MIN_FORMAT_VERSION_WITH_CUSTOM_PARTITIONING;
    }

    setTTLExpressions(metadata.columns.getColumnTTLs(), metadata.ttl_for_table_ast);

    /// format_file always contained on any data path
    PathWithDisk version_file;
    /// Creating directories, if not exist.
    for (const auto & [path, disk] : getRelativeDataPathsWithDisks())
    {
        disk->createDirectories(path);
        disk->createDirectories(path + "detached");
        auto current_version_file_path = path + "format_version.txt";
        if (disk->exists(current_version_file_path))
        {
            if (!version_file.first.empty())
            {
                LOG_ERROR(log, "Duplication of version file " <<
                fullPath(version_file.second, version_file.first) << " and " << current_version_file_path);
                throw Exception("Multiple format_version.txt file", ErrorCodes::CORRUPTED_DATA);
            }
            version_file = {current_version_file_path, disk};
        }
    }

    /// If not choose any
    if (version_file.first.empty())
        version_file = {relative_data_path + "format_version.txt", getStoragePolicy()->getAnyDisk()};

    bool version_file_exists = version_file.second->exists(version_file.first);

    // When data path or file not exists, ignore the format_version check
    if (!attach || !version_file_exists)
    {
        format_version = min_format_version;
        auto buf = version_file.second->writeFile(version_file.first);
        writeIntText(format_version.toUnderType(), *buf);
    }
    else
    {
        auto buf = version_file.second->readFile(version_file.first);
        UInt32 read_format_version;
        readIntText(read_format_version, *buf);
        format_version = read_format_version;
        if (!buf->eof())
            throw Exception("Bad version file: " + fullPath(version_file.second, version_file.first), ErrorCodes::CORRUPTED_DATA);
    }

    if (format_version < min_format_version)
    {
        if (min_format_version == MERGE_TREE_DATA_MIN_FORMAT_VERSION_WITH_CUSTOM_PARTITIONING.toUnderType())
            throw Exception(
                "MergeTree data format version on disk doesn't support custom partitioning",
                ErrorCodes::METADATA_MISMATCH);
    }

    String reason;
    if (!canUsePolymorphicParts(*settings, &reason) && !reason.empty())
        LOG_WARNING(log, reason + " Settings 'min_bytes_for_wide_part' and 'min_bytes_for_wide_part' will be ignored.");
}


StorageInMemoryMetadata MergeTreeData::getInMemoryMetadata() const
{
    StorageInMemoryMetadata metadata(getColumns(), getIndices(), getConstraints());

    if (partition_by_ast)
        metadata.partition_by_ast = partition_by_ast->clone();

    if (order_by_ast)
        metadata.order_by_ast = order_by_ast->clone();

    if (primary_key_ast)
        metadata.primary_key_ast = primary_key_ast->clone();

    if (ttl_table_ast)
        metadata.ttl_for_table_ast = ttl_table_ast->clone();

    if (sample_by_ast)
        metadata.sample_by_ast = sample_by_ast->clone();

    if (settings_ast)
        metadata.settings_ast = settings_ast->clone();

    return metadata;
}

StoragePolicyPtr MergeTreeData::getStoragePolicy() const
{
    return global_context.getStoragePolicy(getSettings()->storage_policy);
}

static void checkKeyExpression(const ExpressionActions & expr, const Block & sample_block, const String & key_name)
{
    for (const ExpressionAction & action : expr.getActions())
    {
        if (action.type == ExpressionAction::ARRAY_JOIN)
            throw Exception(key_name + " key cannot contain array joins", ErrorCodes::ILLEGAL_COLUMN);

        if (action.type == ExpressionAction::APPLY_FUNCTION)
        {
            IFunctionBase & func = *action.function_base;
            if (!func.isDeterministic())
                throw Exception(key_name + " key cannot contain non-deterministic functions, "
                    "but contains function " + func.getName(),
                    ErrorCodes::BAD_ARGUMENTS);
        }
    }

    for (const ColumnWithTypeAndName & element : sample_block)
    {
        const ColumnPtr & column = element.column;
        if (column && (isColumnConst(*column) || column->isDummy()))
            throw Exception{key_name + " key cannot contain constants", ErrorCodes::ILLEGAL_COLUMN};

        if (element.type->isNullable())
            throw Exception{key_name + " key cannot contain nullable columns", ErrorCodes::ILLEGAL_COLUMN};
    }
}

void MergeTreeData::setProperties(const StorageInMemoryMetadata & metadata, bool only_check)
{
    if (!metadata.order_by_ast)
        throw Exception("ORDER BY cannot be empty", ErrorCodes::BAD_ARGUMENTS);

    ASTPtr new_sorting_key_expr_list = extractKeyExpressionList(metadata.order_by_ast);
    ASTPtr new_primary_key_expr_list = metadata.primary_key_ast
        ? extractKeyExpressionList(metadata.primary_key_ast) : new_sorting_key_expr_list->clone();

    if (merging_params.mode == MergeTreeData::MergingParams::VersionedCollapsing)
        new_sorting_key_expr_list->children.push_back(std::make_shared<ASTIdentifier>(merging_params.version_column));

    size_t primary_key_size = new_primary_key_expr_list->children.size();
    size_t sorting_key_size = new_sorting_key_expr_list->children.size();
    if (primary_key_size > sorting_key_size)
        throw Exception("Primary key must be a prefix of the sorting key, but its length: "
            + toString(primary_key_size) + " is greater than the sorting key length: " + toString(sorting_key_size),
            ErrorCodes::BAD_ARGUMENTS);

    Names new_primary_key_columns;
    Names new_sorting_key_columns;
    NameSet primary_key_columns_set;

    for (size_t i = 0; i < sorting_key_size; ++i)
    {
        String sorting_key_column = new_sorting_key_expr_list->children[i]->getColumnName();
        new_sorting_key_columns.push_back(sorting_key_column);

        if (i < primary_key_size)
        {
            String pk_column = new_primary_key_expr_list->children[i]->getColumnName();
            if (pk_column != sorting_key_column)
                throw Exception("Primary key must be a prefix of the sorting key, but in position "
                    + toString(i) + " its column is " + pk_column + ", not " + sorting_key_column,
                    ErrorCodes::BAD_ARGUMENTS);

            if (!primary_key_columns_set.emplace(pk_column).second)
                throw Exception("Primary key contains duplicate columns", ErrorCodes::BAD_ARGUMENTS);

            new_primary_key_columns.push_back(pk_column);
        }
    }

    auto all_columns = metadata.columns.getAllPhysical();

    /// Order by check AST
    if (order_by_ast && only_check)
    {
        /// This is ALTER, not CREATE/ATTACH TABLE. Let us check that all new columns used in the sorting key
        /// expression have just been added (so that the sorting order is guaranteed to be valid with the new key).

        ASTPtr added_key_column_expr_list = std::make_shared<ASTExpressionList>();
        for (size_t new_i = 0, old_i = 0; new_i < sorting_key_size; ++new_i)
        {
            if (old_i < sorting_key_columns.size())
            {
                if (new_sorting_key_columns[new_i] != sorting_key_columns[old_i])
                    added_key_column_expr_list->children.push_back(new_sorting_key_expr_list->children[new_i]);
                else
                    ++old_i;
            }
            else
                added_key_column_expr_list->children.push_back(new_sorting_key_expr_list->children[new_i]);
        }

        if (!added_key_column_expr_list->children.empty())
        {
            auto syntax = SyntaxAnalyzer(global_context).analyze(added_key_column_expr_list, all_columns);
            Names used_columns = syntax->requiredSourceColumns();

            NamesAndTypesList deleted_columns;
            NamesAndTypesList added_columns;
            getColumns().getAllPhysical().getDifference(all_columns, deleted_columns, added_columns);

            for (const String & col : used_columns)
            {
                if (!added_columns.contains(col) || deleted_columns.contains(col))
                    throw Exception("Existing column " + col + " is used in the expression that was "
                        "added to the sorting key. You can add expressions that use only the newly added columns",
                        ErrorCodes::BAD_ARGUMENTS);

                if (metadata.columns.getDefaults().count(col))
                    throw Exception("Newly added column " + col + " has a default expression, so adding "
                        "expressions that use it to the sorting key is forbidden",
                        ErrorCodes::BAD_ARGUMENTS);
            }
        }
    }

    auto new_sorting_key_syntax = SyntaxAnalyzer(global_context).analyze(new_sorting_key_expr_list, all_columns);
    auto new_sorting_key_expr = ExpressionAnalyzer(new_sorting_key_expr_list, new_sorting_key_syntax, global_context)
        .getActions(false);
    auto new_sorting_key_sample =
        ExpressionAnalyzer(new_sorting_key_expr_list, new_sorting_key_syntax, global_context)
        .getActions(true)->getSampleBlock();

    checkKeyExpression(*new_sorting_key_expr, new_sorting_key_sample, "Sorting");

    auto new_primary_key_syntax = SyntaxAnalyzer(global_context).analyze(new_primary_key_expr_list, all_columns);
    auto new_primary_key_expr = ExpressionAnalyzer(new_primary_key_expr_list, new_primary_key_syntax, global_context)
        .getActions(false);

    Block new_primary_key_sample;
    DataTypes new_primary_key_data_types;
    for (size_t i = 0; i < primary_key_size; ++i)
    {
        const auto & elem = new_sorting_key_sample.getByPosition(i);
        new_primary_key_sample.insert(elem);
        new_primary_key_data_types.push_back(elem.type);
    }

    ASTPtr skip_indices_with_primary_key_expr_list = new_primary_key_expr_list->clone();
    ASTPtr skip_indices_with_sorting_key_expr_list = new_sorting_key_expr_list->clone();

    MergeTreeIndices new_indices;

    if (!metadata.indices.indices.empty())
    {
        std::set<String> indices_names;

        for (const auto & index_ast : metadata.indices.indices)
        {
            const auto & index_decl = std::dynamic_pointer_cast<ASTIndexDeclaration>(index_ast);

            new_indices.push_back(
                 MergeTreeIndexFactory::instance().get(
                        all_columns,
                        std::dynamic_pointer_cast<ASTIndexDeclaration>(index_decl->clone()),
                        global_context));

            if (indices_names.find(new_indices.back()->name) != indices_names.end())
                throw Exception(
                        "Index with name " + backQuote(new_indices.back()->name) + " already exsists",
                        ErrorCodes::LOGICAL_ERROR);

            ASTPtr expr_list = MergeTreeData::extractKeyExpressionList(index_decl->expr->clone());
            for (const auto & expr : expr_list->children)
            {
                skip_indices_with_primary_key_expr_list->children.push_back(expr->clone());
                skip_indices_with_sorting_key_expr_list->children.push_back(expr->clone());
            }

            indices_names.insert(new_indices.back()->name);
        }
    }
    auto syntax_primary = SyntaxAnalyzer(global_context).analyze(
            skip_indices_with_primary_key_expr_list, all_columns);
    auto new_indices_with_primary_key_expr = ExpressionAnalyzer(
            skip_indices_with_primary_key_expr_list, syntax_primary, global_context).getActions(false);

    auto syntax_sorting = SyntaxAnalyzer(global_context).analyze(
            skip_indices_with_sorting_key_expr_list, all_columns);
    auto new_indices_with_sorting_key_expr = ExpressionAnalyzer(
            skip_indices_with_sorting_key_expr_list, syntax_sorting, global_context).getActions(false);

    if (!only_check)
    {
        setColumns(std::move(metadata.columns));

        order_by_ast = metadata.order_by_ast;
        sorting_key_columns = std::move(new_sorting_key_columns);
        sorting_key_expr_ast = std::move(new_sorting_key_expr_list);
        sorting_key_expr = std::move(new_sorting_key_expr);

        primary_key_ast = metadata.primary_key_ast;
        primary_key_columns = std::move(new_primary_key_columns);
        primary_key_expr_ast = std::move(new_primary_key_expr_list);
        primary_key_expr = std::move(new_primary_key_expr);
        primary_key_sample = std::move(new_primary_key_sample);
        primary_key_data_types = std::move(new_primary_key_data_types);

        setIndices(metadata.indices);
        skip_indices = std::move(new_indices);

        setConstraints(metadata.constraints);

        primary_key_and_skip_indices_expr = new_indices_with_primary_key_expr;
        sorting_key_and_skip_indices_expr = new_indices_with_sorting_key_expr;
    }
}


ASTPtr MergeTreeData::extractKeyExpressionList(const ASTPtr & node)
{
    if (!node)
        return std::make_shared<ASTExpressionList>();

    const auto * expr_func = node->as<ASTFunction>();

    if (expr_func && expr_func->name == "tuple")
    {
        /// Primary key is specified in tuple, extract its arguments.
        return expr_func->arguments->clone();
    }
    else
    {
        /// Primary key consists of one column.
        auto res = std::make_shared<ASTExpressionList>();
        res->children.push_back(node);
        return res;
    }
}


void MergeTreeData::initPartitionKey()
{
    ASTPtr partition_key_expr_list = extractKeyExpressionList(partition_by_ast);

    if (partition_key_expr_list->children.empty())
        return;

    {
        auto syntax_result = SyntaxAnalyzer(global_context).analyze(partition_key_expr_list, getColumns().getAllPhysical());
        partition_key_expr = ExpressionAnalyzer(partition_key_expr_list, syntax_result, global_context).getActions(false);
    }

    for (const ASTPtr & ast : partition_key_expr_list->children)
    {
        String col_name = ast->getColumnName();
        partition_key_sample.insert(partition_key_expr->getSampleBlock().getByName(col_name));
    }

    checkKeyExpression(*partition_key_expr, partition_key_sample, "Partition");

    /// Add all columns used in the partition key to the min-max index.
    const NamesAndTypesList & minmax_idx_columns_with_types = partition_key_expr->getRequiredColumnsWithTypes();
    minmax_idx_expr = std::make_shared<ExpressionActions>(minmax_idx_columns_with_types, global_context);
    for (const NameAndTypePair & column : minmax_idx_columns_with_types)
    {
        minmax_idx_columns.emplace_back(column.name);
        minmax_idx_column_types.emplace_back(column.type);
    }

    /// Try to find the date column in columns used by the partition key (a common case).
    bool encountered_date_column = false;
    for (size_t i = 0; i < minmax_idx_column_types.size(); ++i)
    {
        if (typeid_cast<const DataTypeDate *>(minmax_idx_column_types[i].get()))
        {
            if (!encountered_date_column)
            {
                minmax_idx_date_column_pos = i;
                encountered_date_column = true;
            }
            else
            {
                /// There is more than one Date column in partition key and we don't know which one to choose.
                minmax_idx_date_column_pos = -1;
            }
        }
    }
    if (!encountered_date_column)
    {
        for (size_t i = 0; i < minmax_idx_column_types.size(); ++i)
        {
            if (typeid_cast<const DataTypeDateTime *>(minmax_idx_column_types[i].get()))
            {
                if (!encountered_date_column)
                {
                    minmax_idx_time_column_pos = i;
                    encountered_date_column = true;
                }
                else
                {
                    /// There is more than one DateTime column in partition key and we don't know which one to choose.
                   minmax_idx_time_column_pos = -1;
                }
            }
        }
    }
}

namespace
{

void checkTTLExpression(const ExpressionActionsPtr & ttl_expression, const String & result_column_name)
{
    for (const auto & action : ttl_expression->getActions())
    {
        if (action.type == ExpressionAction::APPLY_FUNCTION)
        {
            IFunctionBase & func = *action.function_base;
            if (!func.isDeterministic())
                throw Exception("TTL expression cannot contain non-deterministic functions, "
                    "but contains function " + func.getName(), ErrorCodes::BAD_ARGUMENTS);
        }
    }

    const auto & result_column = ttl_expression->getSampleBlock().getByName(result_column_name);

    if (!typeid_cast<const DataTypeDateTime *>(result_column.type.get())
        && !typeid_cast<const DataTypeDate *>(result_column.type.get()))
    {
        throw Exception("TTL expression result column should have DateTime or Date type, but has "
            + result_column.type->getName(), ErrorCodes::BAD_TTL_EXPRESSION);
    }
}

}


void MergeTreeData::setTTLExpressions(const ColumnsDescription::ColumnTTLs & new_column_ttls,
        const ASTPtr & new_ttl_table_ast, bool only_check)
{
    auto create_ttl_entry = [this](ASTPtr ttl_ast)
    {
        TTLEntry result;

        auto syntax_result = SyntaxAnalyzer(global_context).analyze(ttl_ast, getColumns().getAllPhysical());
        result.expression = ExpressionAnalyzer(ttl_ast, syntax_result, global_context).getActions(false);
        result.destination_type = PartDestinationType::DELETE;
        result.result_column = ttl_ast->getColumnName();

        checkTTLExpression(result.expression, result.result_column);
        return result;
    };

    if (!new_column_ttls.empty())
    {
        NameSet columns_ttl_forbidden;

        if (partition_key_expr)
            for (const auto & col : partition_key_expr->getRequiredColumns())
                columns_ttl_forbidden.insert(col);

        if (sorting_key_expr)
            for (const auto & col : sorting_key_expr->getRequiredColumns())
                columns_ttl_forbidden.insert(col);

        for (const auto & [name, ast] : new_column_ttls)
        {
            if (columns_ttl_forbidden.count(name))
                throw Exception("Trying to set TTL for key column " + name, ErrorCodes::ILLEGAL_COLUMN);
            else
            {
                auto new_ttl_entry = create_ttl_entry(ast);
                if (!only_check)
                    column_ttl_entries_by_name[name] = new_ttl_entry;
            }
        }
    }

    if (new_ttl_table_ast)
    {
        std::vector<TTLEntry> update_move_ttl_entries;
        TTLEntry update_rows_ttl_entry;

        bool seen_delete_ttl = false;
        for (const auto & ttl_element_ptr : new_ttl_table_ast->children)
        {
            const auto * ttl_element = ttl_element_ptr->as<ASTTTLElement>();
            if (!ttl_element)
                throw Exception("Unexpected AST element in TTL expression", ErrorCodes::UNEXPECTED_AST_STRUCTURE);

            if (ttl_element->destination_type == PartDestinationType::DELETE)
            {
                if (seen_delete_ttl)
                {
                    throw Exception("More than one DELETE TTL expression is not allowed", ErrorCodes::BAD_TTL_EXPRESSION);
                }

                auto new_rows_ttl_entry = create_ttl_entry(ttl_element->children[0]);
                if (!only_check)
                    update_rows_ttl_entry = new_rows_ttl_entry;

                seen_delete_ttl = true;
            }
            else
            {
                auto new_ttl_entry = create_ttl_entry(ttl_element->children[0]);

                new_ttl_entry.entry_ast = ttl_element_ptr;
                new_ttl_entry.destination_type = ttl_element->destination_type;
                new_ttl_entry.destination_name = ttl_element->destination_name;
                if (!new_ttl_entry.getDestination(getStoragePolicy()))
                {
                    String message;
                    if (new_ttl_entry.destination_type == PartDestinationType::DISK)
                        message = "No such disk " + backQuote(new_ttl_entry.destination_name) + " for given storage policy.";
                    else
                        message = "No such volume " + backQuote(new_ttl_entry.destination_name) + " for given storage policy.";
                    throw Exception(message, ErrorCodes::BAD_TTL_EXPRESSION);
                }

                if (!only_check)
                    update_move_ttl_entries.emplace_back(std::move(new_ttl_entry));
            }
        }

        if (!only_check)
        {
            rows_ttl_entry = update_rows_ttl_entry;
            ttl_table_ast = new_ttl_table_ast;

            auto move_ttl_entries_lock = std::lock_guard<std::mutex>(move_ttl_entries_mutex);
            move_ttl_entries = update_move_ttl_entries;
        }
    }
}


void MergeTreeData::checkStoragePolicy(const StoragePolicyPtr & new_storage_policy)
{
    const auto old_storage_policy = getStoragePolicy();
    old_storage_policy->checkCompatibleWith(new_storage_policy);
}


void MergeTreeData::MergingParams::check(const NamesAndTypesList & columns) const
{
    if (!sign_column.empty() && mode != MergingParams::Collapsing && mode != MergingParams::VersionedCollapsing)
        throw Exception("Sign column for MergeTree cannot be specified in modes except Collapsing or VersionedCollapsing.",
                        ErrorCodes::LOGICAL_ERROR);

    if (!version_column.empty() && mode != MergingParams::Replacing && mode != MergingParams::VersionedCollapsing)
        throw Exception("Version column for MergeTree cannot be specified in modes except Replacing or VersionedCollapsing.",
                        ErrorCodes::LOGICAL_ERROR);

    if (!columns_to_sum.empty() && mode != MergingParams::Summing)
        throw Exception("List of columns to sum for MergeTree cannot be specified in all modes except Summing.",
                        ErrorCodes::LOGICAL_ERROR);

    /// Check that if the sign column is needed, it exists and is of type Int8.
    auto check_sign_column = [this, & columns](bool is_optional, const std::string & storage)
    {
        if (sign_column.empty())
        {
            if (is_optional)
                return;

            throw Exception("Logical error: Sign column for storage " + storage + " is empty", ErrorCodes::LOGICAL_ERROR);
        }

        bool miss_column = true;
        for (const auto & column : columns)
        {
            if (column.name == sign_column)
            {
                if (!typeid_cast<const DataTypeInt8 *>(column.type.get()))
                    throw Exception("Sign column (" + sign_column + ") for storage " + storage + " must have type Int8."
                            " Provided column of type " + column.type->getName() + ".", ErrorCodes::BAD_TYPE_OF_FIELD);
                miss_column = false;
                break;
            }
        }
        if (miss_column)
            throw Exception("Sign column " + sign_column + " does not exist in table declaration.", ErrorCodes::NO_SUCH_COLUMN_IN_TABLE);
    };

    /// that if the version_column column is needed, it exists and is of unsigned integer type.
    auto check_version_column = [this, & columns](bool is_optional, const std::string & storage)
    {
        if (version_column.empty())
        {
            if (is_optional)
                return;

            throw Exception("Logical error: Version column for storage " + storage + " is empty", ErrorCodes::LOGICAL_ERROR);
        }

        bool miss_column = true;
        for (const auto & column : columns)
        {
            if (column.name == version_column)
            {
                if (!column.type->canBeUsedAsVersion())
                    throw Exception("The column " + version_column +
                        " cannot be used as a version column for storage " + storage +
                        " because it is of type " + column.type->getName() +
                        " (must be of an integer type or of type Date or DateTime)", ErrorCodes::BAD_TYPE_OF_FIELD);
                miss_column = false;
                break;
            }
        }
        if (miss_column)
            throw Exception("Version column " + version_column + " does not exist in table declaration.", ErrorCodes::NO_SUCH_COLUMN_IN_TABLE);
    };

    if (mode == MergingParams::Collapsing)
        check_sign_column(false, "CollapsingMergeTree");

    if (mode == MergingParams::Summing)
    {
        /// If columns_to_sum are set, then check that such columns exist.
        for (const auto & column_to_sum : columns_to_sum)
        {
            auto check_column_to_sum_exists = [& column_to_sum](const NameAndTypePair & name_and_type)
            {
                return column_to_sum == Nested::extractTableName(name_and_type.name);
            };
            if (columns.end() == std::find_if(columns.begin(), columns.end(), check_column_to_sum_exists))
                throw Exception(
                        "Column " + column_to_sum + " listed in columns to sum does not exist in table declaration.", ErrorCodes::NO_SUCH_COLUMN_IN_TABLE);
        }
    }

    if (mode == MergingParams::Replacing)
        check_version_column(true, "ReplacingMergeTree");

    if (mode == MergingParams::VersionedCollapsing)
    {
        check_sign_column(false, "VersionedCollapsingMergeTree");
        check_version_column(false, "VersionedCollapsingMergeTree");
    }

    /// TODO Checks for Graphite mode.
}


String MergeTreeData::MergingParams::getModeName() const
{
    switch (mode)
    {
        case Ordinary:      return "";
        case Collapsing:    return "Collapsing";
        case Summing:       return "Summing";
        case Aggregating:   return "Aggregating";
        case Replacing:     return "Replacing";
        case Graphite:      return "Graphite";
        case VersionedCollapsing: return "VersionedCollapsing";
    }

    __builtin_unreachable();
}


Int64 MergeTreeData::getMaxBlockNumber() const
{
    auto lock = lockParts();

    Int64 max_block_num = 0;
    for (const DataPartPtr & part : data_parts_by_info)
        max_block_num = std::max({max_block_num, part->info.max_block, part->info.mutation});

    return max_block_num;
}


void MergeTreeData::loadDataParts(bool skip_sanity_checks)
{
    LOG_DEBUG(log, "Loading data parts");

    const auto settings = getSettings();
    std::vector<std::pair<String, DiskPtr>> part_names_with_disks;
    Strings part_file_names;

    auto disks = getStoragePolicy()->getDisks();

    /// Only check if user did touch storage configuration for this table.
    if (!getStoragePolicy()->isDefaultPolicy() && !skip_sanity_checks)
    {
        /// Check extra parts at different disks, in order to not allow to miss data parts at undefined disks.
        std::unordered_set<String> defined_disk_names;
        for (const auto & disk_ptr : disks)
            defined_disk_names.insert(disk_ptr->getName());

        for (auto & [disk_name, disk] : global_context.getDiskSelector()->getDisksMap())
        {
            if (defined_disk_names.count(disk_name) == 0 && disk->exists(relative_data_path))
            {
                for (const auto it = disk->iterateDirectory(relative_data_path); it->isValid(); it->next())
                {
                    MergeTreePartInfo part_info;
                    if (MergeTreePartInfo::tryParsePartName(it->name(), &part_info, format_version))
                        throw Exception("Part " + backQuote(it->name()) + " was found on disk " + backQuote(disk_name) + " which is not defined in the storage policy", ErrorCodes::UNKNOWN_DISK);
                }
            }
        }
    }

    /// Reversed order to load part from low priority disks firstly.
    /// Used for keep part on low priority disk if duplication found
    for (auto disk_it = disks.rbegin(); disk_it != disks.rend(); ++disk_it)
    {
        auto disk_ptr = *disk_it;
        for (auto it = disk_ptr->iterateDirectory(relative_data_path); it->isValid(); it->next())
        {
            /// Skip temporary directories.
            if (startsWith(it->name(), "tmp"))
                continue;

            part_names_with_disks.emplace_back(it->name(), disk_ptr);
        }
    }

    auto part_lock = lockParts();
    data_parts_indexes.clear();

    if (part_names_with_disks.empty())
    {
        LOG_DEBUG(log, "There is no data parts");
        return;
    }

    /// Parallel loading of data parts.
    size_t num_threads = std::min(size_t(settings->max_part_loading_threads), part_names_with_disks.size());

    std::mutex mutex;

    DataPartsVector broken_parts_to_remove;
    DataPartsVector broken_parts_to_detach;
    size_t suspicious_broken_parts = 0;

    std::atomic<bool> has_adaptive_parts = false;
    std::atomic<bool> has_non_adaptive_parts = false;

    ThreadPool pool(num_threads);

    for (size_t i = 0; i < part_names_with_disks.size(); ++i)
    {
        pool.scheduleOrThrowOnError([&, i]
        {
            const auto & part_name = part_names_with_disks[i].first;
            const auto part_disk_ptr = part_names_with_disks[i].second;

            MergeTreePartInfo part_info;
            if (!MergeTreePartInfo::tryParsePartName(part_name, &part_info, format_version))
                return;

            auto part = createPart(part_name, part_info, part_disk_ptr, part_name);
            bool broken = false;

            String part_path = relative_data_path + "/" + part_name;
            String marker_path = part_path + "/" + DELETE_ON_DESTROY_MARKER_PATH;
            if (part_disk_ptr->exists(marker_path))
            {
                LOG_WARNING(log, "Detaching stale part " << getFullPathOnDisk(part_disk_ptr) << part_name << ", which should have been deleted after a move. That can only happen after unclean restart of ClickHouse after move of a part having an operation blocking that stale copy of part.");
                std::lock_guard loading_lock(mutex);
                broken_parts_to_detach.push_back(part);
                ++suspicious_broken_parts;
                return;
            }

            try
            {
                part->loadColumnsChecksumsIndexes(require_part_metadata, true);
            }
            catch (const Exception & e)
            {
                /// Don't count the part as broken if there is not enough memory to load it.
                /// In fact, there can be many similar situations.
                /// But it is OK, because there is a safety guard against deleting too many parts.
                if (e.code() == ErrorCodes::MEMORY_LIMIT_EXCEEDED
                    || e.code() == ErrorCodes::CANNOT_ALLOCATE_MEMORY
                    || e.code() == ErrorCodes::CANNOT_MUNMAP
                    || e.code() == ErrorCodes::CANNOT_MREMAP)
                    throw;

                broken = true;
                tryLogCurrentException(__PRETTY_FUNCTION__);
            }
            catch (...)
            {
                broken = true;
                tryLogCurrentException(__PRETTY_FUNCTION__);
            }

            /// Ignore and possibly delete broken parts that can appear as a result of hard server restart.
            if (broken)
            {
                if (part->info.level == 0)
                {
                    /// It is impossible to restore level 0 parts.
                    LOG_ERROR(log, "Considering to remove broken part " << getFullPathOnDisk(part_disk_ptr) << part_name << " because it's impossible to repair.");
                    std::lock_guard loading_lock(mutex);
                    broken_parts_to_remove.push_back(part);
                }
                else
                {
                    /// Count the number of parts covered by the broken part. If it is at least two, assume that
                    /// the broken part was created as a result of merging them and we won't lose data if we
                    /// delete it.
                    size_t contained_parts = 0;

                    LOG_ERROR(log, "Part " << getFullPathOnDisk(part_disk_ptr) << part_name << " is broken. Looking for parts to replace it.");

                    for (const auto & [contained_name, contained_disk_ptr] : part_names_with_disks)
                    {
                        if (contained_name == part_name)
                            continue;

                        MergeTreePartInfo contained_part_info;
                        if (!MergeTreePartInfo::tryParsePartName(contained_name, &contained_part_info, format_version))
                            continue;

                        if (part->info.contains(contained_part_info))
                        {
                            LOG_ERROR(log, "Found part " << getFullPathOnDisk(contained_disk_ptr) << contained_name);
                            ++contained_parts;
                        }
                    }

                    if (contained_parts >= 2)
                    {
                        LOG_ERROR(log, "Considering to remove broken part " << getFullPathOnDisk(part_disk_ptr) << part_name << " because it covers at least 2 other parts");
                        std::lock_guard loading_lock(mutex);
                        broken_parts_to_remove.push_back(part);
                    }
                    else
                    {
                        LOG_ERROR(log, "Detaching broken part " << getFullPathOnDisk(part_disk_ptr) << part_name
                            << " because it covers less than 2 parts. You need to resolve this manually");
                        std::lock_guard loading_lock(mutex);
                        broken_parts_to_detach.push_back(part);
                        ++suspicious_broken_parts;
                    }
                }

                return;
            }
            if (!part->index_granularity_info.is_adaptive)
                has_non_adaptive_parts.store(true, std::memory_order_relaxed);
            else
                has_adaptive_parts.store(true, std::memory_order_relaxed);

            part->modification_time = part_disk_ptr->getLastModified(relative_data_path + part_name).epochTime();
            /// Assume that all parts are Committed, covered parts will be detected and marked as Outdated later
            part->state = DataPartState::Committed;

            std::lock_guard loading_lock(mutex);
            if (!data_parts_indexes.insert(part).second)
                throw Exception("Part " + part->name + " already exists", ErrorCodes::DUPLICATE_DATA_PART);
        });
    }

    pool.wait();

    if (has_non_adaptive_parts && has_adaptive_parts && !settings->enable_mixed_granularity_parts)
        throw Exception("Table contains parts with adaptive and non adaptive marks, but `setting enable_mixed_granularity_parts` is disabled", ErrorCodes::LOGICAL_ERROR);

    has_non_adaptive_index_granularity_parts = has_non_adaptive_parts;

    if (suspicious_broken_parts > settings->max_suspicious_broken_parts && !skip_sanity_checks)
        throw Exception("Suspiciously many (" + toString(suspicious_broken_parts) + ") broken parts to remove.",
            ErrorCodes::TOO_MANY_UNEXPECTED_DATA_PARTS);

    for (auto & part : broken_parts_to_remove)
        part->remove();
    for (auto & part : broken_parts_to_detach)
        part->renameToDetached("");

    /// Delete from the set of current parts those parts that are covered by another part (those parts that
    /// were merged), but that for some reason are still not deleted from the filesystem.
    /// Deletion of files will be performed later in the clearOldParts() method.

    if (data_parts_indexes.size() >= 2)
    {
        /// Now all parts are committed, so data_parts_by_state_and_info == committed_parts_range
        auto prev_jt = data_parts_by_state_and_info.begin();
        auto curr_jt = std::next(prev_jt);

        auto deactivate_part = [&] (DataPartIteratorByStateAndInfo it)
        {
            (*it)->remove_time.store((*it)->modification_time, std::memory_order_relaxed);
            modifyPartState(it, DataPartState::Outdated);
        };

        (*prev_jt)->assertState({DataPartState::Committed});

        while (curr_jt != data_parts_by_state_and_info.end() && (*curr_jt)->state == DataPartState::Committed)
        {
            /// Don't consider data parts belonging to different partitions.
            if ((*curr_jt)->info.partition_id != (*prev_jt)->info.partition_id)
            {
                ++prev_jt;
                ++curr_jt;
                continue;
            }

            if ((*curr_jt)->contains(**prev_jt))
            {
                deactivate_part(prev_jt);
                prev_jt = curr_jt;
                ++curr_jt;
            }
            else if ((*prev_jt)->contains(**curr_jt))
            {
                auto next = std::next(curr_jt);
                deactivate_part(curr_jt);
                curr_jt = next;
            }
            else
            {
                ++prev_jt;
                ++curr_jt;
            }
        }
    }

    calculateColumnSizesImpl();

    LOG_DEBUG(log, "Loaded data parts (" << data_parts_indexes.size() << " items)");
}


/// Is the part directory old.
/// True if its modification time and the modification time of all files inside it is less then threshold.
/// (Only files on the first level of nesting are considered).
static bool isOldPartDirectory(const DiskPtr & disk, const String & directory_path, time_t threshold)
{
    if (disk->getLastModified(directory_path).epochTime() >= threshold)
        return false;

    for (auto it = disk->iterateDirectory(directory_path); it->isValid(); it->next())
        if (disk->getLastModified(it->path()).epochTime() >= threshold)
            return false;

    return true;
}


void MergeTreeData::clearOldTemporaryDirectories(ssize_t custom_directories_lifetime_seconds)
{
    /// If the method is already called from another thread, then we don't need to do anything.
    std::unique_lock lock(clear_old_temporary_directories_mutex, std::defer_lock);
    if (!lock.try_lock())
        return;

    const auto settings = getSettings();
    time_t current_time = time(nullptr);
    ssize_t deadline = (custom_directories_lifetime_seconds >= 0)
        ? current_time - custom_directories_lifetime_seconds
        : current_time - settings->temporary_directories_lifetime.totalSeconds();

    /// Delete temporary directories older than a day.
    for (const auto & [path, disk] : getRelativeDataPathsWithDisks())
    {
        for (auto it = disk->iterateDirectory(path); it->isValid(); it->next())
        {
            if (startsWith(it->name(), "tmp_"))
            {
                try
                {
                    if (disk->isDirectory(it->path()) && isOldPartDirectory(disk, it->path(), deadline))
                    {
                        LOG_WARNING(log, "Removing temporary directory " << fullPath(disk, it->path()));
                        disk->removeRecursive(it->path());
                    }
                }
                catch (const Poco::FileNotFoundException &)
                {
                    /// If the file is already deleted, do nothing.
                }
            }
        }
    }
}


MergeTreeData::DataPartsVector MergeTreeData::grabOldParts(bool force)
{
    DataPartsVector res;

    /// If the method is already called from another thread, then we don't need to do anything.
    std::unique_lock lock(grab_old_parts_mutex, std::defer_lock);
    if (!lock.try_lock())
        return res;

    time_t now = time(nullptr);
    std::vector<DataPartIteratorByStateAndInfo> parts_to_delete;

    {
        auto parts_lock = lockParts();

        auto outdated_parts_range = getDataPartsStateRange(DataPartState::Outdated);
        for (auto it = outdated_parts_range.begin(); it != outdated_parts_range.end(); ++it)
        {
            const DataPartPtr & part = *it;

            auto part_remove_time = part->remove_time.load(std::memory_order_relaxed);

            if (part.unique() && /// Grab only parts that are not used by anyone (SELECTs for example).
                ((part_remove_time < now &&
                now - part_remove_time > getSettings()->old_parts_lifetime.totalSeconds()) || force))
            {
                parts_to_delete.emplace_back(it);
            }
        }

        res.reserve(parts_to_delete.size());
        for (const auto & it_to_delete : parts_to_delete)
        {
            res.emplace_back(*it_to_delete);
            modifyPartState(it_to_delete, DataPartState::Deleting);
        }
    }

    if (!res.empty())
        LOG_TRACE(log, "Found " << res.size() << " old parts to remove.");

    return res;
}


void MergeTreeData::rollbackDeletingParts(const MergeTreeData::DataPartsVector & parts)
{
    auto lock = lockParts();
    for (auto & part : parts)
    {
        /// We should modify it under data_parts_mutex
        part->assertState({DataPartState::Deleting});
        modifyPartState(part, DataPartState::Outdated);
    }
}

void MergeTreeData::removePartsFinally(const MergeTreeData::DataPartsVector & parts)
{
    {
        auto lock = lockParts();

        /// TODO: use data_parts iterators instead of pointers
        for (auto & part : parts)
        {
            auto it = data_parts_by_info.find(part->info);
            if (it == data_parts_by_info.end())
                throw Exception("Deleting data part " + part->name + " doesn't exist", ErrorCodes::LOGICAL_ERROR);

            (*it)->assertState({DataPartState::Deleting});

            data_parts_indexes.erase(it);
        }
    }

    /// Data parts is still alive (since DataPartsVector holds shared_ptrs) and contain useful metainformation for logging
    /// NOTE: There is no need to log parts deletion somewhere else, all deleting parts pass through this function and pass away

    auto table_id = getStorageID();
    if (auto part_log = global_context.getPartLog(table_id.database_name))
    {
        PartLogElement part_log_elem;

        part_log_elem.event_type = PartLogElement::REMOVE_PART;
        part_log_elem.event_time = time(nullptr);
        part_log_elem.duration_ms = 0;

        part_log_elem.database_name = table_id.database_name;
        part_log_elem.table_name = table_id.table_name;

        for (auto & part : parts)
        {
            part_log_elem.partition_id = part->info.partition_id;
            part_log_elem.part_name = part->name;
            part_log_elem.bytes_compressed_on_disk = part->bytes_on_disk;
            part_log_elem.rows = part->rows_count;

            part_log->add(part_log_elem);
        }
    }
}

void MergeTreeData::clearOldPartsFromFilesystem(bool force)
{
    DataPartsVector parts_to_remove = grabOldParts(force);
    clearPartsFromFilesystem(parts_to_remove);
    removePartsFinally(parts_to_remove);
}

void MergeTreeData::clearPartsFromFilesystem(const DataPartsVector & parts_to_remove)
{
    const auto settings = getSettings();
    if (parts_to_remove.size() > 1 && settings->max_part_removal_threads > 1 && parts_to_remove.size() > settings->concurrent_part_removal_threshold)
    {
        /// Parallel parts removal.

        size_t num_threads = std::min(size_t(settings->max_part_removal_threads), parts_to_remove.size());
        ThreadPool pool(num_threads);

        /// NOTE: Under heavy system load you may get "Cannot schedule a task" from ThreadPool.
        for (const DataPartPtr & part : parts_to_remove)
        {
            pool.scheduleOrThrowOnError([&]
            {
                LOG_DEBUG(log, "Removing part from filesystem " << part->name);
                part->remove();
            });
        }

        pool.wait();
    }
    else
    {
        for (const DataPartPtr & part : parts_to_remove)
        {
            LOG_DEBUG(log, "Removing part from filesystem " << part->name);
            part->remove();
        }
    }
}

void MergeTreeData::rename(
    const String & new_table_path, const String & new_database_name,
    const String & new_table_name, TableStructureWriteLockHolder &)
{
    auto disks = getStoragePolicy()->getDisks();

    for (const auto & disk : disks)
    {
        if (disk->exists(new_table_path))
            throw Exception{"Target path already exists: " + fullPath(disk, new_table_path), ErrorCodes::DIRECTORY_ALREADY_EXISTS};
    }

    for (const auto & disk : disks)
    {
        auto new_table_path_parent = parentPath(new_table_path);
        disk->createDirectory(new_table_path_parent);
        disk->moveDirectory(relative_data_path, new_table_path);
    }

    global_context.dropCaches();

    relative_data_path = new_table_path;
    renameInMemory(new_database_name, new_table_name);
}

void MergeTreeData::dropAllData()
{
    LOG_TRACE(log, "dropAllData: waiting for locks.");

    auto lock = lockParts();

    LOG_TRACE(log, "dropAllData: removing data from memory.");

    DataPartsVector all_parts(data_parts_by_info.begin(), data_parts_by_info.end());

    data_parts_indexes.clear();
    column_sizes.clear();

    global_context.dropCaches();

    LOG_TRACE(log, "dropAllData: removing data from filesystem.");

    /// Removing of each data part before recursive removal of directory is to speed-up removal, because there will be less number of syscalls.
    clearPartsFromFilesystem(all_parts);

    for (const auto & [path, disk] : getRelativeDataPathsWithDisks())
        disk->removeRecursive(path);

    LOG_TRACE(log, "dropAllData: done.");
}

namespace
{

/// If true, then in order to ALTER the type of the column from the type from to the type to
/// we don't need to rewrite the data, we only need to update metadata and columns.txt in part directories.
/// The function works for Arrays and Nullables of the same structure.
bool isMetadataOnlyConversion(const IDataType * from, const IDataType * to)
{
    if (from->getName() == to->getName())
        return true;

    static const std::unordered_multimap<std::type_index, const std::type_info &> ALLOWED_CONVERSIONS =
        {
            { typeid(DataTypeEnum8),    typeid(DataTypeEnum8)    },
            { typeid(DataTypeEnum8),    typeid(DataTypeInt8)     },
            { typeid(DataTypeEnum16),   typeid(DataTypeEnum16)   },
            { typeid(DataTypeEnum16),   typeid(DataTypeInt16)    },
            { typeid(DataTypeDateTime), typeid(DataTypeUInt32)   },
            { typeid(DataTypeUInt32),   typeid(DataTypeDateTime) },
            { typeid(DataTypeDate),     typeid(DataTypeUInt16)   },
            { typeid(DataTypeUInt16),   typeid(DataTypeDate)     },
        };

    while (true)
    {
        auto it_range = ALLOWED_CONVERSIONS.equal_range(typeid(*from));
        for (auto it = it_range.first; it != it_range.second; ++it)
        {
            if (it->second == typeid(*to))
                return true;
        }

        const auto * arr_from = typeid_cast<const DataTypeArray *>(from);
        const auto * arr_to = typeid_cast<const DataTypeArray *>(to);
        if (arr_from && arr_to)
        {
            from = arr_from->getNestedType().get();
            to = arr_to->getNestedType().get();
            continue;
        }

        const auto * nullable_from = typeid_cast<const DataTypeNullable *>(from);
        const auto * nullable_to = typeid_cast<const DataTypeNullable *>(to);
        if (nullable_from && nullable_to)
        {
            from = nullable_from->getNestedType().get();
            to = nullable_to->getNestedType().get();
            continue;
        }

        return false;
    }
}

}

void MergeTreeData::checkAlterIsPossible(const AlterCommands & commands, const Settings & settings)
{
    /// Check that needed transformations can be applied to the list of columns without considering type conversions.
    StorageInMemoryMetadata metadata = getInMemoryMetadata();
    commands.apply(metadata);
    if (getIndices().empty() && !metadata.indices.empty() &&
            !settings.allow_experimental_data_skipping_indices)
        throw Exception("You must set the setting `allow_experimental_data_skipping_indices` to 1 " \
                        "before using data skipping indices.", ErrorCodes::BAD_ARGUMENTS);

    /// Set of columns that shouldn't be altered.
    NameSet columns_alter_type_forbidden;

    /// Primary key columns can be ALTERed only if they are used in the key as-is
    /// (and not as a part of some expression) and if the ALTER only affects column metadata.
    NameSet columns_alter_type_metadata_only;

    if (partition_key_expr)
    {
        /// Forbid altering partition key columns because it can change partition ID format.
        /// TODO: in some cases (e.g. adding an Enum value) a partition key column can still be ALTERed.
        /// We should allow it.
        for (const String & col : partition_key_expr->getRequiredColumns())
            columns_alter_type_forbidden.insert(col);
    }

    for (const auto & index : skip_indices)
    {
        for (const String & col : index->expr->getRequiredColumns())
            columns_alter_type_forbidden.insert(col);
    }

    if (sorting_key_expr)
    {
        for (const ExpressionAction & action : sorting_key_expr->getActions())
        {
            auto action_columns = action.getNeededColumns();
            columns_alter_type_forbidden.insert(action_columns.begin(), action_columns.end());
        }
        for (const String & col : sorting_key_expr->getRequiredColumns())
            columns_alter_type_metadata_only.insert(col);

        /// We don't process sample_by_ast separately because it must be among the primary key columns
        /// and we don't process primary_key_expr separately because it is a prefix of sorting_key_expr.
    }
    if (!merging_params.sign_column.empty())
        columns_alter_type_forbidden.insert(merging_params.sign_column);

    std::map<String, const IDataType *> old_types;
    for (const auto & column : getColumns().getAllPhysical())
        old_types.emplace(column.name, column.type.get());

    for (const AlterCommand & command : commands)
    {
        if (command.type == AlterCommand::MODIFY_ORDER_BY && !is_custom_partitioned)
        {
            throw Exception(
                "ALTER MODIFY ORDER BY is not supported for default-partitioned tables created with the old syntax",
                ErrorCodes::BAD_ARGUMENTS);
        }
        if (command.type == AlterCommand::ADD_INDEX && !is_custom_partitioned)
        {
            throw Exception(
                "ALTER ADD INDEX is not supported for tables with the old syntax",
                ErrorCodes::BAD_ARGUMENTS);
        }
        else if (command.isModifyingData())
        {
            if (columns_alter_type_forbidden.count(command.column_name))
                throw Exception("Trying to ALTER key column " + command.column_name, ErrorCodes::ILLEGAL_COLUMN);

            if (columns_alter_type_metadata_only.count(command.column_name))
            {
                if (command.type == AlterCommand::MODIFY_COLUMN)
                {
                    auto it = old_types.find(command.column_name);
                    if (it == old_types.end() || !isMetadataOnlyConversion(it->second, command.data_type.get()))
                        throw Exception("ALTER of key column " + command.column_name + " must be metadata-only", ErrorCodes::ILLEGAL_COLUMN);
                }
            }
        }
    }

    setProperties(metadata, /* only_check = */ true);

    setTTLExpressions(metadata.columns.getColumnTTLs(), metadata.ttl_for_table_ast, /* only_check = */ true);

    if (settings_ast)
    {
        const auto & current_changes = settings_ast->as<const ASTSetQuery &>().changes;
        const auto & new_changes = metadata.settings_ast->as<const ASTSetQuery &>().changes;
        for (const auto & changed_setting : new_changes)
        {
            if (MergeTreeSettings::findIndex(changed_setting.name) == MergeTreeSettings::npos)
                throw Exception{"Storage '" + getName() + "' doesn't have setting '" + changed_setting.name + "'",
                                ErrorCodes::UNKNOWN_SETTING};

            auto comparator = [&changed_setting](const auto & change) { return change.name == changed_setting.name; };

            auto current_setting_it
                = std::find_if(current_changes.begin(), current_changes.end(), comparator);

            if ((current_setting_it == current_changes.end() || *current_setting_it != changed_setting)
                && MergeTreeSettings::isReadonlySetting(changed_setting.name))
            {
                throw Exception{"Setting '" + changed_setting.name + "' is readonly for storage '" + getName() + "'",
                                 ErrorCodes::READONLY_SETTING};
            }

            if (current_setting_it == current_changes.end()
                && MergeTreeSettings::isPartFormatSetting(changed_setting.name))
            {
                MergeTreeSettings copy = *getSettings();
                copy.applyChange(changed_setting);
                String reason;
                if (!canUsePolymorphicParts(copy, &reason) && !reason.empty())
                    throw Exception("Can't change settings. Reason: " + reason, ErrorCodes::NOT_IMPLEMENTED);
            }

            if (changed_setting.name == "storage_policy")
                checkStoragePolicy(global_context.getStoragePolicy(changed_setting.value.safeGet<String>()));
        }
    }

    if (commands.isModifyingData())
        analyzeAlterConversions(getColumns().getAllPhysical(), metadata.columns.getAllPhysical(), getIndices().indices, metadata.indices.indices);
}


AlterAnalysisResult MergeTreeData::analyzeAlterConversions(
    const NamesAndTypesList & old_columns,
    const NamesAndTypesList & new_columns,
    const IndicesASTs & old_indices,
    const IndicesASTs & new_indices) const
{
    AlterAnalysisResult res;

    /// Remove old indices
    std::unordered_set<String> new_indices_set;
    for (const auto & index_decl : new_indices)
        new_indices_set.emplace(index_decl->as<ASTIndexDeclaration &>().name);
    for (const auto & index_decl : old_indices)
    {
        const auto & index = index_decl->as<ASTIndexDeclaration &>();
        if (!new_indices_set.count(index.name))
            res.removed_indices.push_back(index.name);
    }

    for (const NameAndTypePair & column : new_columns)
        res.new_types.emplace(column.name, column.type.get());

    for (const NameAndTypePair & column : old_columns)
    {
        if (!res.new_types.count(column.name))
        {
            res.removed_columns.push_back(column);
        }
        else
        {
            /// The column was converted. Collect conversions.
            const auto * new_type = res.new_types[column.name];
            const String new_type_name = new_type->getName();
            const auto * old_type = column.type.get();

            if (!new_type->equals(*old_type))
            {
                if (isMetadataOnlyConversion(old_type, new_type))
                {
                    res.force_update_metadata = true;
                    continue;
                }

                /// Need to modify column type.
                if (!res.expression)
                    res.expression = std::make_shared<ExpressionActions>(NamesAndTypesList(), global_context);

                res.expression->addInput(ColumnWithTypeAndName(nullptr, column.type, column.name));

                Names out_names;

                /// This is temporary name for expression. TODO Invent the name more safely.
                const String new_type_name_column = '#' + new_type_name + "_column";
                res.expression->add(ExpressionAction::addColumn(
                    { DataTypeString().createColumnConst(1, new_type_name), std::make_shared<DataTypeString>(), new_type_name_column }));

                const auto & function = FunctionFactory::instance().get("CAST", global_context);
                res.expression->add(ExpressionAction::applyFunction(
                    function, Names{column.name, new_type_name_column}), out_names);

                res.expression->add(ExpressionAction::removeColumn(new_type_name_column));
                res.expression->add(ExpressionAction::removeColumn(column.name));

                res.conversions.emplace_back(column.name, out_names.at(0));
            }
        }
    }

    return res;
}


MergeTreeDataPartType MergeTreeData::choosePartType(size_t bytes_uncompressed, size_t rows_count) const
{
    if (!canUseAdaptiveGranularity())
        return MergeTreeDataPartType::WIDE;

    const auto settings = getSettings();
    if (bytes_uncompressed < settings->min_bytes_for_wide_part || rows_count < settings->min_rows_for_wide_part)
        return MergeTreeDataPartType::COMPACT;

    return MergeTreeDataPartType::WIDE;
}


MergeTreeData::MutableDataPartPtr MergeTreeData::createPart(const String & name,
    MergeTreeDataPartType type, const MergeTreePartInfo & part_info,
    const DiskPtr & disk, const String & relative_path) const
{
    if (type == MergeTreeDataPartType::COMPACT)
        return std::make_shared<MergeTreeDataPartCompact>(*this, name, part_info, disk, relative_path);
    else if (type == MergeTreeDataPartType::WIDE)
        return std::make_shared<MergeTreeDataPartWide>(*this, name, part_info, disk, relative_path);
    else
        throw Exception("Unknown type in part " + relative_path, ErrorCodes::UNKNOWN_PART_TYPE);
}

static MergeTreeDataPartType getPartTypeFromMarkExtension(const String & mrk_ext)
{
    if (mrk_ext == getNonAdaptiveMrkExtension())
        return MergeTreeDataPartType::WIDE;
    if (mrk_ext == getAdaptiveMrkExtension(MergeTreeDataPartType::WIDE))
        return MergeTreeDataPartType::WIDE;
    if (mrk_ext == getAdaptiveMrkExtension(MergeTreeDataPartType::COMPACT))
        return MergeTreeDataPartType::COMPACT;

    throw Exception("Can't determine part type, because of unknown mark extension " + mrk_ext, ErrorCodes::UNKNOWN_PART_TYPE);
}

MergeTreeData::MutableDataPartPtr MergeTreeData::createPart(
    const String & name, const DiskPtr & disk, const String & relative_path) const
{
    return createPart(name, MergeTreePartInfo::fromPartName(name, format_version), disk, relative_path);
}

MergeTreeData::MutableDataPartPtr MergeTreeData::createPart(
    const String & name, const MergeTreePartInfo & part_info,
    const DiskPtr & disk, const String & relative_path) const
{
    MergeTreeDataPartType type;
    auto full_path = relative_data_path + relative_path + "/";
    auto mrk_ext = MergeTreeIndexGranularityInfo::getMarksExtensionFromFilesystem(disk, full_path);

    if (mrk_ext)
        type = getPartTypeFromMarkExtension(*mrk_ext);
    else
    {
        /// Didn't find any mark file, suppose that part is empty.
        type = choosePartType(0, 0);
    }

    return createPart(name, type, part_info, disk, relative_path);
}

/// This code is not used anymore in StorageReplicatedMergeTree
/// soon it will be removed from StorageMergeTree as well
/// TODO(alesap)
void MergeTreeData::alterDataPart(
    const NamesAndTypesList & new_columns,
    const IndicesASTs & new_indices,
    bool skip_sanity_checks,
    AlterDataPartTransactionPtr & transaction)
{
    const auto settings = getSettings();
    const auto & part = transaction->getDataPart();

    auto res = analyzeAlterConversions(part->getColumns(), new_columns, getIndices().indices, new_indices);

    NamesAndTypesList additional_columns;
    transaction->rename_map = part->createRenameMapForAlter(res, part->getColumns());

    if (!transaction->rename_map.empty())
    {
        WriteBufferFromOwnString out;
        out << "Will ";
        bool first = true;
        for (const auto & [from, to] : transaction->rename_map)
        {
            if (!first)
                out << ", ";
            first = false;
            if (to.empty())
                out << "remove " << from;
            else
                out << "rename " << from << " to " << to;
        }
        out << " in part " << part->name;
        LOG_DEBUG(log, out.str());
    }

    size_t num_files_to_modify = transaction->rename_map.size();
    size_t num_files_to_remove = 0;

    for (const auto & [from, to] : transaction->rename_map)
        if (to.empty())
            ++num_files_to_remove;

    if (!skip_sanity_checks
        && (num_files_to_modify > settings->max_files_to_modify_in_alter_columns
            || num_files_to_remove > settings->max_files_to_remove_in_alter_columns))
    {
        transaction->clear();

        const bool forbidden_because_of_modify = num_files_to_modify > settings->max_files_to_modify_in_alter_columns;

        std::stringstream exception_message;
        exception_message
            << "Suspiciously many ("
            << (forbidden_because_of_modify ? num_files_to_modify : num_files_to_remove)
            << ") files (";

        bool first = true;
        for (const auto & [from, to] : transaction->rename_map)
        {
            if (!first)
                exception_message << ", ";
            if (forbidden_because_of_modify)
            {
                exception_message << "from " << backQuote(from) << " to " << backQuote(to);
                first = false;
            }
            else if (to.empty())
            {
                exception_message << backQuote(from);
                first = false;
            }
        }

        exception_message
            << ") need to be "
            << (forbidden_because_of_modify ? "modified" : "removed")
            << " in part " << part->name << " of table at " << part->getFullPath() << ". Aborting just in case."
            << " If it is not an error, you could increase merge_tree/"
            << (forbidden_because_of_modify ? "max_files_to_modify_in_alter_columns" : "max_files_to_remove_in_alter_columns")
            << " parameter in configuration file (current value: "
            << (forbidden_because_of_modify ? settings->max_files_to_modify_in_alter_columns : settings->max_files_to_remove_in_alter_columns)
            << ")";

        throw Exception(exception_message.str(), ErrorCodes::TABLE_DIFFERS_TOO_MUCH);
    }

    DataPart::Checksums add_checksums;

    if (transaction->rename_map.empty() && !res.force_update_metadata)
    {
        transaction->clear();
        return;
    }

    /// Apply the expression and write the result to temporary files.
    if (res.expression)
    {
        BlockInputStreamPtr part_in = std::make_shared<MergeTreeSequentialBlockInputStream>(
                *this, part, res.expression->getRequiredColumns(), false, /* take_column_types_from_storage = */ false);

        auto compression_codec = global_context.chooseCompressionCodec(
            part->bytes_on_disk,
            static_cast<double>(part->bytes_on_disk) / this->getTotalActiveSizeInBytes());
        ExpressionBlockInputStream in(part_in, res.expression);

        /** Don't write offsets for arrays, because ALTER never change them
         *  (MODIFY COLUMN could only change types of elements but never modify array sizes).
          * Also note that they does not participate in 'rename_map'.
          * Also note, that for columns, that are parts of Nested,
          *  temporary column name ('converting_column_name') created in 'createConvertExpression' method
          *  will have old name of shared offsets for arrays.
          */

        MergedColumnOnlyOutputStream out(
            part,
            in.getHeader(),
            true /* sync */,
            compression_codec,
            true /* skip_offsets */,
            /// Don't recalc indices because indices alter is restricted
            std::vector<MergeTreeIndexPtr>{},
            nullptr /* offset_columns */,
            part->index_granularity,
            &part->index_granularity_info,
            true /* is_writing_temp_files */);

        in.readPrefix();
        out.writePrefix();

        while (Block b = in.read())
            out.write(b);

        in.readSuffix();
        add_checksums = out.writeSuffixAndGetChecksums();
    }

    /// Update the checksums.
    DataPart::Checksums new_checksums = part->checksums;
    for (const auto & [from, to] : transaction->rename_map)
    {
        if (to.empty())
            new_checksums.files.erase(from);
        else
            new_checksums.files[to] = add_checksums.files[from];
    }

    /// Write the checksums to the temporary file.
    if (!part->checksums.empty())
    {
        transaction->new_checksums = new_checksums;
        auto checksums_file = part->disk->writeFile(part->getFullRelativePath() + "checksums.txt.tmp", 4096);
        new_checksums.write(*checksums_file);
        transaction->rename_map["checksums.txt.tmp"] = "checksums.txt";
    }

    /// Write the new column list to the temporary file.
    {
        transaction->new_columns = new_columns.filter(part->getColumns().getNames());
        auto columns_file = part->disk->writeFile(part->getFullRelativePath() + "columns.txt.tmp", 4096);
        transaction->new_columns.writeText(*columns_file);
        transaction->rename_map["columns.txt.tmp"] = "columns.txt";
    }
}

void MergeTreeData::changeSettings(
        const ASTPtr & new_settings,
        TableStructureWriteLockHolder & /* table_lock_holder */)
{
    if (new_settings)
    {
        const auto & new_changes = new_settings->as<const ASTSetQuery &>().changes;

        for (const auto & change : new_changes)
            if (change.name == "storage_policy")
            {
                StoragePolicyPtr new_storage_policy = global_context.getStoragePolicy(change.value.safeGet<String>());
                StoragePolicyPtr old_storage_policy = getStoragePolicy();

                checkStoragePolicy(new_storage_policy);

                std::unordered_set<String> all_diff_disk_names;
                for (const auto & disk : new_storage_policy->getDisks())
                    all_diff_disk_names.insert(disk->getName());
                for (const auto & disk : old_storage_policy->getDisks())
                    all_diff_disk_names.erase(disk->getName());

                for (const String & disk_name : all_diff_disk_names)
                {
                    auto disk = new_storage_policy->getDiskByName(disk_name);
                    if (disk->exists(relative_data_path))
                        throw Exception("New storage policy contain disks which already contain data of a table with the same name", ErrorCodes::LOGICAL_ERROR);
                }

                for (const String & disk_name : all_diff_disk_names)
                {
                    auto disk = new_storage_policy->getDiskByName(disk_name);
                    disk->createDirectories(relative_data_path);
                    disk->createDirectories(relative_data_path + "detached");
                }
                /// FIXME how would that be done while reloading configuration???
            }

        MergeTreeSettings copy = *getSettings();
        copy.applyChanges(new_changes);
        storage_settings.set(std::make_unique<const MergeTreeSettings>(copy));
        settings_ast = new_settings;
    }
}

void MergeTreeData::removeEmptyColumnsFromPart(MergeTreeData::MutableDataPartPtr & data_part)
{
    auto & empty_columns = data_part->expired_columns;
    if (empty_columns.empty())
        return;

    NamesAndTypesList new_columns;
    for (const auto & [name, type] : data_part->getColumns())
        if (!empty_columns.count(name))
            new_columns.emplace_back(name, type);

    std::stringstream log_message;
    for (auto it = empty_columns.begin(); it != empty_columns.end(); ++it)
    {
        if (it != empty_columns.begin())
            log_message << ", ";
        log_message << *it;
    }

    LOG_INFO(log, "Removing empty columns: " << log_message.str() << " from part " << data_part->name);
    AlterDataPartTransactionPtr transaction(new AlterDataPartTransaction(data_part));
    alterDataPart(new_columns, getIndices().indices, false, transaction);
    if (transaction->isValid())
        transaction->commit();

    empty_columns.clear();
}

void MergeTreeData::freezeAll(const String & with_name, const Context & context, TableStructureReadLockHolder &)
{
    freezePartitionsByMatcher([] (const DataPartPtr &){ return true; }, with_name, context);
}


bool MergeTreeData::AlterDataPartTransaction::isValid() const
{
    return valid && data_part;
}

void MergeTreeData::AlterDataPartTransaction::clear()
{
    valid = false;
}

void MergeTreeData::AlterDataPartTransaction::commit()
{
    if (!isValid())
        return;
    if (!data_part)
        return;

    try
    {
        std::unique_lock<std::shared_mutex> lock(data_part->columns_lock);

        auto disk = data_part->disk;
        String path = data_part->getFullRelativePath();

        /// NOTE: checking that a file exists before renaming or deleting it
        /// is justified by the fact that, when converting an ordinary column
        /// to a nullable column, new files are created which did not exist
        /// before, i.e. they do not have older versions.

        /// 1) Rename the old files.
        for (const auto & [from, to] : rename_map)
        {
            String name = to.empty() ? from : to;
            if (disk->exists(path + name))
                disk->moveFile(path + name, path + name + ".tmp2");
        }

        /// 2) Move new files in the place of old and update the metadata in memory.
        for (const auto & [from, to] : rename_map)
        {
            if (!to.empty())
                disk->moveFile(path + from, path + to);
        }

        auto & mutable_part = const_cast<DataPart &>(*data_part);
        mutable_part.checksums = new_checksums;
        mutable_part.setColumns(new_columns);

        /// 3) Delete the old files and drop required columns (DROP COLUMN)
        for (const auto & [from, to] : rename_map)
        {
            String name = to.empty() ? from : to;
            disk->removeIfExists(path + name + ".tmp2");
        }

        mutable_part.bytes_on_disk = new_checksums.getTotalSizeOnDisk();

        /// TODO: we can skip resetting caches when the column is added.
        data_part->storage.global_context.dropCaches();

        clear();
    }
    catch (...)
    {
        /// Don't delete temporary files in the destructor in case something went wrong.
        clear();
        throw;
    }
}

MergeTreeData::AlterDataPartTransaction::~AlterDataPartTransaction()
{

    if (!isValid())
        return;
    if (!data_part)
        return;

    try
    {
        LOG_WARNING(data_part->storage.log, "Aborting ALTER of part " << data_part->relative_path);

        String path = data_part->getFullRelativePath();
        for (const auto & [from, to] : rename_map)
        {
            if (!to.empty())
            {
                try
                {
                    data_part->disk->removeIfExists(path + from);
                }
                catch (Poco::Exception & e)
                {
                    LOG_WARNING(data_part->storage.log, "Can't remove " << fullPath(data_part->disk, path + from) << ": " << e.displayText());
                }
            }
        }
    }
    catch (...)
    {
        tryLogCurrentException(__PRETTY_FUNCTION__);
    }
}

void MergeTreeData::PartsTemporaryRename::addPart(const String & old_name, const String & new_name)
{
    old_and_new_names.push_back({old_name, new_name});
    for (const auto & [path, disk] : storage.getRelativeDataPathsWithDisks())
    {
        for (auto it = disk->iterateDirectory(path + source_dir); it->isValid(); it->next())
        {
<<<<<<< HEAD
            String name = it->name();
            if (name == old_name)
=======
            if (it.name() == old_name)
>>>>>>> 571d0d54
            {
                old_part_name_to_path_and_disk[old_name] = {path, disk};
                break;
            }
        }
    }
}

void MergeTreeData::PartsTemporaryRename::tryRenameAll()
{
    renamed = true;
    for (size_t i = 0; i < old_and_new_names.size(); ++i)
    {
        try
        {
            const auto & [old_name, new_name] = old_and_new_names[i];
            if (old_name.empty() || new_name.empty())
                throw DB::Exception("Empty part name. Most likely it's a bug.", ErrorCodes::INCORRECT_FILE_NAME);
            const auto & [path, disk] = old_part_name_to_path_and_disk[old_name];
            const auto full_path = path + source_dir; /// for old_name
            disk->moveFile(full_path + old_name, full_path + new_name);
        }
        catch (...)
        {
            old_and_new_names.resize(i);
            LOG_WARNING(storage.log, "Cannot rename parts to perform operation on them: " << getCurrentExceptionMessage(false));
            throw;
        }
    }
}

MergeTreeData::PartsTemporaryRename::~PartsTemporaryRename()
{
    // TODO what if server had crashed before this destructor was called?
    if (!renamed)
        return;
    for (const auto & [old_name, new_name] : old_and_new_names)
    {
        if (old_name.empty())
            continue;

        try
        {
            const auto & [path, disk] = old_part_name_to_path_and_disk[old_name];
            const auto full_path = path + source_dir; /// for old_name
            disk->moveFile(full_path + new_name, full_path + old_name);
        }
        catch (...)
        {
            tryLogCurrentException(__PRETTY_FUNCTION__);
        }
    }
}


MergeTreeData::DataPartsVector MergeTreeData::getActivePartsToReplace(
    const MergeTreePartInfo & new_part_info,
    const String & new_part_name,
    DataPartPtr & out_covering_part,
    DataPartsLock & /* data_parts_lock */) const
{
    /// Parts contained in the part are consecutive in data_parts, intersecting the insertion place for the part itself.
    auto it_middle = data_parts_by_state_and_info.lower_bound(DataPartStateAndInfo{DataPartState::Committed, new_part_info});
    auto committed_parts_range = getDataPartsStateRange(DataPartState::Committed);

    /// Go to the left.
    DataPartIteratorByStateAndInfo begin = it_middle;
    while (begin != committed_parts_range.begin())
    {
        auto prev = std::prev(begin);

        if (!new_part_info.contains((*prev)->info))
        {
            if ((*prev)->info.contains(new_part_info))
            {
                out_covering_part = *prev;
                return {};
            }

            if (!new_part_info.isDisjoint((*prev)->info))
                throw Exception("Part " + new_part_name + " intersects previous part " + (*prev)->getNameWithState() +
                    ". It is a bug.", ErrorCodes::LOGICAL_ERROR);

            break;
        }

        begin = prev;
    }

    /// Go to the right.
    DataPartIteratorByStateAndInfo end = it_middle;
    while (end != committed_parts_range.end())
    {
        if ((*end)->info == new_part_info)
            throw Exception("Unexpected duplicate part " + (*end)->getNameWithState() + ". It is a bug.", ErrorCodes::LOGICAL_ERROR);

        if (!new_part_info.contains((*end)->info))
        {
            if ((*end)->info.contains(new_part_info))
            {
                out_covering_part = *end;
                return {};
            }

            if (!new_part_info.isDisjoint((*end)->info))
                throw Exception("Part " + new_part_name + " intersects next part " + (*end)->getNameWithState() +
                    ". It is a bug.", ErrorCodes::LOGICAL_ERROR);

            break;
        }

        ++end;
    }

    return DataPartsVector{begin, end};
}


void MergeTreeData::renameTempPartAndAdd(MutableDataPartPtr & part, SimpleIncrement * increment, Transaction * out_transaction)
{
    auto removed = renameTempPartAndReplace(part, increment, out_transaction);
    if (!removed.empty())
        throw Exception("Added part " + part->name + " covers " + toString(removed.size())
            + " existing part(s) (including " + removed[0]->name + ")", ErrorCodes::LOGICAL_ERROR);
}


void MergeTreeData::renameTempPartAndReplace(
    MutableDataPartPtr & part, SimpleIncrement * increment, Transaction * out_transaction,
    std::unique_lock<std::mutex> & lock, DataPartsVector * out_covered_parts)
{
    if (out_transaction && &out_transaction->data != this)
        throw Exception("MergeTreeData::Transaction for one table cannot be used with another. It is a bug.",
            ErrorCodes::LOGICAL_ERROR);

    part->assertState({DataPartState::Temporary});

    MergeTreePartInfo part_info = part->info;
    String part_name;

    if (DataPartPtr existing_part_in_partition = getAnyPartInPartition(part->info.partition_id, lock))
    {
        if (part->partition.value != existing_part_in_partition->partition.value)
            throw Exception(
                "Partition value mismatch between two parts with the same partition ID. Existing part: "
                + existing_part_in_partition->name + ", newly added part: " + part->name,
                ErrorCodes::CORRUPTED_DATA);
    }

    /** It is important that obtaining new block number and adding that block to parts set is done atomically.
      * Otherwise there is race condition - merge of blocks could happen in interval that doesn't yet contain new part.
      */
    if (increment)
    {
        part_info.min_block = part_info.max_block = increment->get();
        part_info.mutation = 0; /// it's equal to min_block by default
        part_name = part->getNewName(part_info);
    }
    else
        part_name = part->name;

    LOG_TRACE(log, "Renaming temporary part " << part->relative_path << " to " << part_name << ".");

    auto it_duplicate = data_parts_by_info.find(part_info);
    if (it_duplicate != data_parts_by_info.end())
    {
        String message = "Part " + (*it_duplicate)->getNameWithState() + " already exists";

        if ((*it_duplicate)->checkState({DataPartState::Outdated, DataPartState::Deleting}))
            throw Exception(message + ", but it will be deleted soon", ErrorCodes::PART_IS_TEMPORARILY_LOCKED);

        throw Exception(message, ErrorCodes::DUPLICATE_DATA_PART);
    }

    DataPartPtr covering_part;
    DataPartsVector covered_parts = getActivePartsToReplace(part_info, part_name, covering_part, lock);

    if (covering_part)
    {
        LOG_WARNING(log, "Tried to add obsolete part " << part_name << " covered by " << covering_part->getNameWithState());
        return;
    }

    /// All checks are passed. Now we can rename the part on disk.
    /// So, we maintain invariant: if a non-temporary part in filesystem then it is in data_parts
    ///
    /// If out_transaction is null, we commit the part to the active set immediately, else add it to the transaction.
    part->name = part_name;
    part->info = part_info;
    part->is_temp = false;
    part->state = DataPartState::PreCommitted;
    part->renameTo(part_name);

    auto part_it = data_parts_indexes.insert(part).first;

    if (out_transaction)
    {
        out_transaction->precommitted_parts.insert(part);
    }
    else
    {
        auto current_time = time(nullptr);
        for (const DataPartPtr & covered_part : covered_parts)
        {
            covered_part->remove_time.store(current_time, std::memory_order_relaxed);
            modifyPartState(covered_part, DataPartState::Outdated);
            removePartContributionToColumnSizes(covered_part);
        }

        modifyPartState(part_it, DataPartState::Committed);
        addPartContributionToColumnSizes(part);
    }

    if (out_covered_parts)
    {
        for (DataPartPtr & covered_part : covered_parts)
            out_covered_parts->emplace_back(std::move(covered_part));
    }
}

MergeTreeData::DataPartsVector MergeTreeData::renameTempPartAndReplace(
    MutableDataPartPtr & part, SimpleIncrement * increment, Transaction * out_transaction)
{
    if (out_transaction && &out_transaction->data != this)
        throw Exception("MergeTreeData::Transaction for one table cannot be used with another. It is a bug.",
            ErrorCodes::LOGICAL_ERROR);

    DataPartsVector covered_parts;
    {
        auto lock = lockParts();
        renameTempPartAndReplace(part, increment, out_transaction, lock, &covered_parts);
    }
    return covered_parts;
}

void MergeTreeData::removePartsFromWorkingSet(const MergeTreeData::DataPartsVector & remove, bool clear_without_timeout, DataPartsLock & /*acquired_lock*/)
{
    auto remove_time = clear_without_timeout ? 0 : time(nullptr);

    for (const DataPartPtr & part : remove)
    {
        if (part->state == IMergeTreeDataPart::State::Committed)
            removePartContributionToColumnSizes(part);

        if (part->state == IMergeTreeDataPart::State::Committed || clear_without_timeout)
            part->remove_time.store(remove_time, std::memory_order_relaxed);

        if (part->state != IMergeTreeDataPart::State::Outdated)
            modifyPartState(part,IMergeTreeDataPart::State::Outdated);
    }
}

void MergeTreeData::removePartsFromWorkingSet(const DataPartsVector & remove, bool clear_without_timeout, DataPartsLock * acquired_lock)
{
    auto lock = (acquired_lock) ? DataPartsLock() : lockParts();

    for (auto & part : remove)
    {
        if (!data_parts_by_info.count(part->info))
            throw Exception("Part " + part->getNameWithState() + " not found in data_parts", ErrorCodes::LOGICAL_ERROR);

        part->assertState({DataPartState::PreCommitted, DataPartState::Committed, DataPartState::Outdated});
    }

    removePartsFromWorkingSet(remove, clear_without_timeout, lock);
}

MergeTreeData::DataPartsVector MergeTreeData::removePartsInRangeFromWorkingSet(const MergeTreePartInfo & drop_range, bool clear_without_timeout,
                                                                               bool skip_intersecting_parts, DataPartsLock & lock)
{
    DataPartsVector parts_to_remove;

    if (drop_range.min_block > drop_range.max_block)
        return parts_to_remove;

    auto partition_range = getDataPartsPartitionRange(drop_range.partition_id);

    for (const DataPartPtr & part : partition_range)
    {
        if (part->info.partition_id != drop_range.partition_id)
            throw Exception("Unexpected partition_id of part " + part->name + ". This is a bug.", ErrorCodes::LOGICAL_ERROR);

        if (part->info.min_block < drop_range.min_block)
        {
            if (drop_range.min_block <= part->info.max_block)
            {
                /// Intersect left border
                String error = "Unexpected merged part " + part->name + " intersecting drop range " + drop_range.getPartName();
                if (!skip_intersecting_parts)
                    throw Exception(error, ErrorCodes::LOGICAL_ERROR);

                LOG_WARNING(log, error);
            }

            continue;
        }

        /// Stop on new parts
        if (part->info.min_block > drop_range.max_block)
            break;

        if (part->info.min_block <= drop_range.max_block && drop_range.max_block < part->info.max_block)
        {
            /// Intersect right border
            String error = "Unexpected merged part " + part->name + " intersecting drop range " + drop_range.getPartName();
            if (!skip_intersecting_parts)
                throw Exception(error, ErrorCodes::LOGICAL_ERROR);

            LOG_WARNING(log, error);
            continue;
        }

        if (part->state != DataPartState::Deleting)
            parts_to_remove.emplace_back(part);
    }

    removePartsFromWorkingSet(parts_to_remove, clear_without_timeout, lock);

    return parts_to_remove;
}

void MergeTreeData::forgetPartAndMoveToDetached(const MergeTreeData::DataPartPtr & part_to_detach, const String & prefix, bool
restore_covered)
{
    LOG_INFO(log, "Renaming " << part_to_detach->relative_path << " to " << prefix << part_to_detach->name << " and forgiving it.");

    auto lock = lockParts();

    auto it_part = data_parts_by_info.find(part_to_detach->info);
    if (it_part == data_parts_by_info.end())
        throw Exception("No such data part " + part_to_detach->getNameWithState(), ErrorCodes::NO_SUCH_DATA_PART);

    /// What if part_to_detach is a reference to *it_part? Make a new owner just in case.
    DataPartPtr part = *it_part;

    if (part->state == DataPartState::Committed)
        removePartContributionToColumnSizes(part);
    modifyPartState(it_part, DataPartState::Deleting);

    part->renameToDetached(prefix);

    data_parts_indexes.erase(it_part);

    if (restore_covered && part->info.level == 0)
    {
        LOG_WARNING(log, "Will not recover parts covered by zero-level part " << part->name);
        return;
    }

    if (restore_covered)
    {
        Strings restored;
        bool error = false;
        String error_parts;

        Int64 pos = part->info.min_block;

        auto is_appropriate_state = [] (DataPartState state)
        {
            return state == DataPartState::Committed || state == DataPartState::Outdated;
        };

        auto update_error = [&] (DataPartIteratorByInfo it)
        {
            error = true;
            error_parts += (*it)->getNameWithState() + " ";
        };

        auto it_middle = data_parts_by_info.lower_bound(part->info);

        /// Restore the leftmost part covered by the part
        if (it_middle != data_parts_by_info.begin())
        {
            auto it = std::prev(it_middle);

            if (part->contains(**it) && is_appropriate_state((*it)->state))
            {
                /// Maybe, we must consider part level somehow
                if ((*it)->info.min_block != part->info.min_block)
                    update_error(it);

                if ((*it)->state != DataPartState::Committed)
                {
                    addPartContributionToColumnSizes(*it);
                    modifyPartState(it, DataPartState::Committed); // iterator is not invalidated here
                }

                pos = (*it)->info.max_block + 1;
                restored.push_back((*it)->name);
            }
            else
                update_error(it);
        }
        else
            error = true;

        /// Restore "right" parts
        for (auto it = it_middle; it != data_parts_by_info.end() && part->contains(**it); ++it)
        {
            if ((*it)->info.min_block < pos)
                continue;

            if (!is_appropriate_state((*it)->state))
            {
                update_error(it);
                continue;
            }

            if ((*it)->info.min_block > pos)
                update_error(it);

            if ((*it)->state != DataPartState::Committed)
            {
                addPartContributionToColumnSizes(*it);
                modifyPartState(it, DataPartState::Committed);
            }

            pos = (*it)->info.max_block + 1;
            restored.push_back((*it)->name);
        }

        if (pos != part->info.max_block + 1)
            error = true;

        for (const String & name : restored)
        {
            LOG_INFO(log, "Activated part " << name);
        }

        if (error)
        {
            LOG_ERROR(log, "The set of parts restored in place of " << part->name << " looks incomplete."
                           << " There might or might not be a data loss."
                           << (error_parts.empty() ? "" : " Suspicious parts: " + error_parts));
        }
    }
}


void MergeTreeData::tryRemovePartImmediately(DataPartPtr && part)
{
    DataPartPtr part_to_delete;
    {
        auto lock = lockParts();

        LOG_TRACE(log, "Trying to immediately remove part " << part->getNameWithState());

        auto it = data_parts_by_info.find(part->info);
        if (it == data_parts_by_info.end() || (*it).get() != part.get())
            throw Exception("Part " + part->name + " doesn't exist", ErrorCodes::LOGICAL_ERROR);

        part.reset();

        if (!((*it)->state == DataPartState::Outdated && it->unique()))
            return;

        modifyPartState(it, DataPartState::Deleting);
        part_to_delete = *it;
    }

    try
    {
        part_to_delete->remove();
    }
    catch (...)
    {
        rollbackDeletingParts({part_to_delete});
        throw;
    }

    removePartsFinally({part_to_delete});
    LOG_TRACE(log, "Removed part " << part_to_delete->name);
}


size_t MergeTreeData::getTotalActiveSizeInBytes() const
{
    size_t res = 0;
    {
        auto lock = lockParts();

        for (auto & part : getDataPartsStateRange(DataPartState::Committed))
            res += part->bytes_on_disk;
    }

    return res;
}


size_t MergeTreeData::getTotalActiveSizeInRows() const
{
    size_t res = 0;
    {
        auto lock = lockParts();

        for (auto & part : getDataPartsStateRange(DataPartState::Committed))
            res += part->rows_count;
    }

    return res;
}


size_t MergeTreeData::getPartsCount() const
{
    auto lock = lockParts();

    size_t res = 0;
    for (const auto & part [[maybe_unused]] : getDataPartsStateRange(DataPartState::Committed))
        ++res;

    return res;
}


size_t MergeTreeData::getMaxPartsCountForPartition() const
{
    auto lock = lockParts();

    size_t res = 0;
    size_t cur_count = 0;
    const String * cur_partition_id = nullptr;

    for (const auto & part : getDataPartsStateRange(DataPartState::Committed))
    {
        if (cur_partition_id && part->info.partition_id == *cur_partition_id)
        {
            ++cur_count;
        }
        else
        {
            cur_partition_id = &part->info.partition_id;
            cur_count = 1;
        }

        res = std::max(res, cur_count);
    }

    return res;
}


std::optional<Int64> MergeTreeData::getMinPartDataVersion() const
{
    auto lock = lockParts();

    std::optional<Int64> result;
    for (const auto & part : getDataPartsStateRange(DataPartState::Committed))
    {
        if (!result || *result > part->info.getDataVersion())
            result = part->info.getDataVersion();
    }

    return result;
}


void MergeTreeData::delayInsertOrThrowIfNeeded(Poco::Event * until) const
{
    const auto settings = getSettings();
    const size_t parts_count_in_total = getPartsCount();
    if (parts_count_in_total >= settings->max_parts_in_total)
    {
        ProfileEvents::increment(ProfileEvents::RejectedInserts);
        throw Exception("Too many parts (" + toString(parts_count_in_total) + ") in all partitions in total. This indicates wrong choice of partition key. The threshold can be modified with 'max_parts_in_total' setting in <merge_tree> element in config.xml or with per-table setting.", ErrorCodes::TOO_MANY_PARTS);
    }

    const size_t parts_count_in_partition = getMaxPartsCountForPartition();
    if (parts_count_in_partition < settings->parts_to_delay_insert)
        return;

    if (parts_count_in_partition >= settings->parts_to_throw_insert)
    {
        ProfileEvents::increment(ProfileEvents::RejectedInserts);
        throw Exception("Too many parts (" + toString(parts_count_in_partition) + "). Merges are processing significantly slower than inserts.", ErrorCodes::TOO_MANY_PARTS);
    }

    const size_t max_k = settings->parts_to_throw_insert - settings->parts_to_delay_insert; /// always > 0
    const size_t k = 1 + parts_count_in_partition - settings->parts_to_delay_insert; /// from 1 to max_k
    const double delay_milliseconds = ::pow(settings->max_delay_to_insert * 1000, static_cast<double>(k) / max_k);

    ProfileEvents::increment(ProfileEvents::DelayedInserts);
    ProfileEvents::increment(ProfileEvents::DelayedInsertsMilliseconds, delay_milliseconds);

    CurrentMetrics::Increment metric_increment(CurrentMetrics::DelayedInserts);

    LOG_INFO(log, "Delaying inserting block by "
        << std::fixed << std::setprecision(4) << delay_milliseconds << " ms. because there are " << parts_count_in_partition << " parts");

    if (until)
        until->tryWait(delay_milliseconds);
    else
        std::this_thread::sleep_for(std::chrono::milliseconds(static_cast<size_t>(delay_milliseconds)));
}

void MergeTreeData::throwInsertIfNeeded() const
{
    const auto settings = getSettings();
    const size_t parts_count_in_total = getPartsCount();
    if (parts_count_in_total >= settings->max_parts_in_total)
    {
        ProfileEvents::increment(ProfileEvents::RejectedInserts);
        throw Exception("Too many parts (" + toString(parts_count_in_total) + ") in all partitions in total. This indicates wrong choice of partition key. The threshold can be modified with 'max_parts_in_total' setting in <merge_tree> element in config.xml or with per-table setting.", ErrorCodes::TOO_MANY_PARTS);
    }

    const size_t parts_count_in_partition = getMaxPartsCountForPartition();

    if (parts_count_in_partition >= settings->parts_to_throw_insert)
    {
        ProfileEvents::increment(ProfileEvents::RejectedInserts);
        throw Exception("Too many parts (" + toString(parts_count_in_partition) + "). Merges are processing significantly slower than inserts.", ErrorCodes::TOO_MANY_PARTS);
    }
}

MergeTreeData::DataPartPtr MergeTreeData::getActiveContainingPart(
    const MergeTreePartInfo & part_info, MergeTreeData::DataPartState state, DataPartsLock & /*lock*/) const
{
    auto current_state_parts_range = getDataPartsStateRange(state);

    /// The part can be covered only by the previous or the next one in data_parts.
    auto it = data_parts_by_state_and_info.lower_bound(DataPartStateAndInfo{state, part_info});

    if (it != current_state_parts_range.end())
    {
        if ((*it)->info == part_info)
            return *it;
        if ((*it)->info.contains(part_info))
            return *it;
    }

    if (it != current_state_parts_range.begin())
    {
        --it;
        if ((*it)->info.contains(part_info))
            return *it;
    }

    return nullptr;
}

void MergeTreeData::swapActivePart(MergeTreeData::DataPartPtr part_copy)
{
    auto lock = lockParts();
    for (auto original_active_part : getDataPartsStateRange(DataPartState::Committed)) // NOLINT (copy is intended)
    {
        if (part_copy->name == original_active_part->name)
        {
            auto active_part_it = data_parts_by_info.find(original_active_part->info);
            if (active_part_it == data_parts_by_info.end())
                throw Exception("Cannot swap part '" + part_copy->name + "', no such active part.", ErrorCodes::NO_SUCH_DATA_PART);

            modifyPartState(original_active_part, DataPartState::DeleteOnDestroy);
            data_parts_indexes.erase(active_part_it);

            auto part_it = data_parts_indexes.insert(part_copy).first;
            modifyPartState(part_it, DataPartState::Committed);

            auto disk = original_active_part->disk;
            String marker_path = original_active_part->getFullRelativePath() + DELETE_ON_DESTROY_MARKER_PATH;
            try
            {
                disk->createFile(marker_path);
            }
            catch (Poco::Exception & e)
            {
                LOG_ERROR(log, e.what() << " (while creating DeleteOnDestroy marker: " + backQuote(fullPath(disk, marker_path)) + ")");
            }
            return;
        }
    }
    throw Exception("Cannot swap part '" + part_copy->name + "', no such active part.", ErrorCodes::NO_SUCH_DATA_PART);
}


MergeTreeData::DataPartPtr MergeTreeData::getActiveContainingPart(const MergeTreePartInfo & part_info) const
{
    auto lock = lockParts();
    return getActiveContainingPart(part_info, DataPartState::Committed, lock);
}

MergeTreeData::DataPartPtr MergeTreeData::getActiveContainingPart(const String & part_name) const
{
    auto part_info = MergeTreePartInfo::fromPartName(part_name, format_version);
    return getActiveContainingPart(part_info);
}

MergeTreeData::DataPartsVector MergeTreeData::getDataPartsVectorInPartition(MergeTreeData::DataPartState state, const String & partition_id)
{
    DataPartStateAndPartitionID state_with_partition{state, partition_id};

    auto lock = lockParts();
    return DataPartsVector(
        data_parts_by_state_and_info.lower_bound(state_with_partition),
        data_parts_by_state_and_info.upper_bound(state_with_partition));
}


MergeTreeData::DataPartPtr MergeTreeData::getPartIfExists(const MergeTreePartInfo & part_info, const MergeTreeData::DataPartStates & valid_states)
{
    auto lock = lockParts();

    auto it = data_parts_by_info.find(part_info);
    if (it == data_parts_by_info.end())
        return nullptr;

    for (auto state : valid_states)
    {
        if ((*it)->state == state)
            return *it;
    }

    return nullptr;
}

MergeTreeData::DataPartPtr MergeTreeData::getPartIfExists(const String & part_name, const MergeTreeData::DataPartStates & valid_states)
{
    return getPartIfExists(MergeTreePartInfo::fromPartName(part_name, format_version), valid_states);
}


static void loadPartAndFixMetadataImpl(MergeTreeData::MutableDataPartPtr part)
{
    auto disk = part->disk;
    String full_part_path = part->getFullRelativePath();

    /// Earlier the list of  columns was written incorrectly. Delete it and re-create.
    /// But in compact parts we can't get list of columns without this file.
    if (isWidePart(part))
        disk->removeIfExists(full_part_path + "columns.txt");

    part->loadColumnsChecksumsIndexes(false, true);
    part->modification_time = disk->getLastModified(full_part_path).epochTime();

    /// If the checksums file is not present, calculate the checksums and write them to disk.
    /// Check the data while we are at it.
    if (part->checksums.empty())
    {
        part->checksums = checkDataPart(part, false);
        {
            auto out = disk->writeFile(full_part_path + "checksums.txt.tmp", 4096);
            part->checksums.write(*out);
        }

        disk->moveFile(full_part_path + "checksums.txt.tmp", full_part_path + "checksums.txt");
    }
}

MergeTreeData::MutableDataPartPtr MergeTreeData::loadPartAndFixMetadata(const DiskPtr & disk, const String & relative_path)
{
    MutableDataPartPtr part = createPart(Poco::Path(relative_path).getFileName(), disk, relative_path);
    loadPartAndFixMetadataImpl(part);
    return part;
}


void MergeTreeData::calculateColumnSizesImpl()
{
    column_sizes.clear();

    /// Take into account only committed parts
    auto committed_parts_range = getDataPartsStateRange(DataPartState::Committed);
    for (const auto & part : committed_parts_range)
        addPartContributionToColumnSizes(part);
}

void MergeTreeData::addPartContributionToColumnSizes(const DataPartPtr & part)
{
    std::shared_lock<std::shared_mutex> lock(part->columns_lock);

    for (const auto & column : part->getColumns())
    {
        ColumnSize & total_column_size = column_sizes[column.name];
        ColumnSize part_column_size = part->getColumnSize(column.name, *column.type);
        total_column_size.add(part_column_size);
    }
}

void MergeTreeData::removePartContributionToColumnSizes(const DataPartPtr & part)
{
    std::shared_lock<std::shared_mutex> lock(part->columns_lock);

    for (const auto & column : part->getColumns())
    {
        ColumnSize & total_column_size = column_sizes[column.name];
        ColumnSize part_column_size = part->getColumnSize(column.name, *column.type);

        auto log_subtract = [&](size_t & from, size_t value, const char * field)
        {
            if (value > from)
                LOG_ERROR(log, "Possibly incorrect column size subtraction: "
                    << from << " - " << value << " = " << from - value
                    << ", column: " << column.name << ", field: " << field);

            from -= value;
        };

        log_subtract(total_column_size.data_compressed, part_column_size.data_compressed, ".data_compressed");
        log_subtract(total_column_size.data_uncompressed, part_column_size.data_uncompressed, ".data_uncompressed");
        log_subtract(total_column_size.marks, part_column_size.marks, ".marks");
    }
}


void MergeTreeData::freezePartition(const ASTPtr & partition_ast, const String & with_name, const Context & context, TableStructureReadLockHolder &)
{
    std::optional<String> prefix;
    String partition_id;

    if (format_version < MERGE_TREE_DATA_MIN_FORMAT_VERSION_WITH_CUSTOM_PARTITIONING)
    {
        /// Month-partitioning specific - partition value can represent a prefix of the partition to freeze.
        if (const auto * partition_lit = partition_ast->as<ASTPartition &>().value->as<ASTLiteral>())
            prefix = partition_lit->value.getType() == Field::Types::UInt64
                ? toString(partition_lit->value.get<UInt64>())
                : partition_lit->value.safeGet<String>();
        else
            partition_id = getPartitionIDFromQuery(partition_ast, context);
    }
    else
        partition_id = getPartitionIDFromQuery(partition_ast, context);

    if (prefix)
        LOG_DEBUG(log, "Freezing parts with prefix " + *prefix);
    else
        LOG_DEBUG(log, "Freezing parts with partition ID " + partition_id);


    freezePartitionsByMatcher(
        [&prefix, &partition_id](const DataPartPtr & part)
        {
            if (prefix)
                return startsWith(part->info.partition_id, *prefix);
            else
                return part->info.partition_id == partition_id;
        },
        with_name,
        context);
}


void MergeTreeData::movePartitionToDisk(const ASTPtr & partition, const String & name, bool moving_part, const Context & context)
{
    String partition_id;

    if (moving_part)
        partition_id = partition->as<ASTLiteral &>().value.safeGet<String>();
    else
        partition_id = getPartitionIDFromQuery(partition, context);

    DataPartsVector parts;
    if (moving_part)
    {
        auto part_info = MergeTreePartInfo::fromPartName(partition_id, format_version);
        parts.push_back(getActiveContainingPart(part_info));
        if (!parts.back() || parts.back()->name != part_info.getPartName())
            throw Exception("Part " + partition_id + " is not exists or not active", ErrorCodes::NO_SUCH_DATA_PART);
    }
    else
        parts = getDataPartsVectorInPartition(MergeTreeDataPartState::Committed, partition_id);

    auto disk = getStoragePolicy()->getDiskByName(name);
    if (!disk)
        throw Exception("Disk " + name + " does not exists on policy " + getStoragePolicy()->getName(), ErrorCodes::UNKNOWN_DISK);

    parts.erase(std::remove_if(parts.begin(), parts.end(), [&](auto part_ptr)
        {
            return part_ptr->disk->getName() == disk->getName();
        }), parts.end());

    if (parts.empty())
        throw Exception("Nothing to move", ErrorCodes::NO_SUCH_DATA_PART);

    if (parts.empty())
    {
        String no_parts_to_move_message;
        if (moving_part)
            no_parts_to_move_message = "Part '" + partition_id + "' is already on disk '" + disk->getName() + "'";
        else
            no_parts_to_move_message = "All parts of partition '" + partition_id + "' are already on disk '" + disk->getName() + "'";

        throw Exception(no_parts_to_move_message, ErrorCodes::UNKNOWN_DISK);
    }

    if (!movePartsToSpace(parts, std::static_pointer_cast<Space>(disk)))
        throw Exception("Cannot move parts because moves are manually disabled", ErrorCodes::ABORTED);
}


void MergeTreeData::movePartitionToVolume(const ASTPtr & partition, const String & name, bool moving_part, const Context & context)
{
    String partition_id;

    if (moving_part)
        partition_id = partition->as<ASTLiteral &>().value.safeGet<String>();
    else
        partition_id = getPartitionIDFromQuery(partition, context);

    DataPartsVector parts;
    if (moving_part)
    {
        auto part_info = MergeTreePartInfo::fromPartName(partition_id, format_version);
        parts.emplace_back(getActiveContainingPart(part_info));
        if (!parts.back() || parts.back()->name != part_info.getPartName())
            throw Exception("Part " + partition_id + " is not exists or not active", ErrorCodes::NO_SUCH_DATA_PART);
    }
    else
        parts = getDataPartsVectorInPartition(MergeTreeDataPartState::Committed, partition_id);

    auto volume = getStoragePolicy()->getVolumeByName(name);
    if (!volume)
        throw Exception("Volume " + name + " does not exists on policy " + getStoragePolicy()->getName(), ErrorCodes::UNKNOWN_DISK);

    if (parts.empty())
        throw Exception("Nothing to move", ErrorCodes::NO_SUCH_DATA_PART);

    parts.erase(std::remove_if(parts.begin(), parts.end(), [&](auto part_ptr)
        {
            for (const auto & disk : volume->disks)
            {
                if (part_ptr->disk->getName() == disk->getName())
                {
                    return true;
                }
            }
            return false;
        }), parts.end());

    if (parts.empty())
    {
        String no_parts_to_move_message;
        if (moving_part)
            no_parts_to_move_message = "Part '" + partition_id + "' is already on volume '" + volume->getName() + "'";
        else
            no_parts_to_move_message = "All parts of partition '" + partition_id + "' are already on volume '" + volume->getName() + "'";

        throw Exception(no_parts_to_move_message, ErrorCodes::UNKNOWN_DISK);
    }

    if (!movePartsToSpace(parts, std::static_pointer_cast<Space>(volume)))
        throw Exception("Cannot move parts because moves are manually disabled", ErrorCodes::ABORTED);
}


String MergeTreeData::getPartitionIDFromQuery(const ASTPtr & ast, const Context & context)
{
    const auto & partition_ast = ast->as<ASTPartition &>();

    if (!partition_ast.value)
        return partition_ast.id;

    if (format_version < MERGE_TREE_DATA_MIN_FORMAT_VERSION_WITH_CUSTOM_PARTITIONING)
    {
        /// Month-partitioning specific - partition ID can be passed in the partition value.
        const auto * partition_lit = partition_ast.value->as<ASTLiteral>();
        if (partition_lit && partition_lit->value.getType() == Field::Types::String)
        {
            String partition_id = partition_lit->value.get<String>();
            if (partition_id.size() != 6 || !std::all_of(partition_id.begin(), partition_id.end(), isNumericASCII))
                throw Exception(
                    "Invalid partition format: " + partition_id + ". Partition should consist of 6 digits: YYYYMM",
                    ErrorCodes::INVALID_PARTITION_VALUE);
            return partition_id;
        }
    }

    /// Re-parse partition key fields using the information about expected field types.

    size_t fields_count = partition_key_sample.columns();
    if (partition_ast.fields_count != fields_count)
        throw Exception(
            "Wrong number of fields in the partition expression: " + toString(partition_ast.fields_count) +
            ", must be: " + toString(fields_count),
            ErrorCodes::INVALID_PARTITION_VALUE);

    const FormatSettings format_settings;
    Row partition_row(fields_count);

    if (fields_count)
    {
        ReadBufferFromMemory left_paren_buf("(", 1);
        ReadBufferFromMemory fields_buf(partition_ast.fields_str.data(), partition_ast.fields_str.size());
        ReadBufferFromMemory right_paren_buf(")", 1);
        ConcatReadBuffer buf({&left_paren_buf, &fields_buf, &right_paren_buf});

        auto input_stream = FormatFactory::instance().getInput("Values", buf, partition_key_sample, context, context.getSettingsRef().max_block_size);

        auto block = input_stream->read();
        if (!block || !block.rows())
            throw Exception(
                "Could not parse partition value: `" + partition_ast.fields_str + "`",
                ErrorCodes::INVALID_PARTITION_VALUE);

        for (size_t i = 0; i < fields_count; ++i)
            block.getByPosition(i).column->get(0, partition_row[i]);
    }

    MergeTreePartition partition(std::move(partition_row));
    String partition_id = partition.getID(*this);

    {
        auto data_parts_lock = lockParts();
        DataPartPtr existing_part_in_partition = getAnyPartInPartition(partition_id, data_parts_lock);
        if (existing_part_in_partition && existing_part_in_partition->partition.value != partition.value)
        {
            WriteBufferFromOwnString buf;
            writeCString("Parsed partition value: ", buf);
            partition.serializeText(*this, buf, format_settings);
            writeCString(" doesn't match partition value for an existing part with the same partition ID: ", buf);
            writeString(existing_part_in_partition->name, buf);
            throw Exception(buf.str(), ErrorCodes::INVALID_PARTITION_VALUE);
        }
    }

    return partition_id;
}

MergeTreeData::DataPartsVector MergeTreeData::getDataPartsVector(const DataPartStates & affordable_states, DataPartStateVector * out_states) const
{
    DataPartsVector res;
    DataPartsVector buf;
    {
        auto lock = lockParts();

        for (auto state : affordable_states)
        {
            std::swap(buf, res);
            res.clear();

            auto range = getDataPartsStateRange(state);
            std::merge(range.begin(), range.end(), buf.begin(), buf.end(), std::back_inserter(res), LessDataPart());
        }

        if (out_states != nullptr)
        {
            out_states->resize(res.size());
            for (size_t i = 0; i < res.size(); ++i)
                (*out_states)[i] = res[i]->state;
        }
    }

    return res;
}

MergeTreeData::DataPartsVector MergeTreeData::getAllDataPartsVector(MergeTreeData::DataPartStateVector * out_states) const
{
    DataPartsVector res;
    {
        auto lock = lockParts();
        res.assign(data_parts_by_info.begin(), data_parts_by_info.end());

        if (out_states != nullptr)
        {
            out_states->resize(res.size());
            for (size_t i = 0; i < res.size(); ++i)
                (*out_states)[i] = res[i]->state;
        }
    }

    return res;
}

std::vector<DetachedPartInfo>
MergeTreeData::getDetachedParts() const
{
    std::vector<DetachedPartInfo> res;

    for (const auto & [path, disk] : getRelativeDataPathsWithDisks())
    {
        for (auto it = disk->iterateDirectory(path + "detached"); it->isValid(); it->next())
        {
<<<<<<< HEAD
            auto dir_name = it->name();

=======
>>>>>>> 571d0d54
            res.emplace_back();
            auto & part = res.back();

            DetachedPartInfo::tryParseDetachedPartName(it.name(), part, format_version);
            part.disk = disk->getName();
        }
    }
    return res;
}

void MergeTreeData::validateDetachedPartName(const String & name) const
{
    if (name.find('/') != std::string::npos || name == "." || name == "..")
        throw DB::Exception("Invalid part name '" + name + "'", ErrorCodes::INCORRECT_FILE_NAME);

    auto full_path = getFullRelativePathForPart(name, "detached/");

    if (!full_path)
        throw DB::Exception("Detached part \"" + name + "\" not found" , ErrorCodes::BAD_DATA_PART_NAME);

    if (startsWith(name, "attaching_") || startsWith(name, "deleting_"))
        throw DB::Exception("Cannot drop part " + name + ": "
                            "most likely it is used by another DROP or ATTACH query.",
                            ErrorCodes::BAD_DATA_PART_NAME);
}

void MergeTreeData::dropDetached(const ASTPtr & partition, bool part, const Context & context)
{
    PartsTemporaryRename renamed_parts(*this, "detached/");

    if (part)
    {
        String part_name = partition->as<ASTLiteral &>().value.safeGet<String>();
        validateDetachedPartName(part_name);
        renamed_parts.addPart(part_name, "deleting_" + part_name);
    }
    else
    {
        String partition_id = getPartitionIDFromQuery(partition, context);
        DetachedPartsInfo detached_parts = getDetachedParts();
        for (const auto & part_info : detached_parts)
            if (part_info.valid_name && part_info.partition_id == partition_id
                && part_info.prefix != "attaching" && part_info.prefix != "deleting")
                renamed_parts.addPart(part_info.dir_name, "deleting_" + part_info.dir_name);
    }

    LOG_DEBUG(log, "Will drop " << renamed_parts.old_and_new_names.size() << " detached parts.");

    renamed_parts.tryRenameAll();

    for (auto & [old_name, new_name] : renamed_parts.old_and_new_names)
    {
        const auto & [path, disk] = renamed_parts.old_part_name_to_path_and_disk[old_name];
        disk->removeRecursive(path + "detached/" + new_name + "/");
        LOG_DEBUG(log, "Dropped detached part " << old_name);
        old_name.clear();
    }
}

MergeTreeData::MutableDataPartsVector MergeTreeData::tryLoadPartsToAttach(const ASTPtr & partition, bool attach_part,
        const Context & context, PartsTemporaryRename & renamed_parts)
{
    String source_dir = "detached/";

    std::map<String, DiskPtr> name_to_disk;
    /// Let's compose a list of parts that should be added.
    if (attach_part)
    {
        String part_id = partition->as<ASTLiteral &>().value.safeGet<String>();
        validateDetachedPartName(part_id);
        renamed_parts.addPart(part_id, "attaching_" + part_id);
        if (MergeTreePartInfo::tryParsePartName(part_id, nullptr, format_version))
            name_to_disk[part_id] = getDiskForPart(part_id, source_dir);
    }
    else
    {
        String partition_id = getPartitionIDFromQuery(partition, context);
        LOG_DEBUG(log, "Looking for parts for partition " << partition_id << " in " << source_dir);
        ActiveDataPartSet active_parts(format_version);

        const auto disks = getStoragePolicy()->getDisks();
        for (auto & disk : disks)
        {
            for (auto it = disk->iterateDirectory(relative_data_path + source_dir); it->isValid(); it->next())
            {
                const String & name = it->name();
                MergeTreePartInfo part_info;
                // TODO what if name contains "_tryN" suffix?
                /// Parts with prefix in name (e.g. attaching_1_3_3_0, deleting_1_3_3_0) will be ignored
                if (!MergeTreePartInfo::tryParsePartName(name, &part_info, format_version)
                    || part_info.partition_id != partition_id)
                {
                    continue;
                }
                LOG_DEBUG(log, "Found part " << name);
                active_parts.add(name);
                name_to_disk[name] = disk;
            }
        }
        LOG_DEBUG(log, active_parts.size() << " of them are active");
        /// Inactive parts rename so they can not be attached in case of repeated ATTACH.
        for (const auto & [name, disk] : name_to_disk)
        {
            String containing_part = active_parts.getContainingPart(name);
            if (!containing_part.empty() && containing_part != name)
            {
                // TODO maybe use PartsTemporaryRename here?
                disk->moveDirectory(relative_data_path + source_dir + name, relative_data_path + source_dir + "inactive_" + name);
            }
            else
                renamed_parts.addPart(name, "attaching_" + name);
        }
    }


    /// Try to rename all parts before attaching to prevent race with DROP DETACHED and another ATTACH.
    renamed_parts.tryRenameAll();

    /// Synchronously check that added parts exist and are not broken. We will write checksums.txt if it does not exist.
    LOG_DEBUG(log, "Checking parts");
    MutableDataPartsVector loaded_parts;
    loaded_parts.reserve(renamed_parts.old_and_new_names.size());
    for (const auto & part_names : renamed_parts.old_and_new_names)
    {
        LOG_DEBUG(log, "Checking part " << part_names.second);
        MutableDataPartPtr part = createPart(part_names.first, name_to_disk[part_names.first], source_dir + part_names.second);
        loadPartAndFixMetadataImpl(part);
        loaded_parts.push_back(part);
    }

    return loaded_parts;
}

namespace
{

inline ReservationPtr checkAndReturnReservation(UInt64 expected_size, ReservationPtr reservation)
{
    if (reservation)
        return reservation;

    throw Exception("Cannot reserve " + formatReadableSizeWithBinarySuffix(expected_size) + ", not enough space",
                    ErrorCodes::NOT_ENOUGH_SPACE);
}

}

ReservationPtr MergeTreeData::reserveSpace(UInt64 expected_size) const
{
    expected_size = std::max(RESERVATION_MIN_ESTIMATION_SIZE, expected_size);
    auto reservation = getStoragePolicy()->reserve(expected_size);
    return checkAndReturnReservation(expected_size, std::move(reservation));
}

ReservationPtr MergeTreeData::reserveSpace(UInt64 expected_size, SpacePtr space)
{
    expected_size = std::max(RESERVATION_MIN_ESTIMATION_SIZE, expected_size);
    auto reservation = tryReserveSpace(expected_size, space);
    return checkAndReturnReservation(expected_size, std::move(reservation));
}

ReservationPtr MergeTreeData::tryReserveSpace(UInt64 expected_size, SpacePtr space)
{
    expected_size = std::max(RESERVATION_MIN_ESTIMATION_SIZE, expected_size);
    return space->reserve(expected_size);
}

ReservationPtr MergeTreeData::reserveSpacePreferringTTLRules(UInt64 expected_size,
        const IMergeTreeDataPart::TTLInfos & ttl_infos,
        time_t time_of_move,
        size_t min_volume_index) const
{
    expected_size = std::max(RESERVATION_MIN_ESTIMATION_SIZE, expected_size);

    ReservationPtr reservation = tryReserveSpacePreferringTTLRules(expected_size, ttl_infos, time_of_move, min_volume_index);

    return checkAndReturnReservation(expected_size, std::move(reservation));
}

ReservationPtr MergeTreeData::tryReserveSpacePreferringTTLRules(UInt64 expected_size,
        const IMergeTreeDataPart::TTLInfos & ttl_infos,
        time_t time_of_move,
        size_t min_volume_index) const
{
    expected_size = std::max(RESERVATION_MIN_ESTIMATION_SIZE, expected_size);

    ReservationPtr reservation;

    auto ttl_entry = selectTTLEntryForTTLInfos(ttl_infos, time_of_move);
    if (ttl_entry)
    {
        SpacePtr destination_ptr = ttl_entry->getDestination(getStoragePolicy());
        if (!destination_ptr)
        {
            if (ttl_entry->destination_type == PartDestinationType::VOLUME)
                LOG_WARNING(log, "Would like to reserve space on volume '"
                        << ttl_entry->destination_name << "' by TTL rule of table '"
                        << log_name << "' but volume was not found");
            else if (ttl_entry->destination_type == PartDestinationType::DISK)
                LOG_WARNING(log, "Would like to reserve space on disk '"
                        << ttl_entry->destination_name << "' by TTL rule of table '"
                        << log_name << "' but disk was not found");
        }
        else
        {
            reservation = destination_ptr->reserve(expected_size);
            if (reservation)
                return reservation;
            else
                if (ttl_entry->destination_type == PartDestinationType::VOLUME)
                    LOG_WARNING(log, "Would like to reserve space on volume '"
                            << ttl_entry->destination_name << "' by TTL rule of table '"
                            << log_name << "' but there is not enough space");
                else if (ttl_entry->destination_type == PartDestinationType::DISK)
                    LOG_WARNING(log, "Would like to reserve space on disk '"
                            << ttl_entry->destination_name << "' by TTL rule of table '"
                            << log_name << "' but there is not enough space");
        }
    }

    reservation = getStoragePolicy()->reserve(expected_size, min_volume_index);

    return reservation;
}

SpacePtr MergeTreeData::TTLEntry::getDestination(StoragePolicyPtr policy) const
{
    if (destination_type == PartDestinationType::VOLUME)
        return policy->getVolumeByName(destination_name);
    else if (destination_type == PartDestinationType::DISK)
        return policy->getDiskByName(destination_name);
    else
        return {};
}

bool MergeTreeData::TTLEntry::isPartInDestination(StoragePolicyPtr policy, const IMergeTreeDataPart & part) const
{
    if (destination_type == PartDestinationType::VOLUME)
    {
        for (const auto & disk : policy->getVolumeByName(destination_name)->disks)
            if (disk->getName() == part.disk->getName())
                return true;
    }
    else if (destination_type == PartDestinationType::DISK)
        return policy->getDiskByName(destination_name)->getName() == part.disk->getName();
    return false;
}

std::optional<MergeTreeData::TTLEntry> MergeTreeData::selectTTLEntryForTTLInfos(
        const IMergeTreeDataPart::TTLInfos & ttl_infos,
        time_t time_of_move) const
{
    time_t max_max_ttl = 0;
    std::vector<DB::MergeTreeData::TTLEntry>::const_iterator best_entry_it;

    auto lock = std::lock_guard(move_ttl_entries_mutex);
    for (auto ttl_entry_it = move_ttl_entries.begin(); ttl_entry_it != move_ttl_entries.end(); ++ttl_entry_it)
    {
        auto ttl_info_it = ttl_infos.moves_ttl.find(ttl_entry_it->result_column);
        /// Prefer TTL rule which went into action last.
        if (ttl_info_it != ttl_infos.moves_ttl.end()
                && ttl_info_it->second.max <= time_of_move
                && max_max_ttl <= ttl_info_it->second.max)
        {
            best_entry_it = ttl_entry_it;
            max_max_ttl = ttl_info_it->second.max;
        }
    }

    return max_max_ttl ? *best_entry_it : std::optional<MergeTreeData::TTLEntry>();
}

MergeTreeData::DataParts MergeTreeData::getDataParts(const DataPartStates & affordable_states) const
{
    DataParts res;
    {
        auto lock = lockParts();
        for (auto state : affordable_states)
        {
            auto range = getDataPartsStateRange(state);
            res.insert(range.begin(), range.end());
        }
    }
    return res;
}

MergeTreeData::DataParts MergeTreeData::getDataParts() const
{
    return getDataParts({DataPartState::Committed});
}

MergeTreeData::DataPartsVector MergeTreeData::getDataPartsVector() const
{
    return getDataPartsVector({DataPartState::Committed});
}

MergeTreeData::DataPartPtr MergeTreeData::getAnyPartInPartition(
    const String & partition_id, DataPartsLock & /*data_parts_lock*/)
{
    auto it = data_parts_by_state_and_info.lower_bound(DataPartStateAndPartitionID{DataPartState::Committed, partition_id});

    if (it != data_parts_by_state_and_info.end() && (*it)->state == DataPartState::Committed && (*it)->info.partition_id == partition_id)
        return *it;

    return nullptr;
}

void MergeTreeData::Transaction::rollback()
{
    if (!isEmpty())
    {
        std::stringstream ss;
        ss << " Removing parts:";
        for (const auto & part : precommitted_parts)
            ss << " " << part->relative_path;
        ss << ".";
        LOG_DEBUG(data.log, "Undoing transaction." << ss.str());

        data.removePartsFromWorkingSet(
            DataPartsVector(precommitted_parts.begin(), precommitted_parts.end()),
            /* clear_without_timeout = */ true);
    }

    clear();
}

MergeTreeData::DataPartsVector MergeTreeData::Transaction::commit(MergeTreeData::DataPartsLock * acquired_parts_lock)
{
    DataPartsVector total_covered_parts;

    if (!isEmpty())
    {
        auto parts_lock = acquired_parts_lock ? MergeTreeData::DataPartsLock() : data.lockParts();
        auto owing_parts_lock = acquired_parts_lock ? acquired_parts_lock : &parts_lock;

        auto current_time = time(nullptr);
        for (const DataPartPtr & part : precommitted_parts)
        {
            DataPartPtr covering_part;
            DataPartsVector covered_parts = data.getActivePartsToReplace(part->info, part->name, covering_part, *owing_parts_lock);
            if (covering_part)
            {
                LOG_WARNING(data.log, "Tried to commit obsolete part " << part->name
                    << " covered by " << covering_part->getNameWithState());

                part->remove_time.store(0, std::memory_order_relaxed); /// The part will be removed without waiting for old_parts_lifetime seconds.
                data.modifyPartState(part, DataPartState::Outdated);
            }
            else
            {
                total_covered_parts.insert(total_covered_parts.end(), covered_parts.begin(), covered_parts.end());
                for (const DataPartPtr & covered_part : covered_parts)
                {
                    covered_part->remove_time.store(current_time, std::memory_order_relaxed);
                    data.modifyPartState(covered_part, DataPartState::Outdated);
                    data.removePartContributionToColumnSizes(covered_part);
                }

                data.modifyPartState(part, DataPartState::Committed);
                data.addPartContributionToColumnSizes(part);
            }
        }
    }

    clear();

    return total_covered_parts;
}

bool MergeTreeData::isPrimaryOrMinMaxKeyColumnPossiblyWrappedInFunctions(const ASTPtr & node) const
{
    const String column_name = node->getColumnName();

    for (const auto & name : primary_key_columns)
        if (column_name == name)
            return true;

    for (const auto & name : minmax_idx_columns)
        if (column_name == name)
            return true;

    if (const auto * func = node->as<ASTFunction>())
        if (func->arguments->children.size() == 1)
            return isPrimaryOrMinMaxKeyColumnPossiblyWrappedInFunctions(func->arguments->children.front());

    return false;
}

bool MergeTreeData::mayBenefitFromIndexForIn(const ASTPtr & left_in_operand, const Context &) const
{
    /// Make sure that the left side of the IN operator contain part of the key.
    /// If there is a tuple on the left side of the IN operator, at least one item of the tuple
    ///  must be part of the key (probably wrapped by a chain of some acceptable functions).
    const auto * left_in_operand_tuple = left_in_operand->as<ASTFunction>();
    if (left_in_operand_tuple && left_in_operand_tuple->name == "tuple")
    {
        for (const auto & item : left_in_operand_tuple->arguments->children)
        {
            if (isPrimaryOrMinMaxKeyColumnPossiblyWrappedInFunctions(item))
                return true;
            for (const auto & index : skip_indices)
                if (index->mayBenefitFromIndexForIn(item))
                    return true;
        }
        /// The tuple itself may be part of the primary key, so check that as a last resort.
        return isPrimaryOrMinMaxKeyColumnPossiblyWrappedInFunctions(left_in_operand);
    }
    else
    {
        for (const auto & index : skip_indices)
            if (index->mayBenefitFromIndexForIn(left_in_operand))
                return true;

        return isPrimaryOrMinMaxKeyColumnPossiblyWrappedInFunctions(left_in_operand);
    }
}

MergeTreeData & MergeTreeData::checkStructureAndGetMergeTreeData(IStorage * source_table) const
{
    MergeTreeData * src_data = dynamic_cast<MergeTreeData *>(source_table);
    if (!src_data)
        throw Exception("Table " + source_table->getStorageID().getNameForLogs() +
                        " supports attachPartitionFrom only for MergeTree family of table engines."
                        " Got " + source_table->getName(), ErrorCodes::NOT_IMPLEMENTED);

    if (getColumns().getAllPhysical().sizeOfDifference(src_data->getColumns().getAllPhysical()))
        throw Exception("Tables have different structure", ErrorCodes::INCOMPATIBLE_COLUMNS);

    auto query_to_string = [] (const ASTPtr & ast)
    {
        return ast ? queryToString(ast) : "";
    };

    if (query_to_string(order_by_ast) != query_to_string(src_data->order_by_ast))
        throw Exception("Tables have different ordering", ErrorCodes::BAD_ARGUMENTS);

    if (query_to_string(partition_by_ast) != query_to_string(src_data->partition_by_ast))
        throw Exception("Tables have different partition key", ErrorCodes::BAD_ARGUMENTS);

    if (format_version != src_data->format_version)
        throw Exception("Tables have different format_version", ErrorCodes::BAD_ARGUMENTS);

    return *src_data;
}

MergeTreeData & MergeTreeData::checkStructureAndGetMergeTreeData(const StoragePtr & source_table) const
{
    return checkStructureAndGetMergeTreeData(source_table.get());
}

MergeTreeData::MutableDataPartPtr MergeTreeData::cloneAndLoadDataPartOnSameDisk(const MergeTreeData::DataPartPtr & src_part,
                                                                                const String & tmp_part_prefix,
                                                                                const MergeTreePartInfo & dst_part_info)
{
    /// Check that the storage policy contains the disk where the src_part is located.
    bool does_storage_policy_allow_same_disk = false;
    for (const DiskPtr & disk : getStoragePolicy()->getDisks())
    {
        if (disk->getName() == src_part->disk->getName())
        {
            does_storage_policy_allow_same_disk = true;
            break;
        }
    }
    if (!does_storage_policy_allow_same_disk)
        throw Exception(
            "Could not clone and load part " + quoteString(src_part->getFullPath()) + " because disk does not belong to storage policy", ErrorCodes::LOGICAL_ERROR);

    String dst_part_name = src_part->getNewName(dst_part_info);
    String tmp_dst_part_name = tmp_part_prefix + dst_part_name;

    auto reservation = reserveSpace(src_part->bytes_on_disk, src_part->disk);
    auto disk = reservation->getDisk();
    String src_part_path = src_part->getFullRelativePath();
    String dst_part_path = relative_data_path + tmp_dst_part_name;

    if (disk->exists(dst_part_path))
        throw Exception("Part in " + fullPath(disk, dst_part_path) + " already exists", ErrorCodes::DIRECTORY_ALREADY_EXISTS);

    LOG_DEBUG(log, "Cloning part " << fullPath(disk, src_part_path) << " to " << fullPath(disk, dst_part_path));
    localBackup(disk, src_part_path, dst_part_path);

    auto dst_data_part = createPart(dst_part_name, dst_part_info, reservation->getDisk(), tmp_dst_part_name);

    dst_data_part->is_temp = true;

    dst_data_part->loadColumnsChecksumsIndexes(require_part_metadata, true);
    dst_data_part->modification_time = disk->getLastModified(dst_part_path).epochTime();
    return dst_data_part;
}

String MergeTreeData::getFullPathOnDisk(const DiskPtr & disk) const
{
    return disk->getPath() + relative_data_path;
}


DiskPtr MergeTreeData::getDiskForPart(const String & part_name, const String & additional_path) const
{
    const auto disks = getStoragePolicy()->getDisks();

    for (const DiskPtr & disk : disks)
        for (auto it = disk->iterateDirectory(relative_data_path + additional_path); it->isValid(); it->next())
            if (it->name() == part_name)
                return disk;

    return nullptr;
}


std::optional<String> MergeTreeData::getFullRelativePathForPart(const String & part_name, const String & additional_path) const
{
    auto disk = getDiskForPart(part_name, additional_path);
    if (disk)
        return relative_data_path + additional_path;
    return {};
}

Strings MergeTreeData::getDataPaths() const
{
    Strings res;
    auto disks = getStoragePolicy()->getDisks();
    for (const auto & disk : disks)
        res.push_back(getFullPathOnDisk(disk));
    return res;
}

MergeTreeData::PathsWithDisks MergeTreeData::getRelativeDataPathsWithDisks() const
{
    PathsWithDisks res;
    auto disks = getStoragePolicy()->getDisks();
    for (const auto & disk : disks)
        res.emplace_back(relative_data_path, disk);
    return res;
}

void MergeTreeData::freezePartitionsByMatcher(MatcherFn matcher, const String & with_name, const Context & context)
{
    String clickhouse_path = Poco::Path(context.getPath()).makeAbsolute().toString();
    String default_shadow_path = clickhouse_path + "shadow/";
    Poco::File(default_shadow_path).createDirectories();
    auto increment = Increment(default_shadow_path + "increment.txt").get(true);

    const String shadow_path = "shadow/";

    /// Acquire a snapshot of active data parts to prevent removing while doing backup.
    const auto data_parts = getDataParts();

    size_t parts_processed = 0;
    for (const auto & part : data_parts)
    {
        if (!matcher(part))
            continue;

        part->disk->createDirectories(shadow_path);

        String backup_path = shadow_path
            + (!with_name.empty()
                ? escapeForFileName(with_name)
                : toString(increment))
            + "/";

        LOG_DEBUG(log, "Freezing part " << part->name << " snapshot will be placed at " + backup_path);

        String backup_part_path = backup_path + relative_data_path + part->relative_path;
        localBackup(part->disk, part->getFullRelativePath(), backup_part_path);
        part->is_frozen.store(true, std::memory_order_relaxed);
        ++parts_processed;
    }

    LOG_DEBUG(log, "Freezed " << parts_processed << " parts");
}

bool MergeTreeData::canReplacePartition(const DataPartPtr & src_part) const
{
    const auto settings = getSettings();

    if (!settings->enable_mixed_granularity_parts || settings->index_granularity_bytes == 0)
    {
        if (!canUseAdaptiveGranularity() && src_part->index_granularity_info.is_adaptive)
            return false;
        if (canUseAdaptiveGranularity() && !src_part->index_granularity_info.is_adaptive)
            return false;
    }
    return true;
}

void MergeTreeData::writePartLog(
    PartLogElement::Type type,
    const ExecutionStatus & execution_status,
    UInt64 elapsed_ns,
    const String & new_part_name,
    const DataPartPtr & result_part,
    const DataPartsVector & source_parts,
    const MergeListEntry * merge_entry)
try
{
    auto table_id = getStorageID();
    auto part_log = global_context.getPartLog(table_id.database_name);
    if (!part_log)
        return;

    PartLogElement part_log_elem;

    part_log_elem.event_type = type;

    part_log_elem.error = static_cast<UInt16>(execution_status.code);
    part_log_elem.exception = execution_status.message;

    part_log_elem.event_time = time(nullptr);
    /// TODO: Stop stopwatch in outer code to exclude ZK timings and so on
    part_log_elem.duration_ms = elapsed_ns / 1000000;

    part_log_elem.database_name = table_id.database_name;
    part_log_elem.table_name = table_id.table_name;
    part_log_elem.partition_id = MergeTreePartInfo::fromPartName(new_part_name, format_version).partition_id;
    part_log_elem.part_name = new_part_name;

    if (result_part)
    {
        part_log_elem.path_on_disk = result_part->getFullPath();
        part_log_elem.bytes_compressed_on_disk = result_part->bytes_on_disk;
        part_log_elem.rows = result_part->rows_count;
    }

    part_log_elem.source_part_names.reserve(source_parts.size());
    for (const auto & source_part : source_parts)
        part_log_elem.source_part_names.push_back(source_part->name);

    if (merge_entry)
    {
        part_log_elem.rows_read = (*merge_entry)->rows_read;
        part_log_elem.bytes_read_uncompressed = (*merge_entry)->bytes_read_uncompressed;

        part_log_elem.rows = (*merge_entry)->rows_written;
        part_log_elem.bytes_uncompressed = (*merge_entry)->bytes_written_uncompressed;
    }

    part_log->add(part_log_elem);
}
catch (...)
{
    tryLogCurrentException(log, __PRETTY_FUNCTION__);
}

MergeTreeData::CurrentlyMovingPartsTagger::CurrentlyMovingPartsTagger(MergeTreeMovingParts && moving_parts_, MergeTreeData & data_)
    : parts_to_move(std::move(moving_parts_)), data(data_)
{
    for (const auto & moving_part : parts_to_move)
        if (!data.currently_moving_parts.emplace(moving_part.part).second)
            throw Exception("Cannot move part '" + moving_part.part->name + "'. It's already moving.", ErrorCodes::LOGICAL_ERROR);
}

MergeTreeData::CurrentlyMovingPartsTagger::~CurrentlyMovingPartsTagger()
{
    std::lock_guard lock(data.moving_parts_mutex);
    for (const auto & moving_part : parts_to_move)
    {
        /// Something went completely wrong
        if (!data.currently_moving_parts.count(moving_part.part))
            std::terminate();
        data.currently_moving_parts.erase(moving_part.part);
    }
}

bool MergeTreeData::selectPartsAndMove()
{
    if (parts_mover.moves_blocker.isCancelled())
        return false;

    auto moving_tagger = selectPartsForMove();
    if (moving_tagger.parts_to_move.empty())
        return false;

    return moveParts(std::move(moving_tagger));
}

bool MergeTreeData::areBackgroundMovesNeeded() const
{
    auto policy = getStoragePolicy();

    if (policy->getVolumes().size() > 1)
        return true;

    return policy->getVolumes().size() == 1 && policy->getVolumes()[0]->disks.size() > 1 && !move_ttl_entries.empty();
}

bool MergeTreeData::movePartsToSpace(const DataPartsVector & parts, SpacePtr space)
{
    if (parts_mover.moves_blocker.isCancelled())
        return false;

    auto moving_tagger = checkPartsForMove(parts, space);
    if (moving_tagger.parts_to_move.empty())
        return false;

    return moveParts(std::move(moving_tagger));
}

MergeTreeData::CurrentlyMovingPartsTagger MergeTreeData::selectPartsForMove()
{
    MergeTreeMovingParts parts_to_move;

    auto can_move = [this](const DataPartPtr & part, String * reason) -> bool
    {
        if (partIsAssignedToBackgroundOperation(part))
        {
            *reason = "part already assigned to background operation.";
            return false;
        }
        if (currently_moving_parts.count(part))
        {
            *reason = "part is already moving.";
            return false;
        }

        return true;
    };

    std::lock_guard moving_lock(moving_parts_mutex);

    parts_mover.selectPartsForMove(parts_to_move, can_move, moving_lock);
    return CurrentlyMovingPartsTagger(std::move(parts_to_move), *this);
}

MergeTreeData::CurrentlyMovingPartsTagger MergeTreeData::checkPartsForMove(const DataPartsVector & parts, SpacePtr space)
{
    std::lock_guard moving_lock(moving_parts_mutex);

    MergeTreeMovingParts parts_to_move;
    for (const auto & part : parts)
    {
        auto reservation = space->reserve(part->bytes_on_disk);
        if (!reservation)
            throw Exception("Move is not possible. Not enough space on '" + space->getName() + "'", ErrorCodes::NOT_ENOUGH_SPACE);

        auto reserved_disk = reservation->getDisk();

        if (reserved_disk->exists(relative_data_path + part->name))
            throw Exception(
                "Move is not possible: " + fullPath(reserved_disk, relative_data_path + part->name) + " already exists",
                ErrorCodes::DIRECTORY_ALREADY_EXISTS);

        if (currently_moving_parts.count(part) || partIsAssignedToBackgroundOperation(part))
            throw Exception(
                "Cannot move part '" + part->name + "' because it's participating in background process",
                ErrorCodes::PART_IS_TEMPORARILY_LOCKED);

        parts_to_move.emplace_back(part, std::move(reservation));
    }
    return CurrentlyMovingPartsTagger(std::move(parts_to_move), *this);
}

bool MergeTreeData::moveParts(CurrentlyMovingPartsTagger && moving_tagger)
{
    LOG_INFO(log, "Got " << moving_tagger.parts_to_move.size() << " parts to move.");

    for (const auto & moving_part : moving_tagger.parts_to_move)
    {
        Stopwatch stopwatch;
        DataPartPtr cloned_part;

        auto write_part_log = [&](const ExecutionStatus & execution_status)
        {
            writePartLog(
                PartLogElement::Type::MOVE_PART,
                execution_status,
                stopwatch.elapsed(),
                moving_part.part->name,
                cloned_part,
                {moving_part.part},
                nullptr);
        };

        try
        {
            cloned_part = parts_mover.clonePart(moving_part);
            parts_mover.swapClonedPart(cloned_part);
            write_part_log({});
        }
        catch (...)
        {
            write_part_log(ExecutionStatus::fromCurrentException());
            if (cloned_part)
                cloned_part->remove();

            throw;
        }
    }
    return true;
}

ColumnDependencies MergeTreeData::getColumnDependencies(const NameSet & updated_columns) const
{
    if (updated_columns.empty())
        return {};

    ColumnDependencies res;

    NameSet indices_columns;
    NameSet required_ttl_columns;
    NameSet updated_ttl_columns;

    auto add_dependent_columns = [&updated_columns](const auto & expression, auto & to_set)
    {
        auto requiered_columns = expression->getRequiredColumns();
        for (const auto & dependency : requiered_columns)
        {
            if (updated_columns.count(dependency))
            {
                to_set.insert(requiered_columns.begin(), requiered_columns.end());
                return true;
            }
        }

        return false;
    };

    for (const auto & index : skip_indices)
        add_dependent_columns(index->expr, indices_columns);

    if (hasRowsTTL())
    {
        if (add_dependent_columns(rows_ttl_entry.expression, required_ttl_columns))
        {
            /// Filter all columns, if rows TTL expression have to be recalculated.
            for (const auto & column : getColumns().getAllPhysical())
                updated_ttl_columns.insert(column.name);
        }
    }

    for (const auto & [name, entry] : column_ttl_entries_by_name)
    {
        if (add_dependent_columns(entry.expression, required_ttl_columns))
            updated_ttl_columns.insert(name);
    }

    for (const auto & entry : move_ttl_entries)
        add_dependent_columns(entry.expression, required_ttl_columns);

    for (const auto & column : indices_columns)
        res.emplace(column, ColumnDependency::SKIP_INDEX);
    for (const auto & column : required_ttl_columns)
        res.emplace(column, ColumnDependency::TTL_EXPRESSION);
    for (const auto & column : updated_ttl_columns)
        res.emplace(column, ColumnDependency::TTL_TARGET);

    return res;
}

bool MergeTreeData::canUsePolymorphicParts(const MergeTreeSettings & settings, String * out_reason)
{
    if (!canUseAdaptiveGranularity())
    {
        if ((settings.min_rows_for_wide_part != 0 || settings.min_bytes_for_wide_part != 0) && out_reason)
        {
            std::ostringstream message;
            message << "Table can't create parts with adaptive granularity, but settings min_rows_for_wide_part = "
                    << settings.min_rows_for_wide_part << ", min_bytes_for_wide_part = " << settings.min_bytes_for_wide_part
                    << ". Parts with non-adaptive granularity can be stored only in Wide (default) format.";
            *out_reason = message.str();
        }

        return false;
    }

    return true;
}

}<|MERGE_RESOLUTION|>--- conflicted
+++ resolved
@@ -2027,12 +2027,8 @@
     {
         for (auto it = disk->iterateDirectory(path + source_dir); it->isValid(); it->next())
         {
-<<<<<<< HEAD
             String name = it->name();
             if (name == old_name)
-=======
-            if (it.name() == old_name)
->>>>>>> 571d0d54
             {
                 old_part_name_to_path_and_disk[old_name] = {path, disk};
                 break;
@@ -3103,11 +3099,6 @@
     {
         for (auto it = disk->iterateDirectory(path + "detached"); it->isValid(); it->next())
         {
-<<<<<<< HEAD
-            auto dir_name = it->name();
-
-=======
->>>>>>> 571d0d54
             res.emplace_back();
             auto & part = res.back();
 
