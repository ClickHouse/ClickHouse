#include <Storages/MergeTree/MergeTreeData.h>
#include <Interpreters/SyntaxAnalyzer.h>
#include <Interpreters/ExpressionAnalyzer.h>
#include <Storages/MergeTree/MergeTreeSequentialBlockInputStream.h>
#include <Storages/MergeTree/MergedBlockOutputStream.h>
#include <Storages/MergeTree/checkDataPart.h>
#include <Storages/StorageMergeTree.h>
#include <Storages/StorageReplicatedMergeTree.h>
#include <Storages/AlterCommands.h>
#include <Parsers/ASTNameTypePair.h>
#include <Parsers/ASTLiteral.h>
#include <Parsers/ASTFunction.h>
#include <Parsers/ASTPartition.h>
#include <Parsers/ExpressionListParsers.h>
#include <Parsers/parseQuery.h>
#include <Parsers/queryToString.h>
#include <DataStreams/ExpressionBlockInputStream.h>
#include <DataStreams/MarkInCompressedFile.h>
#include <Formats/ValuesRowInputStream.h>
#include <DataStreams/copyData.h>
#include <IO/WriteBufferFromFile.h>
#include <IO/WriteBufferFromString.h>
#include <IO/CompressedReadBuffer.h>
#include <IO/ReadBufferFromMemory.h>
#include <IO/ConcatReadBuffer.h>
#include <IO/HexWriteBuffer.h>
#include <IO/Operators.h>
#include <DataTypes/DataTypeDate.h>
#include <DataTypes/DataTypeDateTime.h>
#include <DataTypes/DataTypeEnum.h>
#include <DataTypes/NestedUtils.h>
#include <DataTypes/DataTypeArray.h>
#include <DataTypes/DataTypeNullable.h>
#include <Functions/FunctionFactory.h>
#include <Functions/IFunction.h>
#include <Common/Increment.h>
#include <Common/SimpleIncrement.h>
#include <Common/escapeForFileName.h>
#include <Common/StringUtils/StringUtils.h>
#include <Common/Stopwatch.h>
#include <Common/typeid_cast.h>
#include <Common/localBackup.h>
#include <Interpreters/PartLog.h>

#include <Poco/DirectoryIterator.h>

#include <boost/range/adaptor/filtered.hpp>

#include <algorithm>
#include <iomanip>
#include <thread>
#include <typeinfo>
#include <typeindex>
#include <optional>


namespace ProfileEvents
{
    extern const Event RejectedInserts;
    extern const Event DelayedInserts;
    extern const Event DelayedInsertsMilliseconds;
}

namespace CurrentMetrics
{
    extern const Metric DelayedInserts;
}


namespace DB
{

namespace ErrorCodes
{
    extern const int MEMORY_LIMIT_EXCEEDED;
    extern const int SYNTAX_ERROR;
    extern const int INVALID_PARTITION_VALUE;
    extern const int METADATA_MISMATCH;
    extern const int PART_IS_TEMPORARILY_LOCKED;
    extern const int TOO_MANY_PARTS;
    extern const int INCOMPATIBLE_COLUMNS;
    extern const int CANNOT_UPDATE_COLUMN;
    extern const int CANNOT_ALLOCATE_MEMORY;
    extern const int CANNOT_MUNMAP;
    extern const int CANNOT_MREMAP;
}


MergeTreeData::MergeTreeData(
    const String & database_, const String & table_,
    const String & full_path_, const ColumnsDescription & columns_,
    Context & context_,
    const String & date_column_name,
    const ASTPtr & partition_by_ast_,
    const ASTPtr & order_by_ast_,
    const ASTPtr & primary_key_ast_,
    const ASTPtr & sample_by_ast_,
    const MergingParams & merging_params_,
    const MergeTreeSettings & settings_,
    bool require_part_metadata_,
    bool attach,
    BrokenPartCallback broken_part_callback_)
<<<<<<< HEAD
    : ITableDeclaration{columns_},
    context(context_),
    sampling_expression(sampling_expression_),
    index_granularity(settings_.index_granularity),
    index_granularity_bytes(settings_.index_granularity_bytes),
=======
    : context(context_),
>>>>>>> cec49357
    merging_params(merging_params_),
    index_granularity(settings_.index_granularity),
    settings(settings_),
    partition_by_ast(partition_by_ast_),
    sample_by_ast(sample_by_ast_),
    require_part_metadata(require_part_metadata_),
    database_name(database_), table_name(table_),
    full_path(full_path_),
    broken_part_callback(broken_part_callback_),
    log_name(database_name + "." + table_name), log(&Logger::get(log_name + " (Data)")),
    data_parts_by_info(data_parts_indexes.get<TagByInfo>()),
    data_parts_by_state_and_info(data_parts_indexes.get<TagByStateAndInfo>())
{
    setPrimaryKeyAndColumns(order_by_ast_, primary_key_ast_, columns_);

    /// NOTE: using the same columns list as is read when performing actual merges.
    merging_params.check(getColumns().getAllPhysical());

    if (sample_by_ast)
    {
        sampling_expr_column_name = sample_by_ast->getColumnName();

        if (!primary_key_sample.has(sampling_expr_column_name)
            && !attach && !settings.compatibility_allow_sampling_expression_not_in_primary_key) /// This is for backward compatibility.
            throw Exception("Sampling expression must be present in the primary key", ErrorCodes::BAD_ARGUMENTS);

<<<<<<< HEAD
    size_t min_format_version(0);
    if (sampling_expression && (!primary_key_sample.has(sampling_expression->getColumnName()))
        && !attach && !settings.compatibility_allow_sampling_expression_not_in_primary_key) /// This is for backward compatibility.
        throw Exception("Sampling expression must be present in the primary key", ErrorCodes::BAD_ARGUMENTS);
=======
        auto syntax = SyntaxAnalyzer(context, {}).analyze(sample_by_ast, getColumns().getAllPhysical());
        columns_required_for_sampling = ExpressionAnalyzer(sample_by_ast, syntax, context)
            .getRequiredSourceColumns();
    }
>>>>>>> cec49357

    if (!date_column_name.empty())
    {
        try
        {
            partition_by_ast = makeASTFunction("toYYYYMM", std::make_shared<ASTIdentifier>(date_column_name));
            initPartitionKey();

            if (minmax_idx_date_column_pos == -1)
                throw Exception("Could not find Date column", ErrorCodes::BAD_TYPE_OF_FIELD);
        }
        catch (Exception & e)
        {
            /// Better error message.
            e.addMessage("(while initializing MergeTree partition key from date column `" + date_column_name + "`)");
            throw;
        }
        format_version = 0;
    }
    else
    {
<<<<<<< HEAD
=======
        is_custom_partitioned = true;
        initPartitionKey();
>>>>>>> cec49357
        min_format_version = MERGE_TREE_DATA_MIN_FORMAT_VERSION_WITH_CUSTOM_PARTITIONING;
        initPartitionKey();
    }

    auto path_exists = Poco::File(full_path).exists();
    /// Creating directories, if not exist.
    Poco::File(full_path).createDirectories();

    Poco::File(full_path + "detached").createDirectory();

    String version_file_path = full_path + "format_version.txt";
    auto version_file_exists = Poco::File(version_file_path).exists();
    // When data path or file not exists, ignore the format_version check
    if (!attach || !path_exists || !version_file_exists)
    {
        format_version = min_format_version;
        WriteBufferFromFile buf(version_file_path);
        writeIntText(format_version.toUnderType(), buf);
    }
    else if (Poco::File(version_file_path).exists())
    {
        ReadBufferFromFile buf(version_file_path);
        readIntText(format_version, buf);
        if (!buf.eof())
            throw Exception("Bad version file: " + version_file_path, ErrorCodes::CORRUPTED_DATA);
    }
    else
        format_version = 0;

    if (format_version < min_format_version)
    {
        if (min_format_version == MERGE_TREE_DATA_MIN_FORMAT_VERSION_WITH_CUSTOM_PARTITIONING.toUnderType())
            throw Exception(
                "MergeTree data format version on disk doesn't support custom partitioning",
                ErrorCodes::METADATA_MISMATCH);
    }

}


static void checkKeyExpression(const ExpressionActions & expr, const Block & sample_block, const String & key_name)
{
    for (const ExpressionAction & action : expr.getActions())
    {
        if (action.type == ExpressionAction::ARRAY_JOIN)
            throw Exception(key_name + " key cannot contain array joins", ErrorCodes::ILLEGAL_COLUMN);

        if (action.type == ExpressionAction::APPLY_FUNCTION)
        {
            IFunctionBase & func = *action.function_base;
            if (!func.isDeterministic())
                throw Exception(key_name + " key cannot contain non-deterministic functions, "
                    "but contains function " + func.getName(),
                    ErrorCodes::BAD_ARGUMENTS);
        }
    }

    for (const ColumnWithTypeAndName & element : sample_block)
    {
        const ColumnPtr & column = element.column;
        if (column && (column->isColumnConst() || column->isDummy()))
            throw Exception{key_name + " key cannot contain constants", ErrorCodes::ILLEGAL_COLUMN};

        if (element.type->isNullable())
            throw Exception{key_name + " key cannot contain nullable columns", ErrorCodes::ILLEGAL_COLUMN};
    }
}


void MergeTreeData::setPrimaryKeyAndColumns(
    const ASTPtr & new_order_by_ast, ASTPtr new_primary_key_ast, const ColumnsDescription & new_columns, bool only_check)
{
    if (!new_order_by_ast)
        throw Exception("ORDER BY cannot be empty", ErrorCodes::BAD_ARGUMENTS);

    ASTPtr new_sorting_key_expr_list = extractKeyExpressionList(new_order_by_ast);
    ASTPtr new_primary_key_expr_list = new_primary_key_ast
        ? extractKeyExpressionList(new_primary_key_ast) : new_sorting_key_expr_list->clone();

    if (merging_params.mode == MergeTreeData::MergingParams::VersionedCollapsing)
        new_sorting_key_expr_list->children.push_back(std::make_shared<ASTIdentifier>(merging_params.version_column));

    size_t primary_key_size = new_primary_key_expr_list->children.size();
    size_t sorting_key_size = new_sorting_key_expr_list->children.size();
    if (primary_key_size > sorting_key_size)
        throw Exception("Primary key must be a prefix of the sorting key, but its length: "
            + toString(primary_key_size) + " is greater than the sorting key length: " + toString(sorting_key_size),
            ErrorCodes::BAD_ARGUMENTS);

    Names new_primary_key_columns;
    Names new_sorting_key_columns;

    for (size_t i = 0; i < sorting_key_size; ++i)
    {
        String sorting_key_column = new_sorting_key_expr_list->children[i]->getColumnName();
        new_sorting_key_columns.push_back(sorting_key_column);

        if (i < primary_key_size)
        {
            String pk_column = new_primary_key_expr_list->children[i]->getColumnName();
            if (pk_column != sorting_key_column)
                throw Exception("Primary key must be a prefix of the sorting key, but in position "
                    + toString(i) + " its column is " + pk_column + ", not " + sorting_key_column,
                    ErrorCodes::BAD_ARGUMENTS);

            new_primary_key_columns.push_back(pk_column);
        }
    }

    auto all_columns = new_columns.getAllPhysical();

    if (order_by_ast && only_check)
    {
        /// This is ALTER, not CREATE/ATTACH TABLE. Let us check that all new columns used in the sorting key
        /// expression have just been added (so that the sorting order is guaranteed to be valid with the new key).

        ASTPtr added_key_column_expr_list = std::make_shared<ASTExpressionList>();
        for (size_t new_i = 0, old_i = 0; new_i < sorting_key_size; ++new_i)
        {
            if (old_i < sorting_key_columns.size())
            {
                if (new_sorting_key_columns[new_i] != sorting_key_columns[old_i])
                    added_key_column_expr_list->children.push_back(new_sorting_key_expr_list->children[new_i]);
                else
                    ++old_i;
            }
            else
                added_key_column_expr_list->children.push_back(new_sorting_key_expr_list->children[new_i]);
        }

        if (!added_key_column_expr_list->children.empty())
        {
            auto syntax = SyntaxAnalyzer(context, {}).analyze(added_key_column_expr_list, all_columns);
            Names used_columns = ExpressionAnalyzer(added_key_column_expr_list, syntax, context)
                .getRequiredSourceColumns();

            NamesAndTypesList deleted_columns;
            NamesAndTypesList added_columns;
            getColumns().getAllPhysical().getDifference(all_columns, deleted_columns, added_columns);

            for (const String & col : used_columns)
            {
                if (!added_columns.contains(col) || deleted_columns.contains(col))
                    throw Exception("Existing column " + col + " is used in the expression that was "
                        "added to the sorting key. You can add expressions that use only the newly added columns",
                        ErrorCodes::BAD_ARGUMENTS);

                if (new_columns.defaults.count(col))
                    throw Exception("Newly added column " + col + " has a default expression, so adding "
                        "expressions that use it to the sorting key is forbidden",
                        ErrorCodes::BAD_ARGUMENTS);
            }
        }
    }

    auto new_sorting_key_syntax = SyntaxAnalyzer(context, {}).analyze(new_sorting_key_expr_list, all_columns);
    auto new_sorting_key_expr = ExpressionAnalyzer(new_sorting_key_expr_list, new_sorting_key_syntax, context)
        .getActions(false);
    auto new_sorting_key_sample =
        ExpressionAnalyzer(new_sorting_key_expr_list, new_sorting_key_syntax, context)
        .getActions(true)->getSampleBlock();

    checkKeyExpression(*new_sorting_key_expr, new_sorting_key_sample, "Sorting");

    auto new_primary_key_syntax = SyntaxAnalyzer(context, {}).analyze(new_primary_key_expr_list, all_columns);
    auto new_primary_key_expr = ExpressionAnalyzer(new_primary_key_expr_list, new_primary_key_syntax, context)
        .getActions(false);

    Block new_primary_key_sample;
    DataTypes new_primary_key_data_types;
    for (size_t i = 0; i < primary_key_size; ++i)
    {
        const auto & elem = new_sorting_key_sample.getByPosition(i);
        new_primary_key_sample.insert(elem);
        new_primary_key_data_types.push_back(elem.type);
    }

    if (!only_check)
    {
        setColumns(new_columns);

        order_by_ast = new_order_by_ast;
        sorting_key_columns = std::move(new_sorting_key_columns);
        sorting_key_expr_ast = std::move(new_sorting_key_expr_list);
        sorting_key_expr = std::move(new_sorting_key_expr);

        primary_key_ast = new_primary_key_ast;
        primary_key_columns = std::move(new_primary_key_columns);
        primary_key_expr_ast = std::move(new_primary_key_expr_list);
        primary_key_expr = std::move(new_primary_key_expr);
        primary_key_sample = std::move(new_primary_key_sample);
        primary_key_data_types = std::move(new_primary_key_data_types);
    }
}


ASTPtr MergeTreeData::extractKeyExpressionList(const ASTPtr & node)
{
    if (!node)
        return std::make_shared<ASTExpressionList>();

    const ASTFunction * expr_func = typeid_cast<const ASTFunction *>(node.get());

    if (expr_func && expr_func->name == "tuple")
    {
        /// Primary key is specified in tuple.
        return expr_func->children.at(0);
    }
    else
    {
        /// Primary key consists of one column.
        auto res = std::make_shared<ASTExpressionList>();
        res->children.push_back(node);
        return res;
    }
}


void MergeTreeData::initPartitionKey()
{
    ASTPtr partition_key_expr_list = extractKeyExpressionList(partition_by_ast);

    if (partition_key_expr_list->children.empty())
        return;

    {
        auto syntax_result = SyntaxAnalyzer(context, {}).analyze(partition_key_expr_list, getColumns().getAllPhysical());
        partition_key_expr = ExpressionAnalyzer(partition_key_expr_list, syntax_result, context).getActions(false);
    }

    for (const ASTPtr & ast : partition_key_expr_list->children)
    {
        String col_name = ast->getColumnName();
        partition_key_sample.insert(partition_key_expr->getSampleBlock().getByName(col_name));
    }

    checkKeyExpression(*partition_key_expr, partition_key_sample, "Partition");

    /// Add all columns used in the partition key to the min-max index.
    const NamesAndTypesList & minmax_idx_columns_with_types = partition_key_expr->getRequiredColumnsWithTypes();
    minmax_idx_expr = std::make_shared<ExpressionActions>(minmax_idx_columns_with_types, context);
    for (const NameAndTypePair & column : minmax_idx_columns_with_types)
    {
        minmax_idx_columns.emplace_back(column.name);
        minmax_idx_column_types.emplace_back(column.type);
    }

    /// Try to find the date column in columns used by the partition key (a common case).
    bool encountered_date_column = false;
    for (size_t i = 0; i < minmax_idx_column_types.size(); ++i)
    {
        if (typeid_cast<const DataTypeDate *>(minmax_idx_column_types[i].get()))
        {
            if (!encountered_date_column)
            {
                minmax_idx_date_column_pos = i;
                encountered_date_column = true;
            }
            else
            {
                /// There is more than one Date column in partition key and we don't know which one to choose.
                minmax_idx_date_column_pos = -1;
            }
        }
    }
}


void MergeTreeData::MergingParams::check(const NamesAndTypesList & columns) const
{
    if (!sign_column.empty() && mode != MergingParams::Collapsing && mode != MergingParams::VersionedCollapsing)
        throw Exception("Sign column for MergeTree cannot be specified in modes except Collapsing or VersionedCollapsing.",
                        ErrorCodes::LOGICAL_ERROR);

    if (!version_column.empty() && mode != MergingParams::Replacing && mode != MergingParams::VersionedCollapsing)
        throw Exception("Version column for MergeTree cannot be specified in modes except Replacing or VersionedCollapsing.",
                        ErrorCodes::LOGICAL_ERROR);

    if (!columns_to_sum.empty() && mode != MergingParams::Summing)
        throw Exception("List of columns to sum for MergeTree cannot be specified in all modes except Summing.",
                        ErrorCodes::LOGICAL_ERROR);

    /// Check that if the sign column is needed, it exists and is of type Int8.
    auto check_sign_column = [this, & columns](bool is_optional, const std::string & storage)
    {
        if (sign_column.empty())
        {
            if (is_optional)
                return;

            throw Exception("Logical error: Sign column for storage " + storage + " is empty", ErrorCodes::LOGICAL_ERROR);
        }

        bool miss_column = true;
        for (const auto & column : columns)
        {
            if (column.name == sign_column)
            {
                if (!typeid_cast<const DataTypeInt8 *>(column.type.get()))
                    throw Exception("Sign column (" + sign_column + ") for storage " + storage + " must have type Int8."
                            " Provided column of type " + column.type->getName() + ".", ErrorCodes::BAD_TYPE_OF_FIELD);
                miss_column = false;
                break;
            }
        }
        if (miss_column)
            throw Exception("Sign column " + sign_column + " does not exist in table declaration.", ErrorCodes::NO_SUCH_COLUMN_IN_TABLE);
    };

    /// that if the version_column column is needed, it exists and is of unsigned integer type.
    auto check_version_column = [this, & columns](bool is_optional, const std::string & storage)
    {
        if (version_column.empty())
        {
            if (is_optional)
                return;

            throw Exception("Logical error: Version column for storage " + storage + " is empty", ErrorCodes::LOGICAL_ERROR);
        }

        bool miss_column = true;
        for (const auto & column : columns)
        {
            if (column.name == version_column)
            {
                if (!column.type->canBeUsedAsVersion())
                    throw Exception("The column " + version_column +
                        " cannot be used as a version column for storage " + storage +
                        " because it is of type " + column.type->getName() +
                        " (must be of an integer type or of type Date or DateTime)", ErrorCodes::BAD_TYPE_OF_FIELD);
                miss_column = false;
                break;
            }
        }
        if (miss_column)
            throw Exception("Version column " + version_column + " does not exist in table declaration.", ErrorCodes::NO_SUCH_COLUMN_IN_TABLE);
    };

    if (mode == MergingParams::Collapsing)
        check_sign_column(false, "CollapsingMergeTree");

    if (mode == MergingParams::Summing)
    {
        /// If columns_to_sum are set, then check that such columns exist.
        for (const auto & column_to_sum : columns_to_sum)
        {
            auto check_column_to_sum_exists = [& column_to_sum](const NameAndTypePair & name_and_type)
            {
                return column_to_sum == Nested::extractTableName(name_and_type.name);
            };
            if (columns.end() == std::find_if(columns.begin(), columns.end(), check_column_to_sum_exists))
                throw Exception(
                        "Column " + column_to_sum + " listed in columns to sum does not exist in table declaration.", ErrorCodes::NO_SUCH_COLUMN_IN_TABLE);
        }
    }

    if (mode == MergingParams::Replacing)
        check_version_column(true, "ReplacingMergeTree");

    if (mode == MergingParams::VersionedCollapsing)
    {
        check_sign_column(false, "VersionedCollapsingMergeTree");
        check_version_column(false, "VersionedCollapsingMergeTree");
    }

    /// TODO Checks for Graphite mode.
}


String MergeTreeData::MergingParams::getModeName() const
{
    switch (mode)
    {
        case Ordinary:      return "";
        case Collapsing:    return "Collapsing";
        case Summing:       return "Summing";
        case Aggregating:   return "Aggregating";
        case Replacing:     return "Replacing";
        case Graphite:      return "Graphite";
        case VersionedCollapsing: return "VersionedCollapsing";

        default:
            throw Exception("Unknown mode of operation for MergeTreeData: " + toString<int>(mode), ErrorCodes::LOGICAL_ERROR);
    }
}


Int64 MergeTreeData::getMaxBlockNumber()
{
    std::lock_guard<std::mutex> lock_all(data_parts_mutex);

    Int64 max_block_num = 0;
    for (const DataPartPtr & part : data_parts_by_info)
        max_block_num = std::max({max_block_num, part->info.max_block, part->info.mutation});

    return max_block_num;
}


void MergeTreeData::loadDataParts(bool skip_sanity_checks)
{
    LOG_DEBUG(log, "Loading data parts");

    Strings part_file_names;
    Poco::DirectoryIterator end;
    for (Poco::DirectoryIterator it(full_path); it != end; ++it)
    {
        /// Skip temporary directories.
        if (startsWith(it.name(), "tmp"))
            continue;

        part_file_names.push_back(it.name());
    }

    DataPartsVector broken_parts_to_remove;
    DataPartsVector broken_parts_to_detach;
    size_t suspicious_broken_parts = 0;

    std::lock_guard<std::mutex> lock(data_parts_mutex);
    data_parts_indexes.clear();

    for (const String & file_name : part_file_names)
    {
        MergeTreePartInfo part_info;
        if (!MergeTreePartInfo::tryParsePartName(file_name, &part_info, format_version))
            continue;

        MutableDataPartPtr part = std::make_shared<DataPart>(*this, file_name, part_info);
        part->relative_path = file_name;
        bool broken = false;

        try
        {
            part->loadColumnsChecksumsIndexes(require_part_metadata, true);
        }
        catch (const Exception & e)
        {
            /// Don't count the part as broken if there is not enough memory to load it.
            /// In fact, there can be many similar situations.
            /// But it is OK, because there is a safety guard against deleting too many parts.
            if (e.code() == ErrorCodes::MEMORY_LIMIT_EXCEEDED
                || e.code() == ErrorCodes::CANNOT_ALLOCATE_MEMORY
                || e.code() == ErrorCodes::CANNOT_MUNMAP
                || e.code() == ErrorCodes::CANNOT_MREMAP)
                throw;

            broken = true;
            tryLogCurrentException(__PRETTY_FUNCTION__);
        }
        catch (...)
        {
            broken = true;
            tryLogCurrentException(__PRETTY_FUNCTION__);
        }

        /// Ignore and possibly delete broken parts that can appear as a result of hard server restart.
        if (broken)
        {
            if (part->info.level == 0)
            {
                /// It is impossible to restore level 0 parts.
                LOG_ERROR(log, "Considering to remove broken part " << full_path + file_name << " because it's impossible to repair.");
                broken_parts_to_remove.push_back(part);
            }
            else
            {
                /// Count the number of parts covered by the broken part. If it is at least two, assume that
                /// the broken part was created as a result of merging them and we won't lose data if we
                /// delete it.
                int contained_parts = 0;

                LOG_ERROR(log, "Part " << full_path + file_name << " is broken. Looking for parts to replace it.");

                for (const String & contained_name : part_file_names)
                {
                    if (contained_name == file_name)
                        continue;

                    MergeTreePartInfo contained_part_info;
                    if (!MergeTreePartInfo::tryParsePartName(contained_name, &contained_part_info, format_version))
                        continue;

                    if (part->info.contains(contained_part_info))
                    {
                        LOG_ERROR(log, "Found part " << full_path + contained_name);
                        ++contained_parts;
                    }
                }

                if (contained_parts >= 2)
                {
                    LOG_ERROR(log, "Considering to remove broken part " << full_path + file_name << " because it covers at least 2 other parts");
                    broken_parts_to_remove.push_back(part);
                }
                else
                {
                    LOG_ERROR(log, "Detaching broken part " << full_path + file_name
                        << " because it covers less than 2 parts. You need to resolve this manually");
                    broken_parts_to_detach.push_back(part);
                    ++suspicious_broken_parts;
                }
            }

            continue;
        }

        part->modification_time = Poco::File(full_path + file_name).getLastModified().epochTime();
        /// Assume that all parts are Committed, covered parts will be detected and marked as Outdated later
        part->state = DataPartState::Committed;

        if (!data_parts_indexes.insert(part).second)
            throw Exception("Part " + part->name + " already exists", ErrorCodes::DUPLICATE_DATA_PART);
    }

    if (suspicious_broken_parts > settings.max_suspicious_broken_parts && !skip_sanity_checks)
        throw Exception("Suspiciously many (" + toString(suspicious_broken_parts) + ") broken parts to remove.",
            ErrorCodes::TOO_MANY_UNEXPECTED_DATA_PARTS);

    for (auto & part : broken_parts_to_remove)
        part->remove();
    for (auto & part : broken_parts_to_detach)
        part->renameToDetached("");

    /// Delete from the set of current parts those parts that are covered by another part (those parts that
    /// were merged), but that for some reason are still not deleted from the filesystem.
    /// Deletion of files will be performed later in the clearOldParts() method.

    if (data_parts_indexes.size() >= 2)
    {
        /// Now all parts are committed, so data_parts_by_state_and_info == committed_parts_range
        auto prev_jt = data_parts_by_state_and_info.begin();
        auto curr_jt = std::next(prev_jt);

        auto deactivate_part = [&] (DataPartIteratorByStateAndInfo it)
        {
            (*it)->remove_time.store((*it)->modification_time, std::memory_order_relaxed);
            modifyPartState(it, DataPartState::Outdated);
        };

        (*prev_jt)->assertState({DataPartState::Committed});

        while (curr_jt != data_parts_by_state_and_info.end() && (*curr_jt)->state == DataPartState::Committed)
        {
            /// Don't consider data parts belonging to different partitions.
            if ((*curr_jt)->info.partition_id != (*prev_jt)->info.partition_id)
            {
                ++prev_jt;
                ++curr_jt;
                continue;
            }

            if ((*curr_jt)->contains(**prev_jt))
            {
                deactivate_part(prev_jt);
                prev_jt = curr_jt;
                ++curr_jt;
            }
            else if ((*prev_jt)->contains(**curr_jt))
            {
                auto next = std::next(curr_jt);
                deactivate_part(curr_jt);
                curr_jt = next;
            }
            else
            {
                ++prev_jt;
                ++curr_jt;
            }
        }
    }

    calculateColumnSizesImpl();

    LOG_DEBUG(log, "Loaded data parts (" << data_parts_indexes.size() << " items)");
}


/// Is the part directory old.
/// True if its modification time and the modification time of all files inside it is less then threshold.
/// (Only files on the first level of nesting are considered).
static bool isOldPartDirectory(Poco::File & directory, time_t threshold)
{
    if (directory.getLastModified().epochTime() >= threshold)
        return false;

    Poco::DirectoryIterator end;
    for (Poco::DirectoryIterator it(directory); it != end; ++it)
        if (it->getLastModified().epochTime() >= threshold)
            return false;

    return true;
}


void MergeTreeData::clearOldTemporaryDirectories(ssize_t custom_directories_lifetime_seconds)
{
    /// If the method is already called from another thread, then we don't need to do anything.
    std::unique_lock<std::mutex> lock(clear_old_temporary_directories_mutex, std::defer_lock);
    if (!lock.try_lock())
        return;

    time_t current_time = time(nullptr);
    ssize_t deadline = (custom_directories_lifetime_seconds >= 0)
        ? current_time - custom_directories_lifetime_seconds
        : current_time - settings.temporary_directories_lifetime.totalSeconds();

    /// Delete temporary directories older than a day.
    Poco::DirectoryIterator end;
    for (Poco::DirectoryIterator it{full_path}; it != end; ++it)
    {
        if (startsWith(it.name(), "tmp"))
        {
            Poco::File tmp_dir(full_path + it.name());

            try
            {
                if (tmp_dir.isDirectory() && isOldPartDirectory(tmp_dir, deadline))
                {
                    LOG_WARNING(log, "Removing temporary directory " << full_path << it.name());
                    Poco::File(full_path + it.name()).remove(true);
                }
            }
            catch (const Poco::FileNotFoundException &)
            {
                /// If the file is already deleted, do nothing.
            }
        }
    }
}


MergeTreeData::DataPartsVector MergeTreeData::grabOldParts()
{
    DataPartsVector res;

    /// If the method is already called from another thread, then we don't need to do anything.
    std::unique_lock<std::mutex> lock(grab_old_parts_mutex, std::defer_lock);
    if (!lock.try_lock())
        return res;

    time_t now = time(nullptr);
    std::vector<DataPartIteratorByStateAndInfo> parts_to_delete;

    {
        std::lock_guard<std::mutex> lock_parts(data_parts_mutex);

        auto outdated_parts_range = getDataPartsStateRange(DataPartState::Outdated);
        for (auto it = outdated_parts_range.begin(); it != outdated_parts_range.end(); ++it)
        {
            const DataPartPtr & part = *it;

            auto part_remove_time = part->remove_time.load(std::memory_order_relaxed);

            if (part.unique() && /// Grab only parts that are not used by anyone (SELECTs for example).
                part_remove_time < now &&
                now - part_remove_time > settings.old_parts_lifetime.totalSeconds())
            {
                parts_to_delete.emplace_back(it);
            }
        }

        res.reserve(parts_to_delete.size());
        for (const auto & it_to_delete : parts_to_delete)
        {
            res.emplace_back(*it_to_delete);
            modifyPartState(it_to_delete, DataPartState::Deleting);
        }
    }

    if (!res.empty())
        LOG_TRACE(log, "Found " << res.size() << " old parts to remove.");

    return res;
}


void MergeTreeData::rollbackDeletingParts(const MergeTreeData::DataPartsVector & parts)
{
    std::lock_guard<std::mutex> lock(data_parts_mutex);
    for (auto & part : parts)
    {
        /// We should modify it under data_parts_mutex
        part->assertState({DataPartState::Deleting});
        modifyPartState(part, DataPartState::Outdated);
    }
}

void MergeTreeData::removePartsFinally(const MergeTreeData::DataPartsVector & parts)
{
    {
        std::lock_guard<std::mutex> lock(data_parts_mutex);

        /// TODO: use data_parts iterators instead of pointers
        for (auto & part : parts)
        {
            auto it = data_parts_by_info.find(part->info);
            if (it == data_parts_by_info.end())
                throw Exception("Deleting data part " + part->name + " doesn't exist", ErrorCodes::LOGICAL_ERROR);

            (*it)->assertState({DataPartState::Deleting});

            data_parts_indexes.erase(it);
        }
    }

    /// Data parts is still alive (since DataPartsVector holds shared_ptrs) and contain useful metainformation for logging
    /// NOTE: There is no need to log parts deletion somewhere else, all deleting parts pass through this function and pass away
    if (auto part_log = context.getPartLog(database_name))
    {
        PartLogElement part_log_elem;

        part_log_elem.event_type = PartLogElement::REMOVE_PART;
        part_log_elem.event_time = time(nullptr);
        part_log_elem.duration_ms = 0;

        part_log_elem.database_name = database_name;
        part_log_elem.table_name = table_name;

        for (auto & part : parts)
        {
            part_log_elem.part_name = part->name;
            part_log_elem.bytes_compressed_on_disk = part->bytes_on_disk;
            part_log_elem.rows = part->rows_count;

            part_log->add(part_log_elem);
        }
    }
}

void MergeTreeData::clearOldPartsFromFilesystem()
{
    auto parts_to_remove = grabOldParts();

    for (const DataPartPtr & part : parts_to_remove)
    {
        LOG_DEBUG(log, "Removing part from filesystem " << part->name);
        part->remove();
    }

    removePartsFinally(parts_to_remove);
}

void MergeTreeData::setPath(const String & new_full_path)
{
    if (Poco::File{new_full_path}.exists())
        throw Exception{"Target path already exists: " + new_full_path, ErrorCodes::DIRECTORY_ALREADY_EXISTS};

    Poco::File(full_path).renameTo(new_full_path);

    context.dropCaches();
    full_path = new_full_path;
}

void MergeTreeData::dropAllData()
{
    LOG_TRACE(log, "dropAllData: waiting for locks.");

    std::lock_guard<std::mutex> lock(data_parts_mutex);

    LOG_TRACE(log, "dropAllData: removing data from memory.");

    data_parts_indexes.clear();
    column_sizes.clear();

    context.dropCaches();

    LOG_TRACE(log, "dropAllData: removing data from filesystem.");

    Poco::File(full_path).remove(true);

    LOG_TRACE(log, "dropAllData: done.");
}

namespace
{

/// If true, then in order to ALTER the type of the column from the type from to the type to
/// we don't need to rewrite the data, we only need to update metadata and columns.txt in part directories.
/// The function works for Arrays and Nullables of the same structure.
bool isMetadataOnlyConversion(const IDataType * from, const IDataType * to)
{
    if (from->getName() == to->getName())
        return true;

    static const std::unordered_multimap<std::type_index, const std::type_info &> ALLOWED_CONVERSIONS =
        {
            { typeid(DataTypeEnum8),    typeid(DataTypeEnum8)    },
            { typeid(DataTypeEnum8),    typeid(DataTypeInt8)     },
            { typeid(DataTypeEnum16),   typeid(DataTypeEnum16)   },
            { typeid(DataTypeEnum16),   typeid(DataTypeInt16)    },
            { typeid(DataTypeDateTime), typeid(DataTypeUInt32)   },
            { typeid(DataTypeUInt32),   typeid(DataTypeDateTime) },
            { typeid(DataTypeDate),     typeid(DataTypeUInt16)   },
            { typeid(DataTypeUInt16),   typeid(DataTypeDate)     },
        };

    while (true)
    {
        auto it_range = ALLOWED_CONVERSIONS.equal_range(typeid(*from));
        for (auto it = it_range.first; it != it_range.second; ++it)
        {
            if (it->second == typeid(*to))
                return true;
        }

        const auto * arr_from = typeid_cast<const DataTypeArray *>(from);
        const auto * arr_to = typeid_cast<const DataTypeArray *>(to);
        if (arr_from && arr_to)
        {
            from = arr_from->getNestedType().get();
            to = arr_to->getNestedType().get();
            continue;
        }

        const auto * nullable_from = typeid_cast<const DataTypeNullable *>(from);
        const auto * nullable_to = typeid_cast<const DataTypeNullable *>(to);
        if (nullable_from && nullable_to)
        {
            from = nullable_from->getNestedType().get();
            to = nullable_to->getNestedType().get();
            continue;
        }

        return false;
    }
}

}

void MergeTreeData::checkAlter(const AlterCommands & commands)
{
    /// Check that needed transformations can be applied to the list of columns without considering type conversions.
    auto new_columns = getColumns();
    ASTPtr new_order_by_ast = order_by_ast;
    ASTPtr new_primary_key_ast = primary_key_ast;
    commands.apply(new_columns, new_order_by_ast, new_primary_key_ast);

    /// Set of columns that shouldn't be altered.
    NameSet columns_alter_forbidden;

    /// Primary key columns can be ALTERed only if they are used in the key as-is
    /// (and not as a part of some expression) and if the ALTER only affects column metadata.
    NameSet columns_alter_metadata_only;

    if (partition_key_expr)
    {
        /// Forbid altering partition key columns because it can change partition ID format.
        /// TODO: in some cases (e.g. adding an Enum value) a partition key column can still be ALTERed.
        /// We should allow it.
        for (const String & col : partition_key_expr->getRequiredColumns())
            columns_alter_forbidden.insert(col);
    }

    if (sorting_key_expr)
    {
        for (const ExpressionAction & action : sorting_key_expr->getActions())
        {
            auto action_columns = action.getNeededColumns();
            columns_alter_forbidden.insert(action_columns.begin(), action_columns.end());
        }
        for (const String & col : sorting_key_expr->getRequiredColumns())
            columns_alter_metadata_only.insert(col);

        /// We don't process sample_by_ast separately because it must be among the primary key columns
        /// and we don't process primary_key_expr separately because it is a prefix of sorting_key_expr.
    }

    if (!merging_params.sign_column.empty())
        columns_alter_forbidden.insert(merging_params.sign_column);

    std::map<String, const IDataType *> old_types;
    for (const auto & column : getColumns().getAllPhysical())
        old_types.emplace(column.name, column.type.get());

    for (const AlterCommand & command : commands)
    {
        if (!command.is_mutable())
        {
            continue;
        }

        if (columns_alter_forbidden.count(command.column_name))
            throw Exception("trying to ALTER key column " + command.column_name, ErrorCodes::ILLEGAL_COLUMN);

        if (columns_alter_metadata_only.count(command.column_name))
        {
            if (command.type == AlterCommand::MODIFY_COLUMN)
            {
                auto it = old_types.find(command.column_name);
                if (it != old_types.end() && isMetadataOnlyConversion(it->second, command.data_type.get()))
                    continue;
            }

            throw Exception(
                    "ALTER of key column " + command.column_name + " must be metadata-only",
                    ErrorCodes::ILLEGAL_COLUMN);
        }

        if (command.type == AlterCommand::MODIFY_ORDER_BY)
        {
            if (!is_custom_partitioned)
                throw Exception(
                    "ALTER MODIFY ORDER BY is not supported for default-partitioned tables created with the old syntax",
                    ErrorCodes::BAD_ARGUMENTS);
        }
    }

    setPrimaryKeyAndColumns(new_order_by_ast, new_primary_key_ast, new_columns, /* only_check = */ true);

    /// Check that type conversions are possible.
    ///ExpressionActionsPtr unused_expression;
    ///NameToNameMap unused_map;
    ///bool unused_bool;

    ///createConvertExpression(nullptr, getColumns().getAllPhysical(), new_columns.getAllPhysical(), unused_expression, unused_map, unused_bool);
}

void MergeTreeData::createConvertExpression(const DataPartPtr & part, const NamesAndTypesList & old_columns, const NamesAndTypesList & new_columns,
    ExpressionActionsPtr & out_expression, NameToNameMap & out_rename_map, bool & out_force_update_metadata) const
{
    out_expression = nullptr;
    out_rename_map = {};
    out_force_update_metadata = false;

    using NameToType = std::map<String, const IDataType *>;
    NameToType new_types;
    for (const NameAndTypePair & column : new_columns)
        new_types.emplace(column.name, column.type.get());

    /// For every column that need to be converted: source column name, column name of calculated expression for conversion.
    std::vector<std::pair<String, String>> conversions;

    /// Collect counts for shared streams of different columns. As an example, Nested columns have shared stream with array sizes.
    std::map<String, size_t> stream_counts;
    for (const NameAndTypePair & column : old_columns)
    {
        column.type->enumerateStreams([&](const IDataType::SubstreamPath & substream_path)
        {
            ++stream_counts[IDataType::getFileNameForStream(column.name, substream_path)];
        }, {});
    }

    for (const NameAndTypePair & column : old_columns)
    {
        if (!new_types.count(column.name))
        {
            /// The column was deleted.
            if (!part || part->hasColumnFiles(column.name))
            {
                column.type->enumerateStreams([&](const IDataType::SubstreamPath & substream_path)
                {
                    String file_name = IDataType::getFileNameForStream(column.name, substream_path);

                    /// Delete files if they are no longer shared with another column.
                    if (--stream_counts[file_name] == 0)
                    {
                        out_rename_map[file_name + ".bin"] = "";
                        out_rename_map[file_name + part->marks_file_extension] = "";
                    }
                }, {});
            }
        }
        else
        {
            /// The column was converted. Collect conversions.
            const auto * new_type = new_types[column.name];
            const String new_type_name = new_type->getName();
            const auto * old_type = column.type.get();

            if (!new_type->equals(*old_type) && (!part || part->hasColumnFiles(column.name)))
            {
                if (isMetadataOnlyConversion(old_type, new_type))
                {
                    out_force_update_metadata = true;
                    continue;
                }

                /// Need to modify column type.
                if (!out_expression)
                    out_expression = std::make_shared<ExpressionActions>(NamesAndTypesList(), context);

                out_expression->addInput(ColumnWithTypeAndName(nullptr, column.type, column.name));

                Names out_names;

                /// This is temporary name for expression. TODO Invent the name more safely.
                const String new_type_name_column = '#' + new_type_name + "_column";
                out_expression->add(ExpressionAction::addColumn(
                    { DataTypeString().createColumnConst(1, new_type_name), std::make_shared<DataTypeString>(), new_type_name_column }));

                const auto & function = FunctionFactory::instance().get("CAST", context);
                out_expression->add(ExpressionAction::applyFunction(
                    function, Names{column.name, new_type_name_column}), out_names);

                out_expression->add(ExpressionAction::removeColumn(new_type_name_column));
                out_expression->add(ExpressionAction::removeColumn(column.name));

                conversions.emplace_back(column.name, out_names.at(0));

            }
        }
    }

    if (!conversions.empty())
    {
        /// Give proper names for temporary columns with conversion results.

        NamesWithAliases projection;
        projection.reserve(conversions.size());

        for (const auto & source_and_expression : conversions)
        {
            /// Column name for temporary filenames before renaming. NOTE The is unnecessarily tricky.

            String original_column_name = source_and_expression.first;
            String temporary_column_name = original_column_name + " converting";

            projection.emplace_back(source_and_expression.second, temporary_column_name);

            /// After conversion, we need to rename temporary files into original.

            new_types[source_and_expression.first]->enumerateStreams(
                [&](const IDataType::SubstreamPath & substream_path)
                {
                    /// Skip array sizes, because they cannot be modified in ALTER.
                    if (!substream_path.empty() && substream_path.back().type == IDataType::Substream::ArraySizes)
                        return;

                    String original_file_name = IDataType::getFileNameForStream(original_column_name, substream_path);
                    String temporary_file_name = IDataType::getFileNameForStream(temporary_column_name, substream_path);

                    std::cerr << "PART MARKS FILE_EXTENSION:" << part->marks_file_extension << std::endl;
                    out_rename_map[temporary_file_name + ".bin"] = original_file_name + ".bin";
                    out_rename_map[temporary_file_name + part->marks_file_extension] = original_file_name + part->marks_file_extension;
                }, {});
        }

        out_expression->add(ExpressionAction::project(projection));
    }

    if (part && !out_rename_map.empty())
    {
        WriteBufferFromOwnString out;
        out << "Will ";
        bool first = true;
        for (const auto & from_to : out_rename_map)
        {
            if (!first)
                out << ", ";
            first = false;
            if (from_to.second.empty())
                out << "remove " << from_to.first;
            else
                out << "rename " << from_to.first << " to " << from_to.second;
        }
        out << " in part " << part->name;
        LOG_DEBUG(log, out.str());
    }
}

MergeTreeData::AlterDataPartTransactionPtr MergeTreeData::alterDataPart(
    const DataPartPtr & part,
    const NamesAndTypesList & new_columns,
    const ASTPtr & new_primary_key_expr_list,
    bool skip_sanity_checks)
{
    ExpressionActionsPtr expression;
    AlterDataPartTransactionPtr transaction(new AlterDataPartTransaction(part)); /// Blocks changes to the part.
    bool force_update_metadata;
    createConvertExpression(part, part->columns, new_columns, expression, transaction->rename_map, force_update_metadata);

    size_t num_files_to_modify = transaction->rename_map.size();
    size_t num_files_to_remove = 0;

    for (const auto & from_to : transaction->rename_map)
        if (from_to.second.empty())
            ++num_files_to_remove;

    if (!skip_sanity_checks
        && (num_files_to_modify > settings.max_files_to_modify_in_alter_columns
            || num_files_to_remove > settings.max_files_to_remove_in_alter_columns))
    {
        transaction->clear();

        const bool forbidden_because_of_modify = num_files_to_modify > settings.max_files_to_modify_in_alter_columns;

        std::stringstream exception_message;
        exception_message
            << "Suspiciously many ("
            << (forbidden_because_of_modify ? num_files_to_modify : num_files_to_remove)
            << ") files (";

        bool first = true;
        for (const auto & from_to : transaction->rename_map)
        {
            if (!first)
                exception_message << ", ";
            if (forbidden_because_of_modify)
            {
                exception_message << "from `" << from_to.first << "' to `" << from_to.second << "'";
                first = false;
            }
            else if (from_to.second.empty())
            {
                exception_message << "`" << from_to.first << "'";
                first = false;
            }
        }

        exception_message
            << ") need to be "
            << (forbidden_because_of_modify ? "modified" : "removed")
            << " in part " << part->name << " of table at " << full_path << ". Aborting just in case."
            << " If it is not an error, you could increase merge_tree/"
            << (forbidden_because_of_modify ? "max_files_to_modify_in_alter_columns" : "max_files_to_remove_in_alter_columns")
            << " parameter in configuration file (current value: "
            << (forbidden_because_of_modify ? settings.max_files_to_modify_in_alter_columns : settings.max_files_to_remove_in_alter_columns)
            << ")";

        throw Exception(exception_message.str(), ErrorCodes::TABLE_DIFFERS_TOO_MUCH);
    }

    DataPart::Checksums add_checksums;

    /// Update primary key if needed.
    size_t new_primary_key_file_size{};
    MergeTreeDataPartChecksum::uint128 new_primary_key_hash{};

    if (new_primary_key_expr_list)
    {
        ASTPtr query = new_primary_key_expr_list;
        auto syntax_result = SyntaxAnalyzer(context, {}).analyze(query, new_columns);
        ExpressionActionsPtr new_primary_expr = ExpressionAnalyzer(query, syntax_result, context).getActions(true);
        Block new_primary_key_sample = new_primary_expr->getSampleBlock();
        size_t new_key_size = new_primary_key_sample.columns();

        Columns new_index(new_key_size);

        /// Copy the existing primary key columns. Fill new columns with default values.
        /// NOTE default expressions are not supported.

        ssize_t prev_position_of_existing_column = -1;
        for (size_t i = 0; i < new_key_size; ++i)
        {
            const String & column_name = new_primary_key_sample.safeGetByPosition(i).name;

            if (primary_key_sample.has(column_name))
            {
                ssize_t position_of_existing_column = primary_key_sample.getPositionByName(column_name);

                if (position_of_existing_column < prev_position_of_existing_column)
                    throw Exception("Permuting of columns of primary key is not supported", ErrorCodes::BAD_ARGUMENTS);

                new_index[i] = part->index.at(position_of_existing_column);
                prev_position_of_existing_column = position_of_existing_column;
            }
            else
            {
                const IDataType & type = *new_primary_key_sample.safeGetByPosition(i).type;
                new_index[i] = type.createColumnConstWithDefaultValue(part->marks_count)->convertToFullColumnIfConst();
            }
        }

        if (prev_position_of_existing_column == -1)
            throw Exception("No common columns while modifying primary key", ErrorCodes::BAD_ARGUMENTS);

        String index_tmp_path = full_path + part->name + "/primary.idx.tmp";
        WriteBufferFromFile index_file(index_tmp_path);
        HashingWriteBuffer index_stream(index_file);

        for (size_t i = 0, marks_count = part->marks_count; i < marks_count; ++i)
            for (size_t j = 0; j < new_key_size; ++j)
                new_primary_key_sample.getByPosition(j).type->serializeBinary(*new_index[j].get(), i, index_stream);

        transaction->rename_map["primary.idx.tmp"] = "primary.idx";

        index_stream.next();
        new_primary_key_file_size = index_stream.count();
        new_primary_key_hash = index_stream.getHash();
    }

    if (transaction->rename_map.empty() && !force_update_metadata)
    {
        transaction->clear();
        return nullptr;
    }

    /// Apply the expression and write the result to temporary files.
    if (expression)
    {
        BlockInputStreamPtr part_in = std::make_shared<MergeTreeSequentialBlockInputStream>(
            *this, part, expression->getRequiredColumns(), false, /* take_column_types_from_storage = */ false);

        auto compression_settings = this->context.chooseCompressionSettings(
            part->bytes_on_disk,
            static_cast<double>(part->bytes_on_disk) / this->getTotalActiveSizeInBytes());
        ExpressionBlockInputStream in(part_in, expression);

        /** Don't write offsets for arrays, because ALTER never change them
         *  (MODIFY COLUMN could only change types of elements but never modify array sizes).
          * Also note that they does not participate in 'rename_map'.
          * Also note, that for columns, that are parts of Nested,
          *  temporary column name ('converting_column_name') created in 'createConvertExpression' method
          *  will have old name of shared offsets for arrays.
          */
        IMergedBlockOutputStream::WrittenOffsetColumns unused_written_offsets;
        MergedColumnOnlyOutputStream out(
            *this,
            in.getHeader(),
            full_path + part->name + '/',
            true /* sync */,
            compression_settings,
            true /* skip_offsets */,
            unused_written_offsets,
            part->marks_index_granularity);

        in.readPrefix();
        out.writePrefix();

        while (Block b = in.read())
            out.write(b);

        in.readSuffix();
        add_checksums = out.writeSuffixAndGetChecksums();
    }

    /// Update the checksums.
    DataPart::Checksums new_checksums = part->checksums;
    for (auto it : transaction->rename_map)
    {
        if (it.second.empty())
            new_checksums.files.erase(it.first);
        else
            new_checksums.files[it.second] = add_checksums.files[it.first];
    }

    if (new_primary_key_file_size)
    {
        new_checksums.files["primary.idx"].file_size = new_primary_key_file_size;
        new_checksums.files["primary.idx"].file_hash = new_primary_key_hash;
    }

    /// Write the checksums to the temporary file.
    if (!part->checksums.empty())
    {
        transaction->new_checksums = new_checksums;
        WriteBufferFromFile checksums_file(full_path + part->name + "/checksums.txt.tmp", 4096);
        new_checksums.write(checksums_file);
        transaction->rename_map["checksums.txt.tmp"] = "checksums.txt";
    }

    /// Write the new column list to the temporary file.
    {
        transaction->new_columns = new_columns.filter(part->columns.getNames());
        WriteBufferFromFile columns_file(full_path + part->name + "/columns.txt.tmp", 4096);
        transaction->new_columns.writeText(columns_file);
        transaction->rename_map["columns.txt.tmp"] = "columns.txt";
    }

    return transaction;
}

void MergeTreeData::freezeAll(const String & with_name, const Context & context)
{
    freezePartitionsByMatcher([] (const DataPartPtr &){ return true; }, with_name, context);
}

void MergeTreeData::AlterDataPartTransaction::commit()
{
    if (!data_part)
        return;
    try
    {
        std::unique_lock<std::shared_mutex> lock(data_part->columns_lock);

        String path = data_part->storage.full_path + data_part->name + "/";

        /// NOTE: checking that a file exists before renaming or deleting it
        /// is justified by the fact that, when converting an ordinary column
        /// to a nullable column, new files are created which did not exist
        /// before, i.e. they do not have older versions.

        /// 1) Rename the old files.
        for (const auto & from_to : rename_map)
        {
            String name = from_to.second.empty() ? from_to.first : from_to.second;
            Poco::File file{path + name};
            if (file.exists())
                file.renameTo(path + name + ".tmp2");
        }

        /// 2) Move new files in the place of old and update the metadata in memory.
        for (const auto & from_to : rename_map)
        {
            if (!from_to.second.empty())
                Poco::File{path + from_to.first}.renameTo(path + from_to.second);
        }

        auto & mutable_part = const_cast<DataPart &>(*data_part);
        mutable_part.checksums = new_checksums;
        mutable_part.columns = new_columns;

        /// 3) Delete the old files.
        for (const auto & from_to : rename_map)
        {
            String name = from_to.second.empty() ? from_to.first : from_to.second;
            Poco::File file{path + name + ".tmp2"};
            if (file.exists())
                file.remove();
        }

        mutable_part.bytes_on_disk = MergeTreeData::DataPart::calculateTotalSizeOnDisk(path);

        /// TODO: we can skip resetting caches when the column is added.
        data_part->storage.context.dropCaches();

        clear();
    }
    catch (...)
    {
        /// Don't delete temporary files in the destructor in case something went wrong.
        clear();
        throw;
    }
}

MergeTreeData::AlterDataPartTransaction::~AlterDataPartTransaction()
{
    try
    {
        if (!data_part)
            return;

        LOG_WARNING(data_part->storage.log, "Aborting ALTER of part " << data_part->relative_path);

        String path = data_part->getFullPath();
        for (const auto & from_to : rename_map)
        {
            if (!from_to.second.empty())
            {
                try
                {
                    Poco::File file(path + from_to.first);
                    if (file.exists())
                        file.remove();
                }
                catch (Poco::Exception & e)
                {
                    LOG_WARNING(data_part->storage.log, "Can't remove " << path + from_to.first << ": " << e.displayText());
                }
            }
        }
    }
    catch (...)
    {
        tryLogCurrentException(__PRETTY_FUNCTION__);
    }
}


MergeTreeData::DataPartsVector MergeTreeData::getActivePartsToReplace(
    const MergeTreePartInfo & new_part_info,
    const String & new_part_name,
    DataPartPtr & out_covering_part,
    DataPartsLock & /* data_parts_lock */) const
{
    /// Parts contained in the part are consecutive in data_parts, intersecting the insertion place for the part itself.
    auto it_middle = data_parts_by_state_and_info.lower_bound(DataPartStateAndInfo{DataPartState::Committed, new_part_info});
    auto committed_parts_range = getDataPartsStateRange(DataPartState::Committed);

    /// Go to the left.
    DataPartIteratorByStateAndInfo begin = it_middle;
    while (begin != committed_parts_range.begin())
    {
        auto prev = std::prev(begin);

        if (!new_part_info.contains((*prev)->info))
        {
            if ((*prev)->info.contains(new_part_info))
            {
                out_covering_part = *prev;
                return {};
            }

            if (!new_part_info.isDisjoint((*prev)->info))
                throw Exception("Part " + new_part_name + " intersects previous part " + (*prev)->getNameWithState() +
                    ". It is a bug.", ErrorCodes::LOGICAL_ERROR);

            break;
        }

        begin = prev;
    }

    /// Go to the right.
    DataPartIteratorByStateAndInfo end = it_middle;
    while (end != committed_parts_range.end())
    {
        if ((*end)->info == new_part_info)
            throw Exception("Unexpected duplicate part " + (*end)->getNameWithState() + ". It is a bug.", ErrorCodes::LOGICAL_ERROR);

        if (!new_part_info.contains((*end)->info))
        {
            if ((*end)->info.contains(new_part_info))
            {
                out_covering_part = *end;
                return {};
            }

            if (!new_part_info.isDisjoint((*end)->info))
                throw Exception("Part " + new_part_name + " intersects next part " + (*end)->getNameWithState() +
                    ". It is a bug.", ErrorCodes::LOGICAL_ERROR);

            break;
        }

        ++end;
    }

    return DataPartsVector{begin, end};
}


void MergeTreeData::renameTempPartAndAdd(MutableDataPartPtr & part, SimpleIncrement * increment, Transaction * out_transaction)
{
    auto removed = renameTempPartAndReplace(part, increment, out_transaction);
    if (!removed.empty())
        throw Exception("Added part " + part->name + " covers " + toString(removed.size())
            + " existing part(s) (including " + removed[0]->name + ")", ErrorCodes::LOGICAL_ERROR);
}


void MergeTreeData::renameTempPartAndReplace(
    MutableDataPartPtr & part, SimpleIncrement * increment, Transaction * out_transaction,
    std::unique_lock<std::mutex> & lock, DataPartsVector * out_covered_parts)
{
    if (out_transaction && &out_transaction->data != this)
        throw Exception("MergeTreeData::Transaction for one table cannot be used with another. It is a bug.",
            ErrorCodes::LOGICAL_ERROR);

    part->assertState({DataPartState::Temporary});

    MergeTreePartInfo part_info = part->info;
    String part_name;

    if (DataPartPtr existing_part_in_partition = getAnyPartInPartition(part->info.partition_id, lock))
    {
        if (part->partition.value != existing_part_in_partition->partition.value)
            throw Exception(
                "Partition value mismatch between two parts with the same partition ID. Existing part: "
                + existing_part_in_partition->name + ", newly added part: " + part->name,
                ErrorCodes::CORRUPTED_DATA);
    }

    /** It is important that obtaining new block number and adding that block to parts set is done atomically.
      * Otherwise there is race condition - merge of blocks could happen in interval that doesn't yet contain new part.
      */
    if (increment)
    {
        part_info.min_block = part_info.max_block = increment->get();
        part_name = part->getNewName(part_info);
    }
    else
        part_name = part->name;

    LOG_TRACE(log, "Renaming temporary part " << part->relative_path << " to " << part_name << ".");

    auto it_duplicate = data_parts_by_info.find(part_info);
    if (it_duplicate != data_parts_by_info.end())
    {
        String message = "Part " + (*it_duplicate)->getNameWithState() + " already exists";

        if ((*it_duplicate)->checkState({DataPartState::Outdated, DataPartState::Deleting}))
            throw Exception(message + ", but it will be deleted soon", ErrorCodes::PART_IS_TEMPORARILY_LOCKED);

        throw Exception(message, ErrorCodes::DUPLICATE_DATA_PART);
    }

    DataPartPtr covering_part;
    DataPartsVector covered_parts = getActivePartsToReplace(part_info, part_name, covering_part, lock);

    if (covering_part)
    {
        LOG_WARNING(log, "Tried to add obsolete part " << part_name << " covered by " << covering_part->getNameWithState());
        return;
    }

    /// All checks are passed. Now we can rename the part on disk.
    /// So, we maintain invariant: if a non-temporary part in filesystem then it is in data_parts
    ///
    /// If out_transaction is null, we commit the part to the active set immediately, else add it to the transaction.
    part->name = part_name;
    part->info = part_info;
    part->is_temp = false;
    part->state = DataPartState::PreCommitted;
    part->renameTo(part_name);

    auto part_it = data_parts_indexes.insert(part).first;

    if (out_transaction)
    {
        out_transaction->precommitted_parts.insert(part);
    }
    else
    {
        auto current_time = time(nullptr);
        for (const DataPartPtr & covered_part : covered_parts)
        {
            covered_part->remove_time.store(current_time, std::memory_order_relaxed);
            modifyPartState(covered_part, DataPartState::Outdated);
            removePartContributionToColumnSizes(covered_part);
        }

        modifyPartState(part_it, DataPartState::Committed);
        addPartContributionToColumnSizes(part);
    }

    if (out_covered_parts)
    {
        for (DataPartPtr & covered_part : covered_parts)
            out_covered_parts->emplace_back(std::move(covered_part));
    }
}

MergeTreeData::DataPartsVector MergeTreeData::renameTempPartAndReplace(
    MutableDataPartPtr & part, SimpleIncrement * increment, Transaction * out_transaction)
{
    if (out_transaction && &out_transaction->data != this)
        throw Exception("MergeTreeData::Transaction for one table cannot be used with another. It is a bug.",
            ErrorCodes::LOGICAL_ERROR);

    DataPartsVector covered_parts;
    {
        std::unique_lock<std::mutex> lock(data_parts_mutex);
        renameTempPartAndReplace(part, increment, out_transaction, lock, &covered_parts);
    }
    return covered_parts;
}

void MergeTreeData::removePartsFromWorkingSet(const MergeTreeData::DataPartsVector & remove, bool clear_without_timeout, DataPartsLock & /*acquired_lock*/)
{
    auto remove_time = clear_without_timeout ? 0 : time(nullptr);

    for (const DataPartPtr & part : remove)
    {
        if (part->state == MergeTreeDataPart::State::Committed)
            removePartContributionToColumnSizes(part);

        if (part->state == MergeTreeDataPart::State::Committed || clear_without_timeout)
            part->remove_time.store(remove_time, std::memory_order_relaxed);

        if (part->state != MergeTreeDataPart::State::Outdated)
            modifyPartState(part, MergeTreeDataPart::State::Outdated);
    }
}

void MergeTreeData::removePartsFromWorkingSet(const DataPartsVector & remove, bool clear_without_timeout, DataPartsLock * acquired_lock)
{
    auto lock = (acquired_lock) ? DataPartsLock() : lockParts();

    for (auto & part : remove)
    {
        if (!data_parts_by_info.count(part->info))
            throw Exception("Part " + part->getNameWithState() + " not found in data_parts", ErrorCodes::LOGICAL_ERROR);

        part->assertState({DataPartState::PreCommitted, DataPartState::Committed, DataPartState::Outdated});
    }

    removePartsFromWorkingSet(remove, clear_without_timeout, lock);
}

MergeTreeData::DataPartsVector MergeTreeData::removePartsInRangeFromWorkingSet(const MergeTreePartInfo & drop_range, bool clear_without_timeout,
                                                                               bool skip_intersecting_parts, DataPartsLock & lock)
{
    DataPartsVector parts_to_remove;

    if (drop_range.min_block > drop_range.max_block)
        return parts_to_remove;

    auto partition_range = getDataPartsPartitionRange(drop_range.partition_id);

    for (const DataPartPtr & part : partition_range)
    {
        if (part->info.partition_id != drop_range.partition_id)
            throw Exception("Unexpected partition_id of part " + part->name + ". This is a bug.", ErrorCodes::LOGICAL_ERROR);

        if (part->info.min_block < drop_range.min_block)
        {
            if (drop_range.min_block <= part->info.max_block)
            {
                /// Intersect left border
                String error = "Unexpected merged part " + part->name + " intersecting drop range " + drop_range.getPartName();
                if (!skip_intersecting_parts)
                    throw Exception(error, ErrorCodes::LOGICAL_ERROR);

                LOG_WARNING(log, error);
            }

            continue;
        }

        /// Stop on new parts
        if (part->info.min_block > drop_range.max_block)
            break;

        if (part->info.min_block <= drop_range.max_block && drop_range.max_block < part->info.max_block)
        {
            /// Intersect right border
            String error = "Unexpected merged part " + part->name + " intersecting drop range " + drop_range.getPartName();
            if (!skip_intersecting_parts)
                throw Exception(error, ErrorCodes::LOGICAL_ERROR);

            LOG_WARNING(log, error);
            continue;
        }

        if (part->state != DataPartState::Deleting)
            parts_to_remove.emplace_back(part);
    }

    removePartsFromWorkingSet(parts_to_remove, clear_without_timeout, lock);

    return parts_to_remove;
}

void MergeTreeData::forgetPartAndMoveToDetached(const MergeTreeData::DataPartPtr & part_to_detach, const String & prefix, bool
restore_covered)
{
    LOG_INFO(log, "Renaming " << part_to_detach->relative_path << " to " << prefix << part_to_detach->name << " and forgiving it.");

    auto data_parts_lock = lockParts();

    auto it_part = data_parts_by_info.find(part_to_detach->info);
    if (it_part == data_parts_by_info.end())
        throw Exception("No such data part " + part_to_detach->getNameWithState(), ErrorCodes::NO_SUCH_DATA_PART);

    /// What if part_to_detach is a reference to *it_part? Make a new owner just in case.
    DataPartPtr part = *it_part;

    if (part->state == DataPartState::Committed)
        removePartContributionToColumnSizes(part);
    modifyPartState(it_part, DataPartState::Deleting);

    part->renameToDetached(prefix);

    data_parts_indexes.erase(it_part);

    if (restore_covered && part->info.level == 0)
    {
        LOG_WARNING(log, "Will not recover parts covered by zero-level part " << part->name);
        return;
    }

    if (restore_covered)
    {
        Strings restored;
        bool error = false;
        String error_parts;

        Int64 pos = part->info.min_block;

        auto is_appropriate_state = [] (DataPartState state)
        {
            return state == DataPartState::Committed || state == DataPartState::Outdated;
        };

        auto update_error = [&] (DataPartIteratorByInfo it)
        {
            error = true;
            error_parts += (*it)->getNameWithState() + " ";
        };

        auto it_middle = data_parts_by_info.lower_bound(part->info);

        /// Restore the leftmost part covered by the part
        if (it_middle != data_parts_by_info.begin())
        {
            auto it = std::prev(it_middle);

            if (part->contains(**it) && is_appropriate_state((*it)->state))
            {
                /// Maybe, we must consider part level somehow
                if ((*it)->info.min_block != part->info.min_block)
                    update_error(it);

                if ((*it)->state != DataPartState::Committed)
                {
                    addPartContributionToColumnSizes(*it);
                    modifyPartState(it, DataPartState::Committed); // iterator is not invalidated here
                }

                pos = (*it)->info.max_block + 1;
                restored.push_back((*it)->name);
            }
            else
                update_error(it);
        }
        else
            error = true;

        /// Restore "right" parts
        for (auto it = it_middle; it != data_parts_by_info.end() && part->contains(**it); ++it)
        {
            if ((*it)->info.min_block < pos)
                continue;

            if (!is_appropriate_state((*it)->state))
            {
                update_error(it);
                continue;
            }

            if ((*it)->info.min_block > pos)
                update_error(it);

            if ((*it)->state != DataPartState::Committed)
            {
                addPartContributionToColumnSizes(*it);
                modifyPartState(it, DataPartState::Committed);
            }

            pos = (*it)->info.max_block + 1;
            restored.push_back((*it)->name);
        }

        if (pos != part->info.max_block + 1)
            error = true;

        for (const String & name : restored)
        {
            LOG_INFO(log, "Activated part " << name);
        }

        if (error)
        {
            LOG_ERROR(log, "The set of parts restored in place of " << part->name << " looks incomplete."
                           << " There might or might not be a data loss."
                           << (error_parts.empty() ? "" : " Suspicious parts: " + error_parts));
        }
    }
}


void MergeTreeData::tryRemovePartImmediately(DataPartPtr && part)
{
    DataPartPtr part_to_delete;
    {
        std::lock_guard<std::mutex> lock_parts(data_parts_mutex);

        LOG_TRACE(log, "Trying to immediately remove part " << part->getNameWithState());

        auto it = data_parts_by_info.find(part->info);
        if (it == data_parts_by_info.end() || (*it).get() != part.get())
            throw Exception("Part " + part->name + " doesn't exist", ErrorCodes::LOGICAL_ERROR);

        part.reset();

        if (!((*it)->state == DataPartState::Outdated && it->unique()))
            return;

        modifyPartState(it, DataPartState::Deleting);
        part_to_delete = *it;
    }

    try
    {
        part_to_delete->remove();
    }
    catch (...)
    {
        rollbackDeletingParts({part_to_delete});
        throw;
    }

    removePartsFinally({part_to_delete});
    LOG_TRACE(log, "Removed part " << part_to_delete->name);
}


size_t MergeTreeData::getTotalActiveSizeInBytes() const
{
    size_t res = 0;
    {
        std::lock_guard<std::mutex> lock(data_parts_mutex);

        for (auto & part : getDataPartsStateRange(DataPartState::Committed))
            res += part->bytes_on_disk;
    }

    return res;
}


size_t MergeTreeData::getMaxPartsCountForPartition() const
{
    std::lock_guard<std::mutex> lock(data_parts_mutex);

    size_t res = 0;
    size_t cur_count = 0;
    const String * cur_partition_id = nullptr;

    for (const auto & part : getDataPartsStateRange(DataPartState::Committed))
    {
        if (cur_partition_id && part->info.partition_id == *cur_partition_id)
        {
            ++cur_count;
        }
        else
        {
            cur_partition_id = &part->info.partition_id;
            cur_count = 1;
        }

        res = std::max(res, cur_count);
    }

    return res;
}


std::optional<Int64> MergeTreeData::getMinPartDataVersion() const
{
    std::lock_guard lock(data_parts_mutex);

    std::optional<Int64> result;
    for (const DataPartPtr & part : getDataPartsStateRange(DataPartState::Committed))
    {
        if (!result || *result > part->info.getDataVersion())
            result = part->info.getDataVersion();
    }

    return result;
}


void MergeTreeData::delayInsertOrThrowIfNeeded(Poco::Event *until) const
{
    const size_t parts_count = getMaxPartsCountForPartition();
    if (parts_count < settings.parts_to_delay_insert)
        return;

    if (parts_count >= settings.parts_to_throw_insert)
    {
        ProfileEvents::increment(ProfileEvents::RejectedInserts);
        throw Exception("Too many parts (" + toString(parts_count) + "). Merges are processing significantly slower than inserts.", ErrorCodes::TOO_MANY_PARTS);
    }

    const size_t max_k = settings.parts_to_throw_insert - settings.parts_to_delay_insert; /// always > 0
    const size_t k = 1 + parts_count - settings.parts_to_delay_insert; /// from 1 to max_k
    const double delay_milliseconds = ::pow(settings.max_delay_to_insert * 1000, static_cast<double>(k) / max_k);

    ProfileEvents::increment(ProfileEvents::DelayedInserts);
    ProfileEvents::increment(ProfileEvents::DelayedInsertsMilliseconds, delay_milliseconds);

    CurrentMetrics::Increment metric_increment(CurrentMetrics::DelayedInserts);

    LOG_INFO(log, "Delaying inserting block by "
        << std::fixed << std::setprecision(4) << delay_milliseconds << " ms. because there are " << parts_count << " parts");

    if (until)
        until->tryWait(delay_milliseconds);
    else
        std::this_thread::sleep_for(std::chrono::milliseconds(static_cast<size_t>(delay_milliseconds)));
}

void MergeTreeData::throwInsertIfNeeded() const
{
    const size_t parts_count = getMaxPartsCountForPartition();

    if (parts_count >= settings.parts_to_throw_insert)
    {
        ProfileEvents::increment(ProfileEvents::RejectedInserts);
        throw Exception("Too many parts (" + toString(parts_count) + "). Merges are processing significantly slower than inserts.", ErrorCodes::TOO_MANY_PARTS);
    }
}

MergeTreeData::DataPartPtr MergeTreeData::getActiveContainingPart(
    const MergeTreePartInfo & part_info, MergeTreeData::DataPartState state, DataPartsLock & /*lock*/)
{
    auto committed_parts_range = getDataPartsStateRange(state);

    /// The part can be covered only by the previous or the next one in data_parts.
    auto it = data_parts_by_state_and_info.lower_bound(DataPartStateAndInfo{state, part_info});

    if (it != committed_parts_range.end())
    {
        if ((*it)->info == part_info)
            return *it;
        if ((*it)->info.contains(part_info))
            return *it;
    }

    if (it != committed_parts_range.begin())
    {
        --it;
        if ((*it)->info.contains(part_info))
            return *it;
    }

    return nullptr;
}

MergeTreeData::DataPartPtr MergeTreeData::getActiveContainingPart(const MergeTreePartInfo & part_info)
{
    DataPartsLock data_parts_lock(data_parts_mutex);
    return getActiveContainingPart(part_info, DataPartState::Committed, data_parts_lock);
}

MergeTreeData::DataPartPtr MergeTreeData::getActiveContainingPart(const String & part_name)
{
    auto part_info = MergeTreePartInfo::fromPartName(part_name, format_version);
    return getActiveContainingPart(part_info);
}


MergeTreeData::DataPartsVector MergeTreeData::getDataPartsVectorInPartition(MergeTreeData::DataPartState state, const String & partition_id)
{
    DataPartStateAndPartitionID state_with_partition{state, partition_id};

    std::lock_guard<std::mutex> lock(data_parts_mutex);
    return DataPartsVector(
        data_parts_by_state_and_info.lower_bound(state_with_partition),
        data_parts_by_state_and_info.upper_bound(state_with_partition));
}


MergeTreeData::DataPartPtr MergeTreeData::getPartIfExists(const MergeTreePartInfo & part_info, const MergeTreeData::DataPartStates & valid_states)
{
    std::lock_guard<std::mutex> lock(data_parts_mutex);

    auto it = data_parts_by_info.find(part_info);
    if (it == data_parts_by_info.end())
        return nullptr;

    for (auto state : valid_states)
    {
        if ((*it)->state == state)
            return *it;
    }

    return nullptr;
}

MergeTreeData::DataPartPtr MergeTreeData::getPartIfExists(const String & part_name, const MergeTreeData::DataPartStates & valid_states)
{
    return getPartIfExists(MergeTreePartInfo::fromPartName(part_name, format_version), valid_states);
}


MergeTreeData::MutableDataPartPtr MergeTreeData::loadPartAndFixMetadata(const String & relative_path)
{
    MutableDataPartPtr part = std::make_shared<DataPart>(*this, Poco::Path(relative_path).getFileName());
    part->relative_path = relative_path;
    String full_part_path = part->getFullPath();

    /// Earlier the list of columns was written incorrectly. Delete it and re-create.
    if (Poco::File(full_part_path + "columns.txt").exists())
        Poco::File(full_part_path + "columns.txt").remove();

    part->loadColumnsChecksumsIndexes(false, true);
    part->modification_time = Poco::File(full_part_path).getLastModified().epochTime();

    /// If the checksums file is not present, calculate the checksums and write them to disk.
    /// Check the data while we are at it.
    if (part->checksums.empty())
    {
        part->checksums = checkDataPart(full_part_path, index_granularity, false, primary_key_data_types);

        {
            WriteBufferFromFile out(full_part_path + "checksums.txt.tmp", 4096);
            part->checksums.write(out);
        }

        Poco::File(full_part_path + "checksums.txt.tmp").renameTo(full_part_path + "checksums.txt");
    }

    return part;
}


void MergeTreeData::calculateColumnSizesImpl()
{
    column_sizes.clear();

    /// Take into account only committed parts
    auto committed_parts_range = getDataPartsStateRange(DataPartState::Committed);
    for (const auto & part : committed_parts_range)
        addPartContributionToColumnSizes(part);
}

void MergeTreeData::addPartContributionToColumnSizes(const DataPartPtr & part)
{
    std::shared_lock<std::shared_mutex> lock(part->columns_lock);

    for (const auto & column : part->columns)
    {
        DataPart::ColumnSize & total_column_size = column_sizes[column.name];
        DataPart::ColumnSize part_column_size = part->getColumnSize(column.name, *column.type);
        total_column_size.add(part_column_size);
    }
}

void MergeTreeData::removePartContributionToColumnSizes(const DataPartPtr & part)
{
    std::shared_lock<std::shared_mutex> lock(part->columns_lock);

    for (const auto & column : part->columns)
    {
        DataPart::ColumnSize & total_column_size = column_sizes[column.name];
        DataPart::ColumnSize part_column_size = part->getColumnSize(column.name, *column.type);

        auto log_subtract = [&](size_t & from, size_t value, const char * field)
        {
            if (value > from)
                LOG_ERROR(log, "Possibly incorrect column size subtraction: "
                    << from << " - " << value << " = " << from - value
                    << ", column: " << column.name << ", field: " << field);

            from -= value;
        };

        log_subtract(total_column_size.data_compressed, part_column_size.data_compressed, ".data_compressed");
        log_subtract(total_column_size.data_uncompressed, part_column_size.data_uncompressed, ".data_uncompressed");
        log_subtract(total_column_size.marks, part_column_size.marks, ".marks");
    }
}


void MergeTreeData::freezePartition(const ASTPtr & partition_ast, const String & with_name, const Context & context)
{
    std::optional<String> prefix;
    String partition_id;

    if (format_version < MERGE_TREE_DATA_MIN_FORMAT_VERSION_WITH_CUSTOM_PARTITIONING)
    {
        const auto & partition = dynamic_cast<const ASTPartition &>(*partition_ast);
        /// Month-partitioning specific - partition value can represent a prefix of the partition to freeze.
        if (const auto * partition_lit = dynamic_cast<const ASTLiteral *>(partition.value.get()))
            prefix = partition_lit->value.getType() == Field::Types::UInt64
                ? toString(partition_lit->value.get<UInt64>())
                : partition_lit->value.safeGet<String>();
        else
            partition_id = getPartitionIDFromQuery(partition_ast, context);
    }
    else
        partition_id = getPartitionIDFromQuery(partition_ast, context);

    if (prefix)
        LOG_DEBUG(log, "Freezing parts with prefix " + *prefix);
    else
        LOG_DEBUG(log, "Freezing parts with partition ID " + partition_id);


    freezePartitionsByMatcher(
        [&prefix, &partition_id](const DataPartPtr & part)
        {
            if (prefix)
                return startsWith(part->info.partition_id, *prefix);
            else
                return part->info.partition_id == partition_id;
        },
        with_name,
        context);
}

size_t MergeTreeData::getPartitionSize(const std::string & partition_id) const
{
    size_t size = 0;

    Poco::DirectoryIterator end;

    for (Poco::DirectoryIterator it(full_path); it != end; ++it)
    {
        MergeTreePartInfo part_info;
        if (!MergeTreePartInfo::tryParsePartName(it.name(), &part_info, format_version))
            continue;
        if (part_info.partition_id != partition_id)
            continue;

        const auto part_path = it.path().absolute().toString();
        for (Poco::DirectoryIterator it2(part_path); it2 != end; ++it2)
        {
            const auto part_file_path = it2.path().absolute().toString();
            size += Poco::File(part_file_path).getSize();
        }
    }

    return size;
}

String MergeTreeData::getPartitionIDFromQuery(const ASTPtr & ast, const Context & context)
{
    const auto & partition_ast = typeid_cast<const ASTPartition &>(*ast);

    if (!partition_ast.value)
        return partition_ast.id;

    if (format_version < MERGE_TREE_DATA_MIN_FORMAT_VERSION_WITH_CUSTOM_PARTITIONING)
    {
        /// Month-partitioning specific - partition ID can be passed in the partition value.
        const auto * partition_lit = typeid_cast<const ASTLiteral *>(partition_ast.value.get());
        if (partition_lit && partition_lit->value.getType() == Field::Types::String)
        {
            String partition_id = partition_lit->value.get<String>();
            if (partition_id.size() != 6 || !std::all_of(partition_id.begin(), partition_id.end(), isNumericASCII))
                throw Exception(
                    "Invalid partition format: " + partition_id + ". Partition should consist of 6 digits: YYYYMM",
                    ErrorCodes::INVALID_PARTITION_VALUE);
            return partition_id;
        }
    }

    /// Re-parse partition key fields using the information about expected field types.

    size_t fields_count = partition_key_sample.columns();
    if (partition_ast.fields_count != fields_count)
        throw Exception(
            "Wrong number of fields in the partition expression: " + toString(partition_ast.fields_count) +
            ", must be: " + toString(fields_count),
            ErrorCodes::INVALID_PARTITION_VALUE);

    const FormatSettings format_settings;
    Row partition_row(fields_count);

    if (fields_count)
    {
        ReadBufferFromMemory left_paren_buf("(", 1);
        ReadBufferFromMemory fields_buf(partition_ast.fields_str.data, partition_ast.fields_str.size);
        ReadBufferFromMemory right_paren_buf(")", 1);
        ConcatReadBuffer buf({&left_paren_buf, &fields_buf, &right_paren_buf});

        ValuesRowInputStream input_stream(buf, partition_key_sample, context, format_settings);
        MutableColumns columns = partition_key_sample.cloneEmptyColumns();

        if (!input_stream.read(columns))
            throw Exception(
                "Could not parse partition value: `" + partition_ast.fields_str.toString() + "`",
                ErrorCodes::INVALID_PARTITION_VALUE);

        for (size_t i = 0; i < fields_count; ++i)
            columns[i]->get(0, partition_row[i]);
    }

    MergeTreePartition partition(std::move(partition_row));
    String partition_id = partition.getID(*this);

    {
        DataPartsLock data_parts_lock(data_parts_mutex);
        DataPartPtr existing_part_in_partition = getAnyPartInPartition(partition_id, data_parts_lock);
        if (existing_part_in_partition && existing_part_in_partition->partition.value != partition.value)
        {
            WriteBufferFromOwnString buf;
            writeCString("Parsed partition value: ", buf);
            partition.serializeText(*this, buf, format_settings);
            writeCString(" doesn't match partition value for an existing part with the same partition ID: ", buf);
            writeString(existing_part_in_partition->name, buf);
            throw Exception(buf.str(), ErrorCodes::INVALID_PARTITION_VALUE);
        }
    }

    return partition_id;
}

MergeTreeData::DataPartsVector MergeTreeData::getDataPartsVector(const DataPartStates & affordable_states, DataPartStateVector * out_states) const
{
    DataPartsVector res;
    DataPartsVector buf;
    {
        std::lock_guard<std::mutex> lock(data_parts_mutex);

        for (auto state : affordable_states)
        {
            buf = std::move(res);
            res.clear();

            auto range = getDataPartsStateRange(state);
            std::merge(range.begin(), range.end(), buf.begin(), buf.end(), std::back_inserter(res), LessDataPart());
        }

        if (out_states != nullptr)
        {
            out_states->resize(res.size());
            for (size_t i = 0; i < res.size(); ++i)
                (*out_states)[i] = res[i]->state;
        }
    }

    return res;
}

MergeTreeData::DataPartsVector MergeTreeData::getAllDataPartsVector(MergeTreeData::DataPartStateVector * out_states) const
{
    DataPartsVector res;
    {
        std::lock_guard<std::mutex> lock(data_parts_mutex);
        res.assign(data_parts_by_info.begin(), data_parts_by_info.end());

        if (out_states != nullptr)
        {
            out_states->resize(res.size());
            for (size_t i = 0; i < res.size(); ++i)
                (*out_states)[i] = res[i]->state;
        }
    }

    return res;
}

MergeTreeData::DataParts MergeTreeData::getDataParts(const DataPartStates & affordable_states) const
{
    DataParts res;
    {
        std::lock_guard<std::mutex> lock(data_parts_mutex);
        for (auto state : affordable_states)
        {
            auto range = getDataPartsStateRange(state);
            res.insert(range.begin(), range.end());
        }
    }
    return res;
}

MergeTreeData::DataParts MergeTreeData::getDataParts() const
{
    return getDataParts({DataPartState::Committed});
}

MergeTreeData::DataPartsVector MergeTreeData::getDataPartsVector() const
{
    return getDataPartsVector({DataPartState::Committed});
}

MergeTreeData::DataPartPtr MergeTreeData::getAnyPartInPartition(
    const String & partition_id, DataPartsLock & /*data_parts_lock*/)
{
    auto it = data_parts_by_state_and_info.lower_bound(DataPartStateAndPartitionID{DataPartState::Committed, partition_id});

    if (it != data_parts_by_state_and_info.end() && (*it)->state == DataPartState::Committed && (*it)->info.partition_id == partition_id)
        return *it;

    return nullptr;
}

void MergeTreeData::Transaction::rollback()
{
    if (!isEmpty())
    {
        std::stringstream ss;
        ss << " Removing parts:";
        for (const auto & part : precommitted_parts)
            ss << " " << part->relative_path;
        ss << ".";
        LOG_DEBUG(data.log, "Undoing transaction." << ss.str());

        data.removePartsFromWorkingSet(
            DataPartsVector(precommitted_parts.begin(), precommitted_parts.end()),
            /* clear_without_timeout = */ true);
    }

    clear();
}

MergeTreeData::DataPartsVector MergeTreeData::Transaction::commit(MergeTreeData::DataPartsLock * acquired_parts_lock)
{
    DataPartsVector total_covered_parts;

    if (!isEmpty())
    {
        auto parts_lock = acquired_parts_lock ? MergeTreeData::DataPartsLock() : data.lockParts();
        auto owing_parts_lock = acquired_parts_lock ? acquired_parts_lock : &parts_lock;

        auto current_time = time(nullptr);
        for (const DataPartPtr & part : precommitted_parts)
        {
            DataPartPtr covering_part;
            DataPartsVector covered_parts = data.getActivePartsToReplace(part->info, part->name, covering_part, *owing_parts_lock);
            if (covering_part)
            {
                LOG_WARNING(data.log, "Tried to commit obsolete part " << part->name
                    << " covered by " << covering_part->getNameWithState());

                part->remove_time.store(0, std::memory_order_relaxed); /// The part will be removed without waiting for old_parts_lifetime seconds.
                data.modifyPartState(part, DataPartState::Outdated);
            }
            else
            {
                total_covered_parts.insert(total_covered_parts.end(), covered_parts.begin(), covered_parts.end());
                for (const DataPartPtr & covered_part : covered_parts)
                {
                    covered_part->remove_time.store(current_time, std::memory_order_relaxed);
                    data.modifyPartState(covered_part, DataPartState::Outdated);
                    data.removePartContributionToColumnSizes(covered_part);
                }

                data.modifyPartState(part, DataPartState::Committed);
                data.addPartContributionToColumnSizes(part);
            }
        }
    }

    clear();

    return total_covered_parts;
}

bool MergeTreeData::isPrimaryOrMinMaxKeyColumnPossiblyWrappedInFunctions(const ASTPtr & node) const
{
    const String column_name = node->getColumnName();

    for (const auto & name : primary_key_columns)
        if (column_name == name)
            return true;

    for (const auto & name : minmax_idx_columns)
        if (column_name == name)
            return true;

    if (const ASTFunction * func = typeid_cast<const ASTFunction *>(node.get()))
        if (func->arguments->children.size() == 1)
            return isPrimaryOrMinMaxKeyColumnPossiblyWrappedInFunctions(func->arguments->children.front());

    return false;
}

bool MergeTreeData::mayBenefitFromIndexForIn(const ASTPtr & left_in_operand) const
{
    /// Make sure that the left side of the IN operator contain part of the key.
    /// If there is a tuple on the left side of the IN operator, at least one item of the tuple
    ///  must be part of the key (probably wrapped by a chain of some acceptable functions).
    const ASTFunction * left_in_operand_tuple = typeid_cast<const ASTFunction *>(left_in_operand.get());
    if (left_in_operand_tuple && left_in_operand_tuple->name == "tuple")
    {
        for (const auto & item : left_in_operand_tuple->arguments->children)
            if (isPrimaryOrMinMaxKeyColumnPossiblyWrappedInFunctions(item))
                return true;

        /// The tuple itself may be part of the primary key, so check that as a last resort.
        return isPrimaryOrMinMaxKeyColumnPossiblyWrappedInFunctions(left_in_operand);
    }
    else
    {
        return isPrimaryOrMinMaxKeyColumnPossiblyWrappedInFunctions(left_in_operand);
    }
}

MergeTreeData * MergeTreeData::checkStructureAndGetMergeTreeData(const StoragePtr & source_table) const
{
    MergeTreeData * src_data;
    if (auto storage_merge_tree = dynamic_cast<StorageMergeTree *>(source_table.get()))
        src_data = &storage_merge_tree->data;
    else if (auto storage_replicated_merge_tree = dynamic_cast<StorageReplicatedMergeTree *>(source_table.get()))
        src_data = &storage_replicated_merge_tree->data;
    else
    {
        throw Exception("Table " + table_name + " supports attachPartitionFrom only for MergeTree or ReplicatedMergeTree engines."
                        " Got " + source_table->getName(), ErrorCodes::NOT_IMPLEMENTED);
    }

    if (getColumns().getAllPhysical().sizeOfDifference(src_data->getColumns().getAllPhysical()))
        throw Exception("Tables have different structure", ErrorCodes::INCOMPATIBLE_COLUMNS);

    auto query_to_string = [] (const ASTPtr & ast)
    {
        return ast ? queryToString(ast) : "";
    };

    if (query_to_string(order_by_ast) != query_to_string(src_data->order_by_ast))
        throw Exception("Tables have different ordering", ErrorCodes::BAD_ARGUMENTS);

    if (query_to_string(partition_by_ast) != query_to_string(src_data->partition_by_ast))
        throw Exception("Tables have different partition key", ErrorCodes::BAD_ARGUMENTS);

    if (format_version != src_data->format_version)
        throw Exception("Tables have different format_version", ErrorCodes::BAD_ARGUMENTS);

    return src_data;
}

MergeTreeData::MutableDataPartPtr MergeTreeData::cloneAndLoadDataPart(const MergeTreeData::DataPartPtr & src_part,
                                                                      const String & tmp_part_prefix,
                                                                      const MergeTreePartInfo & dst_part_info)
{
    String dst_part_name = src_part->getNewName(dst_part_info);
    String tmp_dst_part_name = tmp_part_prefix + dst_part_name;

    Poco::Path dst_part_absolute_path = Poco::Path(full_path + tmp_dst_part_name).absolute();
    Poco::Path src_part_absolute_path = Poco::Path(src_part->getFullPath()).absolute();

    if (Poco::File(dst_part_absolute_path).exists())
        throw Exception("Part in " + dst_part_absolute_path.toString() + " already exists", ErrorCodes::DIRECTORY_ALREADY_EXISTS);

    LOG_DEBUG(log, "Cloning part " << src_part_absolute_path.toString() << " to " << dst_part_absolute_path.toString());
    localBackup(src_part_absolute_path, dst_part_absolute_path);

    MergeTreeData::MutableDataPartPtr dst_data_part = std::make_shared<MergeTreeData::DataPart>(*this, dst_part_name, dst_part_info);
    dst_data_part->relative_path = tmp_dst_part_name;
    dst_data_part->is_temp = true;

    dst_data_part->loadColumnsChecksumsIndexes(require_part_metadata, true);
    dst_data_part->modification_time = Poco::File(dst_part_absolute_path).getLastModified().epochTime();
    return dst_data_part;
}

void MergeTreeData::freezePartitionsByMatcher(MatcherFn matcher, const String & with_name, const Context & context)
{
    String clickhouse_path = Poco::Path(context.getPath()).makeAbsolute().toString();
    String shadow_path = clickhouse_path + "shadow/";
    Poco::File(shadow_path).createDirectories();
    String backup_path = shadow_path
        + (!with_name.empty()
            ? escapeForFileName(with_name)
            : toString(Increment(shadow_path + "increment.txt").get(true)))
        + "/";

    LOG_DEBUG(log, "Snapshot will be placed at " + backup_path);

    /// Acquire a snapshot of active data parts to prevent removing while doing backup.
    const auto data_parts = getDataParts();

    size_t parts_processed = 0;
    for (const auto & part : data_parts)
    {
        if (!matcher(part))
            continue;

        LOG_DEBUG(log, "Freezing part " << part->name);

        String part_absolute_path = Poco::Path(part->getFullPath()).absolute().toString();
        if (!startsWith(part_absolute_path, clickhouse_path))
            throw Exception("Part path " + part_absolute_path + " is not inside " + clickhouse_path, ErrorCodes::LOGICAL_ERROR);

        String backup_part_absolute_path = part_absolute_path;
        backup_part_absolute_path.replace(0, clickhouse_path.size(), backup_path);
        localBackup(part_absolute_path, backup_part_absolute_path);
        ++parts_processed;
    }

    LOG_DEBUG(log, "Freezed " << parts_processed << " parts");
}

}<|MERGE_RESOLUTION|>--- conflicted
+++ resolved
@@ -100,17 +100,11 @@
     bool require_part_metadata_,
     bool attach,
     BrokenPartCallback broken_part_callback_)
-<<<<<<< HEAD
     : ITableDeclaration{columns_},
     context(context_),
-    sampling_expression(sampling_expression_),
     index_granularity(settings_.index_granularity),
     index_granularity_bytes(settings_.index_granularity_bytes),
-=======
-    : context(context_),
->>>>>>> cec49357
     merging_params(merging_params_),
-    index_granularity(settings_.index_granularity),
     settings(settings_),
     partition_by_ast(partition_by_ast_),
     sample_by_ast(sample_by_ast_),
@@ -135,18 +129,11 @@
             && !attach && !settings.compatibility_allow_sampling_expression_not_in_primary_key) /// This is for backward compatibility.
             throw Exception("Sampling expression must be present in the primary key", ErrorCodes::BAD_ARGUMENTS);
 
-<<<<<<< HEAD
-    size_t min_format_version(0);
-    if (sampling_expression && (!primary_key_sample.has(sampling_expression->getColumnName()))
-        && !attach && !settings.compatibility_allow_sampling_expression_not_in_primary_key) /// This is for backward compatibility.
-        throw Exception("Sampling expression must be present in the primary key", ErrorCodes::BAD_ARGUMENTS);
-=======
         auto syntax = SyntaxAnalyzer(context, {}).analyze(sample_by_ast, getColumns().getAllPhysical());
         columns_required_for_sampling = ExpressionAnalyzer(sample_by_ast, syntax, context)
             .getRequiredSourceColumns();
     }
->>>>>>> cec49357
-
+    MergeTreeDataFormatVersion min_format_version(0);
     if (!date_column_name.empty())
     {
         try
@@ -163,17 +150,12 @@
             e.addMessage("(while initializing MergeTree partition key from date column `" + date_column_name + "`)");
             throw;
         }
-        format_version = 0;
     }
     else
     {
-<<<<<<< HEAD
-=======
         is_custom_partitioned = true;
         initPartitionKey();
->>>>>>> cec49357
         min_format_version = MERGE_TREE_DATA_MIN_FORMAT_VERSION_WITH_CUSTOM_PARTITIONING;
-        initPartitionKey();
     }
 
     auto path_exists = Poco::File(full_path).exists();
