#include <Storages/MergeTree/MergeTreeReaderStream.h>
#include <Compression/CachedCompressedReadBuffer.h>

#include <utility>


namespace DB
{

namespace ErrorCodes
{
    extern const int ARGUMENT_OUT_OF_BOUND;
}


MergeTreeReaderStream::MergeTreeReaderStream(
        DiskPtr disk_,
        const String & path_prefix_, const String & data_file_extension_, size_t marks_count_,
        const MarkRanges & all_mark_ranges,
        const MergeTreeReaderSettings & settings,
        MarkCache * mark_cache_,
        UncompressedCache * uncompressed_cache, size_t file_size,
        const MergeTreeIndexGranularityInfo * index_granularity_info_,
        const ReadBufferFromFileBase::ProfileCallback & profile_callback, clockid_t clock_type)
        : disk(std::move(disk_)), path_prefix(path_prefix_), data_file_extension(data_file_extension_), marks_count(marks_count_)
        , mark_cache(mark_cache_), save_marks_in_cache(settings.save_marks_in_cache)
        , index_granularity_info(index_granularity_info_)
        , marks_loader(disk, mark_cache, index_granularity_info->getMarksFilePath(path_prefix),
            marks_count, *index_granularity_info, save_marks_in_cache)
{
    /// Compute the size of the buffer.
    size_t max_mark_range_bytes = 0;
    size_t sum_mark_range_bytes = 0;

    for (const auto & mark_range : all_mark_ranges)
    {
        size_t left_mark = mark_range.begin;
        size_t right_mark = mark_range.end;

        /// NOTE: if we are reading the whole file, then right_mark == marks_count
        /// and we will use max_read_buffer_size for buffer size, thus avoiding the need to load marks.

        /// If the end of range is inside the block, we will need to read it too.
        if (right_mark < marks_count && marks_loader.getMark(right_mark).offset_in_decompressed_block > 0)
        {
            while (right_mark < marks_count
                && marks_loader.getMark(right_mark).offset_in_compressed_file == marks_loader.getMark(mark_range.end).offset_in_compressed_file)
            {
                ++right_mark;
            }
        }

        size_t mark_range_bytes;

        /// If there are no marks after the end of range, just use file size
        if (right_mark >= marks_count
            || (right_mark + 1 == marks_count
                && marks_loader.getMark(right_mark).offset_in_compressed_file == marks_loader.getMark(mark_range.end).offset_in_compressed_file))
        {
            mark_range_bytes = file_size - (left_mark < marks_count ? marks_loader.getMark(left_mark).offset_in_compressed_file : 0);
        }
        else
        {
            mark_range_bytes = marks_loader.getMark(right_mark).offset_in_compressed_file - marks_loader.getMark(left_mark).offset_in_compressed_file;
        }

        max_mark_range_bytes = std::max(max_mark_range_bytes, mark_range_bytes);
        sum_mark_range_bytes += mark_range_bytes;
    }

    /// Avoid empty buffer. May happen while reading dictionary for DataTypeLowCardinality.
    /// For example: part has single dictionary and all marks point to the same position.
    if (max_mark_range_bytes == 0)
        max_mark_range_bytes = settings.max_read_buffer_size;

    size_t buffer_size = std::min(settings.max_read_buffer_size, max_mark_range_bytes);

    /// Initialize the objects that shall be used to perform read operations.
    if (uncompressed_cache)
    {
        auto buffer = std::make_unique<CachedCompressedReadBuffer>(
            fullPath(disk, path_prefix + data_file_extension),
            [this, buffer_size, sum_mark_range_bytes, &settings]()
            {
                return disk->readFile(
                    path_prefix + data_file_extension,
                    buffer_size,
                    sum_mark_range_bytes,
                    settings.min_bytes_to_use_direct_io,
                    settings.min_bytes_to_use_mmap_io);
            },
            uncompressed_cache);

        if (profile_callback)
            buffer->setProfileCallback(profile_callback, clock_type);

        cached_buffer = std::move(buffer);
        data_buffer = cached_buffer.get();
    }
    else
    {
        auto buffer = std::make_unique<CompressedReadBufferFromFile>(
            disk->readFile(path_prefix + data_file_extension, buffer_size,
                sum_mark_range_bytes, settings.min_bytes_to_use_direct_io, settings.min_bytes_to_use_mmap_io)
        );

        if (profile_callback)
            buffer->setProfileCallback(profile_callback, clock_type);

        non_cached_buffer = std::move(buffer);
        data_buffer = non_cached_buffer.get();
    }
}


<<<<<<< HEAD
const MarkInCompressedFile & MergeTreeReaderStream::getMark(size_t index)
{
    if (!marks)
        loadMarks();

    return marks->mapped()[index];
}


void MergeTreeReaderStream::loadMarks()
{
    std::string mrk_path = index_granularity_info->getMarksFilePath(path_prefix);

    auto load = [&]() -> MarkCache::MemoryRegionPtr
    {
        /// Memory for marks must not be accounted as memory usage for query, because they are stored in shared cache.
        auto temporarily_disable_memory_tracker = getCurrentMemoryTrackerActionLock();

        size_t file_size = Poco::File(mrk_path).getSize();
        size_t expected_file_size = index_granularity_info->mark_size_in_bytes * marks_count;

        if (expected_file_size != file_size)
            throw Exception(
                "Bad size of marks file '" + mrk_path + "': " + std::to_string(file_size) + ", must be: " + std::to_string(expected_file_size),
                ErrorCodes::CORRUPTED_DATA);

        auto res = std::make_shared<MarkCache::Mapped>(marks_count);

        if (!index_granularity_info->is_adaptive)
        {
            /// Read directly to marks.
            ReadBufferFromFile buffer(mrk_path, file_size, -1, reinterpret_cast<char *>(res->data()));

            if (buffer.eof() || buffer.buffer().size() != file_size)
                throw Exception("Cannot read all marks from file " + mrk_path, ErrorCodes::CANNOT_READ_ALL_DATA);
        }
        else
        {
            ReadBufferFromFile buffer(mrk_path, file_size, -1);
            size_t i = 0;
            while (!buffer.eof())
            {
                readIntBinary((*res)[i].offset_in_compressed_file, buffer);
                readIntBinary((*res)[i].offset_in_decompressed_block, buffer);
                buffer.seek(sizeof(size_t), SEEK_CUR);
                ++i;
            }
            if (i * index_granularity_info->mark_size_in_bytes != file_size)
                throw Exception("Cannot read all marks from file " + mrk_path, ErrorCodes::CANNOT_READ_ALL_DATA);
        }

        res->protect();

        return res;
    };

    if (mark_cache)
    {
        auto key = DB::MarkCache::hash(mrk_path);

        if (save_marks_in_cache)
        {
            marks = mark_cache->getOrSet(key, load);
        }
        else
        {
            marks = mark_cache->get(key);

            if (!marks)
                marks = load();
        }
    }
    else
        marks = load();

    if (!marks)
        throw Exception("Failed to load marks: " + mrk_path, ErrorCodes::LOGICAL_ERROR);
}


=======
>>>>>>> 621bcaf2
void MergeTreeReaderStream::seekToMark(size_t index)
{
    MarkInCompressedFile mark = marks_loader.getMark(index);

    try
    {
        if (cached_buffer)
            cached_buffer->seek(mark.offset_in_compressed_file, mark.offset_in_decompressed_block);
        if (non_cached_buffer)
            non_cached_buffer->seek(mark.offset_in_compressed_file, mark.offset_in_decompressed_block);
    }
    catch (Exception & e)
    {
        /// Better diagnostics.
        if (e.code() == ErrorCodes::ARGUMENT_OUT_OF_BOUND)
            e.addMessage("(while seeking to mark " + toString(index)
                         + " of column " + path_prefix + "; offsets are: "
                         + toString(mark.offset_in_compressed_file) + " "
                         + toString(mark.offset_in_decompressed_block) + ")");

        throw;
    }
}


void MergeTreeReaderStream::seekToStart()
{
    try
    {
        if (cached_buffer)
            cached_buffer->seek(0, 0);
        if (non_cached_buffer)
            non_cached_buffer->seek(0, 0);
    }
    catch (Exception & e)
    {
        /// Better diagnostics.
        if (e.code() == ErrorCodes::ARGUMENT_OUT_OF_BOUND)
            e.addMessage("(while seeking to start of column " + path_prefix + ")");

        throw;
    }
}

}<|MERGE_RESOLUTION|>--- conflicted
+++ resolved
@@ -113,89 +113,6 @@
 }
 
 
-<<<<<<< HEAD
-const MarkInCompressedFile & MergeTreeReaderStream::getMark(size_t index)
-{
-    if (!marks)
-        loadMarks();
-
-    return marks->mapped()[index];
-}
-
-
-void MergeTreeReaderStream::loadMarks()
-{
-    std::string mrk_path = index_granularity_info->getMarksFilePath(path_prefix);
-
-    auto load = [&]() -> MarkCache::MemoryRegionPtr
-    {
-        /// Memory for marks must not be accounted as memory usage for query, because they are stored in shared cache.
-        auto temporarily_disable_memory_tracker = getCurrentMemoryTrackerActionLock();
-
-        size_t file_size = Poco::File(mrk_path).getSize();
-        size_t expected_file_size = index_granularity_info->mark_size_in_bytes * marks_count;
-
-        if (expected_file_size != file_size)
-            throw Exception(
-                "Bad size of marks file '" + mrk_path + "': " + std::to_string(file_size) + ", must be: " + std::to_string(expected_file_size),
-                ErrorCodes::CORRUPTED_DATA);
-
-        auto res = std::make_shared<MarkCache::Mapped>(marks_count);
-
-        if (!index_granularity_info->is_adaptive)
-        {
-            /// Read directly to marks.
-            ReadBufferFromFile buffer(mrk_path, file_size, -1, reinterpret_cast<char *>(res->data()));
-
-            if (buffer.eof() || buffer.buffer().size() != file_size)
-                throw Exception("Cannot read all marks from file " + mrk_path, ErrorCodes::CANNOT_READ_ALL_DATA);
-        }
-        else
-        {
-            ReadBufferFromFile buffer(mrk_path, file_size, -1);
-            size_t i = 0;
-            while (!buffer.eof())
-            {
-                readIntBinary((*res)[i].offset_in_compressed_file, buffer);
-                readIntBinary((*res)[i].offset_in_decompressed_block, buffer);
-                buffer.seek(sizeof(size_t), SEEK_CUR);
-                ++i;
-            }
-            if (i * index_granularity_info->mark_size_in_bytes != file_size)
-                throw Exception("Cannot read all marks from file " + mrk_path, ErrorCodes::CANNOT_READ_ALL_DATA);
-        }
-
-        res->protect();
-
-        return res;
-    };
-
-    if (mark_cache)
-    {
-        auto key = DB::MarkCache::hash(mrk_path);
-
-        if (save_marks_in_cache)
-        {
-            marks = mark_cache->getOrSet(key, load);
-        }
-        else
-        {
-            marks = mark_cache->get(key);
-
-            if (!marks)
-                marks = load();
-        }
-    }
-    else
-        marks = load();
-
-    if (!marks)
-        throw Exception("Failed to load marks: " + mrk_path, ErrorCodes::LOGICAL_ERROR);
-}
-
-
-=======
->>>>>>> 621bcaf2
 void MergeTreeReaderStream::seekToMark(size_t index)
 {
     MarkInCompressedFile mark = marks_loader.getMark(index);
