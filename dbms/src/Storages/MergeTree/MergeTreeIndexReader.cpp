#include <Storages/MergeTree/MergeTreeIndexReader.h>

#include <utility>


namespace DB
{

MergeTreeIndexReader::MergeTreeIndexReader(
    MergeTreeIndexPtr index_, MergeTreeData::DataPartPtr part_, size_t marks_count_, const MarkRanges & all_mark_ranges_)
<<<<<<< HEAD
    : index(std::move(index_)), stream(
        part_->getFullPath() + index->getFileName(), ".idx", marks_count_,
        all_mark_ranges_, nullptr, false, nullptr,
        part_->getFileSizeOrZero(index->getFileName() + ".idx"), 0, 0, DBMS_DEFAULT_BUFFER_SIZE,
=======
    : index(index_), stream(
        part_->disk,
        part_->getFullRelativePath() + index->getFileName(), ".idx", marks_count_,
        all_mark_ranges_,
        MergeTreeReaderSettings{}, nullptr, nullptr,
        part_->getFileSizeOrZero(index->getFileName() + ".idx"),
>>>>>>> 621bcaf2
        &part_->index_granularity_info,
        ReadBufferFromFileBase::ProfileCallback{}, CLOCK_MONOTONIC_COARSE)
{
    stream.seekToStart();
}

void MergeTreeIndexReader::seek(size_t mark)
{
    stream.seekToMark(mark);
}

MergeTreeIndexGranulePtr MergeTreeIndexReader::read()
{
    auto granule = index->createIndexGranule();
    granule->deserializeBinary(*stream.data_buffer);
    return granule;
}

}<|MERGE_RESOLUTION|>--- conflicted
+++ resolved
@@ -8,19 +8,12 @@
 
 MergeTreeIndexReader::MergeTreeIndexReader(
     MergeTreeIndexPtr index_, MergeTreeData::DataPartPtr part_, size_t marks_count_, const MarkRanges & all_mark_ranges_)
-<<<<<<< HEAD
-    : index(std::move(index_)), stream(
-        part_->getFullPath() + index->getFileName(), ".idx", marks_count_,
-        all_mark_ranges_, nullptr, false, nullptr,
-        part_->getFileSizeOrZero(index->getFileName() + ".idx"), 0, 0, DBMS_DEFAULT_BUFFER_SIZE,
-=======
     : index(index_), stream(
         part_->disk,
         part_->getFullRelativePath() + index->getFileName(), ".idx", marks_count_,
         all_mark_ranges_,
         MergeTreeReaderSettings{}, nullptr, nullptr,
         part_->getFileSizeOrZero(index->getFileName() + ".idx"),
->>>>>>> 621bcaf2
         &part_->index_granularity_info,
         ReadBufferFromFileBase::ProfileCallback{}, CLOCK_MONOTONIC_COARSE)
 {
