#include <Storages/StorageMaterializedView.h>

#include <Parsers/ASTSelectQuery.h>
#include <Parsers/ASTSelectWithUnionQuery.h>
#include <Parsers/ASTCreateQuery.h>
#include <Parsers/ASTDropQuery.h>

#include <Interpreters/Context.h>
#include <Interpreters/InterpreterCreateQuery.h>
#include <Interpreters/InterpreterDropQuery.h>
#include <Interpreters/InterpreterRenameQuery.h>
#include <Interpreters/getTableExpressions.h>
#include <Interpreters/AddDefaultDatabaseVisitor.h>
#include <Access/AccessFlags.h>
#include <DataStreams/IBlockInputStream.h>
#include <DataStreams/IBlockOutputStream.h>

#include <Storages/AlterCommands.h>
#include <Storages/StorageFactory.h>
#include <Storages/ReadInOrderOptimizer.h>

#include <Common/typeid_cast.h>
#include <Processors/Sources/SourceFromInputStream.h>


namespace DB
{

namespace ErrorCodes
{
    extern const int NOT_IMPLEMENTED;
    extern const int LOGICAL_ERROR;
    extern const int INCORRECT_QUERY;
    extern const int QUERY_IS_NOT_SUPPORTED_IN_MATERIALIZED_VIEW;
}

static inline String generateInnerTableName(const String & table_name)
{
    return ".inner." + table_name;
}

static StorageID extractDependentTableFromSelectQuery(ASTSelectQuery & query, const Context & context, bool add_default_db = true)
{
    if (add_default_db)
    {
        AddDefaultDatabaseVisitor visitor(context.getCurrentDatabase(), nullptr);
        visitor.visit(query);
    }

    if (auto db_and_table = getDatabaseAndTable(query, 0))
    {
        return StorageID(db_and_table->database, db_and_table->table/*, db_and_table->uuid*/);
    }
    else if (auto subquery = extractTableExpression(query, 0))
    {
        auto * ast_select = subquery->as<ASTSelectWithUnionQuery>();
        if (!ast_select)
            throw Exception("Logical error while creating StorageMaterializedView. "
                            "Could not retrieve table name from select query.",
                            DB::ErrorCodes::LOGICAL_ERROR);
        if (ast_select->list_of_selects->children.size() != 1)
            throw Exception("UNION is not supported for MATERIALIZED VIEW",
                  ErrorCodes::QUERY_IS_NOT_SUPPORTED_IN_MATERIALIZED_VIEW);

        auto & inner_query = ast_select->list_of_selects->children.at(0);

        return extractDependentTableFromSelectQuery(inner_query->as<ASTSelectQuery &>(), context, false);
    }
    else
        return StorageID::createEmpty();
}


static void checkAllowedQueries(const ASTSelectQuery & query)
{
    if (query.prewhere() || query.final() || query.sample_size())
        throw Exception("MATERIALIZED VIEW cannot have PREWHERE, SAMPLE or FINAL.", DB::ErrorCodes::QUERY_IS_NOT_SUPPORTED_IN_MATERIALIZED_VIEW);

    ASTPtr subquery = extractTableExpression(query, 0);
    if (!subquery)
        return;

    if (const auto * ast_select = subquery->as<ASTSelectWithUnionQuery>())
    {
        if (ast_select->list_of_selects->children.size() != 1)
            throw Exception("UNION is not supported for MATERIALIZED VIEW", ErrorCodes::QUERY_IS_NOT_SUPPORTED_IN_MATERIALIZED_VIEW);

        const auto & inner_query = ast_select->list_of_selects->children.at(0);

        checkAllowedQueries(inner_query->as<ASTSelectQuery &>());
    }
}


StorageMaterializedView::StorageMaterializedView(
    const StorageID & table_id_,
    Context & local_context,
    const ASTCreateQuery & query,
    const ColumnsDescription & columns_,
    bool attach_)
    : IStorage(table_id_), global_context(local_context.getGlobalContext())
{
    setColumns(columns_);

    if (!query.select)
        throw Exception("SELECT query is not specified for " + getName(), ErrorCodes::INCORRECT_QUERY);

    /// If the destination table is not set, use inner table
    has_inner_table = query.to_table_id.empty();
    if (has_inner_table && !query.storage)
        throw Exception(
            "You must specify where to save results of a MaterializedView query: either ENGINE or an existing table in a TO clause",
            ErrorCodes::INCORRECT_QUERY);

    if (query.select->list_of_selects->children.size() != 1)
        throw Exception("UNION is not supported for MATERIALIZED VIEW", ErrorCodes::QUERY_IS_NOT_SUPPORTED_IN_MATERIALIZED_VIEW);

    select = query.select->clone();
    inner_query = query.select->list_of_selects->children.at(0);

    auto & select_query = inner_query->as<ASTSelectQuery &>();
    checkAllowedQueries(select_query);

    select_table_id = extractDependentTableFromSelectQuery(select_query, local_context);

    if (!has_inner_table)
        target_table_id = query.to_table_id;
    else if (attach_)
    {
        /// If there is an ATTACH request, then the internal table must already be created.
        target_table_id = StorageID(getStorageID().database_name, generateInnerTableName(getStorageID().table_name));
    }
    else
    {
        /// We will create a query to create an internal table.
        auto manual_create_query = std::make_shared<ASTCreateQuery>();
        manual_create_query->database = getStorageID().database_name;
        manual_create_query->table = generateInnerTableName(getStorageID().table_name);

        auto new_columns_list = std::make_shared<ASTColumns>();
        new_columns_list->set(new_columns_list->columns, query.columns_list->columns->ptr());

        manual_create_query->set(manual_create_query->columns_list, new_columns_list);
        manual_create_query->set(manual_create_query->storage, query.storage->ptr());

        InterpreterCreateQuery create_interpreter(manual_create_query, local_context);
        create_interpreter.setInternal(true);
        create_interpreter.execute();

        target_table_id = DatabaseCatalog::instance().getTable({manual_create_query->database, manual_create_query->table})->getStorageID();
    }

    if (!select_table_id.empty())
        DatabaseCatalog::instance().addDependency(select_table_id, getStorageID());
}

NameAndTypePair StorageMaterializedView::getColumn(const String & column_name) const
{
    return getTargetTable()->getColumn(column_name);
}

bool StorageMaterializedView::hasColumn(const String & column_name) const
{
    return getTargetTable()->hasColumn(column_name);
}

StorageInMemoryMetadata StorageMaterializedView::getInMemoryMetadata() const
{
    StorageInMemoryMetadata result(getColumns(), getIndices(), getConstraints());
    result.select = getSelectQuery();
    return result;
}

QueryProcessingStage::Enum StorageMaterializedView::getQueryProcessingStage(const Context & context) const
{
    return getTargetTable()->getQueryProcessingStage(context);
}

Pipes StorageMaterializedView::read(
    const Names & column_names,
    const SelectQueryInfo & query_info,
    const Context & context,
    QueryProcessingStage::Enum processed_stage,
    const size_t max_block_size,
    const unsigned num_streams)
{
    auto storage = getTargetTable();
    auto lock = storage->lockStructureForShare(false, context.getCurrentQueryId());
    if (query_info.order_by_optimizer)
        query_info.input_sorting_info = query_info.order_by_optimizer->getInputOrder(storage);

    Pipes pipes = storage->read(column_names, query_info, context, processed_stage, max_block_size, num_streams);

    for (auto & pipe : pipes)
        pipe.addTableLock(lock);

    return pipes;
}

BlockOutputStreamPtr StorageMaterializedView::write(const ASTPtr & query, const Context & context)
{
    auto storage = getTargetTable();
    auto lock = storage->lockStructureForShare(true, context.getCurrentQueryId());
    auto stream = storage->write(query, context);
    stream->addTableLock(lock);
    return stream;
}


static void executeDropQuery(ASTDropQuery::Kind kind, Context & global_context, const StorageID & target_table_id)
{
    if (DatabaseCatalog::instance().tryGetTable(target_table_id))
    {
        /// We create and execute `drop` query for internal table.
        auto drop_query = std::make_shared<ASTDropQuery>();
        drop_query->database = target_table_id.database_name;
        drop_query->table = target_table_id.table_name;
        drop_query->kind = kind;
        ASTPtr ast_drop_query = drop_query;
        InterpreterDropQuery drop_interpreter(ast_drop_query, global_context);
        drop_interpreter.execute();
    }
}


void StorageMaterializedView::drop()
{
    auto table_id = getStorageID();
    if (!select_table_id.empty())
        DatabaseCatalog::instance().removeDependency(select_table_id, table_id);

    if (has_inner_table && tryGetTargetTable())
        executeDropQuery(ASTDropQuery::Kind::Drop, global_context, target_table_id);
}

void StorageMaterializedView::truncate(const ASTPtr &, const Context &, TableStructureWriteLockHolder &)
{
    if (has_inner_table)
        executeDropQuery(ASTDropQuery::Kind::Truncate, global_context, target_table_id);
}

void StorageMaterializedView::checkStatementCanBeForwarded() const
{
    if (!has_inner_table)
        throw Exception(
            "MATERIALIZED VIEW targets existing table " + target_table_id.getNameForLogs() + ". "
            + "Execute the statement directly on it.", ErrorCodes::INCORRECT_QUERY);
}

bool StorageMaterializedView::optimize(const ASTPtr & query, const ASTPtr & partition, bool final, bool deduplicate, const Context & context)
{
    checkStatementCanBeForwarded();
    return getTargetTable()->optimize(query, partition, final, deduplicate, context);
}

void StorageMaterializedView::alter(
    const AlterCommands & params,
    const Context & context,
    TableStructureWriteLockHolder & table_lock_holder)
{
    lockStructureExclusively(table_lock_holder, context.getCurrentQueryId());
    auto table_id = getStorageID();
    StorageInMemoryMetadata metadata = getInMemoryMetadata();
    params.apply(metadata);

    /// start modify query
    if (context.getSettingsRef().allow_experimental_alter_materialized_view_structure)
    {
        auto & new_select = metadata.select->as<ASTSelectWithUnionQuery &>();

        if (new_select.list_of_selects->children.size() != 1)
            throw Exception("UNION is not supported for MATERIALIZED VIEW", ErrorCodes::QUERY_IS_NOT_SUPPORTED_IN_MATERIALIZED_VIEW);

        auto & new_inner_query = new_select.list_of_selects->children.at(0);
        auto & select_query = new_inner_query->as<ASTSelectQuery &>();
        checkAllowedQueries(select_query);

        auto new_select_table_id = extractDependentTableFromSelectQuery(select_query, context);
        DatabaseCatalog::instance().updateDependency(select_table_id, table_id, new_select_table_id, table_id);

        select_table_id = new_select_table_id;
        select = metadata.select;
        inner_query = new_inner_query;
    }
    /// end modify query

    DatabaseCatalog::instance().getDatabase(table_id.database_name)->alterTable(context, table_id.table_name, metadata);
    setColumns(std::move(metadata.columns));
}


void StorageMaterializedView::checkAlterIsPossible(const AlterCommands & commands, const Settings & settings)
{
    if (settings.allow_experimental_alter_materialized_view_structure)
    {
        for (const auto & command : commands)
        {
            if (!command.isCommentAlter() && command.type != AlterCommand::MODIFY_QUERY)
                throw Exception(
                    "Alter of type '" + alterTypeToString(command.type) + "' is not supported by storage " + getName(),
                    ErrorCodes::NOT_IMPLEMENTED);
        }
    }
    else
    {
        for (const auto & command : commands)
        {
            if (!command.isCommentAlter())
                throw Exception(
                    "Alter of type '" + alterTypeToString(command.type) + "' is not supported by storage " + getName(),
                    ErrorCodes::NOT_IMPLEMENTED);
        }
    }
}

void StorageMaterializedView::alterPartition(const ASTPtr & query, const PartitionCommands &commands, const Context &context)
{
    checkStatementCanBeForwarded();
    getTargetTable()->alterPartition(query, commands, context);
}

void StorageMaterializedView::mutate(const MutationCommands & commands, const Context & context)
{
    checkStatementCanBeForwarded();
    getTargetTable()->mutate(commands, context);
}

void StorageMaterializedView::renameInMemory(const String & new_database_name, const String & new_table_name)
{
    if (has_inner_table && tryGetTargetTable())
    {
        auto new_target_table_name = generateInnerTableName(new_table_name);
        auto rename = std::make_shared<ASTRenameQuery>();

        ASTRenameQuery::Table from;
        from.database = target_table_id.database_name;
        from.table = target_table_id.table_name;

        ASTRenameQuery::Table to;
        to.database = target_table_id.database_name;
        to.table = new_target_table_name;

        ASTRenameQuery::Element elem;
        elem.from = from;
        elem.to = to;
        rename->elements.emplace_back(elem);

        InterpreterRenameQuery(rename, global_context).execute();
        target_table_id.table_name = new_target_table_name;
    }

<<<<<<< HEAD
    /// Global lock on server context, so there will not be point between removing and adding dependency
    // TODO Actually we don't need to update dependency if MV has UUID, but then db and table name will be outdated
    auto lock = global_context.getLock();

    if (!select_table_id.empty())
        global_context.removeDependencyUnsafe(select_table_id, getStorageID());
=======
    auto old_table_id = getStorageID();
>>>>>>> 62039693
    IStorage::renameInMemory(new_database_name, new_table_name);
    DatabaseCatalog::instance().updateDependency(select_table_id, old_table_id, select_table_id, getStorageID());
}

void StorageMaterializedView::shutdown()
{
    /// Make sure the dependency is removed after DETACH TABLE
    if (!select_table_id.empty())
        DatabaseCatalog::instance().removeDependency(select_table_id, getStorageID());
}

StoragePtr StorageMaterializedView::getTargetTable() const
{
    return DatabaseCatalog::instance().getTable(target_table_id);
}

StoragePtr StorageMaterializedView::tryGetTargetTable() const
{
    return DatabaseCatalog::instance().tryGetTable(target_table_id);
}

Strings StorageMaterializedView::getDataPaths() const
{
    if (auto table = tryGetTargetTable())
        return table->getDataPaths();
    return {};
}

void StorageMaterializedView::checkTableCanBeDropped() const
{
    /// Don't drop the target table if it was created manually via 'TO inner_table' statement
    if (!has_inner_table)
        return;

    auto target_table = tryGetTargetTable();
    if (!target_table)
        return;

    target_table->checkTableCanBeDropped();
}

void StorageMaterializedView::checkPartitionCanBeDropped(const ASTPtr & partition)
{
    /// Don't drop the partition in target table if it was created manually via 'TO inner_table' statement
    if (!has_inner_table)
        return;

    auto target_table = tryGetTargetTable();
    if (!target_table)
        return;

    target_table->checkPartitionCanBeDropped(partition);
}

ActionLock StorageMaterializedView::getActionLock(StorageActionBlockType type)
{
    return has_inner_table ? getTargetTable()->getActionLock(type) : ActionLock{};
}

void registerStorageMaterializedView(StorageFactory & factory)
{
    factory.registerStorage("MaterializedView", [](const StorageFactory::Arguments & args)
    {
        /// Pass local_context here to convey setting for inner table
        return StorageMaterializedView::create(
            args.table_id, args.local_context, args.query,
            args.columns, args.attach);
    });
}

}<|MERGE_RESOLUTION|>--- conflicted
+++ resolved
@@ -349,17 +349,9 @@
         target_table_id.table_name = new_target_table_name;
     }
 
-<<<<<<< HEAD
-    /// Global lock on server context, so there will not be point between removing and adding dependency
+    auto old_table_id = getStorageID();
+    IStorage::renameInMemory(new_database_name, new_table_name);
     // TODO Actually we don't need to update dependency if MV has UUID, but then db and table name will be outdated
-    auto lock = global_context.getLock();
-
-    if (!select_table_id.empty())
-        global_context.removeDependencyUnsafe(select_table_id, getStorageID());
-=======
-    auto old_table_id = getStorageID();
->>>>>>> 62039693
-    IStorage::renameInMemory(new_database_name, new_table_name);
     DatabaseCatalog::instance().updateDependency(select_table_id, old_table_id, select_table_id, getStorageID());
 }
 
