#pragma once

#include <Parsers/ASTQueryWithTableAndOutput.h>
#include <Parsers/ASTQueryWithOnCluster.h>


namespace DB
{

class ASTFunction;
class ASTSetQuery;

class ASTStorage : public IAST
{
public:
    ASTFunction * engine = nullptr;
    IAST * partition_by = nullptr;
    IAST * primary_key = nullptr;
    IAST * order_by = nullptr;
    IAST * sample_by = nullptr;
    IAST * ttl_table = nullptr;
    ASTSetQuery * settings = nullptr;

    String getID(char) const override { return "Storage definition"; }

<<<<<<< HEAD
    ASTPtr clone() const override
    {
        auto res = std::make_shared<ASTStorage>(*this);
        res->children.clear();

        if (engine)
            res->set(res->engine, engine->clone());
        if (partition_by)
            res->set(res->partition_by, partition_by->clone());
        if (primary_key)
            res->set(res->primary_key, primary_key->clone());
        if (order_by)
            res->set(res->order_by, order_by->clone());
        if (sample_by)
            res->set(res->sample_by, sample_by->clone());

        if (settings)
            res->set(res->settings, settings->clone());

        return res;
    }

    void formatImpl(const FormatSettings & s, FormatState & state, FormatStateStacked frame) const override
    {
        if (engine)
        {
            s.ostr << (s.hilite ? hilite_keyword : "") << s.nl_or_ws << "ENGINE" << (s.hilite ? hilite_none : "") << " = ";
            engine->formatImpl(s, state, frame);
        }
        if (partition_by)
        {
            s.ostr << (s.hilite ? hilite_keyword : "") << s.nl_or_ws << "PARTITION BY " << (s.hilite ? hilite_none : "");
            partition_by->formatImpl(s, state, frame);
        }
        if (primary_key)
        {
            s.ostr << (s.hilite ? hilite_keyword : "") << s.nl_or_ws << "PRIMARY KEY " << (s.hilite ? hilite_none : "");
            primary_key->formatImpl(s, state, frame);
        }
        if (order_by)
        {
            s.ostr << (s.hilite ? hilite_keyword : "") << s.nl_or_ws << "ORDER BY " << (s.hilite ? hilite_none : "");
            order_by->formatImpl(s, state, frame);
        }
        if (sample_by)
        {
            s.ostr << (s.hilite ? hilite_keyword : "") << s.nl_or_ws << "SAMPLE BY " << (s.hilite ? hilite_none : "");
            sample_by->formatImpl(s, state, frame);
        }
        if (ttl_table)
        {
            s.ostr << (s.hilite ? hilite_keyword : "") << s.nl_or_ws << "TTL " << (s.hilite ? hilite_none : "");
            ttl_table->formatImpl(s, state, frame);
        }
        if (settings)
        {
            s.ostr << (s.hilite ? hilite_keyword : "") << s.nl_or_ws << "SETTINGS " << (s.hilite ? hilite_none : "");
            settings->formatImpl(s, state, frame);
        }
=======
    ASTPtr clone() const override;
>>>>>>> 06e79a76

    void formatImpl(const FormatSettings & s, FormatState & state, FormatStateStacked frame) const override;
};


class ASTExpressionList;

class ASTColumns : public IAST
{
public:
    ASTExpressionList * columns = nullptr;
    ASTExpressionList * indices = nullptr;

    String getID(char) const override { return "Columns definition"; }

    ASTPtr clone() const override;

    void formatImpl(const FormatSettings & s, FormatState & state, FormatStateStacked frame) const override;
};


class ASTSelectWithUnionQuery;

/// CREATE TABLE or ATTACH TABLE query
class ASTCreateQuery : public ASTQueryWithTableAndOutput, public ASTQueryWithOnCluster
{
public:
    bool attach{false};    /// Query ATTACH TABLE, not CREATE TABLE.
    bool if_not_exists{false};
    bool is_view{false};
    bool is_materialized_view{false};
    bool is_populate{false};
    bool replace_view{false}; /// CREATE OR REPLACE VIEW
    ASTColumns * columns_list = nullptr;
    String to_database;   /// For CREATE MATERIALIZED VIEW mv TO table.
    String to_table;
    ASTStorage * storage = nullptr;
    String as_database;
    String as_table;
    ASTSelectWithUnionQuery * select = nullptr;

    /** Get the text that identifies this element. */
    String getID(char delim) const override { return (attach ? "AttachQuery" : "CreateQuery") + (delim + database) + delim + table; }

    ASTPtr clone() const override;

    ASTPtr getRewrittenASTWithoutOnCluster(const std::string & new_database) const override
    {
        return removeOnCluster<ASTCreateQuery>(clone(), new_database);
    }

protected:
    void formatQueryImpl(const FormatSettings & settings, FormatState & state, FormatStateStacked frame) const override;
};

}<|MERGE_RESOLUTION|>--- conflicted
+++ resolved
@@ -23,69 +23,7 @@
 
     String getID(char) const override { return "Storage definition"; }
 
-<<<<<<< HEAD
-    ASTPtr clone() const override
-    {
-        auto res = std::make_shared<ASTStorage>(*this);
-        res->children.clear();
-
-        if (engine)
-            res->set(res->engine, engine->clone());
-        if (partition_by)
-            res->set(res->partition_by, partition_by->clone());
-        if (primary_key)
-            res->set(res->primary_key, primary_key->clone());
-        if (order_by)
-            res->set(res->order_by, order_by->clone());
-        if (sample_by)
-            res->set(res->sample_by, sample_by->clone());
-
-        if (settings)
-            res->set(res->settings, settings->clone());
-
-        return res;
-    }
-
-    void formatImpl(const FormatSettings & s, FormatState & state, FormatStateStacked frame) const override
-    {
-        if (engine)
-        {
-            s.ostr << (s.hilite ? hilite_keyword : "") << s.nl_or_ws << "ENGINE" << (s.hilite ? hilite_none : "") << " = ";
-            engine->formatImpl(s, state, frame);
-        }
-        if (partition_by)
-        {
-            s.ostr << (s.hilite ? hilite_keyword : "") << s.nl_or_ws << "PARTITION BY " << (s.hilite ? hilite_none : "");
-            partition_by->formatImpl(s, state, frame);
-        }
-        if (primary_key)
-        {
-            s.ostr << (s.hilite ? hilite_keyword : "") << s.nl_or_ws << "PRIMARY KEY " << (s.hilite ? hilite_none : "");
-            primary_key->formatImpl(s, state, frame);
-        }
-        if (order_by)
-        {
-            s.ostr << (s.hilite ? hilite_keyword : "") << s.nl_or_ws << "ORDER BY " << (s.hilite ? hilite_none : "");
-            order_by->formatImpl(s, state, frame);
-        }
-        if (sample_by)
-        {
-            s.ostr << (s.hilite ? hilite_keyword : "") << s.nl_or_ws << "SAMPLE BY " << (s.hilite ? hilite_none : "");
-            sample_by->formatImpl(s, state, frame);
-        }
-        if (ttl_table)
-        {
-            s.ostr << (s.hilite ? hilite_keyword : "") << s.nl_or_ws << "TTL " << (s.hilite ? hilite_none : "");
-            ttl_table->formatImpl(s, state, frame);
-        }
-        if (settings)
-        {
-            s.ostr << (s.hilite ? hilite_keyword : "") << s.nl_or_ws << "SETTINGS " << (s.hilite ? hilite_none : "");
-            settings->formatImpl(s, state, frame);
-        }
-=======
     ASTPtr clone() const override;
->>>>>>> 06e79a76
 
     void formatImpl(const FormatSettings & s, FormatState & state, FormatStateStacked frame) const override;
 };
