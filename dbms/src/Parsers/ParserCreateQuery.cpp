#include <Common/typeid_cast.h>
#include <Parsers/ASTFunction.h>
#include <Parsers/ASTIdentifier.h>
#include <Parsers/ASTIndexDeclaration.h>
#include <Parsers/ASTExpressionList.h>
#include <Parsers/ASTCreateQuery.h>
#include <Parsers/ExpressionListParsers.h>
#include <Parsers/ParserCreateQuery.h>
#include <Parsers/ParserSelectWithUnionQuery.h>
#include <Parsers/ParserSetQuery.h>


namespace DB
{

bool ParserNestedTable::parseImpl(Pos & pos, ASTPtr & node, Expected & expected)
{
    ParserToken open(TokenType::OpeningRoundBracket);
    ParserToken close(TokenType::ClosingRoundBracket);
    ParserIdentifier name_p;
    ParserNameTypePairList columns_p;

    ASTPtr name;
    ASTPtr columns;

    /// For now `name == 'Nested'`, probably alternative nested data structures will appear
    if (!name_p.parse(pos, name, expected))
        return false;

    if (!open.ignore(pos))
        return false;

    if (!columns_p.parse(pos, columns, expected))
        return false;

    if (!close.ignore(pos))
        return false;

    auto func = std::make_shared<ASTFunction>();
    getIdentifierName(name, func->name);
    func->arguments = columns;
    func->children.push_back(columns);
    node = func;

    return true;
}


bool ParserIdentifierWithParameters::parseImpl(Pos & pos, ASTPtr & node, Expected & expected)
{
    ParserFunction function_or_array;
    if (function_or_array.parse(pos, node, expected))
        return true;

    ParserNestedTable nested;
    if (nested.parse(pos, node, expected))
        return true;

    return false;
}


bool ParserIdentifierWithOptionalParameters::parseImpl(Pos & pos, ASTPtr & node, Expected & expected)
{
    ParserIdentifier non_parametric;
    ParserIdentifierWithParameters parametric;

    if (parametric.parse(pos, node, expected))
        return true;

    ASTPtr ident;
    if (non_parametric.parse(pos, ident, expected))
    {
        auto func = std::make_shared<ASTFunction>();
        getIdentifierName(ident, func->name);
        node = func;
        return true;
    }

    return false;
}

bool ParserNameTypePairList::parseImpl(Pos & pos, ASTPtr & node, Expected & expected)
{
    return ParserList(std::make_unique<ParserNameTypePair>(), std::make_unique<ParserToken>(TokenType::Comma), false)
        .parse(pos, node, expected);
}

bool ParserColumnDeclarationList::parseImpl(Pos & pos, ASTPtr & node, Expected & expected)
{
    return ParserList(std::make_unique<ParserColumnDeclaration>(), std::make_unique<ParserToken>(TokenType::Comma), false)
        .parse(pos, node, expected);
}

bool ParserIndexDeclaration::parseImpl(Pos & pos, ASTPtr & node, Expected & expected)
{
    ParserKeyword s_type("TYPE");
    ParserKeyword s_granularity("GRANULARITY");

    ParserIdentifier name_p;
    ParserIdentifierWithOptionalParameters ident_with_optional_params_p;
    ParserExpression expression_p;
    ParserUnsignedInteger granularity_p;

    ASTPtr name;
    ASTPtr expr;
    ASTPtr type;
    ASTPtr granularity;

    if (!name_p.parse(pos, name, expected))
        return false;

    if (!expression_p.parse(pos, expr, expected))
        return false;

    if (!s_type.ignore(pos, expected))
        return false;

    if (!ident_with_optional_params_p.parse(pos, type, expected))
        return false;

    if (!s_granularity.ignore(pos, expected))
        return false;

    if (!granularity_p.parse(pos, granularity, expected))
        return false;

    auto index = std::make_shared<ASTIndexDeclaration>();
    index->name = typeid_cast<const ASTIdentifier &>(*name).name;
    index->granularity = typeid_cast<const ASTLiteral &>(*granularity).value.get<UInt64>();
    index->set(index->expr, expr);
    index->set(index->type, type);
    node = index;

    return true;
}


bool ParserColumnAndIndexDeclaraion::parseImpl(Pos & pos, ASTPtr & node, Expected & expected)
{
    ParserKeyword s_index("INDEX");

    ParserIndexDeclaration index_p;
    ParserColumnDeclaration column_p;

    ASTPtr new_node = nullptr;

    if (s_index.ignore(pos, expected))
    {
        if (!index_p.parse(pos, new_node, expected))
            return false;
    }
    else
    {
        if (!column_p.parse(pos, new_node, expected))
            return false;
    }

    node = new_node;
    return true;
}

bool ParserIndexDeclarationList::parseImpl(Pos & pos, ASTPtr & node, Expected & expected)
{
    return ParserList(std::make_unique<ParserIndexDeclaration>(), std::make_unique<ParserToken>(TokenType::Comma), false)
            .parse(pos, node, expected);
}


bool ParserColumnsOrIndicesDeclarationList::parseImpl(Pos & pos, ASTPtr & node, Expected & expected)
{
    ASTPtr list;
    if (!ParserList(std::make_unique<ParserColumnAndIndexDeclaraion>(), std::make_unique<ParserToken>(TokenType::Comma), false)
            .parse(pos, list, expected))
        return false;

    ASTPtr columns = std::make_shared<ASTExpressionList>();
    ASTPtr indices = std::make_shared<ASTExpressionList>();

    for (const auto & elem : list->children)
    {
        if (typeid_cast<const ASTColumnDeclaration *>(elem.get()))
            columns->children.push_back(elem);
        else if (typeid_cast<const ASTIndexDeclaration *>(elem.get()))
            indices->children.push_back(elem);
        else
            return false;
    }

    auto res = std::make_shared<ASTColumns>();

    if (!columns->children.empty())
        res->set(res->columns, columns);
    if (!indices->children.empty())
        res->set(res->indices, indices);

    node = res;

    return true;
}


bool ParserStorage::parseImpl(Pos & pos, ASTPtr & node, Expected & expected)
{
    ParserKeyword s_engine("ENGINE");
    ParserToken s_eq(TokenType::Equals);
    ParserKeyword s_partition_by("PARTITION BY");
    ParserKeyword s_primary_key("PRIMARY KEY");
    ParserKeyword s_order_by("ORDER BY");
    ParserKeyword s_sample_by("SAMPLE BY");
    ParserKeyword s_ttl("TTL");
    ParserKeyword s_settings("SETTINGS");

    ParserIdentifierWithOptionalParameters ident_with_optional_params_p;
    ParserExpression expression_p;
    ParserSetQuery settings_p(/* parse_only_internals_ = */ true);

    ASTPtr engine;
    ASTPtr partition_by;
    ASTPtr primary_key;
    ASTPtr order_by;
    ASTPtr sample_by;
    ASTPtr ttl_table;
    ASTPtr settings;

    if (!s_engine.ignore(pos, expected))
        return false;

    s_eq.ignore(pos, expected);

    if (!ident_with_optional_params_p.parse(pos, engine, expected))
        return false;

    while (true)
    {
        if (!partition_by && s_partition_by.ignore(pos, expected))
        {
            if (expression_p.parse(pos, partition_by, expected))
                continue;
            else
                return false;
        }

        if (!primary_key && s_primary_key.ignore(pos, expected))
        {
            if (expression_p.parse(pos, primary_key, expected))
                continue;
            else
                return false;
        }

        if (!order_by && s_order_by.ignore(pos, expected))
        {
            if (expression_p.parse(pos, order_by, expected))
                continue;
            else
                return false;
        }

        if (!sample_by && s_sample_by.ignore(pos, expected))
        {
            if (expression_p.parse(pos, sample_by, expected))
                continue;
            else
                return false;
        }

        if (!ttl_table && s_ttl.ignore(pos, expected))
        {
            if (expression_p.parse(pos, ttl_table, expected))
                continue;
            else
                return false;
        }

        if (s_settings.ignore(pos, expected))
        {
            if (!settings_p.parse(pos, settings, expected))
                return false;
        }

        break;
    }

    auto storage = std::make_shared<ASTStorage>();
    storage->set(storage->engine, engine);
    storage->set(storage->partition_by, partition_by);
    storage->set(storage->primary_key, primary_key);
    storage->set(storage->order_by, order_by);
    storage->set(storage->sample_by, sample_by);
<<<<<<< HEAD
    storage->set(storage->ttl_table, ttl_table);
=======

>>>>>>> 6eaaaf4e
    storage->set(storage->settings, settings);

    node = storage;
    return true;
}


bool ParserCreateQuery::parseImpl(Pos & pos, ASTPtr & node, Expected & expected)
{
    ParserKeyword s_create("CREATE");
    ParserKeyword s_temporary("TEMPORARY");
    ParserKeyword s_attach("ATTACH");
    ParserKeyword s_table("TABLE");
    ParserKeyword s_database("DATABASE");
    ParserKeyword s_if_not_exists("IF NOT EXISTS");
    ParserKeyword s_as("AS");
    ParserKeyword s_view("VIEW");
    ParserKeyword s_materialized("MATERIALIZED");
    ParserKeyword s_populate("POPULATE");
    ParserToken s_dot(TokenType::Dot);
    ParserToken s_lparen(TokenType::OpeningRoundBracket);
    ParserToken s_rparen(TokenType::ClosingRoundBracket);
    ParserStorage storage_p;
    ParserIdentifier name_p;
    ParserColumnsOrIndicesDeclarationList columns_or_indices_p;
    ParserSelectWithUnionQuery select_p;

    ASTPtr database;
    ASTPtr table;
    ASTPtr columns_list;
    ASTPtr to_database;
    ASTPtr to_table;
    ASTPtr storage;
    ASTPtr as_database;
    ASTPtr as_table;
    ASTPtr select;
    String cluster_str;
    bool attach = false;
    bool if_not_exists = false;
    bool is_view = false;
    bool is_materialized_view = false;
    bool is_populate = false;
    bool is_temporary = false;

    if (!s_create.ignore(pos, expected))
    {
        if (s_attach.ignore(pos, expected))
            attach = true;
        else
            return false;
    }

    if (s_temporary.ignore(pos, expected))
    {
        is_temporary = true;
    }

    if (s_table.ignore(pos, expected))
    {
        if (s_if_not_exists.ignore(pos, expected))
            if_not_exists = true;

        if (!name_p.parse(pos, table, expected))
            return false;

        if (s_dot.ignore(pos, expected))
        {
            database = table;
            if (!name_p.parse(pos, table, expected))
                return false;
        }

        if (ParserKeyword{"ON"}.ignore(pos, expected))
        {
            if (!ASTQueryWithOnCluster::parse(pos, cluster_str, expected))
                return false;
        }

        // Shortcut for ATTACH a previously detached table
        if (attach && (!pos.isValid() || pos.get().type == TokenType::Semicolon))
        {
            auto query = std::make_shared<ASTCreateQuery>();
            node = query;

            query->attach = attach;
            query->if_not_exists = if_not_exists;
            query->cluster = cluster_str;

            getIdentifierName(database, query->database);
            getIdentifierName(table, query->table);

            return true;
        }

        /// List of columns.
        if (s_lparen.ignore(pos, expected))
        {
            if (!columns_or_indices_p.parse(pos, columns_list, expected))
                return false;

            if (!s_rparen.ignore(pos, expected))
                return false;

            if (!storage_p.parse(pos, storage, expected) && !is_temporary)
                return false;
        }
        else
        {
            storage_p.parse(pos, storage, expected);

            if (!s_as.ignore(pos, expected))
                return false;

            if (!select_p.parse(pos, select, expected)) /// AS SELECT ...
            {
                /// AS [db.]table
                if (!name_p.parse(pos, as_table, expected))
                    return false;

                if (s_dot.ignore(pos, expected))
                {
                    as_database = as_table;
                    if (!name_p.parse(pos, as_table, expected))
                        return false;
                }

                /// Optional - ENGINE can be specified.
                if (!storage)
                    storage_p.parse(pos, storage, expected);
            }
        }
    }
    else if (is_temporary)
        return false;
    else if (s_database.ignore(pos, expected))
    {
        if (s_if_not_exists.ignore(pos, expected))
            if_not_exists = true;

        if (!name_p.parse(pos, database, expected))
            return false;

        if (ParserKeyword{"ON"}.ignore(pos, expected))
        {
            if (!ASTQueryWithOnCluster::parse(pos, cluster_str, expected))
                return false;
        }

        storage_p.parse(pos, storage, expected);
    }
    else
    {
        /// VIEW or MATERIALIZED VIEW
        if (s_materialized.ignore(pos, expected))
        {
            is_materialized_view = true;
        }
        else
            is_view = true;

        if (!s_view.ignore(pos, expected))
            return false;

        if (s_if_not_exists.ignore(pos, expected))
            if_not_exists = true;

        if (!name_p.parse(pos, table, expected))
            return false;

        if (s_dot.ignore(pos, expected))
        {
            database = table;
            if (!name_p.parse(pos, table, expected))
                return false;
        }

        if (ParserKeyword{"ON"}.ignore(pos, expected))
        {
            if (!ASTQueryWithOnCluster::parse(pos, cluster_str, expected))
                return false;
        }

        // TO [db.]table
        if (ParserKeyword{"TO"}.ignore(pos, expected))
        {
            if (!name_p.parse(pos, to_table, expected))
                return false;

            if (s_dot.ignore(pos, expected))
            {
                to_database = to_table;
                if (!name_p.parse(pos, to_table, expected))
                    return false;
            }
        }

        /// Optional - a list of columns can be specified. It must fully comply with SELECT.
        if (s_lparen.ignore(pos, expected))
        {
            if (!columns_or_indices_p.parse(pos, columns_list, expected))
                return false;

            if (!s_rparen.ignore(pos, expected))
                return false;
        }

        if (is_materialized_view && !to_table)
        {
            /// Internal ENGINE for MATERIALIZED VIEW must be specified.
            if (!storage_p.parse(pos, storage, expected))
                return false;

            if (s_populate.ignore(pos, expected))
                is_populate = true;
        }

        /// AS SELECT ...
        if (!s_as.ignore(pos, expected))
            return false;

        if (!select_p.parse(pos, select, expected))
            return false;
    }

    auto query = std::make_shared<ASTCreateQuery>();
    node = query;

    query->attach = attach;
    query->if_not_exists = if_not_exists;
    query->is_view = is_view;
    query->is_materialized_view = is_materialized_view;
    query->is_populate = is_populate;
    query->temporary = is_temporary;

    getIdentifierName(database, query->database);
    getIdentifierName(table, query->table);
    query->cluster = cluster_str;

    getIdentifierName(to_database, query->to_database);
    getIdentifierName(to_table, query->to_table);

    query->set(query->columns_list, columns_list);
    query->set(query->storage, storage);

    getIdentifierName(as_database, query->as_database);
    getIdentifierName(as_table, query->as_table);
    query->set(query->select, select);

    return true;
}


}<|MERGE_RESOLUTION|>--- conflicted
+++ resolved
@@ -288,11 +288,8 @@
     storage->set(storage->primary_key, primary_key);
     storage->set(storage->order_by, order_by);
     storage->set(storage->sample_by, sample_by);
-<<<<<<< HEAD
     storage->set(storage->ttl_table, ttl_table);
-=======
-
->>>>>>> 6eaaaf4e
+
     storage->set(storage->settings, settings);
 
     node = storage;
