--- conflicted
+++ resolved
@@ -83,17 +83,16 @@
             comment->formatImpl(settings, state, frame);
         }
 
-<<<<<<< HEAD
+        if (codec)
+        {
+            settings.ostr << ' ';
+            codec->formatImpl(settings, state, frame);
+        }
+
         if (ttl)
         {
             settings.ostr << ' ' << (settings.hilite ? hilite_keyword : "") << "TTL" << (settings.hilite ? hilite_none : "") << ' ';
             ttl->formatImpl(settings, state, frame);
-=======
-        if (codec)
-        {
-            settings.ostr << ' ';
-            codec->formatImpl(settings, state, frame);
->>>>>>> 1446c508
         }
     }
 };
