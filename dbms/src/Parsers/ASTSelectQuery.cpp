--- conflicted
+++ resolved
@@ -215,13 +215,8 @@
 
 static const ASTTablesInSelectQueryElement * getFirstTableJoin(const ASTSelectQuery & select)
 {
-<<<<<<< HEAD
-    if (!select.tables)
+    if (!select.tables())
         return nullptr;
-=======
-    if (!select.tables())
-        return {};
->>>>>>> 3accb16c
 
     const auto & tables_in_select_query = select.tables()->as<ASTTablesInSelectQuery &>();
     if (tables_in_select_query.children.empty())
