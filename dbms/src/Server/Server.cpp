#include "Server.h"

#include <memory>
#include <sys/resource.h>
#include <Poco/DirectoryIterator.h>
#include <Poco/Net/DNS.h>
#include <Poco/Net/HTTPServerRequest.h>
#include <Poco/Net/NetException.h>
#include <Poco/Util/XMLConfiguration.h>
#include <common/ApplicationServerExt.h>
#include <common/ErrorHandlers.h>
#include <ext/scope_guard.hpp>
#include <zkutil/ZooKeeper.h>
#include <DB/Common/Macros.h>
#include <DB/Common/StringUtils.h>
#include <DB/Common/getFQDNOrHostName.h>
#include <DB/Databases/DatabaseOrdinary.h>
#include <DB/IO/HTTPCommon.h>
#include <DB/Interpreters/AsynchronousMetrics.h>
#include <DB/Interpreters/ProcessList.h>
#include <DB/Interpreters/loadMetadata.h>
#include <DB/Storages/MergeTree/ReshardingWorker.h>
#include <DB/Storages/StorageReplicatedMergeTree.h>
#include <DB/Storages/System/StorageSystemAsynchronousMetrics.h>
#include <DB/Storages/System/StorageSystemBuildOptions.h>
#include <DB/Storages/System/StorageSystemClusters.h>
#include <DB/Storages/System/StorageSystemColumns.h>
#include <DB/Storages/System/StorageSystemDatabases.h>
#include <DB/Storages/System/StorageSystemDictionaries.h>
#include <DB/Storages/System/StorageSystemEvents.h>
#include <DB/Storages/System/StorageSystemFunctions.h>
#include <DB/Storages/System/StorageSystemMerges.h>
#include <DB/Storages/System/StorageSystemMetrics.h>
#include <DB/Storages/System/StorageSystemNumbers.h>
#include <DB/Storages/System/StorageSystemOne.h>
#include <DB/Storages/System/StorageSystemParts.h>
#include <DB/Storages/System/StorageSystemProcesses.h>
#include <DB/Storages/System/StorageSystemReplicas.h>
#include <DB/Storages/System/StorageSystemReplicationQueue.h>
#include <DB/Storages/System/StorageSystemSettings.h>
#include <DB/Storages/System/StorageSystemTables.h>
#include <DB/Storages/System/StorageSystemZooKeeper.h>
#include "ConfigReloader.h"
#include "HTTPHandler.h"
#include "InterserverIOHTTPHandler.h"
#include "MetricsTransmitter.h"
#include "ReplicasStatusHandler.h"
#include "StatusFile.h"
#include "TCPHandler.h"

namespace DB
{
namespace ErrorCodes
{
	extern const int NO_ELEMENTS_IN_CONFIG;
}


/// Response with "Ok.\n". Used for availability checks.
class PingRequestHandler : public Poco::Net::HTTPRequestHandler
{
public:
	void handleRequest(Poco::Net::HTTPServerRequest & request, Poco::Net::HTTPServerResponse & response) override
	{
		try
		{
			setResponseDefaultHeaders(response);
			const char * data = "Ok.\n";
			response.sendBuffer(data, strlen(data));
		}
		catch (...)
		{
			tryLogCurrentException("PingRequestHandler");
		}
	}
};


/// Response with 404 and verbose description.
class NotFoundHandler : public Poco::Net::HTTPRequestHandler
{
public:
	void handleRequest(Poco::Net::HTTPServerRequest & request, Poco::Net::HTTPServerResponse & response) override
	{
		try
		{
			response.setStatusAndReason(Poco::Net::HTTPResponse::HTTP_NOT_FOUND);
			response.send() << "There is no handle " << request.getURI() << "\n\n"
							<< "Use / or /ping for health checks.\n"
							<< "Or /replicas_status for more sophisticated health checks.\n\n"
							<< "Send queries from your program with POST method or GET /?query=...\n\n"
							<< "Use clickhouse-client:\n\n"
							<< "For interactive data analysis:\n"
							<< "    clickhouse-client\n\n"
							<< "For batch query processing:\n"
							<< "    clickhouse-client --query='SELECT 1' > result\n"
							<< "    clickhouse-client < query > result\n";
		}
		catch (...)
		{
			tryLogCurrentException("NotFoundHandler");
		}
	}
};


template <typename HandlerType>
class HTTPRequestHandlerFactory : public Poco::Net::HTTPRequestHandlerFactory
{
private:
	Server & server;
	Logger * log;
	std::string name;

public:
	HTTPRequestHandlerFactory(Server & server_, const std::string & name_) : server(server_), log(&Logger::get(name_)), name(name_)
	{
	}

	Poco::Net::HTTPRequestHandler * createRequestHandler(const Poco::Net::HTTPServerRequest & request) override
	{
		LOG_TRACE(log,
			"HTTP Request for " << name << ". "
								<< "Method: "
								<< request.getMethod()
								<< ", Address: "
								<< request.clientAddress().toString()
								<< ", User-Agent: "
								<< (request.has("User-Agent") ? request.get("User-Agent") : "none"));

		const auto & uri = request.getURI();

		if (request.getMethod() == Poco::Net::HTTPRequest::HTTP_GET || request.getMethod() == Poco::Net::HTTPRequest::HTTP_HEAD)
		{
			if (uri == "/" || uri == "/ping")
				return new PingRequestHandler;
			else if (startsWith(uri, "/replicas_status"))
				return new ReplicasStatusHandler(*server.global_context);
		}

		if (uri.find('?') != std::string::npos || request.getMethod() == Poco::Net::HTTPRequest::HTTP_POST)
		{
			return new HandlerType(server);
		}

		if (request.getMethod() == Poco::Net::HTTPRequest::HTTP_GET || request.getMethod() == Poco::Net::HTTPRequest::HTTP_HEAD
			|| request.getMethod() == Poco::Net::HTTPRequest::HTTP_POST)
		{
			return new NotFoundHandler;
		}

		return nullptr;
	}
};


class TCPConnectionFactory : public Poco::Net::TCPServerConnectionFactory
{
private:
	Server & server;
	Logger * log;

public:
	TCPConnectionFactory(Server & server_) : server(server_), log(&Logger::get("TCPConnectionFactory"))
	{
	}

	Poco::Net::TCPServerConnection * createConnection(const Poco::Net::StreamSocket & socket) override
	{
		LOG_TRACE(log,
			"TCP Request. "
				<< "Address: "
				<< socket.peerAddress().toString());

		return new TCPHandler(server, socket);
	}
};


static std::string getCanonicalPath(std::string && path)
{
	Poco::trimInPlace(path);
	if (path.empty())
		throw Exception("path configuration parameter is empty");
	if (path.back() != '/')
		path += '/';
	return path;
}

std::string Server::getDefaultCorePath() const
{
	return getCanonicalPath(config().getString("path")) + "cores";
}

int Server::main(const std::vector<std::string> & args)
{
	Logger * log = &logger();

	/** Context contains all that query execution is dependent:
	  *  settings, available functions, data types, aggregate functions, databases...
	  */
	global_context = std::make_unique<Context>();
	global_context->setGlobalContext(*global_context);
	global_context->setApplicationType(Context::ApplicationType::SERVER);

	std::string path = getCanonicalPath(config().getString("path"));
	std::string default_database = config().getString("default_database", "default");

	global_context->setPath(path);

	/// Create directories for 'path' and for default database, if not exist.
	Poco::File(path + "data/" + default_database).createDirectories();
	Poco::File(path + "metadata/" + default_database).createDirectories();

	StatusFile status{path + "status"};

	/// Try to increase limit on number of open files.
	{
		rlimit rlim;
		if (getrlimit(RLIMIT_NOFILE, &rlim))
			throw Poco::Exception("Cannot getrlimit");

		if (rlim.rlim_cur == rlim.rlim_max)
		{
			LOG_DEBUG(log, "rlimit on number of file descriptors is " << rlim.rlim_cur);
		}
		else
		{
			rlim_t old = rlim.rlim_cur;
			rlim.rlim_cur = config().getUInt("max_open_files", rlim.rlim_max);
			int rc = setrlimit(RLIMIT_NOFILE, &rlim);
			if (rc != 0)
				LOG_WARNING(log,
					std::string("Cannot set max number of file descriptors to ") + std::to_string(rlim.rlim_cur)
						+ ". Try to specify max_open_files according to your system limits. error: "
						+ strerror(errno));
			else
				LOG_DEBUG(log, "Set max number of file descriptors to " << rlim.rlim_cur << " (was " << old << ").");
		}
	}

	static ServerErrorHandler error_handler;
	Poco::ErrorHandler::set(&error_handler);

	/// Initialize DateLUT early, to not interfere with running time of first query.
	LOG_DEBUG(log, "Initializing DateLUT.");
	DateLUT::instance();
	LOG_TRACE(log, "Initialized DateLUT.");

	/// Directory with temporary data for processing of hard queries.
	{
		std::string tmp_path = config().getString("tmp_path", path + "tmp/");
		global_context->setTemporaryPath(tmp_path);
		Poco::File(tmp_path).createDirectories();

		/// Clearing old temporary files.
		Poco::DirectoryIterator dir_end;
		for (Poco::DirectoryIterator it(tmp_path); it != dir_end; ++it)
		{
			if (it->isFile() && startsWith(it.name(), "tmp"))
			{
				LOG_DEBUG(log, "Removing old temporary file " << it->path());
				it->remove();
			}
		}
	}

	/** Directory with 'flags': files indicating temporary settings for the server set by system administrator.
	  * Flags may be cleared automatically after being applied by the server.
	  * Examples: do repair of local data; clone all replicated tables from replica.
	  */
	Poco::File(path + "flags/").createDirectories();
	global_context->setFlagsPath(path + "flags/");

	bool has_zookeeper = false;
	if (config().has("zookeeper"))
	{
		global_context->setZooKeeper(std::make_shared<zkutil::ZooKeeper>(config(), "zookeeper"));
		has_zookeeper = true;
	}

	if (config().has("interserver_http_port"))
	{
		String this_host = config().getString("interserver_http_host", "");

		if (this_host.empty())
		{
			this_host = getFQDNOrHostName();
			LOG_DEBUG(log,
				"Configuration parameter 'interserver_http_host' doesn't exist or exists and empty. Will use '" + this_host
					+ "' as replica host.");
		}

		String port_str = config().getString("interserver_http_port");
		int port = parse<int>(port_str);

		if (port < 0 || port > 0xFFFF)
			throw Exception("Out of range 'interserver_http_port': " + toString(port), ErrorCodes::ARGUMENT_OUT_OF_BOUND);

		global_context->setInterserverIOAddress(this_host, port);
	}

	if (config().has("macros"))
		global_context->setMacros(Macros(config(), "macros"));

	/// Initialize automatic config updater
	std::string main_config_path = config().getString("config-file", "config.xml");
	std::string users_config_path = config().getString("users_config", main_config_path);
	std::string include_from_path = config().getString("include_from", "/etc/metrika.xml");
	auto config_reloader = std::make_unique<ConfigReloader>(main_config_path, users_config_path, include_from_path, global_context.get());

	/// Limit on total number of coucurrently executed queries.
	global_context->getProcessList().setMaxSize(config().getInt("max_concurrent_queries", 0));

	/// Setup protection to avoid accidental DROP for big tables (that are greater than 50 GB by default)
	if (config().has("max_table_size_to_drop"))
		global_context->setMaxTableSizeToDrop(config().getUInt64("max_table_size_to_drop"));

	/// Size of cache for uncompressed blocks. Zero means disabled.
	size_t uncompressed_cache_size = parse<size_t>(config().getString("uncompressed_cache_size", "0"));
	if (uncompressed_cache_size)
		global_context->setUncompressedCache(uncompressed_cache_size);

	/// Size of cache for marks (index of MergeTree family of tables). It is necessary.
	size_t mark_cache_size = parse<size_t>(config().getString("mark_cache_size"));
	if (mark_cache_size)
		global_context->setMarkCache(mark_cache_size);

	/// Load global settings from default profile.
	Settings & settings = global_context->getSettingsRef();
	global_context->setSetting("profile", config().getString("default_profile", "default"));

	LOG_INFO(log, "Loading metadata.");
	loadMetadata(*global_context);
	LOG_DEBUG(log, "Loaded metadata.");

	global_context->setCurrentDatabase(default_database);

	/// Create system tables.
	if (!global_context->isDatabaseExist("system"))
	{
		Poco::File(path + "data/system").createDirectories();
		Poco::File(path + "metadata/system").createDirectories();

		auto system_database = std::make_shared<DatabaseOrdinary>("system", path + "metadata/system/");
		global_context->addDatabase("system", system_database);

		/// 'has_force_restore_data_flag' is true, to not fail on loading query_log table, if it is corrupted.
		system_database->loadTables(*global_context, nullptr, true);
	}

	DatabasePtr system_database = global_context->getDatabase("system");

	system_database->attachTable("one", StorageSystemOne::create("one"));
	system_database->attachTable("numbers", StorageSystemNumbers::create("numbers"));
	system_database->attachTable("numbers_mt", StorageSystemNumbers::create("numbers_mt", true));
	system_database->attachTable("tables", StorageSystemTables::create("tables"));
	system_database->attachTable("parts", StorageSystemParts::create("parts"));
	system_database->attachTable("databases", StorageSystemDatabases::create("databases"));
	system_database->attachTable("processes", StorageSystemProcesses::create("processes"));
	system_database->attachTable("settings", StorageSystemSettings::create("settings"));
	system_database->attachTable("events", StorageSystemEvents::create("events"));
	system_database->attachTable("metrics", StorageSystemMetrics::create("metrics"));
	system_database->attachTable("merges", StorageSystemMerges::create("merges"));
	system_database->attachTable("replicas", StorageSystemReplicas::create("replicas"));
	system_database->attachTable("replication_queue", StorageSystemReplicationQueue::create("replication_queue"));
	system_database->attachTable("dictionaries", StorageSystemDictionaries::create("dictionaries"));
	system_database->attachTable("columns", StorageSystemColumns::create("columns"));
	system_database->attachTable("functions", StorageSystemFunctions::create("functions"));
	system_database->attachTable("clusters", StorageSystemClusters::create("clusters", *global_context));
	system_database->attachTable("build_options", StorageSystemBuildOptions::create("build_options"));

	if (has_zookeeper)
		system_database->attachTable("zookeeper", StorageSystemZooKeeper::create("zookeeper"));

	bool has_resharding_worker = false;
	if (has_zookeeper && config().has("resharding"))
	{
		auto resharding_worker = std::make_shared<ReshardingWorker>(config(), "resharding", *global_context);
		global_context->setReshardingWorker(resharding_worker);
		resharding_worker->start();
		has_resharding_worker = true;
	}

	SCOPE_EXIT({
		/** Ask to cancel background jobs all table engines,
		  *  and also query_log.
		  * It is important to do early, not in destructor of Context, because
		  *  table engines could use Context on destroy.
		  */
		LOG_INFO(log, "Shutting down storages.");
		global_context->shutdown();
		LOG_DEBUG(log, "Shutted down storages.");

		/** Explicitly destroy Context. It is more convenient than in destructor of Server, becuase logger is still available.
		  * At this moment, no one could own shared part of Context.
		  */
		global_context.reset();

		LOG_DEBUG(log, "Destroyed global context.");
	});

	{
		Poco::Timespan keep_alive_timeout(config().getInt("keep_alive_timeout", 10), 0);

		Poco::ThreadPool server_pool(3, config().getInt("max_connections", 1024));
		Poco::Net::HTTPServerParams::Ptr http_params = new Poco::Net::HTTPServerParams;
		http_params->setTimeout(settings.receive_timeout);
		http_params->setKeepAliveTimeout(keep_alive_timeout);

		std::vector<std::unique_ptr<Poco::Net::TCPServer>> servers;

		std::vector<std::string> listen_hosts;
		Poco::Util::AbstractConfiguration::Keys config_keys;
		config().keys("", config_keys);
		for (const auto & key : config_keys)
		{
			if (!startsWith(key.data(), "listen_host"))
				continue;
			listen_hosts.emplace_back(config().getString(key));
		}

		if (listen_hosts.empty())
		{
			listen_hosts.emplace_back("::1");
			listen_hosts.emplace_back("127.0.0.1");
		}

		for (const auto & listen_host : listen_hosts)
		{
			/// For testing purposes, user may omit tcp_port or http_port in configuration file.

			/// HTTP
			if (config().has("http_port"))
			{
				Poco::Net::SocketAddress http_socket_address;

				try
				{
					http_socket_address = Poco::Net::SocketAddress(listen_host, config().getInt("http_port"));
				}
				catch (const Poco::Net::DNSException & e)
				{
					/// Better message when IPv6 is disabled on host.
					if (e.code() == EAI_FAMILY
<<<<<<< HEAD
#if defined(EAI_ADDRFAMILY)
						|| e.code() == EAI_ADDRFAMILY
#endif
						)
					{
						LOG_ERROR(log,
							"Cannot resolve listen_host (" << listen_host + "), error: " << e.message()
														   << ". "
															  "If it is an IPv6 address and your host has disabled IPv6, then consider to "
															  "specify IPv4 address to listen in <listen_host> element of configuration "
															  "file. Example: <listen_host>0.0.0.0</listen_host>");
=======
					#if defined(EAI_ADDRFAMILY)
						|| e.code() == EAI_ADDRFAMILY
					#endif
					)
					{
						LOG_ERROR(log, "Cannot resolve listen_host (" << listen_host + "), error: " << e.message() << ". "
							"If it is an IPv6 address and your host has disabled IPv6, then consider to specify IPv4 address to listen in <listen_host> element of configuration file. Example: <listen_host>0.0.0.0</listen_host>");
>>>>>>> 79434b6d
					}

					throw;
				}

				Poco::Net::ServerSocket http_socket(http_socket_address);
				http_socket.setReceiveTimeout(settings.receive_timeout);
				http_socket.setSendTimeout(settings.send_timeout);
<<<<<<< HEAD
				servers.emplace_back(new Poco::Net::HTTPServer(
					new HTTPRequestHandlerFactory<HTTPHandler>(*this, "HTTPHandler-factory"), server_pool, http_socket, http_params));
=======

				servers.emplace_back(
					new Poco::Net::HTTPServer(
					new HTTPRequestHandlerFactory<HTTPHandler>(*this, "HTTPHandler-factory"),
					server_pool,
					http_socket,
					http_params));
>>>>>>> 79434b6d

				LOG_INFO(log, "Listening http://" + http_socket_address.toString());
			}

			/// TCP
			if (config().has("tcp_port"))
			{
				Poco::Net::SocketAddress tcp_address(listen_host, config().getInt("tcp_port"));
				Poco::Net::ServerSocket tcp_socket(tcp_address);
				tcp_socket.setReceiveTimeout(settings.receive_timeout);
				tcp_socket.setSendTimeout(settings.send_timeout);
				servers.emplace_back(
<<<<<<< HEAD
					new Poco::Net::TCPServer(new TCPConnectionFactory(*this), server_pool, tcp_socket, new Poco::Net::TCPServerParams));
=======
					new Poco::Net::TCPServer(
					new TCPConnectionFactory(*this),
					server_pool,
					tcp_socket,
					new Poco::Net::TCPServerParams));
>>>>>>> 79434b6d

				LOG_INFO(log, "Listening tcp: " + tcp_address.toString());
			}


			/// At least one of TCP and HTTP servers must be created.
			if (servers.empty())
				throw Exception("No 'tcp_port' and 'http_port' is specified in configuration file.", ErrorCodes::NO_ELEMENTS_IN_CONFIG);
<<<<<<< HEAD

			/// Interserver IO HTTP
			if (config().has("interserver_http_port"))
			{
				Poco::Net::SocketAddress interserver_address(listen_host, config().getInt("interserver_http_port"));
				Poco::Net::ServerSocket interserver_io_http_socket(interserver_address);
				interserver_io_http_socket.setReceiveTimeout(settings.receive_timeout);
				interserver_io_http_socket.setSendTimeout(settings.send_timeout);
				servers.emplace_back(new Poco::Net::HTTPServer(
					new HTTPRequestHandlerFactory<InterserverIOHTTPHandler>(*this, "InterserverIOHTTPHandler-factory"),
					server_pool,
					interserver_io_http_socket,
					http_params));
=======

			/// Interserver IO HTTP
			if (config().has("interserver_http_port"))
			{
				Poco::Net::SocketAddress interserver_address(listen_host, config().getInt("interserver_http_port"));
				Poco::Net::ServerSocket interserver_io_http_socket(interserver_address);
				interserver_io_http_socket.setReceiveTimeout(settings.receive_timeout);
				interserver_io_http_socket.setSendTimeout(settings.send_timeout);
				servers.emplace_back(
					new Poco::Net::HTTPServer(
					new HTTPRequestHandlerFactory<InterserverIOHTTPHandler>(*this, "InterserverIOHTTPHandler-factory"),
					server_pool,
					interserver_io_http_socket,
					http_params));

>>>>>>> 79434b6d
				LOG_INFO(log, "Listening interserver: " + interserver_address.toString());
			}
		}

		for (auto & server : servers)
			server->start();

		LOG_INFO(log, "Ready for connections.");

		SCOPE_EXIT({
			LOG_DEBUG(log, "Received termination signal.");

			if (has_resharding_worker)
			{
				LOG_INFO(log, "Shutting down resharding thread");
				auto & resharding_worker = global_context->getReshardingWorker();
				if (resharding_worker.isStarted())
					resharding_worker.shutdown();
				LOG_DEBUG(log, "Shut down resharding thread");
			}

			LOG_DEBUG(log, "Waiting for current connections to close.");

			is_cancelled = true;

			for (auto & server : servers)
				server->stop();

			LOG_DEBUG(log, "Closed all connections.");

			config_reloader.reset();
		});

		/// try to load dictionaries immediately, throw on error and die
		try
		{
			if (!config().getBool("dictionaries_lazy_load", true))
			{
				global_context->tryCreateEmbeddedDictionaries();
				global_context->tryCreateExternalDictionaries();
			}
		}
		catch (...)
		{
			LOG_ERROR(log, "Caught exception while loading dictionaries.");
			throw;
		}

		/// This object will periodically calculate some metrics.
		AsynchronousMetrics async_metrics(*global_context);

		system_database->attachTable(
			"asynchronous_metrics", StorageSystemAsynchronousMetrics::create("asynchronous_metrics", async_metrics));

		const auto metrics_transmitter
			= config().getBool("use_graphite", true) ? std::make_unique<MetricsTransmitter>(async_metrics) : nullptr;

		waitForTerminationRequest();
	}

	return Application::EXIT_OK;
}
}

YANDEX_APP_SERVER_MAIN_FUNC(DB::Server, mainEntryClickHouseServer);<|MERGE_RESOLUTION|>--- conflicted
+++ resolved
@@ -1,55 +1,56 @@
 #include "Server.h"
 
-#include <memory>
 #include <sys/resource.h>
-#include <Poco/DirectoryIterator.h>
+#include <Poco/Net/HTTPServerRequest.h>
 #include <Poco/Net/DNS.h>
-#include <Poco/Net/HTTPServerRequest.h>
 #include <Poco/Net/NetException.h>
 #include <Poco/Util/XMLConfiguration.h>
+#include <Poco/DirectoryIterator.h>
 #include <common/ApplicationServerExt.h>
 #include <common/ErrorHandlers.h>
 #include <ext/scope_guard.hpp>
-#include <zkutil/ZooKeeper.h>
+#include <memory>
 #include <DB/Common/Macros.h>
+#include <DB/Common/getFQDNOrHostName.h>
 #include <DB/Common/StringUtils.h>
-#include <DB/Common/getFQDNOrHostName.h>
-#include <DB/Databases/DatabaseOrdinary.h>
 #include <DB/IO/HTTPCommon.h>
+#include <DB/Interpreters/loadMetadata.h>
+#include <DB/Interpreters/ProcessList.h>
 #include <DB/Interpreters/AsynchronousMetrics.h>
-#include <DB/Interpreters/ProcessList.h>
-#include <DB/Interpreters/loadMetadata.h>
-#include <DB/Storages/MergeTree/ReshardingWorker.h>
-#include <DB/Storages/StorageReplicatedMergeTree.h>
+#include <DB/Storages/System/StorageSystemNumbers.h>
+#include <DB/Storages/System/StorageSystemTables.h>
+#include <DB/Storages/System/StorageSystemParts.h>
+#include <DB/Storages/System/StorageSystemDatabases.h>
+#include <DB/Storages/System/StorageSystemProcesses.h>
+#include <DB/Storages/System/StorageSystemEvents.h>
+#include <DB/Storages/System/StorageSystemOne.h>
+#include <DB/Storages/System/StorageSystemMerges.h>
+#include <DB/Storages/System/StorageSystemSettings.h>
+#include <DB/Storages/System/StorageSystemZooKeeper.h>
+#include <DB/Storages/System/StorageSystemReplicas.h>
+#include <DB/Storages/System/StorageSystemReplicationQueue.h>
+#include <DB/Storages/System/StorageSystemDictionaries.h>
+#include <DB/Storages/System/StorageSystemColumns.h>
+#include <DB/Storages/System/StorageSystemFunctions.h>
+#include <DB/Storages/System/StorageSystemClusters.h>
+#include <DB/Storages/System/StorageSystemMetrics.h>
 #include <DB/Storages/System/StorageSystemAsynchronousMetrics.h>
 #include <DB/Storages/System/StorageSystemBuildOptions.h>
-#include <DB/Storages/System/StorageSystemClusters.h>
-#include <DB/Storages/System/StorageSystemColumns.h>
-#include <DB/Storages/System/StorageSystemDatabases.h>
-#include <DB/Storages/System/StorageSystemDictionaries.h>
-#include <DB/Storages/System/StorageSystemEvents.h>
-#include <DB/Storages/System/StorageSystemFunctions.h>
-#include <DB/Storages/System/StorageSystemMerges.h>
-#include <DB/Storages/System/StorageSystemMetrics.h>
-#include <DB/Storages/System/StorageSystemNumbers.h>
-#include <DB/Storages/System/StorageSystemOne.h>
-#include <DB/Storages/System/StorageSystemParts.h>
-#include <DB/Storages/System/StorageSystemProcesses.h>
-#include <DB/Storages/System/StorageSystemReplicas.h>
-#include <DB/Storages/System/StorageSystemReplicationQueue.h>
-#include <DB/Storages/System/StorageSystemSettings.h>
-#include <DB/Storages/System/StorageSystemTables.h>
-#include <DB/Storages/System/StorageSystemZooKeeper.h>
+#include <DB/Storages/StorageReplicatedMergeTree.h>
+#include <DB/Storages/MergeTree/ReshardingWorker.h>
+#include <DB/Databases/DatabaseOrdinary.h>
+#include <zkutil/ZooKeeper.h>
+#include "HTTPHandler.h"
+#include "ReplicasStatusHandler.h"
+#include "InterserverIOHTTPHandler.h"
+#include "TCPHandler.h"
+#include "MetricsTransmitter.h"
 #include "ConfigReloader.h"
-#include "HTTPHandler.h"
-#include "InterserverIOHTTPHandler.h"
-#include "MetricsTransmitter.h"
-#include "ReplicasStatusHandler.h"
 #include "StatusFile.h"
-#include "TCPHandler.h"
 
 namespace DB
 {
+
 namespace ErrorCodes
 {
 	extern const int NO_ELEMENTS_IN_CONFIG;
@@ -86,15 +87,15 @@
 		{
 			response.setStatusAndReason(Poco::Net::HTTPResponse::HTTP_NOT_FOUND);
 			response.send() << "There is no handle " << request.getURI() << "\n\n"
-							<< "Use / or /ping for health checks.\n"
-							<< "Or /replicas_status for more sophisticated health checks.\n\n"
-							<< "Send queries from your program with POST method or GET /?query=...\n\n"
-							<< "Use clickhouse-client:\n\n"
-							<< "For interactive data analysis:\n"
-							<< "    clickhouse-client\n\n"
-							<< "For batch query processing:\n"
-							<< "    clickhouse-client --query='SELECT 1' > result\n"
-							<< "    clickhouse-client < query > result\n";
+				<< "Use / or /ping for health checks.\n"
+				<< "Or /replicas_status for more sophisticated health checks.\n\n"
+				<< "Send queries from your program with POST method or GET /?query=...\n\n"
+				<< "Use clickhouse-client:\n\n"
+				<< "For interactive data analysis:\n"
+				<< "    clickhouse-client\n\n"
+				<< "For batch query processing:\n"
+				<< "    clickhouse-client --query='SELECT 1' > result\n"
+				<< "    clickhouse-client < query > result\n";
 		}
 		catch (...)
 		{
@@ -113,24 +114,20 @@
 	std::string name;
 
 public:
-	HTTPRequestHandlerFactory(Server & server_, const std::string & name_) : server(server_), log(&Logger::get(name_)), name(name_)
-	{
-	}
+	HTTPRequestHandlerFactory(Server & server_, const std::string & name_)
+		: server(server_), log(&Logger::get(name_)), name(name_) {}
 
 	Poco::Net::HTTPRequestHandler * createRequestHandler(const Poco::Net::HTTPServerRequest & request) override
 	{
-		LOG_TRACE(log,
-			"HTTP Request for " << name << ". "
-								<< "Method: "
-								<< request.getMethod()
-								<< ", Address: "
-								<< request.clientAddress().toString()
-								<< ", User-Agent: "
-								<< (request.has("User-Agent") ? request.get("User-Agent") : "none"));
+		LOG_TRACE(log, "HTTP Request for " << name << ". "
+			<< "Method: " << request.getMethod()
+			<< ", Address: " << request.clientAddress().toString()
+			<< ", User-Agent: " << (request.has("User-Agent") ? request.get("User-Agent") : "none"));
 
 		const auto & uri = request.getURI();
 
-		if (request.getMethod() == Poco::Net::HTTPRequest::HTTP_GET || request.getMethod() == Poco::Net::HTTPRequest::HTTP_HEAD)
+		if (request.getMethod() == Poco::Net::HTTPRequest::HTTP_GET
+			|| request.getMethod() == Poco::Net::HTTPRequest::HTTP_HEAD)
 		{
 			if (uri == "/" || uri == "/ping")
 				return new PingRequestHandler;
@@ -138,12 +135,14 @@
 				return new ReplicasStatusHandler(*server.global_context);
 		}
 
-		if (uri.find('?') != std::string::npos || request.getMethod() == Poco::Net::HTTPRequest::HTTP_POST)
+		if (uri.find('?') != std::string::npos
+			|| request.getMethod() == Poco::Net::HTTPRequest::HTTP_POST)
 		{
 			return new HandlerType(server);
 		}
 
-		if (request.getMethod() == Poco::Net::HTTPRequest::HTTP_GET || request.getMethod() == Poco::Net::HTTPRequest::HTTP_HEAD
+		if (request.getMethod() == Poco::Net::HTTPRequest::HTTP_GET
+			|| request.getMethod() == Poco::Net::HTTPRequest::HTTP_HEAD
 			|| request.getMethod() == Poco::Net::HTTPRequest::HTTP_POST)
 		{
 			return new NotFoundHandler;
@@ -161,16 +160,11 @@
 	Logger * log;
 
 public:
-	TCPConnectionFactory(Server & server_) : server(server_), log(&Logger::get("TCPConnectionFactory"))
-	{
-	}
+	TCPConnectionFactory(Server & server_) : server(server_), log(&Logger::get("TCPConnectionFactory")) {}
 
 	Poco::Net::TCPServerConnection * createConnection(const Poco::Net::StreamSocket & socket) override
 	{
-		LOG_TRACE(log,
-			"TCP Request. "
-				<< "Address: "
-				<< socket.peerAddress().toString());
+		LOG_TRACE(log, "TCP Request. " << "Address: " << socket.peerAddress().toString());
 
 		return new TCPHandler(server, socket);
 	}
@@ -230,10 +224,7 @@
 			rlim.rlim_cur = config().getUInt("max_open_files", rlim.rlim_max);
 			int rc = setrlimit(RLIMIT_NOFILE, &rlim);
 			if (rc != 0)
-				LOG_WARNING(log,
-					std::string("Cannot set max number of file descriptors to ") + std::to_string(rlim.rlim_cur)
-						+ ". Try to specify max_open_files according to your system limits. error: "
-						+ strerror(errno));
+				LOG_WARNING(log, std::string("Cannot set max number of file descriptors to ") + std::to_string(rlim.rlim_cur) + ". Try to specify max_open_files according to your system limits. error: " + strerror(errno));
 			else
 				LOG_DEBUG(log, "Set max number of file descriptors to " << rlim.rlim_cur << " (was " << old << ").");
 		}
@@ -286,9 +277,7 @@
 		if (this_host.empty())
 		{
 			this_host = getFQDNOrHostName();
-			LOG_DEBUG(log,
-				"Configuration parameter 'interserver_http_host' doesn't exist or exists and empty. Will use '" + this_host
-					+ "' as replica host.");
+			LOG_DEBUG(log, "Configuration parameter 'interserver_http_host' doesn't exist or exists and empty. Will use '" + this_host + "' as replica host.");
 		}
 
 		String port_str = config().getString("interserver_http_port");
@@ -351,24 +340,24 @@
 
 	DatabasePtr system_database = global_context->getDatabase("system");
 
-	system_database->attachTable("one", StorageSystemOne::create("one"));
-	system_database->attachTable("numbers", StorageSystemNumbers::create("numbers"));
-	system_database->attachTable("numbers_mt", StorageSystemNumbers::create("numbers_mt", true));
-	system_database->attachTable("tables", StorageSystemTables::create("tables"));
-	system_database->attachTable("parts", StorageSystemParts::create("parts"));
-	system_database->attachTable("databases", StorageSystemDatabases::create("databases"));
-	system_database->attachTable("processes", StorageSystemProcesses::create("processes"));
-	system_database->attachTable("settings", StorageSystemSettings::create("settings"));
-	system_database->attachTable("events", StorageSystemEvents::create("events"));
-	system_database->attachTable("metrics", StorageSystemMetrics::create("metrics"));
-	system_database->attachTable("merges", StorageSystemMerges::create("merges"));
-	system_database->attachTable("replicas", StorageSystemReplicas::create("replicas"));
+	system_database->attachTable("one",			StorageSystemOne::create("one"));
+	system_database->attachTable("numbers", 	StorageSystemNumbers::create("numbers"));
+	system_database->attachTable("numbers_mt", 	StorageSystemNumbers::create("numbers_mt", true));
+	system_database->attachTable("tables", 		StorageSystemTables::create("tables"));
+	system_database->attachTable("parts", 		StorageSystemParts::create("parts"));
+	system_database->attachTable("databases", 	StorageSystemDatabases::create("databases"));
+	system_database->attachTable("processes", 	StorageSystemProcesses::create("processes"));
+	system_database->attachTable("settings", 	StorageSystemSettings::create("settings"));
+	system_database->attachTable("events", 		StorageSystemEvents::create("events"));
+	system_database->attachTable("metrics", 	StorageSystemMetrics::create("metrics"));
+	system_database->attachTable("merges",		StorageSystemMerges::create("merges"));
+	system_database->attachTable("replicas",	StorageSystemReplicas::create("replicas"));
 	system_database->attachTable("replication_queue", StorageSystemReplicationQueue::create("replication_queue"));
 	system_database->attachTable("dictionaries", StorageSystemDictionaries::create("dictionaries"));
-	system_database->attachTable("columns", StorageSystemColumns::create("columns"));
-	system_database->attachTable("functions", StorageSystemFunctions::create("functions"));
-	system_database->attachTable("clusters", StorageSystemClusters::create("clusters", *global_context));
-	system_database->attachTable("build_options", StorageSystemBuildOptions::create("build_options"));
+	system_database->attachTable("columns",   	StorageSystemColumns::create("columns"));
+	system_database->attachTable("functions", 	StorageSystemFunctions::create("functions"));
+	system_database->attachTable("clusters", 	StorageSystemClusters::create("clusters", *global_context));
+	system_database->attachTable("build_options", 	StorageSystemBuildOptions::create("build_options"));
 
 	if (has_zookeeper)
 		system_database->attachTable("zookeeper", StorageSystemZooKeeper::create("zookeeper"));
@@ -382,7 +371,7 @@
 		has_resharding_worker = true;
 	}
 
-	SCOPE_EXIT({
+	SCOPE_EXIT(
 		/** Ask to cancel background jobs all table engines,
 		  *  and also query_log.
 		  * It is important to do early, not in destructor of Context, because
@@ -398,7 +387,7 @@
 		global_context.reset();
 
 		LOG_DEBUG(log, "Destroyed global context.");
-	});
+	);
 
 	{
 		Poco::Timespan keep_alive_timeout(config().getInt("keep_alive_timeout", 10), 0);
@@ -443,19 +432,6 @@
 				{
 					/// Better message when IPv6 is disabled on host.
 					if (e.code() == EAI_FAMILY
-<<<<<<< HEAD
-#if defined(EAI_ADDRFAMILY)
-						|| e.code() == EAI_ADDRFAMILY
-#endif
-						)
-					{
-						LOG_ERROR(log,
-							"Cannot resolve listen_host (" << listen_host + "), error: " << e.message()
-														   << ". "
-															  "If it is an IPv6 address and your host has disabled IPv6, then consider to "
-															  "specify IPv4 address to listen in <listen_host> element of configuration "
-															  "file. Example: <listen_host>0.0.0.0</listen_host>");
-=======
 					#if defined(EAI_ADDRFAMILY)
 						|| e.code() == EAI_ADDRFAMILY
 					#endif
@@ -463,7 +439,6 @@
 					{
 						LOG_ERROR(log, "Cannot resolve listen_host (" << listen_host + "), error: " << e.message() << ". "
 							"If it is an IPv6 address and your host has disabled IPv6, then consider to specify IPv4 address to listen in <listen_host> element of configuration file. Example: <listen_host>0.0.0.0</listen_host>");
->>>>>>> 79434b6d
 					}
 
 					throw;
@@ -472,10 +447,6 @@
 				Poco::Net::ServerSocket http_socket(http_socket_address);
 				http_socket.setReceiveTimeout(settings.receive_timeout);
 				http_socket.setSendTimeout(settings.send_timeout);
-<<<<<<< HEAD
-				servers.emplace_back(new Poco::Net::HTTPServer(
-					new HTTPRequestHandlerFactory<HTTPHandler>(*this, "HTTPHandler-factory"), server_pool, http_socket, http_params));
-=======
 
 				servers.emplace_back(
 					new Poco::Net::HTTPServer(
@@ -483,7 +454,6 @@
 					server_pool,
 					http_socket,
 					http_params));
->>>>>>> 79434b6d
 
 				LOG_INFO(log, "Listening http://" + http_socket_address.toString());
 			}
@@ -496,15 +466,11 @@
 				tcp_socket.setReceiveTimeout(settings.receive_timeout);
 				tcp_socket.setSendTimeout(settings.send_timeout);
 				servers.emplace_back(
-<<<<<<< HEAD
-					new Poco::Net::TCPServer(new TCPConnectionFactory(*this), server_pool, tcp_socket, new Poco::Net::TCPServerParams));
-=======
 					new Poco::Net::TCPServer(
 					new TCPConnectionFactory(*this),
 					server_pool,
 					tcp_socket,
 					new Poco::Net::TCPServerParams));
->>>>>>> 79434b6d
 
 				LOG_INFO(log, "Listening tcp: " + tcp_address.toString());
 			}
@@ -513,21 +479,6 @@
 			/// At least one of TCP and HTTP servers must be created.
 			if (servers.empty())
 				throw Exception("No 'tcp_port' and 'http_port' is specified in configuration file.", ErrorCodes::NO_ELEMENTS_IN_CONFIG);
-<<<<<<< HEAD
-
-			/// Interserver IO HTTP
-			if (config().has("interserver_http_port"))
-			{
-				Poco::Net::SocketAddress interserver_address(listen_host, config().getInt("interserver_http_port"));
-				Poco::Net::ServerSocket interserver_io_http_socket(interserver_address);
-				interserver_io_http_socket.setReceiveTimeout(settings.receive_timeout);
-				interserver_io_http_socket.setSendTimeout(settings.send_timeout);
-				servers.emplace_back(new Poco::Net::HTTPServer(
-					new HTTPRequestHandlerFactory<InterserverIOHTTPHandler>(*this, "InterserverIOHTTPHandler-factory"),
-					server_pool,
-					interserver_io_http_socket,
-					http_params));
-=======
 
 			/// Interserver IO HTTP
 			if (config().has("interserver_http_port"))
@@ -543,7 +494,6 @@
 					interserver_io_http_socket,
 					http_params));
 
->>>>>>> 79434b6d
 				LOG_INFO(log, "Listening interserver: " + interserver_address.toString());
 			}
 		}
@@ -553,7 +503,7 @@
 
 		LOG_INFO(log, "Ready for connections.");
 
-		SCOPE_EXIT({
+		SCOPE_EXIT(
 			LOG_DEBUG(log, "Received termination signal.");
 
 			if (has_resharding_worker)
@@ -575,7 +525,7 @@
 			LOG_DEBUG(log, "Closed all connections.");
 
 			config_reloader.reset();
-		});
+		);
 
 		/// try to load dictionaries immediately, throw on error and die
 		try
@@ -595,17 +545,18 @@
 		/// This object will periodically calculate some metrics.
 		AsynchronousMetrics async_metrics(*global_context);
 
-		system_database->attachTable(
-			"asynchronous_metrics", StorageSystemAsynchronousMetrics::create("asynchronous_metrics", async_metrics));
-
-		const auto metrics_transmitter
-			= config().getBool("use_graphite", true) ? std::make_unique<MetricsTransmitter>(async_metrics) : nullptr;
+		system_database->attachTable("asynchronous_metrics", StorageSystemAsynchronousMetrics::create("asynchronous_metrics", async_metrics));
+
+		const auto metrics_transmitter = config().getBool("use_graphite", true)
+			? std::make_unique<MetricsTransmitter>(async_metrics)
+			: nullptr;
 
 		waitForTerminationRequest();
 	}
 
 	return Application::EXIT_OK;
 }
+
 }
 
 YANDEX_APP_SERVER_MAIN_FUNC(DB::Server, mainEntryClickHouseServer);