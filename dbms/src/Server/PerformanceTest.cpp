--- conflicted
+++ resolved
@@ -1047,14 +1047,7 @@
             Stats & statistics = statistics_by_run[run_index];
 
             statistics.clear();
-<<<<<<< HEAD
-           try {
-            execute(query, statistics, stop_conditions);
-
-            if (exec_type == ExecutionType::Loop)
-=======
             try
->>>>>>> 56060674
             {
                 execute(query, statistics, stop_conditions);
 
@@ -1070,16 +1063,10 @@
                     }
                 }
             }
-<<<<<<< HEAD
-           } catch (const DB::Exception & e) {
+            catch (const DB::Exception & e)
+            {
                 statistics.exception = e.what() + String(", ") + e.displayText();
-           }
-=======
-            catch (const DB::Exception & e)
-            {
-                statistics.exception = e.what() + String(", ") + e.displayText();
-            }
->>>>>>> 56060674
+            }
 
             if (!gotSIGINT)
             {
