#include <unistd.h>
#include <stdlib.h>
#include <fcntl.h>
#include <signal.h>

#include <iostream>
#include <fstream>
#include <iomanip>
#include <unordered_set>
#include <algorithm>
#include <optional>
#include <boost/program_options.hpp>

#include <Poco/File.h>
#include <Poco/Util/Application.h>

#include <common/readline_use.h>
#include <common/find_first_symbols.h>

#include <Common/ClickHouseRevision.h>
#include <Common/Stopwatch.h>
#include <Common/Exception.h>
#include <Common/ShellCommand.h>
#include <Common/ExternalTable.h>
#include <Common/UnicodeBar.h>
#include <Common/formatReadable.h>
#include <Common/NetException.h>
#include <Common/Throttler.h>
#include <Common/typeid_cast.h>
#include <Core/Types.h>
#include <Core/QueryProcessingStage.h>
#include <IO/ReadBufferFromFileDescriptor.h>
#include <IO/WriteBufferFromFileDescriptor.h>
#include <IO/WriteBufferFromFile.h>
#include <IO/ReadBufferFromMemory.h>
#include <IO/ReadHelpers.h>
#include <IO/WriteHelpers.h>
#include <DataStreams/AsynchronousBlockInputStream.h>
#include <Parsers/ParserQuery.h>
#include <Parsers/ASTSetQuery.h>
#include <Parsers/ASTUseQuery.h>
#include <Parsers/ASTInsertQuery.h>
#include <Parsers/ASTSelectQuery.h>
#include <Parsers/ASTQueryWithOutput.h>
#include <Parsers/ASTLiteral.h>
#include <Parsers/ASTIdentifier.h>
#include <Parsers/formatAST.h>
#include <Parsers/parseQuery.h>
#include <Interpreters/Context.h>
#include <Client/Connection.h>
#include "InterruptListener.h"
#include <Functions/registerFunctions.h>
#include <AggregateFunctions/registerAggregateFunctions.h>


/// http://en.wikipedia.org/wiki/ANSI_escape_code

/// Similar codes \e[s, \e[u don't work in VT100 and Mosh.
#define SAVE_CURSOR_POSITION "\e7"
#define RESTORE_CURSOR_POSITION "\e8"

#define CLEAR_TO_END_OF_LINE "\033[K"

/// This codes are possibly not supported everywhere.
#define DISABLE_LINE_WRAPPING "\033[?7l"
#define ENABLE_LINE_WRAPPING "\033[?7h"


namespace DB
{

namespace ErrorCodes
{
    extern const int POCO_EXCEPTION;
    extern const int STD_EXCEPTION;
    extern const int UNKNOWN_EXCEPTION;
    extern const int NETWORK_ERROR;
    extern const int NO_DATA_TO_INSERT;
    extern const int BAD_ARGUMENTS;
    extern const int CANNOT_READ_HISTORY;
    extern const int CANNOT_APPEND_HISTORY;
    extern const int UNKNOWN_PACKET_FROM_SERVER;
    extern const int UNEXPECTED_PACKET_FROM_SERVER;
    extern const int CLIENT_OUTPUT_FORMAT_SPECIFIED;
}


class Client : public Poco::Util::Application
{
public:
    Client() {}

private:
    using StringSet = std::unordered_set<String>;
    StringSet exit_strings {
        "exit", "quit", "logout",
        "учше", "йгше", "дщпщге",
        "exit;", "quit;", "logout;",
        "учшеж", "йгшеж", "дщпщгеж",
        "q", "й", "\\q", "\\Q", "\\й", "\\Й", ":q", "Жй"
    };

    bool is_interactive = true;          /// Use either readline interface or batch mode.
    bool need_render_progress = true;    /// Render query execution progress.
    bool echo_queries = false;           /// Print queries before execution in batch mode.
    bool print_time_to_stderr = false;   /// Output execution time to stderr in batch mode.
    bool stdin_is_not_tty = false;       /// stdin is not a terminal.

    winsize terminal_size {};            /// Terminal size is needed to render progress bar.

    std::unique_ptr<Connection> connection;    /// Connection to DB.
    String query;                        /// Current query.

    String format;                       /// Query results output format.
    bool is_default_format = true;       /// false, if format is set in the config or command line.
    size_t format_max_block_size = 0;    /// Max block size for console output.
    String insert_format;                /// Format of INSERT data that is read from stdin in batch mode.
    size_t insert_format_max_block_size = 0; /// Max block size when reading INSERT data.
    size_t max_client_network_bandwidth = 0; /// The maximum speed of data exchange over the network for the client in bytes per second.

    bool has_vertical_output_suffix = false; /// Is \G present at the end of the query string?

    Context context = Context::createGlobal();

    /// Buffer that reads from stdin in batch mode.
    ReadBufferFromFileDescriptor std_in {STDIN_FILENO};

    /// Console output.
    WriteBufferFromFileDescriptor std_out {STDOUT_FILENO};
    std::unique_ptr<ShellCommand> pager_cmd;
    /// The user can specify to redirect query output to a file.
    std::optional<WriteBufferFromFile> out_file_buf;
    BlockOutputStreamPtr block_out_stream;

    String home_path;

    String current_profile;

    /// Path to a file containing command history.
    String history_file;

    /// How many rows have been read or written.
    size_t processed_rows = 0;

    /// Parsed query. Is used to determine some settings (e.g. format, output file).
    ASTPtr parsed_query;

    /// The last exception that was received from the server. Is used for the return code in batch mode.
    std::unique_ptr<Exception> last_exception;

    /// If the last query resulted in exception.
    bool got_exception = false;
    String server_version;

    Stopwatch watch;

    /// The server periodically sends information about how much data was read since last time.
    Progress progress;
    bool show_progress_bar = false;

    size_t written_progress_chars = 0;
    bool written_first_block = false;

    /// External tables info.
    std::list<ExternalTable> external_tables;


    void initialize(Poco::Util::Application & self)
    {
        Poco::Util::Application::initialize(self);

        const char * home_path_cstr = getenv("HOME");
        if (home_path_cstr)
            home_path = home_path_cstr;

        if (config().has("config-file"))
            loadConfiguration(config().getString("config-file"));
        else if (Poco::File("./clickhouse-client.xml").exists())
            loadConfiguration("./clickhouse-client.xml");
        else if (!home_path.empty() && Poco::File(home_path + "/.clickhouse-client/config.xml").exists())
            loadConfiguration(home_path + "/.clickhouse-client/config.xml");
        else if (Poco::File("/etc/clickhouse-client/config.xml").exists())
            loadConfiguration("/etc/clickhouse-client/config.xml");

        context.setApplicationType(Context::ApplicationType::CLIENT);

        /// settings and limits could be specified in config file, but passed settings has higher priority
#define EXTRACT_SETTING(TYPE, NAME, DEFAULT, DESCRIPTION) \
        if (config().has(#NAME) && !context.getSettingsRef().NAME.changed) \
            context.setSetting(#NAME, config().getString(#NAME));
        APPLY_FOR_SETTINGS(EXTRACT_SETTING)
#undef EXTRACT_SETTING

#define EXTRACT_LIMIT(TYPE, NAME, DEFAULT, DESCRIPTION) \
        if (config().has(#NAME) && !context.getSettingsRef().limits.NAME.changed) \
            context.setSetting(#NAME, config().getString(#NAME));
        APPLY_FOR_LIMITS(EXTRACT_LIMIT)
#undef EXTRACT_LIMIT
    }


    int main(const std::vector<std::string> & /*args*/)
    {
        try
        {
            return mainImpl();
        }
        catch (const Exception & e)
        {
            bool print_stack_trace = config().getBool("stacktrace", false);

            std::string text = e.displayText();

            /** If exception is received from server, then stack trace is embedded in message.
              * If exception is thrown on client, then stack trace is in separate field.
              */

            auto embedded_stack_trace_pos = text.find("Stack trace");
            if (std::string::npos != embedded_stack_trace_pos && !print_stack_trace)
                text.resize(embedded_stack_trace_pos);

             std::cerr << "Code: " << e.code() << ". " << text << std::endl << std::endl;

            /// Don't print the stack trace on the client if it was logged on the server.
            /// Also don't print the stack trace in case of network errors.
            if (print_stack_trace
                && e.code() != ErrorCodes::NETWORK_ERROR
                && std::string::npos == embedded_stack_trace_pos)
            {
                std::cerr << "Stack trace:" << std::endl
                    << e.getStackTrace().toString();
            }

            /// If exception code isn't zero, we should return non-zero return code anyway.
            return e.code() ? e.code() : -1;
        }
        catch (const Poco::Exception & e)
        {
            std::cerr << "Poco::Exception: " << e.displayText() << std::endl;
            return ErrorCodes::POCO_EXCEPTION;
        }
        catch (const std::exception & e)
        {
            std::cerr << "std::exception: " << e.what() << std::endl;
            return ErrorCodes::STD_EXCEPTION;
        }
        catch (...)
        {
            std::cerr << "Unknown exception" << std::endl;
            return ErrorCodes::UNKNOWN_EXCEPTION;
        }
    }

    /// Should we celebrate a bit?
    bool isNewYearMode()
    {
        time_t current_time = time(nullptr);

        /// It's bad to be intrusive.
        if (current_time % 3 != 0)
            return false;

        LocalDate now(current_time);
        return (now.month() == 12 && now.day() >= 20)
            || (now.month() == 1 && now.day() <= 5);
    }


    int mainImpl()
    {
        registerFunctions();
        registerAggregateFunctions();

        /// Batch mode is enabled if one of the following is true:
        /// - -e (--query) command line option is present.
        ///   The value of the option is used as the text of query (or of multiple queries).
        ///   If stdin is not a terminal, INSERT data for the first query is read from it.
        /// - stdin is not a terminal. In this case queries are read from it.
        stdin_is_not_tty = !isatty(STDIN_FILENO);
        if (stdin_is_not_tty || config().has("query"))
            is_interactive = false;

        std::cout << std::fixed << std::setprecision(3);
        std::cerr << std::fixed << std::setprecision(3);

        if (is_interactive)
            showClientVersion();

        is_default_format = !config().has("vertical") && !config().has("format");
        if (config().has("vertical"))
            format = config().getString("format", "Vertical");
        else
            format = config().getString("format", is_interactive ? "PrettyCompact" : "TabSeparated");

        format_max_block_size = config().getInt("format_max_block_size", context.getSettingsRef().max_block_size);

        insert_format = "Values";
        insert_format_max_block_size = config().getInt("insert_format_max_block_size", context.getSettingsRef().max_insert_block_size);

        if (!is_interactive)
        {
            need_render_progress = config().getBool("progress", false);
            echo_queries = config().getBool("echo", false);
        }

        connect();

        /// Initialize DateLUT here to avoid counting time spent here as query execution time.
        DateLUT::instance();
        if (!context.getSettingsRef().use_client_time_zone)
        {
            const auto & time_zone = connection->getServerTimezone();
            if (!time_zone.empty())
            {
                try
                {
                    DateLUT::setDefaultTimezone(time_zone);
                }
                catch (...)
                {
                    std::cerr << "Warning: could not switch to server time zone: " << time_zone
                        << ", reason: " << getCurrentExceptionMessage(/* with_stacktrace = */ false) << std::endl
                        << "Proceeding with local time zone."
                        << std::endl << std::endl;
                }
            }
            else
            {
                std::cerr << "Warning: could not determine server time zone. "
                    << "Proceeding with local time zone."
                    << std::endl << std::endl;
            }
        }

        if (is_interactive)
        {
            if (print_time_to_stderr)
                throw Exception("time option could be specified only in non-interactive mode", ErrorCodes::BAD_ARGUMENTS);

            /// Turn tab completion off.
            rl_bind_key('\t', rl_insert);

            /// Load command history if present.
            if (config().has("history_file"))
                history_file = config().getString("history_file");
            else if (!home_path.empty())
                history_file = home_path + "/.clickhouse-client-history";

            if (!history_file.empty())
            {
                if (Poco::File(history_file).exists())
                {
#if USE_READLINE
                    int res = read_history(history_file.c_str());
                    if (res)
                        throwFromErrno("Cannot read history from file " + history_file, ErrorCodes::CANNOT_READ_HISTORY);
#endif
                }
                else    /// Create history file.
                    Poco::File(history_file).createFile();
            }

            loop();

            std::cout << (isNewYearMode() ? "Happy new year." : "Bye.") << std::endl;

            return 0;
        }
        else
        {
            nonInteractive();

            if (last_exception)
                return last_exception->code();

            return 0;
        }
    }


    void connect()
    {
        auto encryption = config().getBool("ssl", false)
        ? Protocol::Encryption::Enable
        : Protocol::Encryption::Disable;

        String host = config().getString("host", "localhost");
        UInt16 port = config().getInt("port", config().getInt(static_cast<bool>(encryption) ? "tcp_ssl_port" : "tcp_port", static_cast<bool>(encryption) ? DBMS_DEFAULT_SECURE_PORT : DBMS_DEFAULT_PORT));
        String default_database = config().getString("database", "");
        String user = config().getString("user", "");
        String password = config().getString("password", "");

        auto compression = config().getBool("compression", true)
            ? Protocol::Compression::Enable
            : Protocol::Compression::Disable;

        if (is_interactive)
            std::cout << "Connecting to "
                << (!default_database.empty() ? "database " + default_database + " at " : "")
                << host << ":" << port
                << (!user.empty() ? " as user " + user : "")
                << "." << std::endl;

        connection = std::make_unique<Connection>(host, port, default_database, user, password, "client", compression,
            encryption,
            Poco::Timespan(config().getInt("connect_timeout", DBMS_DEFAULT_CONNECT_TIMEOUT_SEC), 0),
            Poco::Timespan(config().getInt("receive_timeout", DBMS_DEFAULT_RECEIVE_TIMEOUT_SEC), 0),
            Poco::Timespan(config().getInt("send_timeout", DBMS_DEFAULT_SEND_TIMEOUT_SEC), 0));

        String server_name;
        UInt64 server_version_major = 0;
        UInt64 server_version_minor = 0;
        UInt64 server_revision = 0;

        if (max_client_network_bandwidth)
        {
            ThrottlerPtr throttler = std::make_shared<Throttler>(max_client_network_bandwidth, 0,  "");
            connection->setThrottler(throttler);
        }

        connection->getServerVersion(server_name, server_version_major, server_version_minor, server_revision);

        server_version = toString(server_version_major) + "." + toString(server_version_minor) + "." + toString(server_revision);
        if (is_interactive)
        {
            std::cout << "Connected to " << server_name
                      << " server version " << server_version
                      << "." << std::endl << std::endl;
        }
    }


    static bool isWhitespace(char c)
    {
        return c == ' ' || c == '\t' || c == '\n' || c == '\r' || c == '\f';
    }


    /// Check if multi-line query is inserted from the paste buffer.
    /// Allows delaying the start of query execution until the entirety of query is inserted.
    static bool hasDataInSTDIN()
    {
        timeval timeout = { 0, 0 };
        fd_set fds;
        FD_ZERO(&fds);
        FD_SET(STDIN_FILENO, &fds);
        return select(1, &fds, 0, 0, &timeout) == 1;
    }


    void loop()
    {
        String query;
        String prev_query;
        while (char * line_ = readline(query.empty() ? ":) " : ":-] "))
        {
            String line = line_;
            free(line_);

            size_t ws = line.size();
            while (ws > 0 && isWhitespace(line[ws - 1]))
                --ws;

            if (ws == 0 && query.empty())
                continue;

            bool ends_with_semicolon = line[ws - 1] == ';';
            bool ends_with_backslash = line[ws - 1] == '\\';

            has_vertical_output_suffix = (ws >= 2) && (line[ws - 2] == '\\') && (line[ws - 1] == 'G');

            if (ends_with_backslash)
                line = line.substr(0, ws - 1);

            query += line;

            if (!ends_with_backslash && (ends_with_semicolon || has_vertical_output_suffix || (!config().has("multiline") && !hasDataInSTDIN())))
            {
                if (query != prev_query)
                {
                    /// Replace line breaks with spaces to prevent the following problem.
                    /// Every line of multi-line query is saved to history file as a separate line.
                    /// If the user restarts the client then after pressing the "up" button
                    /// every line of the query will be displayed separately.
                    std::string logged_query = query;
                    std::replace(logged_query.begin(), logged_query.end(), '\n', ' ');
                    add_history(logged_query.c_str());

#if USE_READLINE && HAVE_READLINE_HISTORY
                    if (!history_file.empty() && append_history(1, history_file.c_str()))
                        throwFromErrno("Cannot append history to file " + history_file, ErrorCodes::CANNOT_APPEND_HISTORY);
#endif

                    prev_query = query;
                }

                if (has_vertical_output_suffix)
                    query = query.substr(0, query.length() - 2);

                try
                {
                    /// Determine the terminal size.
                    ioctl(0, TIOCGWINSZ, &terminal_size);

                    if (!process(query))
                        break;
                }
                catch (const Exception & e)
                {
                    std::cerr << std::endl
                        << "Exception on client:" << std::endl
                        << "Code: " << e.code() << ". " << e.displayText() << std::endl
                        << std::endl;

                    /// Client-side exception during query execution can result in the loss of
                    /// sync in the connection protocol.
                    /// So we reconnect and allow to enter the next query.
                    connect();
                }

                query = "";
            }
            else
            {
                query += '\n';
            }
        }
    }


    void nonInteractive()
    {
        String text;

        if (config().has("query"))
            text = config().getString("query");
        else
        {
            /// If 'query' parameter is not set, read a query from stdin.
            /// The query is read entirely into memory (streaming is disabled).
            ReadBufferFromFileDescriptor in(STDIN_FILENO);
            readStringUntilEOF(text, in);
        }

        process(text);
    }


    bool process(const String & text)
    {
        const auto ignore_error = config().getBool("ignore-error", false);
        if (config().has("multiquery"))
        {
            /// Several queries separated by ';'.
            /// INSERT data is ended by the end of line, not ';'.

            String query;

            const char * begin = text.data();
            const char * end = begin + text.size();

            while (begin < end)
            {
                const char * pos = begin;
                ASTPtr ast = parseQuery(pos, end, true);
                if (!ast)
                {
                    if (ignore_error)
                    {
<<<<<<< HEAD
                        // skip rest of bad query
                        while (begin < end && *begin != ';')
                        {
                            ++begin;
                        }
                        // skip ';'
                        if (begin < end)
                          ++begin;
=======
                        Tokens tokens(begin, end);
                        TokenIterator token_iterator(tokens);
                        while (token_iterator->type != TokenType::Semicolon && token_iterator.isValid())
                            ++token_iterator;
                        begin = token_iterator->end;
>>>>>>> 94439955

                        continue;
                    }
                    return true;
                }

                ASTInsertQuery * insert = typeid_cast<ASTInsertQuery *>(&*ast);

                if (insert && insert->data)
                {
                    pos = find_first_symbols<'\n'>(insert->data, end);
                    insert->end = pos;
                }

                query = text.substr(begin - text.data(), pos - begin);

                begin = pos;
                while (isWhitespace(*begin) || *begin == ';')
                    ++begin;

<<<<<<< HEAD
                try {
=======
                try
                {
>>>>>>> 94439955
                    if (!processSingleQuery(query, ast) && !ignore_error)
                        return false;
                }
                catch (...)
                {
                    std::cerr << "Error on processing query: " << query << std::endl << getCurrentExceptionMessage(true);
                    got_exception = true;
                }

                if (got_exception && !ignore_error)
                {
                    if (is_interactive)
                        break;
                    else
                        return false;
                }
            }

            return true;
        }
        else
        {
            return processSingleQuery(text);
        }
    }


    bool processSingleQuery(const String & line, ASTPtr parsed_query_ = nullptr)
    {
        if (exit_strings.end() != exit_strings.find(line))
            return false;

        resetOutput();
        got_exception = false;

        if (echo_queries)
        {
            writeString(line, std_out);
            writeChar('\n', std_out);
            std_out.next();
        }

        watch.restart();

        query = line;

        /// Some parts of a query (result output and formatting) are executed client-side.
        /// Thus we need to parse the query.
        parsed_query = parsed_query_;

        if (!parsed_query)
        {
            const char * begin = query.data();
            parsed_query = parseQuery(begin, begin + query.size(), false);
        }

        if (!parsed_query)
            return true;

        processed_rows = 0;
        progress.reset();
        show_progress_bar = false;
        written_progress_chars = 0;
        written_first_block = false;

        const ASTSetQuery * set_query = typeid_cast<const ASTSetQuery *>(&*parsed_query);
        const ASTUseQuery * use_query = typeid_cast<const ASTUseQuery *>(&*parsed_query);
        /// INSERT query for which data transfer is needed (not an INSERT SELECT) is processed separately.
        const ASTInsertQuery * insert = typeid_cast<const ASTInsertQuery *>(&*parsed_query);

        connection->forceConnected();

        if (insert && !insert->select)
            processInsertQuery();
        else
            processOrdinaryQuery();

        /// Do not change context (current DB, settings) in case of an exception.
        if (!got_exception)
        {
            if (set_query)
            {
                /// Save all changes in settings to avoid losing them if the connection is lost.
                for (const auto & change : set_query->changes)
                {
                    if (change.name == "profile")
                        current_profile = change.value.safeGet<String>();
                    else
                        context.setSetting(change.name, change.value);
                }
            }

            if (use_query)
            {
                const String & new_database = use_query->database;
                /// If the client initiates the reconnection, it takes the settings from the config.
                config().setString("database", new_database);
                /// If the connection initiates the reconnection, it uses its variable.
                connection->setDefaultDatabase(new_database);
            }
        }

        if (is_interactive)
        {
            std::cout << std::endl
                << processed_rows << " rows in set. Elapsed: " << watch.elapsedSeconds() << " sec. ";

            if (progress.rows >= 1000)
                writeFinalProgress();

            std::cout << std::endl << std::endl;
        }
        else if (print_time_to_stderr)
        {
            std::cerr << watch.elapsedSeconds() << "\n";
        }

        return true;
    }


    /// Convert external tables to ExternalTableData and send them using the connection.
    void sendExternalTables()
    {
        const ASTSelectQuery * select = typeid_cast<const ASTSelectQuery *>(&*parsed_query);
        if (!select && !external_tables.empty())
            throw Exception("External tables could be sent only with select query", ErrorCodes::BAD_ARGUMENTS);

        std::vector<ExternalTableData> data;
        for (auto & table : external_tables)
            data.emplace_back(table.getData(context));

        connection->sendExternalTablesData(data);
    }


    /// Process the query that doesn't require transfering data blocks to the server.
    void processOrdinaryQuery()
    {
        connection->sendQuery(query, "", QueryProcessingStage::Complete, &context.getSettingsRef(), nullptr, true);
        sendExternalTables();
        receiveResult();
    }


    /// Process the query that requires transfering data blocks to the server.
    void processInsertQuery()
    {
        /// Send part of query without data, because data will be sent separately.
        const ASTInsertQuery & parsed_insert_query = typeid_cast<const ASTInsertQuery &>(*parsed_query);
        String query_without_data = parsed_insert_query.data
            ? query.substr(0, parsed_insert_query.data - query.data())
            : query;

        if (!parsed_insert_query.data && (is_interactive || (stdin_is_not_tty && std_in.eof())))
            throw Exception("No data to insert", ErrorCodes::NO_DATA_TO_INSERT);

        connection->sendQuery(query_without_data, "", QueryProcessingStage::Complete, &context.getSettingsRef(), nullptr, true);
        sendExternalTables();

        /// Receive description of table structure.
        Block sample;
        if (receiveSampleBlock(sample))
        {
            /// If structure was received (thus, server has not thrown an exception),
            /// send our data with that structure.
            sendData(sample);
            receivePacket();
        }
    }


    ASTPtr parseQuery(const char * & pos, const char * end, bool allow_multi_statements)
    {
        ParserQuery parser(end);
        ASTPtr res;

        const auto ignore_error = config().getBool("ignore-error", false);

        if (is_interactive || ignore_error)
        {
            String message;
            res = tryParseQuery(parser, pos, end, message, true, "", allow_multi_statements);

            if (!res)
            {
                std::cerr << std::endl << message << std::endl << std::endl;
                return nullptr;
            }
        }
        else
            res = parseQueryAndMovePosition(parser, pos, end, "", allow_multi_statements);

        if (is_interactive)
        {
            std::cout << std::endl;
            formatAST(*res, std::cout);
            std::cout << std::endl << std::endl;
        }

        return res;
    }


    void sendData(Block & sample)
    {
        /// If INSERT data must be sent.
        const ASTInsertQuery * parsed_insert_query = typeid_cast<const ASTInsertQuery *>(&*parsed_query);
        if (!parsed_insert_query)
            return;

        if (parsed_insert_query->data)
        {
            /// Send data contained in the query.
            ReadBufferFromMemory data_in(parsed_insert_query->data, parsed_insert_query->end - parsed_insert_query->data);
            sendDataFrom(data_in, sample);
        }
        else if (!is_interactive)
        {
            /// Send data read from stdin.
            sendDataFrom(std_in, sample);
        }
        else
            throw Exception("No data to insert", ErrorCodes::NO_DATA_TO_INSERT);
    }


    void sendDataFrom(ReadBuffer & buf, Block & sample)
    {
        String current_format = insert_format;

        /// Data format can be specified in the INSERT query.
        if (ASTInsertQuery * insert = typeid_cast<ASTInsertQuery *>(&*parsed_query))
            if (!insert->format.empty())
                current_format = insert->format;

        BlockInputStreamPtr block_input = context.getInputFormat(
            current_format, buf, sample, insert_format_max_block_size);

        BlockInputStreamPtr async_block_input = std::make_shared<AsynchronousBlockInputStream>(block_input);

        async_block_input->readPrefix();

        while (true)
        {
            Block block = async_block_input->read();
            connection->sendData(block);
            processed_rows += block.rows();

            if (!block)
                break;
        }

        async_block_input->readSuffix();
    }


    /// Flush all buffers.
    void resetOutput()
    {
        block_out_stream = nullptr;
        if (pager_cmd)
        {
            pager_cmd->in.close();
            pager_cmd->wait();
        }
        pager_cmd = nullptr;
        if (out_file_buf)
        {
            out_file_buf->next();
            out_file_buf.reset();
        }
        std_out.next();
    }


    /// Receives and processes packets coming from server.
    /// Also checks if query execution should be cancelled.
    void receiveResult()
    {
        InterruptListener interrupt_listener;
        bool cancelled = false;

        while (true)
        {
            /// Has the Ctrl+C been pressed and thus the query should be cancelled?
            /// If this is the case, inform the server about it and receive the remaining packets
            /// to avoid losing sync.
            if (!cancelled)
            {
                if (interrupt_listener.check())
                {
                    connection->sendCancel();
                    cancelled = true;
                    if (is_interactive)
                        std::cout << "Cancelling query." << std::endl;

                    /// Pressing Ctrl+C twice results in shut down.
                    interrupt_listener.unblock();
                }
                else if (!connection->poll(1000000))
                    continue;    /// If there is no new data, continue checking whether the query was cancelled after a timeout.
            }

            if (!receivePacket())
                break;
        }

        if (cancelled && is_interactive)
            std::cout << "Query was cancelled." << std::endl;
    }


    /// Receive a part of the result, or progress info or an exception and process it.
    /// Returns true if one should continue receiving packets.
    bool receivePacket()
    {
        Connection::Packet packet = connection->receivePacket();

        switch (packet.type)
        {
            case Protocol::Server::Data:
                onData(packet.block);
                return true;

            case Protocol::Server::Progress:
                onProgress(packet.progress);
                return true;

            case Protocol::Server::ProfileInfo:
                onProfileInfo(packet.profile_info);
                return true;

            case Protocol::Server::Totals:
                onTotals(packet.block);
                return true;

            case Protocol::Server::Extremes:
                onExtremes(packet.block);
                return true;

            case Protocol::Server::Exception:
                onException(*packet.exception);
                last_exception = std::move(packet.exception);
                return false;

            case Protocol::Server::EndOfStream:
                onEndOfStream();
                return false;

            default:
                throw Exception("Unknown packet from server", ErrorCodes::UNKNOWN_PACKET_FROM_SERVER);
        }
    }


    /// Receive the block that serves as an example of the structure of table where data will be inserted.
    bool receiveSampleBlock(Block & out)
    {
        Connection::Packet packet = connection->receivePacket();

        switch (packet.type)
        {
            case Protocol::Server::Data:
                out = packet.block;
                return true;

            case Protocol::Server::Exception:
                onException(*packet.exception);
                last_exception = std::move(packet.exception);
                return false;

            default:
                throw NetException("Unexpected packet from server (expected Data, got "
                    + String(Protocol::Server::toString(packet.type)) + ")", ErrorCodes::UNEXPECTED_PACKET_FROM_SERVER);
        }
    }


    void initBlockOutputStream(const Block & block)
    {
        if (!block_out_stream)
        {
            WriteBuffer * out_buf = nullptr;
            String pager = config().getString("pager", "");
            if (!pager.empty())
            {
                signal(SIGPIPE, SIG_IGN);
                pager_cmd = ShellCommand::execute(pager, true);
                out_buf = &pager_cmd->in;
            }
            else
            {
                out_buf = &std_out;
            }

            String current_format = format;

            /// The query can specify output format or output file.
            if (ASTQueryWithOutput * query_with_output = dynamic_cast<ASTQueryWithOutput *>(&*parsed_query))
            {
                if (query_with_output->out_file != nullptr)
                {
                    const auto & out_file_node = typeid_cast<const ASTLiteral &>(*query_with_output->out_file);
                    const auto & out_file = out_file_node.value.safeGet<std::string>();
                    out_file_buf.emplace(out_file, DBMS_DEFAULT_BUFFER_SIZE, O_WRONLY | O_EXCL | O_CREAT);
                    out_buf = &*out_file_buf;

                    // We are writing to file, so default format is the same as in non-interactive mode.
                    if (is_interactive && is_default_format)
                        current_format = "TabSeparated";
                }
                if (query_with_output->format != nullptr)
                {
                    if (has_vertical_output_suffix)
                        throw Exception("Output format already specified", ErrorCodes::CLIENT_OUTPUT_FORMAT_SPECIFIED);
                    const auto & id = typeid_cast<const ASTIdentifier &>(*query_with_output->format);
                    current_format = id.name;
                }
            }

            if (has_vertical_output_suffix)
                current_format = "Vertical";

            block_out_stream = context.getOutputFormat(current_format, *out_buf, block);
            block_out_stream->writePrefix();
        }
    }


    void onData(Block & block)
    {
        if (written_progress_chars)
            clearProgress();

        if (!block)
            return;

        processed_rows += block.rows();
        initBlockOutputStream(block);

        /// The header block containing zero rows was used to initialize block_out_stream, do not output it.
        if (block.rows() != 0)
        {
            block_out_stream->write(block);
            written_first_block = true;
        }

        /// Received data block is immediately displayed to the user.
        block_out_stream->flush();
    }


    void onTotals(Block & block)
    {
        initBlockOutputStream(block);
        block_out_stream->setTotals(block);
    }

    void onExtremes(Block & block)
    {
        initBlockOutputStream(block);
        block_out_stream->setExtremes(block);
    }


    void onProgress(const Progress & value)
    {
        progress.incrementPiecewiseAtomically(value);
        block_out_stream->onProgress(value);
        writeProgress();
    }


    void clearProgress()
    {
        std::cerr << RESTORE_CURSOR_POSITION CLEAR_TO_END_OF_LINE;
        written_progress_chars = 0;
    }


    void writeProgress()
    {
        if (!need_render_progress)
            return;

        static size_t increment = 0;
        static const char * indicators[8] =
        {
            "\033[1;30m→\033[0m",
            "\033[1;31m↘\033[0m",
            "\033[1;32m↓\033[0m",
            "\033[1;33m↙\033[0m",
            "\033[1;34m←\033[0m",
            "\033[1;35m↖\033[0m",
            "\033[1;36m↑\033[0m",
            "\033[1m↗\033[0m",
        };

        if (written_progress_chars)
            clearProgress();
        else
            std::cerr << SAVE_CURSOR_POSITION;

        std::stringstream message;
        message << indicators[increment % 8]
            << std::fixed << std::setprecision(3)
            << " Progress: ";

        message
            << formatReadableQuantity(progress.rows) << " rows, "
            << formatReadableSizeWithDecimalSuffix(progress.bytes);

        size_t elapsed_ns = watch.elapsed();
        if (elapsed_ns)
            message << " ("
                << formatReadableQuantity(progress.rows * 1000000000.0 / elapsed_ns) << " rows/s., "
                << formatReadableSizeWithDecimalSuffix(progress.bytes * 1000000000.0 / elapsed_ns) << "/s.) ";
        else
            message << ". ";

        written_progress_chars = message.str().size() - (increment % 8 == 7 ? 10 : 13);
        std::cerr << DISABLE_LINE_WRAPPING << message.rdbuf();

        /// If the approximate number of rows to process is known, we can display a progress bar and percentage.
        if (progress.total_rows > 0)
        {
            size_t total_rows_corrected = std::max(progress.rows, progress.total_rows);

            /// To avoid flicker, display progress bar only if .5 seconds have passed since query execution start
            ///  and the query is less than halfway done.

            if (elapsed_ns > 500000000)
            {
                /// Trigger to start displaying progress bar. If query is mostly done, don't display it.
                if (progress.rows * 2 < total_rows_corrected)
                    show_progress_bar = true;

                if (show_progress_bar)
                {
                    ssize_t width_of_progress_bar = static_cast<ssize_t>(terminal_size.ws_col) - written_progress_chars - strlen(" 99%");
                    if (width_of_progress_bar > 0)
                    {
                        std::string bar = UnicodeBar::render(UnicodeBar::getWidth(progress.rows, 0, total_rows_corrected, width_of_progress_bar));
                        std::cerr << "\033[0;32m" << bar << "\033[0m";
                        if (width_of_progress_bar > static_cast<ssize_t>(bar.size() / UNICODE_BAR_CHAR_SIZE))
                        std::cerr << std::string(width_of_progress_bar - bar.size() / UNICODE_BAR_CHAR_SIZE, ' ');
                    }
                }
            }

            /// Underestimate percentage a bit to avoid displaying 100%.
            std::cerr << ' ' << (99 * progress.rows / total_rows_corrected) << '%';
        }

        std::cerr << ENABLE_LINE_WRAPPING;
        ++increment;
    }


    void writeFinalProgress()
    {
        std::cout << "Processed "
            << formatReadableQuantity(progress.rows) << " rows, "
            << formatReadableSizeWithDecimalSuffix(progress.bytes);

        size_t elapsed_ns = watch.elapsed();
        if (elapsed_ns)
            std::cout << " ("
                << formatReadableQuantity(progress.rows * 1000000000.0 / elapsed_ns) << " rows/s., "
                << formatReadableSizeWithDecimalSuffix(progress.bytes * 1000000000.0 / elapsed_ns) << "/s.) ";
        else
            std::cout << ". ";
    }


    void onException(const Exception & e)
    {
        resetOutput();
        got_exception = true;

        std::string text = e.displayText();

        auto embedded_stack_trace_pos = text.find("Stack trace");
        if (std::string::npos != embedded_stack_trace_pos && !config().getBool("stacktrace", false))
            text.resize(embedded_stack_trace_pos);

        std::cerr << "Received exception from server (version " << server_version << "):" << std::endl
            << "Code: " << e.code() << ". " << text << std::endl;
    }


    void onProfileInfo(const BlockStreamProfileInfo & profile_info)
    {
        if (profile_info.hasAppliedLimit() && block_out_stream)
            block_out_stream->setRowsBeforeLimit(profile_info.getRowsBeforeLimit());
    }


    void onEndOfStream()
    {
        if (block_out_stream)
            block_out_stream->writeSuffix();

        resetOutput();

        if (is_interactive && !written_first_block)
            std::cout << "Ok." << std::endl;
    }

    void showClientVersion()
    {
        std::cout << "ClickHouse client version " << DBMS_VERSION_MAJOR
            << "." << DBMS_VERSION_MINOR
            << "." << ClickHouseRevision::get()
            << "." << std::endl;
    }

public:
    void init(int argc, char ** argv)
    {
        /// Don't parse options with Poco library. We need more sophisticated processing.
        stopOptionsProcessing();

        /** We allow different groups of arguments:
          * - common arguments;
          * - arguments for any number of external tables each in form "--external args...",
          *   where possible args are file, name, format, structure, types.
          * Split these groups before processing.
          */
        using Arguments = std::vector<const char *>;

        Arguments common_arguments{""};        /// 0th argument is ignored.
        std::vector<Arguments> external_tables_arguments;

        bool in_external_group = false;
        for (int arg_num = 1; arg_num < argc; ++arg_num)
        {
            const char * arg = argv[arg_num];

            if (0 == strcmp(arg, "--external"))
            {
                in_external_group = true;
                external_tables_arguments.emplace_back(Arguments{""});
            }
            /// Options with value after equal sign.
            else if (in_external_group
                && (0 == strncmp(arg, "--file=", strlen("--file="))
                 || 0 == strncmp(arg, "--name=", strlen("--name="))
                 || 0 == strncmp(arg, "--format=", strlen("--format="))
                 || 0 == strncmp(arg, "--structure=", strlen("--structure="))
                 || 0 == strncmp(arg, "--types=", strlen("--types="))))
            {
                external_tables_arguments.back().emplace_back(arg);
            }
            /// Options with value after whitespace.
            else if (in_external_group
                && (0 == strcmp(arg, "--file")
                 || 0 == strcmp(arg, "--name")
                 || 0 == strcmp(arg, "--format")
                 || 0 == strcmp(arg, "--structure")
                 || 0 == strcmp(arg, "--types")))
            {
                if (arg_num + 1 < argc)
                {
                    external_tables_arguments.back().emplace_back(arg);
                    ++arg_num;
                    arg = argv[arg_num];
                    external_tables_arguments.back().emplace_back(arg);
                }
                else
                    break;
            }
            else
            {
                in_external_group = false;
                common_arguments.emplace_back(arg);
            }
        }

#define DECLARE_SETTING(TYPE, NAME, DEFAULT, DESCRIPTION) (#NAME, boost::program_options::value<std::string> (), "Settings.h")
#define DECLARE_LIMIT(TYPE, NAME, DEFAULT, DESCRIPTION) (#NAME, boost::program_options::value<std::string> (), "Limits.h")

        /// Main commandline options related to client functionality and all parameters from Settings.
        boost::program_options::options_description main_description("Main options");
        main_description.add_options()
            ("help", "produce help message")
            ("config-file,c", boost::program_options::value<std::string>(), "config-file path")
            ("host,h", boost::program_options::value<std::string>()->default_value("localhost"), "server host")
            ("port", boost::program_options::value<int>()->default_value(9000), "server port")
            ("ssl,s", "ssl")
            ("user,u", boost::program_options::value<std::string>(), "user")
            ("password", boost::program_options::value<std::string>(), "password")
            ("query,q", boost::program_options::value<std::string>(), "query")
            ("database,d", boost::program_options::value<std::string>(), "database")
            ("pager", boost::program_options::value<std::string>(), "pager")
            ("multiline,m", "multiline")
            ("multiquery,n", "multiquery")
            ("ignore-error", "Do not stop processing in multiquery mode")
            ("format,f", boost::program_options::value<std::string>(), "default output format")
            ("vertical,E", "vertical output format, same as --format=Vertical or FORMAT Vertical or \\G at end of command")
            ("time,t", "print query execution time to stderr in non-interactive mode (for benchmarks)")
            ("stacktrace", "print stack traces of exceptions")
            ("progress", "print progress even in non-interactive mode")
            ("version,V", "print version information and exit")
            ("echo", "in batch mode, print query before execution")
            ("max_client_network_bandwidth", boost::program_options::value<int>(), "the maximum speed of data exchange over the network for the client in bytes per second.")
            ("compression", boost::program_options::value<bool>(), "enable or disable compression")
            APPLY_FOR_SETTINGS(DECLARE_SETTING)
            APPLY_FOR_LIMITS(DECLARE_LIMIT)
        ;
#undef DECLARE_SETTING
#undef DECLARE_LIMIT

        /// Commandline options related to external tables.
        boost::program_options::options_description external_description("External tables options");
        external_description.add_options()
            ("file", boost::program_options::value<std::string>(), "data file or - for stdin")
            ("name", boost::program_options::value<std::string>()->default_value("_data"), "name of the table")
            ("format", boost::program_options::value<std::string>()->default_value("TabSeparated"), "data format")
            ("structure", boost::program_options::value<std::string>(), "structure")
            ("types", boost::program_options::value<std::string>(), "types")
        ;

        /// Parse main commandline options.
        boost::program_options::parsed_options parsed = boost::program_options::command_line_parser(
            common_arguments.size(), common_arguments.data()).options(main_description).run();
        boost::program_options::variables_map options;
        boost::program_options::store(parsed, options);

        if (options.count("version") || options.count("V"))
        {
            showClientVersion();
            exit(0);
        }

        /// Output of help message.
        if (options.count("help")
            || (options.count("host") && options["host"].as<std::string>() == "elp"))    /// If user writes -help instead of --help.
        {
            std::cout << main_description << "\n";
            std::cout << external_description << "\n";
            exit(0);
        }

        size_t number_of_external_tables_with_stdin_source = 0;
        for (size_t i = 0; i < external_tables_arguments.size(); ++i)
        {
            /// Parse commandline options related to external tables.
            boost::program_options::parsed_options parsed = boost::program_options::command_line_parser(
                external_tables_arguments[i].size(), external_tables_arguments[i].data()).options(external_description).run();
            boost::program_options::variables_map external_options;
            boost::program_options::store(parsed, external_options);

            try
            {
                external_tables.emplace_back(external_options);
                if (external_tables.back().file == "-")
                    ++number_of_external_tables_with_stdin_source;
                if (number_of_external_tables_with_stdin_source > 1)
                    throw Exception("Two or more external tables has stdin (-) set as --file field", ErrorCodes::BAD_ARGUMENTS);
            }
            catch (const Exception & e)
            {
                std::string text = e.displayText();
                std::cerr << "Code: " << e.code() << ". " << text << std::endl;
                std::cerr << "Table №" << i << std::endl << std::endl;
                exit(e.code());
            }
        }

        /// Extract settings and limits from the options.
#define EXTRACT_SETTING(TYPE, NAME, DEFAULT, DESCRIPTION) \
        if (options.count(#NAME)) \
            context.setSetting(#NAME, options[#NAME].as<std::string>());
        APPLY_FOR_SETTINGS(EXTRACT_SETTING)
        APPLY_FOR_LIMITS(EXTRACT_SETTING)
#undef EXTRACT_SETTING

        /// Save received data into the internal config.
        if (options.count("config-file"))
            config().setString("config-file", options["config-file"].as<std::string>());
        if (options.count("host") && !options["host"].defaulted())
            config().setString("host", options["host"].as<std::string>());
        if (options.count("query"))
            config().setString("query", options["query"].as<std::string>());
        if (options.count("database"))
            config().setString("database", options["database"].as<std::string>());
        if (options.count("pager"))
            config().setString("pager", options["pager"].as<std::string>());

        if (options.count("port") && !options["port"].defaulted())
            config().setInt("port", options["port"].as<int>());
        if (options.count("ssl"))
            config().setBool("ssl", true);
        if (options.count("user"))
            config().setString("user", options["user"].as<std::string>());
        if (options.count("password"))
            config().setString("password", options["password"].as<std::string>());

        if (options.count("multiline"))
            config().setBool("multiline", true);
        if (options.count("multiquery"))
            config().setBool("multiquery", true);
        if (options.count("ignore-error"))
            config().setBool("ignore-error", true);
        if (options.count("format"))
            config().setString("format", options["format"].as<std::string>());
        if (options.count("vertical"))
            config().setBool("vertical", true);
        if (options.count("stacktrace"))
            config().setBool("stacktrace", true);
        if (options.count("progress"))
            config().setBool("progress", true);
        if (options.count("echo"))
            config().setBool("echo", true);
        if (options.count("time"))
            print_time_to_stderr = true;
        if (options.count("max_client_network_bandwidth"))
            max_client_network_bandwidth = options["max_client_network_bandwidth"].as<int>();
        if (options.count("compression"))
            config().setBool("compression", options["compression"].as<bool>());
    }
};

}


int mainEntryClickHouseClient(int argc, char ** argv)
{
    DB::Client client;

    try
    {
        client.init(argc, argv);
    }
    catch (const boost::program_options::error & e)
    {
        std::cerr << "Bad arguments: " << e.what() << std::endl;
        return 1;
    }

    return client.run();
}<|MERGE_RESOLUTION|>--- conflicted
+++ resolved
@@ -567,22 +567,11 @@
                 {
                     if (ignore_error)
                     {
-<<<<<<< HEAD
-                        // skip rest of bad query
-                        while (begin < end && *begin != ';')
-                        {
-                            ++begin;
-                        }
-                        // skip ';'
-                        if (begin < end)
-                          ++begin;
-=======
                         Tokens tokens(begin, end);
                         TokenIterator token_iterator(tokens);
                         while (token_iterator->type != TokenType::Semicolon && token_iterator.isValid())
                             ++token_iterator;
                         begin = token_iterator->end;
->>>>>>> 94439955
 
                         continue;
                     }
@@ -603,12 +592,8 @@
                 while (isWhitespace(*begin) || *begin == ';')
                     ++begin;
 
-<<<<<<< HEAD
-                try {
-=======
                 try
                 {
->>>>>>> 94439955
                     if (!processSingleQuery(query, ast) && !ignore_error)
                         return false;
                 }
