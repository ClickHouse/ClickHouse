--- conflicted
+++ resolved
@@ -176,15 +176,6 @@
 
 
 /// returns 'cell is valid' flag, 'cell is outdated' flag, cell_idx
-<<<<<<< HEAD
-/// true  true   found and valid
-/// false false  not found (something outdated, maybe our cell)
-/// false true   not found (other id stored with valid data)
-/// true  false  impossible
-///
-/// todo: split this func to two: find_for_get and find_for_set
-std::tuple<bool, bool, size_t> CacheDictionary::findCellIdx(const Key & id, const CellMetadata::time_point_t now) const
-=======
 /// true  false   found and valid
 /// false true    not found (something outdated, maybe our cell)
 /// false false   not found (other id stored with valid data)
@@ -192,7 +183,6 @@
 ///
 /// todo: split this func to two: find_for_get and find_for_set
 CacheDictionary::FindResult CacheDictionary::findCellIdx(const Key & id, const CellMetadata::time_point_t now) const
->>>>>>> ab431497
 {
 	auto pos = getCellIdx(id);
 	auto oldest_id = pos;
@@ -205,11 +195,7 @@
 
 		if (cell.id != id)
 		{
-<<<<<<< HEAD
-			/// maybe we already found nearest expired cell
-=======
 			/// maybe we already found nearest expired cell (try minimize collision_length on insert)
->>>>>>> ab431497
 			if (oldest_time > now && oldest_time > cell.expiresAt())
 			{
 				oldest_time = cell.expiresAt();
@@ -220,15 +206,6 @@
 
 		if (cell.expiresAt() < now)
 		{
-<<<<<<< HEAD
-			return std::make_tuple(false, false, cell_idx);
-		}
-
-		return std::make_tuple(true, true, cell_idx);
-	}
-
-	return std::make_tuple(false, true, oldest_id);
-=======
 			return {false, true, cell_idx};
 		}
 
@@ -236,7 +213,6 @@
 	}
 
 	return {false, false, oldest_id};
->>>>>>> ab431497
 }
 
 void CacheDictionary::has(const PaddedPODArray<Key> & ids, PaddedPODArray<UInt8> & out) const
@@ -256,19 +232,11 @@
 		{
 			const auto id = ids[row];
 			const auto find_result = findCellIdx(id, now);
-<<<<<<< HEAD
-			const auto & cell_idx = std::get<2>(find_result);
-			if (!std::get<0>(find_result))
-			{
-				outdated_ids[id].push_back(row);
-				if (!std::get<1>(find_result))
-=======
 			const auto & cell_idx = find_result.cell_idx;
 			if (!find_result.valid)
 			{
 				outdated_ids[id].push_back(row);
 				if (find_result.outdated)
->>>>>>> ab431497
 					++cache_expired;
 				else
 					++cache_not_found;
@@ -456,17 +424,10 @@
 				*	3. explicit defaults were specified and cell was set default. */
 
 			const auto find_result = findCellIdx(id, now);
-<<<<<<< HEAD
-			if (!std::get<0>(find_result))
-			{
-				outdated_ids[id].push_back(row);
-				if (!std::get<1>(find_result))
-=======
 			if (!find_result.valid)
 			{
 				outdated_ids[id].push_back(row);
 				if (find_result.outdated)
->>>>>>> ab431497
 					++cache_expired;
 				else
 					++cache_not_found;
@@ -474,11 +435,7 @@
 			else
 			{
 				++cache_hit;
-<<<<<<< HEAD
-				const auto & cell_idx = std::get<2>(find_result);
-=======
 				const auto & cell_idx = find_result.cell_idx;
->>>>>>> ab431497
 				const auto & cell = cells[cell_idx];
 				out[row] = cell.isDefault() ? get_default(row) : attribute_array[cell_idx];
 			}
@@ -538,22 +495,14 @@
 			const auto id = ids[row];
 
 			const auto find_result = findCellIdx(id, now);
-<<<<<<< HEAD
-			if (!std::get<0>(find_result))
-=======
 			if (!find_result.valid)
->>>>>>> ab431497
 			{
 				found_outdated_values = true;
 				break;
 			}
 			else
 			{
-<<<<<<< HEAD
-				const auto & cell_idx = std::get<2>(find_result);
-=======
 				const auto & cell_idx = find_result.cell_idx;
->>>>>>> ab431497
 				const auto & cell = cells[cell_idx];
 				const auto string_ref = cell.isDefault() ? get_default(row) : attribute_array[cell_idx];
 				out->insertData(string_ref.data, string_ref.size);
@@ -589,17 +538,10 @@
 			const auto id = ids[row];
 
 			const auto find_result = findCellIdx(id, now);
-<<<<<<< HEAD
-			if (!std::get<0>(find_result))
-			{
-				outdated_ids[id].push_back(row);
-				if (!std::get<1>(find_result))
-=======
 			if (!find_result.valid)
 			{
 				outdated_ids[id].push_back(row);
 				if (find_result.outdated)
->>>>>>> ab431497
 					++cache_expired;
 				else
 					++cache_not_found;
@@ -607,11 +549,7 @@
 			else
 			{
 				++cache_hit;
-<<<<<<< HEAD
-				const auto & cell_idx = std::get<2>(find_result);
-=======
 				const auto & cell_idx = find_result.cell_idx;
->>>>>>> ab431497
 				const auto & cell = cells[cell_idx];
 				const auto string_ref = cell.isDefault() ? get_default(row) : attribute_array[cell_idx];
 
@@ -704,11 +642,7 @@
 				const auto id = ids[i];
 
 				const auto find_result = findCellIdx(id, now);
-<<<<<<< HEAD
-				const auto & cell_idx = std::get<2>(find_result);
-=======
 				const auto & cell_idx = find_result.cell_idx;
->>>>>>> ab431497
 
 				auto & cell = cells[cell_idx];
 
@@ -759,11 +693,7 @@
 		const auto id = id_found_pair.first;
 
 		const auto find_result = findCellIdx(id, now);
-<<<<<<< HEAD
-		const auto & cell_idx = std::get<2>(find_result);
-=======
 		const auto & cell_idx = find_result.cell_idx;
->>>>>>> ab431497
 
 		auto & cell = cells[cell_idx];
 
