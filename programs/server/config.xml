<?xml version="1.0"?>
<!--
  NOTE: User and query level settings are set up in "users.xml" file.
  If you have accidentally specified user-level settings here, server won't start.
  You can either move the settings to the right place inside "users.xml" file
   or add <skip_check_for_incorrect_settings>1</skip_check_for_incorrect_settings> here.
-->
<clickhouse>
    <logger>
        <!-- Possible levels [1]:

          - none (turns off logging)
          - fatal
          - critical
          - error
          - warning
          - notice
          - information
          - debug
          - trace
          - test (not for production usage)

            [1]: https://github.com/pocoproject/poco/blob/poco-1.9.4-release/Foundation/include/Poco/Logger.h#L105-L114
        -->
        <level>trace</level>
        <log>/var/log/clickhouse-server/clickhouse-server.log</log>
        <errorlog>/var/log/clickhouse-server/clickhouse-server.err.log</errorlog>
        <!-- Rotation policy
             See https://github.com/pocoproject/poco/blob/poco-1.9.4-release/Foundation/include/Poco/FileChannel.h#L54-L85
          -->
        <size>1000M</size>
        <count>10</count>
        <!-- <console>1</console> --> <!-- Default behavior is autodetection (log to console if not daemon mode and is tty) -->

        <!-- Per level overrides (legacy):

        For example to suppress logging of the ConfigReloader you can use:
        NOTE: levels.logger is reserved, see below.
        -->
        <!--
        <levels>
          <ConfigReloader>none</ConfigReloader>
        </levels>
        -->

        <!-- Per level overrides:

        For example to suppress logging of the RBAC for default user you can use:
        (But please note that the logger name maybe changed from version to version, even after minor upgrade)
        -->
        <!--
        <levels>
          <logger>
            <name>ContextAccess (default)</name>
            <level>none</level>
          </logger>
          <logger>
            <name>DatabaseOrdinary (test)</name>
            <level>none</level>
          </logger>
        </levels>
        -->
    </logger>

    <!-- Add headers to response in options request. OPTIONS method is used in CORS preflight requests. -->
    <!-- It is off by default. Next headers are obligate for CORS.-->
    <!-- http_options_response>
        <header>
            <name>Access-Control-Allow-Origin</name>
            <value>*</value>
        </header>
        <header>
            <name>Access-Control-Allow-Headers</name>
            <value>origin, x-requested-with</value>
        </header>
        <header>
            <name>Access-Control-Allow-Methods</name>
            <value>POST, GET, OPTIONS</value>
        </header>
        <header>
            <name>Access-Control-Max-Age</name>
            <value>86400</value>
        </header>
    </http_options_response -->

    <!-- It is the name that will be shown in the clickhouse-client.
         By default, anything with "production" will be highlighted in red in query prompt.
    -->
    <!--display_name>production</display_name-->

    <!-- Port for HTTP API. See also 'https_port' for secure connections.
         This interface is also used by ODBC and JDBC drivers (DataGrip, Dbeaver, ...)
         and by most of web interfaces (embedded UI, Grafana, Redash, ...).
      -->
    <http_port>8123</http_port>

    <!-- Port for interaction by native protocol with:
         - clickhouse-client and other native ClickHouse tools (clickhouse-benchmark, clickhouse-copier);
         - clickhouse-server with other clickhouse-servers for distributed query processing;
         - ClickHouse drivers and applications supporting native protocol
         (this protocol is also informally called as "the TCP protocol");
         See also 'tcp_port_secure' for secure connections.
    -->
    <tcp_port>9000</tcp_port>

    <!-- Compatibility with MySQL protocol.
         ClickHouse will pretend to be MySQL for applications connecting to this port.
    -->
    <mysql_port>9004</mysql_port>

    <!-- Compatibility with PostgreSQL protocol.
         ClickHouse will pretend to be PostgreSQL for applications connecting to this port.
    -->
    <postgresql_port>9005</postgresql_port>

    <!-- HTTP API with TLS (HTTPS).
         You have to configure certificate to enable this interface.
         See the openSSL section below.
    -->
    <!-- <https_port>8443</https_port> -->

    <!-- Native interface with TLS.
         You have to configure certificate to enable this interface.
         See the openSSL section below.
    -->
    <!-- <tcp_port_secure>9440</tcp_port_secure> -->

    <!-- Native interface wrapped with PROXYv1 protocol
         PROXYv1 header sent for every connection.
         ClickHouse will extract information about proxy-forwarded client address from the header.
    -->
    <!-- <tcp_with_proxy_port>9011</tcp_with_proxy_port> -->

    <!-- Port for communication between replicas. Used for data exchange.
         It provides low-level data access between servers.
         This port should not be accessible from untrusted networks.
         See also 'interserver_http_credentials'.
         Data transferred over connections to this port should not go through untrusted networks.
         See also 'interserver_https_port'.
      -->
    <interserver_http_port>9009</interserver_http_port>

    <!-- Port for communication between replicas with TLS.
         You have to configure certificate to enable this interface.
         See the openSSL section below.
         See also 'interserver_http_credentials'.
      -->
    <!-- <interserver_https_port>9010</interserver_https_port> -->

    <!-- Hostname that is used by other replicas to request this server.
         If not specified, than it is determined analogous to 'hostname -f' command.
         This setting could be used to switch replication to another network interface
         (the server may be connected to multiple networks via multiple addresses)
      -->
    <!--
    <interserver_http_host>example.yandex.ru</interserver_http_host>
    -->

    <!-- You can specify credentials for authenthication between replicas.
         This is required when interserver_https_port is accessible from untrusted networks,
         and also recommended to avoid SSRF attacks from possibly compromised services in your network.
      -->
    <!--<interserver_http_credentials>
        <user>interserver</user>
        <password></password>
    </interserver_http_credentials>-->

    <!-- Listen specified address.
         Use :: (wildcard IPv6 address), if you want to accept connections both with IPv4 and IPv6 from everywhere.
         Notes:
         If you open connections from wildcard address, make sure that at least one of the following measures applied:
         - server is protected by firewall and not accessible from untrusted networks;
         - all users are restricted to subset of network addresses (see users.xml);
         - all users have strong passwords, only secure (TLS) interfaces are accessible, or connections are only made via TLS interfaces.
         - users without password have readonly access.
         See also: https://www.shodan.io/search?query=clickhouse
      -->
    <!-- <listen_host>::</listen_host> -->

    <!-- Same for hosts without support for IPv6: -->
    <!-- <listen_host>0.0.0.0</listen_host> -->

    <!-- Default values - try listen localhost on IPv4 and IPv6. -->
    <!--
    <listen_host>::1</listen_host>
    <listen_host>127.0.0.1</listen_host>
    -->

    <!-- Don't exit if IPv6 or IPv4 networks are unavailable while trying to listen. -->
    <!-- <listen_try>0</listen_try> -->

    <!-- Allow multiple servers to listen on the same address:port. This is not recommended.
      -->
    <!-- <listen_reuse_port>0</listen_reuse_port> -->

    <!-- <listen_backlog>4096</listen_backlog> -->

    <max_connections>4096</max_connections>

    <!-- For 'Connection: keep-alive' in HTTP 1.1 -->
    <keep_alive_timeout>3</keep_alive_timeout>

    <!-- gRPC protocol (see src/Server/grpc_protos/clickhouse_grpc.proto for the API) -->
    <!-- <grpc_port>9100</grpc_port> -->
    <grpc>
        <enable_ssl>false</enable_ssl>

        <!-- The following two files are used only if enable_ssl=1 -->
        <ssl_cert_file>/path/to/ssl_cert_file</ssl_cert_file>
        <ssl_key_file>/path/to/ssl_key_file</ssl_key_file>

        <!-- Whether server will request client for a certificate -->
        <ssl_require_client_auth>false</ssl_require_client_auth>

        <!-- The following file is used only if ssl_require_client_auth=1 -->
        <ssl_ca_cert_file>/path/to/ssl_ca_cert_file</ssl_ca_cert_file>

        <!-- Default compression algorithm (applied if client doesn't specify another algorithm, see result_compression in QueryInfo).
             Supported algorithms: none, deflate, gzip, stream_gzip -->
        <compression>deflate</compression>

        <!-- Default compression level (applied if client doesn't specify another level, see result_compression in QueryInfo).
             Supported levels: none, low, medium, high -->
        <compression_level>medium</compression_level>

        <!-- Send/receive message size limits in bytes. -1 means unlimited -->
        <max_send_message_size>-1</max_send_message_size>
        <max_receive_message_size>-1</max_receive_message_size>

        <!-- Enable if you want very detailed logs -->
        <verbose_logs>false</verbose_logs>
    </grpc>

    <!-- Used with https_port and tcp_port_secure. Full ssl options list: https://github.com/ClickHouse-Extras/poco/blob/master/NetSSL_OpenSSL/include/Poco/Net/SSLManager.h#L71 -->
    <openSSL>
        <server> <!-- Used for https server AND secure tcp port -->
            <!-- openssl req -subj "/CN=localhost" -new -newkey rsa:2048 -days 365 -nodes -x509 -keyout /etc/clickhouse-server/server.key -out /etc/clickhouse-server/server.crt -->
            <certificateFile>/etc/clickhouse-server/server.crt</certificateFile>
            <privateKeyFile>/etc/clickhouse-server/server.key</privateKeyFile>
            <!-- dhparams are optional. You can delete the <dhParamsFile> element.
                 To generate dhparams, use the following command:
                  openssl dhparam -out /etc/clickhouse-server/dhparam.pem 4096
                 Only file format with BEGIN DH PARAMETERS is supported.
              -->
            <dhParamsFile>/etc/clickhouse-server/dhparam.pem</dhParamsFile>
            <verificationMode>none</verificationMode>
            <loadDefaultCAFile>true</loadDefaultCAFile>
            <cacheSessions>true</cacheSessions>
            <disableProtocols>sslv2,sslv3</disableProtocols>
            <preferServerCiphers>true</preferServerCiphers>
        </server>

        <client> <!-- Used for connecting to https dictionary source and secured Zookeeper communication -->
            <loadDefaultCAFile>true</loadDefaultCAFile>
            <cacheSessions>true</cacheSessions>
            <disableProtocols>sslv2,sslv3</disableProtocols>
            <preferServerCiphers>true</preferServerCiphers>
            <!-- Use for self-signed: <verificationMode>none</verificationMode> -->
            <invalidCertificateHandler>
                <!-- Use for self-signed: <name>AcceptCertificateHandler</name> -->
                <name>RejectCertificateHandler</name>
            </invalidCertificateHandler>
        </client>
    </openSSL>

    <!-- Default root page on http[s] server. For example load UI from https://tabix.io/ when opening http://localhost:8123 -->
    <!--
    <http_server_default_response><![CDATA[<html ng-app="SMI2"><head><base href="http://ui.tabix.io/"></head><body><div ui-view="" class="content-ui"></div><script src="http://loader.tabix.io/master.js"></script></body></html>]]></http_server_default_response>
    -->

    <!-- Maximum number of concurrent queries. -->
    <max_concurrent_queries>100</max_concurrent_queries>

    <!-- Maximum memory usage (resident set size) for server process.
         Zero value or unset means default. Default is "max_server_memory_usage_to_ram_ratio" of available physical RAM.
         If the value is larger than "max_server_memory_usage_to_ram_ratio" of available physical RAM, it will be cut down.

         The constraint is checked on query execution time.
         If a query tries to allocate memory and the current memory usage plus allocation is greater
          than specified threshold, exception will be thrown.

         It is not practical to set this constraint to small values like just a few gigabytes,
          because memory allocator will keep this amount of memory in caches and the server will deny service of queries.
      -->
    <max_server_memory_usage>0</max_server_memory_usage>

    <!-- Maximum number of threads in the Global thread pool.
    This will default to a maximum of 10000 threads if not specified.
    This setting will be useful in scenarios where there are a large number
    of distributed queries that are running concurrently but are idling most
    of the time, in which case a higher number of threads might be required.
    -->

    <max_thread_pool_size>10000</max_thread_pool_size>

    <!-- On memory constrained environments you may have to set this to value larger than 1.
      -->
    <max_server_memory_usage_to_ram_ratio>0.9</max_server_memory_usage_to_ram_ratio>

    <!-- Simple server-wide memory profiler. Collect a stack trace at every peak allocation step (in bytes).
         Data will be stored in system.trace_log table with query_id = empty string.
         Zero means disabled.
      -->
    <total_memory_profiler_step>4194304</total_memory_profiler_step>

    <!-- Collect random allocations and deallocations and write them into system.trace_log with 'MemorySample' trace_type.
         The probability is for every alloc/free regardless to the size of the allocation.
         Note that sampling happens only when the amount of untracked memory exceeds the untracked memory limit,
          which is 4 MiB by default but can be lowered if 'total_memory_profiler_step' is lowered.
         You may want to set 'total_memory_profiler_step' to 1 for extra fine grained sampling.
      -->
    <total_memory_tracker_sample_probability>0</total_memory_tracker_sample_probability>

    <!-- Set limit on number of open files (default: maximum). This setting makes sense on Mac OS X because getrlimit() fails to retrieve
         correct maximum value. -->
    <!-- <max_open_files>262144</max_open_files> -->

    <!-- Size of cache of uncompressed blocks of data, used in tables of MergeTree family.
         In bytes. Cache is single for server. Memory is allocated only on demand.
         Cache is used when 'use_uncompressed_cache' user setting turned on (off by default).
         Uncompressed cache is advantageous only for very short queries and in rare cases.

         Note: uncompressed cache can be pointless for lz4, because memory bandwidth
         is slower than multi-core decompression on some server configurations.
         Enabling it can sometimes paradoxically make queries slower.
      -->
    <uncompressed_cache_size>8589934592</uncompressed_cache_size>

    <!-- Approximate size of mark cache, used in tables of MergeTree family.
         In bytes. Cache is single for server. Memory is allocated only on demand.
         You should not lower this value.
      -->
    <mark_cache_size>5368709120</mark_cache_size>


    <!-- If you enable the `min_bytes_to_use_mmap_io` setting,
         the data in MergeTree tables can be read with mmap to avoid copying from kernel to userspace.
         It makes sense only for large files and helps only if data reside in page cache.
         To avoid frequent open/mmap/munmap/close calls (which are very expensive due to consequent page faults)
         and to reuse mappings from several threads and queries,
         the cache of mapped files is maintained. Its size is the number of mapped regions (usually equal to the number of mapped files).
         The amount of data in mapped files can be monitored
         in system.metrics, system.metric_log by the MMappedFiles, MMappedFileBytes metrics
         and in system.asynchronous_metrics, system.asynchronous_metrics_log by the MMapCacheCells metric,
         and also in system.events, system.processes, system.query_log, system.query_thread_log, system.query_views_log by the
         CreatedReadBufferMMap, CreatedReadBufferMMapFailed, MMappedFileCacheHits, MMappedFileCacheMisses events.
         Note that the amount of data in mapped files does not consume memory directly and is not accounted
         in query or server memory usage - because this memory can be discarded similar to OS page cache.
         The cache is dropped (the files are closed) automatically on removal of old parts in MergeTree,
         also it can be dropped manually by the SYSTEM DROP MMAP CACHE query.
      -->
    <mmap_cache_size>1000</mmap_cache_size>

<<<<<<< HEAD
    <!-- Cache size for compiled expressions.-->
    <compiled_expression_cache_size>134217728</compiled_expression_cache_size>
=======
    <!-- Cache size in bytes for compiled expressions.-->
    <compiled_expression_cache_size>134217728</compiled_expression_cache_size>

    <!-- Cache size in elements for compiled expressions.-->
    <compiled_expression_cache_elements_size>10000</compiled_expression_cache_elements_size>
>>>>>>> 59c8ed9b

    <!-- Path to data directory, with trailing slash. -->
    <path>/var/lib/clickhouse/</path>

    <!-- Path to temporary data for processing hard queries. -->
    <tmp_path>/var/lib/clickhouse/tmp/</tmp_path>

    <!-- Policy from the <storage_configuration> for the temporary files.
         If not set <tmp_path> is used, otherwise <tmp_path> is ignored.

         Notes:
         - move_factor              is ignored
         - keep_free_space_bytes    is ignored
         - max_data_part_size_bytes is ignored
         - you must have exactly one volume in that policy
    -->
    <!-- <tmp_policy>tmp</tmp_policy> -->

    <!-- Directory with user provided files that are accessible by 'file' table function. -->
    <user_files_path>/var/lib/clickhouse/user_files/</user_files_path>

    <!-- LDAP server definitions. -->
    <ldap_servers>
        <!-- List LDAP servers with their connection parameters here to later 1) use them as authenticators for dedicated local users,
              who have 'ldap' authentication mechanism specified instead of 'password', or to 2) use them as remote user directories.
             Parameters:
                host - LDAP server hostname or IP, this parameter is mandatory and cannot be empty.
                port - LDAP server port, default is 636 if enable_tls is set to true, 389 otherwise.
                bind_dn - template used to construct the DN to bind to.
                        The resulting DN will be constructed by replacing all '{user_name}' substrings of the template with the actual
                         user name during each authentication attempt.
                user_dn_detection - section with LDAP search parameters for detecting the actual user DN of the bound user.
                        This is mainly used in search filters for further role mapping when the server is Active Directory. The
                         resulting user DN will be used when replacing '{user_dn}' substrings wherever they are allowed. By default,
                         user DN is set equal to bind DN, but once search is performed, it will be updated with to the actual detected
                         user DN value.
                    base_dn - template used to construct the base DN for the LDAP search.
                            The resulting DN will be constructed by replacing all '{user_name}' and '{bind_dn}' substrings
                             of the template with the actual user name and bind DN during the LDAP search.
                    scope - scope of the LDAP search.
                            Accepted values are: 'base', 'one_level', 'children', 'subtree' (the default).
                    search_filter - template used to construct the search filter for the LDAP search.
                            The resulting filter will be constructed by replacing all '{user_name}', '{bind_dn}', and '{base_dn}'
                             substrings of the template with the actual user name, bind DN, and base DN during the LDAP search.
                            Note, that the special characters must be escaped properly in XML.
                verification_cooldown - a period of time, in seconds, after a successful bind attempt, during which a user will be assumed
                         to be successfully authenticated for all consecutive requests without contacting the LDAP server.
                        Specify 0 (the default) to disable caching and force contacting the LDAP server for each authentication request.
                enable_tls - flag to trigger use of secure connection to the LDAP server.
                        Specify 'no' for plain text (ldap://) protocol (not recommended).
                        Specify 'yes' for LDAP over SSL/TLS (ldaps://) protocol (recommended, the default).
                        Specify 'starttls' for legacy StartTLS protocol (plain text (ldap://) protocol, upgraded to TLS).
                tls_minimum_protocol_version - the minimum protocol version of SSL/TLS.
                        Accepted values are: 'ssl2', 'ssl3', 'tls1.0', 'tls1.1', 'tls1.2' (the default).
                tls_require_cert - SSL/TLS peer certificate verification behavior.
                        Accepted values are: 'never', 'allow', 'try', 'demand' (the default).
                tls_cert_file - path to certificate file.
                tls_key_file - path to certificate key file.
                tls_ca_cert_file - path to CA certificate file.
                tls_ca_cert_dir - path to the directory containing CA certificates.
                tls_cipher_suite - allowed cipher suite (in OpenSSL notation).
             Example:
                <my_ldap_server>
                    <host>localhost</host>
                    <port>636</port>
                    <bind_dn>uid={user_name},ou=users,dc=example,dc=com</bind_dn>
                    <verification_cooldown>300</verification_cooldown>
                    <enable_tls>yes</enable_tls>
                    <tls_minimum_protocol_version>tls1.2</tls_minimum_protocol_version>
                    <tls_require_cert>demand</tls_require_cert>
                    <tls_cert_file>/path/to/tls_cert_file</tls_cert_file>
                    <tls_key_file>/path/to/tls_key_file</tls_key_file>
                    <tls_ca_cert_file>/path/to/tls_ca_cert_file</tls_ca_cert_file>
                    <tls_ca_cert_dir>/path/to/tls_ca_cert_dir</tls_ca_cert_dir>
                    <tls_cipher_suite>ECDHE-ECDSA-AES256-GCM-SHA384:ECDHE-RSA-AES256-GCM-SHA384:AES256-GCM-SHA384</tls_cipher_suite>
                </my_ldap_server>
             Example (typical Active Directory with configured user DN detection for further role mapping):
                <my_ad_server>
                    <host>localhost</host>
                    <port>389</port>
                    <bind_dn>EXAMPLE\{user_name}</bind_dn>
                    <user_dn_detection>
                        <base_dn>CN=Users,DC=example,DC=com</base_dn>
                        <search_filter>(&amp;(objectClass=user)(sAMAccountName={user_name}))</search_filter>
                    </user_dn_detection>
                    <enable_tls>no</enable_tls>
                </my_ad_server>
        -->
    </ldap_servers>

    <!-- To enable Kerberos authentication support for HTTP requests (GSS-SPNEGO), for those users who are explicitly configured
          to authenticate via Kerberos, define a single 'kerberos' section here.
         Parameters:
            principal - canonical service principal name, that will be acquired and used when accepting security contexts.
                    This parameter is optional, if omitted, the default principal will be used.
                    This parameter cannot be specified together with 'realm' parameter.
            realm - a realm, that will be used to restrict authentication to only those requests whose initiator's realm matches it.
                    This parameter is optional, if omitted, no additional filtering by realm will be applied.
                    This parameter cannot be specified together with 'principal' parameter.
         Example:
            <kerberos />
         Example:
            <kerberos>
                <principal>HTTP/clickhouse.example.com@EXAMPLE.COM</principal>
            </kerberos>
         Example:
            <kerberos>
                <realm>EXAMPLE.COM</realm>
            </kerberos>
    -->

    <!-- Sources to read users, roles, access rights, profiles of settings, quotas. -->
    <user_directories>
        <users_xml>
            <!-- Path to configuration file with predefined users. -->
            <path>users.xml</path>
        </users_xml>
        <local_directory>
            <!-- Path to folder where users created by SQL commands are stored. -->
            <path>/var/lib/clickhouse/access/</path>
        </local_directory>

        <!-- To add an LDAP server as a remote user directory of users that are not defined locally, define a single 'ldap' section
              with the following parameters:
                server - one of LDAP server names defined in 'ldap_servers' config section above.
                        This parameter is mandatory and cannot be empty.
                roles - section with a list of locally defined roles that will be assigned to each user retrieved from the LDAP server.
                        If no roles are specified here or assigned during role mapping (below), user will not be able to perform any
                         actions after authentication.
                role_mapping - section with LDAP search parameters and mapping rules.
                        When a user authenticates, while still bound to LDAP, an LDAP search is performed using search_filter and the
                         name of the logged in user. For each entry found during that search, the value of the specified attribute is
                         extracted. For each attribute value that has the specified prefix, the prefix is removed, and the rest of the
                         value becomes the name of a local role defined in ClickHouse, which is expected to be created beforehand by
                         CREATE ROLE command.
                        There can be multiple 'role_mapping' sections defined inside the same 'ldap' section. All of them will be
                         applied.
                    base_dn - template used to construct the base DN for the LDAP search.
                            The resulting DN will be constructed by replacing all '{user_name}', '{bind_dn}', and '{user_dn}'
                             substrings of the template with the actual user name, bind DN, and user DN during each LDAP search.
                    scope - scope of the LDAP search.
                            Accepted values are: 'base', 'one_level', 'children', 'subtree' (the default).
                    search_filter - template used to construct the search filter for the LDAP search.
                            The resulting filter will be constructed by replacing all '{user_name}', '{bind_dn}', '{user_dn}', and
                             '{base_dn}' substrings of the template with the actual user name, bind DN, user DN, and base DN during
                             each LDAP search.
                            Note, that the special characters must be escaped properly in XML.
                    attribute - attribute name whose values will be returned by the LDAP search. 'cn', by default.
                    prefix - prefix, that will be expected to be in front of each string in the original list of strings returned by
                             the LDAP search. Prefix will be removed from the original strings and resulting strings will be treated
                             as local role names. Empty, by default.
             Example:
                <ldap>
                    <server>my_ldap_server</server>
                    <roles>
                        <my_local_role1 />
                        <my_local_role2 />
                    </roles>
                    <role_mapping>
                        <base_dn>ou=groups,dc=example,dc=com</base_dn>
                        <scope>subtree</scope>
                        <search_filter>(&amp;(objectClass=groupOfNames)(member={bind_dn}))</search_filter>
                        <attribute>cn</attribute>
                        <prefix>clickhouse_</prefix>
                    </role_mapping>
                </ldap>
             Example (typical Active Directory with role mapping that relies on the detected user DN):
                <ldap>
                    <server>my_ad_server</server>
                    <role_mapping>
                        <base_dn>CN=Users,DC=example,DC=com</base_dn>
                        <attribute>CN</attribute>
                        <scope>subtree</scope>
                        <search_filter>(&amp;(objectClass=group)(member={user_dn}))</search_filter>
                        <prefix>clickhouse_</prefix>
                    </role_mapping>
                </ldap>
        -->
    </user_directories>

    <!-- Default profile of settings. -->
    <default_profile>default</default_profile>

    <!-- Comma-separated list of prefixes for user-defined settings. -->
    <custom_settings_prefixes></custom_settings_prefixes>

    <!-- System profile of settings. This settings are used by internal processes (Distributed DDL worker and so on). -->
    <!-- <system_profile>default</system_profile> -->

    <!-- Buffer profile of settings.
         This settings are used by Buffer storage to flush data to the underlying table.
         Default: used from system_profile directive.
    -->
    <!-- <buffer_profile>default</buffer_profile> -->

    <!-- Default database. -->
    <default_database>default</default_database>

    <!-- Server time zone could be set here.

         Time zone is used when converting between String and DateTime types,
          when printing DateTime in text formats and parsing DateTime from text,
          it is used in date and time related functions, if specific time zone was not passed as an argument.

         Time zone is specified as identifier from IANA time zone database, like UTC or Africa/Abidjan.
         If not specified, system time zone at server startup is used.

         Please note, that server could display time zone alias instead of specified name.
         Example: W-SU is an alias for Europe/Moscow and Zulu is an alias for UTC.
    -->
    <!-- <timezone>Europe/Moscow</timezone> -->

    <!-- You can specify umask here (see "man umask"). Server will apply it on startup.
         Number is always parsed as octal. Default umask is 027 (other users cannot read logs, data files, etc; group can only read).
    -->
    <!-- <umask>022</umask> -->

    <!-- Perform mlockall after startup to lower first queries latency
          and to prevent clickhouse executable from being paged out under high IO load.
         Enabling this option is recommended but will lead to increased startup time for up to a few seconds.
    -->
    <mlock_executable>true</mlock_executable>

    <!-- Reallocate memory for machine code ("text") using huge pages. Highly experimental. -->
    <remap_executable>false</remap_executable>

    <![CDATA[
         Uncomment below in order to use JDBC table engine and function.

         To install and run JDBC bridge in background:
         * [Debian/Ubuntu]
           export MVN_URL=https://repo1.maven.org/maven2/ru/yandex/clickhouse/clickhouse-jdbc-bridge
           export PKG_VER=$(curl -sL $MVN_URL/maven-metadata.xml | grep '<release>' | sed -e 's|.*>\(.*\)<.*|\1|')
           wget https://github.com/ClickHouse/clickhouse-jdbc-bridge/releases/download/v$PKG_VER/clickhouse-jdbc-bridge_$PKG_VER-1_all.deb
           apt install --no-install-recommends -f ./clickhouse-jdbc-bridge_$PKG_VER-1_all.deb
           clickhouse-jdbc-bridge &

         * [CentOS/RHEL]
           export MVN_URL=https://repo1.maven.org/maven2/ru/yandex/clickhouse/clickhouse-jdbc-bridge
           export PKG_VER=$(curl -sL $MVN_URL/maven-metadata.xml | grep '<release>' | sed -e 's|.*>\(.*\)<.*|\1|')
           wget https://github.com/ClickHouse/clickhouse-jdbc-bridge/releases/download/v$PKG_VER/clickhouse-jdbc-bridge-$PKG_VER-1.noarch.rpm
           yum localinstall -y clickhouse-jdbc-bridge-$PKG_VER-1.noarch.rpm
           clickhouse-jdbc-bridge &

         Please refer to https://github.com/ClickHouse/clickhouse-jdbc-bridge#usage for more information.
    ]]>
    <!--
    <jdbc_bridge>
        <host>127.0.0.1</host>
        <port>9019</port>
    </jdbc_bridge>
    -->

    <!-- Configuration of clusters that could be used in Distributed tables.
         https://clickhouse.com/docs/en/operations/table_engines/distributed/
      -->
    <remote_servers>
        <!-- Test only shard config for testing distributed storage -->
        <test_shard_localhost>
            <!-- Inter-server per-cluster secret for Distributed queries
                 default: no secret (no authentication will be performed)

                 If set, then Distributed queries will be validated on shards, so at least:
                 - such cluster should exist on the shard,
                 - such cluster should have the same secret.

                 And also (and which is more important), the initial_user will
                 be used as current user for the query.

                 Right now the protocol is pretty simple and it only takes into account:
                 - cluster name
                 - query

                 Also it will be nice if the following will be implemented:
                 - source hostname (see interserver_http_host), but then it will depends from DNS,
                   it can use IP address instead, but then the you need to get correct on the initiator node.
                 - target hostname / ip address (same notes as for source hostname)
                 - time-based security tokens
            -->
            <!-- <secret></secret> -->

            <shard>
                <!-- Optional. Whether to write data to just one of the replicas. Default: false (write data to all replicas). -->
                <!-- <internal_replication>false</internal_replication> -->
                <!-- Optional. Shard weight when writing data. Default: 1. -->
                <!-- <weight>1</weight> -->
                <replica>
                    <host>localhost</host>
                    <port>9000</port>
                    <!-- Optional. Priority of the replica for load_balancing. Default: 1 (less value has more priority). -->
                    <!-- <priority>1</priority> -->
                </replica>
            </shard>
        </test_shard_localhost>
        <test_cluster_two_shards_localhost>
             <shard>
                 <replica>
                     <host>localhost</host>
                     <port>9000</port>
                 </replica>
             </shard>
             <shard>
                 <replica>
                     <host>localhost</host>
                     <port>9000</port>
                 </replica>
             </shard>
        </test_cluster_two_shards_localhost>
        <test_cluster_two_shards>
            <shard>
                <replica>
                    <host>127.0.0.1</host>
                    <port>9000</port>
                </replica>
            </shard>
            <shard>
                <replica>
                    <host>127.0.0.2</host>
                    <port>9000</port>
                </replica>
            </shard>
        </test_cluster_two_shards>
        <test_cluster_two_shards_internal_replication>
            <shard>
                <internal_replication>true</internal_replication>
                <replica>
                    <host>127.0.0.1</host>
                    <port>9000</port>
                </replica>
            </shard>
            <shard>
                <internal_replication>true</internal_replication>
                <replica>
                    <host>127.0.0.2</host>
                    <port>9000</port>
                </replica>
            </shard>
        </test_cluster_two_shards_internal_replication>
        <test_shard_localhost_secure>
            <shard>
                <replica>
                    <host>localhost</host>
                    <port>9440</port>
                    <secure>1</secure>
                </replica>
            </shard>
        </test_shard_localhost_secure>
        <test_unavailable_shard>
            <shard>
                <replica>
                    <host>localhost</host>
                    <port>9000</port>
                </replica>
            </shard>
            <shard>
                <replica>
                    <host>localhost</host>
                    <port>1</port>
                </replica>
            </shard>
        </test_unavailable_shard>
    </remote_servers>

    <!-- The list of hosts allowed to use in URL-related storage engines and table functions.
        If this section is not present in configuration, all hosts are allowed.
    -->
    <!--<remote_url_allow_hosts>-->
        <!-- Host should be specified exactly as in URL. The name is checked before DNS resolution.
            Example: "yandex.ru", "yandex.ru." and "www.yandex.ru" are different hosts.
                    If port is explicitly specified in URL, the host:port is checked as a whole.
                    If host specified here without port, any port with this host allowed.
                    "yandex.ru" -> "yandex.ru:443", "yandex.ru:80" etc. is allowed, but "yandex.ru:80" -> only "yandex.ru:80" is allowed.
            If the host is specified as IP address, it is checked as specified in URL. Example: "[2a02:6b8:a::a]".
            If there are redirects and support for redirects is enabled, every redirect (the Location field) is checked.
            Host should be specified using the host xml tag:
                    <host>yandex.ru</host>
        -->

        <!-- Regular expression can be specified. RE2 engine is used for regexps.
            Regexps are not aligned: don't forget to add ^ and $. Also don't forget to escape dot (.) metacharacter
            (forgetting to do so is a common source of error).
        -->
    <!--</remote_url_allow_hosts>-->

    <!-- If element has 'incl' attribute, then for it's value will be used corresponding substitution from another file.
         By default, path to file with substitutions is /etc/metrika.xml. It could be changed in config in 'include_from' element.
         Values for substitutions are specified in /clickhouse/name_of_substitution elements in that file.
      -->

    <!-- ZooKeeper is used to store metadata about replicas, when using Replicated tables.
         Optional. If you don't use replicated tables, you could omit that.

         See https://clickhouse.com/docs/en/engines/table-engines/mergetree-family/replication/
      -->

    <!--
    <zookeeper>
        <node>
            <host>example1</host>
            <port>2181</port>
        </node>
        <node>
            <host>example2</host>
            <port>2181</port>
        </node>
        <node>
            <host>example3</host>
            <port>2181</port>
        </node>
    </zookeeper>
    -->

    <!-- Substitutions for parameters of replicated tables.
          Optional. If you don't use replicated tables, you could omit that.

         See https://clickhouse.com/docs/en/engines/table-engines/mergetree-family/replication/#creating-replicated-tables
      -->
    <!--
    <macros>
        <shard>01</shard>
        <replica>example01-01-1</replica>
    </macros>
    -->


    <!-- Reloading interval for embedded dictionaries, in seconds. Default: 3600. -->
    <builtin_dictionaries_reload_interval>3600</builtin_dictionaries_reload_interval>


    <!-- Maximum session timeout, in seconds. Default: 3600. -->
    <max_session_timeout>3600</max_session_timeout>

    <!-- Default session timeout, in seconds. Default: 60. -->
    <default_session_timeout>60</default_session_timeout>

    <!-- Sending data to Graphite for monitoring. Several sections can be defined. -->
    <!--
        interval - send every X second
        root_path - prefix for keys
        hostname_in_path - append hostname to root_path (default = true)
        metrics - send data from table system.metrics
        events - send data from table system.events
        asynchronous_metrics - send data from table system.asynchronous_metrics
    -->
    <!--
    <graphite>
        <host>localhost</host>
        <port>42000</port>
        <timeout>0.1</timeout>
        <interval>60</interval>
        <root_path>one_min</root_path>
        <hostname_in_path>true</hostname_in_path>

        <metrics>true</metrics>
        <events>true</events>
        <events_cumulative>false</events_cumulative>
        <asynchronous_metrics>true</asynchronous_metrics>
    </graphite>
    <graphite>
        <host>localhost</host>
        <port>42000</port>
        <timeout>0.1</timeout>
        <interval>1</interval>
        <root_path>one_sec</root_path>

        <metrics>true</metrics>
        <events>true</events>
        <events_cumulative>false</events_cumulative>
        <asynchronous_metrics>false</asynchronous_metrics>
    </graphite>
    -->

    <!-- Serve endpoint for Prometheus monitoring. -->
    <!--
        endpoint - mertics path (relative to root, statring with "/")
        port - port to setup server. If not defined or 0 than http_port used
        metrics - send data from table system.metrics
        events - send data from table system.events
        asynchronous_metrics - send data from table system.asynchronous_metrics
        status_info - send data from different component from CH, ex: Dictionaries status
    -->
    <!--
    <prometheus>
        <endpoint>/metrics</endpoint>
        <port>9363</port>

        <metrics>true</metrics>
        <events>true</events>
        <asynchronous_metrics>true</asynchronous_metrics>
        <status_info>true</status_info>
    </prometheus>
    -->

    <!-- Query log. Used only for queries with setting log_queries = 1. -->
    <query_log>
        <!-- What table to insert data. If table is not exist, it will be created.
             When query log structure is changed after system update,
              then old table will be renamed and new table will be created automatically.
        -->
        <database>system</database>
        <table>query_log</table>
        <!--
            PARTITION BY expr: https://clickhouse.com/docs/en/table_engines/mergetree-family/custom_partitioning_key/
            Example:
                event_date
                toMonday(event_date)
                toYYYYMM(event_date)
                toStartOfHour(event_time)
        -->
        <partition_by>toYYYYMM(event_date)</partition_by>
        <!--
            Table TTL specification: https://clickhouse.com/docs/en/engines/table-engines/mergetree-family/mergetree/#mergetree-table-ttl
            Example:
                event_date + INTERVAL 1 WEEK
                event_date + INTERVAL 7 DAY DELETE
                event_date + INTERVAL 2 WEEK TO DISK 'bbb'

        <ttl>event_date + INTERVAL 30 DAY DELETE</ttl>
        -->

        <!-- Instead of partition_by, you can provide full engine expression (starting with ENGINE = ) with parameters,
             Example: <engine>ENGINE = MergeTree PARTITION BY toYYYYMM(event_date) ORDER BY (event_date, event_time) SETTINGS index_granularity = 1024</engine>
          -->

        <!-- Interval of flushing data. -->
        <flush_interval_milliseconds>7500</flush_interval_milliseconds>
    </query_log>

    <!-- Trace log. Stores stack traces collected by query profilers.
         See query_profiler_real_time_period_ns and query_profiler_cpu_time_period_ns settings. -->
    <trace_log>
        <database>system</database>
        <table>trace_log</table>

        <partition_by>toYYYYMM(event_date)</partition_by>
        <flush_interval_milliseconds>7500</flush_interval_milliseconds>
    </trace_log>

    <!-- Query thread log. Has information about all threads participated in query execution.
         Used only for queries with setting log_query_threads = 1. -->
    <query_thread_log>
        <database>system</database>
        <table>query_thread_log</table>
        <partition_by>toYYYYMM(event_date)</partition_by>
        <flush_interval_milliseconds>7500</flush_interval_milliseconds>
    </query_thread_log>

    <!-- Query views log. Has information about all dependent views associated with a query.
         Used only for queries with setting log_query_views = 1. -->
    <query_views_log>
        <database>system</database>
        <table>query_views_log</table>
        <partition_by>toYYYYMM(event_date)</partition_by>
        <flush_interval_milliseconds>7500</flush_interval_milliseconds>
    </query_views_log>

    <!-- Uncomment if use part log.
         Part log contains information about all actions with parts in MergeTree tables (creation, deletion, merges, downloads).-->
    <part_log>
        <database>system</database>
        <table>part_log</table>
        <partition_by>toYYYYMM(event_date)</partition_by>
        <flush_interval_milliseconds>7500</flush_interval_milliseconds>
    </part_log>

    <!-- Uncomment to write text log into table.
         Text log contains all information from usual server log but stores it in structured and efficient way.
         The level of the messages that goes to the table can be limited (<level>), if not specified all messages will go to the table.
    <text_log>
        <database>system</database>
        <table>text_log</table>
        <flush_interval_milliseconds>7500</flush_interval_milliseconds>
        <level></level>
    </text_log>
    -->

    <!-- Metric log contains rows with current values of ProfileEvents, CurrentMetrics collected with "collect_interval_milliseconds" interval. -->
    <metric_log>
        <database>system</database>
        <table>metric_log</table>
        <flush_interval_milliseconds>7500</flush_interval_milliseconds>
        <collect_interval_milliseconds>1000</collect_interval_milliseconds>
    </metric_log>

    <!--
        Asynchronous metric log contains values of metrics from
        system.asynchronous_metrics.
    -->
    <asynchronous_metric_log>
        <database>system</database>
        <table>asynchronous_metric_log</table>
        <!--
            Asynchronous metrics are updated once a minute, so there is
            no need to flush more often.
        -->
        <flush_interval_milliseconds>7000</flush_interval_milliseconds>
    </asynchronous_metric_log>

    <!--
        OpenTelemetry log contains OpenTelemetry trace spans.
    -->
    <opentelemetry_span_log>
        <!--
            The default table creation code is insufficient, this <engine> spec
            is a workaround. There is no 'event_time' for this log, but two times,
            start and finish. It is sorted by finish time, to avoid inserting
            data too far away in the past (probably we can sometimes insert a span
            that is seconds earlier than the last span in the table, due to a race
            between several spans inserted in parallel). This gives the spans a
            global order that we can use to e.g. retry insertion into some external
            system.
        -->
        <engine>
            engine MergeTree
            partition by toYYYYMM(finish_date)
            order by (finish_date, finish_time_us, trace_id)
        </engine>
        <database>system</database>
        <table>opentelemetry_span_log</table>
        <flush_interval_milliseconds>7500</flush_interval_milliseconds>
    </opentelemetry_span_log>


    <!-- Crash log. Stores stack traces for fatal errors.
         This table is normally empty. -->
    <crash_log>
        <database>system</database>
        <table>crash_log</table>

        <partition_by />
        <flush_interval_milliseconds>1000</flush_interval_milliseconds>
    </crash_log>

    <!-- Session log. Stores user log in (successful or not) and log out events. -->
    <session_log>
        <database>system</database>
        <table>session_log</table>

        <partition_by>toYYYYMM(event_date)</partition_by>
        <flush_interval_milliseconds>7500</flush_interval_milliseconds>
    </session_log>

    <!-- Parameters for embedded dictionaries, used in Yandex.Metrica.
         See https://clickhouse.com/docs/en/dicts/internal_dicts/
    -->

    <!-- Path to file with region hierarchy. -->
    <!-- <path_to_regions_hierarchy_file>/opt/geo/regions_hierarchy.txt</path_to_regions_hierarchy_file> -->

    <!-- Path to directory with files containing names of regions -->
    <!-- <path_to_regions_names_files>/opt/geo/</path_to_regions_names_files> -->


    <!-- <top_level_domains_path>/var/lib/clickhouse/top_level_domains/</top_level_domains_path> -->
    <!-- Custom TLD lists.
         Format: <name>/path/to/file</name>

         Changes will not be applied w/o server restart.
         Path to the list is under top_level_domains_path (see above).
    -->
    <top_level_domains_lists>
        <!--
        <public_suffix_list>/path/to/public_suffix_list.dat</public_suffix_list>
        -->
    </top_level_domains_lists>

    <!-- Configuration of external dictionaries. See:
         https://clickhouse.com/docs/en/sql-reference/dictionaries/external-dictionaries/external-dicts
    -->
    <dictionaries_config>*_dictionary.xml</dictionaries_config>

    <!-- Configuration of user defined executable functions -->
    <user_defined_executable_functions_config>*_function.xml</user_defined_executable_functions_config>

    <!-- Uncomment if you want data to be compressed 30-100% better.
         Don't do that if you just started using ClickHouse.
      -->
    <!--
    <compression>
        <!- - Set of variants. Checked in order. Last matching case wins. If nothing matches, lz4 will be used. - ->
        <case>

            <!- - Conditions. All must be satisfied. Some conditions may be omitted. - ->
            <min_part_size>10000000000</min_part_size>        <!- - Min part size in bytes. - ->
            <min_part_size_ratio>0.01</min_part_size_ratio>   <!- - Min size of part relative to whole table size. - ->

            <!- - What compression method to use. - ->
            <method>zstd</method>
        </case>
    </compression>
    -->

    <!-- Configuration of encryption. The server executes a command to
         obtain an encryption key at startup if such a command is
         defined, or encryption codecs will be disabled otherwise. The
         command is executed through /bin/sh and is expected to write
         a Base64-encoded key to the stdout. -->
    <encryption_codecs>
        <!-- aes_128_gcm_siv -->
            <!-- Example of getting hex key from env -->
            <!-- the code should use this key and throw an exception if its length is not 16 bytes -->
            <!--key_hex from_env="..."></key_hex -->

            <!-- Example of multiple hex keys. They can be imported from env or be written down in config-->
            <!-- the code should use these keys and throw an exception if their length is not 16 bytes -->
            <!-- key_hex id="0">...</key_hex -->
            <!-- key_hex id="1" from_env=".."></key_hex -->
            <!-- key_hex id="2">...</key_hex -->
            <!-- current_key_id>2</current_key_id -->

            <!-- Example of getting hex key from config -->
            <!-- the code should use this key and throw an exception if its length is not 16 bytes -->
            <!-- key>...</key -->

            <!-- example of adding nonce -->
            <!-- nonce>...</nonce -->

        <!-- /aes_128_gcm_siv -->
    </encryption_codecs>

    <!-- Allow to execute distributed DDL queries (CREATE, DROP, ALTER, RENAME) on cluster.
         Works only if ZooKeeper is enabled. Comment it if such functionality isn't required. -->
    <distributed_ddl>
        <!-- Path in ZooKeeper to queue with DDL queries -->
        <path>/clickhouse/task_queue/ddl</path>

        <!-- Settings from this profile will be used to execute DDL queries -->
        <!-- <profile>default</profile> -->

        <!-- Controls how much ON CLUSTER queries can be run simultaneously. -->
        <!-- <pool_size>1</pool_size> -->

        <!--
             Cleanup settings (active tasks will not be removed)
        -->

        <!-- Controls task TTL (default 1 week) -->
        <!-- <task_max_lifetime>604800</task_max_lifetime> -->

        <!-- Controls how often cleanup should be performed (in seconds) -->
        <!-- <cleanup_delay_period>60</cleanup_delay_period> -->

        <!-- Controls how many tasks could be in the queue -->
        <!-- <max_tasks_in_queue>1000</max_tasks_in_queue> -->
    </distributed_ddl>

    <!-- Settings to fine tune MergeTree tables. See documentation in source code, in MergeTreeSettings.h -->
    <!--
    <merge_tree>
        <max_suspicious_broken_parts>5</max_suspicious_broken_parts>
    </merge_tree>
    -->

    <!-- Protection from accidental DROP.
         If size of a MergeTree table is greater than max_table_size_to_drop (in bytes) than table could not be dropped with any DROP query.
         If you want do delete one table and don't want to change clickhouse-server config, you could create special file <clickhouse-path>/flags/force_drop_table and make DROP once.
         By default max_table_size_to_drop is 50GB; max_table_size_to_drop=0 allows to DROP any tables.
         The same for max_partition_size_to_drop.
         Uncomment to disable protection.
    -->
    <!-- <max_table_size_to_drop>0</max_table_size_to_drop> -->
    <!-- <max_partition_size_to_drop>0</max_partition_size_to_drop> -->

    <!-- Example of parameters for GraphiteMergeTree table engine -->
    <graphite_rollup_example>
        <pattern>
            <regexp>click_cost</regexp>
            <function>any</function>
            <retention>
                <age>0</age>
                <precision>3600</precision>
            </retention>
            <retention>
                <age>86400</age>
                <precision>60</precision>
            </retention>
        </pattern>
        <default>
            <function>max</function>
            <retention>
                <age>0</age>
                <precision>60</precision>
            </retention>
            <retention>
                <age>3600</age>
                <precision>300</precision>
            </retention>
            <retention>
                <age>86400</age>
                <precision>3600</precision>
            </retention>
        </default>
    </graphite_rollup_example>

    <!-- Directory in <clickhouse-path> containing schema files for various input formats.
         The directory will be created if it doesn't exist.
      -->
    <format_schema_path>/var/lib/clickhouse/format_schemas/</format_schema_path>

    <!-- Default query masking rules, matching lines would be replaced with something else in the logs
        (both text logs and system.query_log).
        name - name for the rule (optional)
        regexp - RE2 compatible regular expression (mandatory)
        replace - substitution string for sensitive data (optional, by default - six asterisks)
    -->
    <query_masking_rules>
        <rule>
            <name>hide encrypt/decrypt arguments</name>
            <regexp>((?:aes_)?(?:encrypt|decrypt)(?:_mysql)?)\s*\(\s*(?:'(?:\\'|.)+'|.*?)\s*\)</regexp>
            <!-- or more secure, but also more invasive:
                (aes_\w+)\s*\(.*\)
            -->
            <replace>\1(???)</replace>
        </rule>
    </query_masking_rules>

    <!-- Uncomment to use custom http handlers.
        rules are checked from top to bottom, first match runs the handler
            url - to match request URL, you can use 'regex:' prefix to use regex match(optional)
            methods - to match request method, you can use commas to separate multiple method matches(optional)
            headers - to match request headers, match each child element(child element name is header name), you can use 'regex:' prefix to use regex match(optional)
        handler is request handler
            type - supported types: static, dynamic_query_handler, predefined_query_handler
            query - use with predefined_query_handler type, executes query when the handler is called
            query_param_name - use with dynamic_query_handler type, extracts and executes the value corresponding to the <query_param_name> value in HTTP request params
            status - use with static type, response status code
            content_type - use with static type, response content-type
            response_content - use with static type, Response content sent to client, when using the prefix 'file://' or 'config://', find the content from the file or configuration send to client.

    <http_handlers>
        <rule>
            <url>/</url>
            <methods>POST,GET</methods>
            <headers><pragma>no-cache</pragma></headers>
            <handler>
                <type>dynamic_query_handler</type>
                <query_param_name>query</query_param_name>
            </handler>
        </rule>

        <rule>
            <url>/predefined_query</url>
            <methods>POST,GET</methods>
            <handler>
                <type>predefined_query_handler</type>
                <query>SELECT * FROM system.settings</query>
            </handler>
        </rule>

        <rule>
            <handler>
                <type>static</type>
                <status>200</status>
                <content_type>text/plain; charset=UTF-8</content_type>
                <response_content>config://http_server_default_response</response_content>
            </handler>
        </rule>
    </http_handlers>
    -->

    <send_crash_reports>
        <!-- Changing <enabled> to true allows sending crash reports to -->
        <!-- the ClickHouse core developers team via Sentry https://sentry.io -->
        <!-- Doing so at least in pre-production environments is highly appreciated -->
        <enabled>false</enabled>
        <!-- Change <anonymize> to true if you don't feel comfortable attaching the server hostname to the crash report -->
        <anonymize>false</anonymize>
        <!-- Default endpoint should be changed to different Sentry DSN only if you have -->
        <!-- some in-house engineers or hired consultants who're going to debug ClickHouse issues for you -->
        <endpoint>https://6f33034cfe684dd7a3ab9875e57b1c8d@o388870.ingest.sentry.io/5226277</endpoint>
    </send_crash_reports>

    <!-- Uncomment to disable ClickHouse internal DNS caching. -->
    <!-- <disable_internal_dns_cache>1</disable_internal_dns_cache> -->

    <!-- You can also configure rocksdb like this: -->
    <!--
    <rocksdb>
        <options>
            <max_background_jobs>8</max_background_jobs>
        </options>
        <column_family_options>
            <num_levels>2</num_levels>
        </column_family_options>
        <tables>
            <table>
                <name>TABLE</name>
                <options>
                    <max_background_jobs>8</max_background_jobs>
                </options>
                <column_family_options>
                    <num_levels>2</num_levels>
                </column_family_options>
            </table>
        </tables>
    </rocksdb>
    -->
</clickhouse><|MERGE_RESOLUTION|>--- conflicted
+++ resolved
@@ -351,16 +351,11 @@
       -->
     <mmap_cache_size>1000</mmap_cache_size>
 
-<<<<<<< HEAD
-    <!-- Cache size for compiled expressions.-->
-    <compiled_expression_cache_size>134217728</compiled_expression_cache_size>
-=======
     <!-- Cache size in bytes for compiled expressions.-->
     <compiled_expression_cache_size>134217728</compiled_expression_cache_size>
 
     <!-- Cache size in elements for compiled expressions.-->
     <compiled_expression_cache_elements_size>10000</compiled_expression_cache_elements_size>
->>>>>>> 59c8ed9b
 
     <!-- Path to data directory, with trailing slash. -->
     <path>/var/lib/clickhouse/</path>
