--- conflicted
+++ resolved
@@ -1,33 +1,24 @@
 set(CLICKHOUSE_SERVER_SOURCES
-<<<<<<< HEAD
-    ${CMAKE_CURRENT_SOURCE_DIR}/HTTPHandler.cpp
-    ${CMAKE_CURRENT_SOURCE_DIR}/HTTPHandlerFactory.cpp
-    ${CMAKE_CURRENT_SOURCE_DIR}/InterserverIOHTTPHandler.cpp
-    ${CMAKE_CURRENT_SOURCE_DIR}/MetricsTransmitter.cpp
-    ${CMAKE_CURRENT_SOURCE_DIR}/NotFoundHandler.cpp
-    ${CMAKE_CURRENT_SOURCE_DIR}/PingRequestHandler.cpp
-    ${CMAKE_CURRENT_SOURCE_DIR}/PrometheusMetricsWriter.cpp
-    ${CMAKE_CURRENT_SOURCE_DIR}/PrometheusRequestHandler.cpp
-    ${CMAKE_CURRENT_SOURCE_DIR}/ReplicasStatusHandler.cpp
-    ${CMAKE_CURRENT_SOURCE_DIR}/RootRequestHandler.cpp
-    ${CMAKE_CURRENT_SOURCE_DIR}/Server.cpp
-    ${CMAKE_CURRENT_SOURCE_DIR}/TCPHandler.cpp
-   )
-
-set(CLICKHOUSE_SERVER_SOURCES
-    ${CLICKHOUSE_SERVER_SOURCES}
-    ${CMAKE_CURRENT_SOURCE_DIR}/MySQLHandler.cpp
-    ${CMAKE_CURRENT_SOURCE_DIR}/MySQLHandlerFactory.cpp
-=======
     MetricsTransmitter.cpp
     Server.cpp
->>>>>>> 811d124a
 )
 
-set(CLICKHOUSE_SERVER_LINK PRIVATE clickhouse_dictionaries clickhouse_common_io clickhouse_common_config clickhouse_common_zookeeper clickhouse_parsers string_utils PUBLIC daemon PRIVATE clickhouse_storages_system clickhouse_functions clickhouse_aggregate_functions clickhouse_table_functions ${Poco_Net_LIBRARY})
-if (USE_POCO_NETSSL)
-    set(CLICKHOUSE_SERVER_LINK ${CLICKHOUSE_SERVER_LINK} PRIVATE ${Poco_NetSSL_LIBRARY} ${Poco_Crypto_LIBRARY})
-endif ()
+set (CLICKHOUSE_SERVER_LINK
+    PRIVATE
+        clickhouse_aggregate_functions
+        clickhouse_common_config
+        clickhouse_common_io
+        clickhouse_common_zookeeper
+        clickhouse_dictionaries
+        clickhouse_functions
+        clickhouse_parsers
+        clickhouse_storages_system
+        clickhouse_table_functions
+        string_utils
+
+    PUBLIC
+        daemon
+)
 
 clickhouse_program_add(server)
 
