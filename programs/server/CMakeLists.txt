include (${CMAKE_CURRENT_SOURCE_DIR}/grpc_protos/grpc_protos.cmake)

set(CLICKHOUSE_SERVER_SOURCES
    ${CMAKE_CURRENT_SOURCE_DIR}/HTTPHandler.cpp
    ${CMAKE_CURRENT_SOURCE_DIR}/HTTPHandlerFactory.cpp
    ${CMAKE_CURRENT_SOURCE_DIR}/InterserverIOHTTPHandler.cpp
    ${CMAKE_CURRENT_SOURCE_DIR}/MetricsTransmitter.cpp
    ${CMAKE_CURRENT_SOURCE_DIR}/NotFoundHandler.cpp
    ${CMAKE_CURRENT_SOURCE_DIR}/PrometheusMetricsWriter.cpp
    ${CMAKE_CURRENT_SOURCE_DIR}/PrometheusRequestHandler.cpp
    ${CMAKE_CURRENT_SOURCE_DIR}/ReplicasStatusHandler.cpp
    ${CMAKE_CURRENT_SOURCE_DIR}/StaticRequestHandler.cpp
    ${CMAKE_CURRENT_SOURCE_DIR}/Server.cpp
    ${CMAKE_CURRENT_SOURCE_DIR}/TCPHandler.cpp
    ${PROTO_SRCS}
    ${PROTO_HDRS}
    ${GRPC_SRCS}
    ${GRPC_HDRS}
    ${CMAKE_CURRENT_SOURCE_DIR}/GRPCHandler.cpp
   )

set(CLICKHOUSE_SERVER_SOURCES
    ${CLICKHOUSE_SERVER_SOURCES}
    ${CMAKE_CURRENT_SOURCE_DIR}/MySQLHandler.cpp
    ${CMAKE_CURRENT_SOURCE_DIR}/MySQLHandlerFactory.cpp
)

<<<<<<< HEAD

set(CLICKHOUSE_SERVER_LINK PRIVATE clickhouse_dictionaries clickhouse_common_io clickhouse_common_config clickhouse_common_zookeeper clickhouse_parsers string_utils PUBLIC daemon PRIVATE clickhouse_storages_system clickhouse_functions clickhouse_aggregate_functions clickhouse_table_functions ${Poco_Net_LIBRARY} PUBLIC grpc++ PUBLIC libprotobuf)
if (USE_POCO_NETSSL)
    set(CLICKHOUSE_SERVER_LINK ${CLICKHOUSE_SERVER_LINK} PRIVATE ${Poco_NetSSL_LIBRARY} ${Poco_Crypto_LIBRARY})
endif ()
=======
set (CLICKHOUSE_SERVER_LINK
    PRIVATE
        clickhouse_aggregate_functions
        clickhouse_common_config
        clickhouse_common_io
        clickhouse_common_zookeeper
        clickhouse_dictionaries
        clickhouse_functions
        clickhouse_parsers
        clickhouse_storages_system
        clickhouse_table_functions
        string_utils

    PUBLIC
        daemon
)
>>>>>>> 96545329

clickhouse_program_add(server)

if (GLIBC_COMPATIBILITY)
    set (GLIBC_MAX_REQUIRED 2.4 CACHE INTERNAL "")
    # temporary disabled. to enable - change 'exit 0' to 'exit $a'
    add_test(NAME GLIBC_required_version COMMAND bash -c "readelf -s ${CMAKE_CURRENT_BINARY_DIR}/../clickhouse-server | perl -nE 'END {exit 0 if $a} ++$a, print if /\\x40GLIBC_(\\S+)/ and pack(q{C*}, split /\\./, \$1) gt pack q{C*}, split /\\./, q{${GLIBC_MAX_REQUIRED}}'")

    #add_test(NAME GLIBC_required_version COMMAND bash -c "readelf -s ${CMAKE_CURRENT_BINARY_DIR}/../clickhouse-server | grep '@GLIBC' | grep -oP 'GLIBC_[\\d\\.]+' | sort | uniq | sort --version-sort --reverse | perl -lnE 'warn($_), exit 1 if $_ gt q{GLIBC_${GLIBC_MAX_REQUIRED}}'") # old
endif ()

install(FILES config.xml users.xml DESTINATION ${CLICKHOUSE_ETC_DIR}/clickhouse-server COMPONENT clickhouse)<|MERGE_RESOLUTION|>--- conflicted
+++ resolved
@@ -25,13 +25,6 @@
     ${CMAKE_CURRENT_SOURCE_DIR}/MySQLHandlerFactory.cpp
 )
 
-<<<<<<< HEAD
-
-set(CLICKHOUSE_SERVER_LINK PRIVATE clickhouse_dictionaries clickhouse_common_io clickhouse_common_config clickhouse_common_zookeeper clickhouse_parsers string_utils PUBLIC daemon PRIVATE clickhouse_storages_system clickhouse_functions clickhouse_aggregate_functions clickhouse_table_functions ${Poco_Net_LIBRARY} PUBLIC grpc++ PUBLIC libprotobuf)
-if (USE_POCO_NETSSL)
-    set(CLICKHOUSE_SERVER_LINK ${CLICKHOUSE_SERVER_LINK} PRIVATE ${Poco_NetSSL_LIBRARY} ${Poco_Crypto_LIBRARY})
-endif ()
-=======
 set (CLICKHOUSE_SERVER_LINK
     PRIVATE
         clickhouse_aggregate_functions
@@ -47,8 +40,10 @@
 
     PUBLIC
         daemon
+        grpc++
+        libprotobuf
+
 )
->>>>>>> 96545329
 
 clickhouse_program_add(server)
 
