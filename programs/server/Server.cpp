#include "Server.h"

#include <memory>
#include <sys/resource.h>
#include <sys/stat.h>
#include <sys/types.h>
#include <sys/wait.h>
#include <errno.h>
#include <pwd.h>
#include <unistd.h>
#include <Poco/Version.h>
#include <Poco/DirectoryIterator.h>
#include <Poco/Net/NetException.h>
#include <Poco/Util/HelpFormatter.h>
#include <Poco/Environment.h>
#include <common/scope_guard_safe.h>
#include <common/defines.h>
#include <common/logger_useful.h>
#include <common/phdr_cache.h>
#include <common/ErrorHandlers.h>
#include <common/getMemoryAmount.h>
#include <common/errnoToString.h>
#include <common/coverage.h>
#include <Common/ClickHouseRevision.h>
#include <Common/DNSResolver.h>
#include <Common/CurrentMetrics.h>
#include <Common/Macros.h>
#include <Common/ShellCommand.h>
#include <Common/StringUtils/StringUtils.h>
#include <Common/ZooKeeper/ZooKeeper.h>
#include <Common/ZooKeeper/ZooKeeperNodeCache.h>
#include <common/getFQDNOrHostName.h>
#include <Common/getMultipleKeysFromConfig.h>
#include <Common/getNumberOfPhysicalCPUCores.h>
#include <Common/getExecutablePath.h>
#include <Common/ThreadProfileEvents.h>
#include <Common/ThreadStatus.h>
#include <Common/getMappedArea.h>
#include <Common/remapExecutable.h>
#include <Common/TLDListsHolder.h>
#include <Core/ServerUUID.h>
#include <IO/HTTPCommon.h>
#include <IO/ReadHelpers.h>
#include <IO/UseSSL.h>
#include <Interpreters/AsynchronousMetrics.h>
#include <Interpreters/DDLWorker.h>
#include <Interpreters/DNSCacheUpdater.h>
#include <Interpreters/DatabaseCatalog.h>
#include <Interpreters/ExternalDictionariesLoader.h>
#include <Interpreters/ExternalModelsLoader.h>
#include <Interpreters/ProcessList.h>
#include <Interpreters/loadMetadata.h>
#include <Interpreters/JIT/CompiledExpressionCache.h>
#include <Interpreters/UserDefinedObjectsLoader.h>
#include <Access/AccessControlManager.h>
#include <Storages/StorageReplicatedMergeTree.h>
#include <Storages/System/attachSystemTables.h>
#include <Storages/System/attachInformationSchemaTables.h>
#include <AggregateFunctions/registerAggregateFunctions.h>
#include <Functions/registerFunctions.h>
#include <TableFunctions/registerTableFunctions.h>
#include <Formats/registerFormats.h>
#include <Storages/registerStorages.h>
#include <DataStreams/ConnectionCollector.h>
#include <Dictionaries/registerDictionaries.h>
#include <Disks/registerDisks.h>
#include <Common/Config/ConfigReloader.h>
#include "MetricsTransmitter.h"
#include <Common/StatusFile.h>
#include <Common/SensitiveDataMasker.h>
#include <Common/ThreadFuzzer.h>
#include <Common/getHashOfLoadedBinary.h>
#include <Common/Elf.h>
#include <Server/ProtocolServerAdapter.h>
<<<<<<< HEAD
#include <Server/InterfaceConfig.h>
#include <Server/InterfaceConfigUtil.h>
#include <Server/ProxyConfig.h>
=======
#include <Server/HTTP/HTTPServer.h>
#include <Interpreters/AsynchronousInsertQueue.h>
#include <Compression/CompressionCodecEncrypted.h>
>>>>>>> 40b1b5ed
#include <filesystem>

#if !defined(ARCADIA_BUILD)
#   include "config_core.h"
#   include "Common/config_version.h"
#   if USE_OPENCL
#       include "Common/BitonicSort.h" // Y_IGNORE
#   endif
#endif

#if USE_SSL && USE_INTERNAL_SSL_LIBRARY && !defined(ARCADIA_BUILD)
#   include <Compression/CompressionCodecEncrypted.h>
#endif

#if defined(OS_LINUX)
#   include <sys/mman.h>
#   include <sys/ptrace.h>
#   include <Common/hasLinuxCapability.h>
#   include <unistd.h>
#   include <sys/syscall.h>
#endif

#if USE_BASE64
#   include <turbob64.h>
#endif

#if USE_JEMALLOC
#   include <jemalloc/jemalloc.h>
#endif

namespace CurrentMetrics
{
    extern const Metric Revision;
    extern const Metric VersionInteger;
    extern const Metric MemoryTracking;
    extern const Metric MaxDDLEntryID;
    extern const Metric MaxPushedDDLEntryID;
}

namespace fs = std::filesystem;

namespace DB
{

namespace ErrorCodes
{
    extern const int NO_ELEMENTS_IN_CONFIG;
    extern const int ARGUMENT_OUT_OF_BOUND;
    extern const int EXCESSIVE_ELEMENT_IN_CONFIG;
    extern const int INCORRECT_DATA;
    extern const int INVALID_CONFIG_PARAMETER;
    extern const int SYSTEM_ERROR;
    extern const int FAILED_TO_GETPWUID;
    extern const int MISMATCHING_USERS_FOR_PROCESS_AND_DATA;
    extern const int CORRUPTED_DATA;
}

<<<<<<< HEAD
}

namespace
=======
int mainEntryClickHouseServer(int argc, char ** argv)
>>>>>>> 40b1b5ed
{

bool jemallocOptionEnabled([[maybe_unused]] const char * name)
{
    bool value = false;

#if USE_JEMALLOC
    size_t size = sizeof(value);
    if (mallctl(name, reinterpret_cast<void *>(&value), &size, /* newp= */ nullptr, /* newlen= */ 0))
        throw Poco::SystemException("mallctl() failed");
#endif

    return value;
}

void setupTmpPath(Poco::Logger * log, const std::string & path)
{
    LOG_DEBUG(log, "Setting up {} to store temporary data in it", path);

    fs::create_directories(path);

    /// Clearing old temporary files.
    fs::directory_iterator dir_end;
    for (fs::directory_iterator it(path); it != dir_end; ++it)
    {
        if (it->is_regular_file() && startsWith(it->path().filename(), "tmp"))
        {
            LOG_DEBUG(log, "Removing old temporary file {}", it->path().string());
            fs::remove(it->path());
        }
        else
            LOG_DEBUG(log, "Skipped file in temporary path {}", it->path().string());
    }
}

int waitServersToFinish(std::vector<DB::ProtocolServerAdapter> & servers, size_t seconds_to_wait)
{
    const int sleep_max_ms = 1000 * seconds_to_wait;
    const int sleep_one_ms = 100;
    int sleep_current_ms = 0;
    int current_connections = 0;
    for (;;)
    {
        current_connections = 0;

        for (auto & server : servers)
        {
            server.stop();
            current_connections += server.currentConnections();
        }

        if (!current_connections)
            break;

        sleep_current_ms += sleep_one_ms;
        if (sleep_current_ms < sleep_max_ms)
            std::this_thread::sleep_for(std::chrono::milliseconds(sleep_one_ms));
        else
            break;
    }
    return current_connections;
}

<<<<<<< HEAD
std::string getCanonicalPath(std::string && path)
=======
}

namespace DB
{

namespace ErrorCodes
{
    extern const int NO_ELEMENTS_IN_CONFIG;
    extern const int SUPPORT_IS_DISABLED;
    extern const int ARGUMENT_OUT_OF_BOUND;
    extern const int EXCESSIVE_ELEMENT_IN_CONFIG;
    extern const int INVALID_CONFIG_PARAMETER;
    extern const int SYSTEM_ERROR;
    extern const int FAILED_TO_GETPWUID;
    extern const int MISMATCHING_USERS_FOR_PROCESS_AND_DATA;
    extern const int NETWORK_ERROR;
    extern const int CORRUPTED_DATA;
}


static std::string getCanonicalPath(std::string && path)
>>>>>>> 40b1b5ed
{
    Poco::trimInPlace(path);
    if (path.empty())
        throw DB::Exception("path configuration parameter is empty", DB::ErrorCodes::INVALID_CONFIG_PARAMETER);
    if (path.back() != '/')
        path += '/';
    return std::move(path);
}

std::string getUserName(uid_t user_id)
{
    /// Try to convert user id into user name.
    auto buffer_size = sysconf(_SC_GETPW_R_SIZE_MAX);
    if (buffer_size <= 0)
        buffer_size = 1024;
    std::string buffer;
    buffer.reserve(buffer_size);

    struct passwd passwd_entry;
    struct passwd * result = nullptr;
    const auto error = getpwuid_r(user_id, &passwd_entry, buffer.data(), buffer_size, &result);

    if (error)
        DB::throwFromErrno("Failed to find user name for " + DB::toString(user_id), DB::ErrorCodes::FAILED_TO_GETPWUID, error);
    else if (result)
        return result->pw_name;
    return DB::toString(user_id);
}

void loadEncryptionKey(const std::string & key_command [[maybe_unused]], Poco::Logger * log)
{
#if USE_BASE64 && USE_SSL && USE_INTERNAL_SSL_LIBRARY

    auto process = DB::ShellCommand::execute(key_command);

    std::string b64_key;
    readStringUntilEOF(b64_key, process->out);
    process->wait();

    // turbob64 doesn't like whitespace characters in input. Strip
    // them before decoding.
    std::erase_if(b64_key, [](char c)
    {
        return c == ' ' || c == '\t' || c == '\r' || c == '\n';
    });

    std::vector<char> buf(b64_key.size());
    const size_t key_size = tb64dec(reinterpret_cast<const unsigned char *>(b64_key.data()), b64_key.size(),
                                    reinterpret_cast<unsigned char *>(buf.data()));
    if (!key_size)
        throw DB::Exception("Failed to decode encryption key", DB::ErrorCodes::INCORRECT_DATA);
    else if (key_size < 16)
        LOG_WARNING(log, "The encryption key should be at least 16 octets long.");

    const std::string_view key = std::string_view(buf.data(), key_size);
    DB::CompressionCodecEncrypted::setMasterKey(key);

#else
    LOG_WARNING(log, "Server was built without Base64 or SSL support. Encryption is disabled.");
#endif
}

[[noreturn]] void forceShutdown()
{
#if defined(THREAD_SANITIZER) && defined(OS_LINUX)
    /// Thread sanitizer tries to do something on exit that we don't need if we want to exit immediately,
    /// while connection handling threads are still run.
    (void)syscall(SYS_exit_group, 0);
    __builtin_unreachable();
#else
    _exit(0);
#endif
}

}

int mainEntryClickHouseServer(int argc, char ** argv)
{
    DB::Server app;

    if (jemallocOptionEnabled("opt.background_thread"))
    {
<<<<<<< HEAD
        LOG_ERROR(&app.logger(),
            "jemalloc.background_thread was requested, "
            "however ClickHouse uses percpu_arena and background_thread most likely will not give any benefits, "
            "and also background_thread is not compatible with ClickHouse watchdog "
            "(that can be disabled with CLICKHOUSE_WATCHDOG_ENABLE=0)");
=======
        func(port);
        global_context->registerServerPort(port_name, port);
>>>>>>> 40b1b5ed
    }

    /// Do not fork separate process from watchdog if we attached to terminal.
    /// Otherwise it breaks gdb usage.
    /// Can be overridden by environment variable (cannot use server config at this moment).
    if (argc > 0)
    {
        const char * env_watchdog = getenv("CLICKHOUSE_WATCHDOG_ENABLE");
        if (env_watchdog)
        {
            if (0 == strcmp(env_watchdog, "1"))
                app.shouldSetupWatchdog(argv[0]);

            /// Other values disable watchdog explicitly.
        }
        else if (!isatty(STDIN_FILENO) && !isatty(STDOUT_FILENO) && !isatty(STDERR_FILENO))
            app.shouldSetupWatchdog(argv[0]);
    }

    try
    {
        return app.run(argc, argv);
    }
    catch (...)
    {
        std::cerr << DB::getCurrentExceptionMessage(true) << "\n";
        auto code = DB::getCurrentExceptionCode();
        return code ? code : 1;
    }
}

namespace DB
{

void Server::uninitialize()
{
    logger().information("shutting down");
    BaseDaemon::uninitialize();
}

int Server::run()
{
    if (config().hasOption("help"))
    {
        Poco::Util::HelpFormatter help_formatter(Server::options());
        auto header_str = fmt::format("{} [OPTION] [-- [ARG]...]\n"
                                      "positional arguments can be used to rewrite config.xml properties, for example, --http_port=8010",
                                      commandName());
        help_formatter.setHeader(header_str);
        help_formatter.format(std::cout);
        return 0;
    }
    if (config().hasOption("version"))
    {
        std::cout << DBMS_NAME << " server version " << VERSION_STRING << VERSION_OFFICIAL << "." << std::endl;
        return 0;
    }
    return Application::run(); // NOLINT
}

void Server::initialize(Poco::Util::Application & self)
{
    BaseDaemon::initialize(self);
    logger().information("starting up");

    LOG_INFO(&logger(), "OS name: {}, version: {}, architecture: {}",
        Poco::Environment::osName(),
        Poco::Environment::osVersion(),
        Poco::Environment::osArchitecture());
}

std::string Server::getDefaultCorePath() const
{
    return getCanonicalPath(config().getString("path", DBMS_DEFAULT_PATH)) + "cores";
}

void Server::defineOptions(Poco::Util::OptionSet & options)
{
    options.addOption(
        Poco::Util::Option("help", "h", "show help and exit")
            .required(false)
            .repeatable(false)
            .binding("help"));
    options.addOption(
        Poco::Util::Option("version", "V", "show version and exit")
            .required(false)
            .repeatable(false)
            .binding("version"));
    BaseDaemon::defineOptions(options);
}

<<<<<<< HEAD
=======

void checkForUsersNotInMainConfig(
    const Poco::Util::AbstractConfiguration & config,
    const std::string & config_path,
    const std::string & users_config_path,
    Poco::Logger * log)
{
    if (config.getBool("skip_check_for_incorrect_settings", false))
        return;

    if (config.has("users") || config.has("profiles") || config.has("quotas"))
    {
        /// We cannot throw exception here, because we have support for obsolete 'conf.d' directory
        /// (that does not correspond to config.d or users.d) but substitute configuration to both of them.

        LOG_ERROR(log, "The <users>, <profiles> and <quotas> elements should be located in users config file: {} not in main config {}."
            " Also note that you should place configuration changes to the appropriate *.d directory like 'users.d'.",
            users_config_path, config_path);
    }
}

[[noreturn]] void forceShutdown()
{
#if defined(THREAD_SANITIZER) && defined(OS_LINUX)
    /// Thread sanitizer tries to do something on exit that we don't need if we want to exit immediately,
    /// while connection handling threads are still run.
    (void)syscall(SYS_exit_group, 0);
    __builtin_unreachable();
#else
    _exit(0);
#endif
}


>>>>>>> 40b1b5ed
int Server::main(const std::vector<std::string> & /*args*/)
{
    Poco::Logger * log = &logger();

    UseSSL use_ssl;

    MainThreadStatus::getInstance();

    registerFunctions();
    registerAggregateFunctions();
    registerTableFunctions();
    registerStorages();
    registerDictionaries();
    registerDisks();
    registerFormats();

    CurrentMetrics::set(CurrentMetrics::Revision, ClickHouseRevision::getVersionRevision());
    CurrentMetrics::set(CurrentMetrics::VersionInteger, ClickHouseRevision::getVersionInteger());

    /** Context contains all that query execution is dependent:
      *  settings, available functions, data types, aggregate functions, databases, ...
      */
    auto shared_context = Context::createShared();
    global_context = Context::createGlobal(shared_context.get());

    global_context->makeGlobalContext();
    global_context->setApplicationType(Context::ApplicationType::SERVER);

#if !defined(NDEBUG) || !defined(__OPTIMIZE__)
    global_context->addWarningMessage("Server was built in debug mode. It will work slowly.");
#endif

if (ThreadFuzzer::instance().isEffective())
    global_context->addWarningMessage("ThreadFuzzer is enabled. Application will run slowly and unstable.");

#if defined(SANITIZER)
    global_context->addWarningMessage("Server was built with sanitizer. It will work slowly.");
#endif


    // Initialize global thread pool. Do it before we fetch configs from zookeeper
    // nodes (`from_zk`), because ZooKeeper interface uses the pool. We will
    // ignore `max_thread_pool_size` in configs we fetch from ZK, but oh well.
    GlobalThreadPool::initialize(config().getUInt("max_thread_pool_size", 10000));

    global_context->initializeBackgroundExecutors();

    ConnectionCollector::init(global_context, config().getUInt("max_threads_for_connection_collector", 10));

    bool has_zookeeper = config().has("zookeeper");

    zkutil::ZooKeeperNodeCache main_config_zk_node_cache([&] { return global_context->getZooKeeper(); });
    zkutil::EventPtr main_config_zk_changed_event = std::make_shared<Poco::Event>();
    if (loaded_config.has_zk_includes)
    {
        auto old_configuration = loaded_config.configuration;
        ConfigProcessor config_processor(config_path);
        loaded_config = config_processor.loadConfigWithZooKeeperIncludes(
            main_config_zk_node_cache, main_config_zk_changed_event, /* fallback_to_preprocessed = */ true);
        config_processor.savePreprocessedConfig(loaded_config, config().getString("path", DBMS_DEFAULT_PATH));
        config().removeConfiguration(old_configuration.get());
        config().add(loaded_config.configuration.duplicate(), PRIO_DEFAULT, false);
    }

    Settings::checkNoSettingNamesAtTopLevel(config(), config_path);

    const auto memory_amount = getMemoryAmount();

#if defined(OS_LINUX)
    std::string executable_path = getExecutablePath();

    if (!executable_path.empty())
    {
        /// Integrity check based on checksum of the executable code.
        /// Note: it is not intended to protect from malicious party,
        /// because the reference checksum can be easily modified as well.
        /// And we don't involve asymmetric encryption with PKI yet.
        /// It's only intended to protect from faulty hardware.
        /// Note: it is only based on machine code.
        /// But there are other sections of the binary (e.g. exception handling tables)
        /// that are interpreted (not executed) but can alter the behaviour of the program as well.

        String calculated_binary_hash = getHashOfLoadedBinaryHex();

        if (stored_binary_hash.empty())
        {
            LOG_WARNING(log, "Calculated checksum of the binary: {}."
                " There is no information about the reference checksum.", calculated_binary_hash);
        }
        else if (calculated_binary_hash == stored_binary_hash)
        {
            LOG_INFO(log, "Calculated checksum of the binary: {}, integrity check passed.", calculated_binary_hash);
        }
        else
        {
            /// If program is run under debugger, ptrace will fail.
            if (ptrace(PTRACE_TRACEME, 0, nullptr, nullptr) == -1)
            {
                /// Program is run under debugger. Modification of it's binary image is ok for breakpoints.
                global_context->addWarningMessage(
                    fmt::format("Server is run under debugger and its binary image is modified (most likely with breakpoints).",
                    calculated_binary_hash)
                );
            }
            else
            {
                throw Exception(ErrorCodes::CORRUPTED_DATA,
                    "Calculated checksum of the ClickHouse binary ({0}) does not correspond"
                    " to the reference checksum stored in the binary ({1})."
                    " It may indicate one of the following:"
                    " - the file {2} was changed just after startup;"
                    " - the file {2} is damaged on disk due to faulty hardware;"
                    " - the loaded executable is damaged in memory due to faulty hardware;"
                    " - the file {2} was intentionally modified;"
                    " - logical error in code."
                    , calculated_binary_hash, stored_binary_hash, executable_path);
            }
        }
    }
    else
        executable_path = "/usr/bin/clickhouse";    /// It is used for information messages.

    /// After full config loaded
    {
        if (config().getBool("remap_executable", false))
        {
            LOG_DEBUG(log, "Will remap executable in memory.");
            remapExecutable();
            LOG_DEBUG(log, "The code in memory has been successfully remapped.");
        }

        if (config().getBool("mlock_executable", false))
        {
            if (hasLinuxCapability(CAP_IPC_LOCK))
            {
                try
                {
                    /// Get the memory area with (current) code segment.
                    /// It's better to lock only the code segment instead of calling "mlockall",
                    /// because otherwise debug info will be also locked in memory, and it can be huge.
                    auto [addr, len] = getMappedArea(reinterpret_cast<void *>(mainEntryClickHouseServer));

                    LOG_TRACE(log, "Will do mlock to prevent executable memory from being paged out. It may take a few seconds.");
                    if (0 != mlock(addr, len))
                        LOG_WARNING(log, "Failed mlock: {}", errnoToString(ErrorCodes::SYSTEM_ERROR));
                    else
                        LOG_TRACE(log, "The memory map of clickhouse executable has been mlock'ed, total {}", ReadableSize(len));
                }
                catch (...)
                {
                    LOG_WARNING(log, "Cannot mlock: {}", getCurrentExceptionMessage(false));
                }
            }
            else
            {
                LOG_INFO(log, "It looks like the process has no CAP_IPC_LOCK capability, binary mlock will be disabled."
                    " It could happen due to incorrect ClickHouse package installation."
                    " You could resolve the problem manually with 'sudo setcap cap_ipc_lock=+ep {}'."
                    " Note that it will not work on 'nosuid' mounted filesystems.", executable_path);
            }
        }
    }
#endif

    global_context->setRemoteHostFilter(config());

    std::string path_str = getCanonicalPath(config().getString("path", DBMS_DEFAULT_PATH));
    fs::path path = path_str;
    std::string default_database = config().getString("default_database", "default");

    /// Check that the process user id matches the owner of the data.
    const auto effective_user_id = geteuid();
    struct stat statbuf;
    if (stat(path_str.c_str(), &statbuf) == 0 && effective_user_id != statbuf.st_uid)
    {
        const auto effective_user = getUserName(effective_user_id);
        const auto data_owner = getUserName(statbuf.st_uid);
        std::string message = "Effective user of the process (" + effective_user +
            ") does not match the owner of the data (" + data_owner + ").";
        if (effective_user_id == 0)
        {
            message += " Run under 'sudo -u " + data_owner + "'.";
            throw Exception(message, ErrorCodes::MISMATCHING_USERS_FOR_PROCESS_AND_DATA);
        }
        else
        {
            global_context->addWarningMessage(message);
        }
    }

    global_context->setPath(path_str);

    StatusFile status{path / "status", StatusFile::write_full_info};

    DB::ServerUUID::load(path / "uuid", log);

    /// Try to increase limit on number of open files.
    {
        rlimit rlim;
        if (getrlimit(RLIMIT_NOFILE, &rlim))
            throw Poco::Exception("Cannot getrlimit");

        if (rlim.rlim_cur == rlim.rlim_max)
        {
            LOG_DEBUG(log, "rlimit on number of file descriptors is {}", rlim.rlim_cur);
        }
        else
        {
            rlim_t old = rlim.rlim_cur;
            rlim.rlim_cur = config().getUInt("max_open_files", rlim.rlim_max);
            int rc = setrlimit(RLIMIT_NOFILE, &rlim);
            if (rc != 0)
                LOG_WARNING(log, "Cannot set max number of file descriptors to {}. Try to specify max_open_files according to your system limits. error: {}", rlim.rlim_cur, strerror(errno));
            else
                LOG_DEBUG(log, "Set max number of file descriptors to {} (was {}).", rlim.rlim_cur, old);
        }
    }

    static ServerErrorHandler error_handler;
    Poco::ErrorHandler::set(&error_handler);

    /// Initialize DateLUT early, to not interfere with running time of first query.
    LOG_DEBUG(log, "Initializing DateLUT.");
    DateLUT::instance();
    LOG_TRACE(log, "Initialized DateLUT with time zone '{}'.", DateLUT::instance().getTimeZone());

    /// Storage with temporary data for processing of heavy queries.
    {
        std::string tmp_path = config().getString("tmp_path", path / "tmp/");
        std::string tmp_policy = config().getString("tmp_policy", "");
        const VolumePtr & volume = global_context->setTemporaryStorage(tmp_path, tmp_policy);
        for (const DiskPtr & disk : volume->getDisks())
            setupTmpPath(log, disk->getPath());
    }

    /// Storage keeping all the backups.
    fs::create_directories(path / "backups");
    global_context->setBackupsVolume(config().getString("backups_path", path / "backups"), config().getString("backups_policy", ""));

    /** Directory with 'flags': files indicating temporary settings for the server set by system administrator.
      * Flags may be cleared automatically after being applied by the server.
      * Examples: do repair of local data; clone all replicated tables from replica.
      */
    {
        auto flags_path = path / "flags/";
        fs::create_directories(flags_path);
        global_context->setFlagsPath(flags_path);
    }

    /** Directory with user provided files that are usable by 'file' table function.
      */
    {

        std::string user_files_path = config().getString("user_files_path", path / "user_files/");
        global_context->setUserFilesPath(user_files_path);
        fs::create_directories(user_files_path);
    }

    {
        std::string dictionaries_lib_path = config().getString("dictionaries_lib_path", path / "dictionaries_lib/");
        global_context->setDictionariesLibPath(dictionaries_lib_path);
        fs::create_directories(dictionaries_lib_path);
    }

    {
        std::string user_scripts_path = config().getString("user_scripts_path", path / "user_scripts/");
        global_context->setUserScriptsPath(user_scripts_path);
        fs::create_directories(user_scripts_path);
    }

    /// top_level_domains_lists
    {
        const std::string & top_level_domains_path = config().getString("top_level_domains_path", path / "top_level_domains/");
        TLDListsHolder::getInstance().parseConfig(fs::path(top_level_domains_path) / "", config());
    }

    {
        fs::create_directories(path / "data/");
        fs::create_directories(path / "metadata/");
        fs::create_directories(path / "user_defined/");

        /// Directory with metadata of tables, which was marked as dropped by Atomic database
        fs::create_directories(path / "metadata_dropped/");
    }

    if (config().has("interserver_http_port") && config().has("interserver_https_port"))
        throw Exception("Both http and https interserver ports are specified", ErrorCodes::EXCESSIVE_ELEMENT_IN_CONFIG);

    static const auto interserver_tags =
    {
        std::make_tuple("interserver_http_host", "interserver_http_port", "http"),
        std::make_tuple("interserver_https_host", "interserver_https_port", "https")
    };

    for (auto [host_tag, port_tag, scheme] : interserver_tags)
    {
        if (config().has(port_tag))
        {
            String this_host = config().getString(host_tag, "");

            if (this_host.empty())
            {
                this_host = getFQDNOrHostName();
                LOG_DEBUG(log, "Configuration parameter '{}' doesn't exist or exists and empty. Will use '{}' as replica host.",
                    host_tag, this_host);
            }

            String port_str = config().getString(port_tag);
            int port = parse<int>(port_str);

            if (port < 0 || port > 0xFFFF)
                throw Exception("Out of range '" + String(port_tag) + "': " + toString(port), ErrorCodes::ARGUMENT_OUT_OF_BOUND);

            global_context->setInterserverIOAddress(this_host, port);
            global_context->setInterserverScheme(scheme);
        }
    }

    LOG_DEBUG(log, "Initiailizing interserver credentials.");
    global_context->updateInterserverCredentials(config());

    if (config().has("macros"))
        global_context->setMacros(std::make_unique<Macros>(config(), "macros", log));

    /// Initialize main config reloader.
    std::string include_from_path = config().getString("include_from", "/etc/metrika.xml");

    if (config().has("query_masking_rules"))
    {
        SensitiveDataMasker::setInstance(std::make_unique<SensitiveDataMasker>(config(), "query_masking_rules"));
    }

    auto main_config_reloader = std::make_unique<ConfigReloader>(
        config_path,
        include_from_path,
        config().getString("path", ""),
        std::move(main_config_zk_node_cache),
        main_config_zk_changed_event,
        [&](ConfigurationPtr config, bool initial_loading)
        {
            Settings::checkNoSettingNamesAtTopLevel(*config, config_path);

            /// Limit on total memory usage
            size_t max_server_memory_usage = config->getUInt64("max_server_memory_usage", 0);

            double max_server_memory_usage_to_ram_ratio = config->getDouble("max_server_memory_usage_to_ram_ratio", 0.9);
            size_t default_max_server_memory_usage = memory_amount * max_server_memory_usage_to_ram_ratio;

            if (max_server_memory_usage == 0)
            {
                max_server_memory_usage = default_max_server_memory_usage;
                LOG_INFO(log, "Setting max_server_memory_usage was set to {}"
                    " ({} available * {:.2f} max_server_memory_usage_to_ram_ratio)",
                    formatReadableSizeWithBinarySuffix(max_server_memory_usage),
                    formatReadableSizeWithBinarySuffix(memory_amount),
                    max_server_memory_usage_to_ram_ratio);
            }
            else if (max_server_memory_usage > default_max_server_memory_usage)
            {
                max_server_memory_usage = default_max_server_memory_usage;
                LOG_INFO(log, "Setting max_server_memory_usage was lowered to {}"
                    " because the system has low amount of memory. The amount was"
                    " calculated as {} available"
                    " * {:.2f} max_server_memory_usage_to_ram_ratio",
                    formatReadableSizeWithBinarySuffix(max_server_memory_usage),
                    formatReadableSizeWithBinarySuffix(memory_amount),
                    max_server_memory_usage_to_ram_ratio);
            }

            total_memory_tracker.setHardLimit(max_server_memory_usage);
            total_memory_tracker.setDescription("(total)");
            total_memory_tracker.setMetric(CurrentMetrics::MemoryTracking);

            // FIXME logging-related things need synchronization -- see the 'Logger * log' saved
            // in a lot of places. For now, disable updating log configuration without server restart.
            //setTextLog(global_context->getTextLog());
            //buildLoggers(*config, logger());
            global_context->setClustersConfig(config);
            global_context->setMacros(std::make_unique<Macros>(*config, "macros", log));
            global_context->setExternalAuthenticatorsConfig(*config);
            global_context->setExternalModelsConfig(config);

            /// Setup protection to avoid accidental DROP for big tables (that are greater than 50 GB by default)
            if (config->has("max_table_size_to_drop"))
                global_context->setMaxTableSizeToDrop(config->getUInt64("max_table_size_to_drop"));

            if (config->has("max_partition_size_to_drop"))
                global_context->setMaxPartitionSizeToDrop(config->getUInt64("max_partition_size_to_drop"));

            if (!initial_loading)
            {
                /// We do not load ZooKeeper configuration on the first config loading
                /// because TestKeeper server is not started yet.
                if (config->has("zookeeper"))
                    global_context->reloadZooKeeperIfChanged(config);

                global_context->reloadAuxiliaryZooKeepersConfigIfChanged(config);
            }

            global_context->updateStorageConfiguration(*config);
            global_context->updateInterserverCredentials(*config);

            CompressionCodecEncrypted::Configuration::instance().tryLoad(*config, "encryption_codecs");
        },
        /* already_loaded = */ false);  /// Reload it right now (initial loading)

    auto & access_control = global_context->getAccessControlManager();
    if (config().has("custom_settings_prefixes"))
        access_control.setCustomSettingsPrefixes(config().getString("custom_settings_prefixes"));

    /// Initialize access storages.
    access_control.addStoragesFromMainConfig(config(), config_path, [&] { return global_context->getZooKeeper(); });

    /// Reload config in SYSTEM RELOAD CONFIG query.
    global_context->setConfigReloadCallback([&]()
    {
        main_config_reloader->reload();
        access_control.reloadUsersConfigs();
    });

    /// Limit on total number of concurrently executed queries.
    global_context->getProcessList().setMaxSize(config().getInt("max_concurrent_queries", 0));

    /// Set up caches.

    /// Lower cache size on low-memory systems.
    double cache_size_to_ram_max_ratio = config().getDouble("cache_size_to_ram_max_ratio", 0.5);
    size_t max_cache_size = memory_amount * cache_size_to_ram_max_ratio;

    /// Size of cache for uncompressed blocks. Zero means disabled.
    size_t uncompressed_cache_size = config().getUInt64("uncompressed_cache_size", 0);
    if (uncompressed_cache_size > max_cache_size)
    {
        uncompressed_cache_size = max_cache_size;
        LOG_INFO(log, "Uncompressed cache size was lowered to {} because the system has low amount of memory",
            formatReadableSizeWithBinarySuffix(uncompressed_cache_size));
    }
    global_context->setUncompressedCache(uncompressed_cache_size);

    /// Load global settings from default_profile and system_profile.
    global_context->setDefaultProfiles(config());
    const Settings & settings = global_context->getSettingsRef();

    if (settings.async_insert_threads)
        global_context->setAsynchronousInsertQueue(std::make_shared<AsynchronousInsertQueue>(
            global_context,
            settings.async_insert_threads,
            settings.async_insert_max_data_size,
            AsynchronousInsertQueue::Timeout{.busy = settings.async_insert_busy_timeout, .stale = settings.async_insert_stale_timeout}));

    /// Size of cache for marks (index of MergeTree family of tables). It is mandatory.
    size_t mark_cache_size = config().getUInt64("mark_cache_size");
    if (!mark_cache_size)
        LOG_ERROR(log, "Too low mark cache size will lead to severe performance degradation.");
    if (mark_cache_size > max_cache_size)
    {
        mark_cache_size = max_cache_size;
        LOG_INFO(log, "Mark cache size was lowered to {} because the system has low amount of memory",
            formatReadableSizeWithBinarySuffix(mark_cache_size));
    }
    global_context->setMarkCache(mark_cache_size);

    /// A cache for mmapped files.
    size_t mmap_cache_size = config().getUInt64("mmap_cache_size", 1000);   /// The choice of default is arbitrary.
    if (mmap_cache_size)
        global_context->setMMappedFileCache(mmap_cache_size);

#if USE_EMBEDDED_COMPILER
    constexpr size_t compiled_expression_cache_size_default = 1024 * 1024 * 128;
    size_t compiled_expression_cache_size = config().getUInt64("compiled_expression_cache_size", compiled_expression_cache_size_default);
    CompiledExpressionCacheFactory::instance().init(compiled_expression_cache_size);
#endif

    /// Set path for format schema files
    fs::path format_schema_path(config().getString("format_schema_path", path / "format_schemas/"));
    global_context->setFormatSchemaPath(format_schema_path);
    fs::create_directories(format_schema_path);

    /// Check sanity of MergeTreeSettings on server startup
    global_context->getMergeTreeSettings().sanityCheck(settings);
    global_context->getReplicatedMergeTreeSettings().sanityCheck(settings);


    /// try set up encryption. There are some errors in config, error will be printed and server wouldn't start.
    CompressionCodecEncrypted::Configuration::instance().load(config(), "encryption_codecs");

    const auto proxies = Util::parseProxies(config());
    const auto interfaces = Util::parseInterfaces(config(), settings, proxies);

    for (const auto & interface : interfaces)
    {
<<<<<<< HEAD
        if (boost::iequals(interface.second->protocol, "keeper_tcp"))
=======
        listen_hosts.emplace_back("::1");
        listen_hosts.emplace_back("127.0.0.1");
        listen_try = true;
    }

    if (config().has("keeper_server"))
    {
#if USE_NURAFT
        /// Initialize test keeper RAFT. Do nothing if no nu_keeper_server in config.
        global_context->initializeKeeperDispatcher();
        for (const auto & listen_host : listen_hosts)
>>>>>>> 40b1b5ed
        {
            context()->initializeKeeperStorageDispatcher();
            break;
        }
    }

    Poco::ThreadPool server_pool(3, config().getUInt("max_connections", 1024));

    auto servers_to_start_before_tables = std::make_shared<std::vector<ProtocolServerAdapter>>();
    *servers_to_start_before_tables = Util::createServers(
        {"keeper_tcp"},
        interfaces, *this, server_pool, /*async_metrics = */ nullptr
    );

    for (auto & server : *servers_to_start_before_tables)
        server.start();

    SCOPE_EXIT({
        /** Ask to cancel background jobs all table engines,
          *  and also query_log.
          * It is important to do early, not in destructor of Context, because
          *  table engines could use Context on destroy.
          */
        LOG_INFO(log, "Shutting down storages.");

        global_context->shutdown();

        LOG_DEBUG(log, "Shut down storages.");

        if (!servers_to_start_before_tables->empty())
        {
            LOG_DEBUG(log, "Waiting for current connections to servers for tables to finish.");
            int current_connections = 0;
            for (auto & server : *servers_to_start_before_tables)
            {
                server.stop();
                current_connections += server.currentConnections();
            }

            if (current_connections)
                LOG_INFO(log, "Closed all listening sockets. Waiting for {} outstanding connections.", current_connections);
            else
                LOG_INFO(log, "Closed all listening sockets.");

            if (current_connections > 0)
                current_connections = waitServersToFinish(*servers_to_start_before_tables, config().getInt("shutdown_wait_unfinished", 5));

            if (current_connections)
                LOG_INFO(log, "Closed connections to servers for tables. But {} remain. Probably some tables of other users cannot finish their connections after context shutdown.", current_connections);
            else
                LOG_INFO(log, "Closed connections to servers for tables.");

            global_context->shutdownKeeperDispatcher();
        }

        /// Wait server pool to avoid use-after-free of destroyed context in the handlers
        server_pool.joinAll();

        // Uses a raw pointer to global context for getting ZooKeeper.
        main_config_reloader.reset();

        /** Explicitly destroy Context. It is more convenient than in destructor of Server, because logger is still available.
          * At this moment, no one could own shared part of Context.
          */
        global_context.reset();
        shared_context.reset();
        LOG_DEBUG(log, "Destroyed global context.");
    });

    /// Set current database name before loading tables and databases because
    /// system logs may copy global context.
    global_context->setCurrentDatabaseNameInGlobalContext(default_database);

    LOG_INFO(log, "Loading user defined objects from {}", path_str);
    try
    {
        UserDefinedObjectsLoader::instance().loadObjects(global_context);
    }
    catch (...)
    {
        tryLogCurrentException(log, "Caught exception while loading user defined objects");
        throw;
    }
    LOG_DEBUG(log, "Loaded user defined objects");

    LOG_INFO(log, "Loading metadata from {}", path_str);

    try
    {
        auto & database_catalog = DatabaseCatalog::instance();
        /// We load temporary database first, because projections need it.
        database_catalog.initializeAndLoadTemporaryDatabase();
        loadMetadataSystem(global_context);
        /// After attaching system databases we can initialize system log.
        global_context->initializeSystemLogs();
        global_context->setSystemZooKeeperLogAfterInitializationIfNeeded();
        /// After the system database is created, attach virtual system tables (in addition to query_log and part_log)
        attachSystemTablesServer(*database_catalog.getSystemDatabase(), has_zookeeper);
        attachInformationSchema(global_context, *database_catalog.getDatabase(DatabaseCatalog::INFORMATION_SCHEMA));
        attachInformationSchema(global_context, *database_catalog.getDatabase(DatabaseCatalog::INFORMATION_SCHEMA_UPPERCASE));
        /// Firstly remove partially dropped databases, to avoid race with MaterializedMySQLSyncThread,
        /// that may execute DROP before loadMarkedAsDroppedTables() in background,
        /// and so loadMarkedAsDroppedTables() will find it and try to add, and UUID will overlap.
        database_catalog.loadMarkedAsDroppedTables();
        /// Then, load remaining databases
        loadMetadata(global_context, default_database);
        database_catalog.loadDatabases();
        /// After loading validate that default database exists
        database_catalog.assertDatabaseExists(default_database);
    }
    catch (...)
    {
        tryLogCurrentException(log, "Caught exception while loading metadata");
        throw;
    }

    LOG_DEBUG(log, "Loaded metadata.");

    /// Init trace collector only after trace_log system table was created
    /// Disable it if we collect test coverage information, because it will work extremely slow.
    ///
    /// It also cannot work with sanitizers.
    /// Sanitizers are using quick "frame walking" stack unwinding (this implies -fno-omit-frame-pointer)
    /// And they do unwinding frequently (on every malloc/free, thread/mutex operations, etc).
    /// They change %rbp during unwinding and it confuses libunwind if signal comes during sanitizer unwinding
    ///  and query profiler decide to unwind stack with libunwind at this moment.
    ///
    /// Symptoms: you'll get silent Segmentation Fault - without sanitizer message and without usual ClickHouse diagnostics.
    ///
    /// Look at compiler-rt/lib/sanitizer_common/sanitizer_stacktrace.h
    ///
#if USE_UNWIND && !WITH_COVERAGE && !defined(SANITIZER) && defined(__x86_64__)
    /// Profilers cannot work reliably with any other libunwind or without PHDR cache.
    if (hasPHDRCache())
    {
        global_context->initializeTraceCollector();

        /// Set up server-wide memory profiler (for total memory tracker).
        UInt64 total_memory_profiler_step = config().getUInt64("total_memory_profiler_step", 0);
        if (total_memory_profiler_step)
        {
            total_memory_tracker.setOrRaiseProfilerLimit(total_memory_profiler_step);
            total_memory_tracker.setProfilerStep(total_memory_profiler_step);
        }

        double total_memory_tracker_sample_probability = config().getDouble("total_memory_tracker_sample_probability", 0);
        if (total_memory_tracker_sample_probability)
        {
            total_memory_tracker.setSampleProbability(total_memory_tracker_sample_probability);
        }
    }
#endif

    /// Describe multiple reasons when query profiler cannot work.

#if !USE_UNWIND
    LOG_INFO(log, "Query Profiler and TraceCollector are disabled because they cannot work without bundled unwind (stack unwinding) library.");
#endif

#if WITH_COVERAGE
    LOG_INFO(log, "Query Profiler and TraceCollector are disabled because they work extremely slow with test coverage.");
#endif

#if defined(SANITIZER)
    LOG_INFO(log, "Query Profiler and TraceCollector are disabled because they cannot work under sanitizers"
        " when two different stack unwinding methods will interfere with each other.");
#endif

#if !defined(__x86_64__)
    LOG_INFO(log, "Query Profiler is only tested on x86_64. It also known to not work under qemu-user.");
#endif

    if (!hasPHDRCache())
        LOG_INFO(log, "Query Profiler and TraceCollector are disabled because they require PHDR cache to be created"
            " (otherwise the function 'dl_iterate_phdr' is not lock free and not async-signal safe).");

    std::unique_ptr<DNSCacheUpdater> dns_cache_updater;
    if (config().has("disable_internal_dns_cache") && config().getInt("disable_internal_dns_cache"))
    {
        /// Disable DNS caching at all
        DNSResolver::instance().setDisableCacheFlag();
        LOG_DEBUG(log, "DNS caching disabled");
    }
    else
    {
        /// Initialize a watcher periodically updating DNS cache
        dns_cache_updater = std::make_unique<DNSCacheUpdater>(global_context, config().getInt("dns_cache_update_period", 15));
    }

#if defined(OS_LINUX)
    if (!TasksStatsCounters::checkIfAvailable())
    {
        LOG_INFO(log, "It looks like this system does not have procfs mounted at /proc location,"
            " neither clickhouse-server process has CAP_NET_ADMIN capability."
            " 'taskstats' performance statistics will be disabled."
            " It could happen due to incorrect ClickHouse package installation."
            " You can try to resolve the problem manually with 'sudo setcap cap_net_admin=+ep {}'."
            " Note that it will not work on 'nosuid' mounted filesystems."
            " It also doesn't work if you run clickhouse-server inside network namespace as it happens in some containers.",
            executable_path);
    }

    if (!hasLinuxCapability(CAP_SYS_NICE))
    {
        LOG_INFO(log, "It looks like the process has no CAP_SYS_NICE capability, the setting 'os_thread_priority' will have no effect."
            " It could happen due to incorrect ClickHouse package installation."
            " You could resolve the problem manually with 'sudo setcap cap_sys_nice=+ep {}'."
            " Note that it will not work on 'nosuid' mounted filesystems.",
            executable_path);
    }
#else
    LOG_INFO(log, "TaskStats is not implemented for this OS. IO accounting will be disabled.");
#endif

    auto servers = std::make_shared<std::vector<ProtocolServerAdapter>>();

    {
        /// This object will periodically calculate some metrics.
        AsynchronousMetrics async_metrics(
            global_context, config().getUInt("asynchronous_metrics_update_period_s", 1), servers_to_start_before_tables, servers);
        attachSystemTablesAsync(*DatabaseCatalog::instance().getSystemDatabase(), async_metrics);

        *servers = Util::createServers(
            {"interserver_http", "native_tcp", "native_http", "native_gprs", "mysql", "postgres", "prometheus"},
            interfaces, *this, server_pool, &async_metrics
        );

        if (servers->empty())
             throw Exception("No servers started (add entries in 'interfaces' section in the configuration file.)",
                ErrorCodes::NO_ELEMENTS_IN_CONFIG);

        /// Must be done after initialization of `servers`, because async_metrics will access `servers` variable from its thread.
        async_metrics.start();

        {
            String level_str = config().getString("text_log.level", "");
            int level = level_str.empty() ? INT_MAX : Poco::Logger::parseLevel(level_str);
            setTextLog(global_context->getTextLog(), level);
        }

        buildLoggers(config(), logger());

        main_config_reloader->start();
        access_control.startPeriodicReloadingUsersConfigs();
        if (dns_cache_updater)
            dns_cache_updater->start();

        {
            LOG_INFO(log, "Available RAM: {}; physical cores: {}; logical cores: {}.",
                formatReadableSizeWithBinarySuffix(memory_amount),
                getNumberOfPhysicalCPUCores(),  // on ARM processors it can show only enabled at current moment cores
                std::thread::hardware_concurrency());
        }

        /// try to load dictionaries immediately, throw on error and die
        try
        {
            global_context->loadDictionaries(config());
        }
        catch (...)
        {
            LOG_ERROR(log, "Caught exception while loading dictionaries.");
            throw;
        }

        if (has_zookeeper && config().has("distributed_ddl"))
        {
            /// DDL worker should be started after all tables were loaded
            String ddl_zookeeper_path = config().getString("distributed_ddl.path", "/clickhouse/task_queue/ddl/");
            int pool_size = config().getInt("distributed_ddl.pool_size", 1);
            if (pool_size < 1)
                throw Exception("distributed_ddl.pool_size should be greater then 0", ErrorCodes::ARGUMENT_OUT_OF_BOUND);
            global_context->setDDLWorker(std::make_unique<DDLWorker>(pool_size, ddl_zookeeper_path, global_context, &config(),
                                                                     "distributed_ddl", "DDLWorker",
                                                                     &CurrentMetrics::MaxDDLEntryID, &CurrentMetrics::MaxPushedDDLEntryID));
        }

        for (auto & server : *servers)
            server.start();

        LOG_INFO(log, "Ready for connections.");

        SCOPE_EXIT_SAFE({
            LOG_DEBUG(log, "Received termination signal.");
            LOG_DEBUG(log, "Waiting for current connections to close.");

            is_cancelled = true;

            int current_connections = 0;
            for (auto & server : *servers)
            {
                server.stop();
                current_connections += server.currentConnections();
            }

            if (current_connections)
                LOG_INFO(log, "Closed all listening sockets. Waiting for {} outstanding connections.", current_connections);
            else
                LOG_INFO(log, "Closed all listening sockets.");

            /// Killing remaining queries.
            global_context->getProcessList().killAllQueries();

            if (current_connections)
                current_connections = waitServersToFinish(*servers, config().getInt("shutdown_wait_unfinished", 5));

            if (current_connections)
                LOG_INFO(log, "Closed connections. But {} remain."
                    " Tip: To increase wait time add to config: <shutdown_wait_unfinished>60</shutdown_wait_unfinished>", current_connections);
            else
                LOG_INFO(log, "Closed connections.");

            dns_cache_updater.reset();

            if (current_connections)
            {
                /// There is no better way to force connections to close in Poco.
                /// Otherwise connection handlers will continue to live
                /// (they are effectively dangling objects, but they use global thread pool
                ///  and global thread pool destructor will wait for threads, preventing server shutdown).

                /// Dump coverage here, because std::atexit callback would not be called.
                dumpCoverageReportIfPossible();
                LOG_INFO(log, "Will shutdown forcefully.");
                forceShutdown();
            }
        });

        std::vector<std::unique_ptr<MetricsTransmitter>> metrics_transmitters;
        for (const auto & graphite_key : DB::getMultipleKeysFromConfig(config(), "", "graphite"))
        {
            metrics_transmitters.emplace_back(std::make_unique<MetricsTransmitter>(
                global_context->getConfigRef(), graphite_key, async_metrics));
        }

        waitForTerminationRequest();
    }

    return Application::EXIT_OK;
}

}<|MERGE_RESOLUTION|>--- conflicted
+++ resolved
@@ -72,15 +72,11 @@
 #include <Common/getHashOfLoadedBinary.h>
 #include <Common/Elf.h>
 #include <Server/ProtocolServerAdapter.h>
-<<<<<<< HEAD
 #include <Server/InterfaceConfig.h>
 #include <Server/InterfaceConfigUtil.h>
 #include <Server/ProxyConfig.h>
-=======
-#include <Server/HTTP/HTTPServer.h>
 #include <Interpreters/AsynchronousInsertQueue.h>
 #include <Compression/CompressionCodecEncrypted.h>
->>>>>>> 40b1b5ed
 #include <filesystem>
 
 #if !defined(ARCADIA_BUILD)
@@ -138,13 +134,9 @@
     extern const int CORRUPTED_DATA;
 }
 
-<<<<<<< HEAD
 }
 
 namespace
-=======
-int mainEntryClickHouseServer(int argc, char ** argv)
->>>>>>> 40b1b5ed
 {
 
 bool jemallocOptionEnabled([[maybe_unused]] const char * name)
@@ -208,31 +200,7 @@
     return current_connections;
 }
 
-<<<<<<< HEAD
 std::string getCanonicalPath(std::string && path)
-=======
-}
-
-namespace DB
-{
-
-namespace ErrorCodes
-{
-    extern const int NO_ELEMENTS_IN_CONFIG;
-    extern const int SUPPORT_IS_DISABLED;
-    extern const int ARGUMENT_OUT_OF_BOUND;
-    extern const int EXCESSIVE_ELEMENT_IN_CONFIG;
-    extern const int INVALID_CONFIG_PARAMETER;
-    extern const int SYSTEM_ERROR;
-    extern const int FAILED_TO_GETPWUID;
-    extern const int MISMATCHING_USERS_FOR_PROCESS_AND_DATA;
-    extern const int NETWORK_ERROR;
-    extern const int CORRUPTED_DATA;
-}
-
-
-static std::string getCanonicalPath(std::string && path)
->>>>>>> 40b1b5ed
 {
     Poco::trimInPlace(path);
     if (path.empty())
@@ -315,16 +283,11 @@
 
     if (jemallocOptionEnabled("opt.background_thread"))
     {
-<<<<<<< HEAD
         LOG_ERROR(&app.logger(),
             "jemalloc.background_thread was requested, "
             "however ClickHouse uses percpu_arena and background_thread most likely will not give any benefits, "
             "and also background_thread is not compatible with ClickHouse watchdog "
             "(that can be disabled with CLICKHOUSE_WATCHDOG_ENABLE=0)");
-=======
-        func(port);
-        global_context->registerServerPort(port_name, port);
->>>>>>> 40b1b5ed
     }
 
     /// Do not fork separate process from watchdog if we attached to terminal.
@@ -416,43 +379,6 @@
     BaseDaemon::defineOptions(options);
 }
 
-<<<<<<< HEAD
-=======
-
-void checkForUsersNotInMainConfig(
-    const Poco::Util::AbstractConfiguration & config,
-    const std::string & config_path,
-    const std::string & users_config_path,
-    Poco::Logger * log)
-{
-    if (config.getBool("skip_check_for_incorrect_settings", false))
-        return;
-
-    if (config.has("users") || config.has("profiles") || config.has("quotas"))
-    {
-        /// We cannot throw exception here, because we have support for obsolete 'conf.d' directory
-        /// (that does not correspond to config.d or users.d) but substitute configuration to both of them.
-
-        LOG_ERROR(log, "The <users>, <profiles> and <quotas> elements should be located in users config file: {} not in main config {}."
-            " Also note that you should place configuration changes to the appropriate *.d directory like 'users.d'.",
-            users_config_path, config_path);
-    }
-}
-
-[[noreturn]] void forceShutdown()
-{
-#if defined(THREAD_SANITIZER) && defined(OS_LINUX)
-    /// Thread sanitizer tries to do something on exit that we don't need if we want to exit immediately,
-    /// while connection handling threads are still run.
-    (void)syscall(SYS_exit_group, 0);
-    __builtin_unreachable();
-#else
-    _exit(0);
-#endif
-}
-
-
->>>>>>> 40b1b5ed
 int Server::main(const std::vector<std::string> & /*args*/)
 {
     Poco::Logger * log = &logger();
@@ -944,23 +870,10 @@
 
     for (const auto & interface : interfaces)
     {
-<<<<<<< HEAD
         if (boost::iequals(interface.second->protocol, "keeper_tcp"))
-=======
-        listen_hosts.emplace_back("::1");
-        listen_hosts.emplace_back("127.0.0.1");
-        listen_try = true;
-    }
-
-    if (config().has("keeper_server"))
-    {
-#if USE_NURAFT
-        /// Initialize test keeper RAFT. Do nothing if no nu_keeper_server in config.
-        global_context->initializeKeeperDispatcher();
-        for (const auto & listen_host : listen_hosts)
->>>>>>> 40b1b5ed
-        {
-            context()->initializeKeeperStorageDispatcher();
+        {
+            /// Initialize test keeper RAFT. Do nothing if no nu_keeper_server in config.
+            context()->initializeKeeperDispatcher();
             break;
         }
     }
