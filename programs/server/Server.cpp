--- conflicted
+++ resolved
@@ -61,14 +61,13 @@
 #include <Common/ThreadFuzzer.h>
 #include "MySQLHandlerFactory.h"
 
-<<<<<<< HEAD
 #ifdef BITONIC_SORT_PREFERRED
 #include "Common/BitonicSort.h"
-=======
+#endif
+
 #if !defined(ARCADIA_BUILD)
 #    include "config_core.h"
 #    include "Common/config_version.h"
->>>>>>> bab624a6
 #endif
 
 #if defined(OS_LINUX)
