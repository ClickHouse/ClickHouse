--- conflicted
+++ resolved
@@ -56,11 +56,7 @@
 #include <Interpreters/loadMetadata.h>
 #include <Interpreters/UserDefinedSQLObjectsLoader.h>
 #include <Interpreters/JIT/CompiledExpressionCache.h>
-<<<<<<< HEAD
-#include <Access/AccessControlManager.h>
-=======
 #include <Access/AccessControl.h>
->>>>>>> df57f8e3
 #include <Storages/StorageReplicatedMergeTree.h>
 #include <Storages/System/attachSystemTables.h>
 #include <Storages/System/attachInformationSchemaTables.h>
@@ -1188,14 +1184,6 @@
 
         async_metrics.stop();
 
-<<<<<<< HEAD
-    SCOPE_EXIT({
-        /// Stop reloading of the main config. This must be done before `global_context->shutdown()` because
-        /// otherwise the reloading may pass a changed config to some destroyed parts of ContextSharedPart.
-        main_config_reloader.reset();
-
-=======
->>>>>>> df57f8e3
         /** Ask to cancel background jobs all table engines,
           *  and also query_log.
           * It is important to do early, not in destructor of Context, because
@@ -1272,13 +1260,9 @@
         global_context->initializeSystemLogs();
         global_context->setSystemZooKeeperLogAfterInitializationIfNeeded();
         /// After the system database is created, attach virtual system tables (in addition to query_log and part_log)
-<<<<<<< HEAD
-        attachSystemTablesServer(*database_catalog.getSystemDatabase(), has_zookeeper);
-=======
         attachSystemTablesServer(global_context, *database_catalog.getSystemDatabase(), has_zookeeper);
         attachInformationSchema(global_context, *database_catalog.getDatabase(DatabaseCatalog::INFORMATION_SCHEMA));
         attachInformationSchema(global_context, *database_catalog.getDatabase(DatabaseCatalog::INFORMATION_SCHEMA_UPPERCASE));
->>>>>>> df57f8e3
         /// Firstly remove partially dropped databases, to avoid race with MaterializedMySQLSyncThread,
         /// that may execute DROP before loadMarkedAsDroppedTables() in background,
         /// and so loadMarkedAsDroppedTables() will find it and try to add, and UUID will overlap.
