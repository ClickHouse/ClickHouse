#include <Server.h>

#include <memory>
#include <Interpreters/ClientInfo.h>
#include <sys/resource.h>
#include <sys/stat.h>
#include <sys/types.h>
#include <pwd.h>
#include <unistd.h>
#include <Poco/Net/HTTPServer.h>
#include <Poco/Net/NetException.h>
#include <Poco/Util/HelpFormatter.h>
#include <Poco/Environment.h>
#include <Poco/Config.h>
#include <Common/ErrorCodes.h>
#include <Common/scope_guard_safe.h>
#include <Common/logger_useful.h>
#include <base/phdr_cache.h>
#include <Common/ErrorHandlers.h>
#include <Processors/QueryPlan/QueryPlanStepRegistry.h>
#include <base/getMemoryAmount.h>
#include <base/getAvailableMemoryAmount.h>
#include <base/errnoToString.h>
#include <base/coverage.h>
#include <base/getFQDNOrHostName.h>
#include <base/safeExit.h>
#include <base/Numa.h>
#include <Common/PoolId.h>
#include <Common/MemoryTracker.h>
#include <Common/MemoryWorker.h>
#include <Common/ClickHouseRevision.h>
#include <Common/DNSResolver.h>
#include <Common/CgroupsMemoryUsageObserver.h>
#include <Common/CurrentMetrics.h>
#include <Common/DimensionalMetrics.h>
#include <Common/ISlotControl.h>
#include <Common/Macros.h>
#include <Common/ShellCommand.h>
#include <Common/ZooKeeper/ZooKeeper.h>
#include <Common/ZooKeeper/ZooKeeperNodeCache.h>
#include <Common/formatReadable.h>
#include <Common/getMultipleKeysFromConfig.h>
#include <Common/getNumberOfCPUCoresToUse.h>
#include <Common/getExecutablePath.h>
#include <Common/ProfileEvents.h>
#include <Common/Scheduler/IResourceManager.h>
#include <Common/ThreadProfileEvents.h>
#include <Common/ThreadStatus.h>
#include <Common/getMappedArea.h>
#include <Common/remapExecutable.h>
#include <Common/TLDListsHolder.h>
#include <Common/Config/AbstractConfigurationComparison.h>
#include <Common/Config/ConfigHelper.h>
#include <Common/assertProcessUserMatchesDataOwner.h>
#include <Common/makeSocketAddress.h>
#include <Common/FailPoint.h>
#include <Common/CPUID.h>
#include <Common/HTTPConnectionPool.h>
#include <Common/NamedCollections/NamedCollectionsFactory.h>
#include <Common/HashiCorpVault.h>
#include <Server/waitServersToFinish.h>
#include <Interpreters/Cache/FileCacheFactory.h>
#include <Core/BackgroundSchedulePool.h>
#include <Core/ServerSettings.h>
#include <Core/ServerUUID.h>
#include <Core/Settings.h>
#include <IO/ReadHelpers.h>
#include <IO/ReadBufferFromFile.h>
#include <IO/SharedThreadPools.h>
#include <IO/S3/Credentials.h>
#include <Interpreters/CancellationChecker.h>
#include <Interpreters/ServerAsynchronousMetrics.h>
#include <Interpreters/DDLWorker.h>
#include <Interpreters/DNSCacheUpdater.h>
#include <Interpreters/DatabaseCatalog.h>
#include <Interpreters/ExternalDictionariesLoader.h>
#include <Interpreters/ProcessList.h>
#include <Interpreters/executeQuery.h>
#include <Interpreters/loadMetadata.h>
#include <Interpreters/registerInterpreters.h>
#include <Interpreters/JIT/CompiledExpressionCache.h>
#include <Access/AccessControl.h>
#include <Access/ContextAccess.h>
#include <Access/User.h>
#include <Storages/MaterializedView/RefreshSet.h>
#include <Storages/MergeTree/MergeTreeSettings.h>
#include <Storages/StorageReplicatedMergeTree.h>
#include <Storages/System/attachSystemTables.h>
#include <Storages/System/attachInformationSchemaTables.h>
#include <Storages/Cache/registerRemoteFileMetadatas.h>
#include <AggregateFunctions/registerAggregateFunctions.h>
#include <Functions/UserDefined/IUserDefinedSQLObjectsStorage.h>
#include <Functions/registerFunctions.h>
#include <TableFunctions/registerTableFunctions.h>
#include <Formats/registerFormats.h>
#include <Storages/registerStorages.h>
#include <Databases/registerDatabases.h>
#include <Dictionaries/registerDictionaries.h>
#include <Disks/registerDisks.h>
#include <Common/Scheduler/Nodes/registerSchedulerNodes.h>
#include <Common/Scheduler/Workload/IWorkloadEntityStorage.h>
#include <Common/Config/ConfigReloader.h>
#include <Server/HTTPHandlerFactory.h>
#include <Common/ReplicasReconnector.h>
#include <MetricsTransmitter.h>
#include <Common/StatusFile.h>
#include <Server/TCPHandlerFactory.h>
#include <Server/TCPServer.h>
#include <Common/SensitiveDataMasker.h>
#include <Common/ThreadFuzzer.h>
#include <Common/getHashOfLoadedBinary.h>
#include <Common/filesystemHelpers.h>
#include <Compression/CompressionCodecEncrypted.h>
#include <Parsers/ASTAlterQuery.h>
#include <Server/CloudPlacementInfo.h>
#include <Server/HTTP/HTTPServer.h>
#include <Server/HTTP/HTTPServerConnectionFactory.h>
#include <Server/KeeperReadinessHandler.h>
#include <Server/MySQLHandlerFactory.h>
#include <Server/PostgreSQLHandlerFactory.h>
#include <Server/ProtocolServerAdapter.h>
#include <Server/ProxyV1HandlerFactory.h>
#include <Server/TLSHandlerFactory.h>
#include <Server/ArrowFlightHandler.h>
#include <Interpreters/AsynchronousInsertQueue.h>

#include <filesystem>
#include <unordered_set>

#include <Common/Jemalloc.h>

#include "config.h"
#include <Common/config_version.h>

#if defined(OS_LINUX)
#    include <cstdlib>
#    include <sys/un.h>
#    include <sys/mman.h>
#    include <sys/ptrace.h>
#    include <Common/hasLinuxCapability.h>
#endif

#if USE_SSL
#    include <Poco/Net/SecureServerSocket.h>
#    include <Server/CertificateReloader.h>
#    include <Server/SSH/SSHPtyHandlerFactory.h>
#    include <Common/LibSSHInitializer.h>
#    include <Common/LibSSHLogger.h>
#    include <Server/ACME/Client.h>
#endif

#if USE_GRPC
#   include <Server/GRPCServer.h>
#endif

#if USE_NURAFT
#    include <Coordination/FourLetterCommand.h>
#    include <Coordination/KeeperAsynchronousMetrics.h>
#    include <Server/KeeperTCPHandlerFactory.h>
#endif

#if USE_AZURE_BLOB_STORAGE
#   include <azure/storage/common/internal/xml_wrapper.hpp>
#   include <azure/core/diagnostics/logger.hpp>
#endif


#include <incbin.h>
/// A minimal file used when the server is run without installation
INCBIN(resource_embedded_xml, SOURCE_DIR "/programs/server/embedded.xml");

namespace DB
{
namespace Setting
{
    extern const SettingsSeconds http_receive_timeout;
    extern const SettingsSeconds http_send_timeout;
    extern const SettingsSeconds receive_timeout;
    extern const SettingsSeconds send_timeout;
}

namespace MergeTreeSetting
{
    extern const MergeTreeSettingsBool allow_remote_fs_zero_copy_replication;
}

namespace ServerSetting
{
    extern const ServerSettingsUInt32 allow_feature_tier;
    extern const ServerSettingsUInt32 asynchronous_heavy_metrics_update_period_s;
    extern const ServerSettingsUInt32 asynchronous_metrics_update_period_s;
    extern const ServerSettingsBool asynchronous_metrics_enable_heavy_metrics;
    extern const ServerSettingsBool asynchronous_metrics_keeper_metrics_only;
    extern const ServerSettingsBool async_insert_queue_flush_on_shutdown;
    extern const ServerSettingsUInt64 async_insert_threads;
    extern const ServerSettingsBool async_load_databases;
    extern const ServerSettingsBool async_load_system_database;
    extern const ServerSettingsUInt64 background_buffer_flush_schedule_pool_size;
    extern const ServerSettingsUInt64 background_common_pool_size;
    extern const ServerSettingsUInt64 background_distributed_schedule_pool_size;
    extern const ServerSettingsUInt64 background_fetches_pool_size;
    extern const ServerSettingsFloat background_merges_mutations_concurrency_ratio;
    extern const ServerSettingsString background_merges_mutations_scheduling_policy;
    extern const ServerSettingsUInt64 background_message_broker_schedule_pool_size;
    extern const ServerSettingsUInt64 background_move_pool_size;
    extern const ServerSettingsUInt64 background_pool_size;
    extern const ServerSettingsUInt64 background_schedule_pool_size;
    extern const ServerSettingsUInt64 backups_io_thread_pool_queue_size;
    extern const ServerSettingsDouble cache_size_to_ram_max_ratio;
    extern const ServerSettingsDouble cannot_allocate_thread_fault_injection_probability;
    extern const ServerSettingsUInt64 cgroups_memory_usage_observer_wait_time;
    extern const ServerSettingsUInt64 compiled_expression_cache_elements_size;
    extern const ServerSettingsUInt64 compiled_expression_cache_size;
    extern const ServerSettingsUInt64 concurrent_threads_soft_limit_num;
    extern const ServerSettingsUInt64 concurrent_threads_soft_limit_ratio_to_cores;
    extern const ServerSettingsString concurrent_threads_scheduler;
    extern const ServerSettingsUInt64 config_reload_interval_ms;
    extern const ServerSettingsUInt64 database_catalog_drop_table_concurrency;
    extern const ServerSettingsString default_database;
    extern const ServerSettingsBool disable_internal_dns_cache;
    extern const ServerSettingsBool s3queue_disable_streaming;
    extern const ServerSettingsUInt64 disk_connections_soft_limit;
    extern const ServerSettingsUInt64 disk_connections_store_limit;
    extern const ServerSettingsUInt64 disk_connections_hard_limit;
    extern const ServerSettingsUInt64 disk_connections_warn_limit;
    extern const ServerSettingsBool dns_allow_resolve_names_to_ipv4;
    extern const ServerSettingsBool dns_allow_resolve_names_to_ipv6;
    extern const ServerSettingsUInt64 dns_cache_max_entries;
    extern const ServerSettingsInt32 dns_cache_update_period;
    extern const ServerSettingsUInt32 dns_max_consecutive_failures;
    extern const ServerSettingsBool enable_azure_sdk_logging;
    extern const ServerSettingsUInt64 global_profiler_cpu_time_period_ns;
    extern const ServerSettingsUInt64 global_profiler_real_time_period_ns;
    extern const ServerSettingsUInt64 http_connections_soft_limit;
    extern const ServerSettingsUInt64 http_connections_store_limit;
    extern const ServerSettingsUInt64 http_connections_hard_limit;
    extern const ServerSettingsUInt64 http_connections_warn_limit;
    extern const ServerSettingsString index_mark_cache_policy;
    extern const ServerSettingsUInt64 index_mark_cache_size;
    extern const ServerSettingsDouble index_mark_cache_size_ratio;
    extern const ServerSettingsString vector_similarity_index_cache_policy;
    extern const ServerSettingsUInt64 vector_similarity_index_cache_size;
    extern const ServerSettingsUInt64 vector_similarity_index_cache_max_entries;
    extern const ServerSettingsDouble vector_similarity_index_cache_size_ratio;
    extern const ServerSettingsString text_index_dictionary_block_cache_policy;
    extern const ServerSettingsUInt64 text_index_dictionary_block_cache_size;
    extern const ServerSettingsUInt64 text_index_dictionary_block_cache_max_entries;
    extern const ServerSettingsDouble text_index_dictionary_block_cache_size_ratio;
    extern const ServerSettingsString text_index_header_cache_policy;
    extern const ServerSettingsUInt64 text_index_header_cache_size;
    extern const ServerSettingsUInt64 text_index_header_cache_max_entries;
    extern const ServerSettingsDouble text_index_header_cache_size_ratio;
    extern const ServerSettingsString text_index_postings_cache_policy;
    extern const ServerSettingsUInt64 text_index_postings_cache_size;
    extern const ServerSettingsUInt64 text_index_postings_cache_max_entries;
    extern const ServerSettingsDouble text_index_postings_cache_size_ratio;
    extern const ServerSettingsString index_uncompressed_cache_policy;
    extern const ServerSettingsUInt64 index_uncompressed_cache_size;
    extern const ServerSettingsDouble index_uncompressed_cache_size_ratio;
    extern const ServerSettingsString iceberg_metadata_files_cache_policy;
    extern const ServerSettingsUInt64 iceberg_metadata_files_cache_size;
    extern const ServerSettingsUInt64 iceberg_metadata_files_cache_max_entries;
    extern const ServerSettingsDouble iceberg_metadata_files_cache_size_ratio;
    extern const ServerSettingsUInt64 io_thread_pool_queue_size;
    extern const ServerSettingsBool jemalloc_enable_global_profiler;
    extern const ServerSettingsBool jemalloc_collect_global_profile_samples_in_trace_log;
    extern const ServerSettingsBool jemalloc_enable_background_threads;
    extern const ServerSettingsUInt64 jemalloc_max_background_threads_num;
    extern const ServerSettingsSeconds keep_alive_timeout;
    extern const ServerSettingsString mark_cache_policy;
    extern const ServerSettingsUInt64 mark_cache_size;
    extern const ServerSettingsDouble mark_cache_size_ratio;
    extern const ServerSettingsUInt64 max_fetch_partition_thread_pool_size;
    extern const ServerSettingsUInt64 max_active_parts_loading_thread_pool_size;
    extern const ServerSettingsUInt64 max_backups_io_thread_pool_free_size;
    extern const ServerSettingsUInt64 max_backups_io_thread_pool_size;
    extern const ServerSettingsUInt64 max_concurrent_insert_queries;
    extern const ServerSettingsUInt64 max_concurrent_queries;
    extern const ServerSettingsUInt64 max_concurrent_select_queries;
    extern const ServerSettingsInt32 max_connections;
    extern const ServerSettingsUInt64 max_database_num_to_warn;
    extern const ServerSettingsUInt32 max_database_replicated_create_table_thread_pool_size;
    extern const ServerSettingsUInt64 max_dictionary_num_to_warn;
    extern const ServerSettingsUInt64 max_io_thread_pool_free_size;
    extern const ServerSettingsUInt64 max_io_thread_pool_size;
    extern const ServerSettingsUInt64 max_keep_alive_requests;
    extern const ServerSettingsUInt64 max_outdated_parts_loading_thread_pool_size;
    extern const ServerSettingsUInt64 max_partition_size_to_drop;
    extern const ServerSettingsUInt64 max_part_num_to_warn;
    extern const ServerSettingsUInt64 max_pending_mutations_to_warn;
    extern const ServerSettingsUInt64 max_pending_mutations_execution_time_to_warn;
    extern const ServerSettingsUInt64 max_parts_cleaning_thread_pool_size;
    extern const ServerSettingsUInt64 max_named_collection_num_to_warn;
    extern const ServerSettingsUInt64 max_remote_read_network_bandwidth_for_server;
    extern const ServerSettingsUInt64 max_remote_write_network_bandwidth_for_server;
    extern const ServerSettingsUInt64 max_local_read_bandwidth_for_server;
    extern const ServerSettingsUInt64 max_local_write_bandwidth_for_server;
    extern const ServerSettingsUInt64 max_server_memory_usage;
    extern const ServerSettingsDouble max_server_memory_usage_to_ram_ratio;
    extern const ServerSettingsUInt64 max_table_num_to_warn;
    extern const ServerSettingsUInt64 max_table_size_to_drop;
    extern const ServerSettingsUInt64 max_temporary_data_on_disk_size;
    extern const ServerSettingsUInt64 max_thread_pool_free_size;
    extern const ServerSettingsUInt64 max_thread_pool_size;
    extern const ServerSettingsUInt64 max_unexpected_parts_loading_thread_pool_size;
    extern const ServerSettingsUInt64 max_view_num_to_warn;
    extern const ServerSettingsUInt64 max_waiting_queries;
    extern const ServerSettingsUInt64 memory_worker_period_ms;
    extern const ServerSettingsBool memory_worker_correct_memory_tracker;
    extern const ServerSettingsBool memory_worker_use_cgroup;
    extern const ServerSettingsUInt64 merges_mutations_memory_usage_soft_limit;
    extern const ServerSettingsDouble merges_mutations_memory_usage_to_ram_ratio;
    extern const ServerSettingsString merge_workload;
    extern const ServerSettingsUInt64 mmap_cache_size;
    extern const ServerSettingsString mutation_workload;
    extern const ServerSettingsString query_condition_cache_policy;
    extern const ServerSettingsUInt64 query_condition_cache_size;
    extern const ServerSettingsDouble query_condition_cache_size_ratio;
    extern const ServerSettingsBool prepare_system_log_tables_on_startup;
    extern const ServerSettingsBool show_addresses_in_stack_traces;
    extern const ServerSettingsBool shutdown_wait_backups_and_restores;
    extern const ServerSettingsUInt64 shutdown_wait_unfinished;
    extern const ServerSettingsBool shutdown_wait_unfinished_queries;
    extern const ServerSettingsUInt64 storage_connections_soft_limit;
    extern const ServerSettingsUInt64 storage_connections_store_limit;
    extern const ServerSettingsUInt64 storage_connections_hard_limit;
    extern const ServerSettingsUInt64 storage_connections_warn_limit;
    extern const ServerSettingsUInt64 tables_loader_background_pool_size;
    extern const ServerSettingsUInt64 tables_loader_foreground_pool_size;
    extern const ServerSettingsString temporary_data_in_cache;
    extern const ServerSettingsUInt64 thread_pool_queue_size;
    extern const ServerSettingsString tmp_policy;
    extern const ServerSettingsUInt64 total_memory_profiler_sample_max_allocation_size;
    extern const ServerSettingsUInt64 total_memory_profiler_sample_min_allocation_size;
    extern const ServerSettingsUInt64 total_memory_profiler_step;
    extern const ServerSettingsDouble total_memory_tracker_sample_probability;
    extern const ServerSettingsBool throw_on_unknown_workload;
    extern const ServerSettingsBool cpu_slot_preemption;
    extern const ServerSettingsUInt64 cpu_slot_quantum_ns;
    extern const ServerSettingsUInt64 cpu_slot_preemption_timeout_ms;
    extern const ServerSettingsString uncompressed_cache_policy;
    extern const ServerSettingsUInt64 uncompressed_cache_size;
    extern const ServerSettingsDouble uncompressed_cache_size_ratio;
    extern const ServerSettingsString primary_index_cache_policy;
    extern const ServerSettingsUInt64 primary_index_cache_size;
    extern const ServerSettingsDouble primary_index_cache_size_ratio;
    extern const ServerSettingsBool dictionaries_lazy_load;
    extern const ServerSettingsBool wait_dictionaries_load_at_startup;
    extern const ServerSettingsUInt64 max_prefixes_deserialization_thread_pool_size;
    extern const ServerSettingsUInt64 max_prefixes_deserialization_thread_pool_free_size;
    extern const ServerSettingsUInt64 prefixes_deserialization_thread_pool_thread_pool_queue_size;
    extern const ServerSettingsUInt64 max_format_parsing_thread_pool_size;
    extern const ServerSettingsUInt64 max_format_parsing_thread_pool_free_size;
    extern const ServerSettingsUInt64 format_parsing_thread_pool_queue_size;
    extern const ServerSettingsUInt64 page_cache_history_window_ms;
    extern const ServerSettingsString page_cache_policy;
    extern const ServerSettingsDouble page_cache_size_ratio;
    extern const ServerSettingsUInt64 page_cache_min_size;
    extern const ServerSettingsUInt64 page_cache_max_size;
    extern const ServerSettingsDouble page_cache_free_memory_ratio;
    extern const ServerSettingsUInt64 page_cache_shards;
    extern const ServerSettingsUInt64 os_cpu_busy_time_threshold;
    extern const ServerSettingsFloat min_os_cpu_wait_time_ratio_to_drop_connection;
    extern const ServerSettingsFloat max_os_cpu_wait_time_ratio_to_drop_connection;
    extern const ServerSettingsBool skip_binary_checksum_checks;
    extern const ServerSettingsBool abort_on_logical_error;
    extern const ServerSettingsUInt64 jemalloc_flush_profile_interval_bytes;
    extern const ServerSettingsBool jemalloc_flush_profile_on_memory_exceeded;
    extern const ServerSettingsString allowed_disks_for_table_engines;
    extern const ServerSettingsUInt64 s3_credentials_provider_max_cache_size;
}

namespace ErrorCodes
{
    extern const int STARTUP_SCRIPTS_ERROR;
}

namespace FileCacheSetting
{
    extern const FileCacheSettingsBool load_metadata_asynchronously;
}

}

namespace CurrentMetrics
{
    extern const Metric Revision;
    extern const Metric VersionInteger;
    extern const Metric MemoryTracking;
    extern const Metric MergesMutationsMemoryTracking;
    extern const Metric MaxDDLEntryID;
    extern const Metric MaxPushedDDLEntryID;
    extern const Metric StartupScriptsExecutionState;
    extern const Metric IsServerShuttingDown;
}

namespace DimensionalMetrics
{
    extern MetricFamily & StartupScriptsFailureReason;
}

namespace ProfileEvents
{
    extern const Event MainConfigLoads;
    extern const Event ServerStartupMilliseconds;
    extern const Event InterfaceNativeSendBytes;
    extern const Event InterfaceNativeReceiveBytes;
    extern const Event InterfaceHTTPSendBytes;
    extern const Event InterfaceHTTPReceiveBytes;
    extern const Event InterfacePrometheusSendBytes;
    extern const Event InterfacePrometheusReceiveBytes;
    extern const Event InterfaceInterserverSendBytes;
    extern const Event InterfaceInterserverReceiveBytes;
    extern const Event InterfaceMySQLSendBytes;
    extern const Event InterfaceMySQLReceiveBytes;
    extern const Event InterfacePostgreSQLSendBytes;
    extern const Event InterfacePostgreSQLReceiveBytes;
}

namespace fs = std::filesystem;

int mainEntryClickHouseServer(int argc, char ** argv)
{
    DB::Server app;

    /// Do not fork separate process from watchdog if we attached to terminal.
    /// Otherwise it breaks gdb usage.
    /// Can be overridden by environment variable (cannot use server config at this moment).
    if (argc > 0)
    {
        const char * env_watchdog = getenv("CLICKHOUSE_WATCHDOG_ENABLE"); // NOLINT(concurrency-mt-unsafe)
        if (env_watchdog)
        {
            if (0 == strcmp(env_watchdog, "1"))
                app.shouldSetupWatchdog(argv[0]);

            /// Other values disable watchdog explicitly.
        }
        else if (!isatty(STDIN_FILENO) && !isatty(STDOUT_FILENO) && !isatty(STDERR_FILENO))
            app.shouldSetupWatchdog(argv[0]);
    }

    try
    {
        return app.run(argc, argv);
    }
    catch (...)
    {
        std::cerr << DB::getCurrentExceptionMessage(true) << "\n";
        auto code = DB::getCurrentExceptionCode();
        return static_cast<UInt8>(code) ? code : 1;
    }
}

namespace DB
{

namespace ErrorCodes
{
    extern const int NO_ELEMENTS_IN_CONFIG;
    extern const int SUPPORT_IS_DISABLED;
    extern const int ARGUMENT_OUT_OF_BOUND;
    extern const int EXCESSIVE_ELEMENT_IN_CONFIG;
    extern const int INVALID_CONFIG_PARAMETER;
    extern const int INVALID_SETTING_VALUE;
    extern const int NETWORK_ERROR;
    extern const int CORRUPTED_DATA;
    extern const int BAD_ARGUMENTS;
}


enum StartupScriptsExecutionState : CurrentMetrics::Value
{
    NotFinished = 0,
    Success = 1,
    Failure = 2,
};


static std::string getCanonicalPath(std::string && path)
{
    Poco::trimInPlace(path);
    if (path.empty())
        throw Exception(ErrorCodes::INVALID_CONFIG_PARAMETER, "path configuration parameter is empty");
    if (path.back() != '/')
        path += '/';
    return std::move(path);
}

static constexpr unsigned DEFAULT_LISTEN_BACKLOG = 4096;

static Poco::Net::TCPServerParams::Ptr makeServerParams(const Poco::Util::AbstractConfiguration & config)
{
    Poco::Net::TCPServerParams::Ptr params = new Poco::Net::TCPServerParams();
    params->setMaxQueued(config.getUInt("listen_backlog", DEFAULT_LISTEN_BACKLOG));
    return params;
}

Poco::Net::SocketAddress Server::socketBindListen(
    const Poco::Util::AbstractConfiguration & config,
    Poco::Net::ServerSocket & socket,
    const std::string & host,
    UInt16 port,
    [[maybe_unused]] bool secure) const
{
    auto address = makeSocketAddress(host, port, &logger());
    socket.bind(address, /* reuseAddress = */ true, /* reusePort = */ config.getBool("listen_reuse_port", false));
    /// If caller requests any available port from the OS, discover it after binding.
    if (port == 0)
    {
        address = socket.address();
        LOG_DEBUG(&logger(), "Requested any available port (port == 0), actual port is {:d}", address.port());
    }

    socket.listen(/* backlog = */ config.getUInt("listen_backlog", DEFAULT_LISTEN_BACKLOG));

    return address;
}

Strings getListenHosts(const Poco::Util::AbstractConfiguration & config)
{
    auto listen_hosts = DB::getMultipleValuesFromConfig(config, "", "listen_host");
    if (listen_hosts.empty())
    {
        listen_hosts.emplace_back("::1");
        listen_hosts.emplace_back("127.0.0.1");
    }
    return listen_hosts;
}

Strings getInterserverListenHosts(const Poco::Util::AbstractConfiguration & config)
{
    auto interserver_listen_hosts = DB::getMultipleValuesFromConfig(config, "", "interserver_listen_host");
    if (!interserver_listen_hosts.empty())
      return interserver_listen_hosts;

    /// Use more general restriction in case of emptiness
    return getListenHosts(config);
}

bool getListenTry(const Poco::Util::AbstractConfiguration & config)
{
    bool listen_try = config.getBool("listen_try", false);
    if (!listen_try)
    {
        Poco::Util::AbstractConfiguration::Keys protocols;
        config.keys("protocols", protocols);
        listen_try =
            DB::getMultipleValuesFromConfig(config, "", "listen_host").empty() &&
            std::none_of(protocols.begin(), protocols.end(), [&](const auto & protocol)
            {
                return config.has("protocols." + protocol + ".host") && config.has("protocols." + protocol + ".port");
            });
    }
    return listen_try;
}


void Server::createServer(
    Poco::Util::AbstractConfiguration & config,
    const std::string & listen_host,
    const char * port_name,
    bool listen_try,
    bool start_server,
    std::vector<ProtocolServerAdapter> & servers,
    CreateServerFunc && func) const
{
    /// For testing purposes, user may omit tcp_port or http_port or https_port in configuration file.
    if (config.getString(port_name, "").empty())
        return;

    /// If we already have an active server for this listen_host/port_name, don't create it again
    for (const auto & server : servers)
    {
        if (!server.isStopping() && server.getListenHost() == listen_host && server.getPortName() == port_name)
            return;
    }

    auto port = config.getInt(port_name);
    try
    {
        servers.push_back(func(port));
        if (start_server)
        {
            servers.back().start();
            LOG_INFO(&logger(), "Listening for {}", servers.back().getDescription());
        }
        global_context->registerServerPort(port_name, port);
    }
    catch (const Poco::Exception &)
    {
        if (listen_try)
        {
            LOG_WARNING(&logger(), "Listen [{}]:{} failed: {}. If it is an IPv6 or IPv4 address and your host has disabled IPv6 or IPv4, "
                "then consider to "
                "specify not disabled IPv4 or IPv6 address to listen in <listen_host> element of configuration "
                "file. Example for disabled IPv6: <listen_host>0.0.0.0</listen_host> ."
                " Example for disabled IPv4: <listen_host>::</listen_host>",
                listen_host, port, getCurrentExceptionMessage(false));
        }
        else
        {
            throw Exception(ErrorCodes::NETWORK_ERROR, "Listen [{}]:{} failed: {}", listen_host, port, getCurrentExceptionMessage(false));
        }
    }
}


#if defined(OS_LINUX)
namespace
{

void setOOMScore(int value, LoggerRawPtr log)
{
    try
    {
        std::string value_string = std::to_string(value);
        DB::WriteBufferFromFile buf("/proc/self/oom_score_adj");
        buf.write(value_string.c_str(), value_string.size());
        buf.next();
        buf.close();
    }
    catch (const Poco::Exception & e)
    {
        LOG_WARNING(log, "Failed to adjust OOM score: '{}'.", e.displayText());
        return;
    }
    LOG_INFO(log, "Set OOM score adjustment to {}", value);
}

}
#endif


void Server::uninitialize()
{
    logger().information("shutting down");
    BaseDaemon::uninitialize();
}

int Server::run()
{
    if (config().hasOption("help"))
    {
        Poco::Util::HelpFormatter help_formatter(Server::options());
        auto header_str = fmt::format("{} [OPTION] [-- [ARG]...]\n"
                                      "positional arguments can be used to rewrite config.xml properties, for example, --http_port=8010",
                                      commandName());
        help_formatter.setHeader(header_str);
        help_formatter.format(std::cout);
        return 0;
    }
    if (config().hasOption("version"))
    {
        std::cout << VERSION_NAME << " server version " << VERSION_STRING << VERSION_OFFICIAL << "." << std::endl;
        return 0;
    }
    return Application::run(); // NOLINT
}

void Server::initialize(Poco::Util::Application & self)
{
    ConfigProcessor::registerEmbeddedConfig("config.xml", std::string_view(reinterpret_cast<const char *>(gresource_embedded_xmlData), gresource_embedded_xmlSize));
    BaseDaemon::initialize(self);
    logger().information("starting up");

    LOG_INFO(&logger(), "OS name: {}, version: {}, architecture: {}",
        Poco::Environment::osName(),
        Poco::Environment::osVersion(),
        Poco::Environment::osArchitecture());
}

std::string Server::getDefaultCorePath() const
{
    return getCanonicalPath(config().getString("path", DBMS_DEFAULT_PATH)) + "cores";
}

void Server::defineOptions(Poco::Util::OptionSet & options)
{
    options.addOption(
        Poco::Util::Option("help", "h", "show help and exit")
            .required(false)
            .repeatable(false)
            .binding("help"));
    options.addOption(
        Poco::Util::Option("version", "V", "show version and exit")
            .required(false)
            .repeatable(false)
            .binding("version"));
    BaseDaemon::defineOptions(options);
}


void checkForUsersNotInMainConfig(
    const Poco::Util::AbstractConfiguration & config,
    const std::string & config_path,
    const std::string & users_config_path,
    LoggerPtr log)
{
    if (config.getBool("skip_check_for_incorrect_settings", false))
        return;

    if (config.has("users") || config.has("profiles") || config.has("quotas"))
    {
        /// We cannot throw exception here, because we have support for obsolete 'conf.d' directory
        /// (that does not correspond to config.d or users.d) but substitute configuration to both of them.

        LOG_ERROR(log, "The <users>, <profiles> and <quotas> elements should be located in users config file: {} not in main config {}."
            " Also note that you should place configuration changes to the appropriate *.d directory like 'users.d'.",
            users_config_path, config_path);
    }
}

namespace
{

/// Unused in other builds
#if defined(OS_LINUX)
String readLine(const String & path)
{
    ReadBufferFromFile in(path);
    String contents;
    readStringUntilNewlineInto(contents, in);
    return contents;
}

int readNumber(const String & path)
{
    ReadBufferFromFile in(path);
    int result;
    readText(result, in);
    return result;
}

#endif

void sanityChecks(Server & server)
{
    std::string data_path = getCanonicalPath(server.config().getString("path", DBMS_DEFAULT_PATH));
    std::string logs_path = server.config().getString("logger.log", "");

    if (server.logger().is(Poco::Message::PRIO_TEST))
        server.context()->addOrUpdateWarningMessage(
            Context::WarningType::SERVER_LOGGING_LEVEL_TEST,
            PreformattedMessage::create(
                "Server logging level is set to 'test' and performance is degraded. This cannot be used in production."));
#if defined(OS_LINUX)
    try
    {
        const std::unordered_set<std::string> fast_clock_sources = {
            // ARM clock
            "arch_sys_counter",
            // KVM guest clock
            "kvm-clock",
            // X86 clock
            "tsc",
        };
        const char * filename = "/sys/devices/system/clocksource/clocksource0/current_clocksource";
        if (!fast_clock_sources.contains(readLine(filename)))
            server.context()->addOrUpdateWarningMessage(
                Context::WarningType::LINUX_FAST_CLOCK_SOURCE_NOT_USED,
                PreformattedMessage::create("Linux is not using a fast clock source. Performance can be degraded. Check {}", filename));
    }
    catch (...) // NOLINT(bugprone-empty-catch)
    {
    }

    try
    {
        const char * filename = "/proc/sys/vm/overcommit_memory";
        if (readNumber(filename) == 2)
            server.context()->addOrUpdateWarningMessage(
                Context::WarningType::LINUX_MEMORY_OVERCOMMIT_DISABLED,
                PreformattedMessage::create("Linux memory overcommit is disabled. Check {}", String(filename)));
    }
    catch (...) // NOLINT(bugprone-empty-catch)
    {
    }

    try
    {
        const char * filename = "/sys/kernel/mm/transparent_hugepage/enabled";
        if (readLine(filename).find("[always]") != std::string::npos)
            server.context()->addOrUpdateWarningMessage(
                Context::WarningType::LINUX_TRANSPARENT_HUGEPAGES_SET_TO_ALWAYS,
                PreformattedMessage::create("Linux transparent hugepages are set to \"always\". Check {}", String(filename)));
    }
    catch (...) // NOLINT(bugprone-empty-catch)
    {
    }

    try
    {
        const char * filename = "/proc/sys/kernel/pid_max";
        if (readNumber(filename) < 30000)
            server.context()->addOrUpdateWarningMessage(
                Context::WarningType::LINUX_MAX_PID_TOO_LOW,
               PreformattedMessage::create("Linux max PID is too low. Check {}", String(filename)));
    }
    catch (...) // NOLINT(bugprone-empty-catch)
    {
    }

    try
    {
        const char * filename = "/proc/sys/kernel/threads-max";
        if (readNumber(filename) < 30000)
            server.context()->addOrUpdateWarningMessage(
                Context::WarningType::LINUX_MAX_THREADS_COUNT_TOO_LOW,
                PreformattedMessage::create("Linux threads max count is too low. Check {}", String(filename)));
    }
    catch (...) // NOLINT(bugprone-empty-catch)
    {
    }

    try
    {
        const char * filename = "/proc/sys/kernel/task_delayacct";
        if (readNumber(filename) == 0)
            server.context()->addOrUpdateWarningMessage(
                Context::WarningType::DELAY_ACCOUNTING_DISABLED,
                PreformattedMessage::create(
                    "Delay accounting is not enabled, OSIOWaitMicroseconds will not be gathered. You can enable it "
                    "using `sudo sh -c 'echo 1 > {}'` or by using sysctl.",
                    String(filename)));
    }
    catch (...) // NOLINT(bugprone-empty-catch)
    {
    }

    std::string dev_id = getBlockDeviceId(data_path);
    if (getBlockDeviceType(dev_id) == BlockDeviceType::ROT && getBlockDeviceReadAheadBytes(dev_id) == 0)
        server.context()->addOrUpdateWarningMessage(
            Context::WarningType::ROTATIONAL_DISK_WITH_DISABLED_READHEAD,
            PreformattedMessage::create(
                "Rotational disk with disabled readahead is in use. Performance can be degraded. Used for data: {}", String(data_path)));
#endif

    try
    {
        if (getAvailableMemoryAmount() < (2l << 30))
            server.context()->addOrUpdateWarningMessage(
                Context::WarningType::AVAILABLE_MEMORY_TOO_LOW,
                PreformattedMessage::create("Available memory at server startup is too low (2GiB)."));
    }
    catch (...) // NOLINT(bugprone-empty-catch)
    {
    }

    try
    {
        if (!enoughSpaceInDirectory(data_path, 1ull << 30))
            server.context()->addOrUpdateWarningMessage(
                Context::WarningType::AVAILABLE_DISK_SPACE_TOO_LOW_FOR_DATA,
                PreformattedMessage::create("Available disk space for data at server startup is too low (1GiB): {}", String(data_path)));
    }
    catch (...) // NOLINT(bugprone-empty-catch)
    {
    }

    try
    {
        if (!logs_path.empty() && fs::is_regular_file(logs_path))
        {
            auto logs_parent = fs::path(logs_path).parent_path();
            if (!enoughSpaceInDirectory(logs_parent, 1ull << 30))
                server.context()->addOrUpdateWarningMessage(
                    Context::WarningType::AVAILABLE_DISK_SPACE_TOO_LOW_FOR_LOGS,
                    PreformattedMessage::create("Available disk space for logs at server startup is too low (1GiB): {}", String(logs_parent)));
        }
    }
    catch (...) // NOLINT(bugprone-empty-catch)
    {
    }

    if (server.context()->getMergeTreeSettings()[MergeTreeSetting::allow_remote_fs_zero_copy_replication])
    {
        constexpr auto message_format_string
            = "The setting 'allow_remote_fs_zero_copy_replication' is enabled for MergeTree tables."
              " But the feature of 'zero-copy replication' is under development and is not ready for production."
              " The usage of this feature can lead to data corruption and loss. The setting should be disabled in production.";
        server.context()->addOrUpdateWarningMessage(
            Context::WarningType::SETTING_ZERO_COPY_REPLICATION_ENABLED,
            PreformattedMessage::create(message_format_string));
    }
}

}

void loadStartupScripts(const Poco::Util::AbstractConfiguration & config, ContextMutablePtr context, Poco::Logger * log)
{
    try
    {
        Poco::Util::AbstractConfiguration::Keys keys;
        config.keys("startup_scripts", keys);

        SetResultDetailsFunc callback;
        std::vector<String> skipped_startup_scripts;

        for (const auto & key : keys)
        {
            if (key == "throw_on_error")
                continue;
            std::string full_prefix = "startup_scripts." + key;

            auto user = config.getString(full_prefix + ".user", "");
            auto startup_context = Context::createCopy(context);

            if (!user.empty())
            {
                auto & access_control = startup_context->getAccessControl();
                startup_context->setUser(access_control.getID<User>(user));
            }

            startup_context->makeQueryContext();

            if (config.has(full_prefix + ".condition"))
            {
                auto condition = config.getString(full_prefix + ".condition");
                auto condition_read_buffer = ReadBufferFromString(condition);
                auto condition_write_buffer = WriteBufferFromOwnString();

                LOG_DEBUG(log, "Checking startup query condition `{}`", condition);
                startup_context->setQueryKind(ClientInfo::QueryKind::INITIAL_QUERY);
                startup_context->setCurrentQueryId("");

                {
                    CurrentThread::QueryScope query_scope(startup_context);
                    executeQuery(condition_read_buffer, condition_write_buffer, startup_context, callback, QueryFlags{ .internal = true }, std::nullopt, {});
                }

                auto result = condition_write_buffer.str();
                if (result != "1\n" && result != "true\n")
                {
                    if (result != "0\n" && result != "false\n")
                    {
                        if (result.empty())
                            LOG_DEBUG(log, "Skipping startup script as condition query returned empty value.");
                        else
                            LOG_DEBUG(
                                log,
                                "Skipping startup script as condition query returned value `{}` "
                                "which can't be interpreted as a boolean (`0`, `false`, `1`, `true`).",
                                result);
                        skipped_startup_scripts.emplace_back(full_prefix);
                    }
                    continue;
                }

                LOG_DEBUG(log, "Condition is true, will execute the query next");
            }

            auto query = config.getString(full_prefix + ".query");
            auto read_buffer = ReadBufferFromString(query);
            auto write_buffer = WriteBufferFromOwnString();

            LOG_DEBUG(log, "Executing query `{}`", query);
            startup_context->setQueryKind(ClientInfo::QueryKind::INITIAL_QUERY);
            startup_context->setCurrentQueryId("");

            CurrentThread::QueryScope query_scope(startup_context);

            executeQuery(read_buffer, write_buffer, startup_context, callback, QueryFlags{ .internal = true }, std::nullopt, {});
        }

        if (!skipped_startup_scripts.empty())
        {
            context->addOrUpdateWarningMessage(
                Context::WarningType::SKIPPING_CONDITION_QUERY,
                PreformattedMessage::create(
                    "Skipped the following startup script(s): {} as the condition query for those returned values, "
                    "which can't be interpreted as a boolean (`0`, `false`, `1`, `true`).",
                    fmt::join(skipped_startup_scripts, ", ")));
        }

        CurrentMetrics::set(CurrentMetrics::StartupScriptsExecutionState, StartupScriptsExecutionState::Success);
    }
    catch (...)
    {
        DimensionalMetrics::set(
            DimensionalMetrics::StartupScriptsFailureReason, {String(ErrorCodes::getName(getCurrentExceptionCode()))}, 1.0);

        CurrentMetrics::set(CurrentMetrics::StartupScriptsExecutionState, StartupScriptsExecutionState::Failure);
        tryLogCurrentException(log, "Failed to parse startup scripts file");
        if (config.getBool("startup_scripts.throw_on_error", false))
            throw Exception(
                ErrorCodes::STARTUP_SCRIPTS_ERROR,
                "Cannot finish startup_script successfully. Use startup_scripts.throw_on_error setting to change this behavior");
    }
}

static void initializeAzureSDKLogger(
    [[ maybe_unused ]] const ServerSettings & server_settings,
    [[ maybe_unused ]] int server_logs_level)
{
#if USE_AZURE_BLOB_STORAGE
    if (!server_settings[ServerSetting::enable_azure_sdk_logging])
        return;

    using AzureLogsLevel = Azure::Core::Diagnostics::Logger::Level;

    static const std::unordered_map<AzureLogsLevel, std::pair<Poco::Message::Priority, DB::LogsLevel>> azure_to_server_mapping =
    {
        {AzureLogsLevel::Error, {Poco::Message::PRIO_DEBUG, LogsLevel::debug}},
        {AzureLogsLevel::Warning, {Poco::Message::PRIO_DEBUG, LogsLevel::debug}},
        {AzureLogsLevel::Informational, {Poco::Message::PRIO_TRACE, LogsLevel::trace}},
        {AzureLogsLevel::Verbose, {Poco::Message::PRIO_TEST, LogsLevel::test}},
    };

    static const std::map<Poco::Message::Priority, AzureLogsLevel> server_to_azure_mapping =
    {
        {Poco::Message::PRIO_DEBUG, AzureLogsLevel::Warning},
        {Poco::Message::PRIO_TRACE, AzureLogsLevel::Informational},
        {Poco::Message::PRIO_TEST, AzureLogsLevel::Verbose},
    };

    static const LoggerPtr azure_sdk_logger = getLogger("AzureSDK");

    auto it = server_to_azure_mapping.lower_bound(static_cast<Poco::Message::Priority>(server_logs_level));
    chassert(it != server_to_azure_mapping.end());
    Azure::Core::Diagnostics::Logger::SetLevel(it->second);

    Azure::Core::Diagnostics::Logger::SetListener([](AzureLogsLevel level, const std::string & message)
    {
        auto [poco_level, db_level] = azure_to_server_mapping.at(level);
        LOG_IMPL(azure_sdk_logger, db_level, poco_level, fmt::runtime(message));
    });
#endif
}

#if defined(SANITIZER)
static std::vector<String> getSanitizerNames()
{
    std::vector<String> names;

#if defined(ADDRESS_SANITIZER)
    names.push_back("address");
#endif
#if defined(THREAD_SANITIZER)
    names.push_back("thread");
#endif
#if defined(MEMORY_SANITIZER)
    names.push_back("memory");
#endif
#if defined(UNDEFINED_BEHAVIOR_SANITIZER)
    names.push_back("undefined behavior");
#endif

    return names;
}
#endif

int Server::main(const std::vector<std::string> & /*args*/)
try
{
#if USE_SSL
    ::ssh::LibSSHInitializer::instance();
    ::ssh::libsshLogger::initialize();
#endif

    Stopwatch startup_watch;
    Poco::Logger * log = &logger();

    const size_t physical_server_memory = getMemoryAmount();

    LOG_INFO(
        log,
        "Available RAM: {}; logical cores: {}; used cores: {}.",
        formatReadableSizeWithBinarySuffix(physical_server_memory),
        std::thread::hardware_concurrency(),
        getNumberOfCPUCoresToUse() // on ARM processors it can show only enabled at current moment cores
    );

#if defined(__x86_64__)
    String cpu_info;
#define COLLECT_FLAG(X) \
    if (CPU::have##X()) \
    {                   \
        if (!cpu_info.empty()) \
            cpu_info += ", ";  \
        cpu_info += #X; \
    }

    CPU_ID_ENUMERATE(COLLECT_FLAG)
#undef COLLECT_FLAG

    LOG_INFO(log, "Available CPU instruction sets: {}", cpu_info);
#endif


#if defined(OS_LINUX)
    std::string executable_path = getExecutablePath();
    /// Remap before creating other threads to prevent crashes
    if (config().getBool("remap_executable", false))
    {
        LOG_DEBUG(log, "Will remap executable in memory.");
        size_t size = remapExecutable();
        LOG_DEBUG(log, "The code ({}) in memory has been successfully remapped.", ReadableSize(size));
    }

    if (config().getBool("mlock_executable", false))
    {
        size_t min_physical_server_memory_to_mlock = config().getUInt64("mlock_executable_min_total_memory_amount_bytes", 5'000'000'000);
        if (physical_server_memory >= min_physical_server_memory_to_mlock)
        {
            if (hasLinuxCapability(CAP_IPC_LOCK))
            {
                try
                {
                    /// Get the memory area with (current) code segment.
                    /// It's better to lock only the code segment instead of calling "mlockall",
                    /// because otherwise debug info will be also locked in memory, and it can be huge.
                    auto [addr, len] = getMappedArea(reinterpret_cast<void *>(mainEntryClickHouseServer));

                    LOG_TRACE(log, "Will do mlock to prevent executable memory from being paged out. It may take a few seconds.");
                    if (0 != mlock(addr, len))
                        LOG_WARNING(log, "Failed mlock: {}", errnoToString());
                    else
                        LOG_TRACE(log, "The memory map of clickhouse executable has been mlock'ed, total {}", ReadableSize(len));
                }
                catch (...)
                {
                    LOG_WARNING(log, "Cannot mlock: {}", getCurrentExceptionMessage(false));
                }
            }
            else
            {
                LOG_INFO(
                    log,
                    "It looks like the process has no CAP_IPC_LOCK capability, binary mlock will be disabled."
                    " It could happen due to incorrect ClickHouse package installation."
                    " You could resolve the problem manually with 'sudo setcap cap_ipc_lock=+ep {}'."
                    " Note that it will not work on 'nosuid' mounted filesystems.",
                    executable_path.empty() ? "/usr/bin/clickhouse" : executable_path);
            }
        }
        else
        {
            LOG_INFO(log, "Skip mlock for the clickhouse executable, because the total memory in the system ({}) is less than the minimum configured threshold (`mlock_executable_min_total_memory_amount_bytes` = {})",
                ReadableSize(physical_server_memory), ReadableSize(min_physical_server_memory_to_mlock));
        }
    }
#endif

    // If the startup_level is set in the config, we override the root logger level.
    // Specific loggers can still override it.
    std::string default_logger_level_config = config().getString("logger.level", "");
    bool should_restore_default_logger_level = false;
    if (config().has("logger.startup_level") && !config().getString("logger.startup_level").empty())
    {
        /// Set the root logger level to the startup level.
        /// This is useful for debugging startup issues.
        /// The root logger level will be reset to the default level after the server is fully initialized.
        config().setString("logger.level", config().getString("logger.startup_level"));
        Loggers::updateLevels(config(), logger());
        should_restore_default_logger_level = true;

        LOG_INFO(log, "Starting root logger in level {}", config().getString("logger.startup_level"));
    }

    MainThreadStatus::getInstance();

    ServerSettings server_settings;
    server_settings.loadSettingsFromConfig(config());

#if USE_JEMALLOC
    Jemalloc::setup(
        server_settings[ServerSetting::jemalloc_enable_global_profiler],
        server_settings[ServerSetting::jemalloc_enable_background_threads],
        server_settings[ServerSetting::jemalloc_max_background_threads_num],
        server_settings[ServerSetting::jemalloc_collect_global_profile_samples_in_trace_log]);
#endif

    StackTrace::setShowAddresses(server_settings[ServerSetting::show_addresses_in_stack_traces]);

#if USE_HDFS
    /// This will point libhdfs3 to the right location for its config.
    /// Note: this has to be done once at server initialization, because 'setenv' is not thread-safe.

    String libhdfs3_conf = config().getString("hdfs.libhdfs3_conf", "");
    if (!libhdfs3_conf.empty())
    {
        if (std::filesystem::path{libhdfs3_conf}.is_relative() && !std::filesystem::exists(libhdfs3_conf))
        {
            const String config_path = config().getString("config-file", "config.xml");
            const auto config_dir = std::filesystem::path{config_path}.remove_filename();
            if (std::filesystem::exists(config_dir / libhdfs3_conf))
                libhdfs3_conf = std::filesystem::absolute(config_dir / libhdfs3_conf);
        }
        setenv("LIBHDFS3_CONF", libhdfs3_conf.c_str(), true /* overwrite */); // NOLINT
    }
#endif

    if (auto total_numa_memory = getNumaNodesTotalMemory(); total_numa_memory.has_value())
    {
        LOG_INFO(
            log, "ClickHouse is bound to a subset of NUMA nodes. Total memory of all available nodes: {}", ReadableSize(*total_numa_memory));
    }

#if USE_AWS_S3
    DB::S3::setCredentialsProviderCacheMaxSize(server_settings[ServerSetting::s3_credentials_provider_max_cache_size]);
#endif

    registerInterpreters();
    registerFunctions();
    registerAggregateFunctions();
    registerTableFunctions();
    registerDatabases();
    registerStorages();
    registerDictionaries();
    registerDisks(/* global_skip_access_check= */ false);
    registerFormats();
    registerRemoteFileMetadatas();
    registerSchedulerNodes();

    QueryPlanStepRegistry::registerPlanSteps();

    CurrentMetrics::set(CurrentMetrics::Revision, ClickHouseRevision::getVersionRevision());
    CurrentMetrics::set(CurrentMetrics::VersionInteger, ClickHouseRevision::getVersionInteger());

    /** Context contains all that query execution is dependent:
      *  settings, available functions, data types, aggregate functions, databases, ...
      */
    auto shared_context = Context::createShared();
    global_context = Context::createGlobal(shared_context.get());

    global_context->makeGlobalContext();
    global_context->setApplicationType(Context::ApplicationType::SERVER);

#if !defined(NDEBUG) || !defined(__OPTIMIZE__)
    global_context->addOrUpdateWarningMessage(Context::WarningType::SERVER_BUILT_IN_DEBUG_MODE, PreformattedMessage::create("Server was built in debug mode. It will work slowly."));
#endif

    {
        const auto & thread_fuzzer = ThreadFuzzer::instance();
        thread_fuzzer.setup();
        if (thread_fuzzer.isEffective())
            global_context->addOrUpdateWarningMessage(
                Context::WarningType::THREAD_FUZZER_IS_ENABLED,
                PreformattedMessage::create("ThreadFuzzer is enabled. Application will run slowly and unstable."));
    }

#if defined(SANITIZER)
    auto sanitizers = getSanitizerNames();

    String log_message;
    if (sanitizers.empty())
        log_message = "sanitizer";
    else if (sanitizers.size() == 1)
        log_message = fmt::format("{} sanitizer", sanitizers.front());
    else
        log_message = fmt::format("sanitizers ({})", fmt::join(sanitizers, ", "));

    global_context->addOrUpdateWarningMessage(
        Context::WarningType::SERVER_BUILT_WITH_SANITIZERS,
        PreformattedMessage::create("Server was built with {}. It will work slowly.", log_message));
#endif

#if defined(SANITIZE_COVERAGE) || WITH_COVERAGE
    global_context->addOrUpdateWarningMessage(
        Context::WarningType::SERVER_BUILT_WITH_COVERAGE,
        PreformattedMessage::create("Server was built with code coverage. It will work slowly."));
#endif

    bool has_trace_collector = false;
    /// Disable it if we collect test coverage information, because it will work extremely slow.
#if !WITH_COVERAGE
    /// Profilers cannot work reliably with any other libunwind or without PHDR cache.
    has_trace_collector = hasPHDRCache() && config().has("trace_log");
#endif

    /// Describe multiple reasons when query profiler cannot work.

#if WITH_COVERAGE
    LOG_INFO(log, "Query Profiler and TraceCollector are disabled because they work extremely slow with test coverage.");
#endif

#if defined(SANITIZER)
    LOG_INFO(log, "Query Profiler is disabled because it cannot work under sanitizers"
        " when two different stack unwinding methods will interfere with each other.");
#endif

    if (!hasPHDRCache())
        LOG_INFO(log, "Query Profiler and TraceCollector are disabled because they require PHDR cache to be created"
            " (otherwise the function 'dl_iterate_phdr' is not lock free and not async-signal safe).");

    // Settings validation for page cache. Ensure that page_cache_max_size is > page_cache_min_size.
    // Otherwise, crash might happen during cache resizing in src/Common/PageCache.cpp::autoResize
    size_t page_cache_min_size = server_settings[ServerSetting::page_cache_min_size];
    size_t page_cache_max_size = server_settings[ServerSetting::page_cache_max_size];
    if (page_cache_max_size != 0 && (page_cache_min_size > page_cache_max_size))
    {
        throw Exception(
            ErrorCodes::INVALID_CONFIG_PARAMETER,
            "Invalid page cache configuration: page_cache_min_size ({}) is greater than page_cache_max_size ({}).",
            page_cache_min_size,
            page_cache_max_size);
    }

    size_t update_period_seconds = server_settings[ServerSetting::asynchronous_metrics_update_period_s];
    size_t heavy_metrics_update_period_seconds = server_settings[ServerSetting::asynchronous_heavy_metrics_update_period_s];
    if (update_period_seconds == 0 || heavy_metrics_update_period_seconds == 0)
    {
        throw Exception(ErrorCodes::INVALID_SETTING_VALUE, "Settings asynchronous_metrics_update_period_s and asynchronous_heavy_metrics_update_period_s must not be zero");
    }

    // Initialize global thread pool. Do it before we fetch configs from zookeeper
    // nodes (`from_zk`), because ZooKeeper interface uses the pool. We will
    // ignore `max_thread_pool_size` in configs we fetch from ZK, but oh well.
    GlobalThreadPool::initialize(
        server_settings[ServerSetting::max_thread_pool_size],
        server_settings[ServerSetting::max_thread_pool_free_size],
        server_settings[ServerSetting::thread_pool_queue_size],
        has_trace_collector ? server_settings[ServerSetting::global_profiler_real_time_period_ns] : 0,
        has_trace_collector ? server_settings[ServerSetting::global_profiler_cpu_time_period_ns] : 0);

    if (has_trace_collector)
    {
        global_context->createTraceCollector();

        /// Set up server-wide memory profiler (for total memory tracker).
        if (server_settings[ServerSetting::total_memory_profiler_step])
            total_memory_tracker.setProfilerStep(server_settings[ServerSetting::total_memory_profiler_step]);

        if (server_settings[ServerSetting::total_memory_tracker_sample_probability] > 0.0)
            total_memory_tracker.setSampleProbability(server_settings[ServerSetting::total_memory_tracker_sample_probability]);

        if (server_settings[ServerSetting::total_memory_profiler_sample_min_allocation_size])
            total_memory_tracker.setSampleMinAllocationSize(server_settings[ServerSetting::total_memory_profiler_sample_min_allocation_size]);

        if (server_settings[ServerSetting::total_memory_profiler_sample_max_allocation_size])
            total_memory_tracker.setSampleMaxAllocationSize(server_settings[ServerSetting::total_memory_profiler_sample_max_allocation_size]);
    }

    total_memory_tracker.setJemallocFlushProfileInterval(server_settings[ServerSetting::jemalloc_flush_profile_interval_bytes]);
    total_memory_tracker.setJemallocFlushProfileOnMemoryExceeded(server_settings[ServerSetting::jemalloc_flush_profile_on_memory_exceeded]);

    Poco::ThreadPool server_pool(
        /* minCapacity */3,
        /* maxCapacity */server_settings[ServerSetting::max_connections],
        /* idleTime */60,
        /* stackSize */POCO_THREAD_STACK_SIZE,
        server_settings[ServerSetting::global_profiler_real_time_period_ns],
        server_settings[ServerSetting::global_profiler_cpu_time_period_ns]);

    std::mutex servers_lock;
    std::vector<ProtocolServerAdapter> servers;
    std::vector<ProtocolServerAdapter> servers_to_start_before_tables;

    /// Wait for all threads to avoid possible use-after-free (for example logging objects can be already destroyed).
    SCOPE_EXIT_SAFE({
        Stopwatch watch;
        LOG_INFO(log, "Waiting for background threads");
        GlobalThreadPool::instance().shutdown();
        LOG_INFO(log, "Background threads finished in {} ms", watch.elapsedMilliseconds());
    });

    if (page_cache_max_size != 0)
    {
        global_context->setPageCache(
            std::chrono::milliseconds(Int64(server_settings[ServerSetting::page_cache_history_window_ms])),
            server_settings[ServerSetting::page_cache_policy],
            server_settings[ServerSetting::page_cache_size_ratio],
            server_settings[ServerSetting::page_cache_min_size],
            server_settings[ServerSetting::page_cache_max_size],
            server_settings[ServerSetting::page_cache_free_memory_ratio],
            server_settings[ServerSetting::page_cache_shards]);
        total_memory_tracker.setPageCache(global_context->getPageCache().get());
    }

    MemoryWorker memory_worker(
        server_settings[ServerSetting::memory_worker_period_ms],
        server_settings[ServerSetting::memory_worker_correct_memory_tracker],
        global_context->getServerSettings()[ServerSetting::memory_worker_use_cgroup],
        global_context->getPageCache());

    /// This object will periodically calculate some metrics.
    std::unique_ptr<AsynchronousMetrics> async_metrics;

    DB::AsynchronousMetrics::ProtocolServerMetricsFunc asynchronous_metrics_protocol_server_metrics_func = [&]() -> std::vector<ProtocolServerMetrics>
    {
        std::vector<ProtocolServerMetrics> metrics;

        std::lock_guard lock(servers_lock);
        metrics.reserve(servers_to_start_before_tables.size() + servers.size());

        for (const auto & server : servers_to_start_before_tables)
            metrics.emplace_back(ProtocolServerMetrics{server.getPortName(), server.currentThreads(), server.refusedConnections()});

        for (const auto & server : servers)
            metrics.emplace_back(ProtocolServerMetrics{server.getPortName(), server.currentThreads(), server.refusedConnections()});
        return metrics;
    };
    const unsigned async_metrics_update_period_s = server_settings[ServerSetting::asynchronous_metrics_update_period_s];
    const bool async_metrics_update_jemalloc_epoch = memory_worker.getSource() != MemoryWorker::MemoryUsageSource::Jemalloc;
    const bool async_metrics_update_rss = memory_worker.getSource() == MemoryWorker::MemoryUsageSource::None;

#if USE_NURAFT
    const bool async_metrics_keeper_metrics_only = server_settings[ServerSetting::asynchronous_metrics_keeper_metrics_only];
    if (async_metrics_keeper_metrics_only)
    {
        async_metrics = std::make_unique<KeeperAsynchronousMetrics>(
            global_context,
            async_metrics_update_period_s,
            asynchronous_metrics_protocol_server_metrics_func,
            async_metrics_update_jemalloc_epoch,
            async_metrics_update_rss
        );
    }
    else
#endif
    {
        async_metrics = std::make_unique<ServerAsynchronousMetrics>(
            global_context,
            async_metrics_update_period_s,
            server_settings[ServerSetting::asynchronous_metrics_enable_heavy_metrics],
            server_settings[ServerSetting::asynchronous_heavy_metrics_update_period_s],
            asynchronous_metrics_protocol_server_metrics_func,
            async_metrics_update_jemalloc_epoch,
            async_metrics_update_rss
        );
    }

    /// NOTE: global context should be destroyed *before* GlobalThreadPool::shutdown()
    /// Otherwise GlobalThreadPool::shutdown() will hang, since Context holds some threads.
    SCOPE_EXIT_SAFE({
        async_metrics->stop();

        /** Ask to cancel background jobs all table engines,
          *  and also query_log.
          * It is important to do early, not in destructor of Context, because
          *  table engines could use Context on destroy.
          */
        LOG_INFO(log, "Shutting down storages.");

        global_context->shutdown();

        LOG_DEBUG(log, "Shut down storages.");

        if (!servers_to_start_before_tables.empty())
        {
            LOG_DEBUG(log, "Waiting for current connections to servers for tables to finish.");
            size_t current_connections = 0;
            {
                std::lock_guard lock(servers_lock);
                for (auto & server : servers_to_start_before_tables)
                {
                    server.stop();
                    current_connections += server.currentConnections();
                }
            }

            if (current_connections)
                LOG_INFO(log, "Closed all listening sockets. Waiting for {} outstanding connections.", current_connections);
            else
                LOG_INFO(log, "Closed all listening sockets.");

            if (current_connections > 0)
                current_connections = waitServersToFinish(servers_to_start_before_tables, servers_lock, server_settings[ServerSetting::shutdown_wait_unfinished]);

            if (current_connections)
                LOG_INFO(log, "Closed connections to servers for tables. But {} remain. Probably some tables of other users cannot finish their connections after context shutdown.", current_connections);
            else
                LOG_INFO(log, "Closed connections to servers for tables.");
        }

        global_context->shutdownKeeperDispatcher();

        /// Wait server pool to avoid use-after-free of destroyed context in the handlers
        server_pool.joinAll();

        /** Explicitly destroy Context. It is more convenient than in destructor of Server, because logger is still available.
          * At this moment, no one could own shared part of Context.
          */
        global_context->resetSharedContext();
        global_context.reset();
        shared_context.reset();
        LOG_DEBUG(log, "Destroyed global context.");
    });


#if USE_AZURE_BLOB_STORAGE
    /// It makes sense to deinitialize libxml after joining of all threads
    /// in global pool because libxml uses thread-local memory allocations via
    /// 'pthread_key_create' and 'pthread_setspecific' which should be deallocated
    /// at 'pthread_exit'. Deinitialization of libxml leads to call of 'pthread_key_delete'
    /// and if it is done before joining of threads, allocated memory will not be freed
    /// and there may be memory leaks in threads that used libxml.
    GlobalThreadPool::instance().addOnDestroyCallback([]
    {
        Azure::Storage::_internal::XmlGlobalDeinitialize();
    });
#endif

    getIOThreadPool().initialize(
        server_settings[ServerSetting::max_io_thread_pool_size],
        server_settings[ServerSetting::max_io_thread_pool_free_size],
        server_settings[ServerSetting::io_thread_pool_queue_size]);

    getBackupsIOThreadPool().initialize(
        server_settings[ServerSetting::max_backups_io_thread_pool_size],
        server_settings[ServerSetting::max_backups_io_thread_pool_free_size],
        server_settings[ServerSetting::backups_io_thread_pool_queue_size]);

    getFetchPartitionThreadPool().initialize(
        server_settings[ServerSetting::max_fetch_partition_thread_pool_size],
        0, // FETCH PARTITION is relatively rare, no need to keep threads
        server_settings[ServerSetting::max_fetch_partition_thread_pool_size]);

    getActivePartsLoadingThreadPool().initialize(
        server_settings[ServerSetting::max_active_parts_loading_thread_pool_size],
        0, // We don't need any threads once all the parts will be loaded
        server_settings[ServerSetting::max_active_parts_loading_thread_pool_size]);

    getOutdatedPartsLoadingThreadPool().initialize(
        server_settings[ServerSetting::max_outdated_parts_loading_thread_pool_size],
        0, // We don't need any threads once all the parts will be loaded
        server_settings[ServerSetting::max_outdated_parts_loading_thread_pool_size]);

    /// It could grow if we need to synchronously wait until all the data parts will be loaded.
    getOutdatedPartsLoadingThreadPool().setMaxTurboThreads(
        server_settings[ServerSetting::max_active_parts_loading_thread_pool_size]
    );

    getUnexpectedPartsLoadingThreadPool().initialize(
        server_settings[ServerSetting::max_unexpected_parts_loading_thread_pool_size],
        0, // We don't need any threads once all the parts will be loaded
        server_settings[ServerSetting::max_unexpected_parts_loading_thread_pool_size]);

    /// It could grow if we need to synchronously wait until all the data parts will be loaded.
    getUnexpectedPartsLoadingThreadPool().setMaxTurboThreads(
        server_settings[ServerSetting::max_active_parts_loading_thread_pool_size]
    );

    getPartsCleaningThreadPool().initialize(
        server_settings[ServerSetting::max_parts_cleaning_thread_pool_size],
        0, // We don't need any threads one all the parts will be deleted
        server_settings[ServerSetting::max_parts_cleaning_thread_pool_size]);

    auto max_database_replicated_create_table_thread_pool_size = server_settings[ServerSetting::max_database_replicated_create_table_thread_pool_size]
        ? server_settings[ServerSetting::max_database_replicated_create_table_thread_pool_size]
        : getNumberOfCPUCoresToUse();
    getDatabaseReplicatedCreateTablesThreadPool().initialize(
        max_database_replicated_create_table_thread_pool_size,
        0, // We don't need any threads once all the tables will be created
        max_database_replicated_create_table_thread_pool_size);

    getDatabaseCatalogDropTablesThreadPool().initialize(
        server_settings[ServerSetting::database_catalog_drop_table_concurrency],
        0, // We don't need any threads if there are no DROP queries.
        server_settings[ServerSetting::database_catalog_drop_table_concurrency]);

    getMergeTreePrefixesDeserializationThreadPool().initialize(
        server_settings[ServerSetting::max_prefixes_deserialization_thread_pool_size],
        server_settings[ServerSetting::max_prefixes_deserialization_thread_pool_free_size],
        server_settings[ServerSetting::prefixes_deserialization_thread_pool_thread_pool_queue_size]);

    getFormatParsingThreadPool().initialize(
        server_settings[ServerSetting::max_format_parsing_thread_pool_size],
        server_settings[ServerSetting::max_format_parsing_thread_pool_free_size],
        server_settings[ServerSetting::format_parsing_thread_pool_queue_size]);

    std::string path_str = getCanonicalPath(config().getString("path", DBMS_DEFAULT_PATH));
    fs::path path = path_str;

    /// Check that the process user id matches the owner of the data.
    assertProcessUserMatchesDataOwner(
        path_str,
        [&](const PreformattedMessage & message)
        {
            global_context->addOrUpdateWarningMessage(
                Context::WarningType::PROCESS_USER_MATCHES_DATA_OWNER, message);
        });

    global_context->setPath(path_str);

    StatusFile status{path / "status", StatusFile::write_full_info};

    ServerUUID::load(path / "uuid", log);

    PlacementInfo::PlacementInfo::instance().initialize(config());

    zkutil::validateZooKeeperConfig(config());
    bool has_zookeeper = zkutil::hasZooKeeperConfig(config());

    auto main_config_zk_node_cache = std::make_unique<zkutil::ZooKeeperNodeCache>([&] { return global_context->getZooKeeper(); });
    Coordination::EventPtr main_config_zk_changed_event = std::make_shared<Poco::Event>();
    if (loaded_config.has_zk_includes)
    {
        auto old_configuration = loaded_config.configuration;
        ConfigProcessor config_processor(config_path);
        loaded_config = config_processor.loadConfigWithZooKeeperIncludes(
            main_config_zk_node_cache.get(), main_config_zk_changed_event, /* fallback_to_preprocessed = */ true);
        config_processor.savePreprocessedConfig(loaded_config, path_str);
        config().removeConfiguration(old_configuration.get());
        config().add(loaded_config.configuration.duplicate(), PRIO_DEFAULT, false);
        global_context->setConfig(loaded_config.configuration);
    }

    HashiCorpVault::instance().load(config(), "hashicorp_vault", global_context);

    Settings::checkNoSettingNamesAtTopLevel(config(), config_path);

    /// We need to reload server settings because config could be updated via zookeeper.
    server_settings.loadSettingsFromConfig(config());
    global_context->configureServerWideThrottling();

#if defined(OS_LINUX)
    if (server_settings[ServerSetting::skip_binary_checksum_checks])
    {
        LOG_WARNING(log, "Binary checksum checks disabled due to skip_binary_checksum_checks - not recommended for production deployments");
    }
    else if (!executable_path.empty())
    {
        /// Integrity check based on checksum of the executable code.
        /// Note: it is not intended to protect from malicious party,
        /// because the reference checksum can be easily modified as well.
        /// And we don't involve asymmetric encryption with PKI yet.
        /// It's only intended to protect from faulty hardware.
        /// Note: it is only based on machine code.
        /// But there are other sections of the binary (e.g. exception handling tables)
        /// that are interpreted (not executed) but can alter the behaviour of the program as well.

        /// Please keep the below log messages in-sync with the ones in daemon/BaseDaemon.cpp
        if (stored_binary_hash.empty())
        {
            LOG_WARNING(log, "Integrity check of the executable skipped because the reference checksum could not be read.");
        }
        else
        {
            String calculated_binary_hash = getHashOfLoadedBinaryHex();
            if (calculated_binary_hash == stored_binary_hash)
            {
                LOG_INFO(log, "Integrity check of the executable successfully passed (checksum: {})", calculated_binary_hash);
            }
            else
            {
                /// If program is run under debugger, ptrace will fail.
                if (ptrace(PTRACE_TRACEME, 0, nullptr, nullptr) == -1)
                {
                    /// Program is run under debugger. Modification of it's binary image is ok for breakpoints.
                    global_context->addOrUpdateWarningMessage(
                        Context::WarningType::SERVER_RUN_UNDER_DEBUGGER,
                        PreformattedMessage::create(
                            "Server is run under debugger and its binary image {} is modified (most likely with breakpoints).",
                            calculated_binary_hash));
                }
                else
                {
                    throw Exception(
                        ErrorCodes::CORRUPTED_DATA,
                        "Calculated checksum of the executable ({0}) does not correspond"
                        " to the reference checksum stored in the executable ({1})."
                        " This may indicate one of the following:"
                        " - the executable {2} was changed just after startup;"
                        " - the executable {2} was corrupted on disk due to faulty hardware;"
                        " - the loaded executable was corrupted in memory due to faulty hardware;"
                        " - the file {2} was intentionally modified;"
                        " - a logical error in the code.",
                        calculated_binary_hash,
                        stored_binary_hash,
                        executable_path);
                }
            }
        }
    }

    /// Inject and enable failpoints declared in the configuration
    {
        auto & conf = config();
        String root_key = "fail_points_active";
        Poco::Util::AbstractConfiguration::Keys fail_point_names;
        conf.keys(root_key, fail_point_names);

        for (const auto & fail_point_name : fail_point_names)
        {
            if (ConfigHelper::getBool(conf, root_key + "." + fail_point_name))
                FailPointInjection::enableFailPoint(fail_point_name);
        }
    }

#endif

    memory_worker.start();

#if defined(OS_LINUX)
    int default_oom_score = 0;

#if !defined(NDEBUG)
    /// In debug version on Linux, increase oom score so that clickhouse is killed
    /// first, instead of some service. Use a carefully chosen random score of 555:
    /// the maximum is 1000, and chromium uses 300 for its tab processes. Ignore
    /// whatever errors that occur, because it's just a debugging aid and we don't
    /// care if it breaks.
    default_oom_score = 555;
#endif

    int oom_score = config().getInt("oom_score", default_oom_score);
    if (oom_score)
        setOOMScore(oom_score, log);
#endif

    std::unique_ptr<DB::BackgroundSchedulePoolTaskHolder> cancellation_task;

    SCOPE_EXIT({
        if (cancellation_task)
            CancellationChecker::getInstance().terminateThread();
    });

    if (server_settings[ServerSetting::background_schedule_pool_size] > 1)
    {
        auto cancellation_task_holder = global_context->getSchedulePool().createTask(
            StorageID::createEmpty(), "CancellationChecker",
            [] { CancellationChecker::getInstance().workerFunction(); }
        );
        cancellation_task = std::make_unique<DB::BackgroundSchedulePoolTaskHolder>(std::move(cancellation_task_holder));
        (*cancellation_task)->activateAndSchedule();
    }

    global_context->setRemoteHostFilter(config());
    global_context->setHTTPHeaderFilter(config());

    /// Try to increase limit on number of open files.
    {
        rlimit rlim;
        if (getrlimit(RLIMIT_NOFILE, &rlim))
            throw Poco::Exception("Cannot getrlimit");

        if (rlim.rlim_cur == rlim.rlim_max)
        {
            LOG_DEBUG(log, "rlimit on number of file descriptors is {}", rlim.rlim_cur);
        }
        else
        {
            rlim_t old = rlim.rlim_cur;
            rlim.rlim_cur = config().getUInt("max_open_files", static_cast<unsigned>(rlim.rlim_max));
            int rc = setrlimit(RLIMIT_NOFILE, &rlim);
            if (rc != 0)
                LOG_WARNING(log, "Cannot set max number of file descriptors to {}. Try to specify max_open_files according to your system limits. error: {}", rlim.rlim_cur, errnoToString());
            else
                LOG_DEBUG(log, "Set max number of file descriptors to {} (was {}).", rlim.rlim_cur, old);
        }
    }

    /// Try to increase limit on number of threads.
    {
        rlimit rlim;
        if (getrlimit(RLIMIT_NPROC, &rlim))
            throw Poco::Exception("Cannot getrlimit");

        if (rlim.rlim_cur == rlim.rlim_max)
        {
            LOG_DEBUG(log, "rlimit on number of threads is {}", rlim.rlim_cur);
        }
        else
        {
            rlim_t old = rlim.rlim_cur;
            rlim.rlim_cur = rlim.rlim_max;
            int rc = setrlimit(RLIMIT_NPROC, &rlim);
            if (rc != 0)
            {
                LOG_WARNING(log, "Cannot set max number of threads to {}. error: {}", rlim.rlim_cur, errnoToString());
                rlim.rlim_cur = old;
            }
            else
            {
                LOG_DEBUG(log, "Set max number of threads to {} (was {}).", rlim.rlim_cur, old);
            }
        }

        if (rlim.rlim_cur < 30000)
        {
            global_context->addOrUpdateWarningMessage(
                Context::WarningType::MAX_NUM_THREADS_LOWER_THAN_LIMIT,
                PreformattedMessage::create(
                    "Maximum number of threads is lower than 30000. There could be problems with handling a lot of simultaneous queries."));
        }
    }

    static ServerErrorHandler error_handler;
    Poco::ErrorHandler::set(&error_handler);

    /// Initialize DateLUT early, to not interfere with running time of first query.
    LOG_DEBUG(log, "Initializing DateLUT.");
    DateLUT::serverTimezoneInstance();
    LOG_TRACE(log, "Initialized DateLUT with time zone '{}'.", getDateLUTTimeZone(DateLUT::serverTimezoneInstance()));

    if (config().has("macros"))
        global_context->setMacros(std::make_unique<Macros>(config(), "macros", log));

    /** Directory with 'flags': files indicating temporary settings for the server set by system administrator.
      * Flags may be cleared automatically after being applied by the server.
      * Examples: do repair of local data; clone all replicated tables from replica.
      */
    {
        auto flags_path = path / "flags/";
        fs::create_directories(flags_path);
        global_context->setFlagsPath(flags_path);
    }

    /** Directory with user provided files that are usable by 'file' table function.
      */
    {

        std::string user_files_path = config().getString("user_files_path", path / "user_files/");
        global_context->setUserFilesPath(user_files_path);
        fs::create_directories(user_files_path);
    }

    {
        std::string dictionaries_lib_path = config().getString("dictionaries_lib_path", path / "dictionaries_lib/");
        global_context->setDictionariesLibPath(dictionaries_lib_path);
    }

    {
        std::string user_scripts_path = config().getString("user_scripts_path", path / "user_scripts/");
        global_context->setUserScriptsPath(user_scripts_path);
    }

    /// top_level_domains_lists
    {
        const std::string & top_level_domains_path = config().getString("top_level_domains_path", path / "top_level_domains/");
        TLDListsHolder::getInstance().parseConfig(fs::path(top_level_domains_path) / "", config());
    }

    {
        fs::create_directories(path / "data");
        fs::create_directories(path / "metadata");

        /// Directory with metadata of tables, which was marked as dropped by Atomic database
        fs::create_directories(path / "metadata_dropped");
    }

    if (config().has("interserver_http_port") && config().has("interserver_https_port"))
        throw Exception(ErrorCodes::EXCESSIVE_ELEMENT_IN_CONFIG, "Both http and https interserver ports are specified");

    static const auto interserver_tags =
    {
        std::make_tuple("interserver_http_host", "interserver_http_port", "http"),
        std::make_tuple("interserver_https_host", "interserver_https_port", "https")
    };

    for (auto [host_tag, port_tag, scheme] : interserver_tags)
    {
        if (config().has(port_tag))
        {
            String this_host = config().getString(host_tag, "");

            if (this_host.empty())
            {
                this_host = getFQDNOrHostName();
                LOG_DEBUG(log, "Configuration parameter '{}' doesn't exist or exists and empty. Will use '{}' as replica host.",
                    host_tag, this_host);
            }

            String port_str = config().getString(port_tag);
            int port = parse<int>(port_str);

            if (port < 0 || port > 0xFFFF)
                throw Exception(ErrorCodes::ARGUMENT_OUT_OF_BOUND, "Out of range '{}': {}", String(port_tag), port);

            global_context->setInterserverIOAddress(this_host, port);
            global_context->setInterserverScheme(scheme);
        }
    }

    LOG_DEBUG(log, "Initializing interserver credentials.");
    global_context->updateInterserverCredentials(config());

    /// Set up caches.

    const size_t max_cache_size = static_cast<size_t>(physical_server_memory * server_settings[ServerSetting::cache_size_to_ram_max_ratio]);

    String uncompressed_cache_policy = server_settings[ServerSetting::uncompressed_cache_policy];
    size_t uncompressed_cache_size = server_settings[ServerSetting::uncompressed_cache_size];
    double uncompressed_cache_size_ratio = server_settings[ServerSetting::uncompressed_cache_size_ratio];
    if (uncompressed_cache_size > max_cache_size)
    {
        uncompressed_cache_size = max_cache_size;
        LOG_INFO(log, "Lowered uncompressed cache size to {} because the system has limited RAM", formatReadableSizeWithBinarySuffix(uncompressed_cache_size));
    }
    global_context->setUncompressedCache(uncompressed_cache_policy, uncompressed_cache_size, uncompressed_cache_size_ratio);

    String mark_cache_policy = server_settings[ServerSetting::mark_cache_policy];
    size_t mark_cache_size = server_settings[ServerSetting::mark_cache_size];
    double mark_cache_size_ratio = server_settings[ServerSetting::mark_cache_size_ratio];
    if (mark_cache_size > max_cache_size)
    {
        mark_cache_size = max_cache_size;
        LOG_INFO(log, "Lowered mark cache size to {} because the system has limited RAM", formatReadableSizeWithBinarySuffix(mark_cache_size));
    }
    global_context->setMarkCache(mark_cache_policy, mark_cache_size, mark_cache_size_ratio);

    String primary_index_cache_policy = server_settings[ServerSetting::primary_index_cache_policy];
    size_t primary_index_cache_size = server_settings[ServerSetting::primary_index_cache_size];
    double primary_index_cache_size_ratio = server_settings[ServerSetting::primary_index_cache_size_ratio];
    if (primary_index_cache_size > max_cache_size)
    {
        primary_index_cache_size = max_cache_size;
        LOG_INFO(log, "Lowered primary index cache size to {} because the system has limited RAM", formatReadableSizeWithBinarySuffix(primary_index_cache_size));
    }
    global_context->setPrimaryIndexCache(primary_index_cache_policy, primary_index_cache_size, primary_index_cache_size_ratio);

    String index_uncompressed_cache_policy = server_settings[ServerSetting::index_uncompressed_cache_policy];
    size_t index_uncompressed_cache_size = server_settings[ServerSetting::index_uncompressed_cache_size];
    double index_uncompressed_cache_size_ratio = server_settings[ServerSetting::index_uncompressed_cache_size_ratio];
    if (index_uncompressed_cache_size > max_cache_size)
    {
        index_uncompressed_cache_size = max_cache_size;
        LOG_INFO(log, "Lowered index uncompressed cache size to {} because the system has limited RAM", formatReadableSizeWithBinarySuffix(index_uncompressed_cache_size));
    }
    global_context->setIndexUncompressedCache(index_uncompressed_cache_policy, index_uncompressed_cache_size, index_uncompressed_cache_size_ratio);

    String index_mark_cache_policy = server_settings[ServerSetting::index_mark_cache_policy];
    size_t index_mark_cache_size = server_settings[ServerSetting::index_mark_cache_size];
    double index_mark_cache_size_ratio = server_settings[ServerSetting::index_mark_cache_size_ratio];
    if (index_mark_cache_size > max_cache_size)
    {
        index_mark_cache_size = max_cache_size;
        LOG_INFO(log, "Lowered index mark cache size to {} because the system has limited RAM", formatReadableSizeWithBinarySuffix(index_mark_cache_size));
    }
    global_context->setIndexMarkCache(index_mark_cache_policy, index_mark_cache_size, index_mark_cache_size_ratio);

    String vector_similarity_index_cache_policy = server_settings[ServerSetting::vector_similarity_index_cache_policy];
    size_t vector_similarity_index_cache_size = server_settings[ServerSetting::vector_similarity_index_cache_size];
    size_t vector_similarity_index_cache_max_entries = server_settings[ServerSetting::vector_similarity_index_cache_max_entries];
    double vector_similarity_index_cache_size_ratio = server_settings[ServerSetting::vector_similarity_index_cache_size_ratio];
    if (vector_similarity_index_cache_size > max_cache_size)
    {
        vector_similarity_index_cache_size = max_cache_size;
        LOG_INFO(log, "Lowered vector similarity index cache size to {} because the system has limited RAM", formatReadableSizeWithBinarySuffix(vector_similarity_index_cache_size));
    }
    global_context->setVectorSimilarityIndexCache(vector_similarity_index_cache_policy, vector_similarity_index_cache_size, vector_similarity_index_cache_max_entries, vector_similarity_index_cache_size_ratio);

    String text_index_dictionary_block_cache_policy = server_settings[ServerSetting::text_index_dictionary_block_cache_policy];
    size_t text_index_dictionary_block_cache_size = server_settings[ServerSetting::text_index_dictionary_block_cache_size];
    size_t text_index_dictionary_block_cache_max_count = server_settings[ServerSetting::text_index_dictionary_block_cache_max_entries];
    double text_index_dictionary_block_cache_size_ratio = server_settings[ServerSetting::text_index_dictionary_block_cache_size_ratio];
    if (text_index_dictionary_block_cache_size > max_cache_size)
    {
        text_index_dictionary_block_cache_size = max_cache_size;
        LOG_INFO(log, "Lowered text index dictionary block cache size to {} because the system has limited RAM", formatReadableSizeWithBinarySuffix(text_index_dictionary_block_cache_size));
    }
    global_context->setTextIndexDictionaryBlockCache(text_index_dictionary_block_cache_policy, text_index_dictionary_block_cache_size, text_index_dictionary_block_cache_max_count, text_index_dictionary_block_cache_size_ratio);

    String text_index_header_cache_policy = server_settings[ServerSetting::text_index_header_cache_policy];
    size_t text_index_header_cache_size = server_settings[ServerSetting::text_index_header_cache_size];
    size_t text_index_header_cache_max_count = server_settings[ServerSetting::text_index_header_cache_max_entries];
    double text_index_header_cache_size_ratio = server_settings[ServerSetting::text_index_header_cache_size_ratio];
    if (text_index_header_cache_size > max_cache_size)
    {
        text_index_header_cache_size = max_cache_size;
        LOG_INFO(log, "Lowered text index header cache size to {} because the system has limited RAM", formatReadableSizeWithBinarySuffix(text_index_header_cache_size));
    }
    global_context->setTextIndexHeaderCache(text_index_header_cache_policy, text_index_header_cache_size, text_index_header_cache_max_count, text_index_header_cache_size_ratio);

    String text_index_postings_cache_policy = server_settings[ServerSetting::text_index_postings_cache_policy];
    size_t text_index_postings_cache_size = server_settings[ServerSetting::text_index_postings_cache_size];
    size_t text_index_postings_cache_max_count = server_settings[ServerSetting::text_index_postings_cache_max_entries];
    double text_index_postings_cache_size_ratio = server_settings[ServerSetting::text_index_postings_cache_size_ratio];
    if (text_index_postings_cache_size > max_cache_size)
    {
        text_index_postings_cache_size = max_cache_size;
        LOG_INFO(log, "Lowered text index posting list cache size to {} because the system has limited RAM", formatReadableSizeWithBinarySuffix(text_index_postings_cache_size));
    }
    global_context->setTextIndexPostingsCache(text_index_postings_cache_policy, text_index_postings_cache_size, text_index_postings_cache_max_count, text_index_postings_cache_size_ratio);

    size_t mmap_cache_size = server_settings[ServerSetting::mmap_cache_size];
    if (mmap_cache_size > max_cache_size)
    {
        mmap_cache_size = max_cache_size;
        LOG_INFO(log, "Lowered mmap file cache size to {} because the system has limited RAM", formatReadableSizeWithBinarySuffix(mmap_cache_size));
    }
    global_context->setMMappedFileCache(mmap_cache_size);

#if USE_AVRO
    String iceberg_metadata_files_cache_policy = server_settings[ServerSetting::iceberg_metadata_files_cache_policy];
    size_t iceberg_metadata_files_cache_size = server_settings[ServerSetting::iceberg_metadata_files_cache_size];
    size_t iceberg_metadata_files_cache_max_entries = server_settings[ServerSetting::iceberg_metadata_files_cache_max_entries];
    double iceberg_metadata_files_cache_size_ratio = server_settings[ServerSetting::iceberg_metadata_files_cache_size_ratio];
    if (iceberg_metadata_files_cache_size > max_cache_size)
    {
        iceberg_metadata_files_cache_size = max_cache_size;
        LOG_INFO(log, "Lowered Iceberg metadata cache size to {} because the system has limited RAM", formatReadableSizeWithBinarySuffix(iceberg_metadata_files_cache_size));
    }
    global_context->setIcebergMetadataFilesCache(iceberg_metadata_files_cache_policy, iceberg_metadata_files_cache_size, iceberg_metadata_files_cache_max_entries, iceberg_metadata_files_cache_size_ratio);
#endif

    Names allowed_disks_table_engines;
    splitInto<','>(allowed_disks_table_engines, server_settings[ServerSetting::allowed_disks_for_table_engines].value);
    global_context->setAllowedDisksForTableEngines(std::unordered_set<String>(allowed_disks_table_engines.begin(), allowed_disks_table_engines.end()));

    String query_condition_cache_policy = server_settings[ServerSetting::query_condition_cache_policy];
    size_t query_condition_cache_size = server_settings[ServerSetting::query_condition_cache_size];
    double query_condition_cache_size_ratio = server_settings[ServerSetting::query_condition_cache_size_ratio];
    if (query_condition_cache_size > max_cache_size)
    {
        query_condition_cache_size = max_cache_size;
        LOG_INFO(log, "Lowered query condition cache size to {} because the system has limited RAM", formatReadableSizeWithBinarySuffix(query_condition_cache_size));
    }
    global_context->setQueryConditionCache(query_condition_cache_policy, query_condition_cache_size, query_condition_cache_size_ratio);

    size_t query_result_cache_max_size_in_bytes = config().getUInt64("query_cache.max_size_in_bytes", DEFAULT_QUERY_RESULT_CACHE_MAX_SIZE);
    size_t query_result_cache_max_entries = config().getUInt64("query_cache.max_entries", DEFAULT_QUERY_RESULT_CACHE_MAX_ENTRIES);
    size_t query_result_cache_max_entry_size_in_bytes = config().getUInt64("query_cache.max_entry_size_in_bytes", DEFAULT_QUERY_RESULT_CACHE_MAX_ENTRY_SIZE_IN_BYTES);
    size_t query_result_cache_max_entry_size_in_rows = config().getUInt64("query_cache.max_entry_rows_in_rows", DEFAULT_QUERY_RESULT_CACHE_MAX_ENTRY_SIZE_IN_ROWS);
    if (query_result_cache_max_size_in_bytes > max_cache_size)
    {
        query_result_cache_max_size_in_bytes = max_cache_size;
        LOG_INFO(log, "Lowered query result cache size to {} because the system has limited RAM", formatReadableSizeWithBinarySuffix(query_result_cache_max_size_in_bytes));
    }
    global_context->setQueryResultCache(query_result_cache_max_size_in_bytes, query_result_cache_max_entries, query_result_cache_max_entry_size_in_bytes, query_result_cache_max_entry_size_in_rows);

#if USE_EMBEDDED_COMPILER
    size_t compiled_expression_cache_max_size_in_bytes = server_settings[ServerSetting::compiled_expression_cache_size];
    size_t compiled_expression_cache_max_elements = server_settings[ServerSetting::compiled_expression_cache_elements_size];
    CompiledExpressionCacheFactory::instance().init(compiled_expression_cache_max_size_in_bytes, compiled_expression_cache_max_elements);
#endif

    NamedCollectionFactory::instance().loadIfNot();
    FileCacheFactory::instance().loadDefaultCaches(config(), global_context);

    /// Initialize main config reloader.
    std::string include_from_path = config().getString("include_from", "/etc/metrika.xml");

    if (config().has("query_masking_rules"))
    {
        SensitiveDataMasker::setInstance(std::make_unique<SensitiveDataMasker>(config(), "query_masking_rules"));
    }

    std::optional<CgroupsMemoryUsageObserver> cgroups_memory_usage_observer;
    try
    {
        auto wait_time = server_settings[ServerSetting::cgroups_memory_usage_observer_wait_time];
        if (wait_time != 0)
            cgroups_memory_usage_observer.emplace(std::chrono::seconds(wait_time));
    }
    catch (Exception &)
    {
        tryLogCurrentException(log, "Disabling cgroup memory observer because of an error during initialization");
    }

    std::string cert_path = config().getString("openSSL.server.certificateFile", "");
    std::string key_path = config().getString("openSSL.server.privateKeyFile", "");

    std::vector<std::string> extra_paths = {include_from_path};
    if (!cert_path.empty())
        extra_paths.emplace_back(cert_path);
    if (!key_path.empty())
        extra_paths.emplace_back(key_path);

    Poco::Util::AbstractConfiguration::Keys protocols;
    config().keys("protocols", protocols);
    for (const auto & protocol : protocols)
    {
        cert_path = config().getString("protocols." + protocol + ".certificateFile", "");
        key_path = config().getString("protocols." + protocol + ".privateKeyFile", "");
        if (!cert_path.empty())
            extra_paths.emplace_back(cert_path);
        if (!key_path.empty())
            extra_paths.emplace_back(key_path);
    }

<<<<<<< HEAD
    HashiCorpVault::instance().load(config(), "hashicorp_vault", global_context);
=======
    /// DNSCacheUpdater uses BackgroundSchedulePool which lives in shared context
    /// and thus this object must be created after the SCOPE_EXIT object where shared
    /// context is destroyed.
    /// In addition this object has to be created before any scenario that requires
    /// DNS resolution (e.g. the loading of tables and clusters config).
    std::unique_ptr<DNSCacheUpdater> dns_cache_updater;
    if (server_settings[ServerSetting::disable_internal_dns_cache])
    {
        /// Disable DNS caching at all
        DNSResolver::instance().setDisableCacheFlag();
        LOG_DEBUG(log, "DNS caching disabled");
    }
    else
    {
        DNSResolver::instance().setCacheMaxEntries(server_settings[ServerSetting::dns_cache_max_entries]);
        DNSResolver::instance().setFilterSettings(server_settings[ServerSetting::dns_allow_resolve_names_to_ipv4], server_settings[ServerSetting::dns_allow_resolve_names_to_ipv6]);

        /// Initialize a watcher periodically updating DNS cache
        dns_cache_updater = std::make_unique<DNSCacheUpdater>(
            global_context, server_settings[ServerSetting::dns_cache_update_period], server_settings[ServerSetting::dns_max_consecutive_failures]);
        dns_cache_updater->start();
    }
>>>>>>> 80ccb4bf

    auto main_config_reloader = std::make_unique<ConfigReloader>(
        config_path,
        extra_paths,
        config().getString("path", DBMS_DEFAULT_PATH),
        std::move(main_config_zk_node_cache),
        main_config_zk_changed_event,
        [&](ConfigurationPtr config, bool initial_loading)
        {
            Settings::checkNoSettingNamesAtTopLevel(*config, config_path);

            ServerSettings new_server_settings;
            new_server_settings.loadSettingsFromConfig(*config);

            DB::abort_on_logical_error.store(new_server_settings[ServerSetting::abort_on_logical_error], std::memory_order_relaxed);

            size_t max_server_memory_usage = new_server_settings[ServerSetting::max_server_memory_usage];
            const double max_server_memory_usage_to_ram_ratio = new_server_settings[ServerSetting::max_server_memory_usage_to_ram_ratio];
            const size_t current_physical_server_memory = getMemoryAmount(); /// With cgroups, the amount of memory available to the server can be changed dynamically.
            const size_t default_max_server_memory_usage = static_cast<size_t>(current_physical_server_memory * max_server_memory_usage_to_ram_ratio);

            if (max_server_memory_usage == 0)
            {
                max_server_memory_usage = default_max_server_memory_usage;
                LOG_INFO(log, "Changed setting 'max_server_memory_usage' to {}"
                    " ({} available memory * {:.2f} max_server_memory_usage_to_ram_ratio)",
                    formatReadableSizeWithBinarySuffix(max_server_memory_usage),
                    formatReadableSizeWithBinarySuffix(current_physical_server_memory),
                    max_server_memory_usage_to_ram_ratio);
            }
            else if (max_server_memory_usage > default_max_server_memory_usage)
            {
                max_server_memory_usage = default_max_server_memory_usage;
                LOG_INFO(log, "Lowered setting 'max_server_memory_usage' to {}"
                    " because the system has too little memory. The new value was"
                    " calculated as {} available memory * {:.2f} max_server_memory_usage_to_ram_ratio",
                    formatReadableSizeWithBinarySuffix(max_server_memory_usage),
                    formatReadableSizeWithBinarySuffix(current_physical_server_memory),
                    max_server_memory_usage_to_ram_ratio);
            }

            total_memory_tracker.setHardLimit(max_server_memory_usage);
            total_memory_tracker.setDescription("(total)");
            total_memory_tracker.setMetric(CurrentMetrics::MemoryTracking);

            size_t merges_mutations_memory_usage_soft_limit = new_server_settings[ServerSetting::merges_mutations_memory_usage_soft_limit];

            size_t default_merges_mutations_server_memory_usage = static_cast<size_t>(current_physical_server_memory * new_server_settings[ServerSetting::merges_mutations_memory_usage_to_ram_ratio]);
            if (merges_mutations_memory_usage_soft_limit == 0)
            {
                merges_mutations_memory_usage_soft_limit = default_merges_mutations_server_memory_usage;
                LOG_INFO(log, "Setting merges_mutations_memory_usage_soft_limit was set to {}"
                    " ({} available * {:.2f} merges_mutations_memory_usage_to_ram_ratio)",
                    formatReadableSizeWithBinarySuffix(merges_mutations_memory_usage_soft_limit),
                    formatReadableSizeWithBinarySuffix(current_physical_server_memory),
                    new_server_settings[ServerSetting::merges_mutations_memory_usage_to_ram_ratio].value);
            }
            else if (merges_mutations_memory_usage_soft_limit > default_merges_mutations_server_memory_usage)
            {
                merges_mutations_memory_usage_soft_limit = default_merges_mutations_server_memory_usage;
                LOG_WARNING(log, "Setting merges_mutations_memory_usage_soft_limit was set to {}"
                    " ({} available * {:.2f} merges_mutations_memory_usage_to_ram_ratio)",
                    formatReadableSizeWithBinarySuffix(merges_mutations_memory_usage_soft_limit),
                    formatReadableSizeWithBinarySuffix(current_physical_server_memory),
                    new_server_settings[ServerSetting::merges_mutations_memory_usage_to_ram_ratio].value);
            }

            LOG_INFO(log, "Merges and mutations memory limit is set to {}",
                formatReadableSizeWithBinarySuffix(merges_mutations_memory_usage_soft_limit));
            background_memory_tracker.setSoftLimit(merges_mutations_memory_usage_soft_limit);
            background_memory_tracker.setDescription("(background)");
            background_memory_tracker.setMetric(CurrentMetrics::MergesMutationsMemoryTracking);

            auto * global_overcommit_tracker = global_context->getGlobalOvercommitTracker();
            total_memory_tracker.setOvercommitTracker(global_overcommit_tracker);

            // FIXME logging-related things need synchronization -- see the 'Logger * log' saved
            // in a lot of places. For now, disable updating log configuration without server restart.
            //setTextLog(global_context->getTextLog());
            updateLevels(*config, logger());
            global_context->setClustersConfig(config, has_zookeeper);
            global_context->setMacros(std::make_unique<Macros>(*config, "macros", log));
            global_context->setExternalAuthenticatorsConfig(*config);

            global_context->setDashboardsConfig(config);

            if (global_context->isServerCompletelyStarted())
            {
                /// It does not make sense to reload anything before server has started.
                /// Moreover, it may break initialization order.
                global_context->loadOrReloadDictionaries(*config);
                global_context->loadOrReloadUserDefinedExecutableFunctions(*config);
            }

            global_context->setRemoteHostFilter(*config);
            global_context->setHTTPHeaderFilter(*config);

            global_context->setMaxTableSizeToDrop(new_server_settings[ServerSetting::max_table_size_to_drop]);
            global_context->setMaxPartitionSizeToDrop(new_server_settings[ServerSetting::max_partition_size_to_drop]);
            global_context->setMaxNamedCollectionNumToWarn(new_server_settings[ServerSetting::max_named_collection_num_to_warn]);
            global_context->setMaxTableNumToWarn(new_server_settings[ServerSetting::max_table_num_to_warn]);
            global_context->setMaxViewNumToWarn(new_server_settings[ServerSetting::max_view_num_to_warn]);
            global_context->setMaxDictionaryNumToWarn(new_server_settings[ServerSetting::max_dictionary_num_to_warn]);
            global_context->setMaxDatabaseNumToWarn(new_server_settings[ServerSetting::max_database_num_to_warn]);
            global_context->setMaxPartNumToWarn(new_server_settings[ServerSetting::max_part_num_to_warn]);
            global_context->setMaxPendingMutationsToWarn(new_server_settings[ServerSetting::max_pending_mutations_to_warn]);
            global_context->setMaxPendingMutationsExecutionTimeToWarn(new_server_settings[ServerSetting::max_pending_mutations_execution_time_to_warn]);
            global_context->getAccessControl().setAllowTierSettings(new_server_settings[ServerSetting::allow_feature_tier]);

            global_context->setS3QueueDisableStreaming(new_server_settings[ServerSetting::s3queue_disable_streaming]);

            global_context->setOSCPUOverloadSettings(new_server_settings[ServerSetting::min_os_cpu_wait_time_ratio_to_drop_connection], new_server_settings[ServerSetting::max_os_cpu_wait_time_ratio_to_drop_connection]);

            size_t remote_read_bandwidth = new_server_settings[ServerSetting::max_remote_read_network_bandwidth_for_server];
            size_t remote_write_bandwidth = new_server_settings[ServerSetting::max_remote_write_network_bandwidth_for_server];

            global_context->reloadRemoteThrottlerConfig(remote_read_bandwidth,remote_write_bandwidth);
            LOG_INFO(log, "Setting max_remote_read_network_bandwidth_for_server was set to {}", remote_read_bandwidth);
            LOG_INFO(log, "Setting max_remote_write_network_bandwidth_for_server was set to {}", remote_write_bandwidth);

            size_t local_read_bandwidth = new_server_settings[ServerSetting::max_local_read_bandwidth_for_server];
            size_t local_write_bandwidth = new_server_settings[ServerSetting::max_local_write_bandwidth_for_server];

            global_context->reloadLocalThrottlerConfig(local_read_bandwidth,local_write_bandwidth);
            LOG_INFO(log, "Setting max_local_read_bandwidth_for_server was set to {}", local_read_bandwidth);
            LOG_INFO(log, "Setting max_local_write_bandwidth_for_server was set to {}", local_write_bandwidth);

            /// Only for system.server_settings
            global_context->setConfigReloaderInterval(new_server_settings[ServerSetting::config_reload_interval_ms]);

            auto [concurrent_threads_soft_limit, concurrency_control_scheduler] = global_context->setConcurrentThreadsSoftLimit(
                new_server_settings[ServerSetting::concurrent_threads_soft_limit_num],
                new_server_settings[ServerSetting::concurrent_threads_soft_limit_ratio_to_cores],
                new_server_settings[ServerSetting::concurrent_threads_scheduler]);
            LOG_INFO(log, "ConcurrencyControl limit is set to {} CPU slots with '{}' scheduler",
                concurrent_threads_soft_limit == UnlimitedSlots ? std::string("UNLIMITED") : std::to_string(concurrent_threads_soft_limit),
                concurrency_control_scheduler);

            global_context->getProcessList().setMaxSize(new_server_settings[ServerSetting::max_concurrent_queries]);
            global_context->getProcessList().setMaxInsertQueriesAmount(new_server_settings[ServerSetting::max_concurrent_insert_queries]);
            global_context->getProcessList().setMaxSelectQueriesAmount(new_server_settings[ServerSetting::max_concurrent_select_queries]);
            global_context->getProcessList().setMaxWaitingQueriesAmount(new_server_settings[ServerSetting::max_waiting_queries]);

            if (config->has("keeper_server"))
                global_context->updateKeeperConfiguration(*config);

            /// Reload the number of threads for global pools.
            /// Note: If you specified it in the top level config (not it config of default profile)
            /// then ClickHouse will use it exactly.
            /// This is done for backward compatibility.
            if (global_context->areBackgroundExecutorsInitialized())
            {
                auto new_pool_size = new_server_settings[ServerSetting::background_pool_size];
                auto new_ratio = new_server_settings[ServerSetting::background_merges_mutations_concurrency_ratio];
                global_context->getMergeMutateExecutor()->increaseThreadsAndMaxTasksCount(new_pool_size, static_cast<size_t>(new_pool_size * new_ratio));
                global_context->getMergeMutateExecutor()->updateSchedulingPolicy(new_server_settings[ServerSetting::background_merges_mutations_scheduling_policy].toString());
            }

            if (global_context->areBackgroundExecutorsInitialized())
            {
                auto new_pool_size = new_server_settings[ServerSetting::background_move_pool_size];
                global_context->getMovesExecutor()->increaseThreadsAndMaxTasksCount(new_pool_size, new_pool_size);
            }

            if (global_context->areBackgroundExecutorsInitialized())
            {
                auto new_pool_size = new_server_settings[ServerSetting::background_fetches_pool_size];
                global_context->getFetchesExecutor()->increaseThreadsAndMaxTasksCount(new_pool_size, new_pool_size);
            }

            if (global_context->areBackgroundExecutorsInitialized())
            {
                auto new_pool_size = new_server_settings[ServerSetting::background_common_pool_size];
                global_context->getCommonExecutor()->increaseThreadsAndMaxTasksCount(new_pool_size, new_pool_size);
            }

            global_context->getBufferFlushSchedulePool().increaseThreadsCount(new_server_settings[ServerSetting::background_buffer_flush_schedule_pool_size]);
            global_context->getSchedulePool().increaseThreadsCount(new_server_settings[ServerSetting::background_schedule_pool_size]);
            global_context->getMessageBrokerSchedulePool().increaseThreadsCount(new_server_settings[ServerSetting::background_message_broker_schedule_pool_size]);
            global_context->getDistributedSchedulePool().increaseThreadsCount(new_server_settings[ServerSetting::background_distributed_schedule_pool_size]);

            global_context->getAsyncLoader().setMaxThreads(TablesLoaderForegroundPoolId, new_server_settings[ServerSetting::tables_loader_foreground_pool_size]);
            global_context->getAsyncLoader().setMaxThreads(TablesLoaderBackgroundLoadPoolId, new_server_settings[ServerSetting::tables_loader_background_pool_size]);
            global_context->getAsyncLoader().setMaxThreads(TablesLoaderBackgroundStartupPoolId, new_server_settings[ServerSetting::tables_loader_background_pool_size]);

            getIOThreadPool().reloadConfiguration(
                new_server_settings[ServerSetting::max_io_thread_pool_size],
                new_server_settings[ServerSetting::max_io_thread_pool_free_size],
                new_server_settings[ServerSetting::io_thread_pool_queue_size]);

            getBackupsIOThreadPool().reloadConfiguration(
                new_server_settings[ServerSetting::max_backups_io_thread_pool_size],
                new_server_settings[ServerSetting::max_backups_io_thread_pool_free_size],
                new_server_settings[ServerSetting::backups_io_thread_pool_queue_size]);

            getFetchPartitionThreadPool().reloadConfiguration(
                new_server_settings[ServerSetting::max_fetch_partition_thread_pool_size],
                0, // FETCH PARTITION is relatively rare, no need to keep threads
                new_server_settings[ServerSetting::max_fetch_partition_thread_pool_size]);

            getActivePartsLoadingThreadPool().reloadConfiguration(
                new_server_settings[ServerSetting::max_active_parts_loading_thread_pool_size],
                0, // We don't need any threads once all the parts will be loaded
                new_server_settings[ServerSetting::max_active_parts_loading_thread_pool_size]);

            getOutdatedPartsLoadingThreadPool().reloadConfiguration(
                new_server_settings[ServerSetting::max_outdated_parts_loading_thread_pool_size],
                0, // We don't need any threads once all the parts will be loaded
                new_server_settings[ServerSetting::max_outdated_parts_loading_thread_pool_size]);

            /// It could grow if we need to synchronously wait until all the data parts will be loaded.
            getOutdatedPartsLoadingThreadPool().setMaxTurboThreads(
                new_server_settings[ServerSetting::max_active_parts_loading_thread_pool_size]
            );

            getPartsCleaningThreadPool().reloadConfiguration(
                new_server_settings[ServerSetting::max_parts_cleaning_thread_pool_size],
                0, // We don't need any threads one all the parts will be deleted
                new_server_settings[ServerSetting::max_parts_cleaning_thread_pool_size]);

            getMergeTreePrefixesDeserializationThreadPool().reloadConfiguration(
                new_server_settings[ServerSetting::max_prefixes_deserialization_thread_pool_size],
                new_server_settings[ServerSetting::max_prefixes_deserialization_thread_pool_free_size],
                new_server_settings[ServerSetting::prefixes_deserialization_thread_pool_thread_pool_queue_size]);

            getFormatParsingThreadPool().reloadConfiguration(
                new_server_settings[ServerSetting::max_format_parsing_thread_pool_size],
                new_server_settings[ServerSetting::max_format_parsing_thread_pool_free_size],
                new_server_settings[ServerSetting::format_parsing_thread_pool_queue_size]);

            global_context->setMergeWorkload(new_server_settings[ServerSetting::merge_workload]);
            global_context->setMutationWorkload(new_server_settings[ServerSetting::mutation_workload]);
            global_context->setThrowOnUnknownWorkload(new_server_settings[ServerSetting::throw_on_unknown_workload]);
            global_context->setCPUSlotPreemption(
                new_server_settings[ServerSetting::cpu_slot_preemption],
                new_server_settings[ServerSetting::cpu_slot_quantum_ns],
                new_server_settings[ServerSetting::cpu_slot_preemption_timeout_ms]);

            if (config->has("resources"))
            {
                global_context->getResourceManager()->updateConfiguration(*config);
            }

            /// Load WORKLOADs and RESOURCEs.
            global_context->getWorkloadEntityStorage().loadEntities(*config);

            if (!initial_loading)
            {
                /// We do not load ZooKeeper configuration on the first config loading
                /// because TestKeeper server is not started yet.
                if (zkutil::hasZooKeeperConfig(*config))
                    global_context->reloadZooKeeperIfChanged(config);

                global_context->reloadAuxiliaryZooKeepersConfigIfChanged(config);

                global_context->reloadQueryMaskingRulesIfChanged(config);

                if (global_context->isServerCompletelyStarted())
                {
                    std::lock_guard lock(servers_lock);
                    updateServers(*config, server_pool, *async_metrics, servers, servers_to_start_before_tables);
                }
            }

            global_context->updateStorageConfiguration(*config);
            global_context->updateInterserverCredentials(*config);

            global_context->updateUncompressedCacheConfiguration(*config);
            global_context->updateMarkCacheConfiguration(*config);
            global_context->updatePrimaryIndexCacheConfiguration(*config);
            global_context->updateIndexUncompressedCacheConfiguration(*config);
            global_context->updateIndexMarkCacheConfiguration(*config);
            global_context->updateVectorSimilarityIndexCacheConfiguration(*config);
            global_context->updateMMappedFileCacheConfiguration(*config);
            global_context->updateQueryResultCacheConfiguration(*config);
            global_context->updateQueryConditionCacheConfiguration(*config);

#if USE_SSL
            CertificateReloader::instance().tryReloadAll(*config);
#endif
            CompressionCodecEncrypted::Configuration::instance().tryLoad(*config, "encryption_codecs");
            NamedCollectionFactory::instance().reloadFromConfig(*config);
            FileCacheFactory::instance().updateSettingsFromConfig(*config);

            HTTPConnectionPools::instance().setLimits(
                HTTPConnectionPools::Limits{
                    new_server_settings[ServerSetting::disk_connections_soft_limit],
                    new_server_settings[ServerSetting::disk_connections_warn_limit],
                    new_server_settings[ServerSetting::disk_connections_store_limit],
                    new_server_settings[ServerSetting::disk_connections_hard_limit],
                },
                HTTPConnectionPools::Limits{
                    new_server_settings[ServerSetting::storage_connections_soft_limit],
                    new_server_settings[ServerSetting::storage_connections_warn_limit],
                    new_server_settings[ServerSetting::storage_connections_store_limit],
                    new_server_settings[ServerSetting::storage_connections_hard_limit],
                },
                HTTPConnectionPools::Limits{
                    new_server_settings[ServerSetting::http_connections_soft_limit],
                    new_server_settings[ServerSetting::http_connections_warn_limit],
                    new_server_settings[ServerSetting::http_connections_store_limit],
                    new_server_settings[ServerSetting::http_connections_hard_limit],
                });

            DNSResolver::instance().setFilterSettings(new_server_settings[ServerSetting::dns_allow_resolve_names_to_ipv4], new_server_settings[ServerSetting::dns_allow_resolve_names_to_ipv6]);

            if (global_context->isServerCompletelyStarted())
                CannotAllocateThreadFaultInjector::setFaultProbability(new_server_settings[ServerSetting::cannot_allocate_thread_fault_injection_probability]);

            ProfileEvents::increment(ProfileEvents::MainConfigLoads);

            /// Must be the last.
            latest_config = config;
        });

    const auto listen_hosts = getListenHosts(config());
    const auto interserver_listen_hosts = getInterserverListenHosts(config());
    const auto listen_try = getListenTry(config());

    if (config().has("keeper_server.server_id"))
    {
#if USE_NURAFT
        //// If we don't have configured connection probably someone trying to use clickhouse-server instead
        //// of clickhouse-keeper, so start synchronously.
        bool can_initialize_keeper_async = false;

        if (has_zookeeper) /// We have configured connection to some zookeeper cluster
        {
            /// If we cannot connect to some other node from our cluster then we have to wait our Keeper start
            /// synchronously.
            can_initialize_keeper_async = global_context->tryCheckClientConnectionToMyKeeperCluster();
        }
        /// Initialize keeper RAFT.
        global_context->initializeKeeperDispatcher(can_initialize_keeper_async);
        FourLetterCommandFactory::registerCommands(*global_context->getKeeperDispatcher());

        auto config_getter = [this] () -> const Poco::Util::AbstractConfiguration &
        {
            return global_context->getConfigRef();
        };

        for (const auto & listen_host : listen_hosts)
        {
            /// TCP Keeper
            const char * port_name = "keeper_server.tcp_port";
            createServer(
                config(), listen_host, port_name, listen_try, /* start_server: */ false,
                servers_to_start_before_tables,
                [&](UInt16 port) -> ProtocolServerAdapter
                {
                    Poco::Net::ServerSocket socket;
                    auto address = socketBindListen(config(), socket, listen_host, port);
                    socket.setReceiveTimeout(Poco::Timespan(config().getUInt64("keeper_server.socket_receive_timeout_sec", DBMS_DEFAULT_RECEIVE_TIMEOUT_SEC), 0));
                    socket.setSendTimeout(Poco::Timespan(config().getUInt64("keeper_server.socket_send_timeout_sec", DBMS_DEFAULT_SEND_TIMEOUT_SEC), 0));
                    return ProtocolServerAdapter(
                        listen_host,
                        port_name,
                        "Keeper (tcp): " + address.toString(),
                        std::make_unique<TCPServer>(
                            new KeeperTCPHandlerFactory(
                                config_getter,
                                global_context->getKeeperDispatcher(),
                                global_context->getSettingsRef()[Setting::receive_timeout].totalSeconds(),
                                global_context->getSettingsRef()[Setting::send_timeout].totalSeconds(),
                                false),
                            server_pool,
                            socket));
                });

            const char * secure_port_name = "keeper_server.tcp_port_secure";
            createServer(
                config(), listen_host, secure_port_name, listen_try, /* start_server: */ false,
                servers_to_start_before_tables,
                [&](UInt16 port) -> ProtocolServerAdapter
                {
#if USE_SSL
                    Poco::Net::SecureServerSocket socket;
                    auto address = socketBindListen(config(), socket, listen_host, port, /* secure = */ true);
                    socket.setReceiveTimeout(Poco::Timespan(config().getUInt64("keeper_server.socket_receive_timeout_sec", DBMS_DEFAULT_RECEIVE_TIMEOUT_SEC), 0));
                    socket.setSendTimeout(Poco::Timespan(config().getUInt64("keeper_server.socket_send_timeout_sec", DBMS_DEFAULT_SEND_TIMEOUT_SEC), 0));
                    return ProtocolServerAdapter(
                        listen_host,
                        secure_port_name,
                        "Keeper with secure protocol (tcp_secure): " + address.toString(),
                        std::make_unique<TCPServer>(
                            new KeeperTCPHandlerFactory(
                                config_getter,
                                global_context->getKeeperDispatcher(),
                                global_context->getSettingsRef()[Setting::receive_timeout].totalSeconds(),
                                global_context->getSettingsRef()[Setting::send_timeout].totalSeconds(),
                                true),
                            server_pool,
                            socket));
#else
                    UNUSED(port);
                    throw Exception(ErrorCodes::SUPPORT_IS_DISABLED, "SSL support for TCP protocol is disabled because Poco library was built without NetSSL support.");
#endif
                });

            /// HTTP control endpoints
            port_name = "keeper_server.http_control.port";
            createServer(config(), listen_host, port_name, listen_try, /* start_server: */ false,
            servers_to_start_before_tables,
            [&](UInt16 port) -> ProtocolServerAdapter
            {
                auto http_context = httpContext();
                Poco::Timespan keep_alive_timeout(config().getUInt("keep_alive_timeout", 10), 0);
                Poco::Net::HTTPServerParams::Ptr http_params = new Poco::Net::HTTPServerParams;
                http_params->setTimeout(http_context->getReceiveTimeout());
                http_params->setKeepAliveTimeout(keep_alive_timeout);

                Poco::Net::ServerSocket socket;
                auto address = socketBindListen(config(), socket, listen_host, port);
                socket.setReceiveTimeout(http_context->getReceiveTimeout());
                socket.setSendTimeout(http_context->getSendTimeout());
                return ProtocolServerAdapter(
                    listen_host,
                    port_name,
                    "HTTP Control: http://" + address.toString(),
                    std::make_unique<HTTPServer>(
                        std::move(http_context),
                        createKeeperHTTPControlMainHandlerFactory(
                            config_getter(),
                            global_context->getKeeperDispatcher(),
                            "KeeperHTTPControlHandler-factory"), server_pool, socket, http_params));
            });
        }
#else
        throw Exception(ErrorCodes::SUPPORT_IS_DISABLED, "ClickHouse server built without NuRaft library. Cannot use internal coordination.");
#endif

    }

    {
        std::lock_guard lock(servers_lock);
        /// We should start interserver communications before (and more important shutdown after) tables.
        /// Because server can wait for a long-running queries (for example in tcp_handler) after interserver handler was already shut down.
        /// In this case we will have replicated tables which are unable to send any parts to other replicas, but still can
        /// communicate with zookeeper, execute merges, etc.
        createInterserverServers(
            config(),
            interserver_listen_hosts,
            listen_try,
            server_pool,
            *async_metrics,
            servers_to_start_before_tables,
            /* start_servers= */ false);
    }

#if USE_SSL
    /// We may notice that try to reload certificates twice within this function.
    /// First time here before starting the `servers_to_start_before_tables`, and then
    /// one more time before starting the `servers`. The problem we're trying to avoid is:
    /// 1. We create a socket for keeper secure protocol (w/o starting a server yet). That creates a SSL context (in particular, it might be the default context).
    /// 2. We then start this server a few lines below. While handling the first request, it will access (read) certs.
    /// 3. A little further down, we reload certificates before starting the rest of the servers.
    /// 4. `CertificateReloader` will set its custom `cert_cb` to the default context if it is not initialized yet (see `CertificateReloader::init()`).
    /// 5. Items (2) and (4) are not synchronized, so there might be a data race for example (see https://github.com/ClickHouse/ClickHouse/issues/85412).
    CertificateReloader::instance().tryLoad(config());
    CertificateReloader::instance().tryLoadClient(config());
#endif

    {
        std::lock_guard lock(servers_lock);
        for (auto & server : servers_to_start_before_tables)
        {
            server.start();
            LOG_INFO(log, "Listening for {}", server.getDescription());
        }
    }

#if USE_SSL
    /// ACME client is necessary for CertificateReloader to work in case Let's Encrypt is configured,
    /// but can not start before Keeper server can be initialized (in case of embedded Keeper).
    /// Let's try deferring until servers are started.
    ACME::Client::instance().initialize(config());
#endif

    const auto & cache_disk_name = server_settings[ServerSetting::temporary_data_in_cache].value;

    /// Storage with temporary data for processing of heavy queries.
    if (!server_settings[ServerSetting::tmp_policy].value.empty())
    {
        global_context->setTemporaryStoragePolicy(
            server_settings[ServerSetting::tmp_policy], server_settings[ServerSetting::max_temporary_data_on_disk_size]);
    }
    else if (!cache_disk_name.empty())
    {
        /// When cache is used as a temporary data storage with load_metadata_asynchronously
        /// the cache might not be fully ready when setTemporaryStorageInCache() is called
        /// below which might try to use the cache before it's fully loaded leading to
        /// `File cache is not initialized` errors. Instead disallow load_metadata_asynchronously
        /// for cache disks used as temporary storage.
        auto cache_name = global_context->getDisk(cache_disk_name)->getCacheName();
        if (!cache_name.empty())
        {
            auto cache_data = FileCacheFactory::instance().getByName(cache_name);
            if (cache_data->getSettings()[FileCacheSetting::load_metadata_asynchronously])
            {
                throw Exception(
                    ErrorCodes::INVALID_SETTING_VALUE,
                    "Cache disk '{}' is used as a temporary storage, load_metadata_asynchronously is disallowed.",
                    cache_name);
            }
        }
        global_context->setTemporaryStorageInCache(
            server_settings[ServerSetting::temporary_data_in_cache], server_settings[ServerSetting::max_temporary_data_on_disk_size]);
    }
    else
    {
        std::string temporary_path = config().getString("tmp_path", path / "tmp/");
        global_context->setTemporaryStoragePath(temporary_path, server_settings[ServerSetting::max_temporary_data_on_disk_size]);
    }

    /// Initialize access storages.
    auto & access_control = global_context->getAccessControl();
    try
    {
        access_control.setupFromMainConfig(config(), config_path, [&] { return global_context->getZooKeeper(); });
    }
    catch (...)
    {
        tryLogCurrentException(log, "Caught exception while setting up access control.");
        throw;
    }

    if (cgroups_memory_usage_observer)
    {
        cgroups_memory_usage_observer->setOnMemoryAmountAvailableChangedFn([&]() { main_config_reloader->reload(); });
        cgroups_memory_usage_observer->startThread();
    }

    /// Reload config in SYSTEM RELOAD CONFIG query.
    global_context->setConfigReloadCallback([&]()
    {
        main_config_reloader->reload();
        access_control.reload(AccessControl::ReloadMode::USERS_CONFIG_ONLY);
    });

    global_context->setStopServersCallback([&](const ServerType & server_type)
    {
        std::lock_guard lock(servers_lock);
        stopServers(servers, server_type);
    });

    global_context->setStartServersCallback([&](const ServerType & server_type)
    {
        std::lock_guard lock(servers_lock);
        createServers(
            config(),
            listen_hosts,
            listen_try,
            server_pool,
            *async_metrics,
            servers,
            /* start_servers= */ true,
            server_type);
    });

    /// Limit on total number of concurrently executed queries.
    global_context->getProcessList().setMaxSize(server_settings[ServerSetting::max_concurrent_queries]);

    /// Load global settings from default_profile and system_profile.
    global_context->setDefaultProfiles(config());

    /// Initialize background executors after we load default_profile config.
    /// This is needed to load proper values of background_pool_size etc.
    global_context->initializeBackgroundExecutorsIfNeeded();

    if (server_settings[ServerSetting::async_insert_threads])
    {
        global_context->setAsynchronousInsertQueue(std::make_shared<AsynchronousInsertQueue>(
            global_context,
            server_settings[ServerSetting::async_insert_threads],
            server_settings[ServerSetting::async_insert_queue_flush_on_shutdown]));
    }

    /// Set path for format schema files
    fs::path format_schema_path(config().getString("format_schema_path", path / "format_schemas/"));
    global_context->setFormatSchemaPath(format_schema_path);
    fs::create_directories(format_schema_path);

    /// Set the path for google proto files
    if (config().has("google_protos_path"))
        global_context->setGoogleProtosPath(fs::weakly_canonical(config().getString("google_protos_path")));

    /// Set path for filesystem caches
    fs::path filesystem_caches_path(config().getString("filesystem_caches_path", ""));
    if (!filesystem_caches_path.empty())
        global_context->setFilesystemCachesPath(filesystem_caches_path);

    /// NOTE: Do sanity checks after we loaded all possible substitutions (for the configuration) from ZK
    /// Additionally, making the check after the default profile is initialized.
    /// It is important to initialize MergeTreeSettings after Settings, to support compatibility for MergeTreeSettings.
    sanityChecks(*this);

    /// Check sanity of MergeTreeSettings on server startup
    {
        /// All settings can be changed in the global config
        bool allowed_experimental = true;
        bool allowed_beta = true;
        size_t background_pool_tasks = global_context->getMergeMutateExecutor()->getMaxTasksCount();
        global_context->getMergeTreeSettings().sanityCheck(background_pool_tasks, allowed_experimental, allowed_beta);
        global_context->getReplicatedMergeTreeSettings().sanityCheck(background_pool_tasks, allowed_experimental, allowed_beta);
    }
    /// try set up encryption. There are some errors in config, error will be printed and server wouldn't start.
    CompressionCodecEncrypted::Configuration::instance().load(config(), "encryption_codecs");

    auto replicas_reconnector = ReplicasReconnector::init(global_context);

    /// Set current database name before loading tables and databases because
    /// system logs may copy global context.
    std::string default_database = server_settings[ServerSetting::default_database];
    if (default_database.empty())
        throw Exception(ErrorCodes::BAD_ARGUMENTS, "default_database cannot be empty");
    global_context->setCurrentDatabaseNameInGlobalContext(default_database);

    LOG_INFO(log, "Loading metadata from {}", path_str);

    LoadTaskPtrs load_system_metadata_tasks;
    LoadTaskPtrs load_metadata_tasks;

    // Make sure that if exception is thrown during startup async, new async loading jobs are not going to be called.
    // This is important for the case when exception is thrown from loading of metadata with `async_load_databases = false`
    // to avoid simultaneously running table startups and destructing databases.
    SCOPE_EXIT_SAFE(
        LOG_INFO(log, "Stopping AsyncLoader.");

        // Waits for all currently running jobs to finish and do not run any other pending jobs.
        global_context->getAsyncLoader().shutdown();
    );

    try
    {
        /// Don't run background queries until we loaded tables.
        /// (In particular things would break if a background drop query happens before the
        /// loadMarkedAsDroppedTables() call below - it'll see dropped table metadata and try to
        /// drop the table a second time and throw an exception.)
        global_context->getRefreshSet().setRefreshesStopped(true);

        auto & database_catalog = DatabaseCatalog::instance();
        /// We load temporary database first, because projections need it.
        database_catalog.initializeAndLoadTemporaryDatabase();
        load_system_metadata_tasks = loadMetadataSystem(global_context, server_settings[ServerSetting::async_load_system_database]);
        maybeConvertSystemDatabase(global_context, load_system_metadata_tasks);

        /// Startup scripts can depend on the system log tables.
        if (config().has("startup_scripts") && !server_settings[ServerSetting::prepare_system_log_tables_on_startup].changed)
            global_context->setServerSetting("prepare_system_log_tables_on_startup", true);

        /// After attaching system databases we can initialize system log.
        global_context->initializeSystemLogs();

        global_context->handleSystemZooKeeperConnectionLogAfterInitializationIfNeeded();

        /// Build loggers before tables startup to make log messages from tables
        /// attach available in system.text_log
        buildLoggers(config(), logger());
        initializeAzureSDKLogger(server_settings, logger().getLevel());
        /// After the system database is created, attach virtual system tables (in addition to query_log and part_log)
        attachSystemTablesServer(global_context, *database_catalog.getSystemDatabase(), has_zookeeper);
        attachInformationSchema(global_context, *database_catalog.getDatabase(DatabaseCatalog::INFORMATION_SCHEMA));
        attachInformationSchema(global_context, *database_catalog.getDatabase(DatabaseCatalog::INFORMATION_SCHEMA_UPPERCASE));
        /// Firstly remove partially dropped databases, to avoid race with Materialized...SyncThread,
        /// that may execute DROP before loadMarkedAsDroppedTables() in background,
        /// and so loadMarkedAsDroppedTables() will find it and try to add, and UUID will overlap.
        database_catalog.loadMarkedAsDroppedTables();
        database_catalog.createBackgroundTasks();
        /// Then, load remaining databases (some of them maybe be loaded asynchronously)
        load_metadata_tasks = loadMetadata(global_context, default_database, server_settings[ServerSetting::async_load_databases]);
        /// If we need to convert database engines, disable async tables loading
        convertDatabasesEnginesIfNeed(load_metadata_tasks, global_context);
        database_catalog.startupBackgroundTasks();
        /// After loading validate that default database exists
        database_catalog.assertDatabaseExists(default_database);
        /// Load user-defined SQL functions.
        global_context->getUserDefinedSQLObjectsStorage().loadObjects();

        global_context->getRefreshSet().setRefreshesStopped(false);
    }
    catch (...)
    {
        tryLogCurrentException(log, "Caught exception while loading metadata");
        throw;
    }

    DatabaseCatalog::instance().startReplicatedDDLQueries();

    LOG_DEBUG(log, "Loaded metadata.");

    if (has_trace_collector)
        global_context->initializeTraceCollector();

#if defined(OS_LINUX)
    auto tasks_stats_provider = TasksStatsCounters::findBestAvailableProvider();
    if (tasks_stats_provider == TasksStatsCounters::MetricsProvider::None)
    {
        LOG_INFO(log, "It looks like this system does not have procfs mounted at /proc location,"
            " neither clickhouse-server process has CAP_NET_ADMIN capability."
            " 'taskstats' performance statistics will be disabled."
            " It could happen due to incorrect ClickHouse package installation."
            " You can try to resolve the problem manually with 'sudo setcap cap_net_admin=+ep {}'."
            " Note that it will not work on 'nosuid' mounted filesystems."
            " It also doesn't work if you run clickhouse-server inside network namespace as it happens in some containers.",
            executable_path);
    }
    else
    {
        LOG_INFO(log, "Tasks stats provider: {}", TasksStatsCounters::metricsProviderString(tasks_stats_provider));
    }

    if (!hasLinuxCapability(CAP_SYS_NICE))
    {
        LOG_INFO(log, "It looks like the process has no CAP_SYS_NICE capability, the setting 'os_thread_priority' will have no effect."
            " It could happen due to incorrect ClickHouse package installation."
            " You could resolve the problem manually with 'sudo setcap cap_sys_nice=+ep {}'."
            " Note that it will not work on 'nosuid' mounted filesystems.",
            executable_path);
    }
#else
    LOG_INFO(log, "TaskStats is not implemented for this OS. IO accounting will be disabled.");
#endif

    {
        attachSystemTablesAsync(global_context, *DatabaseCatalog::instance().getSystemDatabase(), *async_metrics);

        {
            std::lock_guard lock(servers_lock);
            createServers(config(), listen_hosts, listen_try, server_pool, *async_metrics, servers);
            if (servers.empty())
                throw Exception(ErrorCodes::NO_ELEMENTS_IN_CONFIG,
                                "No servers started (add valid listen_host and 'tcp_port' or 'http_port' "
                                "to configuration file.)");
        }

        if (servers.empty())
             throw Exception(ErrorCodes::NO_ELEMENTS_IN_CONFIG,
                             "No servers started (add valid listen_host and 'tcp_port' or 'http_port' "
                             "to configuration file.)");

#if USE_SSL
        ACME::Client::instance().initialize(config());
        CertificateReloader::instance().tryLoad(config());
        CertificateReloader::instance().tryLoadClient(config());
#endif

        /// Must be done after initialization of `servers`, because async_metrics will access `servers` variable from its thread.
        async_metrics->start();
        global_context->setAsynchronousMetrics(async_metrics.get());

        main_config_reloader->start();
        access_control.startPeriodicReloading();

        /// try to load dictionaries immediately, throw on error and die
        try
        {
            global_context->loadOrReloadDictionaries(config());

            if (!server_settings[ServerSetting::dictionaries_lazy_load] && server_settings[ServerSetting::wait_dictionaries_load_at_startup])
                global_context->waitForDictionariesLoad();
        }
        catch (...)
        {
            tryLogCurrentException(log, "Caught exception while loading dictionaries.");
            throw;
        }

        /// try to load embedded dictionaries immediately, throw on error and die
        try
        {
            global_context->tryCreateEmbeddedDictionaries();
        }
        catch (...)
        {
            tryLogCurrentException(log, "Caught exception while loading embedded dictionaries.");
            throw;
        }

        /// try to load user defined executable functions, throw on error and die
        try
        {
            global_context->loadOrReloadUserDefinedExecutableFunctions(config());
        }
        catch (...)
        {
            tryLogCurrentException(log, "Caught exception while loading user defined executable functions.");
            throw;
        }

        if (has_zookeeper && config().has("distributed_ddl"))
        {
            /// DDL worker should be started after all tables were loaded
            String ddl_queue_path = config().getString("distributed_ddl.path", "/clickhouse/task_queue/ddl/");
            String ddl_replicas_path = config().getString("distributed_ddl.replicas_path", "/clickhouse/task_queue/replicas/");
            int pool_size = config().getInt("distributed_ddl.pool_size", 1);
            if (pool_size < 1)
                throw Exception(ErrorCodes::ARGUMENT_OUT_OF_BOUND, "distributed_ddl.pool_size should be greater then 0");
            global_context->setDDLWorker(
                std::make_unique<DDLWorker>(
                    pool_size,
                    ddl_queue_path,
                    ddl_replicas_path,
                    global_context,
                    &config(),
                    "distributed_ddl",
                    "DDLWorker",
                    &CurrentMetrics::MaxDDLEntryID,
                    &CurrentMetrics::MaxPushedDDLEntryID),
                joinTasks(load_system_metadata_tasks, load_metadata_tasks));
        }

        /// Do not keep tasks in server, they should be kept inside databases. Used here to make dependent tasks only.
        load_system_metadata_tasks.clear();
        load_system_metadata_tasks.shrink_to_fit();
        load_metadata_tasks.clear();
        load_metadata_tasks.shrink_to_fit();

        if (config().has("startup_scripts"))
            loadStartupScripts(config(), global_context, log);

        {
            std::lock_guard lock(servers_lock);
            for (auto & server : servers)
            {
                server.start();
                LOG_INFO(log, "Listening for {}", server.getDescription());
            }

            // Restore the root logger level to the default level after the server is fully initialized.
            if (should_restore_default_logger_level)
            {
                config().setString("logger.level", default_logger_level_config);
                Loggers::updateLevels(config(), logger());
                LOG_INFO(log, "Restored default logger level to {}", default_logger_level_config);
            }

            global_context->setServerCompletelyStarted();
            LOG_INFO(log, "Ready for connections.");
        }

        startup_watch.stop();
        ProfileEvents::increment(ProfileEvents::ServerStartupMilliseconds, startup_watch.elapsedMilliseconds());

        CannotAllocateThreadFaultInjector::setFaultProbability(server_settings[ServerSetting::cannot_allocate_thread_fault_injection_probability]);

        try
        {
            global_context->startClusterDiscovery();
        }
        catch (...)
        {
            tryLogCurrentException(log, "Caught exception while starting cluster discovery");
        }

#if defined(OS_LINUX)
        /// Tell the service manager that service startup is finished.
        /// NOTE: the parent clickhouse-watchdog process must do systemdNotify("MAINPID={}\n", child_pid); before
        /// the child process notifies 'READY=1'.
        systemdNotify("READY=1\n");
#endif

        auto stop_acme_instance = []{
#if USE_SSL
            /// Stop ACME tasks.
            ACME::Client::instance().shutdown();
#endif
        };

        SCOPE_EXIT_SAFE({
            if (config().has("logger.shutdown_level") && !config().getString("logger.shutdown_level").empty())
            {
                /// Set the root logger level to the shutdown level.
                /// This is useful for debugging shutdown issues.
                config().setString("logger.level", config().getString("logger.shutdown_level"));
                Loggers::updateLevels(config(), logger());

                LOG_INFO(log, "Set root logger in level {} before shutdown", config().getString("logger.shutdown_level"));
            }
            LOG_DEBUG(log, "Received termination signal.");

            CurrentMetrics::set(CurrentMetrics::IsServerShuttingDown, 1);

            /// Stop reloading of the main config. This must be done before everything else because it
            /// can try to access/modify already deleted objects.
            /// E.g. it can recreate new servers or it may pass a changed config to some destroyed parts of ContextSharedPart.
            main_config_reloader.reset();
            access_control.stopPeriodicReloading();

            stop_acme_instance();

            is_cancelled = true;

            LOG_DEBUG(log, "Waiting for current connections to close.");

            size_t current_connections = 0;
            {
                std::lock_guard lock(servers_lock);
                for (auto & server : servers)
                {
                    server.stop();
                    current_connections += server.currentConnections();
                }
            }

            global_context->getRefreshSet().setRefreshesStopped(true);

            if (current_connections)
                LOG_WARNING(log, "Closed all listening sockets. Waiting for {} outstanding connections.", current_connections);
            else
                LOG_INFO(log, "Closed all listening sockets.");

            /// Wait for unfinished backups and restores.
            /// This must be done after closing listening sockets (no more backups/restores) but before ProcessList::killAllQueries
            /// (because killAllQueries() will cancel all running backups/restores).
            if (server_settings[ServerSetting::shutdown_wait_backups_and_restores])
                global_context->waitAllBackupsAndRestores();
            else
                global_context->cancelAllBackupsAndRestores();

            /// Killing remaining queries.
            if (!server_settings[ServerSetting::shutdown_wait_unfinished_queries])
                global_context->getProcessList().killAllQueries();

            size_t wait_limit_seconds = server_settings[ServerSetting::shutdown_wait_unfinished];
            auto wait_start = std::chrono::steady_clock::now();

            if (current_connections)
                current_connections = waitServersToFinish(servers, servers_lock, wait_limit_seconds);

            if (current_connections)
                LOG_WARNING(log, "Closed connections. But {} remain."
                    " Tip: To increase wait time add to config: <shutdown_wait_unfinished>60</shutdown_wait_unfinished>", current_connections);
            else
                LOG_INFO(log, "Closed connections.");

            bool joined_refresh_tasks = global_context->getRefreshSet().joinBackgroundTasks(wait_start + std::chrono::milliseconds(wait_limit_seconds * 1000));

            dns_cache_updater.reset();

            if (current_connections || !joined_refresh_tasks)
            {
                /// There is no better way to force connections to close in Poco.
                /// Otherwise connection handlers will continue to live
                /// (they are effectively dangling objects, but they use global thread pool
                ///  and global thread pool destructor will wait for threads, preventing server shutdown).

                /// Dump coverage here, because std::atexit callback would not be called.
                dumpCoverageReportIfPossible();
                LOG_WARNING(log, "Will shutdown forcefully.");
                safeExit(0);
            }
        });

        std::vector<std::unique_ptr<MetricsTransmitter>> metrics_transmitters;
        for (const auto & graphite_key : DB::getMultipleKeysFromConfig(config(), "", "graphite"))
        {
            metrics_transmitters.emplace_back(std::make_unique<MetricsTransmitter>(
                global_context->getConfigRef(), graphite_key, *async_metrics));
        }

        waitForTerminationRequest();
    }

    return Application::EXIT_OK;
}
catch (...)
{
    /// Poco does not provide stacktrace.
    tryLogCurrentException("Application");
    auto code = getCurrentExceptionCode();
    return static_cast<UInt8>(code) ? code : -1;
}

std::unique_ptr<TCPProtocolStackFactory> Server::buildProtocolStackFromConfig(
    const Poco::Util::AbstractConfiguration & config,
    const std::string & protocol,
    Poco::Net::HTTPServerParams::Ptr http_params,
    AsynchronousMetrics & async_metrics,
    bool & is_secure)
{
    auto create_factory = [&](const std::string & type, const std::string & conf_name) -> TCPServerConnectionFactory::Ptr
    {
        if (type == "tcp")
            return TCPServerConnectionFactory::Ptr(new TCPHandlerFactory(*this, false, false, ProfileEvents::InterfaceNativeReceiveBytes, ProfileEvents::InterfaceNativeSendBytes));

        if (type == "tls")
#if USE_SSL
            return TCPServerConnectionFactory::Ptr(new TLSHandlerFactory(*this, conf_name));
#else
            throw Exception(ErrorCodes::SUPPORT_IS_DISABLED, "SSL support for TCP protocol is disabled because Poco library was built without NetSSL support.");
#endif

        if (type == "proxy1")
            return TCPServerConnectionFactory::Ptr(new ProxyV1HandlerFactory(*this, conf_name));
        if (type == "mysql")
            return TCPServerConnectionFactory::Ptr(new MySQLHandlerFactory(*this, config.getBool("mysql_require_secure_transport", false), ProfileEvents::InterfaceMySQLReceiveBytes, ProfileEvents::InterfaceMySQLSendBytes));
        if (type == "postgres")
#if USE_SSL
            return TCPServerConnectionFactory::Ptr(new PostgreSQLHandlerFactory(*this, config.getBool("postgresql_require_secure_transport", false), conf_name + ".", ProfileEvents::InterfacePostgreSQLReceiveBytes, ProfileEvents::InterfacePostgreSQLSendBytes));
#else
            return TCPServerConnectionFactory::Ptr(new PostgreSQLHandlerFactory(*this, config.getBool("postgresql_require_secure_transport", false), ProfileEvents::InterfacePostgreSQLReceiveBytes, ProfileEvents::InterfacePostgreSQLSendBytes));
#endif
        if (type == "http")
            return TCPServerConnectionFactory::Ptr(
                new HTTPServerConnectionFactory(httpContext(), http_params, createHandlerFactory(*this, config, async_metrics, "HTTPHandler-factory"), ProfileEvents::InterfaceHTTPReceiveBytes, ProfileEvents::InterfaceHTTPSendBytes)
            );
        if (type == "prometheus")
        {
            const std::string handler_name = config.getBool("prometheus.keeper_metrics_only", false) ? "KeeperPrometheusHandler-factory" : "PrometheusHandler-factory";
            return TCPServerConnectionFactory::Ptr(
                new HTTPServerConnectionFactory(httpContext(), http_params, createHandlerFactory(*this, config, async_metrics, handler_name), ProfileEvents::InterfacePrometheusReceiveBytes, ProfileEvents::InterfacePrometheusSendBytes)
            );
        }
        if (type == "interserver")
            return TCPServerConnectionFactory::Ptr(
                new HTTPServerConnectionFactory(httpContext(), http_params, createHandlerFactory(*this, config, async_metrics, "InterserverIOHTTPHandler-factory"), ProfileEvents::InterfaceInterserverReceiveBytes, ProfileEvents::InterfaceInterserverSendBytes)
            );

        throw Exception(ErrorCodes::INVALID_CONFIG_PARAMETER, "Protocol configuration error, unknown protocol name '{}'", type);
    };

    std::string conf_name = "protocols." + protocol;
    std::string prefix = conf_name + ".";
    std::unordered_set<std::string> pset {conf_name};

    auto stack = std::make_unique<TCPProtocolStackFactory>(*this, conf_name);

    while (true)
    {
        // if there is no "type" - it's a reference to another protocol and this is just an endpoint
        if (config.has(prefix + "type"))
        {
            std::string type = config.getString(prefix + "type");
            if (type == "tls")
            {
                if (is_secure)
                    throw Exception(ErrorCodes::INVALID_CONFIG_PARAMETER, "Protocol '{}' contains more than one TLS layer", protocol);
                is_secure = true;
            }

            stack->append(create_factory(type, conf_name));
        }

        if (!config.has(prefix + "impl"))
            break;

        conf_name = "protocols." + config.getString(prefix + "impl");
        prefix = conf_name + ".";

        if (!pset.insert(conf_name).second)
            throw Exception(ErrorCodes::INVALID_CONFIG_PARAMETER, "Protocol '{}' configuration contains a loop on '{}'", protocol, conf_name);
    }

    return stack;
}

HTTPContextPtr Server::httpContext() const
{
    return std::make_shared<HTTPContext>(context());
}

void Server::createServers(
    Poco::Util::AbstractConfiguration & config,
    const Strings & listen_hosts,
    bool listen_try,
    Poco::ThreadPool & server_pool,
    AsynchronousMetrics & async_metrics,
    std::vector<ProtocolServerAdapter> & servers,
    bool start_servers,
    const ServerType & server_type)
{
    const Settings & settings = global_context->getSettingsRef();

    Poco::Net::HTTPServerParams::Ptr http_params = new Poco::Net::HTTPServerParams;
    http_params->setTimeout(settings[Setting::http_receive_timeout]);
    http_params->setKeepAliveTimeout(global_context->getServerSettings()[ServerSetting::keep_alive_timeout]);
    http_params->setMaxKeepAliveRequests(static_cast<int>(global_context->getServerSettings()[ServerSetting::max_keep_alive_requests]));
    http_params->setMaxQueued(config.getUInt("listen_backlog", DEFAULT_LISTEN_BACKLOG));

    Poco::Util::AbstractConfiguration::Keys protocols;
    config.keys("protocols", protocols);

    const TCPServerConnectionFilter::Ptr & connection_filter = new TCPServerConnectionFilter{[&]()
    {
        return !ProfileEvents::checkCPUOverload(global_context->getServerSettings()[ServerSetting::os_cpu_busy_time_threshold],
                global_context->getMinOSCPUWaitTimeRatioToDropConnection(),
                global_context->getMaxOSCPUWaitTimeRatioToDropConnection(),
                /*should_throw*/ false);
    }};

    for (const auto & protocol : protocols)
    {
        if (!server_type.shouldStart(ServerType::Type::CUSTOM, protocol))
            continue;

        std::string prefix = "protocols." + protocol + ".";
        std::string port_name = prefix + "port";
        std::string description {"<undefined> protocol"};
        if (config.has(prefix + "description"))
            description = config.getString(prefix + "description");

        if (!config.has(prefix + "port"))
            continue;

        std::vector<std::string> hosts;
        if (config.has(prefix + "host"))
            hosts.push_back(config.getString(prefix + "host"));
        else
            hosts = listen_hosts;

        for (const auto & host : hosts)
        {
            bool is_secure = false;
            auto stack = buildProtocolStackFromConfig(config, protocol, http_params, async_metrics, is_secure);

            if (stack->empty())
                throw Exception(ErrorCodes::INVALID_CONFIG_PARAMETER, "Protocol '{}' stack empty", protocol);

            createServer(config, host, port_name.c_str(), listen_try, start_servers, servers, [&](UInt16 port) -> ProtocolServerAdapter
            {
                Poco::Net::ServerSocket socket;
                auto address = socketBindListen(config, socket, host, port, is_secure);
                socket.setReceiveTimeout(settings[Setting::receive_timeout]);
                socket.setSendTimeout(settings[Setting::send_timeout]);

                return ProtocolServerAdapter(
                    host,
                    port_name.c_str(),
                    description + ": " + address.toString(),
                    std::make_unique<TCPServer>(
                        stack.release(),
                        server_pool,
                        socket,
                        makeServerParams(config),
                        connection_filter));
            });
        }
    }

    for (const auto & listen_host : listen_hosts)
    {
        const char * port_name;

        if (server_type.shouldStart(ServerType::Type::HTTP))
        {
            /// HTTP
            port_name = "http_port";
            createServer(config, listen_host, port_name, listen_try, start_servers, servers, [&](UInt16 port) -> ProtocolServerAdapter
            {
                Poco::Net::ServerSocket socket;
                auto address = socketBindListen(config, socket, listen_host, port);
                socket.setReceiveTimeout(settings[Setting::http_receive_timeout]);
                socket.setSendTimeout(settings[Setting::http_send_timeout]);

                return ProtocolServerAdapter(
                    listen_host,
                    port_name,
                    "http://" + address.toString(),
                    std::make_unique<HTTPServer>(
                        httpContext(), createHandlerFactory(*this, config, async_metrics, "HTTPHandler-factory"), server_pool, socket, http_params, connection_filter, ProfileEvents::InterfaceHTTPReceiveBytes, ProfileEvents::InterfaceHTTPSendBytes));
            });
        }

        if (server_type.shouldStart(ServerType::Type::HTTPS))
        {
            /// HTTPS
            port_name = "https_port";
            createServer(config, listen_host, port_name, listen_try, start_servers, servers, [&](UInt16 port) -> ProtocolServerAdapter
            {
#if USE_SSL
                Poco::Net::SecureServerSocket socket;
                auto address = socketBindListen(config, socket, listen_host, port, /* secure = */ true);
                socket.setReceiveTimeout(settings[Setting::http_receive_timeout]);
                socket.setSendTimeout(settings[Setting::http_send_timeout]);
                return ProtocolServerAdapter(
                    listen_host,
                    port_name,
                    "https://" + address.toString(),
                    std::make_unique<HTTPServer>(
                        httpContext(), createHandlerFactory(*this, config, async_metrics, "HTTPSHandler-factory"), server_pool, socket, http_params, connection_filter, ProfileEvents::InterfaceHTTPReceiveBytes, ProfileEvents::InterfaceHTTPSendBytes));
#else
                UNUSED(port);
                throw Exception(ErrorCodes::SUPPORT_IS_DISABLED, "HTTPS protocol is disabled because Poco library was built without NetSSL support.");
#endif
            });
        }

        if (server_type.shouldStart(ServerType::Type::TCP))
        {
            /// TCP
            port_name = "tcp_port";
            createServer(config, listen_host, port_name, listen_try, start_servers, servers, [&](UInt16 port) -> ProtocolServerAdapter
            {
                Poco::Net::ServerSocket socket;
                auto address = socketBindListen(config, socket, listen_host, port);
                socket.setReceiveTimeout(settings[Setting::receive_timeout]);
                socket.setSendTimeout(settings[Setting::send_timeout]);
                return ProtocolServerAdapter(
                    listen_host,
                    port_name,
                    "native protocol (tcp): " + address.toString(),
                    std::make_unique<TCPServer>(
                        new TCPHandlerFactory(*this, /* secure */ false, /* proxy protocol */ false, ProfileEvents::InterfaceNativeReceiveBytes, ProfileEvents::InterfaceNativeSendBytes),
                        server_pool,
                        socket,
                        makeServerParams(config),
                        connection_filter));
            });
        }

        if (server_type.shouldStart(ServerType::Type::TCP_WITH_PROXY))
        {
            /// TCP with PROXY protocol, see https://github.com/wolfeidau/proxyv2/blob/master/docs/proxy-protocol.txt
            port_name = "tcp_with_proxy_port";
            createServer(config, listen_host, port_name, listen_try, start_servers, servers, [&](UInt16 port) -> ProtocolServerAdapter
            {
                Poco::Net::ServerSocket socket;
                auto address = socketBindListen(config, socket, listen_host, port);
                socket.setReceiveTimeout(settings[Setting::receive_timeout]);
                socket.setSendTimeout(settings[Setting::send_timeout]);
                return ProtocolServerAdapter(
                    listen_host,
                    port_name,
                    "native protocol (tcp) with PROXY: " + address.toString(),
                    std::make_unique<TCPServer>(
                        new TCPHandlerFactory(*this, /* secure */ false, /* proxy protocol */ true, ProfileEvents::InterfaceNativeReceiveBytes, ProfileEvents::InterfaceNativeSendBytes),
                        server_pool,
                        socket,
                        makeServerParams(config),
                        connection_filter));
            });
        }

#if USE_ARROWFLIGHT
        if (server_type.shouldStart(ServerType::Type::ARROW_FLIGHT))
        {
            port_name = "arrowflight_port";
            createServer(config, listen_host, port_name, listen_try, start_servers, servers, [&](UInt16 port) -> ProtocolServerAdapter
            {
                Poco::Net::ServerSocket socket;
                auto address = socketBindListen(config, socket, listen_host, port, /* secure = */ true);
                socket.setReceiveTimeout(Poco::Timespan());
                socket.setSendTimeout(settings[Setting::send_timeout]);
                return ProtocolServerAdapter(
                    listen_host,
                    port_name,
                    "Arrow Flight compatibility protocol: " + address.toString(),
                    std::unique_ptr<IGRPCServer>(new ArrowFlightHandler(*this, makeSocketAddress(listen_host, port, &logger()))),
                    true);
            });
        }
#endif

        if (server_type.shouldStart(ServerType::Type::TCP_SECURE))
        {
            /// TCP with SSL
            port_name = "tcp_port_secure";
            createServer(config, listen_host, port_name, listen_try, start_servers, servers, [&](UInt16 port) -> ProtocolServerAdapter
            {
    #if USE_SSL
                Poco::Net::SecureServerSocket socket;
                auto address = socketBindListen(config, socket, listen_host, port, /* secure = */ true);
                socket.setReceiveTimeout(settings[Setting::receive_timeout]);
                socket.setSendTimeout(settings[Setting::send_timeout]);
                return ProtocolServerAdapter(
                    listen_host,
                    port_name,
                    "secure native protocol (tcp_secure): " + address.toString(),
                    std::make_unique<TCPServer>(
                        new TCPHandlerFactory(*this, /* secure */ true, /* proxy protocol */ false, ProfileEvents::InterfaceNativeReceiveBytes, ProfileEvents::InterfaceNativeSendBytes),
                        server_pool,
                        socket,
                        makeServerParams(config),
                        connection_filter));
    #else
                UNUSED(port);
                throw Exception(ErrorCodes::SUPPORT_IS_DISABLED, "SSL support for TCP protocol is disabled because Poco library was built without NetSSL support.");
    #endif
            });
        }

        if (server_type.shouldStart(ServerType::Type::TCP_SSH))
        {
            port_name = "tcp_ssh_port";
            createServer(
                config,
                listen_host,
                port_name,
                listen_try,
                start_servers,
                servers,
                [&](UInt16 port) -> ProtocolServerAdapter
                {
#if USE_SSH && defined(OS_LINUX)
                    Poco::Net::ServerSocket socket;
                    auto address = socketBindListen(config, socket, listen_host, port, /* secure = */ false);
                    return ProtocolServerAdapter(
                        listen_host,
                        port_name,
                        "SSH PTY: " + address.toString(),
                        std::make_unique<TCPServer>(
                            new SSHPtyHandlerFactory(*this, config),
                            server_pool,
                            socket,
                            makeServerParams(config),
                            connection_filter));
#else
                UNUSED(port);
                throw Exception(ErrorCodes::SUPPORT_IS_DISABLED, "SSH protocol is disabled for ClickHouse, as it has been either built without libssh or not for Linux");
#endif
                });
        }

        if (server_type.shouldStart(ServerType::Type::MYSQL))
        {
            port_name = "mysql_port";
            createServer(config, listen_host, port_name, listen_try, start_servers, servers, [&](UInt16 port) -> ProtocolServerAdapter
            {
                Poco::Net::ServerSocket socket;
                auto address = socketBindListen(config, socket, listen_host, port, /* secure = */ true);
                socket.setReceiveTimeout(Poco::Timespan());
                socket.setSendTimeout(settings[Setting::send_timeout]);
                bool secure_required = config.getBool("mysql_require_secure_transport", false);
                return ProtocolServerAdapter(
                    listen_host,
                    port_name,
                    "MySQL compatibility protocol: " + address.toString(),
                    std::make_unique<TCPServer>(
                         new MySQLHandlerFactory(*this, secure_required, ProfileEvents::InterfaceMySQLReceiveBytes, ProfileEvents::InterfaceMySQLSendBytes),
                         server_pool,
                         socket,
                         makeServerParams(config),
                         connection_filter));
            });
        }

        if (server_type.shouldStart(ServerType::Type::POSTGRESQL))
        {
            port_name = "postgresql_port";
            createServer(config, listen_host, port_name, listen_try, start_servers, servers, [&](UInt16 port) -> ProtocolServerAdapter
            {
                Poco::Net::ServerSocket socket;
                auto address = socketBindListen(config, socket, listen_host, port, /* secure = */ true);
                socket.setReceiveTimeout(Poco::Timespan());
                socket.setSendTimeout(settings[Setting::send_timeout]);
                bool secure_required = config.getBool("postgresql_require_secure_transport", false);
                return ProtocolServerAdapter(
                    listen_host,
                    port_name,
                    "PostgreSQL compatibility protocol: " + address.toString(),
#if USE_SSL
                    std::make_unique<TCPServer>(
                         new PostgreSQLHandlerFactory(*this, secure_required, Poco::Net::SSLManager::CFG_SERVER_PREFIX, ProfileEvents::InterfacePostgreSQLReceiveBytes, ProfileEvents::InterfacePostgreSQLSendBytes),
                         server_pool,
                         socket,
                         makeServerParams(config),
                         connection_filter));
#else
                    std::make_unique<TCPServer>(
                         new PostgreSQLHandlerFactory(*this, secure_required, ProfileEvents::InterfacePostgreSQLReceiveBytes, ProfileEvents::InterfacePostgreSQLSendBytes),
                         server_pool,
                         socket,
                         makeServerParams(config),
                         connection_filter));
#endif
            });
        }

#if USE_GRPC
        if (server_type.shouldStart(ServerType::Type::GRPC))
        {
            port_name = "grpc_port";
            createServer(config, listen_host, port_name, listen_try, start_servers, servers, [&](UInt16 port) -> ProtocolServerAdapter
            {
                Poco::Net::SocketAddress server_address(listen_host, port);
                return ProtocolServerAdapter(
                    listen_host,
                    port_name,
                    "gRPC protocol: " + server_address.toString(),
                    std::make_unique<GRPCServer>(*this, makeSocketAddress(listen_host, port, &logger())));
            });
        }
#endif
        if (server_type.shouldStart(ServerType::Type::PROMETHEUS))
        {
            /// Prometheus (if defined and not setup yet with http_port)
            port_name = "prometheus.port";

            const char * handler_name = config.getBool("prometheus.keeper_metrics_only", false) ? "KeeperPrometheusHandler-factory" : "PrometheusHandler-factory";

            createServer(config, listen_host, port_name, listen_try, start_servers, servers, [&](UInt16 port) -> ProtocolServerAdapter
            {
                Poco::Net::ServerSocket socket;
                auto address = socketBindListen(config, socket, listen_host, port);
                socket.setReceiveTimeout(settings[Setting::http_receive_timeout]);
                socket.setSendTimeout(settings[Setting::http_send_timeout]);
                return ProtocolServerAdapter(
                    listen_host,
                    port_name,
                    "Prometheus: http://" + address.toString(),
                    std::make_unique<HTTPServer>(
                        httpContext(), createHandlerFactory(*this, config, async_metrics, handler_name), server_pool, socket, http_params, nullptr, ProfileEvents::InterfacePrometheusReceiveBytes, ProfileEvents::InterfacePrometheusSendBytes));
            });
        }
    }
}

void Server::createInterserverServers(
    Poco::Util::AbstractConfiguration & config,
    const Strings & interserver_listen_hosts,
    bool listen_try,
    Poco::ThreadPool & server_pool,
    AsynchronousMetrics & async_metrics,
    std::vector<ProtocolServerAdapter> & servers,
    bool start_servers,
    const ServerType & server_type)
{
    const Settings & settings = global_context->getSettingsRef();

    Poco::Net::HTTPServerParams::Ptr http_params = new Poco::Net::HTTPServerParams;
    http_params->setTimeout(settings[Setting::http_receive_timeout]);
    http_params->setKeepAliveTimeout(global_context->getServerSettings()[ServerSetting::keep_alive_timeout]);
    http_params->setMaxQueued(config.getUInt("listen_backlog", DEFAULT_LISTEN_BACKLOG));

    /// Now iterate over interserver_listen_hosts
    for (const auto & interserver_listen_host : interserver_listen_hosts)
    {
        const char * port_name;

        if (server_type.shouldStart(ServerType::Type::INTERSERVER_HTTP))
        {
            /// Interserver IO HTTP
            port_name = "interserver_http_port";
            createServer(config, interserver_listen_host, port_name, listen_try, start_servers, servers, [&](UInt16 port) -> ProtocolServerAdapter
            {
                Poco::Net::ServerSocket socket;
                auto address = socketBindListen(config, socket, interserver_listen_host, port);
                socket.setReceiveTimeout(settings[Setting::http_receive_timeout]);
                socket.setSendTimeout(settings[Setting::http_send_timeout]);
                return ProtocolServerAdapter(
                    interserver_listen_host,
                    port_name,
                    "replica communication (interserver): http://" + address.toString(),
                    std::make_unique<HTTPServer>(
                        httpContext(),
                        createHandlerFactory(*this, config, async_metrics, "InterserverIOHTTPHandler-factory"),
                        server_pool,
                        socket,
                        http_params,
                        nullptr,
                        ProfileEvents::InterfaceInterserverReceiveBytes,
                        ProfileEvents::InterfaceInterserverSendBytes));
            });
        }

        if (server_type.shouldStart(ServerType::Type::INTERSERVER_HTTPS))
        {
            port_name = "interserver_https_port";
            createServer(config, interserver_listen_host, port_name, listen_try, start_servers, servers, [&](UInt16 port) -> ProtocolServerAdapter
            {
#if USE_SSL
                Poco::Net::SecureServerSocket socket;
                auto address = socketBindListen(config, socket, interserver_listen_host, port, /* secure = */ true);
                socket.setReceiveTimeout(settings[Setting::http_receive_timeout]);
                socket.setSendTimeout(settings[Setting::http_send_timeout]);
                return ProtocolServerAdapter(
                    interserver_listen_host,
                    port_name,
                    "secure replica communication (interserver): https://" + address.toString(),
                    std::make_unique<HTTPServer>(
                        httpContext(),
                        createHandlerFactory(*this, config, async_metrics, "InterserverIOHTTPSHandler-factory"),
                        server_pool,
                        socket,
                        http_params,
                        nullptr,
                        ProfileEvents::InterfaceInterserverReceiveBytes,
                        ProfileEvents::InterfaceInterserverSendBytes));
#else
                UNUSED(port);
                throw Exception(ErrorCodes::SUPPORT_IS_DISABLED, "SSL support for TCP protocol is disabled because Poco library was built without NetSSL support.");
#endif
            });
        }
    }
}

void Server::stopServers(
    std::vector<ProtocolServerAdapter> & servers,
    const ServerType & server_type) const
{
    LoggerRawPtr log = &logger();

    /// Remove servers once all their connections are closed
    auto check_server = [&log](const char prefix[], auto & server)
    {
        if (!server.isStopping())
            return false;
        size_t current_connections = server.currentConnections();
        LOG_DEBUG(log, "Server {}{}: {} ({} connections)",
            server.getDescription(),
            prefix,
            !current_connections ? "finished" : "waiting",
            current_connections);
        return !current_connections;
    };

    std::erase_if(servers, std::bind_front(check_server, " (from one of previous remove)"));

    for (auto & server : servers)
    {
        if (!server.isStopping())
        {
            const std::string server_port_name = server.getPortName();

            if (server_type.shouldStop(server_port_name))
                server.stop();
        }
    }

    std::erase_if(servers, std::bind_front(check_server, ""));
}

void Server::updateServers(
    Poco::Util::AbstractConfiguration & config,
    Poco::ThreadPool & server_pool,
    AsynchronousMetrics & async_metrics,
    std::vector<ProtocolServerAdapter> & servers,
    std::vector<ProtocolServerAdapter> & servers_to_start_before_tables)
{
    LoggerRawPtr log = &logger();

    const auto listen_hosts = getListenHosts(config);
    const auto interserver_listen_hosts = getInterserverListenHosts(config);
    const auto listen_try = getListenTry(config);

    /// Remove servers once all their connections are closed
    auto check_server = [&log](const char prefix[], auto & server)
    {
        if (!server.isStopping())
            return false;
        size_t current_connections = server.currentConnections();
        LOG_DEBUG(log, "Server {}{}: {} ({} connections)",
            server.getDescription(),
            prefix,
            !current_connections ? "finished" : "waiting",
            current_connections);
        return !current_connections;
    };

    std::erase_if(servers, std::bind_front(check_server, " (from one of previous reload)"));

    Poco::Util::AbstractConfiguration & previous_config = latest_config ? *latest_config : this->config();

    std::vector<ProtocolServerAdapter *> all_servers;
    all_servers.reserve(servers.size() + servers_to_start_before_tables.size());
    for (auto & server : servers)
        all_servers.push_back(&server);

    for (auto & server : servers_to_start_before_tables)
        all_servers.push_back(&server);

    for (auto * server : all_servers)
    {
        if (server->supportsRuntimeReconfiguration() && !server->isStopping())
        {
            std::string port_name = server->getPortName();
            bool has_host = false;
            bool is_http = false;
            if (port_name.starts_with("protocols."))
            {
                std::string protocol = port_name.substr(0, port_name.find_last_of('.'));
                has_host = config.has(protocol + ".host");

                std::string conf_name = protocol;
                std::string prefix = protocol + ".";
                std::unordered_set<std::string> pset {conf_name};
                while (true)
                {
                    if (config.has(prefix + "type"))
                    {
                        std::string type = config.getString(prefix + "type");
                        if (type == "http")
                        {
                            is_http = true;
                            break;
                        }
                    }

                    if (!config.has(prefix + "impl"))
                        break;

                    conf_name = "protocols." + config.getString(prefix + "impl");
                    prefix = conf_name + ".";

                    if (!pset.insert(conf_name).second)
                        throw Exception(ErrorCodes::INVALID_CONFIG_PARAMETER, "Protocol '{}' configuration contains a loop on '{}'", protocol, conf_name);
                }
            }
            else
            {
                /// NOTE: better to compare using getPortName() over using
                /// dynamic_cast<> since HTTPServer is also used for prometheus and
                /// internal replication communications.
                is_http = server->getPortName() == "http_port" || server->getPortName() == "https_port";
            }

            if (!has_host)
                has_host = std::find(listen_hosts.begin(), listen_hosts.end(), server->getListenHost()) != listen_hosts.end();
            bool has_port = !config.getString(port_name, "").empty();
            bool force_restart = is_http && !isSameConfiguration(previous_config, config, "http_handlers");
            if (force_restart)
                LOG_TRACE(log, "<http_handlers> had been changed, will reload {}", server->getDescription());

            if (!has_host || !has_port || config.getInt(server->getPortName()) != server->portNumber() || force_restart)
            {
                server->stop();
                LOG_INFO(log, "Stopped listening for {}", server->getDescription());
            }
        }
    }

    createServers(config, listen_hosts, listen_try, server_pool, async_metrics, servers, /* start_servers= */ true);
    createInterserverServers(config, interserver_listen_hosts, listen_try, server_pool, async_metrics, servers_to_start_before_tables, /* start_servers= */ true);

    std::erase_if(servers, std::bind_front(check_server, ""));
    std::erase_if(servers_to_start_before_tables, std::bind_front(check_server, ""));
}

}<|MERGE_RESOLUTION|>--- conflicted
+++ resolved
@@ -2061,9 +2061,6 @@
             extra_paths.emplace_back(key_path);
     }
 
-<<<<<<< HEAD
-    HashiCorpVault::instance().load(config(), "hashicorp_vault", global_context);
-=======
     /// DNSCacheUpdater uses BackgroundSchedulePool which lives in shared context
     /// and thus this object must be created after the SCOPE_EXIT object where shared
     /// context is destroyed.
@@ -2086,7 +2083,8 @@
             global_context, server_settings[ServerSetting::dns_cache_update_period], server_settings[ServerSetting::dns_max_consecutive_failures]);
         dns_cache_updater->start();
     }
->>>>>>> 80ccb4bf
+
+    HashiCorpVault::instance().load(config(), "hashicorp_vault", global_context);
 
     auto main_config_reloader = std::make_unique<ConfigReloader>(
         config_path,
