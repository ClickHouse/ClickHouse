#include "Server.h"

#include <memory>
#include <Interpreters/ClientInfo.h>
#include <sys/resource.h>
#include <sys/stat.h>
#include <sys/types.h>
#include <pwd.h>
#include <unistd.h>
#include <Poco/Net/HTTPServer.h>
#include <Poco/Net/NetException.h>
#include <Poco/Util/HelpFormatter.h>
#include <Poco/Environment.h>
#include <Poco/Config.h>
#include <Common/scope_guard_safe.h>
#include <Common/logger_useful.h>
#include <base/phdr_cache.h>
#include <Common/ErrorHandlers.h>
#include <Processors/QueryPlan/QueryPlanStepRegistry.h>
#include <base/getMemoryAmount.h>
#include <base/getAvailableMemoryAmount.h>
#include <base/errnoToString.h>
#include <base/coverage.h>
#include <base/getFQDNOrHostName.h>
#include <base/safeExit.h>
#include <base/Numa.h>
#include <Common/PoolId.h>
#include <Common/MemoryTracker.h>
#include <Common/MemoryWorker.h>
#include <Common/ClickHouseRevision.h>
#include <Common/DNSResolver.h>
#include <Common/CgroupsMemoryUsageObserver.h>
#include <Common/CurrentMetrics.h>
#include <Common/ISlotControl.h>
#include <Common/Macros.h>
#include <Common/ShellCommand.h>
#include <Common/ZooKeeper/ZooKeeper.h>
#include <Common/ZooKeeper/ZooKeeperNodeCache.h>
#include <Common/formatReadable.h>
#include <Common/getMultipleKeysFromConfig.h>
#include <Common/getNumberOfCPUCoresToUse.h>
#include <Common/getExecutablePath.h>
#include <Common/ProfileEvents.h>
#include <Common/Scheduler/IResourceManager.h>
#include <Common/ThreadProfileEvents.h>
#include <Common/ThreadStatus.h>
#include <Common/getMappedArea.h>
#include <Common/remapExecutable.h>
#include <Common/TLDListsHolder.h>
#include <Common/Config/AbstractConfigurationComparison.h>
#include <Common/assertProcessUserMatchesDataOwner.h>
#include <Common/makeSocketAddress.h>
#include <Common/FailPoint.h>
#include <Common/CPUID.h>
#include <Common/HTTPConnectionPool.h>
#include <Common/NamedCollections/NamedCollectionsFactory.h>
#include <Server/waitServersToFinish.h>
#include <Interpreters/Cache/FileCacheFactory.h>
#include <Core/BackgroundSchedulePool.h>
#include <Core/ServerSettings.h>
#include <Core/ServerUUID.h>
#include <IO/ReadHelpers.h>
#include <IO/ReadBufferFromFile.h>
#include <IO/SharedThreadPools.h>
#include <IO/UseSSL.h>
#include <Interpreters/CancellationChecker.h>
#include <Interpreters/ServerAsynchronousMetrics.h>
#include <Interpreters/DDLWorker.h>
#include <Interpreters/DNSCacheUpdater.h>
#include <Interpreters/DatabaseCatalog.h>
#include <Interpreters/ExternalDictionariesLoader.h>
#include <Interpreters/ProcessList.h>
#include <Interpreters/executeQuery.h>
#include <Interpreters/loadMetadata.h>
#include <Interpreters/registerInterpreters.h>
#include <Interpreters/JIT/CompiledExpressionCache.h>
#include <Access/AccessControl.h>
#include <Access/ContextAccess.h>
#include <Access/User.h>
#include <Storages/MaterializedView/RefreshSet.h>
#include <Storages/MergeTree/MergeTreeSettings.h>
#include <Storages/StorageReplicatedMergeTree.h>
#include <Storages/System/attachSystemTables.h>
#include <Storages/System/attachInformationSchemaTables.h>
#include <Storages/Cache/registerRemoteFileMetadatas.h>
#include <AggregateFunctions/registerAggregateFunctions.h>
#include <Functions/UserDefined/IUserDefinedSQLObjectsStorage.h>
#include <Functions/registerFunctions.h>
#include <TableFunctions/registerTableFunctions.h>
#include <Formats/registerFormats.h>
#include <Storages/registerStorages.h>
#include <Databases/registerDatabases.h>
#include <Dictionaries/registerDictionaries.h>
#include <Disks/registerDisks.h>
#include <Common/Scheduler/Nodes/registerSchedulerNodes.h>
#include <Common/Scheduler/Workload/IWorkloadEntityStorage.h>
#include <Common/Config/ConfigReloader.h>
#include <Server/HTTPHandlerFactory.h>
#include <Common/ReplicasReconnector.h>
#include "MetricsTransmitter.h"
#include <Common/StatusFile.h>
#include <Server/TCPHandlerFactory.h>
#include <Server/TCPServer.h>
#include <Common/SensitiveDataMasker.h>
#include <Common/ThreadFuzzer.h>
#include <Common/getHashOfLoadedBinary.h>
#include <Common/filesystemHelpers.h>
#include <Compression/CompressionCodecEncrypted.h>
#include <Parsers/ASTAlterQuery.h>
#include <Server/HTTP/HTTPServerConnectionFactory.h>
#include <Server/MySQLHandlerFactory.h>
#include <Server/PostgreSQLHandlerFactory.h>
#include <Server/ProxyV1HandlerFactory.h>
#include <Server/TLSHandlerFactory.h>
#include <Server/ProtocolServerAdapter.h>
#include <Server/KeeperReadinessHandler.h>
#include <Server/HTTP/HTTPServer.h>
#include <Server/CloudPlacementInfo.h>
#include <Interpreters/AsynchronousInsertQueue.h>

#include <filesystem>
#include <unordered_set>

#include <Common/Jemalloc.h>

#include "config.h"
#include <Common/config_version.h>

#if defined(OS_LINUX)
#    include <cstdlib>
#    include <sys/un.h>
#    include <sys/mman.h>
#    include <sys/ptrace.h>
#    include <Common/hasLinuxCapability.h>
#endif

#if USE_SSL
#    include <Poco/Net/SecureServerSocket.h>
#    include <Server/CertificateReloader.h>
#    include <Server/SSH/SSHPtyHandlerFactory.h>
#    include <Common/LibSSHInitializer.h>
#    include <Common/LibSSHLogger.h>
#endif

#if USE_GRPC
#   include <Server/GRPCServer.h>
#endif

#if USE_NURAFT
#    include <Coordination/FourLetterCommand.h>
#    include <Server/KeeperTCPHandlerFactory.h>
#endif

#if USE_AZURE_BLOB_STORAGE
#   include <azure/storage/common/internal/xml_wrapper.hpp>
#   include <azure/core/diagnostics/logger.hpp>
#endif


#include <incbin.h>
/// A minimal file used when the server is run without installation
INCBIN(resource_embedded_xml, SOURCE_DIR "/programs/server/embedded.xml");

namespace DB
{
namespace Setting
{
    extern const SettingsSeconds http_receive_timeout;
    extern const SettingsSeconds http_send_timeout;
    extern const SettingsSeconds receive_timeout;
    extern const SettingsSeconds send_timeout;
}

namespace MergeTreeSetting
{
    extern const MergeTreeSettingsBool allow_remote_fs_zero_copy_replication;
}

namespace ServerSetting
{
    extern const ServerSettingsUInt32 allow_feature_tier;
    extern const ServerSettingsUInt32 asynchronous_heavy_metrics_update_period_s;
    extern const ServerSettingsUInt32 asynchronous_metrics_update_period_s;
    extern const ServerSettingsBool asynchronous_metrics_enable_heavy_metrics;
    extern const ServerSettingsBool async_insert_queue_flush_on_shutdown;
    extern const ServerSettingsUInt64 async_insert_threads;
    extern const ServerSettingsBool async_load_databases;
    extern const ServerSettingsBool async_load_system_database;
    extern const ServerSettingsUInt64 background_buffer_flush_schedule_pool_size;
    extern const ServerSettingsUInt64 background_common_pool_size;
    extern const ServerSettingsUInt64 background_distributed_schedule_pool_size;
    extern const ServerSettingsUInt64 background_fetches_pool_size;
    extern const ServerSettingsFloat background_merges_mutations_concurrency_ratio;
    extern const ServerSettingsString background_merges_mutations_scheduling_policy;
    extern const ServerSettingsUInt64 background_message_broker_schedule_pool_size;
    extern const ServerSettingsUInt64 background_move_pool_size;
    extern const ServerSettingsUInt64 background_pool_size;
    extern const ServerSettingsUInt64 background_schedule_pool_size;
    extern const ServerSettingsUInt64 backups_io_thread_pool_queue_size;
    extern const ServerSettingsDouble cache_size_to_ram_max_ratio;
    extern const ServerSettingsDouble cannot_allocate_thread_fault_injection_probability;
    extern const ServerSettingsUInt64 cgroups_memory_usage_observer_wait_time;
    extern const ServerSettingsUInt64 compiled_expression_cache_elements_size;
    extern const ServerSettingsUInt64 compiled_expression_cache_size;
    extern const ServerSettingsUInt64 concurrent_threads_soft_limit_num;
    extern const ServerSettingsUInt64 concurrent_threads_soft_limit_ratio_to_cores;
    extern const ServerSettingsString concurrent_threads_scheduler;
    extern const ServerSettingsUInt64 config_reload_interval_ms;
    extern const ServerSettingsUInt64 database_catalog_drop_table_concurrency;
    extern const ServerSettingsString default_database;
    extern const ServerSettingsBool disable_internal_dns_cache;
    extern const ServerSettingsUInt64 disk_connections_soft_limit;
    extern const ServerSettingsUInt64 disk_connections_store_limit;
    extern const ServerSettingsUInt64 disk_connections_warn_limit;
    extern const ServerSettingsBool dns_allow_resolve_names_to_ipv4;
    extern const ServerSettingsBool dns_allow_resolve_names_to_ipv6;
    extern const ServerSettingsUInt64 dns_cache_max_entries;
    extern const ServerSettingsInt32 dns_cache_update_period;
    extern const ServerSettingsUInt32 dns_max_consecutive_failures;
    extern const ServerSettingsBool enable_azure_sdk_logging;
    extern const ServerSettingsBool format_alter_operations_with_parentheses;
    extern const ServerSettingsUInt64 global_profiler_cpu_time_period_ns;
    extern const ServerSettingsUInt64 global_profiler_real_time_period_ns;
    extern const ServerSettingsUInt64 http_connections_soft_limit;
    extern const ServerSettingsUInt64 http_connections_store_limit;
    extern const ServerSettingsUInt64 http_connections_warn_limit;
    extern const ServerSettingsString index_mark_cache_policy;
    extern const ServerSettingsUInt64 index_mark_cache_size;
    extern const ServerSettingsDouble index_mark_cache_size_ratio;
    extern const ServerSettingsString vector_similarity_index_cache_policy;
    extern const ServerSettingsUInt64 vector_similarity_index_cache_size;
    extern const ServerSettingsUInt64 vector_similarity_index_cache_max_entries;
    extern const ServerSettingsDouble vector_similarity_index_cache_size_ratio;
    extern const ServerSettingsString index_uncompressed_cache_policy;
    extern const ServerSettingsUInt64 index_uncompressed_cache_size;
    extern const ServerSettingsDouble index_uncompressed_cache_size_ratio;
    extern const ServerSettingsString iceberg_metadata_files_cache_policy;
    extern const ServerSettingsUInt64 iceberg_metadata_files_cache_size;
    extern const ServerSettingsUInt64 iceberg_metadata_files_cache_max_entries;
    extern const ServerSettingsDouble iceberg_metadata_files_cache_size_ratio;
    extern const ServerSettingsUInt64 io_thread_pool_queue_size;
    extern const ServerSettingsSeconds keep_alive_timeout;
    extern const ServerSettingsString mark_cache_policy;
    extern const ServerSettingsUInt64 mark_cache_size;
    extern const ServerSettingsDouble mark_cache_size_ratio;
    extern const ServerSettingsUInt64 max_fetch_partition_thread_pool_size;
    extern const ServerSettingsUInt64 max_active_parts_loading_thread_pool_size;
    extern const ServerSettingsUInt64 max_backups_io_thread_pool_free_size;
    extern const ServerSettingsUInt64 max_backups_io_thread_pool_size;
    extern const ServerSettingsUInt64 max_concurrent_insert_queries;
    extern const ServerSettingsUInt64 max_concurrent_queries;
    extern const ServerSettingsUInt64 max_concurrent_select_queries;
    extern const ServerSettingsInt32 max_connections;
    extern const ServerSettingsUInt64 max_database_num_to_warn;
    extern const ServerSettingsUInt32 max_database_replicated_create_table_thread_pool_size;
    extern const ServerSettingsUInt64 max_dictionary_num_to_warn;
    extern const ServerSettingsUInt64 max_io_thread_pool_free_size;
    extern const ServerSettingsUInt64 max_io_thread_pool_size;
    extern const ServerSettingsUInt64 max_keep_alive_requests;
    extern const ServerSettingsUInt64 max_outdated_parts_loading_thread_pool_size;
    extern const ServerSettingsUInt64 max_partition_size_to_drop;
    extern const ServerSettingsUInt64 max_part_num_to_warn;
    extern const ServerSettingsUInt64 max_pending_mutations_to_warn;
    extern const ServerSettingsUInt64 max_pending_mutations_execution_time_to_warn;
    extern const ServerSettingsUInt64 max_parts_cleaning_thread_pool_size;
    extern const ServerSettingsUInt64 max_remote_read_network_bandwidth_for_server;
    extern const ServerSettingsUInt64 max_remote_write_network_bandwidth_for_server;
    extern const ServerSettingsUInt64 max_local_read_bandwidth_for_server;
    extern const ServerSettingsUInt64 max_local_write_bandwidth_for_server;
    extern const ServerSettingsUInt64 max_server_memory_usage;
    extern const ServerSettingsDouble max_server_memory_usage_to_ram_ratio;
    extern const ServerSettingsUInt64 max_table_num_to_warn;
    extern const ServerSettingsUInt64 max_table_size_to_drop;
    extern const ServerSettingsUInt64 max_temporary_data_on_disk_size;
    extern const ServerSettingsUInt64 max_thread_pool_free_size;
    extern const ServerSettingsUInt64 max_thread_pool_size;
    extern const ServerSettingsUInt64 max_unexpected_parts_loading_thread_pool_size;
    extern const ServerSettingsUInt64 max_view_num_to_warn;
    extern const ServerSettingsUInt64 max_waiting_queries;
    extern const ServerSettingsUInt64 memory_worker_period_ms;
    extern const ServerSettingsBool memory_worker_correct_memory_tracker;
    extern const ServerSettingsBool memory_worker_use_cgroup;
    extern const ServerSettingsUInt64 merges_mutations_memory_usage_soft_limit;
    extern const ServerSettingsDouble merges_mutations_memory_usage_to_ram_ratio;
    extern const ServerSettingsString merge_workload;
    extern const ServerSettingsUInt64 mmap_cache_size;
    extern const ServerSettingsString mutation_workload;
    extern const ServerSettingsString query_condition_cache_policy;
    extern const ServerSettingsUInt64 query_condition_cache_size;
    extern const ServerSettingsDouble query_condition_cache_size_ratio;
    extern const ServerSettingsBool prepare_system_log_tables_on_startup;
    extern const ServerSettingsBool show_addresses_in_stack_traces;
    extern const ServerSettingsBool shutdown_wait_backups_and_restores;
    extern const ServerSettingsUInt64 shutdown_wait_unfinished;
    extern const ServerSettingsBool shutdown_wait_unfinished_queries;
    extern const ServerSettingsUInt64 storage_connections_soft_limit;
    extern const ServerSettingsUInt64 storage_connections_store_limit;
    extern const ServerSettingsUInt64 storage_connections_warn_limit;
    extern const ServerSettingsUInt64 tables_loader_background_pool_size;
    extern const ServerSettingsUInt64 tables_loader_foreground_pool_size;
    extern const ServerSettingsString temporary_data_in_cache;
    extern const ServerSettingsUInt64 thread_pool_queue_size;
    extern const ServerSettingsString tmp_policy;
    extern const ServerSettingsUInt64 total_memory_profiler_sample_max_allocation_size;
    extern const ServerSettingsUInt64 total_memory_profiler_sample_min_allocation_size;
    extern const ServerSettingsUInt64 total_memory_profiler_step;
    extern const ServerSettingsDouble total_memory_tracker_sample_probability;
    extern const ServerSettingsBool throw_on_unknown_workload;
    extern const ServerSettingsString uncompressed_cache_policy;
    extern const ServerSettingsUInt64 uncompressed_cache_size;
    extern const ServerSettingsDouble uncompressed_cache_size_ratio;
    extern const ServerSettingsString primary_index_cache_policy;
    extern const ServerSettingsUInt64 primary_index_cache_size;
    extern const ServerSettingsDouble primary_index_cache_size_ratio;
    extern const ServerSettingsBool dictionaries_lazy_load;
    extern const ServerSettingsBool wait_dictionaries_load_at_startup;
    extern const ServerSettingsUInt64 max_prefixes_deserialization_thread_pool_size;
    extern const ServerSettingsUInt64 max_prefixes_deserialization_thread_pool_free_size;
    extern const ServerSettingsUInt64 prefixes_deserialization_thread_pool_thread_pool_queue_size;
    extern const ServerSettingsUInt64 page_cache_block_size;
    extern const ServerSettingsUInt64 page_cache_history_window_ms;
    extern const ServerSettingsString page_cache_policy;
    extern const ServerSettingsDouble page_cache_size_ratio;
    extern const ServerSettingsUInt64 page_cache_min_size;
    extern const ServerSettingsUInt64 page_cache_max_size;
    extern const ServerSettingsDouble page_cache_free_memory_ratio;
    extern const ServerSettingsUInt64 page_cache_lookahead_blocks;
    extern const ServerSettingsUInt64 page_cache_shards;
    extern const ServerSettingsUInt64 os_cpu_busy_time_threshold;
    extern const ServerSettingsFloat min_os_cpu_wait_time_ratio_to_drop_connection;
    extern const ServerSettingsFloat max_os_cpu_wait_time_ratio_to_drop_connection;
}

}

namespace CurrentMetrics
{
    extern const Metric Revision;
    extern const Metric VersionInteger;
    extern const Metric MemoryTracking;
    extern const Metric MergesMutationsMemoryTracking;
    extern const Metric MaxDDLEntryID;
    extern const Metric MaxPushedDDLEntryID;
    extern const Metric StartupScriptsExecutionState;
    extern const Metric IsServerShuttingDown;
}

namespace ProfileEvents
{
    extern const Event MainConfigLoads;
    extern const Event ServerStartupMilliseconds;
    extern const Event InterfaceNativeSendBytes;
    extern const Event InterfaceNativeReceiveBytes;
    extern const Event InterfaceHTTPSendBytes;
    extern const Event InterfaceHTTPReceiveBytes;
    extern const Event InterfacePrometheusSendBytes;
    extern const Event InterfacePrometheusReceiveBytes;
    extern const Event InterfaceInterserverSendBytes;
    extern const Event InterfaceInterserverReceiveBytes;
    extern const Event InterfaceMySQLSendBytes;
    extern const Event InterfaceMySQLReceiveBytes;
    extern const Event InterfacePostgreSQLSendBytes;
    extern const Event InterfacePostgreSQLReceiveBytes;
}

namespace fs = std::filesystem;

int mainEntryClickHouseServer(int argc, char ** argv)
{
    DB::Server app;

    /// Do not fork separate process from watchdog if we attached to terminal.
    /// Otherwise it breaks gdb usage.
    /// Can be overridden by environment variable (cannot use server config at this moment).
    if (argc > 0)
    {
        const char * env_watchdog = getenv("CLICKHOUSE_WATCHDOG_ENABLE"); // NOLINT(concurrency-mt-unsafe)
        if (env_watchdog)
        {
            if (0 == strcmp(env_watchdog, "1"))
                app.shouldSetupWatchdog(argv[0]);

            /// Other values disable watchdog explicitly.
        }
        else if (!isatty(STDIN_FILENO) && !isatty(STDOUT_FILENO) && !isatty(STDERR_FILENO))
            app.shouldSetupWatchdog(argv[0]);
    }

    try
    {
        return app.run(argc, argv);
    }
    catch (...)
    {
        std::cerr << DB::getCurrentExceptionMessage(true) << "\n";
        auto code = DB::getCurrentExceptionCode();
        return static_cast<UInt8>(code) ? code : 1;
    }
}

namespace DB
{

namespace ErrorCodes
{
    extern const int NO_ELEMENTS_IN_CONFIG;
    extern const int SUPPORT_IS_DISABLED;
    extern const int ARGUMENT_OUT_OF_BOUND;
    extern const int EXCESSIVE_ELEMENT_IN_CONFIG;
    extern const int INVALID_CONFIG_PARAMETER;
    extern const int NETWORK_ERROR;
    extern const int CORRUPTED_DATA;
    extern const int BAD_ARGUMENTS;
}


enum StartupScriptsExecutionState : CurrentMetrics::Value
{
    NotFinished = 0,
    Success = 1,
    Failure = 2,
};


static std::string getCanonicalPath(std::string && path)
{
    Poco::trimInPlace(path);
    if (path.empty())
        throw Exception(ErrorCodes::INVALID_CONFIG_PARAMETER, "path configuration parameter is empty");
    if (path.back() != '/')
        path += '/';
    return std::move(path);
}

Poco::Net::SocketAddress Server::socketBindListen(
    const Poco::Util::AbstractConfiguration & config,
    Poco::Net::ServerSocket & socket,
    const std::string & host,
    UInt16 port,
    [[maybe_unused]] bool secure) const
{
    auto address = makeSocketAddress(host, port, &logger());
    socket.bind(address, /* reuseAddress = */ true, /* reusePort = */ config.getBool("listen_reuse_port", false));
    /// If caller requests any available port from the OS, discover it after binding.
    if (port == 0)
    {
        address = socket.address();
        LOG_DEBUG(&logger(), "Requested any available port (port == 0), actual port is {:d}", address.port());
    }

    socket.listen(/* backlog = */ config.getUInt("listen_backlog", 4096));

    return address;
}

Strings getListenHosts(const Poco::Util::AbstractConfiguration & config)
{
    auto listen_hosts = DB::getMultipleValuesFromConfig(config, "", "listen_host");
    if (listen_hosts.empty())
    {
        listen_hosts.emplace_back("::1");
        listen_hosts.emplace_back("127.0.0.1");
    }
    return listen_hosts;
}

Strings getInterserverListenHosts(const Poco::Util::AbstractConfiguration & config)
{
    auto interserver_listen_hosts = DB::getMultipleValuesFromConfig(config, "", "interserver_listen_host");
    if (!interserver_listen_hosts.empty())
      return interserver_listen_hosts;

    /// Use more general restriction in case of emptiness
    return getListenHosts(config);
}

bool getListenTry(const Poco::Util::AbstractConfiguration & config)
{
    bool listen_try = config.getBool("listen_try", false);
    if (!listen_try)
    {
        Poco::Util::AbstractConfiguration::Keys protocols;
        config.keys("protocols", protocols);
        listen_try =
            DB::getMultipleValuesFromConfig(config, "", "listen_host").empty() &&
            std::none_of(protocols.begin(), protocols.end(), [&](const auto & protocol)
            {
                return config.has("protocols." + protocol + ".host") && config.has("protocols." + protocol + ".port");
            });
    }
    return listen_try;
}


void Server::createServer(
    Poco::Util::AbstractConfiguration & config,
    const std::string & listen_host,
    const char * port_name,
    bool listen_try,
    bool start_server,
    std::vector<ProtocolServerAdapter> & servers,
    CreateServerFunc && func) const
{
    /// For testing purposes, user may omit tcp_port or http_port or https_port in configuration file.
    if (config.getString(port_name, "").empty())
        return;

    /// If we already have an active server for this listen_host/port_name, don't create it again
    for (const auto & server : servers)
    {
        if (!server.isStopping() && server.getListenHost() == listen_host && server.getPortName() == port_name)
            return;
    }

    auto port = config.getInt(port_name);
    try
    {
        servers.push_back(func(port));
        if (start_server)
        {
            servers.back().start();
            LOG_INFO(&logger(), "Listening for {}", servers.back().getDescription());
        }
        global_context->registerServerPort(port_name, port);
    }
    catch (const Poco::Exception &)
    {
        if (listen_try)
        {
            LOG_WARNING(&logger(), "Listen [{}]:{} failed: {}. If it is an IPv6 or IPv4 address and your host has disabled IPv6 or IPv4, "
                "then consider to "
                "specify not disabled IPv4 or IPv6 address to listen in <listen_host> element of configuration "
                "file. Example for disabled IPv6: <listen_host>0.0.0.0</listen_host> ."
                " Example for disabled IPv4: <listen_host>::</listen_host>",
                listen_host, port, getCurrentExceptionMessage(false));
        }
        else
        {
            throw Exception(ErrorCodes::NETWORK_ERROR, "Listen [{}]:{} failed: {}", listen_host, port, getCurrentExceptionMessage(false));
        }
    }
}


#if defined(OS_LINUX)
namespace
{

void setOOMScore(int value, LoggerRawPtr log)
{
    try
    {
        std::string value_string = std::to_string(value);
        DB::WriteBufferFromFile buf("/proc/self/oom_score_adj");
        buf.write(value_string.c_str(), value_string.size());
        buf.next();
        buf.close();
    }
    catch (const Poco::Exception & e)
    {
        LOG_WARNING(log, "Failed to adjust OOM score: '{}'.", e.displayText());
        return;
    }
    LOG_INFO(log, "Set OOM score adjustment to {}", value);
}

}
#endif


void Server::uninitialize()
{
    logger().information("shutting down");
    BaseDaemon::uninitialize();
}

int Server::run()
{
    if (config().hasOption("help"))
    {
        Poco::Util::HelpFormatter help_formatter(Server::options());
        auto header_str = fmt::format("{} [OPTION] [-- [ARG]...]\n"
                                      "positional arguments can be used to rewrite config.xml properties, for example, --http_port=8010",
                                      commandName());
        help_formatter.setHeader(header_str);
        help_formatter.format(std::cout);
        return 0;
    }
    if (config().hasOption("version"))
    {
        std::cout << VERSION_NAME << " server version " << VERSION_STRING << VERSION_OFFICIAL << "." << std::endl;
        return 0;
    }
    return Application::run(); // NOLINT
}

void Server::initialize(Poco::Util::Application & self)
{
    ConfigProcessor::registerEmbeddedConfig("config.xml", std::string_view(reinterpret_cast<const char *>(gresource_embedded_xmlData), gresource_embedded_xmlSize));
    BaseDaemon::initialize(self);
    logger().information("starting up");

    LOG_INFO(&logger(), "OS name: {}, version: {}, architecture: {}",
        Poco::Environment::osName(),
        Poco::Environment::osVersion(),
        Poco::Environment::osArchitecture());
}

std::string Server::getDefaultCorePath() const
{
    return getCanonicalPath(config().getString("path", DBMS_DEFAULT_PATH)) + "cores";
}

void Server::defineOptions(Poco::Util::OptionSet & options)
{
    options.addOption(
        Poco::Util::Option("help", "h", "show help and exit")
            .required(false)
            .repeatable(false)
            .binding("help"));
    options.addOption(
        Poco::Util::Option("version", "V", "show version and exit")
            .required(false)
            .repeatable(false)
            .binding("version"));
    BaseDaemon::defineOptions(options);
}


void checkForUsersNotInMainConfig(
    const Poco::Util::AbstractConfiguration & config,
    const std::string & config_path,
    const std::string & users_config_path,
    LoggerPtr log)
{
    if (config.getBool("skip_check_for_incorrect_settings", false))
        return;

    if (config.has("users") || config.has("profiles") || config.has("quotas"))
    {
        /// We cannot throw exception here, because we have support for obsolete 'conf.d' directory
        /// (that does not correspond to config.d or users.d) but substitute configuration to both of them.

        LOG_ERROR(log, "The <users>, <profiles> and <quotas> elements should be located in users config file: {} not in main config {}."
            " Also note that you should place configuration changes to the appropriate *.d directory like 'users.d'.",
            users_config_path, config_path);
    }
}

namespace
{

/// Unused in other builds
#if defined(OS_LINUX)
String readLine(const String & path)
{
    ReadBufferFromFile in(path);
    String contents;
    readStringUntilNewlineInto(contents, in);
    return contents;
}

int readNumber(const String & path)
{
    ReadBufferFromFile in(path);
    int result;
    readText(result, in);
    return result;
}

#endif

void sanityChecks(Server & server)
{
    std::string data_path = getCanonicalPath(server.config().getString("path", DBMS_DEFAULT_PATH));
    std::string logs_path = server.config().getString("logger.log", "");

    if (server.logger().is(Poco::Message::PRIO_TEST))
        server.context()->addOrUpdateWarningMessage(
            Context::WarningType::SERVER_LOGGING_LEVEL_TEST,
            PreformattedMessage::create(
                "Server logging level is set to 'test' and performance is degraded. This cannot be used in production."));
#if defined(OS_LINUX)
    try
    {
        const std::unordered_set<std::string> fast_clock_sources = {
            // ARM clock
            "arch_sys_counter",
            // KVM guest clock
            "kvm-clock",
            // X86 clock
            "tsc",
        };
        const char * filename = "/sys/devices/system/clocksource/clocksource0/current_clocksource";
        if (!fast_clock_sources.contains(readLine(filename)))
            server.context()->addOrUpdateWarningMessage(
                Context::WarningType::LINUX_FAST_CLOCK_SOURCE_NOT_USED,
                PreformattedMessage::create("Linux is not using a fast clock source. Performance can be degraded. Check {}", filename));
    }
    catch (...) // NOLINT(bugprone-empty-catch)
    {
    }

    try
    {
        const char * filename = "/proc/sys/vm/overcommit_memory";
        if (readNumber(filename) == 2)
            server.context()->addOrUpdateWarningMessage(
                Context::WarningType::LINUX_MEMORY_OVERCOMMIT_DISABLED,
                PreformattedMessage::create("Linux memory overcommit is disabled. Check {}", String(filename)));
    }
    catch (...) // NOLINT(bugprone-empty-catch)
    {
    }

    try
    {
        const char * filename = "/sys/kernel/mm/transparent_hugepage/enabled";
        if (readLine(filename).find("[always]") != std::string::npos)
            server.context()->addOrUpdateWarningMessage(
                Context::WarningType::LINUX_TRANSPARENT_HUGEPAGES_SET_TO_ALWAYS,
                PreformattedMessage::create("Linux transparent hugepages are set to \"always\". Check {}", String(filename)));
    }
    catch (...) // NOLINT(bugprone-empty-catch)
    {
    }

    try
    {
        const char * filename = "/proc/sys/kernel/pid_max";
        if (readNumber(filename) < 30000)
            server.context()->addOrUpdateWarningMessage(
                Context::WarningType::LINUX_MAX_PID_TOO_LOW,
               PreformattedMessage::create("Linux max PID is too low. Check {}", String(filename)));
    }
    catch (...) // NOLINT(bugprone-empty-catch)
    {
    }

    try
    {
        const char * filename = "/proc/sys/kernel/threads-max";
        if (readNumber(filename) < 30000)
            server.context()->addOrUpdateWarningMessage(
                Context::WarningType::LINUX_MAX_THREADS_COUNT_TOO_LOW,
                PreformattedMessage::create("Linux threads max count is too low. Check {}", String(filename)));
    }
    catch (...) // NOLINT(bugprone-empty-catch)
    {
    }

    try
    {
        const char * filename = "/proc/sys/kernel/task_delayacct";
        if (readNumber(filename) == 0)
            server.context()->addOrUpdateWarningMessage(
                Context::WarningType::DELAY_ACCOUNTING_DISABLED,
                PreformattedMessage::create(
                    "Delay accounting is not enabled, OSIOWaitMicroseconds will not be gathered. You can enable it "
                    "using `echo 1 > {}` or by using sysctl.",
                    String(filename)));
    }
    catch (...) // NOLINT(bugprone-empty-catch)
    {
    }

    std::string dev_id = getBlockDeviceId(data_path);
    if (getBlockDeviceType(dev_id) == BlockDeviceType::ROT && getBlockDeviceReadAheadBytes(dev_id) == 0)
        server.context()->addOrUpdateWarningMessage(
            Context::WarningType::ROTATIONAL_DISK_WITH_DISABLED_READHEAD,
            PreformattedMessage::create(
                "Rotational disk with disabled readahead is in use. Performance can be degraded. Used for data: {}", String(data_path)));
#endif

    try
    {
        if (getAvailableMemoryAmount() < (2l << 30))
            server.context()->addOrUpdateWarningMessage(
                Context::WarningType::AVAILABLE_MEMORY_TOO_LOW,
                PreformattedMessage::create("Available memory at server startup is too low (2GiB)."));
    }
    catch (...) // NOLINT(bugprone-empty-catch)
    {
    }

    try
    {
        if (!enoughSpaceInDirectory(data_path, 1ull << 30))
            server.context()->addOrUpdateWarningMessage(
                Context::WarningType::AVAILABLE_DISK_SPACE_TOO_LOW_FOR_DATA,
                PreformattedMessage::create("Available disk space for data at server startup is too low (1GiB): {}", String(data_path)));
    }
    catch (...) // NOLINT(bugprone-empty-catch)
    {
    }

    try
    {
        if (!logs_path.empty())
        {
            auto logs_parent = fs::path(logs_path).parent_path();
            if (!enoughSpaceInDirectory(logs_parent, 1ull << 30))
                server.context()->addOrUpdateWarningMessage(
                    Context::WarningType::AVAILABLE_DISK_SPACE_TOO_LOW_FOR_LOGS,
                    PreformattedMessage::create("Available disk space for logs at server startup is too low (1GiB): {}", String(logs_parent)));
        }
    }
    catch (...) // NOLINT(bugprone-empty-catch)
    {
    }

    if (server.context()->getMergeTreeSettings()[MergeTreeSetting::allow_remote_fs_zero_copy_replication])
    {
        constexpr auto message_format_string
            = "The setting 'allow_remote_fs_zero_copy_replication' is enabled for MergeTree tables."
              " But the feature of 'zero-copy replication' is under development and is not ready for production."
              " The usage of this feature can lead to data corruption and loss. The setting should be disabled in production.";
        server.context()->addOrUpdateWarningMessage(
            Context::WarningType::SETTING_ZERO_COPY_REPLICATION_ENABLED,
            PreformattedMessage::create(message_format_string));
    }
}

}

void loadStartupScripts(const Poco::Util::AbstractConfiguration & config, ContextMutablePtr context, Poco::Logger * log)
{
    try
    {
        Poco::Util::AbstractConfiguration::Keys keys;
        config.keys("startup_scripts", keys);

        SetResultDetailsFunc callback;
        for (const auto & key : keys)
        {
            std::string full_prefix = "startup_scripts." + key;

            auto user = config.getString(full_prefix + ".user", "");
            auto startup_context = Context::createCopy(context);

            if (!user.empty())
            {
                auto & access_control = startup_context->getAccessControl();
                startup_context->setUser(access_control.getID<User>(user));
            }

            startup_context->makeQueryContext();

            if (config.has(full_prefix + ".condition"))
            {
                auto condition = config.getString(full_prefix + ".condition");
                auto condition_read_buffer = ReadBufferFromString(condition);
                auto condition_write_buffer = WriteBufferFromOwnString();

                LOG_DEBUG(log, "Checking startup query condition `{}`", condition);
                startup_context->setQueryKind(ClientInfo::QueryKind::INITIAL_QUERY);
                executeQuery(condition_read_buffer, condition_write_buffer, true, startup_context, callback, QueryFlags{ .internal = true }, std::nullopt, {});

                auto result = condition_write_buffer.str();

                if (result != "1\n" && result != "true\n")
                {
                    if (result != "0\n" && result != "false\n")
                        context->addOrUpdateWarningMessage(
                            Context::WarningType::SKIPPING_CONDITION_QUERY,
                            PreformattedMessage::create(
                                "The condition query returned `{}`, which can't be interpreted as a boolean (`0`, "
                                "`false`, `1`, `true`). Will skip this query.",
                                result));

                    continue;
                }

                LOG_DEBUG(log, "Condition is true, will execute the query next");
            }

            auto query = config.getString(full_prefix + ".query");
            auto read_buffer = ReadBufferFromString(query);
            auto write_buffer = WriteBufferFromOwnString();

            LOG_DEBUG(log, "Executing query `{}`", query);
            startup_context->setQueryKind(ClientInfo::QueryKind::INITIAL_QUERY);
            executeQuery(read_buffer, write_buffer, true, startup_context, callback, QueryFlags{ .internal = true }, std::nullopt, {});
        }

        CurrentMetrics::set(CurrentMetrics::StartupScriptsExecutionState, StartupScriptsExecutionState::Success);
    }
    catch (...)
    {
        CurrentMetrics::set(CurrentMetrics::StartupScriptsExecutionState, StartupScriptsExecutionState::Failure);
        tryLogCurrentException(log, "Failed to parse startup scripts file");
    }
}

static void initializeAzureSDKLogger(
    [[ maybe_unused ]] const ServerSettings & server_settings,
    [[ maybe_unused ]] int server_logs_level)
{
#if USE_AZURE_BLOB_STORAGE
    if (!server_settings[ServerSetting::enable_azure_sdk_logging])
        return;

    using AzureLogsLevel = Azure::Core::Diagnostics::Logger::Level;

    static const std::unordered_map<AzureLogsLevel, std::pair<Poco::Message::Priority, DB::LogsLevel>> azure_to_server_mapping =
    {
        {AzureLogsLevel::Error, {Poco::Message::PRIO_DEBUG, LogsLevel::debug}},
        {AzureLogsLevel::Warning, {Poco::Message::PRIO_DEBUG, LogsLevel::debug}},
        {AzureLogsLevel::Informational, {Poco::Message::PRIO_TRACE, LogsLevel::trace}},
        {AzureLogsLevel::Verbose, {Poco::Message::PRIO_TEST, LogsLevel::test}},
    };

    static const std::map<Poco::Message::Priority, AzureLogsLevel> server_to_azure_mapping =
    {
        {Poco::Message::PRIO_DEBUG, AzureLogsLevel::Warning},
        {Poco::Message::PRIO_TRACE, AzureLogsLevel::Informational},
        {Poco::Message::PRIO_TEST, AzureLogsLevel::Verbose},
    };

    static const LoggerPtr azure_sdk_logger = getLogger("AzureSDK");

    auto it = server_to_azure_mapping.lower_bound(static_cast<Poco::Message::Priority>(server_logs_level));
    chassert(it != server_to_azure_mapping.end());
    Azure::Core::Diagnostics::Logger::SetLevel(it->second);

    Azure::Core::Diagnostics::Logger::SetListener([](AzureLogsLevel level, const std::string & message)
    {
        auto [poco_level, db_level] = azure_to_server_mapping.at(level);
        LOG_IMPL(azure_sdk_logger, db_level, poco_level, fmt::runtime(message));
    });
#endif
}

#if defined(SANITIZER)
static std::vector<String> getSanitizerNames()
{
    std::vector<String> names;

#if defined(ADDRESS_SANITIZER)
    names.push_back("address");
#endif
#if defined(THREAD_SANITIZER)
    names.push_back("thread");
#endif
#if defined(MEMORY_SANITIZER)
    names.push_back("memory");
#endif
#if defined(UNDEFINED_BEHAVIOR_SANITIZER)
    names.push_back("undefined behavior");
#endif

    return names;
}
#endif

int Server::main(const std::vector<std::string> & /*args*/)
try
{
#if USE_JEMALLOC
    setJemallocBackgroundThreads(true);
#endif

#if USE_SSL
    ::ssh::LibSSHInitializer::instance();
    ::ssh::libsshLogger::initialize();
#endif

    Stopwatch startup_watch;

    Poco::Logger * log = &logger();

    UseSSL use_ssl;

    MainThreadStatus::getInstance();

    ServerSettings server_settings;
    server_settings.loadSettingsFromConfig(config());

    ASTAlterCommand::setFormatAlterCommandsWithParentheses(server_settings[ServerSetting::format_alter_operations_with_parentheses]);

    StackTrace::setShowAddresses(server_settings[ServerSetting::show_addresses_in_stack_traces]);

#if USE_HDFS
    /// This will point libhdfs3 to the right location for its config.
    /// Note: this has to be done once at server initialization, because 'setenv' is not thread-safe.

    String libhdfs3_conf = config().getString("hdfs.libhdfs3_conf", "");
    if (!libhdfs3_conf.empty())
    {
        if (std::filesystem::path{libhdfs3_conf}.is_relative() && !std::filesystem::exists(libhdfs3_conf))
        {
            const String config_path = config().getString("config-file", "config.xml");
            const auto config_dir = std::filesystem::path{config_path}.remove_filename();
            if (std::filesystem::exists(config_dir / libhdfs3_conf))
                libhdfs3_conf = std::filesystem::absolute(config_dir / libhdfs3_conf);
        }
        setenv("LIBHDFS3_CONF", libhdfs3_conf.c_str(), true /* overwrite */); // NOLINT
    }
#endif

    /// When building openssl into clickhouse, clickhouse owns the configuration
    /// Therefore, the clickhouse openssl configuration should be kept separate from
    /// the OS. Default to the one in the standard config directory, unless overridden
    /// by a key in the config.
    /// Note: this has to be done once at server initialization, because 'setenv' is not thread-safe.
    if (config().has("opensslconf"))
    {
        std::string opensslconf_path = config().getString("opensslconf");
        setenv("OPENSSL_CONF", opensslconf_path.c_str(), true); /// NOLINT
    }
    else
    {
        const String config_path = config().getString("config-file", "config.xml");
        const auto config_dir = std::filesystem::path{config_path}.replace_filename("openssl.conf");
        setenv("OPENSSL_CONF", config_dir.c_str(), true); /// NOLINT
    }

    if (auto total_numa_memory = getNumaNodesTotalMemory(); total_numa_memory.has_value())
    {
        LOG_INFO(
            log, "ClickHouse is bound to a subset of NUMA nodes. Total memory of all available nodes: {}", ReadableSize(*total_numa_memory));
    }

    registerInterpreters();
    registerFunctions();
    registerAggregateFunctions();
    registerTableFunctions();
    registerDatabases();
    registerStorages();
    registerDictionaries();
    registerDisks(/* global_skip_access_check= */ false);
    registerFormats();
    registerRemoteFileMetadatas();
    registerSchedulerNodes();

    QueryPlanStepRegistry::registerPlanSteps();

    CurrentMetrics::set(CurrentMetrics::Revision, ClickHouseRevision::getVersionRevision());
    CurrentMetrics::set(CurrentMetrics::VersionInteger, ClickHouseRevision::getVersionInteger());

    /** Context contains all that query execution is dependent:
      *  settings, available functions, data types, aggregate functions, databases, ...
      */
    auto shared_context = Context::createShared();
    global_context = Context::createGlobal(shared_context.get());

    global_context->makeGlobalContext();
    global_context->setApplicationType(Context::ApplicationType::SERVER);

#if !defined(NDEBUG) || !defined(__OPTIMIZE__)
    global_context->addOrUpdateWarningMessage(Context::WarningType::SERVER_BUILT_IN_DEBUG_MODE, PreformattedMessage::create("Server was built in debug mode. It will work slowly."));
#endif

    if (ThreadFuzzer::instance().isEffective())
        global_context->addOrUpdateWarningMessage(
            Context::WarningType::THREAD_FUZZER_IS_ENABLED,
            PreformattedMessage::create("ThreadFuzzer is enabled. Application will run slowly and unstable."));

#if defined(SANITIZER)
    auto sanitizers = getSanitizerNames();

    String log_message;
    if (sanitizers.empty())
        log_message = "sanitizer";
    else if (sanitizers.size() == 1)
        log_message = fmt::format("{} sanitizer", sanitizers.front());
    else
        log_message = fmt::format("sanitizers ({})", fmt::join(sanitizers, ", "));

    global_context->addOrUpdateWarningMessage(
        Context::WarningType::SERVER_BUILT_WITH_SANITIZERS,
        PreformattedMessage::create("Server was built with {}. It will work slowly.", log_message));
#endif

#if defined(SANITIZE_COVERAGE) || WITH_COVERAGE
    global_context->addOrUpdateWarningMessage(
        Context::WarningType::SERVER_BUILT_WITH_COVERAGE,
        PreformattedMessage::create("Server was built with code coverage. It will work slowly."));
#endif

    const size_t physical_server_memory = getMemoryAmount();

    LOG_INFO(
        log,
        "Available RAM: {}; logical cores: {}; used cores: {}.",
        formatReadableSizeWithBinarySuffix(physical_server_memory),
        std::thread::hardware_concurrency(),
        getNumberOfCPUCoresToUse() // on ARM processors it can show only enabled at current moment cores
    );

#if defined(__x86_64__)
    String cpu_info;
#define COLLECT_FLAG(X) \
    if (CPU::have##X()) \
    {                   \
        if (!cpu_info.empty()) \
            cpu_info += ", ";  \
        cpu_info += #X; \
    }

    CPU_ID_ENUMERATE(COLLECT_FLAG)
#undef COLLECT_FLAG

    LOG_INFO(log, "Available CPU instruction sets: {}", cpu_info);
#endif

    bool has_trace_collector = false;
    /// Disable it if we collect test coverage information, because it will work extremely slow.
#if !WITH_COVERAGE
    /// Profilers cannot work reliably with any other libunwind or without PHDR cache.
    has_trace_collector = hasPHDRCache() && config().has("trace_log");
#endif

    /// Describe multiple reasons when query profiler cannot work.

#if WITH_COVERAGE
    LOG_INFO(log, "Query Profiler and TraceCollector are disabled because they work extremely slow with test coverage.");
#endif

#if defined(SANITIZER)
    LOG_INFO(log, "Query Profiler is disabled because it cannot work under sanitizers"
        " when two different stack unwinding methods will interfere with each other.");
#endif

    if (!hasPHDRCache())
        LOG_INFO(log, "Query Profiler and TraceCollector are disabled because they require PHDR cache to be created"
            " (otherwise the function 'dl_iterate_phdr' is not lock free and not async-signal safe).");

    // Initialize global thread pool. Do it before we fetch configs from zookeeper
    // nodes (`from_zk`), because ZooKeeper interface uses the pool. We will
    // ignore `max_thread_pool_size` in configs we fetch from ZK, but oh well.
    GlobalThreadPool::initialize(
        server_settings[ServerSetting::max_thread_pool_size],
        server_settings[ServerSetting::max_thread_pool_free_size],
        server_settings[ServerSetting::thread_pool_queue_size],
        has_trace_collector ? server_settings[ServerSetting::global_profiler_real_time_period_ns] : 0,
        has_trace_collector ? server_settings[ServerSetting::global_profiler_cpu_time_period_ns] : 0);

    if (has_trace_collector)
    {
        global_context->createTraceCollector();

        /// Set up server-wide memory profiler (for total memory tracker).
        if (server_settings[ServerSetting::total_memory_profiler_step])
            total_memory_tracker.setProfilerStep(server_settings[ServerSetting::total_memory_profiler_step]);

        if (server_settings[ServerSetting::total_memory_tracker_sample_probability] > 0.0)
            total_memory_tracker.setSampleProbability(server_settings[ServerSetting::total_memory_tracker_sample_probability]);

        if (server_settings[ServerSetting::total_memory_profiler_sample_min_allocation_size])
            total_memory_tracker.setSampleMinAllocationSize(server_settings[ServerSetting::total_memory_profiler_sample_min_allocation_size]);

        if (server_settings[ServerSetting::total_memory_profiler_sample_max_allocation_size])
            total_memory_tracker.setSampleMaxAllocationSize(server_settings[ServerSetting::total_memory_profiler_sample_max_allocation_size]);
    }

    Poco::ThreadPool server_pool(
        /* minCapacity */3,
        /* maxCapacity */server_settings[ServerSetting::max_connections],
        /* idleTime */60,
        /* stackSize */POCO_THREAD_STACK_SIZE,
        server_settings[ServerSetting::global_profiler_real_time_period_ns],
        server_settings[ServerSetting::global_profiler_cpu_time_period_ns]);

    std::mutex servers_lock;
    std::vector<ProtocolServerAdapter> servers;
    std::vector<ProtocolServerAdapter> servers_to_start_before_tables;

    /// Wait for all threads to avoid possible use-after-free (for example logging objects can be already destroyed).
    SCOPE_EXIT({
        Stopwatch watch;
        LOG_INFO(log, "Waiting for background threads");
        GlobalThreadPool::instance().shutdown();
        LOG_INFO(log, "Background threads finished in {} ms", watch.elapsedMilliseconds());
    });

    if (server_settings[ServerSetting::page_cache_max_size] != 0)
    {
        global_context->setPageCache(
            server_settings[ServerSetting::page_cache_block_size],
            server_settings[ServerSetting::page_cache_lookahead_blocks],
            std::chrono::milliseconds(Int64(server_settings[ServerSetting::page_cache_history_window_ms])),
            server_settings[ServerSetting::page_cache_policy],
            server_settings[ServerSetting::page_cache_size_ratio],
            server_settings[ServerSetting::page_cache_min_size],
            server_settings[ServerSetting::page_cache_max_size],
            server_settings[ServerSetting::page_cache_free_memory_ratio],
            server_settings[ServerSetting::page_cache_shards]);
        total_memory_tracker.setPageCache(global_context->getPageCache().get());
    }

    MemoryWorker memory_worker(
        server_settings[ServerSetting::memory_worker_period_ms],
        server_settings[ServerSetting::memory_worker_correct_memory_tracker],
        global_context->getServerSettings()[ServerSetting::memory_worker_use_cgroup],
        global_context->getPageCache());

    /// This object will periodically calculate some metrics.
    ServerAsynchronousMetrics async_metrics(
        global_context,
        server_settings[ServerSetting::asynchronous_metrics_update_period_s],
        server_settings[ServerSetting::asynchronous_metrics_enable_heavy_metrics],
        server_settings[ServerSetting::asynchronous_heavy_metrics_update_period_s],
        [&]() -> std::vector<ProtocolServerMetrics>
        {
            std::vector<ProtocolServerMetrics> metrics;

            std::lock_guard lock(servers_lock);
            metrics.reserve(servers_to_start_before_tables.size() + servers.size());

            for (const auto & server : servers_to_start_before_tables)
                metrics.emplace_back(ProtocolServerMetrics{server.getPortName(), server.currentThreads(), server.refusedConnections()});

            for (const auto & server : servers)
                metrics.emplace_back(ProtocolServerMetrics{server.getPortName(), server.currentThreads(), server.refusedConnections()});
            return metrics;
        },
        /*update_jemalloc_epoch_=*/memory_worker.getSource() != MemoryWorker::MemoryUsageSource::Jemalloc,
        /*update_rss_=*/memory_worker.getSource() == MemoryWorker::MemoryUsageSource::None);

    /// NOTE: global context should be destroyed *before* GlobalThreadPool::shutdown()
    /// Otherwise GlobalThreadPool::shutdown() will hang, since Context holds some threads.
    SCOPE_EXIT({
        async_metrics.stop();

        /** Ask to cancel background jobs all table engines,
          *  and also query_log.
          * It is important to do early, not in destructor of Context, because
          *  table engines could use Context on destroy.
          */
        LOG_INFO(log, "Shutting down storages.");

        global_context->shutdown();

        LOG_DEBUG(log, "Shut down storages.");

        if (!servers_to_start_before_tables.empty())
        {
            LOG_DEBUG(log, "Waiting for current connections to servers for tables to finish.");
            size_t current_connections = 0;
            {
                std::lock_guard lock(servers_lock);
                for (auto & server : servers_to_start_before_tables)
                {
                    server.stop();
                    current_connections += server.currentConnections();
                }
            }

            if (current_connections)
                LOG_INFO(log, "Closed all listening sockets. Waiting for {} outstanding connections.", current_connections);
            else
                LOG_INFO(log, "Closed all listening sockets.");

            if (current_connections > 0)
                current_connections = waitServersToFinish(servers_to_start_before_tables, servers_lock, server_settings[ServerSetting::shutdown_wait_unfinished]);

            if (current_connections)
                LOG_INFO(log, "Closed connections to servers for tables. But {} remain. Probably some tables of other users cannot finish their connections after context shutdown.", current_connections);
            else
                LOG_INFO(log, "Closed connections to servers for tables.");
        }

        global_context->shutdownKeeperDispatcher();

        /// Wait server pool to avoid use-after-free of destroyed context in the handlers
        server_pool.joinAll();

        /** Explicitly destroy Context. It is more convenient than in destructor of Server, because logger is still available.
          * At this moment, no one could own shared part of Context.
          */
        global_context->resetSharedContext();
        global_context.reset();
        shared_context.reset();
        LOG_DEBUG(log, "Destroyed global context.");
    });


#if USE_AZURE_BLOB_STORAGE
    /// It makes sense to deinitialize libxml after joining of all threads
    /// in global pool because libxml uses thread-local memory allocations via
    /// 'pthread_key_create' and 'pthread_setspecific' which should be deallocated
    /// at 'pthread_exit'. Deinitialization of libxml leads to call of 'pthread_key_delete'
    /// and if it is done before joining of threads, allocated memory will not be freed
    /// and there may be memory leaks in threads that used libxml.
    GlobalThreadPool::instance().addOnDestroyCallback([]
    {
        Azure::Storage::_internal::XmlGlobalDeinitialize();
    });
#endif

    getIOThreadPool().initialize(
        server_settings[ServerSetting::max_io_thread_pool_size],
        server_settings[ServerSetting::max_io_thread_pool_free_size],
        server_settings[ServerSetting::io_thread_pool_queue_size]);

    getBackupsIOThreadPool().initialize(
        server_settings[ServerSetting::max_backups_io_thread_pool_size],
        server_settings[ServerSetting::max_backups_io_thread_pool_free_size],
        server_settings[ServerSetting::backups_io_thread_pool_queue_size]);

    getFetchPartitionThreadPool().initialize(
        server_settings[ServerSetting::max_fetch_partition_thread_pool_size],
        0, // FETCH PARTITION is relatively rare, no need to keep threads
        server_settings[ServerSetting::max_fetch_partition_thread_pool_size]);

    getActivePartsLoadingThreadPool().initialize(
        server_settings[ServerSetting::max_active_parts_loading_thread_pool_size],
        0, // We don't need any threads once all the parts will be loaded
        server_settings[ServerSetting::max_active_parts_loading_thread_pool_size]);

    getOutdatedPartsLoadingThreadPool().initialize(
        server_settings[ServerSetting::max_outdated_parts_loading_thread_pool_size],
        0, // We don't need any threads once all the parts will be loaded
        server_settings[ServerSetting::max_outdated_parts_loading_thread_pool_size]);

    /// It could grow if we need to synchronously wait until all the data parts will be loaded.
    getOutdatedPartsLoadingThreadPool().setMaxTurboThreads(
        server_settings[ServerSetting::max_active_parts_loading_thread_pool_size]
    );

    getUnexpectedPartsLoadingThreadPool().initialize(
        server_settings[ServerSetting::max_unexpected_parts_loading_thread_pool_size],
        0, // We don't need any threads once all the parts will be loaded
        server_settings[ServerSetting::max_unexpected_parts_loading_thread_pool_size]);

    /// It could grow if we need to synchronously wait until all the data parts will be loaded.
    getUnexpectedPartsLoadingThreadPool().setMaxTurboThreads(
        server_settings[ServerSetting::max_active_parts_loading_thread_pool_size]
    );

    getPartsCleaningThreadPool().initialize(
        server_settings[ServerSetting::max_parts_cleaning_thread_pool_size],
        0, // We don't need any threads one all the parts will be deleted
        server_settings[ServerSetting::max_parts_cleaning_thread_pool_size]);

    auto max_database_replicated_create_table_thread_pool_size = server_settings[ServerSetting::max_database_replicated_create_table_thread_pool_size]
        ? server_settings[ServerSetting::max_database_replicated_create_table_thread_pool_size]
        : getNumberOfCPUCoresToUse();
    getDatabaseReplicatedCreateTablesThreadPool().initialize(
        max_database_replicated_create_table_thread_pool_size,
        0, // We don't need any threads once all the tables will be created
        max_database_replicated_create_table_thread_pool_size);

    getDatabaseCatalogDropTablesThreadPool().initialize(
        server_settings[ServerSetting::database_catalog_drop_table_concurrency],
        0, // We don't need any threads if there are no DROP queries.
        server_settings[ServerSetting::database_catalog_drop_table_concurrency]);

    getMergeTreePrefixesDeserializationThreadPool().initialize(
        server_settings[ServerSetting::max_prefixes_deserialization_thread_pool_size],
        server_settings[ServerSetting::max_prefixes_deserialization_thread_pool_free_size],
        server_settings[ServerSetting::prefixes_deserialization_thread_pool_thread_pool_queue_size]);

    std::string path_str = getCanonicalPath(config().getString("path", DBMS_DEFAULT_PATH));
    fs::path path = path_str;

    /// Check that the process user id matches the owner of the data.
    assertProcessUserMatchesDataOwner(
        path_str,
        [&](const PreformattedMessage & message)
        {
            global_context->addOrUpdateWarningMessage(
                Context::WarningType::PROCESS_USER_MATCHES_DATA_OWNER, message);
        });

    global_context->setPath(path_str);

    StatusFile status{path / "status", StatusFile::write_full_info};

    ServerUUID::load(path / "uuid", log);

    PlacementInfo::PlacementInfo::instance().initialize(config());

    zkutil::validateZooKeeperConfig(config());
    bool has_zookeeper = zkutil::hasZooKeeperConfig(config());

    zkutil::ZooKeeperNodeCache main_config_zk_node_cache([&] { return global_context->getZooKeeper(); });
    zkutil::EventPtr main_config_zk_changed_event = std::make_shared<Poco::Event>();
    if (loaded_config.has_zk_includes)
    {
        auto old_configuration = loaded_config.configuration;
        ConfigProcessor config_processor(config_path);
        loaded_config = config_processor.loadConfigWithZooKeeperIncludes(
            main_config_zk_node_cache, main_config_zk_changed_event, /* fallback_to_preprocessed = */ true);
        config_processor.savePreprocessedConfig(loaded_config, path_str);
        config().removeConfiguration(old_configuration.get());
        config().add(loaded_config.configuration.duplicate(), PRIO_DEFAULT, false);
        global_context->setConfig(loaded_config.configuration);
    }

    Settings::checkNoSettingNamesAtTopLevel(config(), config_path);

    /// We need to reload server settings because config could be updated via zookeeper.
    server_settings.loadSettingsFromConfig(config());

#if defined(OS_LINUX)
    std::string executable_path = getExecutablePath();

    if (!executable_path.empty())
    {
        /// Integrity check based on checksum of the executable code.
        /// Note: it is not intended to protect from malicious party,
        /// because the reference checksum can be easily modified as well.
        /// And we don't involve asymmetric encryption with PKI yet.
        /// It's only intended to protect from faulty hardware.
        /// Note: it is only based on machine code.
        /// But there are other sections of the binary (e.g. exception handling tables)
        /// that are interpreted (not executed) but can alter the behaviour of the program as well.

        /// Please keep the below log messages in-sync with the ones in daemon/BaseDaemon.cpp
        if (stored_binary_hash.empty())
        {
            LOG_WARNING(log, "Integrity check of the executable skipped because the reference checksum could not be read.");
        }
        else
        {
            String calculated_binary_hash = getHashOfLoadedBinaryHex();
            if (calculated_binary_hash == stored_binary_hash)
            {
                LOG_INFO(log, "Integrity check of the executable successfully passed (checksum: {})", calculated_binary_hash);
            }
            else
            {
                /// If program is run under debugger, ptrace will fail.
                if (ptrace(PTRACE_TRACEME, 0, nullptr, nullptr) == -1)
                {
                    /// Program is run under debugger. Modification of it's binary image is ok for breakpoints.
                    global_context->addOrUpdateWarningMessage(
                        Context::WarningType::SERVER_RUN_UNDER_DEBUGGER,
                        PreformattedMessage::create(
                            "Server is run under debugger and its binary image {} is modified (most likely with breakpoints).",
                            calculated_binary_hash));
                }
                else
                {
                    throw Exception(
                        ErrorCodes::CORRUPTED_DATA,
                        "Calculated checksum of the executable ({0}) does not correspond"
                        " to the reference checksum stored in the executable ({1})."
                        " This may indicate one of the following:"
                        " - the executable {2} was changed just after startup;"
                        " - the executable {2} was corrupted on disk due to faulty hardware;"
                        " - the loaded executable was corrupted in memory due to faulty hardware;"
                        " - the file {2} was intentionally modified;"
                        " - a logical error in the code.",
                        calculated_binary_hash,
                        stored_binary_hash,
                        executable_path);
                }
            }
        }
    }
    else
        executable_path = "/usr/bin/clickhouse";    /// It is used for information messages.

    /// After full config loaded
    {
        if (config().getBool("remap_executable", false))
        {
            LOG_DEBUG(log, "Will remap executable in memory.");
            size_t size = remapExecutable();
            LOG_DEBUG(log, "The code ({}) in memory has been successfully remapped.", ReadableSize(size));
        }

        if (config().getBool("mlock_executable", false))
        {
            if (hasLinuxCapability(CAP_IPC_LOCK))
            {
                try
                {
                    /// Get the memory area with (current) code segment.
                    /// It's better to lock only the code segment instead of calling "mlockall",
                    /// because otherwise debug info will be also locked in memory, and it can be huge.
                    auto [addr, len] = getMappedArea(reinterpret_cast<void *>(mainEntryClickHouseServer));

                    LOG_TRACE(log, "Will do mlock to prevent executable memory from being paged out. It may take a few seconds.");
                    if (0 != mlock(addr, len))
                        LOG_WARNING(log, "Failed mlock: {}", errnoToString());
                    else
                        LOG_TRACE(log, "The memory map of clickhouse executable has been mlock'ed, total {}", ReadableSize(len));
                }
                catch (...)
                {
                    LOG_WARNING(log, "Cannot mlock: {}", getCurrentExceptionMessage(false));
                }
            }
            else
            {
                LOG_INFO(log, "It looks like the process has no CAP_IPC_LOCK capability, binary mlock will be disabled."
                    " It could happen due to incorrect ClickHouse package installation."
                    " You could resolve the problem manually with 'sudo setcap cap_ipc_lock=+ep {}'."
                    " Note that it will not work on 'nosuid' mounted filesystems.", executable_path);
            }
        }
    }

    FailPointInjection::enableFromGlobalConfig(config());
#endif

    memory_worker.start();

#if defined(OS_LINUX)
    int default_oom_score = 0;

#if !defined(NDEBUG)
    /// In debug version on Linux, increase oom score so that clickhouse is killed
    /// first, instead of some service. Use a carefully chosen random score of 555:
    /// the maximum is 1000, and chromium uses 300 for its tab processes. Ignore
    /// whatever errors that occur, because it's just a debugging aid and we don't
    /// care if it breaks.
    default_oom_score = 555;
#endif

    int oom_score = config().getInt("oom_score", default_oom_score);
    if (oom_score)
        setOOMScore(oom_score, log);
#endif

    std::unique_ptr<DB::BackgroundSchedulePoolTaskHolder> cancellation_task;

    SCOPE_EXIT({
        if (cancellation_task)
            CancellationChecker::getInstance().terminateThread();
    });

    if (server_settings[ServerSetting::background_schedule_pool_size] > 1)
    {
        auto cancellation_task_holder = global_context->getSchedulePool().createTask(
            "CancellationChecker",
            [] { CancellationChecker::getInstance().workerFunction(); }
        );
        cancellation_task = std::make_unique<DB::BackgroundSchedulePoolTaskHolder>(std::move(cancellation_task_holder));
        (*cancellation_task)->activateAndSchedule();
    }

    global_context->setRemoteHostFilter(config());
    global_context->setHTTPHeaderFilter(config());

    /// Try to increase limit on number of open files.
    {
        rlimit rlim;
        if (getrlimit(RLIMIT_NOFILE, &rlim))
            throw Poco::Exception("Cannot getrlimit");

        if (rlim.rlim_cur == rlim.rlim_max)
        {
            LOG_DEBUG(log, "rlimit on number of file descriptors is {}", rlim.rlim_cur);
        }
        else
        {
            rlim_t old = rlim.rlim_cur;
            rlim.rlim_cur = config().getUInt("max_open_files", static_cast<unsigned>(rlim.rlim_max));
            int rc = setrlimit(RLIMIT_NOFILE, &rlim);
            if (rc != 0)
                LOG_WARNING(log, "Cannot set max number of file descriptors to {}. Try to specify max_open_files according to your system limits. error: {}", rlim.rlim_cur, errnoToString());
            else
                LOG_DEBUG(log, "Set max number of file descriptors to {} (was {}).", rlim.rlim_cur, old);
        }
    }

    /// Try to increase limit on number of threads.
    {
        rlimit rlim;
        if (getrlimit(RLIMIT_NPROC, &rlim))
            throw Poco::Exception("Cannot getrlimit");

        if (rlim.rlim_cur == rlim.rlim_max)
        {
            LOG_DEBUG(log, "rlimit on number of threads is {}", rlim.rlim_cur);
        }
        else
        {
            rlim_t old = rlim.rlim_cur;
            rlim.rlim_cur = rlim.rlim_max;
            int rc = setrlimit(RLIMIT_NPROC, &rlim);
            if (rc != 0)
            {
                LOG_WARNING(log, "Cannot set max number of threads to {}. error: {}", rlim.rlim_cur, errnoToString());
                rlim.rlim_cur = old;
            }
            else
            {
                LOG_DEBUG(log, "Set max number of threads to {} (was {}).", rlim.rlim_cur, old);
            }
        }

        if (rlim.rlim_cur < 30000)
        {
            global_context->addOrUpdateWarningMessage(
                Context::WarningType::MAX_NUM_THREADS_LOWER_THAN_LIMIT,
                PreformattedMessage::create(
                    "Maximum number of threads is lower than 30000. There could be problems with handling a lot of simultaneous queries."));
        }
    }

    static ServerErrorHandler error_handler;
    Poco::ErrorHandler::set(&error_handler);

    /// Initialize DateLUT early, to not interfere with running time of first query.
    LOG_DEBUG(log, "Initializing DateLUT.");
    DateLUT::serverTimezoneInstance();
    LOG_TRACE(log, "Initialized DateLUT with time zone '{}'.", getDateLUTTimeZone(DateLUT::serverTimezoneInstance()));

    if (config().has("macros"))
        global_context->setMacros(std::make_unique<Macros>(config(), "macros", log));

    /// Storage with temporary data for processing of heavy queries.
    if (!server_settings[ServerSetting::tmp_policy].value.empty())
    {
        global_context->setTemporaryStoragePolicy(server_settings[ServerSetting::tmp_policy], server_settings[ServerSetting::max_temporary_data_on_disk_size]);
    }
    else if (!server_settings[ServerSetting::temporary_data_in_cache].value.empty())
    {
        global_context->setTemporaryStorageInCache(server_settings[ServerSetting::temporary_data_in_cache], server_settings[ServerSetting::max_temporary_data_on_disk_size]);
    }
    else
    {
        std::string temporary_path = config().getString("tmp_path", path / "tmp/");
        global_context->setTemporaryStoragePath(temporary_path, server_settings[ServerSetting::max_temporary_data_on_disk_size]);
    }

    /** Directory with 'flags': files indicating temporary settings for the server set by system administrator.
      * Flags may be cleared automatically after being applied by the server.
      * Examples: do repair of local data; clone all replicated tables from replica.
      */
    {
        auto flags_path = path / "flags/";
        fs::create_directories(flags_path);
        global_context->setFlagsPath(flags_path);
    }

    /** Directory with user provided files that are usable by 'file' table function.
      */
    {

        std::string user_files_path = config().getString("user_files_path", path / "user_files/");
        global_context->setUserFilesPath(user_files_path);
        fs::create_directories(user_files_path);
    }

    {
        std::string dictionaries_lib_path = config().getString("dictionaries_lib_path", path / "dictionaries_lib/");
        global_context->setDictionariesLibPath(dictionaries_lib_path);
    }

    {
        std::string user_scripts_path = config().getString("user_scripts_path", path / "user_scripts/");
        global_context->setUserScriptsPath(user_scripts_path);
    }

    /// top_level_domains_lists
    {
        const std::string & top_level_domains_path = config().getString("top_level_domains_path", path / "top_level_domains/");
        TLDListsHolder::getInstance().parseConfig(fs::path(top_level_domains_path) / "", config());
    }

    {
        fs::create_directories(path / "data");
        fs::create_directories(path / "metadata");

        /// Directory with metadata of tables, which was marked as dropped by Atomic database
        fs::create_directories(path / "metadata_dropped");
    }

    if (config().has("interserver_http_port") && config().has("interserver_https_port"))
        throw Exception(ErrorCodes::EXCESSIVE_ELEMENT_IN_CONFIG, "Both http and https interserver ports are specified");

    static const auto interserver_tags =
    {
        std::make_tuple("interserver_http_host", "interserver_http_port", "http"),
        std::make_tuple("interserver_https_host", "interserver_https_port", "https")
    };

    for (auto [host_tag, port_tag, scheme] : interserver_tags)
    {
        if (config().has(port_tag))
        {
            String this_host = config().getString(host_tag, "");

            if (this_host.empty())
            {
                this_host = getFQDNOrHostName();
                LOG_DEBUG(log, "Configuration parameter '{}' doesn't exist or exists and empty. Will use '{}' as replica host.",
                    host_tag, this_host);
            }

            String port_str = config().getString(port_tag);
            int port = parse<int>(port_str);

            if (port < 0 || port > 0xFFFF)
                throw Exception(ErrorCodes::ARGUMENT_OUT_OF_BOUND, "Out of range '{}': {}", String(port_tag), port);

            global_context->setInterserverIOAddress(this_host, port);
            global_context->setInterserverScheme(scheme);
        }
    }

    LOG_DEBUG(log, "Initializing interserver credentials.");
    global_context->updateInterserverCredentials(config());

    /// Set up caches.

    const size_t max_cache_size = static_cast<size_t>(physical_server_memory * server_settings[ServerSetting::cache_size_to_ram_max_ratio]);

    String uncompressed_cache_policy = server_settings[ServerSetting::uncompressed_cache_policy];
    size_t uncompressed_cache_size = server_settings[ServerSetting::uncompressed_cache_size];
    double uncompressed_cache_size_ratio = server_settings[ServerSetting::uncompressed_cache_size_ratio];
    if (uncompressed_cache_size > max_cache_size)
    {
        uncompressed_cache_size = max_cache_size;
        LOG_INFO(log, "Lowered uncompressed cache size to {} because the system has limited RAM", formatReadableSizeWithBinarySuffix(uncompressed_cache_size));
    }
    global_context->setUncompressedCache(uncompressed_cache_policy, uncompressed_cache_size, uncompressed_cache_size_ratio);

    String mark_cache_policy = server_settings[ServerSetting::mark_cache_policy];
    size_t mark_cache_size = server_settings[ServerSetting::mark_cache_size];
    double mark_cache_size_ratio = server_settings[ServerSetting::mark_cache_size_ratio];
    if (mark_cache_size > max_cache_size)
    {
        mark_cache_size = max_cache_size;
        LOG_INFO(log, "Lowered mark cache size to {} because the system has limited RAM", formatReadableSizeWithBinarySuffix(mark_cache_size));
    }
    global_context->setMarkCache(mark_cache_policy, mark_cache_size, mark_cache_size_ratio);

    String primary_index_cache_policy = server_settings[ServerSetting::primary_index_cache_policy];
    size_t primary_index_cache_size = server_settings[ServerSetting::primary_index_cache_size];
    double primary_index_cache_size_ratio = server_settings[ServerSetting::primary_index_cache_size_ratio];
    if (primary_index_cache_size > max_cache_size)
    {
        primary_index_cache_size = max_cache_size;
        LOG_INFO(log, "Lowered primary index cache size to {} because the system has limited RAM", formatReadableSizeWithBinarySuffix(primary_index_cache_size));
    }
    global_context->setPrimaryIndexCache(primary_index_cache_policy, primary_index_cache_size, primary_index_cache_size_ratio);

    String index_uncompressed_cache_policy = server_settings[ServerSetting::index_uncompressed_cache_policy];
    size_t index_uncompressed_cache_size = server_settings[ServerSetting::index_uncompressed_cache_size];
    double index_uncompressed_cache_size_ratio = server_settings[ServerSetting::index_uncompressed_cache_size_ratio];
    if (index_uncompressed_cache_size > max_cache_size)
    {
        index_uncompressed_cache_size = max_cache_size;
        LOG_INFO(log, "Lowered index uncompressed cache size to {} because the system has limited RAM", formatReadableSizeWithBinarySuffix(index_uncompressed_cache_size));
    }
    global_context->setIndexUncompressedCache(index_uncompressed_cache_policy, index_uncompressed_cache_size, index_uncompressed_cache_size_ratio);

    String index_mark_cache_policy = server_settings[ServerSetting::index_mark_cache_policy];
    size_t index_mark_cache_size = server_settings[ServerSetting::index_mark_cache_size];
    double index_mark_cache_size_ratio = server_settings[ServerSetting::index_mark_cache_size_ratio];
    if (index_mark_cache_size > max_cache_size)
    {
        index_mark_cache_size = max_cache_size;
        LOG_INFO(log, "Lowered index mark cache size to {} because the system has limited RAM", formatReadableSizeWithBinarySuffix(index_mark_cache_size));
    }
    global_context->setIndexMarkCache(index_mark_cache_policy, index_mark_cache_size, index_mark_cache_size_ratio);

    String vector_similarity_index_cache_policy = server_settings[ServerSetting::vector_similarity_index_cache_policy];
    size_t vector_similarity_index_cache_size = server_settings[ServerSetting::vector_similarity_index_cache_size];
    size_t vector_similarity_index_cache_max_entries = server_settings[ServerSetting::vector_similarity_index_cache_max_entries];
    double vector_similarity_index_cache_size_ratio = server_settings[ServerSetting::vector_similarity_index_cache_size_ratio];
    if (vector_similarity_index_cache_size > max_cache_size)
    {
        vector_similarity_index_cache_size = max_cache_size;
        LOG_INFO(log, "Lowered vector similarity index cache size to {} because the system has limited RAM", formatReadableSizeWithBinarySuffix(vector_similarity_index_cache_size));
    }
    global_context->setVectorSimilarityIndexCache(vector_similarity_index_cache_policy, vector_similarity_index_cache_size, vector_similarity_index_cache_max_entries, vector_similarity_index_cache_size_ratio);

    size_t mmap_cache_size = server_settings[ServerSetting::mmap_cache_size];
    if (mmap_cache_size > max_cache_size)
    {
        mmap_cache_size = max_cache_size;
        LOG_INFO(log, "Lowered mmap file cache size to {} because the system has limited RAM", formatReadableSizeWithBinarySuffix(mmap_cache_size));
    }
    global_context->setMMappedFileCache(mmap_cache_size);

#if USE_AVRO
    String iceberg_metadata_files_cache_policy = server_settings[ServerSetting::iceberg_metadata_files_cache_policy];
    size_t iceberg_metadata_files_cache_size = server_settings[ServerSetting::iceberg_metadata_files_cache_size];
    size_t iceberg_metadata_files_cache_max_entries = server_settings[ServerSetting::iceberg_metadata_files_cache_max_entries];
    double iceberg_metadata_files_cache_size_ratio = server_settings[ServerSetting::iceberg_metadata_files_cache_size_ratio];
    if (iceberg_metadata_files_cache_size > max_cache_size)
    {
        iceberg_metadata_files_cache_size = max_cache_size;
        LOG_INFO(log, "Lowered Iceberg metadata cache size to {} because the system has limited RAM", formatReadableSizeWithBinarySuffix(iceberg_metadata_files_cache_size));
    }
    global_context->setIcebergMetadataFilesCache(iceberg_metadata_files_cache_policy, iceberg_metadata_files_cache_size, iceberg_metadata_files_cache_max_entries, iceberg_metadata_files_cache_size_ratio);
#endif

    String query_condition_cache_policy = server_settings[ServerSetting::query_condition_cache_policy];
    size_t query_condition_cache_size = server_settings[ServerSetting::query_condition_cache_size];
    double query_condition_cache_size_ratio = server_settings[ServerSetting::query_condition_cache_size_ratio];
    if (query_condition_cache_size > max_cache_size)
    {
        query_condition_cache_size = max_cache_size;
        LOG_INFO(log, "Lowered query condition cache size to {} because the system has limited RAM", formatReadableSizeWithBinarySuffix(query_condition_cache_size));
    }
    global_context->setQueryConditionCache(query_condition_cache_policy, query_condition_cache_size, query_condition_cache_size_ratio);

    size_t query_result_cache_max_size_in_bytes = config().getUInt64("query_cache.max_size_in_bytes", DEFAULT_QUERY_RESULT_CACHE_MAX_SIZE);
    size_t query_result_cache_max_entries = config().getUInt64("query_cache.max_entries", DEFAULT_QUERY_RESULT_CACHE_MAX_ENTRIES);
    size_t query_result_cache_max_entry_size_in_bytes = config().getUInt64("query_cache.max_entry_size_in_bytes", DEFAULT_QUERY_RESULT_CACHE_MAX_ENTRY_SIZE_IN_BYTES);
    size_t query_result_cache_max_entry_size_in_rows = config().getUInt64("query_cache.max_entry_rows_in_rows", DEFAULT_QUERY_RESULT_CACHE_MAX_ENTRY_SIZE_IN_ROWS);
    if (query_result_cache_max_size_in_bytes > max_cache_size)
    {
        query_result_cache_max_size_in_bytes = max_cache_size;
        LOG_INFO(log, "Lowered query result cache size to {} because the system has limited RAM", formatReadableSizeWithBinarySuffix(query_result_cache_max_size_in_bytes));
    }
    global_context->setQueryResultCache(query_result_cache_max_size_in_bytes, query_result_cache_max_entries, query_result_cache_max_entry_size_in_bytes, query_result_cache_max_entry_size_in_rows);

#if USE_EMBEDDED_COMPILER
    size_t compiled_expression_cache_max_size_in_bytes = server_settings[ServerSetting::compiled_expression_cache_size];
    size_t compiled_expression_cache_max_elements = server_settings[ServerSetting::compiled_expression_cache_elements_size];
    CompiledExpressionCacheFactory::instance().init(compiled_expression_cache_max_size_in_bytes, compiled_expression_cache_max_elements);
#endif

    NamedCollectionFactory::instance().loadIfNot();

    FileCacheFactory::instance().loadDefaultCaches(config());

    /// Initialize main config reloader.
    std::string include_from_path = config().getString("include_from", "/etc/metrika.xml");

    if (config().has("query_masking_rules"))
    {
        SensitiveDataMasker::setInstance(std::make_unique<SensitiveDataMasker>(config(), "query_masking_rules"));
    }

    std::optional<CgroupsMemoryUsageObserver> cgroups_memory_usage_observer;
    try
    {
        auto wait_time = server_settings[ServerSetting::cgroups_memory_usage_observer_wait_time];
        if (wait_time != 0)
            cgroups_memory_usage_observer.emplace(std::chrono::seconds(wait_time));
    }
    catch (Exception &)
    {
        tryLogCurrentException(log, "Disabling cgroup memory observer because of an error during initialization");
    }

    std::string cert_path = config().getString("openSSL.server.certificateFile", "");
    std::string key_path = config().getString("openSSL.server.privateKeyFile", "");

    std::vector<std::string> extra_paths = {include_from_path};
    if (!cert_path.empty())
        extra_paths.emplace_back(cert_path);
    if (!key_path.empty())
        extra_paths.emplace_back(key_path);

    Poco::Util::AbstractConfiguration::Keys protocols;
    config().keys("protocols", protocols);
    for (const auto & protocol : protocols)
    {
        cert_path = config().getString("protocols." + protocol + ".certificateFile", "");
        key_path = config().getString("protocols." + protocol + ".privateKeyFile", "");
        if (!cert_path.empty())
            extra_paths.emplace_back(cert_path);
        if (!key_path.empty())
            extra_paths.emplace_back(key_path);
    }

    auto main_config_reloader = std::make_unique<ConfigReloader>(
        config_path,
        extra_paths,
        config().getString("path", DBMS_DEFAULT_PATH),
        std::move(main_config_zk_node_cache),
        main_config_zk_changed_event,
        [&](ConfigurationPtr config, bool initial_loading)
        {
            Settings::checkNoSettingNamesAtTopLevel(*config, config_path);

            ServerSettings new_server_settings;
            new_server_settings.loadSettingsFromConfig(*config);

            size_t max_server_memory_usage = new_server_settings[ServerSetting::max_server_memory_usage];
            const double max_server_memory_usage_to_ram_ratio = new_server_settings[ServerSetting::max_server_memory_usage_to_ram_ratio];
            const size_t current_physical_server_memory = getMemoryAmount(); /// With cgroups, the amount of memory available to the server can be changed dynamically.
            const size_t default_max_server_memory_usage = static_cast<size_t>(current_physical_server_memory * max_server_memory_usage_to_ram_ratio);

            if (max_server_memory_usage == 0)
            {
                max_server_memory_usage = default_max_server_memory_usage;
                LOG_INFO(log, "Changed setting 'max_server_memory_usage' to {}"
                    " ({} available memory * {:.2f} max_server_memory_usage_to_ram_ratio)",
                    formatReadableSizeWithBinarySuffix(max_server_memory_usage),
                    formatReadableSizeWithBinarySuffix(current_physical_server_memory),
                    max_server_memory_usage_to_ram_ratio);
            }
            else if (max_server_memory_usage > default_max_server_memory_usage)
            {
                max_server_memory_usage = default_max_server_memory_usage;
                LOG_INFO(log, "Lowered setting 'max_server_memory_usage' to {}"
                    " because the system has too little memory. The new value was"
                    " calculated as {} available memory * {:.2f} max_server_memory_usage_to_ram_ratio",
                    formatReadableSizeWithBinarySuffix(max_server_memory_usage),
                    formatReadableSizeWithBinarySuffix(current_physical_server_memory),
                    max_server_memory_usage_to_ram_ratio);
            }

            total_memory_tracker.setHardLimit(max_server_memory_usage);
            total_memory_tracker.setDescription("(total)");
            total_memory_tracker.setMetric(CurrentMetrics::MemoryTracking);

            size_t merges_mutations_memory_usage_soft_limit = new_server_settings[ServerSetting::merges_mutations_memory_usage_soft_limit];

            size_t default_merges_mutations_server_memory_usage = static_cast<size_t>(current_physical_server_memory * new_server_settings[ServerSetting::merges_mutations_memory_usage_to_ram_ratio]);
            if (merges_mutations_memory_usage_soft_limit == 0)
            {
                merges_mutations_memory_usage_soft_limit = default_merges_mutations_server_memory_usage;
                LOG_INFO(log, "Setting merges_mutations_memory_usage_soft_limit was set to {}"
                    " ({} available * {:.2f} merges_mutations_memory_usage_to_ram_ratio)",
                    formatReadableSizeWithBinarySuffix(merges_mutations_memory_usage_soft_limit),
                    formatReadableSizeWithBinarySuffix(current_physical_server_memory),
                    new_server_settings[ServerSetting::merges_mutations_memory_usage_to_ram_ratio].value);
            }
            else if (merges_mutations_memory_usage_soft_limit > default_merges_mutations_server_memory_usage)
            {
                merges_mutations_memory_usage_soft_limit = default_merges_mutations_server_memory_usage;
                LOG_WARNING(log, "Setting merges_mutations_memory_usage_soft_limit was set to {}"
                    " ({} available * {:.2f} merges_mutations_memory_usage_to_ram_ratio)",
                    formatReadableSizeWithBinarySuffix(merges_mutations_memory_usage_soft_limit),
                    formatReadableSizeWithBinarySuffix(current_physical_server_memory),
                    new_server_settings[ServerSetting::merges_mutations_memory_usage_to_ram_ratio].value);
            }

            LOG_INFO(log, "Merges and mutations memory limit is set to {}",
                formatReadableSizeWithBinarySuffix(merges_mutations_memory_usage_soft_limit));
            background_memory_tracker.setSoftLimit(merges_mutations_memory_usage_soft_limit);
            background_memory_tracker.setDescription("(background)");
            background_memory_tracker.setMetric(CurrentMetrics::MergesMutationsMemoryTracking);

            auto * global_overcommit_tracker = global_context->getGlobalOvercommitTracker();
            total_memory_tracker.setOvercommitTracker(global_overcommit_tracker);

            // FIXME logging-related things need synchronization -- see the 'Logger * log' saved
            // in a lot of places. For now, disable updating log configuration without server restart.
            //setTextLog(global_context->getTextLog());
            updateLevels(*config, logger());
            global_context->setClustersConfig(config, has_zookeeper);
            global_context->setMacros(std::make_unique<Macros>(*config, "macros", log));
            global_context->setExternalAuthenticatorsConfig(*config);

            global_context->setDashboardsConfig(config);

            if (global_context->isServerCompletelyStarted())
            {
                /// It does not make sense to reload anything before server has started.
                /// Moreover, it may break initialization order.
                global_context->loadOrReloadDictionaries(*config);
                global_context->loadOrReloadUserDefinedExecutableFunctions(*config);
            }

            global_context->setRemoteHostFilter(*config);
            global_context->setHTTPHeaderFilter(*config);

            global_context->setMaxTableSizeToDrop(new_server_settings[ServerSetting::max_table_size_to_drop]);
            global_context->setMaxPartitionSizeToDrop(new_server_settings[ServerSetting::max_partition_size_to_drop]);
            global_context->setMaxTableNumToWarn(new_server_settings[ServerSetting::max_table_num_to_warn]);
            global_context->setMaxViewNumToWarn(new_server_settings[ServerSetting::max_view_num_to_warn]);
            global_context->setMaxDictionaryNumToWarn(new_server_settings[ServerSetting::max_dictionary_num_to_warn]);
            global_context->setMaxDatabaseNumToWarn(new_server_settings[ServerSetting::max_database_num_to_warn]);
            global_context->setMaxPartNumToWarn(new_server_settings[ServerSetting::max_part_num_to_warn]);
            global_context->setMaxPendingMutationsToWarn(new_server_settings[ServerSetting::max_pending_mutations_to_warn]);
            global_context->setMaxPendingMutationsExecutionTimeToWarn(new_server_settings[ServerSetting::max_pending_mutations_execution_time_to_warn]);
            global_context->getAccessControl().setAllowTierSettings(new_server_settings[ServerSetting::allow_feature_tier]);

<<<<<<< HEAD
            global_context->setOSCPUOverloadSettings(new_server_settings[ServerSetting::min_os_cpu_wait_time_ratio_to_drop_connection], new_server_settings[ServerSetting::max_os_cpu_wait_time_ratio_to_drop_connection]);

            size_t remote_read_bandwidth = new_server_settings[ServerSetting::max_remote_read_network_bandwidth_for_server];
            size_t remote_write_bandwidth = new_server_settings[ServerSetting::max_remote_write_network_bandwidth_for_server];
=======
            size_t read_bandwidth = new_server_settings[ServerSetting::max_remote_read_network_bandwidth_for_server];
            size_t write_bandwidth = new_server_settings[ServerSetting::max_remote_write_network_bandwidth_for_server];
>>>>>>> bf27b655

            global_context->reloadRemoteThrottlerConfig(remote_read_bandwidth,remote_write_bandwidth);
            LOG_INFO(log, "Setting max_remote_read_network_bandwidth_for_server was set to {}", remote_read_bandwidth);
            LOG_INFO(log, "Setting max_remote_write_network_bandwidth_for_server was set to {}", remote_write_bandwidth);

            size_t local_read_bandwidth = new_server_settings[ServerSetting::max_local_read_bandwidth_for_server];
            size_t local_write_bandwidth = new_server_settings[ServerSetting::max_local_write_bandwidth_for_server];

            global_context->reloadLocalThrottlerConfig(local_read_bandwidth,local_write_bandwidth);
            LOG_INFO(log, "Setting max_local_read_bandwidth_for_server was set to {}", local_read_bandwidth);
            LOG_INFO(log, "Setting max_local_write_bandwidth_for_server was set to {}", local_write_bandwidth);

            /// Only for system.server_settings
            global_context->setConfigReloaderInterval(new_server_settings[ServerSetting::config_reload_interval_ms]);

            auto [concurrent_threads_soft_limit, concurrency_control_scheduler] = global_context->setConcurrentThreadsSoftLimit(
                new_server_settings[ServerSetting::concurrent_threads_soft_limit_num],
                new_server_settings[ServerSetting::concurrent_threads_soft_limit_ratio_to_cores],
                new_server_settings[ServerSetting::concurrent_threads_scheduler]);
            LOG_INFO(log, "ConcurrencyControl limit is set to {} CPU slots with '{}' scheduler",
                concurrent_threads_soft_limit == UnlimitedSlots ? std::string("UNLIMITED") : std::to_string(concurrent_threads_soft_limit),
                concurrency_control_scheduler);

            global_context->getProcessList().setMaxSize(new_server_settings[ServerSetting::max_concurrent_queries]);
            global_context->getProcessList().setMaxInsertQueriesAmount(new_server_settings[ServerSetting::max_concurrent_insert_queries]);
            global_context->getProcessList().setMaxSelectQueriesAmount(new_server_settings[ServerSetting::max_concurrent_select_queries]);
            global_context->getProcessList().setMaxWaitingQueriesAmount(new_server_settings[ServerSetting::max_waiting_queries]);

            if (config->has("keeper_server"))
                global_context->updateKeeperConfiguration(*config);

            /// Reload the number of threads for global pools.
            /// Note: If you specified it in the top level config (not it config of default profile)
            /// then ClickHouse will use it exactly.
            /// This is done for backward compatibility.
            if (global_context->areBackgroundExecutorsInitialized())
            {
                auto new_pool_size = new_server_settings[ServerSetting::background_pool_size];
                auto new_ratio = new_server_settings[ServerSetting::background_merges_mutations_concurrency_ratio];
                global_context->getMergeMutateExecutor()->increaseThreadsAndMaxTasksCount(new_pool_size, static_cast<size_t>(new_pool_size * new_ratio));
                global_context->getMergeMutateExecutor()->updateSchedulingPolicy(new_server_settings[ServerSetting::background_merges_mutations_scheduling_policy].toString());
            }

            if (global_context->areBackgroundExecutorsInitialized())
            {
                auto new_pool_size = new_server_settings[ServerSetting::background_move_pool_size];
                global_context->getMovesExecutor()->increaseThreadsAndMaxTasksCount(new_pool_size, new_pool_size);
            }

            if (global_context->areBackgroundExecutorsInitialized())
            {
                auto new_pool_size = new_server_settings[ServerSetting::background_fetches_pool_size];
                global_context->getFetchesExecutor()->increaseThreadsAndMaxTasksCount(new_pool_size, new_pool_size);
            }

            if (global_context->areBackgroundExecutorsInitialized())
            {
                auto new_pool_size = new_server_settings[ServerSetting::background_common_pool_size];
                global_context->getCommonExecutor()->increaseThreadsAndMaxTasksCount(new_pool_size, new_pool_size);
            }

            global_context->getBufferFlushSchedulePool().increaseThreadsCount(new_server_settings[ServerSetting::background_buffer_flush_schedule_pool_size]);
            global_context->getSchedulePool().increaseThreadsCount(new_server_settings[ServerSetting::background_schedule_pool_size]);
            global_context->getMessageBrokerSchedulePool().increaseThreadsCount(new_server_settings[ServerSetting::background_message_broker_schedule_pool_size]);
            global_context->getDistributedSchedulePool().increaseThreadsCount(new_server_settings[ServerSetting::background_distributed_schedule_pool_size]);

            global_context->getAsyncLoader().setMaxThreads(TablesLoaderForegroundPoolId, new_server_settings[ServerSetting::tables_loader_foreground_pool_size]);
            global_context->getAsyncLoader().setMaxThreads(TablesLoaderBackgroundLoadPoolId, new_server_settings[ServerSetting::tables_loader_background_pool_size]);
            global_context->getAsyncLoader().setMaxThreads(TablesLoaderBackgroundStartupPoolId, new_server_settings[ServerSetting::tables_loader_background_pool_size]);

            getIOThreadPool().reloadConfiguration(
                new_server_settings[ServerSetting::max_io_thread_pool_size],
                new_server_settings[ServerSetting::max_io_thread_pool_free_size],
                new_server_settings[ServerSetting::io_thread_pool_queue_size]);

            getBackupsIOThreadPool().reloadConfiguration(
                new_server_settings[ServerSetting::max_backups_io_thread_pool_size],
                new_server_settings[ServerSetting::max_backups_io_thread_pool_free_size],
                new_server_settings[ServerSetting::backups_io_thread_pool_queue_size]);

            getFetchPartitionThreadPool().reloadConfiguration(
                new_server_settings[ServerSetting::max_fetch_partition_thread_pool_size],
                0, // FETCH PARTITION is relatively rare, no need to keep threads
                new_server_settings[ServerSetting::max_fetch_partition_thread_pool_size]);

            getActivePartsLoadingThreadPool().reloadConfiguration(
                new_server_settings[ServerSetting::max_active_parts_loading_thread_pool_size],
                0, // We don't need any threads once all the parts will be loaded
                new_server_settings[ServerSetting::max_active_parts_loading_thread_pool_size]);

            getOutdatedPartsLoadingThreadPool().reloadConfiguration(
                new_server_settings[ServerSetting::max_outdated_parts_loading_thread_pool_size],
                0, // We don't need any threads once all the parts will be loaded
                new_server_settings[ServerSetting::max_outdated_parts_loading_thread_pool_size]);

            /// It could grow if we need to synchronously wait until all the data parts will be loaded.
            getOutdatedPartsLoadingThreadPool().setMaxTurboThreads(
                new_server_settings[ServerSetting::max_active_parts_loading_thread_pool_size]
            );

            getPartsCleaningThreadPool().reloadConfiguration(
                new_server_settings[ServerSetting::max_parts_cleaning_thread_pool_size],
                0, // We don't need any threads one all the parts will be deleted
                new_server_settings[ServerSetting::max_parts_cleaning_thread_pool_size]);

            getMergeTreePrefixesDeserializationThreadPool().reloadConfiguration(
                new_server_settings[ServerSetting::max_prefixes_deserialization_thread_pool_size],
                new_server_settings[ServerSetting::max_prefixes_deserialization_thread_pool_free_size],
                new_server_settings[ServerSetting::prefixes_deserialization_thread_pool_thread_pool_queue_size]);

            global_context->setMergeWorkload(new_server_settings[ServerSetting::merge_workload]);
            global_context->setMutationWorkload(new_server_settings[ServerSetting::mutation_workload]);
            global_context->setThrowOnUnknownWorkload(new_server_settings[ServerSetting::throw_on_unknown_workload]);

            if (config->has("resources"))
            {
                global_context->getResourceManager()->updateConfiguration(*config);
            }

            if (!initial_loading)
            {
                /// We do not load ZooKeeper configuration on the first config loading
                /// because TestKeeper server is not started yet.
                if (zkutil::hasZooKeeperConfig(*config))
                    global_context->reloadZooKeeperIfChanged(config);

                global_context->reloadAuxiliaryZooKeepersConfigIfChanged(config);

                global_context->reloadQueryMaskingRulesIfChanged(config);

                if (global_context->isServerCompletelyStarted())
                {
                    std::lock_guard lock(servers_lock);
                    updateServers(*config, server_pool, async_metrics, servers, servers_to_start_before_tables);
                }
            }

            global_context->updateStorageConfiguration(*config);
            global_context->updateInterserverCredentials(*config);

            global_context->updateUncompressedCacheConfiguration(*config);
            global_context->updateMarkCacheConfiguration(*config);
            global_context->updatePrimaryIndexCacheConfiguration(*config);
            global_context->updateIndexUncompressedCacheConfiguration(*config);
            global_context->updateIndexMarkCacheConfiguration(*config);
            global_context->updateVectorSimilarityIndexCacheConfiguration(*config);
            global_context->updateMMappedFileCacheConfiguration(*config);
            global_context->updateQueryResultCacheConfiguration(*config);
            global_context->updateQueryConditionCacheConfiguration(*config);

            CompressionCodecEncrypted::Configuration::instance().tryLoad(*config, "encryption_codecs");
#if USE_SSL
            CertificateReloader::instance().tryReloadAll(*config);
#endif
            NamedCollectionFactory::instance().reloadFromConfig(*config);

            FileCacheFactory::instance().updateSettingsFromConfig(*config);

            HTTPConnectionPools::instance().setLimits(
                HTTPConnectionPools::Limits{
                    new_server_settings[ServerSetting::disk_connections_soft_limit],
                    new_server_settings[ServerSetting::disk_connections_warn_limit],
                    new_server_settings[ServerSetting::disk_connections_store_limit],
                },
                HTTPConnectionPools::Limits{
                    new_server_settings[ServerSetting::storage_connections_soft_limit],
                    new_server_settings[ServerSetting::storage_connections_warn_limit],
                    new_server_settings[ServerSetting::storage_connections_store_limit],
                },
                HTTPConnectionPools::Limits{
                    new_server_settings[ServerSetting::http_connections_soft_limit],
                    new_server_settings[ServerSetting::http_connections_warn_limit],
                    new_server_settings[ServerSetting::http_connections_store_limit],
                });

            DNSResolver::instance().setFilterSettings(new_server_settings[ServerSetting::dns_allow_resolve_names_to_ipv4], new_server_settings[ServerSetting::dns_allow_resolve_names_to_ipv6]);

            if (global_context->isServerCompletelyStarted())
                CannotAllocateThreadFaultInjector::setFaultProbability(new_server_settings[ServerSetting::cannot_allocate_thread_fault_injection_probability]);

            ProfileEvents::increment(ProfileEvents::MainConfigLoads);

            /// Must be the last.
            latest_config = config;
        });

    const auto listen_hosts = getListenHosts(config());
    const auto interserver_listen_hosts = getInterserverListenHosts(config());
    const auto listen_try = getListenTry(config());

    if (config().has("keeper_server.server_id"))
    {
#if USE_NURAFT
        //// If we don't have configured connection probably someone trying to use clickhouse-server instead
        //// of clickhouse-keeper, so start synchronously.
        bool can_initialize_keeper_async = false;

        if (has_zookeeper) /// We have configured connection to some zookeeper cluster
        {
            /// If we cannot connect to some other node from our cluster then we have to wait our Keeper start
            /// synchronously.
            can_initialize_keeper_async = global_context->tryCheckClientConnectionToMyKeeperCluster();
        }
        /// Initialize keeper RAFT.
        global_context->initializeKeeperDispatcher(can_initialize_keeper_async);
        FourLetterCommandFactory::registerCommands(*global_context->getKeeperDispatcher());

        auto config_getter = [this] () -> const Poco::Util::AbstractConfiguration &
        {
            return global_context->getConfigRef();
        };

        for (const auto & listen_host : listen_hosts)
        {
            /// TCP Keeper
            const char * port_name = "keeper_server.tcp_port";
            createServer(
                config(), listen_host, port_name, listen_try, /* start_server: */ false,
                servers_to_start_before_tables,
                [&](UInt16 port) -> ProtocolServerAdapter
                {
                    Poco::Net::ServerSocket socket;
                    auto address = socketBindListen(config(), socket, listen_host, port);
                    socket.setReceiveTimeout(Poco::Timespan(config().getUInt64("keeper_server.socket_receive_timeout_sec", DBMS_DEFAULT_RECEIVE_TIMEOUT_SEC), 0));
                    socket.setSendTimeout(Poco::Timespan(config().getUInt64("keeper_server.socket_send_timeout_sec", DBMS_DEFAULT_SEND_TIMEOUT_SEC), 0));
                    return ProtocolServerAdapter(
                        listen_host,
                        port_name,
                        "Keeper (tcp): " + address.toString(),
                        std::make_unique<TCPServer>(
                            new KeeperTCPHandlerFactory(
                                config_getter,
                                global_context->getKeeperDispatcher(),
                                global_context->getSettingsRef()[Setting::receive_timeout].totalSeconds(),
                                global_context->getSettingsRef()[Setting::send_timeout].totalSeconds(),
                                false),
                            server_pool,
                            socket));
                });

            const char * secure_port_name = "keeper_server.tcp_port_secure";
            createServer(
                config(), listen_host, secure_port_name, listen_try, /* start_server: */ false,
                servers_to_start_before_tables,
                [&](UInt16 port) -> ProtocolServerAdapter
                {
#if USE_SSL
                    Poco::Net::SecureServerSocket socket;
                    auto address = socketBindListen(config(), socket, listen_host, port, /* secure = */ true);
                    socket.setReceiveTimeout(Poco::Timespan(config().getUInt64("keeper_server.socket_receive_timeout_sec", DBMS_DEFAULT_RECEIVE_TIMEOUT_SEC), 0));
                    socket.setSendTimeout(Poco::Timespan(config().getUInt64("keeper_server.socket_send_timeout_sec", DBMS_DEFAULT_SEND_TIMEOUT_SEC), 0));
                    return ProtocolServerAdapter(
                        listen_host,
                        secure_port_name,
                        "Keeper with secure protocol (tcp_secure): " + address.toString(),
                        std::make_unique<TCPServer>(
                            new KeeperTCPHandlerFactory(
                                config_getter,
                                global_context->getKeeperDispatcher(),
                                global_context->getSettingsRef()[Setting::receive_timeout].totalSeconds(),
                                global_context->getSettingsRef()[Setting::send_timeout].totalSeconds(),
                                true),
                            server_pool,
                            socket));
#else
                    UNUSED(port);
                    throw Exception(ErrorCodes::SUPPORT_IS_DISABLED, "SSL support for TCP protocol is disabled because Poco library was built without NetSSL support.");
#endif
                });

            /// HTTP control endpoints
            port_name = "keeper_server.http_control.port";
            createServer(config(), listen_host, port_name, listen_try, /* start_server: */ false,
            servers_to_start_before_tables,
            [&](UInt16 port) -> ProtocolServerAdapter
            {
                auto http_context = httpContext();
                Poco::Timespan keep_alive_timeout(config().getUInt("keep_alive_timeout", 10), 0);
                Poco::Net::HTTPServerParams::Ptr http_params = new Poco::Net::HTTPServerParams;
                http_params->setTimeout(http_context->getReceiveTimeout());
                http_params->setKeepAliveTimeout(keep_alive_timeout);

                Poco::Net::ServerSocket socket;
                auto address = socketBindListen(config(), socket, listen_host, port);
                socket.setReceiveTimeout(http_context->getReceiveTimeout());
                socket.setSendTimeout(http_context->getSendTimeout());
                return ProtocolServerAdapter(
                    listen_host,
                    port_name,
                    "HTTP Control: http://" + address.toString(),
                    std::make_unique<HTTPServer>(
                        std::move(http_context),
                        createKeeperHTTPControlMainHandlerFactory(
                            config_getter(),
                            global_context->getKeeperDispatcher(),
                            "KeeperHTTPControlHandler-factory"), server_pool, socket, http_params));
            });
        }
#else
        throw Exception(ErrorCodes::SUPPORT_IS_DISABLED, "ClickHouse server built without NuRaft library. Cannot use internal coordination.");
#endif

    }

    {
        std::lock_guard lock(servers_lock);
        /// We should start interserver communications before (and more important shutdown after) tables.
        /// Because server can wait for a long-running queries (for example in tcp_handler) after interserver handler was already shut down.
        /// In this case we will have replicated tables which are unable to send any parts to other replicas, but still can
        /// communicate with zookeeper, execute merges, etc.
        createInterserverServers(
            config(),
            interserver_listen_hosts,
            listen_try,
            server_pool,
            async_metrics,
            servers_to_start_before_tables,
            /* start_servers= */ false);


        for (auto & server : servers_to_start_before_tables)
        {
            server.start();
            LOG_INFO(log, "Listening for {}", server.getDescription());
        }
    }

    /// Initialize access storages.
    auto & access_control = global_context->getAccessControl();
    try
    {
        access_control.setupFromMainConfig(config(), config_path, [&] { return global_context->getZooKeeper(); });
    }
    catch (...)
    {
        tryLogCurrentException(log, "Caught exception while setting up access control.");
        throw;
    }

    if (cgroups_memory_usage_observer)
    {
        cgroups_memory_usage_observer->setOnMemoryAmountAvailableChangedFn([&]() { main_config_reloader->reload(); });
        cgroups_memory_usage_observer->startThread();
    }

    /// Reload config in SYSTEM RELOAD CONFIG query.
    global_context->setConfigReloadCallback([&]()
    {
        main_config_reloader->reload();
        access_control.reload(AccessControl::ReloadMode::USERS_CONFIG_ONLY);
    });

    global_context->setStopServersCallback([&](const ServerType & server_type)
    {
        std::lock_guard lock(servers_lock);
        stopServers(servers, server_type);
    });

    global_context->setStartServersCallback([&](const ServerType & server_type)
    {
        std::lock_guard lock(servers_lock);
        createServers(
            config(),
            listen_hosts,
            listen_try,
            server_pool,
            async_metrics,
            servers,
            /* start_servers= */ true,
            server_type);
    });

    /// Limit on total number of concurrently executed queries.
    global_context->getProcessList().setMaxSize(server_settings[ServerSetting::max_concurrent_queries]);

    /// Load global settings from default_profile and system_profile.
    global_context->setDefaultProfiles(config());

    /// Initialize background executors after we load default_profile config.
    /// This is needed to load proper values of background_pool_size etc.
    global_context->initializeBackgroundExecutorsIfNeeded();

    if (server_settings[ServerSetting::async_insert_threads])
    {
        global_context->setAsynchronousInsertQueue(std::make_shared<AsynchronousInsertQueue>(
            global_context,
            server_settings[ServerSetting::async_insert_threads],
            server_settings[ServerSetting::async_insert_queue_flush_on_shutdown]));
    }

    /// Set path for format schema files
    fs::path format_schema_path(config().getString("format_schema_path", path / "format_schemas/"));
    global_context->setFormatSchemaPath(format_schema_path);
    fs::create_directories(format_schema_path);

    /// Set the path for google proto files
    if (config().has("google_protos_path"))
        global_context->setGoogleProtosPath(fs::weakly_canonical(config().getString("google_protos_path")));

    /// Set path for filesystem caches
    fs::path filesystem_caches_path(config().getString("filesystem_caches_path", ""));
    if (!filesystem_caches_path.empty())
        global_context->setFilesystemCachesPath(filesystem_caches_path);

    /// NOTE: Do sanity checks after we loaded all possible substitutions (for the configuration) from ZK
    /// Additionally, making the check after the default profile is initialized.
    /// It is important to initialize MergeTreeSettings after Settings, to support compatibility for MergeTreeSettings.
    sanityChecks(*this);

    /// Check sanity of MergeTreeSettings on server startup
    {
        /// All settings can be changed in the global config
        bool allowed_experimental = true;
        bool allowed_beta = true;
        size_t background_pool_tasks = global_context->getMergeMutateExecutor()->getMaxTasksCount();
        global_context->getMergeTreeSettings().sanityCheck(background_pool_tasks, allowed_experimental, allowed_beta);
        global_context->getReplicatedMergeTreeSettings().sanityCheck(background_pool_tasks, allowed_experimental, allowed_beta);
    }
    /// try set up encryption. There are some errors in config, error will be printed and server wouldn't start.
    CompressionCodecEncrypted::Configuration::instance().load(config(), "encryption_codecs");

    /// DNSCacheUpdater uses BackgroundSchedulePool which lives in shared context
    /// and thus this object must be created after the SCOPE_EXIT object where shared
    /// context is destroyed.
    /// In addition this object has to be created before the loading of the tables.
    std::unique_ptr<DNSCacheUpdater> dns_cache_updater;
    if (server_settings[ServerSetting::disable_internal_dns_cache])
    {
        /// Disable DNS caching at all
        DNSResolver::instance().setDisableCacheFlag();
        LOG_DEBUG(log, "DNS caching disabled");
    }
    else
    {
        DNSResolver::instance().setCacheMaxEntries(server_settings[ServerSetting::dns_cache_max_entries]);

        /// Initialize a watcher periodically updating DNS cache
        dns_cache_updater = std::make_unique<DNSCacheUpdater>(
            global_context, server_settings[ServerSetting::dns_cache_update_period], server_settings[ServerSetting::dns_max_consecutive_failures]);
    }

    if (dns_cache_updater)
        dns_cache_updater->start();

    auto replicas_reconnector = ReplicasReconnector::init(global_context);

    /// Set current database name before loading tables and databases because
    /// system logs may copy global context.
    std::string default_database = server_settings[ServerSetting::default_database];
    if (default_database.empty())
        throw Exception(ErrorCodes::BAD_ARGUMENTS, "default_database cannot be empty");
    global_context->setCurrentDatabaseNameInGlobalContext(default_database);

    LOG_INFO(log, "Loading metadata from {}", path_str);

    LoadTaskPtrs load_system_metadata_tasks;
    LoadTaskPtrs load_metadata_tasks;

    // Make sure that if exception is thrown during startup async, new async loading jobs are not going to be called.
    // This is important for the case when exception is thrown from loading of metadata with `async_load_databases = false`
    // to avoid simultaneously running table startups and destructing databases.
    SCOPE_EXIT_SAFE(
        LOG_INFO(log, "Stopping AsyncLoader.");

        // Waits for all currently running jobs to finish and do not run any other pending jobs.
        global_context->getAsyncLoader().shutdown();
    );

    try
    {
        /// Don't run background queries until we loaded tables.
        /// (In particular things would break if a background drop query happens before the
        /// loadMarkedAsDroppedTables() call below - it'll see dropped table metadata and try to
        /// drop the table a second time and throw an exception.)
        global_context->getRefreshSet().setRefreshesStopped(true);

        auto & database_catalog = DatabaseCatalog::instance();
        /// We load temporary database first, because projections need it.
        database_catalog.initializeAndLoadTemporaryDatabase();
        load_system_metadata_tasks = loadMetadataSystem(global_context, server_settings[ServerSetting::async_load_system_database]);
        maybeConvertSystemDatabase(global_context, load_system_metadata_tasks);

        /// Startup scripts can depend on the system log tables.
        if (config().has("startup_scripts") && !server_settings[ServerSetting::prepare_system_log_tables_on_startup].changed)
            global_context->setServerSetting("prepare_system_log_tables_on_startup", true);

        /// After attaching system databases we can initialize system log.
        global_context->initializeSystemLogs();
        global_context->setSystemZooKeeperLogAfterInitializationIfNeeded();
        /// Build loggers before tables startup to make log messages from tables
        /// attach available in system.text_log
        buildLoggers(config(), logger());
        initializeAzureSDKLogger(server_settings, logger().getLevel());
        /// After the system database is created, attach virtual system tables (in addition to query_log and part_log)
        attachSystemTablesServer(global_context, *database_catalog.getSystemDatabase(), has_zookeeper);
        attachInformationSchema(global_context, *database_catalog.getDatabase(DatabaseCatalog::INFORMATION_SCHEMA));
        attachInformationSchema(global_context, *database_catalog.getDatabase(DatabaseCatalog::INFORMATION_SCHEMA_UPPERCASE));
        /// Firstly remove partially dropped databases, to avoid race with Materialized...SyncThread,
        /// that may execute DROP before loadMarkedAsDroppedTables() in background,
        /// and so loadMarkedAsDroppedTables() will find it and try to add, and UUID will overlap.
        database_catalog.loadMarkedAsDroppedTables();
        database_catalog.createBackgroundTasks();
        /// Then, load remaining databases (some of them maybe be loaded asynchronously)
        load_metadata_tasks = loadMetadata(global_context, default_database, server_settings[ServerSetting::async_load_databases]);
        /// If we need to convert database engines, disable async tables loading
        convertDatabasesEnginesIfNeed(load_metadata_tasks, global_context);
        database_catalog.startupBackgroundTasks();
        /// After loading validate that default database exists
        database_catalog.assertDatabaseExists(default_database);
        /// Load user-defined SQL functions.
        global_context->getUserDefinedSQLObjectsStorage().loadObjects();
        /// Load WORKLOADs and RESOURCEs.
        global_context->getWorkloadEntityStorage().loadEntities();

        global_context->getRefreshSet().setRefreshesStopped(false);
    }
    catch (...)
    {
        tryLogCurrentException(log, "Caught exception while loading metadata");
        throw;
    }

    bool found_stop_flag = false;

    if (has_zookeeper && global_context->getMacros()->getMacroMap().contains("replica"))
    {
        try
        {
            auto zookeeper = global_context->getZooKeeper();
            String stop_flag_path = "/clickhouse/stop_replicated_ddl_queries/{replica}";
            stop_flag_path = global_context->getMacros()->expand(stop_flag_path);
            found_stop_flag = zookeeper->exists(stop_flag_path);
        }
        catch (const Coordination::Exception & e)
        {
            if (e.code != Coordination::Error::ZCONNECTIONLOSS)
                throw;
            tryLogCurrentException(log);
        }
    }

    if (found_stop_flag)
        LOG_INFO(log, "Found a stop flag for replicated DDL queries. They will be disabled");
    else
        DatabaseCatalog::instance().startReplicatedDDLQueries();

    LOG_DEBUG(log, "Loaded metadata.");

    if (has_trace_collector)
        global_context->initializeTraceCollector();

#if defined(OS_LINUX)
    auto tasks_stats_provider = TasksStatsCounters::findBestAvailableProvider();
    if (tasks_stats_provider == TasksStatsCounters::MetricsProvider::None)
    {
        LOG_INFO(log, "It looks like this system does not have procfs mounted at /proc location,"
            " neither clickhouse-server process has CAP_NET_ADMIN capability."
            " 'taskstats' performance statistics will be disabled."
            " It could happen due to incorrect ClickHouse package installation."
            " You can try to resolve the problem manually with 'sudo setcap cap_net_admin=+ep {}'."
            " Note that it will not work on 'nosuid' mounted filesystems."
            " It also doesn't work if you run clickhouse-server inside network namespace as it happens in some containers.",
            executable_path);
    }
    else
    {
        LOG_INFO(log, "Tasks stats provider: {}", TasksStatsCounters::metricsProviderString(tasks_stats_provider));
    }

    if (!hasLinuxCapability(CAP_SYS_NICE))
    {
        LOG_INFO(log, "It looks like the process has no CAP_SYS_NICE capability, the setting 'os_thread_priority' will have no effect."
            " It could happen due to incorrect ClickHouse package installation."
            " You could resolve the problem manually with 'sudo setcap cap_sys_nice=+ep {}'."
            " Note that it will not work on 'nosuid' mounted filesystems.",
            executable_path);
    }
#else
    LOG_INFO(log, "TaskStats is not implemented for this OS. IO accounting will be disabled.");
#endif

    {
        attachSystemTablesAsync(global_context, *DatabaseCatalog::instance().getSystemDatabase(), async_metrics);

        {
            std::lock_guard lock(servers_lock);
            createServers(config(), listen_hosts, listen_try, server_pool, async_metrics, servers);
            if (servers.empty())
                throw Exception(ErrorCodes::NO_ELEMENTS_IN_CONFIG,
                                "No servers started (add valid listen_host and 'tcp_port' or 'http_port' "
                                "to configuration file.)");
        }

        if (servers.empty())
             throw Exception(ErrorCodes::NO_ELEMENTS_IN_CONFIG,
                             "No servers started (add valid listen_host and 'tcp_port' or 'http_port' "
                             "to configuration file.)");

#if USE_SSL
        CertificateReloader::instance().tryLoad(config());
        CertificateReloader::instance().tryLoadClient(config());
#endif

        /// Must be done after initialization of `servers`, because async_metrics will access `servers` variable from its thread.
        async_metrics.start();
        global_context->setAsynchronousMetrics(&async_metrics);

        main_config_reloader->start();
        access_control.startPeriodicReloading();

        /// try to load dictionaries immediately, throw on error and die
        try
        {
            global_context->loadOrReloadDictionaries(config());

            if (!server_settings[ServerSetting::dictionaries_lazy_load] && server_settings[ServerSetting::wait_dictionaries_load_at_startup])
                global_context->waitForDictionariesLoad();
        }
        catch (...)
        {
            tryLogCurrentException(log, "Caught exception while loading dictionaries.");
            throw;
        }

        /// try to load embedded dictionaries immediately, throw on error and die
        try
        {
            global_context->tryCreateEmbeddedDictionaries();
        }
        catch (...)
        {
            tryLogCurrentException(log, "Caught exception while loading embedded dictionaries.");
            throw;
        }

        /// try to load user defined executable functions, throw on error and die
        try
        {
            global_context->loadOrReloadUserDefinedExecutableFunctions(config());
        }
        catch (...)
        {
            tryLogCurrentException(log, "Caught exception while loading user defined executable functions.");
            throw;
        }

        if (has_zookeeper && config().has("distributed_ddl"))
        {
            /// DDL worker should be started after all tables were loaded
            String ddl_queue_path = config().getString("distributed_ddl.path", "/clickhouse/task_queue/ddl/");
            String ddl_replicas_path = config().getString("distributed_ddl.replicas_path", "/clickhouse/task_queue/replicas/");
            int pool_size = config().getInt("distributed_ddl.pool_size", 1);
            if (pool_size < 1)
                throw Exception(ErrorCodes::ARGUMENT_OUT_OF_BOUND, "distributed_ddl.pool_size should be greater then 0");
            global_context->setDDLWorker(
                std::make_unique<DDLWorker>(
                    pool_size,
                    ddl_queue_path,
                    ddl_replicas_path,
                    global_context,
                    &config(),
                    "distributed_ddl",
                    "DDLWorker",
                    &CurrentMetrics::MaxDDLEntryID,
                    &CurrentMetrics::MaxPushedDDLEntryID),
                joinTasks(load_system_metadata_tasks, load_metadata_tasks));
        }

        /// Do not keep tasks in server, they should be kept inside databases. Used here to make dependent tasks only.
        load_system_metadata_tasks.clear();
        load_system_metadata_tasks.shrink_to_fit();
        load_metadata_tasks.clear();
        load_metadata_tasks.shrink_to_fit();

        if (config().has("startup_scripts"))
            loadStartupScripts(config(), global_context, log);

        {
            std::lock_guard lock(servers_lock);
            for (auto & server : servers)
            {
                server.start();
                LOG_INFO(log, "Listening for {}", server.getDescription());
            }

            global_context->setServerCompletelyStarted();
            LOG_INFO(log, "Ready for connections.");
        }

        startup_watch.stop();
        ProfileEvents::increment(ProfileEvents::ServerStartupMilliseconds, startup_watch.elapsedMilliseconds());

        CannotAllocateThreadFaultInjector::setFaultProbability(server_settings[ServerSetting::cannot_allocate_thread_fault_injection_probability]);

#if USE_GWP_ASAN
        GWPAsan::initFinished();
#endif

        try
        {
            global_context->startClusterDiscovery();
        }
        catch (...)
        {
            tryLogCurrentException(log, "Caught exception while starting cluster discovery");
        }

#if defined(OS_LINUX)
        /// Tell the service manager that service startup is finished.
        /// NOTE: the parent clickhouse-watchdog process must do systemdNotify("MAINPID={}\n", child_pid); before
        /// the child process notifies 'READY=1'.
        systemdNotify("READY=1\n");
#endif

        SCOPE_EXIT_SAFE({
            LOG_DEBUG(log, "Received termination signal.");

            CurrentMetrics::set(CurrentMetrics::IsServerShuttingDown, 1);

            /// Stop reloading of the main config. This must be done before everything else because it
            /// can try to access/modify already deleted objects.
            /// E.g. it can recreate new servers or it may pass a changed config to some destroyed parts of ContextSharedPart.
            main_config_reloader.reset();
            access_control.stopPeriodicReloading();

            is_cancelled = true;

            LOG_DEBUG(log, "Waiting for current connections to close.");

            size_t current_connections = 0;
            {
                std::lock_guard lock(servers_lock);
                for (auto & server : servers)
                {
                    server.stop();
                    current_connections += server.currentConnections();
                }
            }

            global_context->getRefreshSet().setRefreshesStopped(true);

            if (current_connections)
                LOG_WARNING(log, "Closed all listening sockets. Waiting for {} outstanding connections.", current_connections);
            else
                LOG_INFO(log, "Closed all listening sockets.");

            /// Wait for unfinished backups and restores.
            /// This must be done after closing listening sockets (no more backups/restores) but before ProcessList::killAllQueries
            /// (because killAllQueries() will cancel all running backups/restores).
            if (server_settings[ServerSetting::shutdown_wait_backups_and_restores])
                global_context->waitAllBackupsAndRestores();

            /// Killing remaining queries.
            if (!server_settings[ServerSetting::shutdown_wait_unfinished_queries])
                global_context->getProcessList().killAllQueries();

            size_t wait_limit_seconds = server_settings[ServerSetting::shutdown_wait_unfinished];
            auto wait_start = std::chrono::steady_clock::now();

            if (current_connections)
                current_connections = waitServersToFinish(servers, servers_lock, wait_limit_seconds);

            if (current_connections)
                LOG_WARNING(log, "Closed connections. But {} remain."
                    " Tip: To increase wait time add to config: <shutdown_wait_unfinished>60</shutdown_wait_unfinished>", current_connections);
            else
                LOG_INFO(log, "Closed connections.");

            global_context->getRefreshSet().joinBackgroundTasks(wait_start + std::chrono::milliseconds(wait_limit_seconds * 1000));

            dns_cache_updater.reset();

            if (current_connections)
            {
                /// There is no better way to force connections to close in Poco.
                /// Otherwise connection handlers will continue to live
                /// (they are effectively dangling objects, but they use global thread pool
                ///  and global thread pool destructor will wait for threads, preventing server shutdown).

                /// Dump coverage here, because std::atexit callback would not be called.
                dumpCoverageReportIfPossible();
                LOG_WARNING(log, "Will shutdown forcefully.");
                safeExit(0);
            }
        });

        std::vector<std::unique_ptr<MetricsTransmitter>> metrics_transmitters;
        for (const auto & graphite_key : DB::getMultipleKeysFromConfig(config(), "", "graphite"))
        {
            metrics_transmitters.emplace_back(std::make_unique<MetricsTransmitter>(
                global_context->getConfigRef(), graphite_key, async_metrics));
        }

        waitForTerminationRequest();
    }

    return Application::EXIT_OK;
}
catch (...)
{
    /// Poco does not provide stacktrace.
    tryLogCurrentException("Application");
    auto code = getCurrentExceptionCode();
    return static_cast<UInt8>(code) ? code : -1;
}

std::unique_ptr<TCPProtocolStackFactory> Server::buildProtocolStackFromConfig(
    const Poco::Util::AbstractConfiguration & config,
    const std::string & protocol,
    Poco::Net::HTTPServerParams::Ptr http_params,
    AsynchronousMetrics & async_metrics,
    bool & is_secure)
{
    auto create_factory = [&](const std::string & type, const std::string & conf_name) -> TCPServerConnectionFactory::Ptr
    {
        if (type == "tcp")
            return TCPServerConnectionFactory::Ptr(new TCPHandlerFactory(*this, false, false, ProfileEvents::InterfaceNativeReceiveBytes, ProfileEvents::InterfaceNativeSendBytes));

        if (type == "tls")
#if USE_SSL
            return TCPServerConnectionFactory::Ptr(new TLSHandlerFactory(*this, conf_name));
#else
            throw Exception(ErrorCodes::SUPPORT_IS_DISABLED, "SSL support for TCP protocol is disabled because Poco library was built without NetSSL support.");
#endif

        if (type == "proxy1")
            return TCPServerConnectionFactory::Ptr(new ProxyV1HandlerFactory(*this, conf_name));
        if (type == "mysql")
            return TCPServerConnectionFactory::Ptr(new MySQLHandlerFactory(*this, ProfileEvents::InterfaceMySQLReceiveBytes, ProfileEvents::InterfaceMySQLSendBytes));
        if (type == "postgres")
#if USE_SSL
            return TCPServerConnectionFactory::Ptr(new PostgreSQLHandlerFactory(*this, conf_name + ".", ProfileEvents::InterfacePostgreSQLReceiveBytes, ProfileEvents::InterfacePostgreSQLSendBytes));
#else
            return TCPServerConnectionFactory::Ptr(new PostgreSQLHandlerFactory(*this, ProfileEvents::InterfacePostgreSQLReceiveBytes, ProfileEvents::InterfacePostgreSQLSendBytes));
#endif
        if (type == "http")
            return TCPServerConnectionFactory::Ptr(
                new HTTPServerConnectionFactory(httpContext(), http_params, createHandlerFactory(*this, config, async_metrics, "HTTPHandler-factory"), ProfileEvents::InterfaceHTTPReceiveBytes, ProfileEvents::InterfaceHTTPSendBytes)
            );
        if (type == "prometheus")
            return TCPServerConnectionFactory::Ptr(
                new HTTPServerConnectionFactory(httpContext(), http_params, createHandlerFactory(*this, config, async_metrics, "PrometheusHandler-factory"), ProfileEvents::InterfacePrometheusReceiveBytes, ProfileEvents::InterfacePrometheusSendBytes)
            );
        if (type == "interserver")
            return TCPServerConnectionFactory::Ptr(
                new HTTPServerConnectionFactory(httpContext(), http_params, createHandlerFactory(*this, config, async_metrics, "InterserverIOHTTPHandler-factory"), ProfileEvents::InterfaceInterserverReceiveBytes, ProfileEvents::InterfaceInterserverSendBytes)
            );

        throw Exception(ErrorCodes::INVALID_CONFIG_PARAMETER, "Protocol configuration error, unknown protocol name '{}'", type);
    };

    std::string conf_name = "protocols." + protocol;
    std::string prefix = conf_name + ".";
    std::unordered_set<std::string> pset {conf_name};

    auto stack = std::make_unique<TCPProtocolStackFactory>(*this, conf_name);

    while (true)
    {
        // if there is no "type" - it's a reference to another protocol and this is just an endpoint
        if (config.has(prefix + "type"))
        {
            std::string type = config.getString(prefix + "type");
            if (type == "tls")
            {
                if (is_secure)
                    throw Exception(ErrorCodes::INVALID_CONFIG_PARAMETER, "Protocol '{}' contains more than one TLS layer", protocol);
                is_secure = true;
            }

            stack->append(create_factory(type, conf_name));
        }

        if (!config.has(prefix + "impl"))
            break;

        conf_name = "protocols." + config.getString(prefix + "impl");
        prefix = conf_name + ".";

        if (!pset.insert(conf_name).second)
            throw Exception(ErrorCodes::INVALID_CONFIG_PARAMETER, "Protocol '{}' configuration contains a loop on '{}'", protocol, conf_name);
    }

    return stack;
}

HTTPContextPtr Server::httpContext() const
{
    return std::make_shared<HTTPContext>(context());
}

void Server::createServers(
    Poco::Util::AbstractConfiguration & config,
    const Strings & listen_hosts,
    bool listen_try,
    Poco::ThreadPool & server_pool,
    AsynchronousMetrics & async_metrics,
    std::vector<ProtocolServerAdapter> & servers,
    bool start_servers,
    const ServerType & server_type)
{
    const Settings & settings = global_context->getSettingsRef();

    Poco::Net::HTTPServerParams::Ptr http_params = new Poco::Net::HTTPServerParams;
    http_params->setTimeout(settings[Setting::http_receive_timeout]);
    http_params->setKeepAliveTimeout(global_context->getServerSettings()[ServerSetting::keep_alive_timeout]);
    http_params->setMaxKeepAliveRequests(static_cast<int>(global_context->getServerSettings()[ServerSetting::max_keep_alive_requests]));

    Poco::Util::AbstractConfiguration::Keys protocols;
    config.keys("protocols", protocols);

    const TCPServerConnectionFilter::Ptr & connection_filter = new TCPServerConnectionFilter{[&]()
    {
        const auto & server_settings = global_context->getServerSettings();
        return !ProfileEvents::checkCPUOverload(server_settings[ServerSetting::os_cpu_busy_time_threshold],
                server_settings[ServerSetting::min_os_cpu_wait_time_ratio_to_drop_connection],
                server_settings[ServerSetting::max_os_cpu_wait_time_ratio_to_drop_connection],
                /*should_throw*/ false);
    }};

    for (const auto & protocol : protocols)
    {
        if (!server_type.shouldStart(ServerType::Type::CUSTOM, protocol))
            continue;

        std::string prefix = "protocols." + protocol + ".";
        std::string port_name = prefix + "port";
        std::string description {"<undefined> protocol"};
        if (config.has(prefix + "description"))
            description = config.getString(prefix + "description");

        if (!config.has(prefix + "port"))
            continue;

        std::vector<std::string> hosts;
        if (config.has(prefix + "host"))
            hosts.push_back(config.getString(prefix + "host"));
        else
            hosts = listen_hosts;

        for (const auto & host : hosts)
        {
            bool is_secure = false;
            auto stack = buildProtocolStackFromConfig(config, protocol, http_params, async_metrics, is_secure);

            if (stack->empty())
                throw Exception(ErrorCodes::INVALID_CONFIG_PARAMETER, "Protocol '{}' stack empty", protocol);

            createServer(config, host, port_name.c_str(), listen_try, start_servers, servers, [&](UInt16 port) -> ProtocolServerAdapter
            {
                Poco::Net::ServerSocket socket;
                auto address = socketBindListen(config, socket, host, port, is_secure);
                socket.setReceiveTimeout(settings[Setting::receive_timeout]);
                socket.setSendTimeout(settings[Setting::send_timeout]);

                return ProtocolServerAdapter(
                    host,
                    port_name.c_str(),
                    description + ": " + address.toString(),
                    std::make_unique<TCPServer>(
                        stack.release(),
                        server_pool,
                        socket,
                        new Poco::Net::TCPServerParams,
                        connection_filter));
            });
        }
    }

    for (const auto & listen_host : listen_hosts)
    {
        const char * port_name;

        if (server_type.shouldStart(ServerType::Type::HTTP))
        {
            /// HTTP
            port_name = "http_port";
            createServer(config, listen_host, port_name, listen_try, start_servers, servers, [&](UInt16 port) -> ProtocolServerAdapter
            {
                Poco::Net::ServerSocket socket;
                auto address = socketBindListen(config, socket, listen_host, port);
                socket.setReceiveTimeout(settings[Setting::http_receive_timeout]);
                socket.setSendTimeout(settings[Setting::http_send_timeout]);

                return ProtocolServerAdapter(
                    listen_host,
                    port_name,
                    "http://" + address.toString(),
                    std::make_unique<HTTPServer>(
                        httpContext(), createHandlerFactory(*this, config, async_metrics, "HTTPHandler-factory"), server_pool, socket, http_params, connection_filter, ProfileEvents::InterfaceHTTPReceiveBytes, ProfileEvents::InterfaceHTTPSendBytes));
            });
        }

        if (server_type.shouldStart(ServerType::Type::HTTPS))
        {
            /// HTTPS
            port_name = "https_port";
            createServer(config, listen_host, port_name, listen_try, start_servers, servers, [&](UInt16 port) -> ProtocolServerAdapter
            {
#if USE_SSL
                Poco::Net::SecureServerSocket socket;
                auto address = socketBindListen(config, socket, listen_host, port, /* secure = */ true);
                socket.setReceiveTimeout(settings[Setting::http_receive_timeout]);
                socket.setSendTimeout(settings[Setting::http_send_timeout]);
                return ProtocolServerAdapter(
                    listen_host,
                    port_name,
                    "https://" + address.toString(),
                    std::make_unique<HTTPServer>(
                        httpContext(), createHandlerFactory(*this, config, async_metrics, "HTTPSHandler-factory"), server_pool, socket, http_params, connection_filter, ProfileEvents::InterfaceHTTPReceiveBytes, ProfileEvents::InterfaceHTTPSendBytes));
#else
                UNUSED(port);
                throw Exception(ErrorCodes::SUPPORT_IS_DISABLED, "HTTPS protocol is disabled because Poco library was built without NetSSL support.");
#endif
            });
        }

        if (server_type.shouldStart(ServerType::Type::TCP))
        {
            /// TCP
            port_name = "tcp_port";
            createServer(config, listen_host, port_name, listen_try, start_servers, servers, [&](UInt16 port) -> ProtocolServerAdapter
            {
                Poco::Net::ServerSocket socket;
                auto address = socketBindListen(config, socket, listen_host, port);
                socket.setReceiveTimeout(settings[Setting::receive_timeout]);
                socket.setSendTimeout(settings[Setting::send_timeout]);
                return ProtocolServerAdapter(
                    listen_host,
                    port_name,
                    "native protocol (tcp): " + address.toString(),
                    std::make_unique<TCPServer>(
                        new TCPHandlerFactory(*this, /* secure */ false, /* proxy protocol */ false, ProfileEvents::InterfaceNativeReceiveBytes, ProfileEvents::InterfaceNativeSendBytes),
                        server_pool,
                        socket,
                        new Poco::Net::TCPServerParams,
                        connection_filter));
            });
        }

        if (server_type.shouldStart(ServerType::Type::TCP_WITH_PROXY))
        {
            /// TCP with PROXY protocol, see https://github.com/wolfeidau/proxyv2/blob/master/docs/proxy-protocol.txt
            port_name = "tcp_with_proxy_port";
            createServer(config, listen_host, port_name, listen_try, start_servers, servers, [&](UInt16 port) -> ProtocolServerAdapter
            {
                Poco::Net::ServerSocket socket;
                auto address = socketBindListen(config, socket, listen_host, port);
                socket.setReceiveTimeout(settings[Setting::receive_timeout]);
                socket.setSendTimeout(settings[Setting::send_timeout]);
                return ProtocolServerAdapter(
                    listen_host,
                    port_name,
                    "native protocol (tcp) with PROXY: " + address.toString(),
                    std::make_unique<TCPServer>(
                        new TCPHandlerFactory(*this, /* secure */ false, /* proxy protocol */ true, ProfileEvents::InterfaceNativeReceiveBytes, ProfileEvents::InterfaceNativeSendBytes),
                        server_pool,
                        socket,
                        new Poco::Net::TCPServerParams,
                        connection_filter));
            });
        }

        if (server_type.shouldStart(ServerType::Type::TCP_SECURE))
        {
            /// TCP with SSL
            port_name = "tcp_port_secure";
            createServer(config, listen_host, port_name, listen_try, start_servers, servers, [&](UInt16 port) -> ProtocolServerAdapter
            {
    #if USE_SSL
                Poco::Net::SecureServerSocket socket;
                auto address = socketBindListen(config, socket, listen_host, port, /* secure = */ true);
                socket.setReceiveTimeout(settings[Setting::receive_timeout]);
                socket.setSendTimeout(settings[Setting::send_timeout]);
                return ProtocolServerAdapter(
                    listen_host,
                    port_name,
                    "secure native protocol (tcp_secure): " + address.toString(),
                    std::make_unique<TCPServer>(
                        new TCPHandlerFactory(*this, /* secure */ true, /* proxy protocol */ false, ProfileEvents::InterfaceNativeReceiveBytes, ProfileEvents::InterfaceNativeSendBytes),
                        server_pool,
                        socket,
                        new Poco::Net::TCPServerParams,
                        connection_filter));
    #else
                UNUSED(port);
                throw Exception(ErrorCodes::SUPPORT_IS_DISABLED, "SSL support for TCP protocol is disabled because Poco library was built without NetSSL support.");
    #endif
            });
        }

        if (server_type.shouldStart(ServerType::Type::TCP_SSH))
        {
            port_name = "tcp_ssh_port";
            createServer(
                config,
                listen_host,
                port_name,
                listen_try,
                start_servers,
                servers,
                [&](UInt16 port) -> ProtocolServerAdapter
                {
#if USE_SSH && defined(OS_LINUX)
                    Poco::Net::ServerSocket socket;
                    auto address = socketBindListen(config, socket, listen_host, port, /* secure = */ false);
                    return ProtocolServerAdapter(
                        listen_host,
                        port_name,
                        "SSH PTY: " + address.toString(),
                        std::make_unique<TCPServer>(
                            new SSHPtyHandlerFactory(*this, config),
                            server_pool,
                            socket,
                            new Poco::Net::TCPServerParams,
                            connection_filter));
#else
                UNUSED(port);
                throw Exception(ErrorCodes::SUPPORT_IS_DISABLED, "SSH protocol is disabled for ClickHouse, as it has been either built without libssh or not for Linux");
#endif
                });
        }

        if (server_type.shouldStart(ServerType::Type::MYSQL))
        {
            port_name = "mysql_port";
            createServer(config, listen_host, port_name, listen_try, start_servers, servers, [&](UInt16 port) -> ProtocolServerAdapter
            {
                Poco::Net::ServerSocket socket;
                auto address = socketBindListen(config, socket, listen_host, port, /* secure = */ true);
                socket.setReceiveTimeout(Poco::Timespan());
                socket.setSendTimeout(settings[Setting::send_timeout]);
                return ProtocolServerAdapter(
                    listen_host,
                    port_name,
                    "MySQL compatibility protocol: " + address.toString(),
                    std::make_unique<TCPServer>(new MySQLHandlerFactory(*this, ProfileEvents::InterfaceMySQLReceiveBytes, ProfileEvents::InterfaceMySQLSendBytes), server_pool, socket, new Poco::Net::TCPServerParams, connection_filter));
            });
        }

        if (server_type.shouldStart(ServerType::Type::POSTGRESQL))
        {
            port_name = "postgresql_port";
            createServer(config, listen_host, port_name, listen_try, start_servers, servers, [&](UInt16 port) -> ProtocolServerAdapter
            {
                Poco::Net::ServerSocket socket;
                auto address = socketBindListen(config, socket, listen_host, port, /* secure = */ true);
                socket.setReceiveTimeout(Poco::Timespan());
                socket.setSendTimeout(settings[Setting::send_timeout]);
                return ProtocolServerAdapter(
                    listen_host,
                    port_name,
                    "PostgreSQL compatibility protocol: " + address.toString(),
#if USE_SSL
                    std::make_unique<TCPServer>(new PostgreSQLHandlerFactory(*this, Poco::Net::SSLManager::CFG_SERVER_PREFIX, ProfileEvents::InterfacePostgreSQLReceiveBytes, ProfileEvents::InterfacePostgreSQLSendBytes), server_pool, socket, new Poco::Net::TCPServerParams, connection_filter));
#else
                    std::make_unique<TCPServer>(new PostgreSQLHandlerFactory(*this, ProfileEvents::InterfacePostgreSQLReceiveBytes, ProfileEvents::InterfacePostgreSQLSendBytes), server_pool, socket, new Poco::Net::TCPServerParams, connection_filter));
#endif
            });
        }

#if USE_GRPC
        if (server_type.shouldStart(ServerType::Type::GRPC))
        {
            port_name = "grpc_port";
            createServer(config, listen_host, port_name, listen_try, start_servers, servers, [&](UInt16 port) -> ProtocolServerAdapter
            {
                Poco::Net::SocketAddress server_address(listen_host, port);
                return ProtocolServerAdapter(
                    listen_host,
                    port_name,
                    "gRPC protocol: " + server_address.toString(),
                    std::make_unique<GRPCServer>(*this, makeSocketAddress(listen_host, port, &logger())));
            });
        }
#endif
        if (server_type.shouldStart(ServerType::Type::PROMETHEUS))
        {
            /// Prometheus (if defined and not setup yet with http_port)
            port_name = "prometheus.port";
            createServer(config, listen_host, port_name, listen_try, start_servers, servers, [&](UInt16 port) -> ProtocolServerAdapter
            {
                Poco::Net::ServerSocket socket;
                auto address = socketBindListen(config, socket, listen_host, port);
                socket.setReceiveTimeout(settings[Setting::http_receive_timeout]);
                socket.setSendTimeout(settings[Setting::http_send_timeout]);
                return ProtocolServerAdapter(
                    listen_host,
                    port_name,
                    "Prometheus: http://" + address.toString(),
                    std::make_unique<HTTPServer>(
                        httpContext(), createHandlerFactory(*this, config, async_metrics, "PrometheusHandler-factory"), server_pool, socket, http_params, nullptr, ProfileEvents::InterfacePrometheusReceiveBytes, ProfileEvents::InterfacePrometheusSendBytes));
            });
        }
    }
}

void Server::createInterserverServers(
    Poco::Util::AbstractConfiguration & config,
    const Strings & interserver_listen_hosts,
    bool listen_try,
    Poco::ThreadPool & server_pool,
    AsynchronousMetrics & async_metrics,
    std::vector<ProtocolServerAdapter> & servers,
    bool start_servers,
    const ServerType & server_type)
{
    const Settings & settings = global_context->getSettingsRef();

    Poco::Net::HTTPServerParams::Ptr http_params = new Poco::Net::HTTPServerParams;
    http_params->setTimeout(settings[Setting::http_receive_timeout]);
    http_params->setKeepAliveTimeout(global_context->getServerSettings()[ServerSetting::keep_alive_timeout]);

    /// Now iterate over interserver_listen_hosts
    for (const auto & interserver_listen_host : interserver_listen_hosts)
    {
        const char * port_name;

        if (server_type.shouldStart(ServerType::Type::INTERSERVER_HTTP))
        {
            /// Interserver IO HTTP
            port_name = "interserver_http_port";
            createServer(config, interserver_listen_host, port_name, listen_try, start_servers, servers, [&](UInt16 port) -> ProtocolServerAdapter
            {
                Poco::Net::ServerSocket socket;
                auto address = socketBindListen(config, socket, interserver_listen_host, port);
                socket.setReceiveTimeout(settings[Setting::http_receive_timeout]);
                socket.setSendTimeout(settings[Setting::http_send_timeout]);
                return ProtocolServerAdapter(
                    interserver_listen_host,
                    port_name,
                    "replica communication (interserver): http://" + address.toString(),
                    std::make_unique<HTTPServer>(
                        httpContext(),
                        createHandlerFactory(*this, config, async_metrics, "InterserverIOHTTPHandler-factory"),
                        server_pool,
                        socket,
                        http_params,
                        nullptr,
                        ProfileEvents::InterfaceInterserverReceiveBytes,
                        ProfileEvents::InterfaceInterserverSendBytes));
            });
        }

        if (server_type.shouldStart(ServerType::Type::INTERSERVER_HTTPS))
        {
            port_name = "interserver_https_port";
            createServer(config, interserver_listen_host, port_name, listen_try, start_servers, servers, [&](UInt16 port) -> ProtocolServerAdapter
            {
#if USE_SSL
                Poco::Net::SecureServerSocket socket;
                auto address = socketBindListen(config, socket, interserver_listen_host, port, /* secure = */ true);
                socket.setReceiveTimeout(settings[Setting::http_receive_timeout]);
                socket.setSendTimeout(settings[Setting::http_send_timeout]);
                return ProtocolServerAdapter(
                    interserver_listen_host,
                    port_name,
                    "secure replica communication (interserver): https://" + address.toString(),
                    std::make_unique<HTTPServer>(
                        httpContext(),
                        createHandlerFactory(*this, config, async_metrics, "InterserverIOHTTPSHandler-factory"),
                        server_pool,
                        socket,
                        http_params,
                        nullptr,
                        ProfileEvents::InterfaceInterserverReceiveBytes,
                        ProfileEvents::InterfaceInterserverSendBytes));
#else
                UNUSED(port);
                throw Exception(ErrorCodes::SUPPORT_IS_DISABLED, "SSL support for TCP protocol is disabled because Poco library was built without NetSSL support.");
#endif
            });
        }
    }
}

void Server::stopServers(
    std::vector<ProtocolServerAdapter> & servers,
    const ServerType & server_type) const
{
    LoggerRawPtr log = &logger();

    /// Remove servers once all their connections are closed
    auto check_server = [&log](const char prefix[], auto & server)
    {
        if (!server.isStopping())
            return false;
        size_t current_connections = server.currentConnections();
        LOG_DEBUG(log, "Server {}{}: {} ({} connections)",
            server.getDescription(),
            prefix,
            !current_connections ? "finished" : "waiting",
            current_connections);
        return !current_connections;
    };

    std::erase_if(servers, std::bind_front(check_server, " (from one of previous remove)"));

    for (auto & server : servers)
    {
        if (!server.isStopping())
        {
            const std::string server_port_name = server.getPortName();

            if (server_type.shouldStop(server_port_name))
                server.stop();
        }
    }

    std::erase_if(servers, std::bind_front(check_server, ""));
}

void Server::updateServers(
    Poco::Util::AbstractConfiguration & config,
    Poco::ThreadPool & server_pool,
    AsynchronousMetrics & async_metrics,
    std::vector<ProtocolServerAdapter> & servers,
    std::vector<ProtocolServerAdapter> & servers_to_start_before_tables)
{
    LoggerRawPtr log = &logger();

    const auto listen_hosts = getListenHosts(config);
    const auto interserver_listen_hosts = getInterserverListenHosts(config);
    const auto listen_try = getListenTry(config);

    /// Remove servers once all their connections are closed
    auto check_server = [&log](const char prefix[], auto & server)
    {
        if (!server.isStopping())
            return false;
        size_t current_connections = server.currentConnections();
        LOG_DEBUG(log, "Server {}{}: {} ({} connections)",
            server.getDescription(),
            prefix,
            !current_connections ? "finished" : "waiting",
            current_connections);
        return !current_connections;
    };

    std::erase_if(servers, std::bind_front(check_server, " (from one of previous reload)"));

    Poco::Util::AbstractConfiguration & previous_config = latest_config ? *latest_config : this->config();

    std::vector<ProtocolServerAdapter *> all_servers;
    all_servers.reserve(servers.size() + servers_to_start_before_tables.size());
    for (auto & server : servers)
        all_servers.push_back(&server);

    for (auto & server : servers_to_start_before_tables)
        all_servers.push_back(&server);

    for (auto * server : all_servers)
    {
        if (server->supportsRuntimeReconfiguration() && !server->isStopping())
        {
            std::string port_name = server->getPortName();
            bool has_host = false;
            bool is_http = false;
            if (port_name.starts_with("protocols."))
            {
                std::string protocol = port_name.substr(0, port_name.find_last_of('.'));
                has_host = config.has(protocol + ".host");

                std::string conf_name = protocol;
                std::string prefix = protocol + ".";
                std::unordered_set<std::string> pset {conf_name};
                while (true)
                {
                    if (config.has(prefix + "type"))
                    {
                        std::string type = config.getString(prefix + "type");
                        if (type == "http")
                        {
                            is_http = true;
                            break;
                        }
                    }

                    if (!config.has(prefix + "impl"))
                        break;

                    conf_name = "protocols." + config.getString(prefix + "impl");
                    prefix = conf_name + ".";

                    if (!pset.insert(conf_name).second)
                        throw Exception(ErrorCodes::INVALID_CONFIG_PARAMETER, "Protocol '{}' configuration contains a loop on '{}'", protocol, conf_name);
                }
            }
            else
            {
                /// NOTE: better to compare using getPortName() over using
                /// dynamic_cast<> since HTTPServer is also used for prometheus and
                /// internal replication communications.
                is_http = server->getPortName() == "http_port" || server->getPortName() == "https_port";
            }

            if (!has_host)
                has_host = std::find(listen_hosts.begin(), listen_hosts.end(), server->getListenHost()) != listen_hosts.end();
            bool has_port = !config.getString(port_name, "").empty();
            bool force_restart = is_http && !isSameConfiguration(previous_config, config, "http_handlers");
            if (force_restart)
                LOG_TRACE(log, "<http_handlers> had been changed, will reload {}", server->getDescription());

            if (!has_host || !has_port || config.getInt(server->getPortName()) != server->portNumber() || force_restart)
            {
                server->stop();
                LOG_INFO(log, "Stopped listening for {}", server->getDescription());
            }
        }
    }

    createServers(config, listen_hosts, listen_try, server_pool, async_metrics, servers, /* start_servers= */ true);
    createInterserverServers(config, interserver_listen_hosts, listen_try, server_pool, async_metrics, servers_to_start_before_tables, /* start_servers= */ true);

    std::erase_if(servers, std::bind_front(check_server, ""));
    std::erase_if(servers_to_start_before_tables, std::bind_front(check_server, ""));
}

}<|MERGE_RESOLUTION|>--- conflicted
+++ resolved
@@ -1962,15 +1962,10 @@
             global_context->setMaxPendingMutationsExecutionTimeToWarn(new_server_settings[ServerSetting::max_pending_mutations_execution_time_to_warn]);
             global_context->getAccessControl().setAllowTierSettings(new_server_settings[ServerSetting::allow_feature_tier]);
 
-<<<<<<< HEAD
             global_context->setOSCPUOverloadSettings(new_server_settings[ServerSetting::min_os_cpu_wait_time_ratio_to_drop_connection], new_server_settings[ServerSetting::max_os_cpu_wait_time_ratio_to_drop_connection]);
 
             size_t remote_read_bandwidth = new_server_settings[ServerSetting::max_remote_read_network_bandwidth_for_server];
             size_t remote_write_bandwidth = new_server_settings[ServerSetting::max_remote_write_network_bandwidth_for_server];
-=======
-            size_t read_bandwidth = new_server_settings[ServerSetting::max_remote_read_network_bandwidth_for_server];
-            size_t write_bandwidth = new_server_settings[ServerSetting::max_remote_write_network_bandwidth_for_server];
->>>>>>> bf27b655
 
             global_context->reloadRemoteThrottlerConfig(remote_read_bandwidth,remote_write_bandwidth);
             LOG_INFO(log, "Setting max_remote_read_network_bandwidth_for_server was set to {}", remote_read_bandwidth);
