#include <IO/ReadBufferFromFile.h>
#include <IO/WriteBufferFromFile.h>
#include <IO/copyData.h>
#include <Interpreters/Context.h>
#include <Common/TerminalSize.h>
#include "ICommand.h"

namespace DB
{

class CommandRead final : public ICommand
{
public:
    CommandRead()
    {
        command_name = "read";
        description = "Read a file from `path-from` to `path-to`";
        options_description.add_options()("path-from", po::value<String>(), "file from which we are reading (mandatory, positional)")(
            "path-to", po::value<String>(), "file to which we are writing, defaults to `stdout`");
        positional_options_description.add("path-from", 1);
    }

    void executeImpl(const CommandLineOptions & options, DisksClient & client) override
    {
        auto disk = client.getCurrentDiskWithPath();
        String path_from = disk.getRelativeFromRoot(getValueFromCommandLineOptionsThrow<String>(options, "path-from"));
        std::optional<String> path_to = getValueFromCommandLineOptionsWithOptional<String>(options, "path-to");

<<<<<<< HEAD
        String path_output = config.getString("output", "");
        const auto read_settings = getReadSettings();

        if (!path_output.empty())
        {
            String relative_path_output = validatePathAndGetAsRelative(path_output);

            auto in = disk->readFile(relative_path, read_settings);
            auto out = disk->writeFile(relative_path_output);
=======
        auto in = disk.getDisk()->readFile(path_from);
        std::unique_ptr<WriteBufferFromFileBase> out = {};
        if (path_to.has_value())
        {
            String relative_path_to = disk.getRelativeFromRoot(path_to.value());
            out = disk.getDisk()->writeFile(relative_path_to);
>>>>>>> 0aa30b10
            copyData(*in, *out);
        }
        else
        {
<<<<<<< HEAD
            auto in = disk->readFile(relative_path, read_settings);
            std::unique_ptr<WriteBufferFromFileBase> out = std::make_unique<WriteBufferFromFileDescriptor>(STDOUT_FILENO);
=======
            out = std::make_unique<WriteBufferFromFileDescriptor>(STDOUT_FILENO);
>>>>>>> 0aa30b10
            copyData(*in, *out);
            out->write('\n');
        }
        out->finalize();
    }
};

CommandPtr makeCommandRead()
{
    return std::make_shared<DB::CommandRead>();
}

}<|MERGE_RESOLUTION|>--- conflicted
+++ resolved
@@ -26,34 +26,17 @@
         String path_from = disk.getRelativeFromRoot(getValueFromCommandLineOptionsThrow<String>(options, "path-from"));
         std::optional<String> path_to = getValueFromCommandLineOptionsWithOptional<String>(options, "path-to");
 
-<<<<<<< HEAD
-        String path_output = config.getString("output", "");
-        const auto read_settings = getReadSettings();
-
-        if (!path_output.empty())
-        {
-            String relative_path_output = validatePathAndGetAsRelative(path_output);
-
-            auto in = disk->readFile(relative_path, read_settings);
-            auto out = disk->writeFile(relative_path_output);
-=======
-        auto in = disk.getDisk()->readFile(path_from);
+        auto in = disk.getDisk()->readFile(path_from, getReadSettings());
         std::unique_ptr<WriteBufferFromFileBase> out = {};
         if (path_to.has_value())
         {
             String relative_path_to = disk.getRelativeFromRoot(path_to.value());
             out = disk.getDisk()->writeFile(relative_path_to);
->>>>>>> 0aa30b10
             copyData(*in, *out);
         }
         else
         {
-<<<<<<< HEAD
-            auto in = disk->readFile(relative_path, read_settings);
-            std::unique_ptr<WriteBufferFromFileBase> out = std::make_unique<WriteBufferFromFileDescriptor>(STDOUT_FILENO);
-=======
             out = std::make_unique<WriteBufferFromFileDescriptor>(STDOUT_FILENO);
->>>>>>> 0aa30b10
             copyData(*in, *out);
             out->write('\n');
         }
