--- conflicted
+++ resolved
@@ -496,37 +496,15 @@
     config().keys(keys);
     initializeHistoryFile();
 
-<<<<<<< HEAD
     DB::startQuillBackend(&config());
-=======
-    Poco::AutoPtr<Poco::FileChannel> log_file{nullptr};
-
->>>>>>> ab8a207f
     if (config().has("save-logs"))
     {
         auto log_level = config().getString("log-level", "trace");
 
         auto log_path = config().getString("logger.clickhouse-disks", "/var/log/clickhouse-server/clickhouse-disks.log");
-<<<<<<< HEAD
         auto logger = createRootLogger({quill::Frontend::create_or_get_sink<quill::FileSink>(log_path)});
         logger->setLogLevel(log_level);
         Logger::setFormatter(std::make_unique<OwnPatternFormatter>());
-=======
-
-        log_file = new Poco::FileChannel;
-        log_file->setProperty(Poco::FileChannel::PROP_PATH, fs::weakly_canonical(log_path));
-        log_file->setProperty(Poco::FileChannel::PROP_ROTATION, "100M");
-        log_file->setProperty(Poco::FileChannel::PROP_ARCHIVE, "number");
-        log_file->setProperty(Poco::FileChannel::PROP_COMPRESS, "false");
-        log_file->setProperty(Poco::FileChannel::PROP_STREAMCOMPRESS, "false");
-        log_file->setProperty(Poco::FileChannel::PROP_FLUSH, "true");
-        log_file->setProperty(Poco::FileChannel::PROP_ROTATEONOPEN, "false");
-        log_file->open();
-
-        Poco::AutoPtr<OwnPatternFormatter> pf = new OwnPatternFormatter;
-        Poco::AutoPtr<OwnFormattingChannel> log = new OwnFormattingChannel(pf, log_file);
-        Poco::Logger::root().setChannel(log);
->>>>>>> ab8a207f
     }
     else
     {
@@ -574,9 +552,6 @@
         processQueryText(query.value());
     }
 
-    if (log_file)
-        log_file->close();
-
     return Application::EXIT_OK;
 }
 
