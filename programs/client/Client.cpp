#include "TestHint.h"
#include "ConnectionParameters.h"
#include "QueryFuzzer.h"
#include "Suggest.h"

#if USE_REPLXX
#   include <common/ReplxxLineReader.h>
#elif defined(USE_READLINE) && USE_READLINE
#   include <common/ReadlineLineReader.h>
#else
#   include <common/LineReader.h>
#endif

#include <stdlib.h>
#include <fcntl.h>
#include <signal.h>
#include <map>
#include <iostream>
#include <fstream>
#include <iomanip>
#include <unordered_set>
#include <algorithm>
#include <optional>
#include <ext/scope_guard_safe.h>
#include <boost/program_options.hpp>
#include <boost/algorithm/string/replace.hpp>
#include <Poco/String.h>
#include <Poco/File.h>
#include <Poco/Util/Application.h>
#include <common/find_symbols.h>
#include <common/LineReader.h>
#include <Common/ClickHouseRevision.h>
#include <Common/Stopwatch.h>
#include <Common/Exception.h>
#include <Common/ShellCommand.h>
#include <Common/UnicodeBar.h>
#include <Common/formatReadable.h>
#include <Common/NetException.h>
#include <Common/Throttler.h>
#include <Common/StringUtils/StringUtils.h>
#include <Common/typeid_cast.h>
#include <Common/clearPasswordFromCommandLine.h>
#include <Common/Config/ConfigProcessor.h>
#include <Common/PODArray.h>
#include <Core/Types.h>
#include <Core/QueryProcessingStage.h>
#include <Core/ExternalTable.h>
#include <IO/ReadBufferFromFile.h>
#include <IO/ReadBufferFromFileDescriptor.h>
#include <IO/WriteBufferFromFileDescriptor.h>
#include <IO/WriteBufferFromFile.h>
#include <IO/ReadBufferFromMemory.h>
#include <IO/ReadBufferFromString.h>
#include <IO/ReadHelpers.h>
#include <IO/WriteHelpers.h>
#include <IO/Operators.h>
#include <IO/UseSSL.h>
#include <IO/WriteBufferFromOStream.h>
#include <DataStreams/AsynchronousBlockInputStream.h>
#include <DataStreams/AddingDefaultsBlockInputStream.h>
#include <DataStreams/InternalTextLogsRowOutputStream.h>
#include <DataStreams/NullBlockOutputStream.h>
#include <Parsers/ASTCreateQuery.h>
#include <Parsers/ASTDropQuery.h>
#include <Parsers/ASTSetQuery.h>
#include <Parsers/ASTUseQuery.h>
#include <Parsers/ASTInsertQuery.h>
#include <Parsers/ASTSelectQuery.h>
#include <Parsers/ASTSelectWithUnionQuery.h>
#include <Parsers/ASTQueryWithOutput.h>
#include <Parsers/ASTLiteral.h>
#include <Parsers/ASTIdentifier.h>
#include <Parsers/formatAST.h>
#include <Parsers/parseQuery.h>
#include <Parsers/ParserQuery.h>
#include <Interpreters/Context.h>
#include <Interpreters/InterpreterSetQuery.h>
#include <Interpreters/ReplaceQueryParameterVisitor.h>
#include <Client/Connection.h>
#include <Common/InterruptListener.h>
#include <Functions/registerFunctions.h>
#include <AggregateFunctions/registerAggregateFunctions.h>
#include <Formats/registerFormats.h>
#include <Common/Config/configReadClient.h>
#include <Storages/ColumnsDescription.h>
#include <common/argsToConfig.h>
#include <Common/TerminalSize.h>
#include <Common/UTF8Helpers.h>

#if !defined(ARCADIA_BUILD)
#    include <Common/config_version.h>
#endif

#ifndef __clang__
#pragma GCC optimize("-fno-var-tracking-assignments")
#endif

/// http://en.wikipedia.org/wiki/ANSI_escape_code
#define CLEAR_TO_END_OF_LINE "\033[K"


namespace DB
{

namespace ErrorCodes
{
    extern const int NETWORK_ERROR;
    extern const int NO_DATA_TO_INSERT;
    extern const int BAD_ARGUMENTS;
    extern const int UNKNOWN_PACKET_FROM_SERVER;
    extern const int UNEXPECTED_PACKET_FROM_SERVER;
    extern const int CLIENT_OUTPUT_FORMAT_SPECIFIED;
    extern const int INVALID_USAGE_OF_INPUT;
    extern const int DEADLOCK_AVOIDED;
    extern const int UNRECOGNIZED_ARGUMENTS;
    extern const int SYNTAX_ERROR;
}


static bool queryHasWithClause(const IAST * ast)
{
    if (const auto * select = dynamic_cast<const ASTSelectQuery *>(ast);
        select && select->with())
    {
        return true;
    }

    // This full recursive walk is somewhat excessive, because most of the
    // children are not queries, but on the other hand it will let us to avoid
    // breakage when the AST structure changes and some new variant of query
    // nesting is added. This function is used in fuzzer, so it's better to be
    // defensive and avoid weird unexpected errors.
    // clang-tidy is confused by this function: it thinks that if `select` is
    // nullptr, `ast` is also nullptr, and complains about nullptr dereference.
    // NOLINTNEXTLINE
    for (const auto & child : ast->children)
    {
        if (queryHasWithClause(child.get()))
        {
            return true;
        }
    }

    return false;
}


class Client : public Poco::Util::Application
{
public:
    Client() = default;

private:
    using StringSet = std::unordered_set<String>;
    StringSet exit_strings
    {
        "exit", "quit", "logout",
        "учше", "йгше", "дщпщге",
        "exit;", "quit;", "logout;",
        "учшеж", "йгшеж", "дщпщгеж",
        "q", "й", "\\q", "\\Q", "\\й", "\\Й", ":q", "Жй"
    };
    bool is_interactive = true;          /// Use either interactive line editing interface or batch mode.
    bool need_render_progress = true;    /// Render query execution progress.
    bool echo_queries = false;           /// Print queries before execution in batch mode.
    bool ignore_error = false;           /// In case of errors, don't print error message, continue to next query. Only applicable for non-interactive mode.
    bool print_time_to_stderr = false;   /// Output execution time to stderr in batch mode.
    bool stdin_is_a_tty = false;         /// stdin is a terminal.
    bool stdout_is_a_tty = false;        /// stdout is a terminal.

    /// If not empty, queries will be read from these files
    std::vector<std::string> queries_files;
    /// If not empty, run queries from these files before processing every file from 'queries_files'.
    std::vector<std::string> interleave_queries_files;

    std::unique_ptr<Connection> connection;    /// Connection to DB.
    String full_query; /// Current query as it was given to the client.

    // Current query as it will be sent to the server. It may differ from the
    // full query for INSERT queries, for which the data that follows the query
    // is stripped and sent separately.
    String query_to_send;

    String format;                       /// Query results output format.
    bool is_default_format = true;       /// false, if format is set in the config or command line.
    size_t format_max_block_size = 0;    /// Max block size for console output.
    String insert_format;                /// Format of INSERT data that is read from stdin in batch mode.
    size_t insert_format_max_block_size = 0; /// Max block size when reading INSERT data.
    size_t max_client_network_bandwidth = 0; /// The maximum speed of data exchange over the network for the client in bytes per second.

    bool has_vertical_output_suffix = false; /// Is \G present at the end of the query string?

    SharedContextHolder shared_context = Context::createShared();
    ContextPtr context = Context::createGlobal(shared_context.get());

    /// Buffer that reads from stdin in batch mode.
    ReadBufferFromFileDescriptor std_in {STDIN_FILENO};

    /// Console output.
    WriteBufferFromFileDescriptor std_out {STDOUT_FILENO};
    std::unique_ptr<ShellCommand> pager_cmd;

    /// The user can specify to redirect query output to a file.
    std::optional<WriteBufferFromFile> out_file_buf;
    BlockOutputStreamPtr block_out_stream;

    /// The user could specify special file for server logs (stderr by default)
    std::unique_ptr<WriteBuffer> out_logs_buf;
    String server_logs_file;
    BlockOutputStreamPtr logs_out_stream;

    String home_path;

    String current_profile;

    String prompt_by_server_display_name;

    /// Path to a file containing command history.
    String history_file;

    /// How many rows have been read or written.
    size_t processed_rows = 0;

    /// Parsed query. Is used to determine some settings (e.g. format, output file).
    ASTPtr parsed_query;

    /// The last exception that was received from the server. Is used for the
    /// return code in batch mode.
    std::unique_ptr<Exception> server_exception;
    /// Likewise, the last exception that occurred on the client.
    std::unique_ptr<Exception> client_exception;

    /// If the last query resulted in exception. `server_exception` or
    /// `client_exception` must be set.
    bool have_error = false;

    UInt64 server_revision = 0;
    String server_version;
    String server_display_name;

    Stopwatch watch;

    /// The server periodically sends information about how much data was read since last time.
    Progress progress;
    bool show_progress_bar = false;

    size_t written_progress_chars = 0;
    bool written_first_block = false;

    /// External tables info.
    std::list<ExternalTable> external_tables;

    /// Dictionary with query parameters for prepared statements.
    NameToNameMap query_parameters;

    ConnectionParameters connection_parameters;

    QueryFuzzer fuzzer;
    int query_fuzzer_runs = 0;

    std::optional<Suggest> suggest;

    /// We will format query_id in interactive mode in various ways, the default is just to print Query id: ...
    std::vector<std::pair<String, String>> query_id_formats;
    QueryProcessingStage::Enum query_processing_stage;

    void initialize(Poco::Util::Application & self) override
    {
        Poco::Util::Application::initialize(self);

        const char * home_path_cstr = getenv("HOME");
        if (home_path_cstr)
            home_path = home_path_cstr;

        configReadClient(config(), home_path);

        context->setApplicationType(Context::ApplicationType::CLIENT);
        context->setQueryParameters(query_parameters);

        /// settings and limits could be specified in config file, but passed settings has higher priority
        for (const auto & setting : context->getSettingsRef().allUnchanged())
        {
            const auto & name = setting.getName();
            if (config().has(name))
                context->setSetting(name, config().getString(name));
        }

        /// Set path for format schema files
        if (config().has("format_schema_path"))
            context->setFormatSchemaPath(Poco::Path(config().getString("format_schema_path")).toString());

        /// Initialize query_id_formats if any
        if (config().has("query_id_formats"))
        {
            Poco::Util::AbstractConfiguration::Keys keys;
            config().keys("query_id_formats", keys);
            for (const auto & name : keys)
                query_id_formats.emplace_back(name + ":", config().getString("query_id_formats." + name));
        }
        if (query_id_formats.empty())
            query_id_formats.emplace_back("Query id:", " {query_id}\n");
    }


    int main(const std::vector<std::string> & /*args*/) override
    {
        try
        {
            return mainImpl();
        }
        catch (const Exception & e)
        {
            bool print_stack_trace = config().getBool("stacktrace", false);

            std::string text = e.displayText();

            /** If exception is received from server, then stack trace is embedded in message.
              * If exception is thrown on client, then stack trace is in separate field.
              */

            auto embedded_stack_trace_pos = text.find("Stack trace");
            if (std::string::npos != embedded_stack_trace_pos && !print_stack_trace)
                text.resize(embedded_stack_trace_pos);

             std::cerr << "Code: " << e.code() << ". " << text << std::endl << std::endl;

            /// Don't print the stack trace on the client if it was logged on the server.
            /// Also don't print the stack trace in case of network errors.
            if (print_stack_trace
                && e.code() != ErrorCodes::NETWORK_ERROR
                && std::string::npos == embedded_stack_trace_pos)
            {
                std::cerr << "Stack trace:" << std::endl
                    << e.getStackTraceString();
            }

            /// If exception code isn't zero, we should return non-zero return code anyway.
            return e.code() ? e.code() : -1;
        }
        catch (...)
        {
            std::cerr << getCurrentExceptionMessage(false) << std::endl;
            return getCurrentExceptionCode();
        }
    }

    /// Should we celebrate a bit?
    static bool isNewYearMode()
    {
        time_t current_time = time(nullptr);

        /// It's bad to be intrusive.
        if (current_time % 3 != 0)
            return false;

        LocalDate now(current_time);
        return (now.month() == 12 && now.day() >= 20)
            || (now.month() == 1 && now.day() <= 5);
    }

    static bool isChineseNewYearMode(const String & local_tz)
    {
        /// Days of Dec. 20 in Chinese calendar starting from year 2019 to year 2105
        static constexpr UInt16 chineseNewYearIndicators[]
            = {18275, 18659, 19014, 19368, 19752, 20107, 20491, 20845, 21199, 21583, 21937, 22292, 22676, 23030, 23414, 23768, 24122, 24506,
               24860, 25215, 25599, 25954, 26308, 26692, 27046, 27430, 27784, 28138, 28522, 28877, 29232, 29616, 29970, 30354, 30708, 31062,
               31446, 31800, 32155, 32539, 32894, 33248, 33632, 33986, 34369, 34724, 35078, 35462, 35817, 36171, 36555, 36909, 37293, 37647,
               38002, 38386, 38740, 39095, 39479, 39833, 40187, 40571, 40925, 41309, 41664, 42018, 42402, 42757, 43111, 43495, 43849, 44233,
               44587, 44942, 45326, 45680, 46035, 46418, 46772, 47126, 47510, 47865, 48249, 48604, 48958, 49342};

        /// All time zone names are acquired from https://www.iana.org/time-zones
        static constexpr const char * chineseNewYearTimeZoneIndicators[] = {
            /// Time zones celebrating Chinese new year.
            "Asia/Shanghai",
            "Asia/Chongqing",
            "Asia/Harbin",
            "Asia/Urumqi",
            "Asia/Hong_Kong",
            "Asia/Chungking",
            "Asia/Macao",
            "Asia/Macau",
            "Asia/Taipei",
            "Asia/Singapore",

            /// Time zones celebrating Chinese new year but with different festival names. Let's not print the message for now.
            // "Asia/Brunei",
            // "Asia/Ho_Chi_Minh",
            // "Asia/Hovd",
            // "Asia/Jakarta",
            // "Asia/Jayapura",
            // "Asia/Kashgar",
            // "Asia/Kuala_Lumpur",
            // "Asia/Kuching",
            // "Asia/Makassar",
            // "Asia/Pontianak",
            // "Asia/Pyongyang",
            // "Asia/Saigon",
            // "Asia/Seoul",
            // "Asia/Ujung_Pandang",
            // "Asia/Ulaanbaatar",
            // "Asia/Ulan_Bator",
        };
        static constexpr size_t M = sizeof(chineseNewYearTimeZoneIndicators) / sizeof(chineseNewYearTimeZoneIndicators[0]);

        time_t current_time = time(nullptr);

        if (chineseNewYearTimeZoneIndicators + M
            == std::find_if(chineseNewYearTimeZoneIndicators, chineseNewYearTimeZoneIndicators + M, [&local_tz](const char * tz)
            {
                return tz == local_tz;
            }))
            return false;

        /// It's bad to be intrusive.
        if (current_time % 3 != 0)
            return false;

        auto days = DateLUT::instance().toDayNum(current_time).toUnderType();
        for (auto d : chineseNewYearIndicators)
        {
            /// Let's celebrate until Lantern Festival
            if (d <= days && d + 25 >= days)
                return true;
            else if (d > days)
                return false;
        }
        return false;
    }

#if USE_REPLXX
    static void highlight(const String & query, std::vector<replxx::Replxx::Color> & colors)
    {
        using namespace replxx;

        static const std::unordered_map<TokenType, Replxx::Color> token_to_color =
        {
            { TokenType::Whitespace, Replxx::Color::DEFAULT },
            { TokenType::Comment, Replxx::Color::GRAY },
            { TokenType::BareWord, Replxx::Color::DEFAULT },
            { TokenType::Number, Replxx::Color::GREEN },
            { TokenType::StringLiteral, Replxx::Color::CYAN },
            { TokenType::QuotedIdentifier, Replxx::Color::MAGENTA },
            { TokenType::OpeningRoundBracket, Replxx::Color::BROWN },
            { TokenType::ClosingRoundBracket, Replxx::Color::BROWN },
            { TokenType::OpeningSquareBracket, Replxx::Color::BROWN },
            { TokenType::ClosingSquareBracket, Replxx::Color::BROWN },
            { TokenType::OpeningCurlyBrace, Replxx::Color::INTENSE },
            { TokenType::ClosingCurlyBrace, Replxx::Color::INTENSE },

            { TokenType::Comma, Replxx::Color::INTENSE },
            { TokenType::Semicolon, Replxx::Color::INTENSE },
            { TokenType::Dot, Replxx::Color::INTENSE },
            { TokenType::Asterisk, Replxx::Color::INTENSE },
            { TokenType::Plus, Replxx::Color::INTENSE },
            { TokenType::Minus, Replxx::Color::INTENSE },
            { TokenType::Slash, Replxx::Color::INTENSE },
            { TokenType::Percent, Replxx::Color::INTENSE },
            { TokenType::Arrow, Replxx::Color::INTENSE },
            { TokenType::QuestionMark, Replxx::Color::INTENSE },
            { TokenType::Colon, Replxx::Color::INTENSE },
            { TokenType::Equals, Replxx::Color::INTENSE },
            { TokenType::NotEquals, Replxx::Color::INTENSE },
            { TokenType::Less, Replxx::Color::INTENSE },
            { TokenType::Greater, Replxx::Color::INTENSE },
            { TokenType::LessOrEquals, Replxx::Color::INTENSE },
            { TokenType::GreaterOrEquals, Replxx::Color::INTENSE },
            { TokenType::Concatenation, Replxx::Color::INTENSE },
            { TokenType::At, Replxx::Color::INTENSE },
            { TokenType::DoubleAt, Replxx::Color::MAGENTA },

            { TokenType::EndOfStream, Replxx::Color::DEFAULT },

            { TokenType::Error, Replxx::Color::RED },
            { TokenType::ErrorMultilineCommentIsNotClosed, Replxx::Color::RED },
            { TokenType::ErrorSingleQuoteIsNotClosed, Replxx::Color::RED },
            { TokenType::ErrorDoubleQuoteIsNotClosed, Replxx::Color::RED },
            { TokenType::ErrorSinglePipeMark, Replxx::Color::RED },
            { TokenType::ErrorWrongNumber, Replxx::Color::RED },
            { TokenType::ErrorMaxQuerySizeExceeded, Replxx::Color::RED }
        };

        const Replxx::Color unknown_token_color = Replxx::Color::RED;

        Lexer lexer(query.data(), query.data() + query.size());
        size_t pos = 0;

        for (Token token = lexer.nextToken(); !token.isEnd(); token = lexer.nextToken())
        {
            size_t utf8_len = UTF8::countCodePoints(reinterpret_cast<const UInt8 *>(token.begin), token.size());
            for (size_t code_point_index = 0; code_point_index < utf8_len; ++code_point_index)
            {
                if (token_to_color.find(token.type) != token_to_color.end())
                    colors[pos + code_point_index] = token_to_color.at(token.type);
                else
                    colors[pos + code_point_index] = unknown_token_color;
            }

            pos += utf8_len;
        }
    }
#endif

    int mainImpl()
    {
        UseSSL use_ssl;

        registerFormats();
        registerFunctions();
        registerAggregateFunctions();

        /// Batch mode is enabled if one of the following is true:
        /// - -e (--query) command line option is present.
        ///   The value of the option is used as the text of query (or of multiple queries).
        ///   If stdin is not a terminal, INSERT data for the first query is read from it.
        /// - stdin is not a terminal. In this case queries are read from it.
        /// - -qf (--queries-file) command line option is present.
        ///   The value of the option is used as file with query (or of multiple queries) to execute.
        if (!stdin_is_a_tty || config().has("query") || !queries_files.empty())
            is_interactive = false;

        if (config().has("query") && !queries_files.empty())
        {
            throw Exception("Specify either `query` or `queries-file` option", ErrorCodes::BAD_ARGUMENTS);
        }

        std::cout << std::fixed << std::setprecision(3);
        std::cerr << std::fixed << std::setprecision(3);

        if (is_interactive)
        {
            clearTerminal();
            showClientVersion();
        }

        is_default_format = !config().has("vertical") && !config().has("format");
        if (config().has("vertical"))
            format = config().getString("format", "Vertical");
        else
            format = config().getString("format", is_interactive ? "PrettyCompact" : "TabSeparated");

        format_max_block_size = config().getInt("format_max_block_size", context->getSettingsRef().max_block_size);

        insert_format = "Values";

        /// Setting value from cmd arg overrides one from config
        if (context->getSettingsRef().max_insert_block_size.changed)
            insert_format_max_block_size = context->getSettingsRef().max_insert_block_size;
        else
            insert_format_max_block_size = config().getInt("insert_format_max_block_size", context->getSettingsRef().max_insert_block_size);

        if (!is_interactive)
        {
            need_render_progress = config().getBool("progress", false);
            echo_queries = config().getBool("echo", false);
            ignore_error = config().getBool("ignore-error", false);
        }

        ClientInfo & client_info = context->getClientInfo();
        client_info.setInitialQuery();
        client_info.quota_key = config().getString("quota_key", "");

        connect();

        /// Initialize DateLUT here to avoid counting time spent here as query execution time.
        const auto local_tz = DateLUT::instance().getTimeZone();
        if (!context->getSettingsRef().use_client_time_zone)
        {
            const auto & time_zone = connection->getServerTimezone(connection_parameters.timeouts);
            if (!time_zone.empty())
            {
                try
                {
                    DateLUT::setDefaultTimezone(time_zone);
                }
                catch (...)
                {
                    std::cerr << "Warning: could not switch to server time zone: " << time_zone
                        << ", reason: " << getCurrentExceptionMessage(/* with_stacktrace = */ false) << std::endl
                        << "Proceeding with local time zone."
                        << std::endl << std::endl;
                }
            }
            else
            {
                std::cerr << "Warning: could not determine server time zone. "
                    << "Proceeding with local time zone."
                    << std::endl << std::endl;
            }
        }

        Strings keys;

        prompt_by_server_display_name = config().getRawString("prompt_by_server_display_name.default", "{display_name} :) ");

        config().keys("prompt_by_server_display_name", keys);

        for (const String & key : keys)
        {
            if (key != "default" && server_display_name.find(key) != std::string::npos)
            {
                prompt_by_server_display_name = config().getRawString("prompt_by_server_display_name." + key);
                break;
            }
        }

        /// Prompt may contain escape sequences including \e[ or \x1b[ sequences to set terminal color.
        {
            String unescaped_prompt_by_server_display_name;
            ReadBufferFromString in(prompt_by_server_display_name);
            readEscapedString(unescaped_prompt_by_server_display_name, in);
            prompt_by_server_display_name = std::move(unescaped_prompt_by_server_display_name);
        }

        /// Prompt may contain the following substitutions in a form of {name}.
        std::map<String, String> prompt_substitutions
        {
            {"host", connection_parameters.host},
            {"port", toString(connection_parameters.port)},
            {"user", connection_parameters.user},
            {"display_name", server_display_name},
        };

        /// Quite suboptimal.
        for (const auto & [key, value]: prompt_substitutions)
            boost::replace_all(prompt_by_server_display_name, "{" + key + "}", value);

        if (is_interactive)
        {
            if (config().has("query_id"))
                throw Exception("query_id could be specified only in non-interactive mode", ErrorCodes::BAD_ARGUMENTS);
            if (print_time_to_stderr)
                throw Exception("time option could be specified only in non-interactive mode", ErrorCodes::BAD_ARGUMENTS);

            suggest.emplace();
            if (server_revision >= Suggest::MIN_SERVER_REVISION && !config().getBool("disable_suggestion", false))
            {
                /// Load suggestion data from the server.
                suggest->load(connection_parameters, config().getInt("suggestion_limit"));
            }

            /// Load command history if present.
            if (config().has("history_file"))
                history_file = config().getString("history_file");
            else
            {
                auto * history_file_from_env = getenv("CLICKHOUSE_HISTORY_FILE");
                if (history_file_from_env)
                    history_file = history_file_from_env;
                else if (!home_path.empty())
                    history_file = home_path + "/.clickhouse-client-history";
            }

            if (!history_file.empty() && !Poco::File(history_file).exists())
                Poco::File(history_file).createFile();

            LineReader::Patterns query_extenders = {"\\"};
            LineReader::Patterns query_delimiters = {";", "\\G"};

#if USE_REPLXX
            replxx::Replxx::highlighter_callback_t highlight_callback{};
            if (config().getBool("highlight"))
                highlight_callback = highlight;

            ReplxxLineReader lr(
                *suggest,
                history_file,
                config().has("multiline"),
                query_extenders,
                query_delimiters,
                highlight_callback);

#elif defined(USE_READLINE) && USE_READLINE
            ReadlineLineReader lr(*suggest, history_file, config().has("multiline"), query_extenders, query_delimiters);
#else
            LineReader lr(history_file, config().has("multiline"), query_extenders, query_delimiters);
#endif

            /// Enable bracketed-paste-mode only when multiquery is enabled and multiline is
            ///  disabled, so that we are able to paste and execute multiline queries in a whole
            ///  instead of erroring out, while be less intrusive.
            if (config().has("multiquery") && !config().has("multiline"))
                lr.enableBracketedPaste();

            do
            {
                auto input = lr.readLine(prompt(), ":-] ");
                if (input.empty())
                    break;

                has_vertical_output_suffix = false;
                if (input.ends_with("\\G"))
                {
                    input.resize(input.size() - 2);
                    has_vertical_output_suffix = true;
                }

                try
                {
                    if (!processQueryText(input))
                        break;
                }
                catch (const Exception & e)
                {
                    // We don't need to handle the test hints in the interactive
                    // mode.
                    std::cerr << std::endl
                        << "Exception on client:" << std::endl
                        << "Code: " << e.code() << ". " << e.displayText() << std::endl;

                    if (config().getBool("stacktrace", false))
                        std::cerr << "Stack trace:" << std::endl << e.getStackTraceString() << std::endl;

                    std::cerr << std::endl;

                    client_exception = std::make_unique<Exception>(e);
                }

                if (client_exception)
                {
                    /// client_exception may have been set above or elsewhere.
                    /// Client-side exception during query execution can result in the loss of
                    /// sync in the connection protocol.
                    /// So we reconnect and allow to enter the next query.
                    connect();
                }
            }
            while (true);

            if (isNewYearMode())
                std::cout << "Happy new year." << std::endl;
            else if (isChineseNewYearMode(local_tz))
                std::cout << "Happy Chinese new year. 春节快乐!" << std::endl;
            else
                std::cout << "Bye." << std::endl;
            return 0;
        }
        else
        {
            auto query_id = config().getString("query_id", "");
            if (!query_id.empty())
                context->setCurrentQueryId(query_id);

            nonInteractive();

            // If exception code isn't zero, we should return non-zero return
            // code anyway.
            const auto * exception = server_exception
                ? server_exception.get() : client_exception.get();
            if (exception)
            {
                return exception->code() != 0 ? exception->code() : -1;
            }
            if (have_error)
            {
                // Shouldn't be set without an exception, but check it just in
                // case so that at least we don't lose an error.
                return -1;
            }

            return 0;
        }
    }


    void connect()
    {
        connection_parameters = ConnectionParameters(config());

        if (is_interactive)
            std::cout << "Connecting to "
                << (!connection_parameters.default_database.empty() ? "database " + connection_parameters.default_database + " at " : "")
                << connection_parameters.host << ":" << connection_parameters.port
                << (!connection_parameters.user.empty() ? " as user " + connection_parameters.user : "")
                << "." << std::endl;

        connection = std::make_unique<Connection>(
            connection_parameters.host,
            connection_parameters.port,
            connection_parameters.default_database,
            connection_parameters.user,
            connection_parameters.password,
            "", /* cluster */
            "", /* cluster_secret */
            "client",
            connection_parameters.compression,
            connection_parameters.security);

        String server_name;
        UInt64 server_version_major = 0;
        UInt64 server_version_minor = 0;
        UInt64 server_version_patch = 0;

        if (max_client_network_bandwidth)
        {
            ThrottlerPtr throttler = std::make_shared<Throttler>(max_client_network_bandwidth, 0, "");
            connection->setThrottler(throttler);
        }

        connection->getServerVersion(connection_parameters.timeouts,
                                     server_name, server_version_major, server_version_minor, server_version_patch, server_revision);

        server_version = toString(server_version_major) + "." + toString(server_version_minor) + "." + toString(server_version_patch);

        if (server_display_name = connection->getServerDisplayName(connection_parameters.timeouts); server_display_name.empty())
        {
            server_display_name = config().getString("host", "localhost");
        }

        if (is_interactive)
        {
            std::cout << "Connected to " << server_name
                << " server version " << server_version
                << " revision " << server_revision
                << "." << std::endl << std::endl;

            auto client_version_tuple = std::make_tuple(VERSION_MAJOR, VERSION_MINOR, VERSION_PATCH);
            auto server_version_tuple = std::make_tuple(server_version_major, server_version_minor, server_version_patch);

            if (client_version_tuple < server_version_tuple)
            {
                std::cout << "ClickHouse client version is older than ClickHouse server. "
                    << "It may lack support for new features."
                    << std::endl << std::endl;
            }
            else if (client_version_tuple > server_version_tuple)
            {
                std::cout << "ClickHouse server version is older than ClickHouse client. "
                    << "It may indicate that the server is out of date and can be upgraded."
                    << std::endl << std::endl;
            }
        }
    }


    inline String prompt() const
    {
        return boost::replace_all_copy(prompt_by_server_display_name, "{database}", config().getString("database", "default"));
    }


    void nonInteractive()
    {
        String text;

        if (!queries_files.empty())
        {
            auto process_file = [&](const std::string & file)
            {
                connection->setDefaultDatabase(connection_parameters.default_database);
                ReadBufferFromFile in(file);
                readStringUntilEOF(text, in);
                return processMultiQuery(text);
            };

            for (const auto & queries_file : queries_files)
            {
                for (const auto & interleave_file : interleave_queries_files)
                    if (!process_file(interleave_file))
                        return;

                if (!process_file(queries_file))
                    return;
            }
            return;
        }
        else if (config().has("query"))
        {
            text = config().getRawString("query"); /// Poco configuration should not process substitutions in form of ${...} inside query.
        }
        else
        {
            /// If 'query' parameter is not set, read a query from stdin.
            /// The query is read entirely into memory (streaming is disabled).
            ReadBufferFromFileDescriptor in(STDIN_FILENO);
            readStringUntilEOF(text, in);
        }

        if (query_fuzzer_runs)
            processWithFuzzing(text);
        else
            processQueryText(text);
    }

    bool processQueryText(const String & text)
    {
        if (exit_strings.end() != exit_strings.find(trim(text, [](char c){ return isWhitespaceASCII(c) || c == ';'; })))
            return false;

        if (!config().has("multiquery"))
        {
            assert(!query_fuzzer_runs);
            processTextAsSingleQuery(text);
            return true;
        }

        if (query_fuzzer_runs)
        {
            processWithFuzzing(text);
            return true;
        }

        return processMultiQuery(text);
    }

    // Consumes trailing semicolons and tries to consume the same-line trailing
    // comment.
    static void adjustQueryEnd(const char *& this_query_end,
        const char * all_queries_end, int max_parser_depth)
    {
        // We have to skip the trailing semicolon that might be left
        // after VALUES parsing or just after a normal semicolon-terminated query.
        Tokens after_query_tokens(this_query_end, all_queries_end);
        IParser::Pos after_query_iterator(after_query_tokens, max_parser_depth);
        while (after_query_iterator.isValid()
           && after_query_iterator->type == TokenType::Semicolon)
        {
            this_query_end = after_query_iterator->end;
            ++after_query_iterator;
        }

        // Now we have to do some extra work to add the trailing
        // same-line comment to the query, but preserve the leading
        // comments of the next query. The trailing comment is important
        // because the test hints are usually written this way, e.g.:
        // select nonexistent_column; -- { serverError 12345 }.
        // The token iterator skips comments and whitespace, so we have
        // to find the newline in the string manually. If it's earlier
        // than the next significant token, it means that the text before
        // newline is some trailing whitespace or comment, and we should
        // add it to our query. There are also several special cases
        // that are described below.
        const auto * newline = find_first_symbols<'\n'>(this_query_end,
            all_queries_end);
        const char * next_query_begin = after_query_iterator->begin;

        // We include the entire line if the next query starts after
        // it. This is a generic case of trailing in-line comment.
        // The "equals" condition is for case of end of input (they both equal
        // all_queries_end);
        if (newline <= next_query_begin)
        {
            assert(newline >= this_query_end);
            this_query_end = newline;
        }
        else
        {
            // Many queries on one line, can't do anything. By the way, this
            // syntax is probably going to work as expected:
            // select nonexistent /* { serverError 12345 } */; select 1
        }
    }

    void reportQueryError() const
    {
        if (server_exception)
        {
            std::string text = server_exception->displayText();
            auto embedded_stack_trace_pos = text.find("Stack trace");
            if (std::string::npos != embedded_stack_trace_pos
                && !config().getBool("stacktrace", false))
            {
                text.resize(embedded_stack_trace_pos);
            }
            std::cerr << "Received exception from server (version "
                << server_version << "):" << std::endl << "Code: "
                << server_exception->code() << ". " << text << std::endl;
            if (is_interactive)
            {
                std::cerr << std::endl;
            }
        }

        if (client_exception)
        {
            fmt::print(stderr,
                "Error on processing query '{}':\n{}\n",
                full_query, client_exception->message());
            if (is_interactive)
            {
                fmt::print(stderr, "\n");
            }
        }

        // A debug check -- at least some exception must be set, if the error
        // flag is set, and vice versa.
        assert(have_error == (client_exception || server_exception));
    }

    bool processMultiQuery(const String & all_queries_text)
    {
        // It makes sense not to base any control flow on this, so that it is
        // the same in tests and in normal usage. The only difference is that in
        // normal mode we ignore the test hints.
        const bool test_mode = config().has("testmode");

        {
            /// disable logs if expects errors
            TestHint test_hint(test_mode, all_queries_text);
            if (test_hint.clientError() || test_hint.serverError())
                processTextAsSingleQuery("SET send_logs_level = 'fatal'");

            // Echo all queries if asked; makes for a more readable reference
            // file.
            if (test_hint.echoQueries())
                echo_queries = true;
        }

        /// Several queries separated by ';'.
        /// INSERT data is ended by the end of line, not ';'.
        /// An exception is VALUES format where we also support semicolon in
        /// addition to end of line.

        const char * this_query_begin = all_queries_text.data();
        const char * all_queries_end = all_queries_text.data() + all_queries_text.size();

        while (this_query_begin < all_queries_end)
        {
            // Remove leading empty newlines and other whitespace, because they
            // are annoying to filter in query log. This is mostly relevant for
            // the tests.
            while (this_query_begin < all_queries_end
                 && isWhitespaceASCII(*this_query_begin))
            {
                ++this_query_begin;
            }
            if (this_query_begin >= all_queries_end)
            {
                break;
            }

            // If there are only comments left until the end of file, we just
            // stop. The parser can't handle this situation because it always
            // expects that there is some query that it can parse.
            // We can get into this situation because the parser also doesn't
            // skip the trailing comments after parsing a query. This is because
            // they may as well be the leading comments for the next query,
            // and it makes more sense to treat them as such.
            {
                Tokens tokens(this_query_begin, all_queries_end);
                IParser::Pos token_iterator(tokens,
                    context->getSettingsRef().max_parser_depth);
                if (!token_iterator.isValid())
                {
                    break;
                }
            }

            // Try to parse the query.
            const char * this_query_end = this_query_begin;
            try
            {
                parsed_query = parseQuery(this_query_end, all_queries_end, true);
            }
            catch (Exception & e)
            {
                // Try to find test hint for syntax error. We don't know where
                // the query ends because we failed to parse it, so we consume
                // the entire line.
                this_query_end = find_first_symbols<'\n'>(this_query_end,
                    all_queries_end);

                TestHint hint(test_mode,
                    String(this_query_begin, this_query_end - this_query_begin));

                if (hint.serverError())
                {
                    // Syntax errors are considered as client errors
                    e.addMessage("\nExpected server error '{}'.",
                        hint.serverError());
                    throw;
                }

                if (hint.clientError() != e.code())
                {
                    if (hint.clientError())
                        e.addMessage("\nExpected client error: " + std::to_string(hint.clientError()));
                    throw;
                }

                /// It's expected syntax error, skip the line
                this_query_begin = this_query_end;
                continue;
            }

            if (!parsed_query)
            {
                if (ignore_error)
                {
                    Tokens tokens(this_query_begin, all_queries_end);
                    IParser::Pos token_iterator(tokens, context->getSettingsRef().max_parser_depth);
                    while (token_iterator->type != TokenType::Semicolon && token_iterator.isValid())
                        ++token_iterator;
                    this_query_begin = token_iterator->end;

                    continue;
                }

                return true;
            }

            // INSERT queries may have the inserted data in the query text
            // that follow the query itself, e.g. "insert into t format CSV 1;2".
            // They need special handling. First of all, here we find where the
            // inserted data ends. In multy-query mode, it is delimited by a
            // newline.
            // The VALUES format needs even more handling -- we also allow the
            // data to be delimited by semicolon. This case is handled later by
            // the format parser itself.
            // We can't do multiline INSERTs with inline data, because most
            // row input formats (e.g. TSV) can't tell when the input stops,
            // unlike VALUES.
            auto * insert_ast = parsed_query->as<ASTInsertQuery>();
            if (insert_ast && insert_ast->data)
            {
                this_query_end = find_first_symbols<'\n'>(insert_ast->data,
                    all_queries_end);
                insert_ast->end = this_query_end;
                query_to_send = all_queries_text.substr(
                    this_query_begin - all_queries_text.data(),
                    insert_ast->data - this_query_begin);
            }
            else
            {
                query_to_send = all_queries_text.substr(
                    this_query_begin - all_queries_text.data(),
                    this_query_end - this_query_begin);
            }

            // Try to include the trailing comment with test hints. It is just
            // a guess for now, because we don't yet know where the query ends
            // if it is an INSERT query with inline data. We will do it again
            // after we have processed the query. But even this guess is
            // beneficial so that we see proper trailing comments in "echo" and
            // server log.
            adjustQueryEnd(this_query_end, all_queries_end,
                context->getSettingsRef().max_parser_depth);

            // full_query is the query + inline INSERT data + trailing comments
            // (the latter is our best guess for now).
            full_query = all_queries_text.substr(
                this_query_begin - all_queries_text.data(),
                this_query_end - this_query_begin);

            if (query_fuzzer_runs)
            {
                if (!processWithFuzzing(full_query))
                    return false;

                this_query_begin = this_query_end;
                continue;
            }

            try
            {
                processParsedSingleQuery();
            }
            catch (...)
            {
                // Surprisingly, this is a client error. A server error would
                // have been reported w/o throwing (see onReceiveSeverException()).
                client_exception = std::make_unique<Exception>(
                    getCurrentExceptionMessage(true), getCurrentExceptionCode());
                have_error = true;
            }

            // For INSERTs with inline data: use the end of inline data as
            // reported by the format parser (it is saved in sendData()).
            // This allows us to handle queries like:
            //   insert into t values (1); select 1
            // , where the inline data is delimited by semicolon and not by a
            // newline.
            if (insert_ast && insert_ast->data)
            {
                this_query_end = insert_ast->end;
                adjustQueryEnd(this_query_end, all_queries_end,
                    context->getSettingsRef().max_parser_depth);
            }

            // Now we know for sure where the query ends.
            // Look for the hint in the text of query + insert data + trailing
            // comments,
            // e.g. insert into t format CSV 'a' -- { serverError 123 }.
            // Use the updated query boundaries we just calculated.
            TestHint test_hint(test_mode, std::string(this_query_begin,
                this_query_end - this_query_begin));

            // Check whether the error (or its absence) matches the test hints
            // (or their absence).
            bool error_matches_hint = true;
            if (have_error)
            {
                if (test_hint.serverError())
                {
                    if (!server_exception)
                    {
                        error_matches_hint = false;
                        fmt::print(stderr,
                            "Expected server error code '{}' but got no server error.\n",
                            test_hint.serverError());
                    }
                    else if (server_exception->code() != test_hint.serverError())
                    {
                        error_matches_hint = false;
                        std::cerr << "Expected server error code: " <<
                            test_hint.serverError() << " but got: " <<
                            server_exception->code() << "." << std::endl;
                    }
                }

                if (test_hint.clientError())
                {
                    if (!client_exception)
                    {
                        error_matches_hint = false;
                        fmt::print(stderr,
                            "Expected client error code '{}' but got no client error.\n",
                            test_hint.clientError());
                    }
                    else if (client_exception->code() != test_hint.clientError())
                    {
                        error_matches_hint = false;
                        fmt::print(stderr,
                            "Expected client error code '{}' but got '{}'.\n",
                            test_hint.clientError(),
                            client_exception->code());
                    }
                }

                if (!test_hint.clientError() && !test_hint.serverError())
                {
                    // No error was expected but it still occurred. This is the
                    // default case w/o test hint, doesn't need additional
                    // diagnostics.
                    error_matches_hint = false;
                }
            }
            else
            {
                if (test_hint.clientError())
                {
                    fmt::print(stderr,
                        "The query succeeded but the client error '{}' was expected.\n",
                        test_hint.clientError());
                    error_matches_hint = false;
                }

                if (test_hint.serverError())
                {
                    fmt::print(stderr,
                        "The query succeeded but the server error '{}' was expected.\n",
                        test_hint.serverError());
                    error_matches_hint = false;
                }
            }

            // If the error is expected, force reconnect and ignore it.
            if (have_error && error_matches_hint)
            {
                client_exception.reset();
                server_exception.reset();
                have_error = false;
                connection->forceConnected(connection_parameters.timeouts);
            }

            // Report error.
            if (have_error)
            {
                reportQueryError();
            }

            // Stop processing queries if needed.
            if (have_error && !ignore_error)
            {
                if (is_interactive)
                {
                    break;
                }
                else
                {
                    return false;
                }
            }

            this_query_begin = this_query_end;
        }

        return true;
    }

    // Prints changed settings to stderr. Useful for debugging fuzzing failures.
    void printChangedSettings() const
    {
        const auto & changes = context->getSettingsRef().changes();
        if (!changes.empty())
        {
            fmt::print(stderr, "Changed settings: ");
            for (size_t i = 0; i < changes.size(); ++i)
            {
                if (i)
                {
                    fmt::print(stderr, ", ");
                }
                fmt::print(stderr, "{} = '{}'", changes[i].name,
                           toString(changes[i].value));
            }
            fmt::print(stderr, "\n");
        }
        else
        {
            fmt::print(stderr, "No changed settings.\n");
        }
    }

    /// Returns false when server is not available.
    bool processWithFuzzing(const String & text)
    {
        ASTPtr orig_ast;

        try
        {
            const char * begin = text.data();
            orig_ast = parseQuery(begin, begin + text.size(), true);
        }
        catch (const Exception & e)
        {
            if (e.code() != ErrorCodes::SYNTAX_ERROR)
                throw;
        }

        if (!orig_ast)
        {
            // Can't continue after a parsing error
            return true;
        }

        // Don't repeat inserts, the tables grow too big. Also don't repeat
        // creates because first we run the unmodified query, it will succeed,
        // and the subsequent queries will fail. When we run out of fuzzer
        // errors, it may be interesting to add fuzzing of create queries that
        // wraps columns into LowCardinality or Nullable. Also there are other
        // kinds of create queries such as CREATE DICTIONARY, we could fuzz
        // them as well. Also there is no point fuzzing DROP queries.
        size_t this_query_runs = query_fuzzer_runs;
        if (orig_ast->as<ASTInsertQuery>() || orig_ast->as<ASTCreateQuery>() || orig_ast->as<ASTDropQuery>())
        {
            this_query_runs = 1;
        }

        ASTPtr fuzz_base = orig_ast;
        for (size_t fuzz_step = 0; fuzz_step < this_query_runs; ++fuzz_step)
        {
            fmt::print(stderr, "Fuzzing step {} out of {}\n",
                fuzz_step, this_query_runs);

            ASTPtr ast_to_process;
            try
            {
                WriteBufferFromOwnString dump_before_fuzz;
                fuzz_base->dumpTree(dump_before_fuzz);
                auto base_before_fuzz = fuzz_base->formatForErrorMessage();

                ast_to_process = fuzz_base->clone();

                WriteBufferFromOwnString dump_of_cloned_ast;
                ast_to_process->dumpTree(dump_of_cloned_ast);

                // Run the original query as well.
                if (fuzz_step > 0)
                {
                    fuzzer.fuzzMain(ast_to_process);
                }

                auto base_after_fuzz = fuzz_base->formatForErrorMessage();

                // Check that the source AST didn't change after fuzzing. This
                // helps debug AST cloning errors, where the cloned AST doesn't
                // clone all its children, and erroneously points to some source
                // child elements.
                if (base_before_fuzz != base_after_fuzz)
                {
                    printChangedSettings();

                    fmt::print(stderr,
                        "Base before fuzz: {}\n"
                        "Base after fuzz: {}\n",
                        base_before_fuzz, base_after_fuzz);
                    fmt::print(stderr, "Dump before fuzz:\n{}\n", dump_before_fuzz.str());
                    fmt::print(stderr, "Dump of cloned AST:\n{}\n", dump_of_cloned_ast.str());
                    fmt::print(stderr, "Dump after fuzz:\n");

                    WriteBufferFromOStream cerr_buf(std::cerr, 4096);
                    fuzz_base->dumpTree(cerr_buf);
                    cerr_buf.next();

                    fmt::print(stderr, "IAST::clone() is broken for some AST node. This is a bug. The original AST ('dump before fuzz') and its cloned copy ('dump of cloned AST') refer to the same nodes, which must never happen. This means that their parent node doesn't implement clone() correctly.");

                    exit(1);
                }

                auto fuzzed_text = ast_to_process->formatForErrorMessage();
                if (fuzz_step > 0 && fuzzed_text == base_before_fuzz)
                {
                    fmt::print(stderr, "Got boring AST\n");
                    continue;
                }

                parsed_query = ast_to_process;
                query_to_send = parsed_query->formatForErrorMessage();

                processParsedSingleQuery();
            }
            catch (...)
            {
                // Some functions (e.g. protocol parsers) don't throw, but
                // set last_exception instead, so we'll also do it here for
                // uniformity.
                // Surprisingly, this is a client exception, because we get the
                // server exception w/o throwing (see onReceiveException()).
                client_exception = std::make_unique<Exception>(
                    getCurrentExceptionMessage(true), getCurrentExceptionCode());
                have_error = true;
            }

            if (have_error)
            {
                const auto * exception = server_exception
                    ? server_exception.get() : client_exception.get();
                fmt::print(stderr, "Error on processing query '{}': {}\n",
                    ast_to_process->formatForErrorMessage(),
                    exception->message());
            }

            if (!connection->isConnected())
            {
                // Probably the server is dead because we found an assertion
                // failure. Fail fast.
                fmt::print(stderr, "Lost connection to the server.\n");

                // Print the changed settings because they might be needed to
                // reproduce the error.
                printChangedSettings();

                return false;
            }

            // Check that after the query is formatted, we can parse it back,
            // format again and get the same result. Unfortunately, we can't
            // compare the ASTs, which would be more sensitive to errors. This
            // double formatting check doesn't catch all errors, e.g. we can
            // format query incorrectly, but to a valid SQL that we can then
            // parse and format into the same SQL.
            // There are some complicated cases where we can generate the SQL
            // which we can't parse:
            // * first argument of lambda() replaced by fuzzer with
            //   something else, leading to constructs such as
            //   arrayMap((min(x) + 3) -> x + 1, ....)
            // * internals of Enum replaced, leading to:
            //   Enum(equals(someFunction(y), 3)).
            // And there are even the cases when we can parse the query, but
            // it's logically incorrect and its formatting is a mess, such as
            // when `lambda()` function gets substituted into a wrong place.
            // To avoid dealing with these cases, run the check only for the
            // queries we were able to successfully execute.
            // The final caveat is that sometimes WITH queries are not executed,
            // if they are not referenced by the main SELECT, so they can still
            // have the aforementioned problems. Disable this check for such
            // queries, for lack of a better solution.
            if (!have_error && queryHasWithClause(parsed_query.get()))
            {
                ASTPtr parsed_formatted_query;
                try
                {
                    const auto * tmp_pos = query_to_send.c_str();
                    parsed_formatted_query = parseQuery(tmp_pos,
                        tmp_pos + query_to_send.size(),
                        false /* allow_multi_statements */);
                }
                catch (Exception & e)
                {
                    if (e.code() != ErrorCodes::SYNTAX_ERROR)
                    {
                        throw;
                    }
                }

                if (parsed_formatted_query)
                {
                    const auto formatted_twice
                        = parsed_formatted_query->formatForErrorMessage();

                    if (formatted_twice != query_to_send)
                    {
                        fmt::print(stderr, "The query formatting is broken.\n");

                        printChangedSettings();

                        fmt::print(stderr, "Got the following (different) text after formatting the fuzzed query and parsing it back:\n'{}'\n, expected:\n'{}'\n",
                            formatted_twice, query_to_send);
                        fmt::print(stderr, "In more detail:\n");
                        fmt::print(stderr, "AST-1:\n'{}'\n", parsed_query->dumpTree());
                        fmt::print(stderr, "Text-1 (AST-1 formatted):\n'{}'\n", query_to_send);
                        fmt::print(stderr, "AST-2 (Text-1 parsed):\n'{}'\n", parsed_formatted_query->dumpTree());
                        fmt::print(stderr, "Text-2 (AST-2 formatted):\n'{}'\n", formatted_twice);
                        fmt::print(stderr, "Text-1 must be equal to Text-2, but it is not.\n");

                        exit(1);
                    }
                }
            }

            // The server is still alive so we're going to continue fuzzing.
            // Determine what we're going to use as the starting AST.
            if (have_error)
            {
                // Query completed with error, keep the previous starting AST.
                // Also discard the exception that we now know to be non-fatal,
                // so that it doesn't influence the exit code.
                server_exception.reset();
                client_exception.reset();
                have_error = false;
            }
            else if (ast_to_process->formatForErrorMessage().size() > 500)
            {
                // ast too long, start from original ast
                fmt::print(stderr, "Current AST is too long, discarding it and using the original AST as a start\n");
                fuzz_base = orig_ast;
            }
            else
            {
                // fuzz starting from this successful query
                fmt::print(stderr, "Query succeeded, using this AST as a start\n");
                fuzz_base = ast_to_process;
            }
        }

        return true;
    }

    void processTextAsSingleQuery(const String & text_)
    {
        full_query = text_;

        /// Some parts of a query (result output and formatting) are executed
        /// client-side. Thus we need to parse the query.
        const char * begin = full_query.data();
        parsed_query = parseQuery(begin, begin + full_query.size(), false);

        if (!parsed_query)
            return;

        // An INSERT query may have the data that follow query text. Remove the
        /// Send part of query without data, because data will be sent separately.
        auto * insert = parsed_query->as<ASTInsertQuery>();
        if (insert && insert->data)
        {
            query_to_send = full_query.substr(0, insert->data - full_query.data());
        }
        else
        {
            query_to_send = full_query;
        }

        processParsedSingleQuery();

        if (have_error)
        {
            reportQueryError();
        }
    }

    // Parameters are in global variables:
    // 'parsed_query' -- the query AST,
    // 'query_to_send' -- the query text that is sent to server,
    // 'full_query' -- for INSERT queries, contains the query and the data that
    // follow it. Its memory is referenced by ASTInsertQuery::begin, end.
    void processParsedSingleQuery()
    {
        resetOutput();
        client_exception.reset();
        server_exception.reset();
        have_error = false;

        if (echo_queries)
        {
            writeString(full_query, std_out);
            writeChar('\n', std_out);
            std_out.next();
        }

        if (is_interactive)
        {
            // Generate a new query_id
            context->setCurrentQueryId("");
            for (const auto & query_id_format : query_id_formats)
            {
                writeString(query_id_format.first, std_out);
                writeString(fmt::format(query_id_format.second, fmt::arg("query_id", context->getCurrentQueryId())), std_out);
                writeChar('\n', std_out);
                std_out.next();
            }
        }

        watch.restart();
        processed_rows = 0;
        progress.reset();
        show_progress_bar = false;
        written_progress_chars = 0;
        written_first_block = false;

        {
            /// Temporarily apply query settings to context.
            std::optional<Settings> old_settings;
<<<<<<< HEAD
            SCOPE_EXIT({ if (old_settings) context->setSettings(*old_settings); });
=======
            SCOPE_EXIT_SAFE({ if (old_settings) context.setSettings(*old_settings); });
>>>>>>> 48af7a89
            auto apply_query_settings = [&](const IAST & settings_ast)
            {
                if (!old_settings)
                    old_settings.emplace(context->getSettingsRef());
                context->applySettingsChanges(settings_ast.as<ASTSetQuery>()->changes);
            };
            const auto * insert = parsed_query->as<ASTInsertQuery>();
            if (insert && insert->settings_ast)
                apply_query_settings(*insert->settings_ast);
            /// FIXME: try to prettify this cast using `as<>()`
            const auto * with_output = dynamic_cast<const ASTQueryWithOutput *>(parsed_query.get());
            if (with_output && with_output->settings_ast)
                apply_query_settings(*with_output->settings_ast);

            connection->forceConnected(connection_parameters.timeouts);

            ASTPtr input_function;
            if (insert && insert->select)
                insert->tryFindInputFunction(input_function);

            /// INSERT query for which data transfer is needed (not an INSERT SELECT or input()) is processed separately.
            if (insert && (!insert->select || input_function) && !insert->watch)
            {
                if (input_function && insert->format.empty())
                    throw Exception("FORMAT must be specified for function input()", ErrorCodes::INVALID_USAGE_OF_INPUT);
                processInsertQuery();
            }
            else
                processOrdinaryQuery();
        }

        /// Do not change context (current DB, settings) in case of an exception.
        if (!have_error)
        {
            if (const auto * set_query = parsed_query->as<ASTSetQuery>())
            {
                /// Save all changes in settings to avoid losing them if the connection is lost.
                for (const auto & change : set_query->changes)
                {
                    if (change.name == "profile")
                        current_profile = change.value.safeGet<String>();
                    else
                        context->applySettingChange(change);
                }
            }

            if (const auto * use_query = parsed_query->as<ASTUseQuery>())
            {
                const String & new_database = use_query->database;
                /// If the client initiates the reconnection, it takes the settings from the config.
                config().setString("database", new_database);
                /// If the connection initiates the reconnection, it uses its variable.
                connection->setDefaultDatabase(new_database);
            }
        }

        if (is_interactive)
        {
            std::cout << std::endl
                << processed_rows << " rows in set. Elapsed: " << watch.elapsedSeconds() << " sec. ";

            if (progress.read_rows >= 1000)
                writeFinalProgress();

            std::cout << std::endl << std::endl;
        }
        else if (print_time_to_stderr)
        {
            std::cerr << watch.elapsedSeconds() << "\n";
        }
    }


    /// Convert external tables to ExternalTableData and send them using the connection.
    void sendExternalTables()
    {
        const auto * select = parsed_query->as<ASTSelectWithUnionQuery>();
        if (!select && !external_tables.empty())
            throw Exception("External tables could be sent only with select query", ErrorCodes::BAD_ARGUMENTS);

        std::vector<ExternalTableDataPtr> data;
        for (auto & table : external_tables)
            data.emplace_back(table.getData(context));

        connection->sendExternalTablesData(data);
    }


    /// Process the query that doesn't require transferring data blocks to the server.
    void processOrdinaryQuery()
    {
        /// Rewrite query only when we have query parameters.
        /// Note that if query is rewritten, comments in query are lost.
        /// But the user often wants to see comments in server logs, query log, processlist, etc.
        if (!query_parameters.empty())
        {
            /// Replace ASTQueryParameter with ASTLiteral for prepared statements.
            ReplaceQueryParameterVisitor visitor(query_parameters);
            visitor.visit(parsed_query);

            /// Get new query after substitutions. Note that it cannot be done for INSERT query with embedded data.
            query_to_send = serializeAST(*parsed_query);
        }

        int retries_left = 10;
        for (;;)
        {
            assert(retries_left > 0);

            try
            {
                connection->sendQuery(
                    connection_parameters.timeouts,
                    query_to_send,
                    context->getCurrentQueryId(),
                    query_processing_stage,
                    &context->getSettingsRef(),
                    &context->getClientInfo(),
                    true);

                sendExternalTables();
                receiveResult();

                break;
            }
            catch (const Exception & e)
            {
                /// Retry when the server said "Client should retry" and no rows
                /// has been received yet.
                if (processed_rows == 0
                    && e.code() == ErrorCodes::DEADLOCK_AVOIDED
                    && --retries_left)
                {
                    std::cerr << "Got a transient error from the server, will"
                        << " retry (" << retries_left << " retries left)";
                }
                else
                {
                    throw;
                }
            }
        }
    }


    /// Process the query that requires transferring data blocks to the server.
    void processInsertQuery()
    {
        const auto parsed_insert_query = parsed_query->as<ASTInsertQuery &>();
        if (!parsed_insert_query.data && (is_interactive || (!stdin_is_a_tty && std_in.eof())))
            throw Exception("No data to insert", ErrorCodes::NO_DATA_TO_INSERT);

        connection->sendQuery(
            connection_parameters.timeouts,
            query_to_send,
            context->getCurrentQueryId(),
            query_processing_stage,
            &context->getSettingsRef(),
            &context->getClientInfo(),
            true);

        sendExternalTables();

        /// Receive description of table structure.
        Block sample;
        ColumnsDescription columns_description;
        if (receiveSampleBlock(sample, columns_description))
        {
            /// If structure was received (thus, server has not thrown an exception),
            /// send our data with that structure.
            sendData(sample, columns_description);
            receiveEndOfQuery();
        }
    }


    ASTPtr parseQuery(const char * & pos, const char * end, bool allow_multi_statements)
    {
        ParserQuery parser(end);
        ASTPtr res;

        const auto & settings = context->getSettingsRef();
        size_t max_length = 0;
        if (!allow_multi_statements)
            max_length = settings.max_query_size;

        if (is_interactive || ignore_error)
        {
            String message;
            res = tryParseQuery(parser, pos, end, message, true, "", allow_multi_statements, max_length, settings.max_parser_depth);

            if (!res)
            {
                std::cerr << std::endl << message << std::endl << std::endl;
                return nullptr;
            }
        }
        else
            res = parseQueryAndMovePosition(parser, pos, end, "", allow_multi_statements, max_length, settings.max_parser_depth);

        if (is_interactive)
        {
            std::cout << std::endl;
            WriteBufferFromOStream res_buf(std::cout, 4096);
            formatAST(*res, res_buf);
            res_buf.next();
            std::cout << std::endl << std::endl;
        }

        return res;
    }


    void sendData(Block & sample, const ColumnsDescription & columns_description)
    {
        /// If INSERT data must be sent.
        auto * parsed_insert_query = parsed_query->as<ASTInsertQuery>();
        if (!parsed_insert_query)
            return;

        if (parsed_insert_query->data)
        {
            /// Send data contained in the query.
            ReadBufferFromMemory data_in(parsed_insert_query->data, parsed_insert_query->end - parsed_insert_query->data);
            try
            {
                sendDataFrom(data_in, sample, columns_description);
            }
            catch (Exception & e)
            {
                /// The following query will use data from input
                //      "INSERT INTO data FORMAT TSV\n " < data.csv
                //  And may be pretty hard to debug, so add information about data source to make it easier.
                e.addMessage("data for INSERT was parsed from query");
                throw;
            }
            // Remember where the data ended. We use this info later to determine
            // where the next query begins.
            parsed_insert_query->end = parsed_insert_query->data + data_in.count();
        }
        else if (!is_interactive)
        {
            /// Send data read from stdin.
            try
            {
                sendDataFrom(std_in, sample, columns_description);
            }
            catch (Exception & e)
            {
                e.addMessage("data for INSERT was parsed from stdin");
                throw;
            }
        }
        else
            throw Exception("No data to insert", ErrorCodes::NO_DATA_TO_INSERT);
    }


    void sendDataFrom(ReadBuffer & buf, Block & sample, const ColumnsDescription & columns_description)
    {
        String current_format = insert_format;

        /// Data format can be specified in the INSERT query.
        if (const auto * insert = parsed_query->as<ASTInsertQuery>())
        {
            if (!insert->format.empty())
                current_format = insert->format;
        }

        BlockInputStreamPtr block_input = context->getInputFormat(
            current_format, buf, sample, insert_format_max_block_size);

        if (columns_description.hasDefaults())
            block_input = std::make_shared<AddingDefaultsBlockInputStream>(block_input, columns_description, context);

        BlockInputStreamPtr async_block_input = std::make_shared<AsynchronousBlockInputStream>(block_input);

        async_block_input->readPrefix();

        while (true)
        {
            Block block = async_block_input->read();

            /// Check if server send Log packet
            receiveLogs();

            /// Check if server send Exception packet
            auto packet_type = connection->checkPacket();
            if (packet_type && *packet_type == Protocol::Server::Exception)
            {
                /*
                 * We're exiting with error, so it makes sense to kill the
                 * input stream without waiting for it to complete.
                 */
                async_block_input->cancel(true);
                return;
            }

            connection->sendData(block);
            processed_rows += block.rows();

            if (!block)
                break;
        }

        async_block_input->readSuffix();
    }


    /// Flush all buffers.
    void resetOutput()
    {
        block_out_stream.reset();
        logs_out_stream.reset();

        if (pager_cmd)
        {
            pager_cmd->in.close();
            pager_cmd->wait();
        }
        pager_cmd = nullptr;

        if (out_file_buf)
        {
            out_file_buf->next();
            out_file_buf.reset();
        }

        if (out_logs_buf)
        {
            out_logs_buf->next();
            out_logs_buf.reset();
        }

        std_out.next();
    }


    /// Receives and processes packets coming from server.
    /// Also checks if query execution should be cancelled.
    void receiveResult()
    {
        InterruptListener interrupt_listener;
        bool cancelled = false;

        // TODO: get the poll_interval from commandline.
        const auto receive_timeout = connection_parameters.timeouts.receive_timeout;
        constexpr size_t default_poll_interval = 1000000; /// in microseconds
        constexpr size_t min_poll_interval = 5000; /// in microseconds
        const size_t poll_interval
            = std::max(min_poll_interval, std::min<size_t>(receive_timeout.totalMicroseconds(), default_poll_interval));

        while (true)
        {
            Stopwatch receive_watch(CLOCK_MONOTONIC_COARSE);

            while (true)
            {
                /// Has the Ctrl+C been pressed and thus the query should be cancelled?
                /// If this is the case, inform the server about it and receive the remaining packets
                /// to avoid losing sync.
                if (!cancelled)
                {
                    auto cancel_query = [&]
                    {
                        connection->sendCancel();
                        cancelled = true;
                        if (is_interactive)
                        {
                            clearProgress();
                            std::cout << "Cancelling query." << std::endl;
                        }

                        /// Pressing Ctrl+C twice results in shut down.
                        interrupt_listener.unblock();
                    };

                    if (interrupt_listener.check())
                    {
                        cancel_query();
                    }
                    else
                    {
                        double elapsed = receive_watch.elapsedSeconds();
                        if (elapsed > receive_timeout.totalSeconds())
                        {
                            std::cout << "Timeout exceeded while receiving data from server."
                                      << " Waited for " << static_cast<size_t>(elapsed) << " seconds,"
                                      << " timeout is " << receive_timeout.totalSeconds() << " seconds." << std::endl;

                            cancel_query();
                        }
                    }
                }

                /// Poll for changes after a cancellation check, otherwise it never reached
                /// because of progress updates from server.
                if (connection->poll(poll_interval))
                    break;
            }

            if (!receiveAndProcessPacket(cancelled))
                break;
        }

        if (cancelled && is_interactive)
            std::cout << "Query was cancelled." << std::endl;
    }


    /// Receive a part of the result, or progress info or an exception and process it.
    /// Returns true if one should continue receiving packets.
    /// Output of result is suppressed if query was cancelled.
    bool receiveAndProcessPacket(bool cancelled)
    {
        Packet packet = connection->receivePacket();

        switch (packet.type)
        {
            case Protocol::Server::PartUUIDs:
                return true;

            case Protocol::Server::Data:
                if (!cancelled)
                    onData(packet.block);
                return true;

            case Protocol::Server::Progress:
                onProgress(packet.progress);
                return true;

            case Protocol::Server::ProfileInfo:
                onProfileInfo(packet.profile_info);
                return true;

            case Protocol::Server::Totals:
                if (!cancelled)
                    onTotals(packet.block);
                return true;

            case Protocol::Server::Extremes:
                if (!cancelled)
                    onExtremes(packet.block);
                return true;

            case Protocol::Server::Exception:
                onReceiveExceptionFromServer(std::move(packet.exception));
                return false;

            case Protocol::Server::Log:
                onLogData(packet.block);
                return true;

            case Protocol::Server::EndOfStream:
                onEndOfStream();
                return false;

            default:
                throw Exception(ErrorCodes::UNKNOWN_PACKET_FROM_SERVER, "Unknown packet {} from server {}",
                    packet.type, connection->getDescription());
        }
    }


    /// Receive the block that serves as an example of the structure of table where data will be inserted.
    bool receiveSampleBlock(Block & out, ColumnsDescription & columns_description)
    {
        while (true)
        {
            Packet packet = connection->receivePacket();

            switch (packet.type)
            {
                case Protocol::Server::Data:
                    out = packet.block;
                    return true;

                case Protocol::Server::Exception:
                    onReceiveExceptionFromServer(std::move(packet.exception));
                    return false;

                case Protocol::Server::Log:
                    onLogData(packet.block);
                    break;

                case Protocol::Server::TableColumns:
                    columns_description = ColumnsDescription::parse(packet.multistring_message[1]);
                    return receiveSampleBlock(out, columns_description);

                default:
                    throw NetException("Unexpected packet from server (expected Data, Exception or Log, got "
                        + String(Protocol::Server::toString(packet.type)) + ")", ErrorCodes::UNEXPECTED_PACKET_FROM_SERVER);
            }
        }
    }


    /// Process Log packets, exit when receive Exception or EndOfStream
    bool receiveEndOfQuery()
    {
        while (true)
        {
            Packet packet = connection->receivePacket();

            switch (packet.type)
            {
                case Protocol::Server::EndOfStream:
                    onEndOfStream();
                    return true;

                case Protocol::Server::Exception:
                    onReceiveExceptionFromServer(std::move(packet.exception));
                    return false;

                case Protocol::Server::Log:
                    onLogData(packet.block);
                    break;

                default:
                    throw NetException("Unexpected packet from server (expected Exception, EndOfStream or Log, got "
                        + String(Protocol::Server::toString(packet.type)) + ")", ErrorCodes::UNEXPECTED_PACKET_FROM_SERVER);
            }
        }
    }

    /// Process Log packets, used when inserting data by blocks
    void receiveLogs()
    {
        auto packet_type = connection->checkPacket();

        while (packet_type && *packet_type == Protocol::Server::Log)
        {
            receiveAndProcessPacket(false);
            packet_type = connection->checkPacket();
        }
    }

    void initBlockOutputStream(const Block & block)
    {
        if (!block_out_stream)
        {
            /// Ignore all results when fuzzing as they can be huge.
            if (query_fuzzer_runs)
            {
                block_out_stream = std::make_shared<NullBlockOutputStream>(block);
                return;
            }

            WriteBuffer * out_buf = nullptr;
            String pager = config().getString("pager", "");
            if (!pager.empty())
            {
                signal(SIGPIPE, SIG_IGN);
                pager_cmd = ShellCommand::execute(pager, true);
                out_buf = &pager_cmd->in;
            }
            else
            {
                out_buf = &std_out;
            }

            String current_format = format;

            /// The query can specify output format or output file.
            /// FIXME: try to prettify this cast using `as<>()`
            if (const auto * query_with_output = dynamic_cast<const ASTQueryWithOutput *>(parsed_query.get()))
            {
                if (query_with_output->out_file)
                {
                    const auto & out_file_node = query_with_output->out_file->as<ASTLiteral &>();
                    const auto & out_file = out_file_node.value.safeGet<std::string>();

                    out_file_buf.emplace(out_file, DBMS_DEFAULT_BUFFER_SIZE, O_WRONLY | O_EXCL | O_CREAT);
                    out_buf = &*out_file_buf;

                    // We are writing to file, so default format is the same as in non-interactive mode.
                    if (is_interactive && is_default_format)
                        current_format = "TabSeparated";
                }
                if (query_with_output->format != nullptr)
                {
                    if (has_vertical_output_suffix)
                        throw Exception("Output format already specified", ErrorCodes::CLIENT_OUTPUT_FORMAT_SPECIFIED);
                    const auto & id = query_with_output->format->as<ASTIdentifier &>();
                    current_format = id.name();
                }
            }

            if (has_vertical_output_suffix)
                current_format = "Vertical";

            /// It is not clear how to write progress with parallel formatting. It may increase code complexity significantly.
            if (!need_render_progress)
                block_out_stream = context->getOutputStreamParallelIfPossible(current_format, *out_buf, block);
            else
                block_out_stream = context->getOutputStream(current_format, *out_buf, block);

            block_out_stream->writePrefix();
        }
    }


    void initLogsOutputStream()
    {
        if (!logs_out_stream)
        {
            WriteBuffer * wb = out_logs_buf.get();

            if (!out_logs_buf)
            {
                if (server_logs_file.empty())
                {
                    /// Use stderr by default
                    out_logs_buf = std::make_unique<WriteBufferFromFileDescriptor>(STDERR_FILENO);
                    wb = out_logs_buf.get();
                }
                else if (server_logs_file == "-")
                {
                    /// Use stdout if --server_logs_file=- specified
                    wb = &std_out;
                }
                else
                {
                    out_logs_buf = std::make_unique<WriteBufferFromFile>(
                        server_logs_file, DBMS_DEFAULT_BUFFER_SIZE, O_WRONLY | O_APPEND | O_CREAT);
                    wb = out_logs_buf.get();
                }
            }

            logs_out_stream = std::make_shared<InternalTextLogsRowOutputStream>(*wb, stdout_is_a_tty);
            logs_out_stream->writePrefix();
        }
    }


    void onData(Block & block)
    {
        if (!block)
            return;

        processed_rows += block.rows();
        initBlockOutputStream(block);

        /// The header block containing zero rows was used to initialize
        /// block_out_stream, do not output it.
        /// Also do not output too much data if we're fuzzing.
        if (block.rows() != 0
            && (query_fuzzer_runs == 0 || processed_rows < 100))
        {
            block_out_stream->write(block);
            written_first_block = true;
        }

        bool clear_progress = false;
        if (need_render_progress)
            clear_progress = std_out.offset() > 0;

        if (clear_progress)
            clearProgress();

        /// Received data block is immediately displayed to the user.
        block_out_stream->flush();

        /// Restore progress bar after data block.
        if (clear_progress)
            writeProgress();
    }


    void onLogData(Block & block)
    {
        initLogsOutputStream();
        clearProgress();
        logs_out_stream->write(block);
        logs_out_stream->flush();
    }


    void onTotals(Block & block)
    {
        initBlockOutputStream(block);
        block_out_stream->setTotals(block);
    }

    void onExtremes(Block & block)
    {
        initBlockOutputStream(block);
        block_out_stream->setExtremes(block);
    }


    void onProgress(const Progress & value)
    {
        if (!progress.incrementPiecewiseAtomically(value))
        {
            // Just a keep-alive update.
            return;
        }
        if (block_out_stream)
            block_out_stream->onProgress(value);

        writeProgress();
    }


    void clearProgress()
    {
        if (written_progress_chars)
        {
            written_progress_chars = 0;
            std::cerr << "\r" CLEAR_TO_END_OF_LINE;
        }
    }


    void writeProgress()
    {
        if (!need_render_progress)
            return;

        /// Output all progress bar commands to stderr at once to avoid flicker.
        WriteBufferFromFileDescriptor message(STDERR_FILENO, 1024);

        static size_t increment = 0;
        static const char * indicators[8] =
        {
            "\033[1;30m→\033[0m",
            "\033[1;31m↘\033[0m",
            "\033[1;32m↓\033[0m",
            "\033[1;33m↙\033[0m",
            "\033[1;34m←\033[0m",
            "\033[1;35m↖\033[0m",
            "\033[1;36m↑\033[0m",
            "\033[1m↗\033[0m",
        };

        const char * indicator = indicators[increment % 8];

        size_t terminal_width = getTerminalWidth();

        if (!written_progress_chars)
        {
            /// If the current line is not empty, the progress must be output on the next line.
            /// The trick is found here: https://www.vidarholen.net/contents/blog/?p=878
            message << std::string(terminal_width, ' ');
        }
        message << '\r';

        size_t prefix_size = message.count();

        message << indicator << " Progress: ";

        message
            << formatReadableQuantity(progress.read_rows) << " rows, "
            << formatReadableSizeWithDecimalSuffix(progress.read_bytes);

        size_t elapsed_ns = watch.elapsed();
        if (elapsed_ns)
            message << " ("
                << formatReadableQuantity(progress.read_rows * 1000000000.0 / elapsed_ns) << " rows/s., "
                << formatReadableSizeWithDecimalSuffix(progress.read_bytes * 1000000000.0 / elapsed_ns) << "/s.) ";
        else
            message << ". ";

        written_progress_chars = message.count() - prefix_size - (strlen(indicator) - 2); /// Don't count invisible output (escape sequences).

        /// If the approximate number of rows to process is known, we can display a progress bar and percentage.
        if (progress.total_rows_to_read > 0)
        {
            size_t total_rows_corrected = std::max(progress.read_rows, progress.total_rows_to_read);

            /// To avoid flicker, display progress bar only if .5 seconds have passed since query execution start
            ///  and the query is less than halfway done.

            if (elapsed_ns > 500000000)
            {
                /// Trigger to start displaying progress bar. If query is mostly done, don't display it.
                if (progress.read_rows * 2 < total_rows_corrected)
                    show_progress_bar = true;

                if (show_progress_bar)
                {
                    ssize_t width_of_progress_bar = static_cast<ssize_t>(terminal_width) - written_progress_chars - strlen(" 99%");
                    if (width_of_progress_bar > 0)
                    {
                        std::string bar = UnicodeBar::render(UnicodeBar::getWidth(progress.read_rows, 0, total_rows_corrected, width_of_progress_bar));
                        message << "\033[0;32m" << bar << "\033[0m";
                        if (width_of_progress_bar > static_cast<ssize_t>(bar.size() / UNICODE_BAR_CHAR_SIZE))
                            message << std::string(width_of_progress_bar - bar.size() / UNICODE_BAR_CHAR_SIZE, ' ');
                    }
                }
            }

            /// Underestimate percentage a bit to avoid displaying 100%.
            message << ' ' << (99 * progress.read_rows / total_rows_corrected) << '%';
        }

        message << CLEAR_TO_END_OF_LINE;
        ++increment;

        message.next();
    }


    void writeFinalProgress()
    {
        std::cout << "Processed "
            << formatReadableQuantity(progress.read_rows) << " rows, "
            << formatReadableSizeWithDecimalSuffix(progress.read_bytes);

        size_t elapsed_ns = watch.elapsed();
        if (elapsed_ns)
            std::cout << " ("
                << formatReadableQuantity(progress.read_rows * 1000000000.0 / elapsed_ns) << " rows/s., "
                << formatReadableSizeWithDecimalSuffix(progress.read_bytes * 1000000000.0 / elapsed_ns) << "/s.) ";
        else
            std::cout << ". ";
    }


    void onReceiveExceptionFromServer(std::unique_ptr<Exception> && e)
    {
        have_error = true;
        server_exception = std::move(e);
        resetOutput();
    }


    void onProfileInfo(const BlockStreamProfileInfo & profile_info)
    {
        if (profile_info.hasAppliedLimit() && block_out_stream)
            block_out_stream->setRowsBeforeLimit(profile_info.getRowsBeforeLimit());
    }


    void onEndOfStream()
    {
        clearProgress();

        if (block_out_stream)
            block_out_stream->writeSuffix();

        if (logs_out_stream)
            logs_out_stream->writeSuffix();

        resetOutput();

        if (is_interactive && !written_first_block)
        {
            clearProgress();
            std::cout << "Ok." << std::endl;
        }
    }

    static void showClientVersion()
    {
        std::cout << DBMS_NAME << " client version " << VERSION_STRING << VERSION_OFFICIAL << "." << std::endl;
    }

    static void clearTerminal()
    {
        /// Clear from cursor until end of screen.
        /// It is needed if garbage is left in terminal.
        /// Show cursor. It can be left hidden by invocation of previous programs.
        /// A test for this feature: perl -e 'print "x"x100000'; echo -ne '\033[0;0H\033[?25l'; clickhouse-client
        std::cout <<
            "\033[0J"
            "\033[?25h";
    }

public:
    void init(int argc, char ** argv)
    {
        /// Don't parse options with Poco library. We need more sophisticated processing.
        stopOptionsProcessing();

        /** We allow different groups of arguments:
          * - common arguments;
          * - arguments for any number of external tables each in form "--external args...",
          *   where possible args are file, name, format, structure, types;
          * - param arguments for prepared statements.
          * Split these groups before processing.
          */
        using Arguments = std::vector<std::string>;

        Arguments common_arguments{""};        /// 0th argument is ignored.
        std::vector<Arguments> external_tables_arguments;

        bool in_external_group = false;
        for (int arg_num = 1; arg_num < argc; ++arg_num)
        {
            const char * arg = argv[arg_num];

            if (0 == strcmp(arg, "--external"))
            {
                in_external_group = true;
                external_tables_arguments.emplace_back(Arguments{""});
            }
            /// Options with value after equal sign.
            else if (in_external_group
                && (0 == strncmp(arg, "--file=", strlen("--file="))
                 || 0 == strncmp(arg, "--name=", strlen("--name="))
                 || 0 == strncmp(arg, "--format=", strlen("--format="))
                 || 0 == strncmp(arg, "--structure=", strlen("--structure="))
                 || 0 == strncmp(arg, "--types=", strlen("--types="))))
            {
                external_tables_arguments.back().emplace_back(arg);
            }
            /// Options with value after whitespace.
            else if (in_external_group
                && (0 == strcmp(arg, "--file")
                 || 0 == strcmp(arg, "--name")
                 || 0 == strcmp(arg, "--format")
                 || 0 == strcmp(arg, "--structure")
                 || 0 == strcmp(arg, "--types")))
            {
                if (arg_num + 1 < argc)
                {
                    external_tables_arguments.back().emplace_back(arg);
                    ++arg_num;
                    arg = argv[arg_num];
                    external_tables_arguments.back().emplace_back(arg);
                }
                else
                    break;
            }
            else
            {
                in_external_group = false;

                /// Parameter arg after underline.
                if (startsWith(arg, "--param_"))
                {
                    const char * param_continuation = arg + strlen("--param_");
                    const char * equal_pos = strchr(param_continuation, '=');

                    if (equal_pos == param_continuation)
                        throw Exception("Parameter name cannot be empty", ErrorCodes::BAD_ARGUMENTS);

                    if (equal_pos)
                    {
                        /// param_name=value
                        query_parameters.emplace(String(param_continuation, equal_pos), String(equal_pos + 1));
                    }
                    else
                    {
                        /// param_name value
                        ++arg_num;
                        arg = argv[arg_num];
                        query_parameters.emplace(String(param_continuation), String(arg));
                    }
                }
                else
                    common_arguments.emplace_back(arg);
            }
        }

        stdin_is_a_tty = isatty(STDIN_FILENO);
        stdout_is_a_tty = isatty(STDOUT_FILENO);

        uint64_t terminal_width = 0;
        if (stdin_is_a_tty)
            terminal_width = getTerminalWidth();

        namespace po = boost::program_options;

        /// Main commandline options related to client functionality and all parameters from Settings.
        po::options_description main_description = createOptionsDescription("Main options", terminal_width);
        main_description.add_options()
            ("help", "produce help message")
            ("config-file,C", po::value<std::string>(), "config-file path")
            ("config,c", po::value<std::string>(), "config-file path (another shorthand)")
            ("host,h", po::value<std::string>()->default_value("localhost"), "server host")
            ("port", po::value<int>()->default_value(9000), "server port")
            ("secure,s", "Use TLS connection")
            ("user,u", po::value<std::string>()->default_value("default"), "user")
            /** If "--password [value]" is used but the value is omitted, the bad argument exception will be thrown.
              * implicit_value is used to avoid this exception (to allow user to type just "--password")
              * Since currently boost provides no way to check if a value has been set implicitly for an option,
              * the "\n" is used to distinguish this case because there is hardly a chance a user would use "\n"
              * as the password.
              */
            ("password", po::value<std::string>()->implicit_value("\n", ""), "password")
            ("ask-password", "ask-password")
            ("quota_key", po::value<std::string>(), "A string to differentiate quotas when the user have keyed quotas configured on server")
            ("stage", po::value<std::string>()->default_value("complete"), "Request query processing up to specified stage: complete,fetch_columns,with_mergeable_state,with_mergeable_state_after_aggregation")
            ("query_id", po::value<std::string>(), "query_id")
            ("query,q", po::value<std::string>(), "query")
            ("database,d", po::value<std::string>(), "database")
            ("pager", po::value<std::string>(), "pager")
            ("disable_suggestion,A", "Disable loading suggestion data. Note that suggestion data is loaded asynchronously through a second connection to ClickHouse server. Also it is reasonable to disable suggestion if you want to paste a query with TAB characters. Shorthand option -A is for those who get used to mysql client.")
            ("suggestion_limit", po::value<int>()->default_value(10000),
                "Suggestion limit for how many databases, tables and columns to fetch.")
            ("multiline,m", "multiline")
            ("multiquery,n", "multiquery")
            ("queries-file", po::value<std::vector<std::string>>()->multitoken(),
                "file path with queries to execute; multiple files can be specified (--queries-file file1 file2...)")
            ("format,f", po::value<std::string>(), "default output format")
            ("testmode,T", "enable test hints in comments")
            ("ignore-error", "do not stop processing in multiquery mode")
            ("vertical,E", "vertical output format, same as --format=Vertical or FORMAT Vertical or \\G at end of command")
            ("time,t", "print query execution time to stderr in non-interactive mode (for benchmarks)")
            ("stacktrace", "print stack traces of exceptions")
            ("progress", "print progress even in non-interactive mode")
            ("version,V", "print version information and exit")
            ("version-clean", "print version in machine-readable format and exit")
            ("echo", "in batch mode, print query before execution")
            ("max_client_network_bandwidth", po::value<int>(), "the maximum speed of data exchange over the network for the client in bytes per second.")
            ("compression", po::value<bool>(), "enable or disable compression")
            ("highlight", po::value<bool>()->default_value(true), "enable or disable basic syntax highlight in interactive command line")
            ("log-level", po::value<std::string>(), "client log level")
            ("server_logs_file", po::value<std::string>(), "put server logs into specified file")
            ("query-fuzzer-runs", po::value<int>()->default_value(0), "After executing every SELECT query, do random mutations in it and run again specified number of times. This is used for testing to discover unexpected corner cases.")
            ("interleave-queries-file", po::value<std::vector<std::string>>()->multitoken(),
                "file path with queries to execute before every file from 'queries-file'; multiple files can be specified (--queries-file file1 file2...); this is needed to enable more aggressive fuzzing of newly added tests (see 'query-fuzzer-runs' option)")
            ("opentelemetry-traceparent", po::value<std::string>(), "OpenTelemetry traceparent header as described by W3C Trace Context recommendation")
            ("opentelemetry-tracestate", po::value<std::string>(), "OpenTelemetry tracestate header as described by W3C Trace Context recommendation")
            ("history_file", po::value<std::string>(), "path to history file")
        ;

        Settings cmd_settings;
        cmd_settings.addProgramOptions(main_description);

        /// Commandline options related to external tables.
        po::options_description external_description = createOptionsDescription("External tables options", terminal_width);
        external_description.add_options()
            ("file", po::value<std::string>(), "data file or - for stdin")
            ("name", po::value<std::string>()->default_value("_data"), "name of the table")
            ("format", po::value<std::string>()->default_value("TabSeparated"), "data format")
            ("structure", po::value<std::string>(), "structure")
            ("types", po::value<std::string>(), "types")
        ;

        /// Parse main commandline options.
        po::parsed_options parsed = po::command_line_parser(common_arguments).options(main_description).run();
        auto unrecognized_options = po::collect_unrecognized(parsed.options, po::collect_unrecognized_mode::include_positional);
        // unrecognized_options[0] is "", I don't understand why we need "" as the first argument which unused
        if (unrecognized_options.size() > 1)
        {
            throw Exception("Unrecognized option '" + unrecognized_options[1] + "'", ErrorCodes::UNRECOGNIZED_ARGUMENTS);
        }
        po::variables_map options;
        po::store(parsed, options);
        po::notify(options);

        if (options.count("version") || options.count("V"))
        {
            showClientVersion();
            exit(0);
        }

        if (options.count("version-clean"))
        {
            std::cout << VERSION_STRING;
            exit(0);
        }

        /// Output of help message.
        if (options.count("help")
            || (options.count("host") && options["host"].as<std::string>() == "elp"))    /// If user writes -help instead of --help.
        {
            std::cout << main_description << "\n";
            std::cout << external_description << "\n";
            std::cout << "In addition, --param_name=value can be specified for substitution of parameters for parametrized queries.\n";
            exit(0);
        }

        if (options.count("log-level"))
            Poco::Logger::root().setLevel(options["log-level"].as<std::string>());

        size_t number_of_external_tables_with_stdin_source = 0;
        for (size_t i = 0; i < external_tables_arguments.size(); ++i)
        {
            /// Parse commandline options related to external tables.
            po::parsed_options parsed_tables = po::command_line_parser(external_tables_arguments[i]).options(external_description).run();
            po::variables_map external_options;
            po::store(parsed_tables, external_options);

            try
            {
                external_tables.emplace_back(external_options);
                if (external_tables.back().file == "-")
                    ++number_of_external_tables_with_stdin_source;
                if (number_of_external_tables_with_stdin_source > 1)
                    throw Exception("Two or more external tables has stdin (-) set as --file field", ErrorCodes::BAD_ARGUMENTS);
            }
            catch (const Exception & e)
            {
                std::string text = e.displayText();
                std::cerr << "Code: " << e.code() << ". " << text << std::endl;
                std::cerr << "Table №" << i << std::endl << std::endl;
                /// Avoid the case when error exit code can possibly overflow to normal (zero).
                auto exit_code = e.code() % 256;
                if (exit_code == 0)
                    exit_code = 255;
                exit(exit_code);
            }
        }

        context->makeGlobalContext();
        context->setSettings(cmd_settings);

        /// Copy settings-related program options to config.
        /// TODO: Is this code necessary?
        for (const auto & setting : context->getSettingsRef().all())
        {
            const auto & name = setting.getName();
            if (options.count(name))
                config().setString(name, options[name].as<std::string>());
        }

        if (options.count("config-file") && options.count("config"))
            throw Exception("Two or more configuration files referenced in arguments", ErrorCodes::BAD_ARGUMENTS);

        query_processing_stage = QueryProcessingStage::fromString(options["stage"].as<std::string>());

        /// Save received data into the internal config.
        if (options.count("config-file"))
            config().setString("config-file", options["config-file"].as<std::string>());
        if (options.count("config"))
            config().setString("config-file", options["config"].as<std::string>());
        if (options.count("host") && !options["host"].defaulted())
            config().setString("host", options["host"].as<std::string>());
        if (options.count("query_id"))
            config().setString("query_id", options["query_id"].as<std::string>());
        if (options.count("query"))
            config().setString("query", options["query"].as<std::string>());
        if (options.count("queries-file"))
            queries_files = options["queries-file"].as<std::vector<std::string>>();
        if (options.count("interleave-queries-file"))
            interleave_queries_files = options["interleave-queries-file"].as<std::vector<std::string>>();
        if (options.count("database"))
            config().setString("database", options["database"].as<std::string>());
        if (options.count("pager"))
            config().setString("pager", options["pager"].as<std::string>());
        if (options.count("port") && !options["port"].defaulted())
            config().setInt("port", options["port"].as<int>());
        if (options.count("secure"))
            config().setBool("secure", true);
        if (options.count("user") && !options["user"].defaulted())
            config().setString("user", options["user"].as<std::string>());
        if (options.count("password"))
            config().setString("password", options["password"].as<std::string>());
        if (options.count("ask-password"))
            config().setBool("ask-password", true);
        if (options.count("quota_key"))
            config().setString("quota_key", options["quota_key"].as<std::string>());
        if (options.count("multiline"))
            config().setBool("multiline", true);
        if (options.count("multiquery"))
            config().setBool("multiquery", true);
        if (options.count("testmode"))
            config().setBool("testmode", true);
        if (options.count("ignore-error"))
            config().setBool("ignore-error", true);
        if (options.count("format"))
            config().setString("format", options["format"].as<std::string>());
        if (options.count("vertical"))
            config().setBool("vertical", true);
        if (options.count("stacktrace"))
            config().setBool("stacktrace", true);
        if (options.count("progress"))
            config().setBool("progress", true);
        if (options.count("echo"))
            config().setBool("echo", true);
        if (options.count("time"))
            print_time_to_stderr = true;
        if (options.count("max_client_network_bandwidth"))
            max_client_network_bandwidth = options["max_client_network_bandwidth"].as<int>();
        if (options.count("compression"))
            config().setBool("compression", options["compression"].as<bool>());
        if (options.count("server_logs_file"))
            server_logs_file = options["server_logs_file"].as<std::string>();
        if (options.count("disable_suggestion"))
            config().setBool("disable_suggestion", true);
        if (options.count("suggestion_limit"))
            config().setInt("suggestion_limit", options["suggestion_limit"].as<int>());
        if (options.count("highlight"))
            config().setBool("highlight", options["highlight"].as<bool>());
        if (options.count("history_file"))
            config().setString("history_file", options["history_file"].as<std::string>());

        if ((query_fuzzer_runs = options["query-fuzzer-runs"].as<int>()))
        {
            // Fuzzer implies multiquery.
            config().setBool("multiquery", true);

            // Ignore errors in parsing queries.
            config().setBool("ignore-error", true);
            ignore_error = true;
        }

        if (options.count("opentelemetry-traceparent"))
        {
            std::string traceparent = options["opentelemetry-traceparent"].as<std::string>();
            std::string error;
            if (!context->getClientInfo().client_trace_context.parseTraceparentHeader(
                traceparent, error))
            {
                throw Exception(ErrorCodes::BAD_ARGUMENTS,
                    "Cannot parse OpenTelemetry traceparent '{}': {}",
                    traceparent, error);
            }
        }

        if (options.count("opentelemetry-tracestate"))
        {
            context->getClientInfo().client_trace_context.tracestate =
                options["opentelemetry-tracestate"].as<std::string>();
        }

        argsToConfig(common_arguments, config(), 100);

        clearPasswordFromCommandLine(argc, argv);
    }
};

}

#pragma GCC diagnostic ignored "-Wunused-function"
#pragma GCC diagnostic ignored "-Wmissing-declarations"

int mainEntryClickHouseClient(int argc, char ** argv)
{
    try
    {
        DB::Client client;
        client.init(argc, argv);
        return client.run();
    }
    catch (const boost::program_options::error & e)
    {
        std::cerr << "Bad arguments: " << e.what() << std::endl;
        return 1;
    }
    catch (const DB::Exception & e)
    {
        std::string text = e.displayText();
        std::cerr << "Code: " << e.code() << ". " << text << std::endl;
        return 1;
    }
    catch (...)
    {
        std::cerr << DB::getCurrentExceptionMessage(true) << std::endl;
        return 1;
    }
}<|MERGE_RESOLUTION|>--- conflicted
+++ resolved
@@ -1610,11 +1610,7 @@
         {
             /// Temporarily apply query settings to context.
             std::optional<Settings> old_settings;
-<<<<<<< HEAD
-            SCOPE_EXIT({ if (old_settings) context->setSettings(*old_settings); });
-=======
-            SCOPE_EXIT_SAFE({ if (old_settings) context.setSettings(*old_settings); });
->>>>>>> 48af7a89
+            SCOPE_EXIT_SAFE({ if (old_settings) context->setSettings(*old_settings); });
             auto apply_query_settings = [&](const IAST & settings_ast)
             {
                 if (!old_settings)
