--- conflicted
+++ resolved
@@ -2229,32 +2229,18 @@
             written_first_block = true;
         }
 
-<<<<<<< HEAD
-        bool clear_progress = false;
-        if (need_render_progress)
-            clear_progress = std_out.offset() > 0;
-
-        if (clear_progress)
-            clearProgress();
-=======
         if (progress_bar.need_render_progress)
             progress_bar.clearProgress();
 
         block_out_stream->write(block);
         progress_bar.written_first_block = true;
->>>>>>> 5a5b8c73
 
         /// Received data block is immediately displayed to the user.
         block_out_stream->flush();
 
         /// Restore progress bar after data block.
-<<<<<<< HEAD
-        if (clear_progress)
-            writeProgress();
-=======
         if (progress_bar.need_render_progress)
             progress_bar.writeProgress(progress, watch.elapsed());
->>>>>>> 5a5b8c73
     }
 
 
