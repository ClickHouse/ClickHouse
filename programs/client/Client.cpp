#include "ConnectionParameters.h"
#include "QueryFuzzer.h"
#include "Suggest.h"
#include "TestHint.h"

#if USE_REPLXX
#   include <common/ReplxxLineReader.h>
#elif defined(USE_READLINE) && USE_READLINE
#   include <common/ReadlineLineReader.h>
#else
#   include <common/LineReader.h>
#endif

#include <stdlib.h>
#include <fcntl.h>
#include <signal.h>
#include <map>
#include <iostream>
#include <fstream>
#include <iomanip>
#include <unordered_set>
#include <algorithm>
#include <optional>
#include <common/scope_guard_safe.h>
#include <boost/program_options.hpp>
#include <boost/algorithm/string/replace.hpp>
#include <Poco/String.h>
#include <Poco/Util/Application.h>
#include <Processors/Formats/IInputFormat.h>
#include <Processors/Executors/PullingAsyncPipelineExecutor.h>
#include <Processors/QueryPipeline.h>
#include <Columns/ColumnString.h>
#include <common/find_symbols.h>
#include <common/LineReader.h>
#include <Common/ClickHouseRevision.h>
#include <Common/Exception.h>
#include <Common/ShellCommand.h>
#include <Common/UnicodeBar.h>
#include <Common/formatReadable.h>
#include <Common/NetException.h>
#include <Common/Throttler.h>
#include <Common/StringUtils/StringUtils.h>
#include <Common/typeid_cast.h>
#include <Common/clearPasswordFromCommandLine.h>
#include <Common/Config/ConfigProcessor.h>
#include <Common/PODArray.h>
#include <Core/Types.h>
#include <Core/QueryProcessingStage.h>
#include <Core/ExternalTable.h>
#include <IO/ReadBufferFromFile.h>
#include <IO/ReadBufferFromFileDescriptor.h>
#include <IO/WriteBufferFromFileDescriptor.h>
#include <IO/WriteBufferFromFile.h>
#include <IO/ReadBufferFromMemory.h>
#include <IO/ReadBufferFromString.h>
#include <IO/ReadHelpers.h>
#include <IO/WriteHelpers.h>
#include <IO/Operators.h>
#include <IO/UseSSL.h>
#include <IO/WriteBufferFromOStream.h>
#include <Processors/Transforms/AddingDefaultsTransform.h>
#include <DataStreams/InternalTextLogsRowOutputStream.h>
#include <DataStreams/NullBlockOutputStream.h>
#include <Parsers/ASTCreateQuery.h>
#include <Parsers/ASTDropQuery.h>
#include <Parsers/ASTSetQuery.h>
#include <Parsers/ASTUseQuery.h>
#include <Parsers/ASTInsertQuery.h>
#include <Parsers/ASTSelectQuery.h>
#include <Parsers/ASTSelectWithUnionQuery.h>
#include <Parsers/ASTQueryWithOutput.h>
#include <Parsers/ASTLiteral.h>
#include <Parsers/ASTIdentifier.h>
#include <Parsers/formatAST.h>
#include <Parsers/parseQuery.h>
#include <Parsers/ParserQuery.h>
#include <Interpreters/Context.h>
#include <Interpreters/InterpreterSetQuery.h>
#include <Interpreters/ReplaceQueryParameterVisitor.h>
#include <Client/Connection.h>
#include <Common/InterruptListener.h>
#include <Functions/registerFunctions.h>
#include <AggregateFunctions/registerAggregateFunctions.h>
#include <Formats/registerFormats.h>
#include <Formats/FormatFactory.h>
#include <Common/Config/configReadClient.h>
#include <Storages/ColumnsDescription.h>
#include <common/argsToConfig.h>
#include <Common/TerminalSize.h>
#include <Common/UTF8Helpers.h>
#include <Common/ProgressIndication.h>
#include <filesystem>
#include <Common/filesystemHelpers.h>

#if !defined(ARCADIA_BUILD)
#    include <Common/config_version.h>
#endif

#ifndef __clang__
#pragma GCC optimize("-fno-var-tracking-assignments")
#endif

namespace fs = std::filesystem;

namespace DB
{
namespace ErrorCodes
{
    extern const int NETWORK_ERROR;
    extern const int NO_DATA_TO_INSERT;
    extern const int BAD_ARGUMENTS;
    extern const int UNKNOWN_PACKET_FROM_SERVER;
    extern const int UNEXPECTED_PACKET_FROM_SERVER;
    extern const int CLIENT_OUTPUT_FORMAT_SPECIFIED;
    extern const int INVALID_USAGE_OF_INPUT;
    extern const int DEADLOCK_AVOIDED;
    extern const int UNRECOGNIZED_ARGUMENTS;
    extern const int SYNTAX_ERROR;
    extern const int TOO_DEEP_RECURSION;
}


static bool queryHasWithClause(const IAST * ast)
{
    if (const auto * select = dynamic_cast<const ASTSelectQuery *>(ast); select && select->with())
    {
        return true;
    }

    // This full recursive walk is somewhat excessive, because most of the
    // children are not queries, but on the other hand it will let us to avoid
    // breakage when the AST structure changes and some new variant of query
    // nesting is added. This function is used in fuzzer, so it's better to be
    // defensive and avoid weird unexpected errors.
    // clang-tidy is confused by this function: it thinks that if `select` is
    // nullptr, `ast` is also nullptr, and complains about nullptr dereference.
    // NOLINTNEXTLINE
    for (const auto & child : ast->children)
    {
        if (queryHasWithClause(child.get()))
        {
            return true;
        }
    }

    return false;
}


class Client : public Poco::Util::Application
{
public:
    Client() = default;

private:
    using StringSet = std::unordered_set<String>;
    StringSet exit_strings{"exit", "quit", "logout", "учше", "йгше", "дщпщге", "exit;", "quit;", "logout;", "учшеж",
                           "йгшеж", "дщпщгеж", "q", "й", "\\q", "\\Q", "\\й", "\\Й", ":q", "Жй"};
    bool is_interactive = true; /// Use either interactive line editing interface or batch mode.
    bool echo_queries = false; /// Print queries before execution in batch mode.
    bool ignore_error
        = false; /// In case of errors, don't print error message, continue to next query. Only applicable for non-interactive mode.
    bool print_time_to_stderr = false; /// Output execution time to stderr in batch mode.
    bool stdin_is_a_tty = false; /// stdin is a terminal.
    bool stdout_is_a_tty = false; /// stdout is a terminal.

    /// If not empty, queries will be read from these files
    std::vector<std::string> queries_files;
    /// If not empty, run queries from these files before processing every file from 'queries_files'.
    std::vector<std::string> interleave_queries_files;

    std::unique_ptr<Connection> connection; /// Connection to DB.
    String full_query; /// Current query as it was given to the client.

    // Current query as it will be sent to the server. It may differ from the
    // full query for INSERT queries, for which the data that follows the query
    // is stripped and sent separately.
    String query_to_send;

    String format; /// Query results output format.
    bool is_default_format = true; /// false, if format is set in the config or command line.
    size_t format_max_block_size = 0; /// Max block size for console output.
    String insert_format; /// Format of INSERT data that is read from stdin in batch mode.
    size_t insert_format_max_block_size = 0; /// Max block size when reading INSERT data.
    size_t max_client_network_bandwidth = 0; /// The maximum speed of data exchange over the network for the client in bytes per second.

    bool has_vertical_output_suffix = false; /// Is \G present at the end of the query string?

    SharedContextHolder shared_context = Context::createShared();

    /// Buffer that reads from stdin in batch mode.
    ReadBufferFromFileDescriptor std_in{STDIN_FILENO};

    /// Console output.
    WriteBufferFromFileDescriptor std_out{STDOUT_FILENO};
    std::unique_ptr<ShellCommand> pager_cmd;

    /// The user can specify to redirect query output to a file.
    std::optional<WriteBufferFromFile> out_file_buf;
    BlockOutputStreamPtr block_out_stream;

    /// The user could specify special file for server logs (stderr by default)
    std::unique_ptr<WriteBuffer> out_logs_buf;
    String server_logs_file;
    BlockOutputStreamPtr logs_out_stream;

    String home_path;

    String current_profile;

    String prompt_by_server_display_name;

    /// Path to a file containing command history.
    String history_file;

    /// How many rows have been read or written.
    size_t processed_rows = 0;

    /// Parsed query. Is used to determine some settings (e.g. format, output file).
    ASTPtr parsed_query;

    /// The last exception that was received from the server. Is used for the
    /// return code in batch mode.
    std::unique_ptr<Exception> server_exception;
    /// Likewise, the last exception that occurred on the client.
    std::unique_ptr<Exception> client_exception;

    /// If the last query resulted in exception. `server_exception` or
    /// `client_exception` must be set.
    bool have_error = false;

    UInt64 server_revision = 0;
    String server_version;
    String server_display_name;

    /// true by default - for interactive mode, might be changed when --progress option is checked for
    /// non-interactive mode.
    bool need_render_progress = true;

    bool written_first_block = false;

    ProgressIndication progress_indication;

    /// External tables info.
    std::list<ExternalTable> external_tables;

    /// Dictionary with query parameters for prepared statements.
    NameToNameMap query_parameters;

    ConnectionParameters connection_parameters;

    QueryFuzzer fuzzer;
    int query_fuzzer_runs = 0;

    std::optional<Suggest> suggest;

    /// We will format query_id in interactive mode in various ways, the default is just to print Query id: ...
    std::vector<std::pair<String, String>> query_id_formats;
    QueryProcessingStage::Enum query_processing_stage;

    void initialize(Poco::Util::Application & self) override
    {
        Poco::Util::Application::initialize(self);

        const char * home_path_cstr = getenv("HOME");
        if (home_path_cstr)
            home_path = home_path_cstr;

        configReadClient(config(), home_path);

        Context::getGlobal()->setApplicationType(Context::ApplicationType::CLIENT);
        Context::getGlobal()->setQueryParameters(query_parameters);

        /// settings and limits could be specified in config file, but passed settings has higher priority
        for (const auto & setting : Context::getGlobal()->getSettingsRef().allUnchanged())
        {
            const auto & name = setting.getName();
            if (config().has(name))
                Context::getGlobal()->setSetting(name, config().getString(name));
        }

        /// Set path for format schema files
        if (config().has("format_schema_path"))
            Context::getGlobal()->setFormatSchemaPath(fs::weakly_canonical(config().getString("format_schema_path")));

        /// Initialize query_id_formats if any
        if (config().has("query_id_formats"))
        {
            Poco::Util::AbstractConfiguration::Keys keys;
            config().keys("query_id_formats", keys);
            for (const auto & name : keys)
                query_id_formats.emplace_back(name + ":", config().getString("query_id_formats." + name));
        }
        if (query_id_formats.empty())
            query_id_formats.emplace_back("Query id:", " {query_id}\n");
    }


    int main(const std::vector<std::string> & /*args*/) override
    {
        try
        {
            return mainImpl();
        }
        catch (const Exception & e)
        {
            bool print_stack_trace = config().getBool("stacktrace", false) && e.code() != ErrorCodes::NETWORK_ERROR;

            std::cerr << getExceptionMessage(e, print_stack_trace, true) << std::endl << std::endl;

            /// If exception code isn't zero, we should return non-zero return code anyway.
            return e.code() ? e.code() : -1;
        }
        catch (...)
        {
            std::cerr << getCurrentExceptionMessage(false) << std::endl;
            return getCurrentExceptionCode();
        }
    }

    /// Should we celebrate a bit?
    static bool isNewYearMode()
    {
        time_t current_time = time(nullptr);

        /// It's bad to be intrusive.
        if (current_time % 3 != 0)
            return false;

        LocalDate now(current_time);
        return (now.month() == 12 && now.day() >= 20) || (now.month() == 1 && now.day() <= 5);
    }

    static bool isChineseNewYearMode(const String & local_tz)
    {
        /// Days of Dec. 20 in Chinese calendar starting from year 2019 to year 2105
        static constexpr UInt16 chineseNewYearIndicators[]
            = {18275, 18659, 19014, 19368, 19752, 20107, 20491, 20845, 21199, 21583, 21937, 22292, 22676, 23030, 23414, 23768, 24122, 24506,
               24860, 25215, 25599, 25954, 26308, 26692, 27046, 27430, 27784, 28138, 28522, 28877, 29232, 29616, 29970, 30354, 30708, 31062,
               31446, 31800, 32155, 32539, 32894, 33248, 33632, 33986, 34369, 34724, 35078, 35462, 35817, 36171, 36555, 36909, 37293, 37647,
               38002, 38386, 38740, 39095, 39479, 39833, 40187, 40571, 40925, 41309, 41664, 42018, 42402, 42757, 43111, 43495, 43849, 44233,
               44587, 44942, 45326, 45680, 46035, 46418, 46772, 47126, 47510, 47865, 48249, 48604, 48958, 49342};

        /// All time zone names are acquired from https://www.iana.org/time-zones
        static constexpr const char * chineseNewYearTimeZoneIndicators[] = {
            /// Time zones celebrating Chinese new year.
            "Asia/Shanghai",
            "Asia/Chongqing",
            "Asia/Harbin",
            "Asia/Urumqi",
            "Asia/Hong_Kong",
            "Asia/Chungking",
            "Asia/Macao",
            "Asia/Macau",
            "Asia/Taipei",
            "Asia/Singapore",

            /// Time zones celebrating Chinese new year but with different festival names. Let's not print the message for now.
            // "Asia/Brunei",
            // "Asia/Ho_Chi_Minh",
            // "Asia/Hovd",
            // "Asia/Jakarta",
            // "Asia/Jayapura",
            // "Asia/Kashgar",
            // "Asia/Kuala_Lumpur",
            // "Asia/Kuching",
            // "Asia/Makassar",
            // "Asia/Pontianak",
            // "Asia/Pyongyang",
            // "Asia/Saigon",
            // "Asia/Seoul",
            // "Asia/Ujung_Pandang",
            // "Asia/Ulaanbaatar",
            // "Asia/Ulan_Bator",
        };
        static constexpr size_t M = sizeof(chineseNewYearTimeZoneIndicators) / sizeof(chineseNewYearTimeZoneIndicators[0]);

        time_t current_time = time(nullptr);

        if (chineseNewYearTimeZoneIndicators + M
            == std::find_if(chineseNewYearTimeZoneIndicators, chineseNewYearTimeZoneIndicators + M, [&local_tz](const char * tz)
                            {
                                return tz == local_tz;
                            }))
            return false;

        /// It's bad to be intrusive.
        if (current_time % 3 != 0)
            return false;

        auto days = DateLUT::instance().toDayNum(current_time).toUnderType();
        for (auto d : chineseNewYearIndicators)
        {
            /// Let's celebrate until Lantern Festival
            if (d <= days && d + 25 >= days)
                return true;
            else if (d > days)
                return false;
        }
        return false;
    }

#if USE_REPLXX
    static void highlight(const String & query, std::vector<replxx::Replxx::Color> & colors)
    {
        using namespace replxx;

        static const std::unordered_map<TokenType, Replxx::Color> token_to_color
            = {{TokenType::Whitespace, Replxx::Color::DEFAULT},
               {TokenType::Comment, Replxx::Color::GRAY},
               {TokenType::BareWord, Replxx::Color::DEFAULT},
               {TokenType::Number, Replxx::Color::GREEN},
               {TokenType::StringLiteral, Replxx::Color::CYAN},
               {TokenType::QuotedIdentifier, Replxx::Color::MAGENTA},
               {TokenType::OpeningRoundBracket, Replxx::Color::BROWN},
               {TokenType::ClosingRoundBracket, Replxx::Color::BROWN},
               {TokenType::OpeningSquareBracket, Replxx::Color::BROWN},
               {TokenType::ClosingSquareBracket, Replxx::Color::BROWN},
               {TokenType::DoubleColon, Replxx::Color::BROWN},
               {TokenType::OpeningCurlyBrace, Replxx::Color::INTENSE},
               {TokenType::ClosingCurlyBrace, Replxx::Color::INTENSE},

               {TokenType::Comma, Replxx::Color::INTENSE},
               {TokenType::Semicolon, Replxx::Color::INTENSE},
               {TokenType::Dot, Replxx::Color::INTENSE},
               {TokenType::Asterisk, Replxx::Color::INTENSE},
               {TokenType::HereDoc, Replxx::Color::CYAN},
               {TokenType::Plus, Replxx::Color::INTENSE},
               {TokenType::Minus, Replxx::Color::INTENSE},
               {TokenType::Slash, Replxx::Color::INTENSE},
               {TokenType::Percent, Replxx::Color::INTENSE},
               {TokenType::Arrow, Replxx::Color::INTENSE},
               {TokenType::QuestionMark, Replxx::Color::INTENSE},
               {TokenType::Colon, Replxx::Color::INTENSE},
               {TokenType::Equals, Replxx::Color::INTENSE},
               {TokenType::NotEquals, Replxx::Color::INTENSE},
               {TokenType::Less, Replxx::Color::INTENSE},
               {TokenType::Greater, Replxx::Color::INTENSE},
               {TokenType::LessOrEquals, Replxx::Color::INTENSE},
               {TokenType::GreaterOrEquals, Replxx::Color::INTENSE},
               {TokenType::Concatenation, Replxx::Color::INTENSE},
               {TokenType::At, Replxx::Color::INTENSE},
               {TokenType::DoubleAt, Replxx::Color::MAGENTA},

               {TokenType::EndOfStream, Replxx::Color::DEFAULT},

               {TokenType::Error, Replxx::Color::RED},
               {TokenType::ErrorMultilineCommentIsNotClosed, Replxx::Color::RED},
               {TokenType::ErrorSingleQuoteIsNotClosed, Replxx::Color::RED},
               {TokenType::ErrorDoubleQuoteIsNotClosed, Replxx::Color::RED},
               {TokenType::ErrorSinglePipeMark, Replxx::Color::RED},
               {TokenType::ErrorWrongNumber, Replxx::Color::RED},
               {TokenType::ErrorMaxQuerySizeExceeded, Replxx::Color::RED }};

        const Replxx::Color unknown_token_color = Replxx::Color::RED;

        Lexer lexer(query.data(), query.data() + query.size());
        size_t pos = 0;

        for (Token token = lexer.nextToken(); !token.isEnd(); token = lexer.nextToken())
        {
            size_t utf8_len = UTF8::countCodePoints(reinterpret_cast<const UInt8 *>(token.begin), token.size());
            for (size_t code_point_index = 0; code_point_index < utf8_len; ++code_point_index)
            {
                if (token_to_color.find(token.type) != token_to_color.end())
                    colors[pos + code_point_index] = token_to_color.at(token.type);
                else
                    colors[pos + code_point_index] = unknown_token_color;
            }

            pos += utf8_len;
        }
    }
#endif

    /// Make query to get all server warnings
    std::vector<String> loadWarningMessages()
    {
        std::vector<String> messages;
        connection->sendQuery(connection_parameters.timeouts, "SELECT message FROM system.warnings", "" /* query_id */, QueryProcessingStage::Complete);
        while (true)
        {
            Packet packet = connection->receivePacket();
            switch (packet.type)
            {
                case Protocol::Server::Data:
                    if (packet.block)
                    {
                        const ColumnString & column = typeid_cast<const ColumnString &>(*packet.block.getByPosition(0).column);

                        size_t rows = packet.block.rows();
                        for (size_t i = 0; i < rows; ++i)
                            messages.emplace_back(column.getDataAt(i).toString());
                    }
                    continue;

                case Protocol::Server::Progress:
                    continue;
                case Protocol::Server::ProfileInfo:
                    continue;
                case Protocol::Server::Totals:
                    continue;
                case Protocol::Server::Extremes:
                    continue;
                case Protocol::Server::Log:
                    continue;

                case Protocol::Server::Exception:
                    packet.exception->rethrow();
                    return messages;

                case Protocol::Server::EndOfStream:
                    return messages;

                default:
                    throw Exception(ErrorCodes::UNKNOWN_PACKET_FROM_SERVER, "Unknown packet {} from server {}",
                        packet.type, connection->getDescription());
            }
        }
    }

    int mainImpl()
    {
        UseSSL use_ssl;

        registerFormats();
        registerFunctions();
        registerAggregateFunctions();

        /// Batch mode is enabled if one of the following is true:
        /// - -e (--query) command line option is present.
        ///   The value of the option is used as the text of query (or of multiple queries).
        ///   If stdin is not a terminal, INSERT data for the first query is read from it.
        /// - stdin is not a terminal. In this case queries are read from it.
        /// - -qf (--queries-file) command line option is present.
        ///   The value of the option is used as file with query (or of multiple queries) to execute.
        if (!stdin_is_a_tty || config().has("query") || !queries_files.empty())
            is_interactive = false;

        if (config().has("query") && !queries_files.empty())
        {
            throw Exception("Specify either `query` or `queries-file` option", ErrorCodes::BAD_ARGUMENTS);
        }

        std::cout << std::fixed << std::setprecision(3);
        std::cerr << std::fixed << std::setprecision(3);

        if (is_interactive)
        {
            clearTerminal();
            showClientVersion();
        }

        is_default_format = !config().has("vertical") && !config().has("format");
        if (config().has("vertical"))
            format = config().getString("format", "Vertical");
        else
            format = config().getString("format", is_interactive ? "PrettyCompact" : "TabSeparated");

        format_max_block_size = config().getInt("format_max_block_size", Context::getGlobal()->getSettingsRef().max_block_size);

        insert_format = "Values";

        /// Setting value from cmd arg overrides one from config
        if (Context::getGlobal()->getSettingsRef().max_insert_block_size.changed)
            insert_format_max_block_size = Context::getGlobal()->getSettingsRef().max_insert_block_size;
        else
            insert_format_max_block_size = config().getInt("insert_format_max_block_size", Context::getGlobal()->getSettingsRef().max_insert_block_size);

        if (!is_interactive)
        {
            need_render_progress = config().getBool("progress", false);
            echo_queries = config().getBool("echo", false);
            ignore_error = config().getBool("ignore-error", false);
        }

        ClientInfo & client_info = Context::getGlobal()->getClientInfo();
        client_info.setInitialQuery();
        client_info.quota_key = config().getString("quota_key", "");

        connect();

        /// Initialize DateLUT here to avoid counting time spent here as query execution time.
        const auto local_tz = DateLUT::instance().getTimeZone();

        if (is_interactive)
        {
            if (config().has("query_id"))
                throw Exception("query_id could be specified only in non-interactive mode", ErrorCodes::BAD_ARGUMENTS);
            if (print_time_to_stderr)
                throw Exception("time option could be specified only in non-interactive mode", ErrorCodes::BAD_ARGUMENTS);

            suggest.emplace();
            if (server_revision >= Suggest::MIN_SERVER_REVISION && !config().getBool("disable_suggestion", false))
            {
                /// Load suggestion data from the server.
                suggest->load(connection_parameters, config().getInt("suggestion_limit"));
            }

            /// Load Warnings at the beginning of connection
            if (!config().has("no-warnings"))
            {
                try
                {
                    std::vector<String> messages = loadWarningMessages();
                    if (!messages.empty())
                    {
                        std::cout << "Warnings:" << std::endl;
                        for (const auto & message : messages)
                            std::cout << "* " << message << std::endl;
                        std::cout << std::endl;
                    }
                }
                catch (...)
                {
                    /// Ignore exception
                }
            }

            /// Load command history if present.
            if (config().has("history_file"))
                history_file = config().getString("history_file");
            else
            {
                auto * history_file_from_env = getenv("CLICKHOUSE_HISTORY_FILE");
                if (history_file_from_env)
                    history_file = history_file_from_env;
                else if (!home_path.empty())
                    history_file = home_path + "/.clickhouse-client-history";
            }

            if (!history_file.empty() && !fs::exists(history_file))
            {
                /// Avoid TOCTOU issue.
                try
                {
                    FS::createFile(history_file);
                }
                catch (const ErrnoException & e)
                {
                    if (e.getErrno() != EEXIST)
                        throw;
                }
            }

            LineReader::Patterns query_extenders = {"\\"};
            LineReader::Patterns query_delimiters = {";", "\\G"};

#if USE_REPLXX
            replxx::Replxx::highlighter_callback_t highlight_callback{};
            if (config().getBool("highlight"))
                highlight_callback = highlight;

            ReplxxLineReader lr(*suggest, history_file, config().has("multiline"), query_extenders, query_delimiters, highlight_callback);

#elif defined(USE_READLINE) && USE_READLINE
            ReadlineLineReader lr(*suggest, history_file, config().has("multiline"), query_extenders, query_delimiters);
#else
            LineReader lr(history_file, config().has("multiline"), query_extenders, query_delimiters);
#endif

            /// Enable bracketed-paste-mode only when multiquery is enabled and multiline is
            ///  disabled, so that we are able to paste and execute multiline queries in a whole
            ///  instead of erroring out, while be less intrusive.
            if (config().has("multiquery") && !config().has("multiline"))
                lr.enableBracketedPaste();

            do
            {
                auto input = lr.readLine(prompt(), ":-] ");
                if (input.empty())
                    break;

                has_vertical_output_suffix = false;
                if (input.ends_with("\\G"))
                {
                    input.resize(input.size() - 2);
                    has_vertical_output_suffix = true;
                }

                try
                {
                    if (!processQueryText(input))
                        break;
                }
                catch (const Exception & e)
                {
                    /// We don't need to handle the test hints in the interactive mode.

                    bool print_stack_trace = config().getBool("stacktrace", false);
                    std::cerr << "Exception on client:" << std::endl << getExceptionMessage(e, print_stack_trace, true) << std::endl << std::endl;
                    client_exception = std::make_unique<Exception>(e);
                }

                if (client_exception)
                {
                    /// client_exception may have been set above or elsewhere.
                    /// Client-side exception during query execution can result in the loss of
                    /// sync in the connection protocol.
                    /// So we reconnect and allow to enter the next query.
                    connect();
                }
            } while (true);

            if (isNewYearMode())
                std::cout << "Happy new year." << std::endl;
            else if (isChineseNewYearMode(local_tz))
                std::cout << "Happy Chinese new year. 春节快乐!" << std::endl;
            else
                std::cout << "Bye." << std::endl;
            return 0;
        }
        else
        {
            auto query_id = config().getString("query_id", "");
            if (!query_id.empty())
                Context::getGlobal()->setCurrentQueryId(query_id);

            nonInteractive();

            // If exception code isn't zero, we should return non-zero return
            // code anyway.
            const auto * exception = server_exception ? server_exception.get() : client_exception.get();
            if (exception)
            {
                return exception->code() != 0 ? exception->code() : -1;
            }
            if (have_error)
            {
                // Shouldn't be set without an exception, but check it just in
                // case so that at least we don't lose an error.
                return -1;
            }

            return 0;
        }
    }


    void connect()
    {
        connection_parameters = ConnectionParameters(config());

        if (is_interactive)
            std::cout << "Connecting to "
                      << (!connection_parameters.default_database.empty() ? "database " + connection_parameters.default_database + " at "
                                                                          : "")
                      << connection_parameters.host << ":" << connection_parameters.port
                      << (!connection_parameters.user.empty() ? " as user " + connection_parameters.user : "") << "." << std::endl;

        connection = std::make_unique<Connection>(
            connection_parameters.host,
            connection_parameters.port,
            connection_parameters.default_database,
            connection_parameters.user,
            connection_parameters.password,
            "", /* cluster */
            "", /* cluster_secret */
            "client",
            connection_parameters.compression,
            connection_parameters.security);

        String server_name;
        UInt64 server_version_major = 0;
        UInt64 server_version_minor = 0;
        UInt64 server_version_patch = 0;

        if (max_client_network_bandwidth)
        {
            ThrottlerPtr throttler = std::make_shared<Throttler>(max_client_network_bandwidth, 0, "");
            connection->setThrottler(throttler);
        }

        connection->getServerVersion(
            connection_parameters.timeouts, server_name, server_version_major, server_version_minor, server_version_patch, server_revision);

        server_version = toString(server_version_major) + "." + toString(server_version_minor) + "." + toString(server_version_patch);

        if (server_display_name = connection->getServerDisplayName(connection_parameters.timeouts); server_display_name.empty())
        {
            server_display_name = config().getString("host", "localhost");
        }

        if (is_interactive)
        {
            std::cout << "Connected to " << server_name << " server version " << server_version << " revision " << server_revision << "."
                      << std::endl
                      << std::endl;

            auto client_version_tuple = std::make_tuple(VERSION_MAJOR, VERSION_MINOR, VERSION_PATCH);
            auto server_version_tuple = std::make_tuple(server_version_major, server_version_minor, server_version_patch);

            if (client_version_tuple < server_version_tuple)
            {
                std::cout << "ClickHouse client version is older than ClickHouse server. "
                          << "It may lack support for new features." << std::endl
                          << std::endl;
            }
            else if (client_version_tuple > server_version_tuple)
            {
                std::cout << "ClickHouse server version is older than ClickHouse client. "
                          << "It may indicate that the server is out of date and can be upgraded." << std::endl
                          << std::endl;
            }
        }

        if (!Context::getGlobal()->getSettingsRef().use_client_time_zone)
        {
            const auto & time_zone = connection->getServerTimezone(connection_parameters.timeouts);
            if (!time_zone.empty())
            {
                try
                {
                    DateLUT::setDefaultTimezone(time_zone);
                }
                catch (...)
                {
                    std::cerr << "Warning: could not switch to server time zone: " << time_zone
                              << ", reason: " << getCurrentExceptionMessage(/* with_stacktrace = */ false) << std::endl
                              << "Proceeding with local time zone." << std::endl
                              << std::endl;
                }
            }
            else
            {
                std::cerr << "Warning: could not determine server time zone. "
                          << "Proceeding with local time zone." << std::endl
                          << std::endl;
            }
        }

        Strings keys;

        prompt_by_server_display_name = config().getRawString("prompt_by_server_display_name.default", "{display_name} :) ");

        config().keys("prompt_by_server_display_name", keys);

        for (const String & key : keys)
        {
            if (key != "default" && server_display_name.find(key) != std::string::npos)
            {
                prompt_by_server_display_name = config().getRawString("prompt_by_server_display_name." + key);
                break;
            }
        }

        /// Prompt may contain escape sequences including \e[ or \x1b[ sequences to set terminal color.
        {
            String unescaped_prompt_by_server_display_name;
            ReadBufferFromString in(prompt_by_server_display_name);
            readEscapedString(unescaped_prompt_by_server_display_name, in);
            prompt_by_server_display_name = std::move(unescaped_prompt_by_server_display_name);
        }

        /// Prompt may contain the following substitutions in a form of {name}.
        std::map<String, String> prompt_substitutions{
            {"host", connection_parameters.host},
            {"port", toString(connection_parameters.port)},
            {"user", connection_parameters.user},
            {"display_name", server_display_name},
        };

        /// Quite suboptimal.
        for (const auto & [key, value] : prompt_substitutions)
            boost::replace_all(prompt_by_server_display_name, "{" + key + "}", value);
    }


    inline String prompt() const
    {
        return boost::replace_all_copy(prompt_by_server_display_name, "{database}", config().getString("database", "default"));
    }


    void nonInteractive()
    {
        String text;

        if (!queries_files.empty())
        {
            auto process_file = [&](const std::string & file)
            {
                connection->setDefaultDatabase(connection_parameters.default_database);
                ReadBufferFromFile in(file);
                readStringUntilEOF(text, in);
                return processMultiQuery(text);
            };

            for (const auto & queries_file : queries_files)
            {
                for (const auto & interleave_file : interleave_queries_files)
                    if (!process_file(interleave_file))
                        return;

                if (!process_file(queries_file))
                    return;
            }
            return;
        }
        else if (config().has("query"))
        {
            text = config().getRawString("query"); /// Poco configuration should not process substitutions in form of ${...} inside query.
        }
        else
        {
            /// If 'query' parameter is not set, read a query from stdin.
            /// The query is read entirely into memory (streaming is disabled).
            ReadBufferFromFileDescriptor in(STDIN_FILENO);
            readStringUntilEOF(text, in);
        }

        if (query_fuzzer_runs)
            processWithFuzzing(text);
        else
            processQueryText(text);
    }

    bool processQueryText(const String & text)
    {
        if (exit_strings.end() != exit_strings.find(trim(text, [](char c) { return isWhitespaceASCII(c) || c == ';'; })))
            return false;

        if (!config().has("multiquery"))
        {
            assert(!query_fuzzer_runs);
            processTextAsSingleQuery(text);
            return true;
        }

        if (query_fuzzer_runs)
        {
            processWithFuzzing(text);
            return true;
        }

        return processMultiQuery(text);
    }

    // Consumes trailing semicolons and tries to consume the same-line trailing
    // comment.
    static void adjustQueryEnd(const char *& this_query_end, const char * all_queries_end, int max_parser_depth)
    {
        // We have to skip the trailing semicolon that might be left
        // after VALUES parsing or just after a normal semicolon-terminated query.
        Tokens after_query_tokens(this_query_end, all_queries_end);
        IParser::Pos after_query_iterator(after_query_tokens, max_parser_depth);
        while (after_query_iterator.isValid() && after_query_iterator->type == TokenType::Semicolon)
        {
            this_query_end = after_query_iterator->end;
            ++after_query_iterator;
        }

        // Now we have to do some extra work to add the trailing
        // same-line comment to the query, but preserve the leading
        // comments of the next query. The trailing comment is important
        // because the test hints are usually written this way, e.g.:
        // select nonexistent_column; -- { serverError 12345 }.
        // The token iterator skips comments and whitespace, so we have
        // to find the newline in the string manually. If it's earlier
        // than the next significant token, it means that the text before
        // newline is some trailing whitespace or comment, and we should
        // add it to our query. There are also several special cases
        // that are described below.
        const auto * newline = find_first_symbols<'\n'>(this_query_end, all_queries_end);
        const char * next_query_begin = after_query_iterator->begin;

        // We include the entire line if the next query starts after
        // it. This is a generic case of trailing in-line comment.
        // The "equals" condition is for case of end of input (they both equal
        // all_queries_end);
        if (newline <= next_query_begin)
        {
            assert(newline >= this_query_end);
            this_query_end = newline;
        }
        else
        {
            // Many queries on one line, can't do anything. By the way, this
            // syntax is probably going to work as expected:
            // select nonexistent /* { serverError 12345 } */; select 1
        }
    }

    void reportQueryError() const
    {
        if (server_exception)
        {
            bool print_stack_trace = config().getBool("stacktrace", false);
            std::cerr << "Received exception from server (version " << server_version << "):" << std::endl
                << getExceptionMessage(*server_exception, print_stack_trace, true) << std::endl;
            if (is_interactive)
                std::cerr << std::endl;
        }

        if (client_exception)
        {
            fmt::print(stderr, "Error on processing query '{}':\n{}\n", full_query, client_exception->message());
            if (is_interactive)
            {
                fmt::print(stderr, "\n");
            }
        }

        // A debug check -- at least some exception must be set, if the error
        // flag is set, and vice versa.
        assert(have_error == (client_exception || server_exception));
    }

    bool processMultiQuery(const String & all_queries_text)
    {
        // It makes sense not to base any control flow on this, so that it is
        // the same in tests and in normal usage. The only difference is that in
        // normal mode we ignore the test hints.
        const bool test_mode = config().has("testmode");

        {
            /// disable logs if expects errors
            TestHint test_hint(test_mode, all_queries_text);
            if (test_hint.clientError() || test_hint.serverError())
                processTextAsSingleQuery("SET send_logs_level = 'fatal'");
        }

        bool echo_query = echo_queries;

        /// Several queries separated by ';'.
        /// INSERT data is ended by the end of line, not ';'.
        /// An exception is VALUES format where we also support semicolon in
        /// addition to end of line.

        const char * this_query_begin = all_queries_text.data();
        const char * all_queries_end = all_queries_text.data() + all_queries_text.size();

        while (this_query_begin < all_queries_end)
        {
            // Remove leading empty newlines and other whitespace, because they
            // are annoying to filter in query log. This is mostly relevant for
            // the tests.
            while (this_query_begin < all_queries_end && isWhitespaceASCII(*this_query_begin))
            {
                ++this_query_begin;
            }
            if (this_query_begin >= all_queries_end)
            {
                break;
            }

            // If there are only comments left until the end of file, we just
            // stop. The parser can't handle this situation because it always
            // expects that there is some query that it can parse.
            // We can get into this situation because the parser also doesn't
            // skip the trailing comments after parsing a query. This is because
            // they may as well be the leading comments for the next query,
            // and it makes more sense to treat them as such.
            {
                Tokens tokens(this_query_begin, all_queries_end);
                IParser::Pos token_iterator(tokens, Context::getGlobal()->getSettingsRef().max_parser_depth);
                if (!token_iterator.isValid())
                {
                    break;
                }
            }

            // Try to parse the query.
            const char * this_query_end = this_query_begin;
            try
            {
                parsed_query = parseQuery(this_query_end, all_queries_end, true);
            }
            catch (Exception & e)
            {
                // Try to find test hint for syntax error. We don't know where
                // the query ends because we failed to parse it, so we consume
                // the entire line.
                this_query_end = find_first_symbols<'\n'>(this_query_end, all_queries_end);

                TestHint hint(test_mode, String(this_query_begin, this_query_end - this_query_begin));

                if (hint.serverError())
                {
                    // Syntax errors are considered as client errors
                    e.addMessage("\nExpected server error '{}'.", hint.serverError());
                    throw;
                }

                if (hint.clientError() != e.code())
                {
                    if (hint.clientError())
                        e.addMessage("\nExpected client error: " + std::to_string(hint.clientError()));
                    throw;
                }

                /// It's expected syntax error, skip the line
                this_query_begin = this_query_end;
                continue;
            }

            if (!parsed_query)
            {
                if (ignore_error)
                {
                    Tokens tokens(this_query_begin, all_queries_end);
                    IParser::Pos token_iterator(tokens, Context::getGlobal()->getSettingsRef().max_parser_depth);
                    while (token_iterator->type != TokenType::Semicolon && token_iterator.isValid())
                        ++token_iterator;
                    this_query_begin = token_iterator->end;

                    continue;
                }

                return true;
            }

            // INSERT queries may have the inserted data in the query text
            // that follow the query itself, e.g. "insert into t format CSV 1;2".
            // They need special handling. First of all, here we find where the
            // inserted data ends. In multy-query mode, it is delimited by a
            // newline.
            // The VALUES format needs even more handling -- we also allow the
            // data to be delimited by semicolon. This case is handled later by
            // the format parser itself.
            // We can't do multiline INSERTs with inline data, because most
            // row input formats (e.g. TSV) can't tell when the input stops,
            // unlike VALUES.
            auto * insert_ast = parsed_query->as<ASTInsertQuery>();
            if (insert_ast && insert_ast->data)
            {
                this_query_end = find_first_symbols<'\n'>(insert_ast->data, all_queries_end);
                insert_ast->end = this_query_end;
                query_to_send = all_queries_text.substr(this_query_begin - all_queries_text.data(), insert_ast->data - this_query_begin);
            }
            else
            {
                query_to_send = all_queries_text.substr(this_query_begin - all_queries_text.data(), this_query_end - this_query_begin);
            }

            // Try to include the trailing comment with test hints. It is just
            // a guess for now, because we don't yet know where the query ends
            // if it is an INSERT query with inline data. We will do it again
            // after we have processed the query. But even this guess is
            // beneficial so that we see proper trailing comments in "echo" and
            // server log.
            adjustQueryEnd(this_query_end, all_queries_end, Context::getGlobal()->getSettingsRef().max_parser_depth);

            // full_query is the query + inline INSERT data + trailing comments
            // (the latter is our best guess for now).
            full_query = all_queries_text.substr(this_query_begin - all_queries_text.data(), this_query_end - this_query_begin);

            if (query_fuzzer_runs)
            {
                if (!processWithFuzzing(full_query))
                    return false;

                this_query_begin = this_query_end;
                continue;
            }

            // Now we know for sure where the query ends.
            // Look for the hint in the text of query + insert data + trailing
            // comments,
            // e.g. insert into t format CSV 'a' -- { serverError 123 }.
            // Use the updated query boundaries we just calculated.
            TestHint test_hint(test_mode, std::string(this_query_begin, this_query_end - this_query_begin));

            // Echo all queries if asked; makes for a more readable reference
            // file.
            echo_query = test_hint.echoQueries().value_or(echo_query);

            try
            {
                processParsedSingleQuery(echo_query);
            }
            catch (...)
            {
                // Surprisingly, this is a client error. A server error would
                // have been reported w/o throwing (see onReceiveSeverException()).
                client_exception = std::make_unique<Exception>(getCurrentExceptionMessage(true), getCurrentExceptionCode());
                have_error = true;
            }

            // For INSERTs with inline data: use the end of inline data as
            // reported by the format parser (it is saved in sendData()).
            // This allows us to handle queries like:
            //   insert into t values (1); select 1
            // , where the inline data is delimited by semicolon and not by a
            // newline.
            if (insert_ast && insert_ast->data)
            {
                this_query_end = insert_ast->end;
                adjustQueryEnd(this_query_end, all_queries_end, Context::getGlobal()->getSettingsRef().max_parser_depth);
            }

            // Check whether the error (or its absence) matches the test hints
            // (or their absence).
            bool error_matches_hint = true;
            if (have_error)
            {
                if (test_hint.serverError())
                {
                    if (!server_exception)
                    {
                        error_matches_hint = false;
                        fmt::print(stderr, "Expected server error code '{}' but got no server error.\n", test_hint.serverError());
                    }
                    else if (server_exception->code() != test_hint.serverError())
                    {
                        error_matches_hint = false;
                        std::cerr << "Expected server error code: " << test_hint.serverError() << " but got: " << server_exception->code()
                                  << "." << std::endl;
                    }
                }

                if (test_hint.clientError())
                {
                    if (!client_exception)
                    {
                        error_matches_hint = false;
                        fmt::print(stderr, "Expected client error code '{}' but got no client error.\n", test_hint.clientError());
                    }
                    else if (client_exception->code() != test_hint.clientError())
                    {
                        error_matches_hint = false;
                        fmt::print(
                            stderr, "Expected client error code '{}' but got '{}'.\n", test_hint.clientError(), client_exception->code());
                    }
                }

                if (!test_hint.clientError() && !test_hint.serverError())
                {
                    // No error was expected but it still occurred. This is the
                    // default case w/o test hint, doesn't need additional
                    // diagnostics.
                    error_matches_hint = false;
                }
            }
            else
            {
                if (test_hint.clientError())
                {
                    fmt::print(stderr, "The query succeeded but the client error '{}' was expected.\n", test_hint.clientError());
                    error_matches_hint = false;
                }

                if (test_hint.serverError())
                {
                    fmt::print(stderr, "The query succeeded but the server error '{}' was expected.\n", test_hint.serverError());
                    error_matches_hint = false;
                }
            }

            // If the error is expected, force reconnect and ignore it.
            if (have_error && error_matches_hint)
            {
                client_exception.reset();
                server_exception.reset();
                have_error = false;

                if (!connection->checkConnected())
                    connect();
            }

            // Report error.
            if (have_error)
            {
                reportQueryError();
            }

            // Stop processing queries if needed.
            if (have_error && !ignore_error)
            {
                if (is_interactive)
                {
                    break;
                }
                else
                {
                    return false;
                }
            }

            this_query_begin = this_query_end;
        }

        return true;
    }

    // Prints changed settings to stderr. Useful for debugging fuzzing failures.
    static void printChangedSettings()
    {
        const auto & changes = Context::getGlobal()->getSettingsRef().changes();
        if (!changes.empty())
        {
            fmt::print(stderr, "Changed settings: ");
            for (size_t i = 0; i < changes.size(); ++i)
            {
                if (i)
                {
                    fmt::print(stderr, ", ");
                }
                fmt::print(stderr, "{} = '{}'", changes[i].name, toString(changes[i].value));
            }
            fmt::print(stderr, "\n");
        }
        else
        {
            fmt::print(stderr, "No changed settings.\n");
        }
    }

    /// Returns false when server is not available.
    bool processWithFuzzing(const String & text)
    {
        ASTPtr orig_ast;

        try
        {
            const char * begin = text.data();
            orig_ast = parseQuery(begin, begin + text.size(), true);
        }
        catch (const Exception & e)
        {
            if (e.code() != ErrorCodes::SYNTAX_ERROR &&
                e.code() != ErrorCodes::TOO_DEEP_RECURSION)
                throw;
        }

        if (!orig_ast)
        {
            // Can't continue after a parsing error
            return true;
        }

        // Don't repeat inserts, the tables grow too big. Also don't repeat
        // creates because first we run the unmodified query, it will succeed,
        // and the subsequent queries will fail. When we run out of fuzzer
        // errors, it may be interesting to add fuzzing of create queries that
        // wraps columns into LowCardinality or Nullable. Also there are other
        // kinds of create queries such as CREATE DICTIONARY, we could fuzz
        // them as well. Also there is no point fuzzing DROP queries.
        size_t this_query_runs = query_fuzzer_runs;
        if (orig_ast->as<ASTInsertQuery>() || orig_ast->as<ASTCreateQuery>() || orig_ast->as<ASTDropQuery>())
        {
            this_query_runs = 1;
        }

        ASTPtr fuzz_base = orig_ast;
        for (size_t fuzz_step = 0; fuzz_step < this_query_runs; ++fuzz_step)
        {
            fmt::print(stderr, "Fuzzing step {} out of {}\n", fuzz_step, this_query_runs);

            ASTPtr ast_to_process;
            try
            {
                WriteBufferFromOwnString dump_before_fuzz;
                fuzz_base->dumpTree(dump_before_fuzz);
                auto base_before_fuzz = fuzz_base->formatForErrorMessage();

                ast_to_process = fuzz_base->clone();

                WriteBufferFromOwnString dump_of_cloned_ast;
                ast_to_process->dumpTree(dump_of_cloned_ast);

                // Run the original query as well.
                if (fuzz_step > 0)
                {
                    fuzzer.fuzzMain(ast_to_process);
                }

                auto base_after_fuzz = fuzz_base->formatForErrorMessage();

                // Check that the source AST didn't change after fuzzing. This
                // helps debug AST cloning errors, where the cloned AST doesn't
                // clone all its children, and erroneously points to some source
                // child elements.
                if (base_before_fuzz != base_after_fuzz)
                {
                    printChangedSettings();

                    fmt::print(
                        stderr,
                        "Base before fuzz: {}\n"
                        "Base after fuzz: {}\n",
                        base_before_fuzz,
                        base_after_fuzz);
                    fmt::print(stderr, "Dump before fuzz:\n{}\n", dump_before_fuzz.str());
                    fmt::print(stderr, "Dump of cloned AST:\n{}\n", dump_of_cloned_ast.str());
                    fmt::print(stderr, "Dump after fuzz:\n");

                    WriteBufferFromOStream cerr_buf(std::cerr, 4096);
                    fuzz_base->dumpTree(cerr_buf);
                    cerr_buf.next();

                    fmt::print(
                        stderr,
                        "Found error: IAST::clone() is broken for some AST node. This is a bug. The original AST ('dump before fuzz') and its cloned copy ('dump of cloned AST') refer to the same nodes, which must never happen. This means that their parent node doesn't implement clone() correctly.");

                    exit(1);
                }

                auto fuzzed_text = ast_to_process->formatForErrorMessage();
                if (fuzz_step > 0 && fuzzed_text == base_before_fuzz)
                {
                    fmt::print(stderr, "Got boring AST\n");
                    continue;
                }

                parsed_query = ast_to_process;
                query_to_send = parsed_query->formatForErrorMessage();

                processParsedSingleQuery();
            }
            catch (...)
            {
                // Some functions (e.g. protocol parsers) don't throw, but
                // set last_exception instead, so we'll also do it here for
                // uniformity.
                // Surprisingly, this is a client exception, because we get the
                // server exception w/o throwing (see onReceiveException()).
                client_exception = std::make_unique<Exception>(getCurrentExceptionMessage(true), getCurrentExceptionCode());
                have_error = true;
            }

            const auto * exception = server_exception ? server_exception.get() : client_exception.get();
            // Sometimes you may get TOO_DEEP_RECURSION from the server,
            // and TOO_DEEP_RECURSION should not fail the fuzzer check.
            if (have_error && exception->code() == ErrorCodes::TOO_DEEP_RECURSION)
            {
                have_error = false;
                server_exception.reset();
                client_exception.reset();
                return true;
            }

            if (have_error)
            {
                fmt::print(stderr, "Error on processing query '{}': {}\n", ast_to_process->formatForErrorMessage(), exception->message());

                // Try to reconnect after errors, for two reasons:
                // 1. We might not have realized that the server died, e.g. if
                //    it sent us a <Fatal> trace and closed connection properly.
                // 2. The connection might have gotten into a wrong state and
                //    the next query will get false positive about
                //    "Unknown packet from server".
                try
                {
                    connection->forceConnected(connection_parameters.timeouts);
                }
                catch (...)
                {
                    // Just report it, we'll terminate below.
                    fmt::print(stderr,
                        "Error while reconnecting to the server: {}\n",
                        getCurrentExceptionMessage(true));

                    assert(!connection->isConnected());
                }
            }

            if (!connection->isConnected())
            {
                // Probably the server is dead because we found an assertion
                // failure. Fail fast.
                fmt::print(stderr, "Lost connection to the server.\n");

                // Print the changed settings because they might be needed to
                // reproduce the error.
                printChangedSettings();

                return false;
            }

            // Check that after the query is formatted, we can parse it back,
            // format again and get the same result. Unfortunately, we can't
            // compare the ASTs, which would be more sensitive to errors. This
            // double formatting check doesn't catch all errors, e.g. we can
            // format query incorrectly, but to a valid SQL that we can then
            // parse and format into the same SQL.
            // There are some complicated cases where we can generate the SQL
            // which we can't parse:
            // * first argument of lambda() replaced by fuzzer with
            //   something else, leading to constructs such as
            //   arrayMap((min(x) + 3) -> x + 1, ....)
            // * internals of Enum replaced, leading to:
            //   Enum(equals(someFunction(y), 3)).
            // And there are even the cases when we can parse the query, but
            // it's logically incorrect and its formatting is a mess, such as
            // when `lambda()` function gets substituted into a wrong place.
            // To avoid dealing with these cases, run the check only for the
            // queries we were able to successfully execute.
            // Another caveat is that sometimes WITH queries are not executed,
            // if they are not referenced by the main SELECT, so they can still
            // have the aforementioned problems. Disable this check for such
            // queries, for lack of a better solution.
            // There is also a problem that fuzzer substitutes positive Int64
            // literals or Decimal literals, which are then parsed back as
            // UInt64, and suddenly duplicate alias substitition starts or stops
            // working (ASTWithAlias::formatImpl) or something like that.
            // So we compare not even the first and second formatting of the
            // query, but second and third.
            // If you have to add any more workarounds to this check, just remove
            // it altogether, it's not so useful.
            if (!have_error && !queryHasWithClause(parsed_query.get()))
            {
                ASTPtr ast_2;
                try
                {
                    const auto * tmp_pos = query_to_send.c_str();

                    ast_2 = parseQuery(tmp_pos, tmp_pos + query_to_send.size(),
                        false /* allow_multi_statements */);
                }
                catch (Exception & e)
                {
                    if (e.code() != ErrorCodes::SYNTAX_ERROR &&
                        e.code() != ErrorCodes::TOO_DEEP_RECURSION)
                        throw;
                }

                if (ast_2)
                {
                    const auto text_2 = ast_2->formatForErrorMessage();
                    const auto * tmp_pos = text_2.c_str();
                    const auto ast_3 = parseQuery(tmp_pos, tmp_pos + text_2.size(),
                        false /* allow_multi_statements */);
                    const auto text_3 = ast_3->formatForErrorMessage();
                    if (text_3 != text_2)
                    {
                        fmt::print(stderr, "Found error: The query formatting is broken.\n");

                        printChangedSettings();

                        fmt::print(stderr,
                            "Got the following (different) text after formatting the fuzzed query and parsing it back:\n'{}'\n, expected:\n'{}'\n",
                            text_3, text_2);
                        fmt::print(stderr, "In more detail:\n");
                        fmt::print(stderr, "AST-1 (generated by fuzzer):\n'{}'\n", parsed_query->dumpTree());
                        fmt::print(stderr, "Text-1 (AST-1 formatted):\n'{}'\n", query_to_send);
                        fmt::print(stderr, "AST-2 (Text-1 parsed):\n'{}'\n", ast_2->dumpTree());
                        fmt::print(stderr, "Text-2 (AST-2 formatted):\n'{}'\n", text_2);
                        fmt::print(stderr, "AST-3 (Text-2 parsed):\n'{}'\n", ast_3->dumpTree());
                        fmt::print(stderr, "Text-3 (AST-3 formatted):\n'{}'\n", text_3);
                        fmt::print(stderr, "Text-3 must be equal to Text-2, but it is not.\n");

                        exit(1);
                    }
                }
            }

            // The server is still alive so we're going to continue fuzzing.
            // Determine what we're going to use as the starting AST.
            if (have_error)
            {
                // Query completed with error, keep the previous starting AST.
                // Also discard the exception that we now know to be non-fatal,
                // so that it doesn't influence the exit code.
                server_exception.reset();
                client_exception.reset();
                have_error = false;
            }
            else if (ast_to_process->formatForErrorMessage().size() > 500)
            {
                // ast too long, start from original ast
                fmt::print(stderr, "Current AST is too long, discarding it and using the original AST as a start\n");
                fuzz_base = orig_ast;
            }
            else
            {
                // fuzz starting from this successful query
                fmt::print(stderr, "Query succeeded, using this AST as a start\n");
                fuzz_base = ast_to_process;
            }
        }

        return true;
    }

    void processTextAsSingleQuery(const String & text_)
    {
        full_query = text_;

        /// Some parts of a query (result output and formatting) are executed
        /// client-side. Thus we need to parse the query.
        const char * begin = full_query.data();
        parsed_query = parseQuery(begin, begin + full_query.size(), false);

        if (!parsed_query)
            return;

        // An INSERT query may have the data that follow query text. Remove the
        /// Send part of query without data, because data will be sent separately.
        auto * insert = parsed_query->as<ASTInsertQuery>();
        if (insert && insert->data)
        {
            query_to_send = full_query.substr(0, insert->data - full_query.data());
        }
        else
        {
            query_to_send = full_query;
        }

        processParsedSingleQuery();

        if (have_error)
        {
            reportQueryError();
        }
    }

    // Parameters are in global variables:
    // 'parsed_query' -- the query AST,
    // 'query_to_send' -- the query text that is sent to server,
    // 'full_query' -- for INSERT queries, contains the query and the data that
    // follow it. Its memory is referenced by ASTInsertQuery::begin, end.
    void processParsedSingleQuery(std::optional<bool> echo_query = {})
    {
        resetOutput();
        client_exception.reset();
        server_exception.reset();
        have_error = false;

        if (echo_query.value_or(echo_queries))
        {
            writeString(full_query, std_out);
            writeChar('\n', std_out);
            std_out.next();
        }

        if (is_interactive)
        {
            // Generate a new query_id
            Context::getGlobal()->setCurrentQueryId("");
            for (const auto & query_id_format : query_id_formats)
            {
                writeString(query_id_format.first, std_out);
                writeString(fmt::format(query_id_format.second, fmt::arg("query_id", Context::getGlobal()->getCurrentQueryId())), std_out);
                writeChar('\n', std_out);
                std_out.next();
            }
        }

        processed_rows = 0;
        written_first_block = false;
        progress_indication.resetProgress();

        {
            /// Temporarily apply query settings to context.
            std::optional<Settings> old_settings;
            SCOPE_EXIT_SAFE({
                if (old_settings)
                    Context::getGlobal()->setSettings(*old_settings);
            });
            auto apply_query_settings = [&](const IAST & settings_ast)
            {
                if (!old_settings)
                    old_settings.emplace(Context::getGlobal()->getSettingsRef());
                Context::getGlobal()->applySettingsChanges(settings_ast.as<ASTSetQuery>()->changes);
            };
            const auto * insert = parsed_query->as<ASTInsertQuery>();
            if (insert && insert->settings_ast)
                apply_query_settings(*insert->settings_ast);
            /// FIXME: try to prettify this cast using `as<>()`
            const auto * with_output = dynamic_cast<const ASTQueryWithOutput *>(parsed_query.get());
            if (with_output && with_output->settings_ast)
                apply_query_settings(*with_output->settings_ast);

            if (!connection->checkConnected())
                connect();

            ASTPtr input_function;
            if (insert && insert->select)
                insert->tryFindInputFunction(input_function);

            /// INSERT query for which data transfer is needed (not an INSERT SELECT or input()) is processed separately.
            if (insert && (!insert->select || input_function) && !insert->watch)
            {
                if (input_function && insert->format.empty())
                    throw Exception("FORMAT must be specified for function input()", ErrorCodes::INVALID_USAGE_OF_INPUT);
                processInsertQuery();
            }
            else
                processOrdinaryQuery();
        }

        /// Do not change context (current DB, settings) in case of an exception.
        if (!have_error)
        {
            if (const auto * set_query = parsed_query->as<ASTSetQuery>())
            {
                /// Save all changes in settings to avoid losing them if the connection is lost.
                for (const auto & change : set_query->changes)
                {
                    if (change.name == "profile")
                        current_profile = change.value.safeGet<String>();
                    else
                        Context::getGlobal()->applySettingChange(change);
                }
            }

            if (const auto * use_query = parsed_query->as<ASTUseQuery>())
            {
                const String & new_database = use_query->database;
                /// If the client initiates the reconnection, it takes the settings from the config.
                config().setString("database", new_database);
                /// If the connection initiates the reconnection, it uses its variable.
                connection->setDefaultDatabase(new_database);
            }
        }

        if (is_interactive)
        {
            std::cout << std::endl << processed_rows << " rows in set. Elapsed: " << progress_indication.elapsedSeconds() << " sec. ";
            /// Write final progress if it makes sense to do so.
            writeFinalProgress();

            std::cout << std::endl << std::endl;
        }
        else if (print_time_to_stderr)
        {
            std::cerr << progress_indication.elapsedSeconds() << "\n";
        }
    }


    /// Convert external tables to ExternalTableData and send them using the connection.
    void sendExternalTables()
    {
        const auto * select = parsed_query->as<ASTSelectWithUnionQuery>();
        if (!select && !external_tables.empty())
            throw Exception("External tables could be sent only with select query", ErrorCodes::BAD_ARGUMENTS);

        std::vector<ExternalTableDataPtr> data;
        for (auto & table : external_tables)
            data.emplace_back(table.getData(Context::getGlobal()));

        connection->sendExternalTablesData(data);
    }


    /// Process the query that doesn't require transferring data blocks to the server.
    void processOrdinaryQuery()
    {
        /// Rewrite query only when we have query parameters.
        /// Note that if query is rewritten, comments in query are lost.
        /// But the user often wants to see comments in server logs, query log, processlist, etc.
        if (!query_parameters.empty())
        {
            /// Replace ASTQueryParameter with ASTLiteral for prepared statements.
            ReplaceQueryParameterVisitor visitor(query_parameters);
            visitor.visit(parsed_query);

            /// Get new query after substitutions. Note that it cannot be done for INSERT query with embedded data.
            query_to_send = serializeAST(*parsed_query);
        }

        int retries_left = 10;
        for (;;)
        {
            assert(retries_left > 0);

            try
            {
                connection->sendQuery(
                    connection_parameters.timeouts,
                    query_to_send,
                    Context::getGlobal()->getCurrentQueryId(),
                    query_processing_stage,
                    &Context::getGlobal()->getSettingsRef(),
                    &Context::getGlobal()->getClientInfo(),
                    true);

                sendExternalTables();
                receiveResult();

                break;
            }
            catch (const Exception & e)
            {
                /// Retry when the server said "Client should retry" and no rows
                /// has been received yet.
                if (processed_rows == 0 && e.code() == ErrorCodes::DEADLOCK_AVOIDED && --retries_left)
                {
                    std::cerr << "Got a transient error from the server, will"
                              << " retry (" << retries_left << " retries left)";
                }
                else
                {
                    throw;
                }
            }
        }
    }


    /// Process the query that requires transferring data blocks to the server.
    void processInsertQuery()
    {
        const auto parsed_insert_query = parsed_query->as<ASTInsertQuery &>();
        if (!parsed_insert_query.data && (is_interactive || (!stdin_is_a_tty && std_in.eof())))
            throw Exception("No data to insert", ErrorCodes::NO_DATA_TO_INSERT);

        connection->sendQuery(
            connection_parameters.timeouts,
            query_to_send,
            Context::getGlobal()->getCurrentQueryId(),
            query_processing_stage,
            &Context::getGlobal()->getSettingsRef(),
            &Context::getGlobal()->getClientInfo(),
            true);

        sendExternalTables();

        /// Receive description of table structure.
        Block sample;
        ColumnsDescription columns_description;
        if (receiveSampleBlock(sample, columns_description))
        {
            /// If structure was received (thus, server has not thrown an exception),
            /// send our data with that structure.
            sendData(sample, columns_description);
            receiveEndOfQuery();
        }
    }


    ASTPtr parseQuery(const char *& pos, const char * end, bool allow_multi_statements) const
    {
        ParserQuery parser(end);
        ASTPtr res;

        const auto & settings = Context::getGlobal()->getSettingsRef();
        size_t max_length = 0;
        if (!allow_multi_statements)
            max_length = settings.max_query_size;

        if (is_interactive || ignore_error)
        {
            String message;
            res = tryParseQuery(parser, pos, end, message, true, "", allow_multi_statements, max_length, settings.max_parser_depth);

            if (!res)
            {
                std::cerr << std::endl << message << std::endl << std::endl;
                return nullptr;
            }
        }
        else
            res = parseQueryAndMovePosition(parser, pos, end, "", allow_multi_statements, max_length, settings.max_parser_depth);

        if (is_interactive)
        {
            std::cout << std::endl;
            WriteBufferFromOStream res_buf(std::cout, 4096);
            formatAST(*res, res_buf);
            res_buf.next();
            std::cout << std::endl << std::endl;
        }

        return res;
    }


    void sendData(Block & sample, const ColumnsDescription & columns_description)
    {
        /// If INSERT data must be sent.
        auto * parsed_insert_query = parsed_query->as<ASTInsertQuery>();
        if (!parsed_insert_query)
            return;

        if (parsed_insert_query->data)
        {
            /// Send data contained in the query.
            ReadBufferFromMemory data_in(parsed_insert_query->data, parsed_insert_query->end - parsed_insert_query->data);
            try
            {
                sendDataFrom(data_in, sample, columns_description);
            }
            catch (Exception & e)
            {
                /// The following query will use data from input
                //      "INSERT INTO data FORMAT TSV\n " < data.csv
                //  And may be pretty hard to debug, so add information about data source to make it easier.
                e.addMessage("data for INSERT was parsed from query");
                throw;
            }
            // Remember where the data ended. We use this info later to determine
            // where the next query begins.
            parsed_insert_query->end = parsed_insert_query->data + data_in.count();
        }
        else if (!is_interactive)
        {
            /// Send data read from stdin.
            try
            {
                if (need_render_progress)
                {
                    /// Set total_bytes_to_read for current fd.
                    FileProgress file_progress(0, std_in.size());
                    progress_indication.updateProgress(Progress(file_progress));

                    /// Set callback to be called on file progress.
                    progress_indication.setFileProgressCallback(Context::getGlobal(), true);

                    /// Add callback to track reading from fd.
                    std_in.setProgressCallback(Context::getGlobal());
                }

                sendDataFrom(std_in, sample, columns_description);
            }
            catch (Exception & e)
            {
                e.addMessage("data for INSERT was parsed from stdin");
                throw;
            }
        }
        else
            throw Exception("No data to insert", ErrorCodes::NO_DATA_TO_INSERT);
    }


    void sendDataFrom(ReadBuffer & buf, Block & sample, const ColumnsDescription & columns_description)
    {
        String current_format = insert_format;

        /// Data format can be specified in the INSERT query.
        if (const auto * insert = parsed_query->as<ASTInsertQuery>())
        {
            if (!insert->format.empty())
                current_format = insert->format;
        }

<<<<<<< HEAD
        BlockInputStreamPtr block_input = Context::getGlobal()->getInputFormat(current_format, buf, sample, insert_format_max_block_size);

        if (columns_description.hasDefaults())
            block_input = std::make_shared<AddingDefaultsBlockInputStream>(block_input, columns_description, Context::getGlobal());

        BlockInputStreamPtr async_block_input = std::make_shared<AsynchronousBlockInputStream>(block_input);
=======
        auto source = FormatFactory::instance().getInput(current_format, buf, sample, context, insert_format_max_block_size);
        Pipe pipe(source);

        if (columns_description.hasDefaults())
        {
            pipe.addSimpleTransform([&](const Block & header)
            {
                return std::make_shared<AddingDefaultsTransform>(header, columns_description, *source, context);
            });
        }
>>>>>>> 73ab70af

        QueryPipeline pipeline;
        pipeline.init(std::move(pipe));
        PullingAsyncPipelineExecutor executor(pipeline);

        Block block;
        while (executor.pull(block))
        {
            /// Check if server send Log packet
            receiveLogs();

            /// Check if server send Exception packet
            auto packet_type = connection->checkPacket();
            if (packet_type && *packet_type == Protocol::Server::Exception)
            {
                /*
                 * We're exiting with error, so it makes sense to kill the
                 * input stream without waiting for it to complete.
                 */
                executor.cancel();
                return;
            }

            if (block)
            {
                connection->sendData(block);
                processed_rows += block.rows();
            }
        }

        connection->sendData({});
    }


    /// Flush all buffers.
    void resetOutput()
    {
        block_out_stream.reset();
        logs_out_stream.reset();

        if (pager_cmd)
        {
            pager_cmd->in.close();
            pager_cmd->wait();
        }
        pager_cmd = nullptr;

        if (out_file_buf)
        {
            out_file_buf->next();
            out_file_buf.reset();
        }

        if (out_logs_buf)
        {
            out_logs_buf->next();
            out_logs_buf.reset();
        }

        std_out.next();
    }


    /// Receives and processes packets coming from server.
    /// Also checks if query execution should be cancelled.
    void receiveResult()
    {
        InterruptListener interrupt_listener;
        bool cancelled = false;

        // TODO: get the poll_interval from commandline.
        const auto receive_timeout = connection_parameters.timeouts.receive_timeout;
        constexpr size_t default_poll_interval = 1000000; /// in microseconds
        constexpr size_t min_poll_interval = 5000; /// in microseconds
        const size_t poll_interval
            = std::max(min_poll_interval, std::min<size_t>(receive_timeout.totalMicroseconds(), default_poll_interval));

        while (true)
        {
            Stopwatch receive_watch(CLOCK_MONOTONIC_COARSE);

            while (true)
            {
                /// Has the Ctrl+C been pressed and thus the query should be cancelled?
                /// If this is the case, inform the server about it and receive the remaining packets
                /// to avoid losing sync.
                if (!cancelled)
                {
                    auto cancel_query = [&] {
                        connection->sendCancel();
                        cancelled = true;
                        if (is_interactive)
                        {
                            progress_indication.clearProgressOutput();
                            std::cout << "Cancelling query." << std::endl;
                        }

                        /// Pressing Ctrl+C twice results in shut down.
                        interrupt_listener.unblock();
                    };

                    if (interrupt_listener.check())
                    {
                        cancel_query();
                    }
                    else
                    {
                        double elapsed = receive_watch.elapsedSeconds();
                        if (elapsed > receive_timeout.totalSeconds())
                        {
                            std::cout << "Timeout exceeded while receiving data from server."
                                      << " Waited for " << static_cast<size_t>(elapsed) << " seconds,"
                                      << " timeout is " << receive_timeout.totalSeconds() << " seconds." << std::endl;

                            cancel_query();
                        }
                    }
                }

                /// Poll for changes after a cancellation check, otherwise it never reached
                /// because of progress updates from server.
                if (connection->poll(poll_interval))
                    break;
            }

            if (!receiveAndProcessPacket(cancelled))
                break;
        }

        if (cancelled && is_interactive)
            std::cout << "Query was cancelled." << std::endl;
    }


    /// Receive a part of the result, or progress info or an exception and process it.
    /// Returns true if one should continue receiving packets.
    /// Output of result is suppressed if query was cancelled.
    bool receiveAndProcessPacket(bool cancelled)
    {
        Packet packet = connection->receivePacket();

        switch (packet.type)
        {
            case Protocol::Server::PartUUIDs:
                return true;

            case Protocol::Server::Data:
                if (!cancelled)
                    onData(packet.block);
                return true;

            case Protocol::Server::Progress:
                onProgress(packet.progress);
                return true;

            case Protocol::Server::ProfileInfo:
                onProfileInfo(packet.profile_info);
                return true;

            case Protocol::Server::Totals:
                if (!cancelled)
                    onTotals(packet.block);
                return true;

            case Protocol::Server::Extremes:
                if (!cancelled)
                    onExtremes(packet.block);
                return true;

            case Protocol::Server::Exception:
                onReceiveExceptionFromServer(std::move(packet.exception));
                return false;

            case Protocol::Server::Log:
                onLogData(packet.block);
                return true;

            case Protocol::Server::EndOfStream:
                onEndOfStream();
                return false;

            default:
                throw Exception(
                    ErrorCodes::UNKNOWN_PACKET_FROM_SERVER, "Unknown packet {} from server {}", packet.type, connection->getDescription());
        }
    }


    /// Receive the block that serves as an example of the structure of table where data will be inserted.
    bool receiveSampleBlock(Block & out, ColumnsDescription & columns_description)
    {
        while (true)
        {
            Packet packet = connection->receivePacket();

            switch (packet.type)
            {
                case Protocol::Server::Data:
                    out = packet.block;
                    return true;

                case Protocol::Server::Exception:
                    onReceiveExceptionFromServer(std::move(packet.exception));
                    return false;

                case Protocol::Server::Log:
                    onLogData(packet.block);
                    break;

                case Protocol::Server::TableColumns:
                    columns_description = ColumnsDescription::parse(packet.multistring_message[1]);
                    return receiveSampleBlock(out, columns_description);

                default:
                    throw NetException(
                        "Unexpected packet from server (expected Data, Exception or Log, got "
                            + String(Protocol::Server::toString(packet.type)) + ")",
                        ErrorCodes::UNEXPECTED_PACKET_FROM_SERVER);
            }
        }
    }


    /// Process Log packets, exit when receive Exception or EndOfStream
    bool receiveEndOfQuery()
    {
        while (true)
        {
            Packet packet = connection->receivePacket();

            switch (packet.type)
            {
                case Protocol::Server::EndOfStream:
                    onEndOfStream();
                    return true;

                case Protocol::Server::Exception:
                    onReceiveExceptionFromServer(std::move(packet.exception));
                    return false;

                case Protocol::Server::Log:
                    onLogData(packet.block);
                    break;

                default:
                    throw NetException(
                        "Unexpected packet from server (expected Exception, EndOfStream or Log, got "
                            + String(Protocol::Server::toString(packet.type)) + ")",
                        ErrorCodes::UNEXPECTED_PACKET_FROM_SERVER);
            }
        }
    }

    /// Process Log packets, used when inserting data by blocks
    void receiveLogs()
    {
        auto packet_type = connection->checkPacket();

        while (packet_type && *packet_type == Protocol::Server::Log)
        {
            receiveAndProcessPacket(false);
            packet_type = connection->checkPacket();
        }
    }

    void initBlockOutputStream(const Block & block)
    {
        if (!block_out_stream)
        {
            /// Ignore all results when fuzzing as they can be huge.
            if (query_fuzzer_runs)
            {
                block_out_stream = std::make_shared<NullBlockOutputStream>(block);
                return;
            }

            WriteBuffer * out_buf = nullptr;
            String pager = config().getString("pager", "");
            if (!pager.empty())
            {
                signal(SIGPIPE, SIG_IGN);
                pager_cmd = ShellCommand::execute(pager, true);
                out_buf = &pager_cmd->in;
            }
            else
            {
                out_buf = &std_out;
            }

            String current_format = format;

            /// The query can specify output format or output file.
            /// FIXME: try to prettify this cast using `as<>()`
            if (const auto * query_with_output = dynamic_cast<const ASTQueryWithOutput *>(parsed_query.get()))
            {
                if (query_with_output->out_file)
                {
                    const auto & out_file_node = query_with_output->out_file->as<ASTLiteral &>();
                    const auto & out_file = out_file_node.value.safeGet<std::string>();

                    out_file_buf.emplace(out_file, DBMS_DEFAULT_BUFFER_SIZE, O_WRONLY | O_EXCL | O_CREAT);
                    out_buf = &*out_file_buf;

                    // We are writing to file, so default format is the same as in non-interactive mode.
                    if (is_interactive && is_default_format)
                        current_format = "TabSeparated";
                }
                if (query_with_output->format != nullptr)
                {
                    if (has_vertical_output_suffix)
                        throw Exception("Output format already specified", ErrorCodes::CLIENT_OUTPUT_FORMAT_SPECIFIED);
                    const auto & id = query_with_output->format->as<ASTIdentifier &>();
                    current_format = id.name();
                }
            }

            if (has_vertical_output_suffix)
                current_format = "Vertical";

            /// It is not clear how to write progress with parallel formatting. It may increase code complexity significantly.
            if (!need_render_progress)
                block_out_stream = Context::getGlobal()->getOutputStreamParallelIfPossible(current_format, *out_buf, block);
            else
                block_out_stream = Context::getGlobal()->getOutputStream(current_format, *out_buf, block);

            block_out_stream->writePrefix();
        }
    }


    void initLogsOutputStream()
    {
        if (!logs_out_stream)
        {
            WriteBuffer * wb = out_logs_buf.get();

            if (!out_logs_buf)
            {
                if (server_logs_file.empty())
                {
                    /// Use stderr by default
                    out_logs_buf = std::make_unique<WriteBufferFromFileDescriptor>(STDERR_FILENO);
                    wb = out_logs_buf.get();
                }
                else if (server_logs_file == "-")
                {
                    /// Use stdout if --server_logs_file=- specified
                    wb = &std_out;
                }
                else
                {
                    out_logs_buf
                        = std::make_unique<WriteBufferFromFile>(server_logs_file, DBMS_DEFAULT_BUFFER_SIZE, O_WRONLY | O_APPEND | O_CREAT);
                    wb = out_logs_buf.get();
                }
            }

            logs_out_stream = std::make_shared<InternalTextLogsRowOutputStream>(*wb, stdout_is_a_tty);
            logs_out_stream->writePrefix();
        }
    }


    void onData(Block & block)
    {
        if (!block)
            return;

        processed_rows += block.rows();

        /// Even if all blocks are empty, we still need to initialize the output stream to write empty resultset.
        initBlockOutputStream(block);

        /// The header block containing zero rows was used to initialize
        /// block_out_stream, do not output it.
        /// Also do not output too much data if we're fuzzing.
        if (block.rows() == 0 || (query_fuzzer_runs != 0 && processed_rows >= 100))
            return;

        if (need_render_progress)
            progress_indication.clearProgressOutput();

        block_out_stream->write(block);
        written_first_block = true;

        /// Received data block is immediately displayed to the user.
        block_out_stream->flush();

        /// Restore progress bar after data block.
        if (need_render_progress)
            progress_indication.writeProgress();
    }


    void onLogData(Block & block)
    {
        initLogsOutputStream();
        progress_indication.clearProgressOutput();
        logs_out_stream->write(block);
        logs_out_stream->flush();
    }


    void onTotals(Block & block)
    {
        initBlockOutputStream(block);
        block_out_stream->setTotals(block);
    }

    void onExtremes(Block & block)
    {
        initBlockOutputStream(block);
        block_out_stream->setExtremes(block);
    }


    void onProgress(const Progress & value)
    {
        if (!progress_indication.updateProgress(value))
        {
            // Just a keep-alive update.
            return;
        }

        if (block_out_stream)
            block_out_stream->onProgress(value);

        if (need_render_progress)
            progress_indication.writeProgress();
    }


    void writeFinalProgress()
    {
        progress_indication.writeFinalProgress();
    }


    void onReceiveExceptionFromServer(std::unique_ptr<Exception> && e)
    {
        have_error = true;
        server_exception = std::move(e);
        resetOutput();
    }


    void onProfileInfo(const BlockStreamProfileInfo & profile_info)
    {
        if (profile_info.hasAppliedLimit() && block_out_stream)
            block_out_stream->setRowsBeforeLimit(profile_info.getRowsBeforeLimit());
    }


    void onEndOfStream()
    {
        progress_indication.clearProgressOutput();

        if (block_out_stream)
            block_out_stream->writeSuffix();

        if (logs_out_stream)
            logs_out_stream->writeSuffix();

        resetOutput();

        if (is_interactive && !written_first_block)
        {
            progress_indication.clearProgressOutput();
            std::cout << "Ok." << std::endl;
        }
    }

    static void showClientVersion()
    {
        std::cout << DBMS_NAME << " client version " << VERSION_STRING << VERSION_OFFICIAL << "." << std::endl;
    }

    static void clearTerminal()
    {
        /// Clear from cursor until end of screen.
        /// It is needed if garbage is left in terminal.
        /// Show cursor. It can be left hidden by invocation of previous programs.
        /// A test for this feature: perl -e 'print "x"x100000'; echo -ne '\033[0;0H\033[?25l'; clickhouse-client
        std::cout << "\033[0J"
                     "\033[?25h";
    }

public:
    void init(int argc, char ** argv)
    {
        /// Don't parse options with Poco library. We need more sophisticated processing.
        stopOptionsProcessing();

        /** We allow different groups of arguments:
          * - common arguments;
          * - arguments for any number of external tables each in form "--external args...",
          *   where possible args are file, name, format, structure, types;
          * - param arguments for prepared statements.
          * Split these groups before processing.
          */
        using Arguments = std::vector<std::string>;

        Arguments common_arguments{""}; /// 0th argument is ignored.
        std::vector<Arguments> external_tables_arguments;

        bool in_external_group = false;
        for (int arg_num = 1; arg_num < argc; ++arg_num)
        {
            const char * arg = argv[arg_num];

            if (0 == strcmp(arg, "--external"))
            {
                in_external_group = true;
                external_tables_arguments.emplace_back(Arguments{""});
            }
            /// Options with value after equal sign.
            else if (
                in_external_group
                && (0 == strncmp(arg, "--file=", strlen("--file=")) || 0 == strncmp(arg, "--name=", strlen("--name="))
                    || 0 == strncmp(arg, "--format=", strlen("--format=")) || 0 == strncmp(arg, "--structure=", strlen("--structure="))
                    || 0 == strncmp(arg, "--types=", strlen("--types="))))
            {
                external_tables_arguments.back().emplace_back(arg);
            }
            /// Options with value after whitespace.
            else if (
                in_external_group
                && (0 == strcmp(arg, "--file") || 0 == strcmp(arg, "--name") || 0 == strcmp(arg, "--format")
                    || 0 == strcmp(arg, "--structure") || 0 == strcmp(arg, "--types")))
            {
                if (arg_num + 1 < argc)
                {
                    external_tables_arguments.back().emplace_back(arg);
                    ++arg_num;
                    arg = argv[arg_num];
                    external_tables_arguments.back().emplace_back(arg);
                }
                else
                    break;
            }
            else
            {
                in_external_group = false;

                /// Parameter arg after underline.
                if (startsWith(arg, "--param_"))
                {
                    const char * param_continuation = arg + strlen("--param_");
                    const char * equal_pos = strchr(param_continuation, '=');

                    if (equal_pos == param_continuation)
                        throw Exception("Parameter name cannot be empty", ErrorCodes::BAD_ARGUMENTS);

                    if (equal_pos)
                    {
                        /// param_name=value
                        query_parameters.emplace(String(param_continuation, equal_pos), String(equal_pos + 1));
                    }
                    else
                    {
                        /// param_name value
                        ++arg_num;
                        if (arg_num >= argc)
                            throw Exception("Parameter requires value", ErrorCodes::BAD_ARGUMENTS);
                        arg = argv[arg_num];
                        query_parameters.emplace(String(param_continuation), String(arg));
                    }
                }
                else
                    common_arguments.emplace_back(arg);
            }
        }

        stdin_is_a_tty = isatty(STDIN_FILENO);
        stdout_is_a_tty = isatty(STDOUT_FILENO);

        uint64_t terminal_width = 0;
        if (stdin_is_a_tty)
            terminal_width = getTerminalWidth();

        namespace po = boost::program_options;

        /// Main commandline options related to client functionality and all parameters from Settings.
        po::options_description main_description = createOptionsDescription("Main options", terminal_width);
        main_description.add_options()
            ("help", "produce help message")
            ("config-file,C", po::value<std::string>(), "config-file path")
            ("config,c", po::value<std::string>(), "config-file path (another shorthand)")
            ("host,h", po::value<std::string>()->default_value("localhost"), "server host")
            ("port", po::value<int>()->default_value(9000), "server port")
            ("secure,s", "Use TLS connection")
            ("user,u", po::value<std::string>()->default_value("default"), "user")
            /** If "--password [value]" is used but the value is omitted, the bad argument exception will be thrown.
              * implicit_value is used to avoid this exception (to allow user to type just "--password")
              * Since currently boost provides no way to check if a value has been set implicitly for an option,
              * the "\n" is used to distinguish this case because there is hardly a chance a user would use "\n"
              * as the password.
              */
            ("password", po::value<std::string>()->implicit_value("\n", ""), "password")
            ("ask-password", "ask-password")
            ("quota_key", po::value<std::string>(), "A string to differentiate quotas when the user have keyed quotas configured on server")
            ("stage", po::value<std::string>()->default_value("complete"), "Request query processing up to specified stage: complete,fetch_columns,with_mergeable_state,with_mergeable_state_after_aggregation,with_mergeable_state_after_aggregation_and_limit")
            ("query_id", po::value<std::string>(), "query_id")
            ("query,q", po::value<std::string>(), "query")
            ("database,d", po::value<std::string>(), "database")
            ("pager", po::value<std::string>(), "pager")
            ("disable_suggestion,A", "Disable loading suggestion data. Note that suggestion data is loaded asynchronously through a second connection to ClickHouse server. Also it is reasonable to disable suggestion if you want to paste a query with TAB characters. Shorthand option -A is for those who get used to mysql client.")
            ("suggestion_limit", po::value<int>()->default_value(10000),
                "Suggestion limit for how many databases, tables and columns to fetch.")
            ("multiline,m", "multiline")
            ("multiquery,n", "multiquery")
            ("queries-file", po::value<std::vector<std::string>>()->multitoken(),
                "file path with queries to execute; multiple files can be specified (--queries-file file1 file2...)")
            ("format,f", po::value<std::string>(), "default output format")
            ("testmode,T", "enable test hints in comments")
            ("ignore-error", "do not stop processing in multiquery mode")
            ("vertical,E", "vertical output format, same as --format=Vertical or FORMAT Vertical or \\G at end of command")
            ("time,t", "print query execution time to stderr in non-interactive mode (for benchmarks)")
            ("stacktrace", "print stack traces of exceptions")
            ("progress", "print progress even in non-interactive mode")
            ("version,V", "print version information and exit")
            ("version-clean", "print version in machine-readable format and exit")
            ("echo", "in batch mode, print query before execution")
            ("max_client_network_bandwidth", po::value<int>(), "the maximum speed of data exchange over the network for the client in bytes per second.")
            ("compression", po::value<bool>(), "enable or disable compression")
            ("highlight", po::value<bool>()->default_value(true), "enable or disable basic syntax highlight in interactive command line")
            ("log-level", po::value<std::string>(), "client log level")
            ("server_logs_file", po::value<std::string>(), "put server logs into specified file")
            ("query-fuzzer-runs", po::value<int>()->default_value(0), "After executing every SELECT query, do random mutations in it and run again specified number of times. This is used for testing to discover unexpected corner cases.")
            ("interleave-queries-file", po::value<std::vector<std::string>>()->multitoken(),
                "file path with queries to execute before every file from 'queries-file'; multiple files can be specified (--queries-file file1 file2...); this is needed to enable more aggressive fuzzing of newly added tests (see 'query-fuzzer-runs' option)")
            ("opentelemetry-traceparent", po::value<std::string>(), "OpenTelemetry traceparent header as described by W3C Trace Context recommendation")
            ("opentelemetry-tracestate", po::value<std::string>(), "OpenTelemetry tracestate header as described by W3C Trace Context recommendation")
            ("history_file", po::value<std::string>(), "path to history file")
            ("no-warnings", "disable warnings when client connects to server")
        ;

        Settings cmd_settings;
        cmd_settings.addProgramOptions(main_description);

        /// Commandline options related to external tables.
        po::options_description external_description = createOptionsDescription("External tables options", terminal_width);
        external_description.add_options()("file", po::value<std::string>(), "data file or - for stdin")(
            "name",
            po::value<std::string>()->default_value("_data"),
            "name of the table")("format", po::value<std::string>()->default_value("TabSeparated"), "data format")("structure", po::value<std::string>(), "structure")("types", po::value<std::string>(), "types");

        /// Parse main commandline options.
        po::parsed_options parsed = po::command_line_parser(common_arguments).options(main_description).run();
        auto unrecognized_options = po::collect_unrecognized(parsed.options, po::collect_unrecognized_mode::include_positional);
        // unrecognized_options[0] is "", I don't understand why we need "" as the first argument which unused
        if (unrecognized_options.size() > 1)
        {
            throw Exception("Unrecognized option '" + unrecognized_options[1] + "'", ErrorCodes::UNRECOGNIZED_ARGUMENTS);
        }
        po::variables_map options;
        po::store(parsed, options);
        po::notify(options);

        if (options.count("version") || options.count("V"))
        {
            showClientVersion();
            exit(0);
        }

        if (options.count("version-clean"))
        {
            std::cout << VERSION_STRING;
            exit(0);
        }

        /// Output of help message.
        if (options.count("help")
            || (options.count("host") && options["host"].as<std::string>() == "elp")) /// If user writes -help instead of --help.
        {
            std::cout << main_description << "\n";
            std::cout << external_description << "\n";
            std::cout << "In addition, --param_name=value can be specified for substitution of parameters for parametrized queries.\n";
            exit(0);
        }

        if (options.count("log-level"))
            Poco::Logger::root().setLevel(options["log-level"].as<std::string>());

        size_t number_of_external_tables_with_stdin_source = 0;
        for (size_t i = 0; i < external_tables_arguments.size(); ++i)
        {
            /// Parse commandline options related to external tables.
            po::parsed_options parsed_tables = po::command_line_parser(external_tables_arguments[i]).options(external_description).run();
            po::variables_map external_options;
            po::store(parsed_tables, external_options);

            try
            {
                external_tables.emplace_back(external_options);
                if (external_tables.back().file == "-")
                    ++number_of_external_tables_with_stdin_source;
                if (number_of_external_tables_with_stdin_source > 1)
                    throw Exception("Two or more external tables has stdin (-) set as --file field", ErrorCodes::BAD_ARGUMENTS);
            }
            catch (const Exception & e)
            {
                std::cerr << getExceptionMessage(e, false) << std::endl;
                std::cerr << "Table №" << i << std::endl << std::endl;
                /// Avoid the case when error exit code can possibly overflow to normal (zero).
                auto exit_code = e.code() % 256;
                if (exit_code == 0)
                    exit_code = 255;
                exit(exit_code);
            }
        }

        Context::createGlobal(shared_context.get());
        Context::getGlobal()->setSettings(cmd_settings);

        /// Copy settings-related program options to config.
        /// TODO: Is this code necessary?
        for (const auto & setting : Context::getGlobal()->getSettingsRef().all())
        {
            const auto & name = setting.getName();
            if (options.count(name))
                config().setString(name, options[name].as<std::string>());
        }

        if (options.count("config-file") && options.count("config"))
            throw Exception("Two or more configuration files referenced in arguments", ErrorCodes::BAD_ARGUMENTS);

        query_processing_stage = QueryProcessingStage::fromString(options["stage"].as<std::string>());

        /// Save received data into the internal config.
        if (options.count("config-file"))
            config().setString("config-file", options["config-file"].as<std::string>());
        if (options.count("config"))
            config().setString("config-file", options["config"].as<std::string>());
        if (options.count("host") && !options["host"].defaulted())
            config().setString("host", options["host"].as<std::string>());
        if (options.count("query_id"))
            config().setString("query_id", options["query_id"].as<std::string>());
        if (options.count("query"))
            config().setString("query", options["query"].as<std::string>());
        if (options.count("queries-file"))
            queries_files = options["queries-file"].as<std::vector<std::string>>();
        if (options.count("interleave-queries-file"))
            interleave_queries_files = options["interleave-queries-file"].as<std::vector<std::string>>();
        if (options.count("database"))
            config().setString("database", options["database"].as<std::string>());
        if (options.count("pager"))
            config().setString("pager", options["pager"].as<std::string>());
        if (options.count("port") && !options["port"].defaulted())
            config().setInt("port", options["port"].as<int>());
        if (options.count("secure"))
            config().setBool("secure", true);
        if (options.count("user") && !options["user"].defaulted())
            config().setString("user", options["user"].as<std::string>());
        if (options.count("password"))
            config().setString("password", options["password"].as<std::string>());
        if (options.count("ask-password"))
            config().setBool("ask-password", true);
        if (options.count("quota_key"))
            config().setString("quota_key", options["quota_key"].as<std::string>());
        if (options.count("multiline"))
            config().setBool("multiline", true);
        if (options.count("multiquery"))
            config().setBool("multiquery", true);
        if (options.count("testmode"))
            config().setBool("testmode", true);
        if (options.count("ignore-error"))
            config().setBool("ignore-error", true);
        if (options.count("format"))
            config().setString("format", options["format"].as<std::string>());
        if (options.count("vertical"))
            config().setBool("vertical", true);
        if (options.count("stacktrace"))
            config().setBool("stacktrace", true);
        if (options.count("progress"))
            config().setBool("progress", true);
        if (options.count("echo"))
            config().setBool("echo", true);
        if (options.count("time"))
            print_time_to_stderr = true;
        if (options.count("max_client_network_bandwidth"))
            max_client_network_bandwidth = options["max_client_network_bandwidth"].as<int>();
        if (options.count("compression"))
            config().setBool("compression", options["compression"].as<bool>());
        if (options.count("server_logs_file"))
            server_logs_file = options["server_logs_file"].as<std::string>();
        if (options.count("disable_suggestion"))
            config().setBool("disable_suggestion", true);
        if (options.count("suggestion_limit"))
            config().setInt("suggestion_limit", options["suggestion_limit"].as<int>());
        if (options.count("highlight"))
            config().setBool("highlight", options["highlight"].as<bool>());
        if (options.count("history_file"))
            config().setString("history_file", options["history_file"].as<std::string>());
        if (options.count("no-warnings"))
            config().setBool("no-warnings", true);

        if ((query_fuzzer_runs = options["query-fuzzer-runs"].as<int>()))
        {
            // Fuzzer implies multiquery.
            config().setBool("multiquery", true);

            // Ignore errors in parsing queries.
            config().setBool("ignore-error", true);
            ignore_error = true;
        }

        if (options.count("opentelemetry-traceparent"))
        {
            std::string traceparent = options["opentelemetry-traceparent"].as<std::string>();
            std::string error;
            if (!Context::getGlobal()->getClientInfo().client_trace_context.parseTraceparentHeader(traceparent, error))
            {
                throw Exception(ErrorCodes::BAD_ARGUMENTS, "Cannot parse OpenTelemetry traceparent '{}': {}", traceparent, error);
            }
        }

        if (options.count("opentelemetry-tracestate"))
        {
            Context::getGlobal()->getClientInfo().client_trace_context.tracestate = options["opentelemetry-tracestate"].as<std::string>();
        }

        argsToConfig(common_arguments, config(), 100);

        clearPasswordFromCommandLine(argc, argv);
    }
};
}

#pragma GCC diagnostic ignored "-Wunused-function"
#pragma GCC diagnostic ignored "-Wmissing-declarations"

int mainEntryClickHouseClient(int argc, char ** argv)
{
    try
    {
        DB::Client client;
        client.init(argc, argv);
        return client.run();
    }
    catch (const boost::program_options::error & e)
    {
        std::cerr << "Bad arguments: " << e.what() << std::endl;
        return 1;
    }
    catch (const DB::Exception & e)
    {
        std::cerr << DB::getExceptionMessage(e, false) << std::endl;
        return 1;
    }
    catch (...)
    {
        std::cerr << DB::getCurrentExceptionMessage(true) << std::endl;
        return 1;
    }
}<|MERGE_RESOLUTION|>--- conflicted
+++ resolved
@@ -1927,25 +1927,16 @@
                 current_format = insert->format;
         }
 
-<<<<<<< HEAD
-        BlockInputStreamPtr block_input = Context::getGlobal()->getInputFormat(current_format, buf, sample, insert_format_max_block_size);
+        auto source = FormatFactory::instance().getInput(current_format, buf, sample, Context::getGlobal(), insert_format_max_block_size);
+        Pipe pipe(source);
 
         if (columns_description.hasDefaults())
-            block_input = std::make_shared<AddingDefaultsBlockInputStream>(block_input, columns_description, Context::getGlobal());
-
-        BlockInputStreamPtr async_block_input = std::make_shared<AsynchronousBlockInputStream>(block_input);
-=======
-        auto source = FormatFactory::instance().getInput(current_format, buf, sample, context, insert_format_max_block_size);
-        Pipe pipe(source);
-
-        if (columns_description.hasDefaults())
         {
             pipe.addSimpleTransform([&](const Block & header)
             {
-                return std::make_shared<AddingDefaultsTransform>(header, columns_description, *source, context);
+                return std::make_shared<AddingDefaultsTransform>(header, columns_description, *source, Context::getGlobal());
             });
         }
->>>>>>> 73ab70af
 
         QueryPipeline pipeline;
         pipeline.init(std::move(pipe));
