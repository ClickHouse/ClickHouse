#pragma once

<<<<<<< HEAD
=======
#include <Parser.h>
#include <Commands.h>
#include <Common/ZooKeeper/ZooKeeper.h>
#include <Core/Names.h>
#include <Client/LineReader.h>
#include <IO/ReadBufferFromPocoSocket.h>
#include <IO/WriteBufferFromPocoSocket.h>
#include <Poco/Net/StreamSocket.h>
>>>>>>> 0ffbb999
#include <Poco/Util/Application.h>
#include <Common/ZooKeeper/KeeperClientCLI/KeeperClient.h>

namespace DB
{

class KeeperClient: public Poco::Util::Application, public KeeperClientBase
{
public:
    void initialize(Poco::Util::Application & self) override;

    int main(const std::vector<String> & args) override;

    void defineOptions(Poco::Util::OptionSet & options) override;

    String executeFourLetterCommand(const String & command) final;

protected:
    void runInteractive();
    void runInteractiveReplxx();
    void runInteractiveInputStream();
<<<<<<< HEAD
=======

    void connectToKeeper();

    bool processQueryText(const String & text, bool is_interactive);

    void loadCommands(std::vector<Command> && new_commands);

>>>>>>> 0ffbb999
    std::vector<String> getCompletions(const String & prefix) const;

    zkutil::ZooKeeperArgs zk_args;

    String history_file;
    UInt32 history_max_entries = 0; /// Maximum number of entries in the history file.

    LineReader::Suggest suggest;
};

}<|MERGE_RESOLUTION|>--- conflicted
+++ resolved
@@ -1,16 +1,5 @@
 #pragma once
 
-<<<<<<< HEAD
-=======
-#include <Parser.h>
-#include <Commands.h>
-#include <Common/ZooKeeper/ZooKeeper.h>
-#include <Core/Names.h>
-#include <Client/LineReader.h>
-#include <IO/ReadBufferFromPocoSocket.h>
-#include <IO/WriteBufferFromPocoSocket.h>
-#include <Poco/Net/StreamSocket.h>
->>>>>>> 0ffbb999
 #include <Poco/Util/Application.h>
 #include <Common/ZooKeeper/KeeperClientCLI/KeeperClient.h>
 
@@ -32,16 +21,11 @@
     void runInteractive();
     void runInteractiveReplxx();
     void runInteractiveInputStream();
-<<<<<<< HEAD
-=======
 
     void connectToKeeper();
 
     bool processQueryText(const String & text, bool is_interactive);
 
-    void loadCommands(std::vector<Command> && new_commands);
-
->>>>>>> 0ffbb999
     std::vector<String> getCompletions(const String & prefix) const;
 
     zkutil::ZooKeeperArgs zk_args;
