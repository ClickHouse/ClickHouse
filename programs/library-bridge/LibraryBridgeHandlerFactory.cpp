#include "LibraryBridgeHandlerFactory.h"

#include <Poco/Net/HTTPServerRequest.h>
#include <Server/HTTP/HTMLForm.h>
#include "LibraryBridgeHandlers.h"


namespace DB
{
LibraryBridgeHandlerFactory::LibraryBridgeHandlerFactory(
    std::string name_,
    ContextPtr context_,
    std::vector<std::string> libraries_paths_)
    : WithContext(context_)
    , log(getLogger(name_))
    , name(name_)
    , libraries_paths(std::move(libraries_paths_))
{
}

std::unique_ptr<HTTPRequestHandler> LibraryBridgeHandlerFactory::createRequestHandler(const HTTPServerRequest & request)
{
    Poco::URI uri{request.getURI()};
    LOG_DEBUG(log, "Request URI: {}", uri.toString());

    if (request.getMethod() == Poco::Net::HTTPRequest::HTTP_GET)
    {
        if (uri.getPath() == "/extdict_ping")
            return std::make_unique<ExternalDictionaryLibraryBridgeExistsHandler>(getContext());
        else if (uri.getPath() == "/catboost_ping")
            return std::make_unique<CatBoostLibraryBridgeExistsHandler>(getContext());
    }

    if (request.getMethod() == Poco::Net::HTTPRequest::HTTP_POST)
    {
        if (uri.getPath() == "/extdict_request")
<<<<<<< HEAD
            return std::make_unique<ExternalDictionaryLibraryBridgeRequestHandler>(getContext(), libraries_paths);
        if (uri.getPath() == "/catboost_request")
            return std::make_unique<CatBoostLibraryBridgeRequestHandler>(getContext(), libraries_paths);
=======
            return std::make_unique<ExternalDictionaryLibraryBridgeRequestHandler>(getContext());
        else if (uri.getPath() == "/catboost_request")
            return std::make_unique<CatBoostLibraryBridgeRequestHandler>(getContext());
>>>>>>> 293865dc
    }

    return nullptr;
}
}<|MERGE_RESOLUTION|>--- conflicted
+++ resolved
@@ -34,15 +34,9 @@
     if (request.getMethod() == Poco::Net::HTTPRequest::HTTP_POST)
     {
         if (uri.getPath() == "/extdict_request")
-<<<<<<< HEAD
             return std::make_unique<ExternalDictionaryLibraryBridgeRequestHandler>(getContext(), libraries_paths);
-        if (uri.getPath() == "/catboost_request")
+        else if (uri.getPath() == "/catboost_request")
             return std::make_unique<CatBoostLibraryBridgeRequestHandler>(getContext(), libraries_paths);
-=======
-            return std::make_unique<ExternalDictionaryLibraryBridgeRequestHandler>(getContext());
-        else if (uri.getPath() == "/catboost_request")
-            return std::make_unique<CatBoostLibraryBridgeRequestHandler>(getContext());
->>>>>>> 293865dc
     }
 
     return nullptr;
