#include "SharedLibraryHandlerFactory.h"


namespace DB
{

<<<<<<< HEAD
=======
namespace ErrorCodes
{
    extern const int LOGICAL_ERROR;
}

>>>>>>> adc02e1c
SharedLibraryHandlerPtr SharedLibraryHandlerFactory::get(const std::string & dictionary_id)
{
    std::lock_guard lock(mutex);
    auto library_handler = library_handlers.find(dictionary_id);

    if (library_handler != library_handlers.end())
        return library_handler->second;

    return nullptr;
}


void SharedLibraryHandlerFactory::create(
    const std::string & dictionary_id,
    const std::string & library_path,
    const std::vector<std::string> & library_settings,
    const Block & sample_block,
    const std::vector<std::string> & attributes_names)
{
    std::lock_guard lock(mutex);
    if (!library_handlers.count(dictionary_id))
        library_handlers.emplace(std::make_pair(dictionary_id, std::make_shared<SharedLibraryHandler>(library_path, library_settings, sample_block, attributes_names)));
    else
        LOG_WARNING(&Poco::Logger::get("SharedLibraryHandlerFactory"), "Library handler with dictionary id {} already exists", dictionary_id);
}


bool SharedLibraryHandlerFactory::clone(const std::string & from_dictionary_id, const std::string & to_dictionary_id)
{
    std::lock_guard lock(mutex);
    auto from_library_handler = library_handlers.find(from_dictionary_id);

    if (from_library_handler == library_handlers.end())
        return false;

    /// libClone method will be called in copy constructor
    library_handlers[to_dictionary_id] = std::make_shared<SharedLibraryHandler>(*from_library_handler->second);
    return true;
}


bool SharedLibraryHandlerFactory::remove(const std::string & dictionary_id)
{
    std::lock_guard lock(mutex);
    /// libDelete is called in destructor.
    return library_handlers.erase(dictionary_id);
}


SharedLibraryHandlerFactory & SharedLibraryHandlerFactory::instance()
{
    static SharedLibraryHandlerFactory ret;
    return ret;
}

}<|MERGE_RESOLUTION|>--- conflicted
+++ resolved
@@ -4,14 +4,7 @@
 namespace DB
 {
 
-<<<<<<< HEAD
-=======
-namespace ErrorCodes
-{
-    extern const int LOGICAL_ERROR;
-}
 
->>>>>>> adc02e1c
 SharedLibraryHandlerPtr SharedLibraryHandlerFactory::get(const std::string & dictionary_id)
 {
     std::lock_guard lock(mutex);
