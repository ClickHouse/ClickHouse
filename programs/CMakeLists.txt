add_compile_options("$<$<OR:$<COMPILE_LANGUAGE:C>,$<COMPILE_LANGUAGE:CXX>>:${COVERAGE_FLAGS}>")

if (USE_CLANG_TIDY)
    set (CMAKE_CXX_CLANG_TIDY "${CLANG_TIDY_PATH}")
endif ()

set(MAX_LINKER_MEMORY 3500)
include(../cmake/limit_jobs.cmake)

include(${ClickHouse_SOURCE_DIR}/cmake/split_debug_symbols.cmake)

# The `clickhouse` binary is a multi purpose tool that contains multiple execution modes (client, server, etc.),
# So client/server/... is just a symlink to `clickhouse` binary.
#
# But, there are several components that requires extra libraries, like keeper
# requires NuRaft, that regular binary does not requires, so you can disable
# compilation of this components.
#
# If you do not know what modes you need, turn then all.
option (ENABLE_CLICKHOUSE_ALL "Enable all ClickHouse modes by default" ON)

<<<<<<< HEAD
# https://clickhouse.com/docs/operations/utilities/clickhouse-obfuscator/
# https://clickhouse.com/docs/operations/utilities/odbc-bridge/
# TODO Also needs NANODBC.
if (ENABLE_ODBC AND NOT USE_MUSL)
    option (ENABLE_CLICKHOUSE_ODBC_BRIDGE "HTTP-server working like a proxy to ODBC driver" ${ENABLE_CLICKHOUSE_ALL})
else ()
    option (ENABLE_CLICKHOUSE_ODBC_BRIDGE "HTTP-server working like a proxy to ODBC driver" OFF)
endif ()

if (NOT USE_MUSL)
    option (ENABLE_CLICKHOUSE_LIBRARY_BRIDGE "HTTP-server working like a proxy to external dynamically loaded libraries" ${ENABLE_CLICKHOUSE_ALL})
endif ()

=======
>>>>>>> 770b4022
# https://presentations.clickhouse.com/matemarketing_2020/
option (ENABLE_CLICKHOUSE_GIT_IMPORT "A tool to analyze Git repositories" ${ENABLE_CLICKHOUSE_ALL})

option (ENABLE_CLICKHOUSE_KEEPER "ClickHouse alternative to ZooKeeper" ${ENABLE_CLICKHOUSE_ALL})

option (ENABLE_CLICKHOUSE_KEEPER_CONVERTER "Util allows to convert ZooKeeper logs and snapshots into clickhouse-keeper snapshot" ${ENABLE_CLICKHOUSE_ALL})

option (ENABLE_CLICKHOUSE_KEEPER_CLIENT "ClickHouse Keeper Client" ${ENABLE_CLICKHOUSE_ALL})

if (NOT ENABLE_NURAFT)
    # RECONFIGURE_MESSAGE_LEVEL should not be used here,
    # since ENABLE_NURAFT is set to OFF for FreeBSD and Darwin.
    message (STATUS "clickhouse-keeper and clickhouse-keeper-converter will not be built (lack of NuRaft)")
    set(ENABLE_CLICKHOUSE_KEEPER OFF)
    set(ENABLE_CLICKHOUSE_KEEPER_CONVERTER OFF)
endif()

message(STATUS "ClickHouse extra components:")

if (ENABLE_CLICKHOUSE_SELF_EXTRACTING)
    message(STATUS "Self-extracting executable: ON")
else()
    message(STATUS "Self-extracting executable: OFF")
endif()

if (ENABLE_CLICKHOUSE_KEEPER_CONVERTER)
    message(STATUS "ClickHouse keeper-converter mode: ON")
else()
    message(STATUS "ClickHouse keeper-converter mode: OFF")
endif()

if (ENABLE_CLICKHOUSE_KEEPER)
    message(STATUS "ClickHouse Keeper: ON")
else()
    message(STATUS "ClickHouse Keeper: OFF")
endif()

if (ENABLE_CLICKHOUSE_KEEPER_CLIENT)
    message(STATUS "ClickHouse keeper-client mode: ON")
else()
    message(STATUS "ClickHouse keeper-client mode: OFF")
endif()

configure_file (config_tools.h.in ${CONFIG_INCLUDE_PATH}/config_tools.h)

macro(clickhouse_target_link_split_lib target name)
    target_link_libraries(${target} PRIVATE clickhouse-${name}-lib)
endmacro()

macro(clickhouse_program_add_library name)
    string(TOUPPER ${name} name_uc)
    string(REPLACE "-" "_" name_uc ${name_uc})

    # Some dark magic
    set(CLICKHOUSE_${name_uc}_SOURCES ${CLICKHOUSE_${name_uc}_SOURCES} PARENT_SCOPE)
    set(CLICKHOUSE_${name_uc}_LINK ${CLICKHOUSE_${name_uc}_LINK} PARENT_SCOPE)
    set(CLICKHOUSE_${name_uc}_INCLUDE ${CLICKHOUSE_${name_uc}_INCLUDE} PARENT_SCOPE)

    add_library(clickhouse-${name}-lib ${CLICKHOUSE_${name_uc}_SOURCES})

    set(_link ${CLICKHOUSE_${name_uc}_LINK}) # can't use ${} in if()
    if(_link)
        target_link_libraries(clickhouse-${name}-lib ${CLICKHOUSE_${name_uc}_LINK})
    endif()

    set(_include ${CLICKHOUSE_${name_uc}_INCLUDE}) # can't use ${} in if()
    if (_include)
        target_include_directories(clickhouse-${name}-lib ${CLICKHOUSE_${name_uc}_INCLUDE})
    endif()
endmacro()

macro(clickhouse_program_add name)
    clickhouse_program_add_library(${name})
endmacro()

add_subdirectory (bash-completion)
add_subdirectory (benchmark)
add_subdirectory (check-marks)
add_subdirectory (checksum-for-compressed-block)
add_subdirectory (client)
add_subdirectory (compressor)
add_subdirectory (disks)
add_subdirectory (extract-from-config)
add_subdirectory (format)
add_subdirectory (git-import)
add_subdirectory (install)
add_subdirectory (keeper-bench)
add_subdirectory (keeper-data-dumper)
add_subdirectory (local)
add_subdirectory (obfuscator)
add_subdirectory (server)
add_subdirectory (static-files-disk-uploader)
add_subdirectory (su)
add_subdirectory (zookeeper-dump-tree)
add_subdirectory (zookeeper-remove-by-list)

if (ENABLE_CLICKHOUSE_KEEPER_CONVERTER)
    add_subdirectory (keeper-converter)
endif()

if (ENABLE_CLICKHOUSE_KEEPER_CLIENT)
    add_subdirectory (keeper-client)
endif()

if (ENABLE_CLICKHOUSE_KEEPER)
    add_subdirectory (keeper)
endif()

if (ENABLE_CLICKHOUSE_SELF_EXTRACTING AND NOT ENABLE_DUMMY_LAUNCHERS)
    add_subdirectory (self-extracting)
endif ()

clickhouse_add_executable (clickhouse main.cpp)

# A library that prevent usage of several functions from libc.
if (ARCH_AMD64 AND OS_LINUX AND NOT OS_ANDROID)
    set (HARMFUL_LIB harmful)
endif ()

target_link_libraries (clickhouse PRIVATE clickhouse_common_io ${HARMFUL_LIB})
target_include_directories (clickhouse PRIVATE ${CMAKE_CURRENT_BINARY_DIR})

if (ENABLE_CLICKHOUSE_KEEPER)
    clickhouse_target_link_split_lib(clickhouse keeper)
endif()
if (ENABLE_CLICKHOUSE_KEEPER_CONVERTER)
    clickhouse_target_link_split_lib(clickhouse keeper-converter)
endif()
if (ENABLE_CLICKHOUSE_KEEPER_CLIENT)
    clickhouse_target_link_split_lib(clickhouse keeper-client)
endif()
clickhouse_target_link_split_lib(clickhouse install)

set (CLICKHOUSE_BUNDLE)
macro(clickhouse_program_install name lib_name)
    clickhouse_target_link_split_lib(clickhouse ${lib_name})
    add_custom_target (${name} ALL COMMAND ${CMAKE_COMMAND} -E create_symlink clickhouse ${name} DEPENDS clickhouse)
    install (FILES "${CMAKE_CURRENT_BINARY_DIR}/${name}" DESTINATION ${CMAKE_INSTALL_BINDIR} COMPONENT clickhouse)
    list(APPEND CLICKHOUSE_BUNDLE ${name})

    foreach(alias ${ARGN})
        message(STATUS "Adding alias ${alias} for ${name}")
        add_custom_target (${alias} ALL COMMAND ${CMAKE_COMMAND} -E create_symlink clickhouse ${alias} DEPENDS clickhouse)
        install (FILES "${CMAKE_CURRENT_BINARY_DIR}/${alias}" DESTINATION ${CMAKE_INSTALL_BINDIR} COMPONENT clickhouse)
        list(APPEND CLICKHOUSE_BUNDLE ${alias})
    endforeach()
endmacro()

if (ENABLE_CLICKHOUSE_SELF_EXTRACTING)
    list(APPEND CLICKHOUSE_BUNDLE self-extracting)
endif ()

clickhouse_program_install(clickhouse-benchmark benchmark)
clickhouse_program_install(clickhouse-check-marks check-marks)
clickhouse_program_install(clickhouse-checksum-for-compressed-block checksum-for-compressed-block)
clickhouse_program_install(clickhouse-client client chc)
clickhouse_program_install(clickhouse-compressor compressor)
clickhouse_program_install(clickhouse-disks disks)
clickhouse_program_install(clickhouse-extract-from-config extract-from-config)
clickhouse_program_install(clickhouse-format format)
clickhouse_program_install(clickhouse-git-import git-import)
clickhouse_program_install(clickhouse-local local chl ch)
clickhouse_program_install(clickhouse-obfuscator obfuscator)
clickhouse_program_install(clickhouse-server server)
clickhouse_program_install(clickhouse-static-files-disk-uploader static-files-disk-uploader)
clickhouse_program_install(clickhouse-su su)
clickhouse_program_install(clickhouse-zookeeper-dump-tree zookeeper-dump-tree)
clickhouse_program_install(clickhouse-zookeeper-remove-by-list zookeeper-remove-by-list)

if (TARGET ch_contrib::nuraft)
    clickhouse_program_install(clickhouse-keeper-data-dumper keeper-data-dumper)
endif ()

if (TARGET ch_contrib::rapidjson AND TARGET ch_contrib::nuraft)
    clickhouse_program_install(clickhouse-keeper-bench keeper-bench)
endif ()

if (ENABLE_CLICKHOUSE_KEEPER)
    if (NOT BUILD_STANDALONE_KEEPER AND CREATE_KEEPER_SYMLINK)
        add_custom_target (clickhouse-keeper ALL COMMAND ${CMAKE_COMMAND} -E create_symlink clickhouse clickhouse-keeper DEPENDS clickhouse)
        install (FILES "${CMAKE_CURRENT_BINARY_DIR}/clickhouse-keeper" DESTINATION ${CMAKE_INSTALL_BINDIR} COMPONENT clickhouse)
    endif()

    # otherwise we don't build keeper
    if (BUILD_STANDALONE_KEEPER OR CREATE_KEEPER_SYMLINK)
        list(APPEND CLICKHOUSE_BUNDLE clickhouse-keeper)
    endif()
endif ()
if (ENABLE_CLICKHOUSE_KEEPER_CONVERTER)
    add_custom_target (clickhouse-keeper-converter ALL COMMAND ${CMAKE_COMMAND} -E create_symlink clickhouse clickhouse-keeper-converter DEPENDS clickhouse)
    install (FILES "${CMAKE_CURRENT_BINARY_DIR}/clickhouse-keeper-converter" DESTINATION ${CMAKE_INSTALL_BINDIR} COMPONENT clickhouse)
    list(APPEND CLICKHOUSE_BUNDLE clickhouse-keeper-converter)
endif ()
if (ENABLE_CLICKHOUSE_KEEPER_CLIENT)
    if (NOT BUILD_STANDALONE_KEEPER)
        add_custom_target (clickhouse-keeper-client ALL COMMAND ${CMAKE_COMMAND} -E create_symlink clickhouse clickhouse-keeper-client DEPENDS clickhouse)
        install (FILES "${CMAKE_CURRENT_BINARY_DIR}/clickhouse-keeper-client" DESTINATION ${CMAKE_INSTALL_BINDIR} COMPONENT clickhouse)
    # symlink to standalone keeper binary
    else ()
        add_custom_target (clickhouse-keeper-client ALL COMMAND ${CMAKE_COMMAND} -E create_symlink clickhouse-keeper clickhouse-keeper-client DEPENDS clickhouse-keeper)
        install (FILES "${CMAKE_CURRENT_BINARY_DIR}/clickhouse-keeper-client" DESTINATION "${CMAKE_INSTALL_BINDIR}" COMPONENT clickhouse-keeper)
    endif ()

    list(APPEND CLICKHOUSE_BUNDLE clickhouse-keeper-client)
endif ()

add_custom_target (clickhouse-bundle ALL DEPENDS ${CLICKHOUSE_BUNDLE})

if (USE_BINARY_HASH)
    add_custom_command(TARGET clickhouse POST_BUILD COMMAND ./clickhouse hash-binary > hash && ${OBJCOPY_PATH} --add-section .clickhouse.hash=hash clickhouse COMMENT "Adding section '.clickhouse.hash' to clickhouse binary" VERBATIM)
endif()

if (CHECK_LARGE_OBJECT_SIZES)
    add_custom_command(TARGET clickhouse POST_BUILD
        COMMAND "${CMAKE_SOURCE_DIR}/utils/check-style/check-large-objects.sh" "${CMAKE_BINARY_DIR}")
endif ()

if (SPLIT_DEBUG_SYMBOLS)
    clickhouse_split_debug_symbols(TARGET clickhouse DESTINATION_DIR ${CMAKE_CURRENT_BINARY_DIR}/${SPLIT_DEBUG_SYMBOLS_DIR} BINARY_PATH clickhouse)
else()
    clickhouse_make_empty_debug_info_for_nfpm(TARGET clickhouse DESTINATION_DIR ${CMAKE_CURRENT_BINARY_DIR}/${SPLIT_DEBUG_SYMBOLS_DIR})
    install (TARGETS clickhouse RUNTIME DESTINATION ${CMAKE_INSTALL_BINDIR} COMPONENT clickhouse)
endif()

# A target to get stripped binary.
# Note: this is different to the above (extract debug symbols to a separate place)
add_custom_target(clickhouse-stripped ALL
    COMMAND "${STRIP_PATH}" -o "${CMAKE_CURRENT_BINARY_DIR}/clickhouse-stripped" --strip-debug --remove-section=.comment --remove-section=.note "${CMAKE_CURRENT_BINARY_DIR}/clickhouse"
    DEPENDS clickhouse
    COMMENT "Stripping clickhouse binary" VERBATIM)

if (ENABLE_TESTS)
    set (CLICKHOUSE_UNIT_TESTS_TARGETS unit_tests_dbms)
    add_custom_target (clickhouse-tests ALL DEPENDS ${CLICKHOUSE_UNIT_TESTS_TARGETS})
    add_dependencies(clickhouse-bundle clickhouse-tests)
endif()

if (TARGET ch_contrib::protobuf)
    get_property(google_proto_files TARGET ch_contrib::protobuf PROPERTY google_proto_files)
    foreach (proto_file IN LISTS google_proto_files)
        install(FILES ${proto_file} DESTINATION ${CMAKE_INSTALL_DATAROOTDIR}/clickhouse/protos/google/protobuf)
    endforeach()
endif ()<|MERGE_RESOLUTION|>--- conflicted
+++ resolved
@@ -19,22 +19,6 @@
 # If you do not know what modes you need, turn then all.
 option (ENABLE_CLICKHOUSE_ALL "Enable all ClickHouse modes by default" ON)
 
-<<<<<<< HEAD
-# https://clickhouse.com/docs/operations/utilities/clickhouse-obfuscator/
-# https://clickhouse.com/docs/operations/utilities/odbc-bridge/
-# TODO Also needs NANODBC.
-if (ENABLE_ODBC AND NOT USE_MUSL)
-    option (ENABLE_CLICKHOUSE_ODBC_BRIDGE "HTTP-server working like a proxy to ODBC driver" ${ENABLE_CLICKHOUSE_ALL})
-else ()
-    option (ENABLE_CLICKHOUSE_ODBC_BRIDGE "HTTP-server working like a proxy to ODBC driver" OFF)
-endif ()
-
-if (NOT USE_MUSL)
-    option (ENABLE_CLICKHOUSE_LIBRARY_BRIDGE "HTTP-server working like a proxy to external dynamically loaded libraries" ${ENABLE_CLICKHOUSE_ALL})
-endif ()
-
-=======
->>>>>>> 770b4022
 # https://presentations.clickhouse.com/matemarketing_2020/
 option (ENABLE_CLICKHOUSE_GIT_IMPORT "A tool to analyze Git repositories" ${ENABLE_CLICKHOUSE_ALL})
 
