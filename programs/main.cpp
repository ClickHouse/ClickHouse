--- conflicted
+++ resolved
@@ -62,7 +62,6 @@
 int mainEntryClickHouseStop(int argc, char ** argv);
 int mainEntryClickHouseStatus(int argc, char ** argv);
 int mainEntryClickHouseRestart(int argc, char ** argv);
-<<<<<<< HEAD
 #endif
 #if ENABLE_CLICKHOUSE_DISKS
 int mainEntryClickHouseDisks(int argc, char ** argv);
@@ -88,9 +87,7 @@
     std::cout << getHashOfLoadedBinaryHex();
     return 0;
 }
-=======
-
->>>>>>> 42553106
+
 namespace
 {
 
@@ -147,7 +144,6 @@
     {"stop", mainEntryClickHouseStop},
     {"status", mainEntryClickHouseStatus},
     {"restart", mainEntryClickHouseRestart},
-<<<<<<< HEAD
 #endif
 #if ENABLE_CLICKHOUSE_STATIC_FILES_DISK_UPLOADER
     {"static-files-disk-uploader", mainEntryClickHouseStaticFilesDiskUploader},
@@ -160,8 +156,6 @@
     {"disks", mainEntryClickHouseDisks},
 #endif
     {"help", mainEntryHelp},
-=======
->>>>>>> 42553106
 };
 
 /// Add an item here to register a new short name
