--- conflicted
+++ resolved
@@ -8,19 +8,8 @@
 #include <string>
 #include <utility> /// pair
 
-<<<<<<< HEAD
-#if __has_include("config_tools.h")
-#include "config_tools.h"
-#endif
-#if __has_include(<common/config_common.h>)     /// "Arcadia" build system lacks configure files.
-#include <common/config_common.h>
-#endif
-#if __has_include("config_core.h")
-#include "config_core.h"
-=======
 #if !defined(ARCADIA_BUILD)
 #    include "config_tools.h"
->>>>>>> 811d124a
 #endif
 
 #include <Common/StringUtils/StringUtils.h>
