--- conflicted
+++ resolved
@@ -567,13 +567,6 @@
 
 }
 
-
-<<<<<<< HEAD
-=======
-#ifndef __clang__
-#pragma GCC optimize("-fno-var-tracking-assignments")
-#endif
-
 static std::string getHelpHeader(const std::string app_name)
 {
     return fmt::format(
@@ -584,7 +577,6 @@
         " Multiple queries can be used if passed in TSV format.\n", fmt::arg("app", app_name));
 }
 
->>>>>>> a00d2968
 int mainEntryClickHouseBenchmark(int argc, char ** argv)
 {
     using namespace DB;
