#include <Keeper.h>

#include <Common/ClickHouseRevision.h>
#include <Common/ZooKeeper/ZooKeeperNodeCache.h>
#include <Common/formatReadable.h>
#include <Common/getMultipleKeysFromConfig.h>
#include <Common/DNSResolver.h>
#include <Interpreters/DNSCacheUpdater.h>
#include <Coordination/Defines.h>
#include <Common/Config/ConfigReloader.h>
#include <filesystem>
#include <Core/ServerUUID.h>
#include <Common/logger_useful.h>
#include <Common/CgroupsMemoryUsageObserver.h>
#include <Common/DateLUT.h>
#include <Common/MemoryWorker.h>
#include <Common/ErrorHandlers.h>
#include <Common/assertProcessUserMatchesDataOwner.h>
#include <Common/makeSocketAddress.h>
#include <Server/waitServersToFinish.h>
#include <Server/CloudPlacementInfo.h>
#include <base/getMemoryAmount.h>
#include <base/scope_guard.h>
#include <base/safeExit.h>
#include <base/Numa.h>
#include <Poco/Net/NetException.h>
#include <Poco/Net/TCPServerParams.h>
#include <Poco/Net/TCPServer.h>
#include <Poco/Util/HelpFormatter.h>
#include <Poco/Environment.h>
#include <sys/stat.h>
#include <pwd.h>

#include <Common/Jemalloc.h>

#include <Interpreters/Context.h>

#include <Coordination/FourLetterCommand.h>
#include <Coordination/KeeperAsynchronousMetrics.h>

#include <Server/HTTP/HTTPServer.h>
#include <Server/HTTPHandlerFactory.h>
#include <Server/KeeperReadinessHandler.h>
#include <Server/PrometheusRequestHandlerFactory.h>
#include <Server/TCPServer.h>

#include <Core/Defines.h>
#include "config.h"
#include <Common/config_version.h>
#include "config_tools.h"


#if USE_SSL
#    include <Poco/Net/Context.h>
#    include <Poco/Net/SecureServerSocket.h>
#    include <Server/CertificateReloader.h>
#endif

#include <Server/ProtocolServerAdapter.h>
#include <Server/KeeperTCPHandlerFactory.h>

#include <Disks/registerDisks.h>

#include <incbin.h>
/// A minimal file used when the keeper is run without installation
INCBIN(keeper_resource_embedded_xml, SOURCE_DIR "/programs/keeper/keeper_embedded.xml");

extern const char * GIT_HASH;

int mainEntryClickHouseKeeper(int argc, char ** argv)
{
    DB::Keeper app;

    try
    {
        return app.run(argc, argv);
    }
    catch (...)
    {
        std::cerr << DB::getCurrentExceptionMessage(true) << "\n";
        auto code = DB::getCurrentExceptionCode();
        return static_cast<UInt8>(code) ? code : 1;
    }
}

namespace DB
{

namespace ErrorCodes
{
    extern const int NO_ELEMENTS_IN_CONFIG;
    extern const int SUPPORT_IS_DISABLED;
    extern const int NETWORK_ERROR;
    extern const int LOGICAL_ERROR;
}

namespace ServerSetting
{
    extern const ServerSettingsBool jemalloc_enable_global_profiler;
    extern const ServerSettingsBool jemalloc_collect_global_profile_samples_in_trace_log;
    extern const ServerSettingsBool jemalloc_enable_background_threads;
    extern const ServerSettingsUInt64 jemalloc_max_background_threads_num;
}

Poco::Net::SocketAddress Keeper::socketBindListen(Poco::Net::ServerSocket & socket, const std::string & host, UInt16 port, [[maybe_unused]] bool secure) const
{
    auto address = makeSocketAddress(host, port, &logger());
    socket.bind(address, /* reuseAddress = */ true, /* reusePort = */ config().getBool("listen_reuse_port", false));
    socket.listen(/* backlog = */ config().getUInt("listen_backlog", 64));

    return address;
}

void Keeper::createServer(const std::string & listen_host, const char * port_name, bool listen_try, CreateServerFunc && func) const
{
    /// For testing purposes, user may omit tcp_port or http_port or https_port in configuration file.
    if (!config().has(port_name))
        return;

    auto port = config().getInt(port_name);
    try
    {
        func(port);
    }
    catch (const Poco::Exception &)
    {
        if (listen_try)
        {
            LOG_WARNING(&logger(), "Listen [{}]:{} failed: {}. If it is an IPv6 or IPv4 address and your host has disabled IPv6 or IPv4, "
                "then consider to "
                "specify not disabled IPv4 or IPv6 address to listen in <listen_host> element of configuration "
                "file. Example for disabled IPv6: <listen_host>0.0.0.0</listen_host> ."
                " Example for disabled IPv4: <listen_host>::</listen_host>",
                listen_host, port, getCurrentExceptionMessage(false));
        }
        else
        {
            throw Exception(ErrorCodes::NETWORK_ERROR, "Listen [{}]:{} failed: {}", listen_host, port, getCurrentExceptionMessage(false));
        }
    }
}

void Keeper::uninitialize()
{
    logger().information("shutting down");
    BaseDaemon::uninitialize();
}

int Keeper::run()
{
    if (config().hasOption("help"))
    {
        Poco::Util::HelpFormatter help_formatter(Keeper::options());
        auto header_str = fmt::format("{0} [OPTION] [-- [ARG]...]\n"
#if ENABLE_CLICKHOUSE_KEEPER_CLIENT
                                      "{0} client [OPTION]\n"
#endif
                                      "positional arguments can be used to rewrite config.xml properties, for example, --http_port=8010",
                                      commandName());
        help_formatter.setHeader(header_str);
        help_formatter.format(std::cout);
        return 0;
    }
    if (config().hasOption("version"))
    {
        std::cout << VERSION_NAME << " keeper version " << VERSION_STRING << VERSION_OFFICIAL << "." << std::endl;
        return 0;
    }

    return Application::run(); // NOLINT
}

void Keeper::initialize(Poco::Util::Application & self)
{
    ConfigProcessor::registerEmbeddedConfig("keeper_config.xml", std::string_view(reinterpret_cast<const char *>(gkeeper_resource_embedded_xmlData), gkeeper_resource_embedded_xmlSize));

    BaseDaemon::initialize(self);
    logger().information("starting up");

    LOG_INFO(&logger(), "OS Name = {}, OS Version = {}, OS Architecture = {}",
        Poco::Environment::osName(),
        Poco::Environment::osVersion(),
        Poco::Environment::osArchitecture());
}

std::string Keeper::getDefaultConfigFileName() const
{
    return "keeper_config.xml";
}

bool Keeper::allowTextLog() const
{
    return false;
}

void Keeper::handleCustomArguments(const std::string & arg, [[maybe_unused]] const std::string & value) // NOLINT
{
    if (arg == "force-recovery")
    {
        assert(value.empty());
        config().setBool("keeper_server.force_recovery", true);
        return;
    }

    throw Exception(ErrorCodes::LOGICAL_ERROR, "Invalid argument {} provided", arg);
}

void Keeper::defineOptions(Poco::Util::OptionSet & options)
{
    options.addOption(
        Poco::Util::Option("help", "h", "show help and exit")
            .required(false)
            .repeatable(false)
            .binding("help"));
    options.addOption(
        Poco::Util::Option("version", "V", "show version and exit")
            .required(false)
            .repeatable(false)
            .binding("version"));
    options.addOption(
        Poco::Util::Option("force-recovery", "force-recovery", "Force recovery mode allowing Keeper to overwrite cluster configuration without quorum")
        .required(false)
        .repeatable(false)
        .noArgument()
        .callback(Poco::Util::OptionCallback<Keeper>(this, &Keeper::handleCustomArguments)));
    BaseDaemon::defineOptions(options);
}

namespace
{

struct KeeperHTTPContext : public IHTTPContext
{
    explicit KeeperHTTPContext(ContextPtr context_)
        : context(std::move(context_))
    {}

    uint64_t getMaxHstsAge() const override
    {
        return context->getConfigRef().getUInt64("keeper_server.hsts_max_age", 0);
    }

    uint64_t getMaxUriSize() const override
    {
        return context->getConfigRef().getUInt64("keeper_server.http_max_uri_size", 1048576);
    }

    uint64_t getMaxFields() const override
    {
        return context->getConfigRef().getUInt64("keeper_server.http_max_fields", 1000000);
    }

    uint64_t getMaxFieldNameSize() const override
    {
        return context->getConfigRef().getUInt64("keeper_server.http_max_field_name_size", 128 * 1024);
    }

    uint64_t getMaxFieldValueSize() const override
    {
        return context->getConfigRef().getUInt64("keeper_server.http_max_field_value_size", 128 * 1024);
    }

    Poco::Timespan getReceiveTimeout() const override
    {
        return {context->getConfigRef().getInt64("keeper_server.http_receive_timeout", DBMS_DEFAULT_RECEIVE_TIMEOUT_SEC), 0};
    }

    Poco::Timespan getSendTimeout() const override
    {
        return {context->getConfigRef().getInt64("keeper_server.http_send_timeout", DBMS_DEFAULT_SEND_TIMEOUT_SEC), 0};
    }

    ContextPtr context;
};

HTTPContextPtr httpContext()
{
    return std::make_shared<KeeperHTTPContext>(Context::getGlobalContextInstance());
}

String getKeeperPath(Poco::Util::LayeredConfiguration & config)
{
    String path;
    if (config.has("keeper_server.storage_path"))
    {
        path = config.getString("keeper_server.storage_path");
    }
    else if (config.has("keeper_server.log_storage_path"))
    {
        path = std::filesystem::path(config.getString("keeper_server.log_storage_path")).parent_path();
    }
    else if (config.has("keeper_server.snapshot_storage_path"))
    {
        path = std::filesystem::path(config.getString("keeper_server.snapshot_storage_path")).parent_path();
    }
    else if (std::filesystem::is_directory(std::filesystem::path{config.getString("path", DBMS_DEFAULT_PATH)} / "coordination"))
    {
        throw Exception(ErrorCodes::NO_ELEMENTS_IN_CONFIG,
                        "By default 'keeper_server.storage_path' could be assigned to {}, but the directory {} already exists. Please specify 'keeper_server.storage_path' in the keeper configuration explicitly",
                        KEEPER_DEFAULT_PATH, String{std::filesystem::path{config.getString("path", DBMS_DEFAULT_PATH)} / "coordination"});
    }
    else
    {
        path = KEEPER_DEFAULT_PATH;
    }
    return path;
}


}

int Keeper::main(const std::vector<std::string> & /*args*/)
try
{
#if USE_JEMALLOC
    ServerSettings server_settings;
    server_settings.loadSettingsFromConfig(config());
    Jemalloc::setup(
        server_settings[ServerSetting::jemalloc_enable_global_profiler],
        server_settings[ServerSetting::jemalloc_enable_background_threads],
        server_settings[ServerSetting::jemalloc_max_background_threads_num],
        server_settings[ServerSetting::jemalloc_collect_global_profile_samples_in_trace_log]);
#endif
    Poco::Logger * log = &logger();

    MainThreadStatus::getInstance();

    if (auto total_numa_memory = getNumaNodesTotalMemory(); total_numa_memory.has_value())
    {
        LOG_INFO(
            log, "Keeper is bound to a subset of NUMA nodes. Total memory of all available nodes: {}", ReadableSize(*total_numa_memory));
    }

#if !defined(NDEBUG) || !defined(__OPTIMIZE__)
    LOG_WARNING(log, "Keeper was built in debug mode. It will work slowly.");
#endif

#if defined(SANITIZER)
    LOG_WARNING(log, "Keeper was built with sanitizer. It will work slowly.");
#endif

    if (!config().has("keeper_server"))
        throw Exception(ErrorCodes::NO_ELEMENTS_IN_CONFIG, "Keeper configuration (<keeper_server> section) not found in config");

    auto updateMemorySoftLimitInConfig = [&](Poco::Util::AbstractConfiguration & config)
    {
        UInt64 memory_soft_limit = 0;
        if (config.has("keeper_server.max_memory_usage_soft_limit"))
        {
            memory_soft_limit = config.getUInt64("keeper_server.max_memory_usage_soft_limit");
        }

        /// if memory soft limit is not set, we will use default value
        if (memory_soft_limit == 0)
        {
            Float64 ratio = 0.9;
            if (config.has("keeper_server.max_memory_usage_soft_limit_ratio"))
                ratio = config.getDouble("keeper_server.max_memory_usage_soft_limit_ratio");

            size_t physical_server_memory = getMemoryAmount();
            if (ratio > 0 && physical_server_memory > 0)
            {
                memory_soft_limit = static_cast<UInt64>(physical_server_memory * ratio);
                config.setUInt64("keeper_server.max_memory_usage_soft_limit", memory_soft_limit);
            }
        }
        LOG_INFO(log, "keeper_server.max_memory_usage_soft_limit is set to {}", formatReadableSizeWithBinarySuffix(memory_soft_limit));
    };

    updateMemorySoftLimitInConfig(config());

    std::string path = getKeeperPath(config());
    std::filesystem::create_directories(path);

    /// Check that the process user id matches the owner of the data.
    assertProcessUserMatchesDataOwner(path, [&](const PreformattedMessage & message){ LOG_WARNING(log, fmt::runtime(message.text)); });

    DB::ServerUUID::load(path + "/uuid", log);

    std::string include_from_path = config().getString("include_from", "/etc/metrika.xml");

    PlacementInfo::PlacementInfo::instance().initialize(config());

    GlobalThreadPool::initialize(
        /// We need to have sufficient amount of threads for connections + nuraft workers + keeper workers, 1000 is an estimation
        std::min(1000U, config().getUInt("max_thread_pool_size", 1000)),
        config().getUInt("max_thread_pool_free_size", 100),
        config().getUInt("thread_pool_queue_size", 1000)
    );
    /// Wait for all threads to avoid possible use-after-free (for example logging objects can be already destroyed).
    SCOPE_EXIT({
        Stopwatch watch;
        LOG_INFO(log, "Waiting for background threads");
        GlobalThreadPool::instance().shutdown();
        LOG_INFO(log, "Background threads finished in {} ms", watch.elapsedMilliseconds());
    });

    MemoryWorker memory_worker(
        config().getUInt64("memory_worker_period_ms", 0), config().getBool("memory_worker_correct_memory_tracker", false), /*use_cgroup*/ true, /*page_cache*/ nullptr);
    memory_worker.start();

    static ServerErrorHandler error_handler;
    Poco::ErrorHandler::set(&error_handler);

    /// Initialize DateLUT early, to not interfere with running time of first query.
    LOG_DEBUG(log, "Initializing DateLUT.");
    DateLUT::serverTimezoneInstance();
    LOG_TRACE(log, "Initialized DateLUT with time zone '{}'.", getDateLUTTimeZone(DateLUT::serverTimezoneInstance()));

    /// Don't want to use DNS cache
    DNSResolver::instance().setDisableCacheFlag();

    Poco::ThreadPool server_pool(3, config().getUInt("max_connections", 1024));
    std::mutex servers_lock;
    auto servers = std::make_shared<std::vector<ProtocolServerAdapter>>();

    auto shared_context = Context::createShared();
    auto global_context = Context::createGlobal(shared_context.get());

    global_context->makeGlobalContext();
    global_context->setApplicationType(Context::ApplicationType::KEEPER);
    global_context->setPath(path);
    global_context->setRemoteHostFilter(config());

    if (config().has("macros"))
        global_context->setMacros(std::make_unique<Macros>(config(), "macros", log));

    registerDisks(/*global_skip_access_check=*/false);

    /// This object will periodically calculate some metrics.
    KeeperAsynchronousMetrics async_metrics(
        global_context,
        config().getUInt("asynchronous_metrics_update_period_s", 1),
        [&]() -> std::vector<ProtocolServerMetrics>
        {
            std::vector<ProtocolServerMetrics> metrics;

            std::lock_guard lock(servers_lock);
            metrics.reserve(servers->size());
            for (const auto & server : *servers)
                metrics.emplace_back(ProtocolServerMetrics{server.getPortName(), server.currentThreads(), server.refusedConnections()});
            return metrics;
        },
        /*update_jemalloc_epoch_=*/memory_worker.getSource() != MemoryWorker::MemoryUsageSource::Jemalloc,
        /*update_rss_=*/memory_worker.getSource() == MemoryWorker::MemoryUsageSource::None);

    std::vector<std::string> listen_hosts = DB::getMultipleValuesFromConfig(config(), "", "listen_host");

    bool listen_try = config().getBool("listen_try", false);
    if (listen_hosts.empty())
    {
        listen_hosts.emplace_back("::1");
        listen_hosts.emplace_back("127.0.0.1");
        listen_try = true;
    }

    /// Initialize keeper RAFT. Do nothing if no keeper_server in config.
    global_context->initializeKeeperDispatcher(/* start_async = */ false);
    FourLetterCommandFactory::registerCommands(*global_context->getKeeperDispatcher());

    auto config_getter = [&] () -> const Poco::Util::AbstractConfiguration &
    {
        return global_context->getConfigRef();
    };

    auto tcp_receive_timeout = config().getInt64("keeper_server.socket_receive_timeout_sec", DBMS_DEFAULT_RECEIVE_TIMEOUT_SEC);
    auto tcp_send_timeout = config().getInt64("keeper_server.socket_send_timeout_sec", DBMS_DEFAULT_SEND_TIMEOUT_SEC);
    auto tcp_nodelay = config().getBool("keeper_server.tcp_nodelay", true);

    for (const auto & listen_host : listen_hosts)
    {
        /// TCP Keeper
        const char * port_name = "keeper_server.tcp_port";
        createServer(listen_host, port_name, listen_try, [&](UInt16 port)
        {
            Poco::Net::ServerSocket socket;
            auto address = socketBindListen(socket, listen_host, port);
            socket.setReceiveTimeout(Poco::Timespan{tcp_receive_timeout, 0});
            socket.setSendTimeout(Poco::Timespan{tcp_send_timeout, 0});

            Poco::Net::TCPServerParams::Ptr tcp_params = new Poco::Net::TCPServerParams;
            tcp_params->setNoDelay(tcp_nodelay);

            servers->emplace_back(
                listen_host,
                port_name,
                "Keeper (tcp): " + address.toString(),
                std::make_unique<TCPServer>(
                    new KeeperTCPHandlerFactory(
                        config_getter, global_context->getKeeperDispatcher(),
                        tcp_receive_timeout, tcp_send_timeout, false), server_pool, socket, tcp_params));
        });

        const char * secure_port_name = "keeper_server.tcp_port_secure";
        createServer(listen_host, secure_port_name, listen_try, [&](UInt16 port)
        {
#if USE_SSL
            Poco::Net::SecureServerSocket socket;
            auto address = socketBindListen(socket, listen_host, port, /* secure = */ true);
            socket.setReceiveTimeout(Poco::Timespan{tcp_receive_timeout, 0});
            socket.setSendTimeout(Poco::Timespan{tcp_send_timeout, 0});

            Poco::Net::TCPServerParams::Ptr tcp_params = new Poco::Net::TCPServerParams;
            tcp_params->setNoDelay(tcp_nodelay);

            servers->emplace_back(
                listen_host,
                secure_port_name,
                "Keeper with secure protocol (tcp_secure): " + address.toString(),
                std::make_unique<TCPServer>(
                    new KeeperTCPHandlerFactory(
                        config_getter, global_context->getKeeperDispatcher(),
                        tcp_receive_timeout, tcp_send_timeout, true), server_pool, socket, tcp_params));
#else
            UNUSED(port);
            throw Exception(ErrorCodes::SUPPORT_IS_DISABLED, "SSL support for TCP protocol is disabled because Poco library was built without NetSSL support.");
#endif
        });

        const auto & config = config_getter();
        auto http_context = httpContext();
        Poco::Timespan keep_alive_timeout(config.getUInt("keep_alive_timeout", 10), 0);
        Poco::Net::HTTPServerParams::Ptr http_params = new Poco::Net::HTTPServerParams;
        http_params->setTimeout(http_context->getReceiveTimeout());
        http_params->setKeepAliveTimeout(keep_alive_timeout);

        /// Prometheus (if defined and not setup yet with http_port)
        port_name = "prometheus.port";
        createServer(
            listen_host,
            port_name,
            listen_try,
            [&, my_http_context = std::move(http_context)](UInt16 port) mutable
            {
                Poco::Net::ServerSocket socket;
                auto address = socketBindListen(socket, listen_host, port);
                socket.setReceiveTimeout(my_http_context->getReceiveTimeout());
                socket.setSendTimeout(my_http_context->getSendTimeout());
                servers->emplace_back(
                    listen_host,
                    port_name,
                    "Prometheus: http://" + address.toString(),
                    std::make_unique<HTTPServer>(
                        std::move(my_http_context),
                        createKeeperPrometheusHandlerFactory(*this, config_getter(), async_metrics, "PrometheusHandler-factory"),
                        server_pool,
                        socket,
                        http_params));
            });

        /// HTTP control endpoints
        port_name = "keeper_server.http_control.port";
        createServer(listen_host, port_name, listen_try, [&](UInt16 port) mutable
        {
            auto my_http_context = httpContext();
            Poco::Timespan my_keep_alive_timeout(config.getUInt("keep_alive_timeout", 10), 0);
            Poco::Net::HTTPServerParams::Ptr my_http_params = new Poco::Net::HTTPServerParams;
            my_http_params->setTimeout(my_http_context->getReceiveTimeout());
            my_http_params->setKeepAliveTimeout(my_keep_alive_timeout);

            Poco::Net::ServerSocket socket;
            auto address = socketBindListen(socket, listen_host, port);
            socket.setReceiveTimeout(my_http_context->getReceiveTimeout());
            socket.setSendTimeout(my_http_context->getSendTimeout());
            servers->emplace_back(
                listen_host,
                port_name,
                "HTTP Control: http://" + address.toString(),
                std::make_unique<HTTPServer>(
                    std::move(my_http_context), createKeeperHTTPControlMainHandlerFactory(config_getter(), global_context->getKeeperDispatcher(), "KeeperHTTPControlHandler-factory"), server_pool, socket, http_params)
                    );
        });
    }

    for (auto & server : *servers)
    {
        server.start();
        LOG_INFO(log, "Listening for {}", server.getDescription());
    }

    async_metrics.start();

<<<<<<< HEAD
    zkutil::EventPtr unused_event = std::make_shared<Poco::Event>();
    zkutil::ZooKeeperNodeCache unused_cache([](UInt64) { return nullptr; });
=======
    Coordination::EventPtr unused_event = std::make_shared<Poco::Event>();
>>>>>>> 41062bfc

    const std::string cert_path = config().getString("openSSL.server.certificateFile", "");
    const std::string key_path = config().getString("openSSL.server.privateKeyFile", "");

    std::vector<std::string> extra_paths = {include_from_path};
    if (!cert_path.empty())
        extra_paths.emplace_back(cert_path);
    if (!key_path.empty())
        extra_paths.emplace_back(key_path);

    /// ConfigReloader have to strict parameters which are redundant in our case
    auto main_config_reloader = std::make_unique<ConfigReloader>(
        config_path,
        extra_paths,
        getKeeperPath(config()),
        /* zk_node_cache_= */ nullptr,
        unused_event,
        [&](ConfigurationPtr config, bool /* initial_loading */)
        {
            updateLevels(*config, logger());

            updateMemorySoftLimitInConfig(*config);

            if (config->has("keeper_server"))
                global_context->updateKeeperConfiguration(*config);

#if USE_SSL
            CertificateReloader::instance().tryLoad(*config);
            CertificateReloader::instance().tryLoadClient(*config);
#endif
        });

    SCOPE_EXIT({
        LOG_INFO(log, "Shutting down.");
        main_config_reloader.reset();

        async_metrics.stop();

        LOG_DEBUG(log, "Waiting for current connections to Keeper to finish.");
        size_t current_connections = 0;
        for (auto & server : *servers)
        {
            server.stop();
            current_connections += server.currentConnections();
        }

        if (current_connections)
            LOG_INFO(log, "Closed all listening sockets. Waiting for {} outstanding connections.", current_connections);
        else
            LOG_INFO(log, "Closed all listening sockets.");

        if (current_connections > 0)
            current_connections = waitServersToFinish(*servers, servers_lock, config().getInt("shutdown_wait_unfinished", 5));

        if (current_connections)
            LOG_INFO(log, "Closed connections to Keeper. But {} remain. Probably some users cannot finish their connections after context shutdown.", current_connections);
        else
            LOG_INFO(log, "Closed connections to Keeper.");

        global_context->shutdownKeeperDispatcher();

        /// Wait server pool to avoid use-after-free of destroyed context in the handlers
        server_pool.joinAll();

        LOG_DEBUG(log, "Destroyed global context.");

        if (current_connections)
        {
            LOG_INFO(log, "Will shutdown forcefully.");
            safeExit(0);
        }
    });


    buildLoggers(config(), logger());
    main_config_reloader->start();

    std::optional<CgroupsMemoryUsageObserver> cgroups_memory_usage_observer;
    try
    {
        auto wait_time = config().getUInt64("keeper_server.cgroups_memory_observer_wait_time", 15);
        if (wait_time != 0)
        {
            cgroups_memory_usage_observer.emplace(std::chrono::seconds(wait_time));
            /// Not calling cgroups_memory_usage_observer->setLimits() here (as for the normal ClickHouse server) because Keeper controls
            /// its memory usage by other means (via setting 'max_memory_usage_soft_limit').
            cgroups_memory_usage_observer->setOnMemoryAmountAvailableChangedFn([&]() { main_config_reloader->reload(); });
            cgroups_memory_usage_observer->startThread();
        }
    }
    catch (Exception &)
    {
        tryLogCurrentException(log, "Disabling cgroup memory observer because of an error during initialization");
    }

    LOG_INFO(log, "Ready for connections.");

    waitForTerminationRequest();

    return Application::EXIT_OK;
}
catch (...)
{
    /// Poco does not provide stacktrace.
    tryLogCurrentException("Application");
    auto code = getCurrentExceptionCode();
    return static_cast<UInt8>(code) ? code : -1;
}


void Keeper::logRevision() const
{
    LOG_INFO(getLogger("Application"),
        "Starting ClickHouse Keeper {} (revision: {}, git hash: {}, build id: {}), PID {}",
        VERSION_STRING,
        ClickHouseRevision::getVersionRevision(),
        GIT_HASH,
        build_id.empty() ? "<unknown>" : build_id,
        getpid());
}


}<|MERGE_RESOLUTION|>--- conflicted
+++ resolved
@@ -580,12 +580,7 @@
 
     async_metrics.start();
 
-<<<<<<< HEAD
-    zkutil::EventPtr unused_event = std::make_shared<Poco::Event>();
-    zkutil::ZooKeeperNodeCache unused_cache([](UInt64) { return nullptr; });
-=======
     Coordination::EventPtr unused_event = std::make_shared<Poco::Event>();
->>>>>>> 41062bfc
 
     const std::string cert_path = config().getString("openSSL.server.certificateFile", "");
     const std::string key_path = config().getString("openSSL.server.privateKeyFile", "");
