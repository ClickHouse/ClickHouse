#pragma once

#include "Aliases.h"
#include "Internals.h"
#include "TaskCluster.h"
#include "TaskTableAndShard.h"
#include "ShardPartition.h"
#include "ShardPartitionPiece.h"
#include "ZooKeeperStaff.h"


namespace DB
{

class ClusterCopier : WithMutableContext
{
public:
    ClusterCopier(const String & task_path_,
                  const String & host_id_,
                  const String & proxy_database_name_,
                  ContextMutablePtr context_,
                  Poco::Logger * log_)
            : WithMutableContext(context_),
            task_zookeeper_path(task_path_),
            host_id(host_id_),
            working_database_name(proxy_database_name_),
            log(log_) {}

    void init();

    template <typename T>
    decltype(auto) retry(T && func, UInt64 max_tries = 100);

    void discoverShardPartitions(const ConnectionTimeouts & timeouts, const TaskShardPtr & task_shard);

    /// Compute set of partitions, assume set of partitions aren't changed during the processing
    void discoverTablePartitions(const ConnectionTimeouts & timeouts, TaskTable & task_table, UInt64 num_threads = 0);

    void uploadTaskDescription(const std::string & task_path, const std::string & task_file, bool force);

    void reloadTaskDescription();

    void updateConfigIfNeeded();

    void process(const ConnectionTimeouts & timeouts);

    /// Disables DROP PARTITION commands that used to clear data after errors
    void setSafeMode(bool is_safe_mode_ = true)
    {
        is_safe_mode = is_safe_mode_;
    }

    void setCopyFaultProbability(double copy_fault_probability_)
    {
        copy_fault_probability = copy_fault_probability_;
    }

    void setMoveFaultProbability(double move_fault_probability_)
    {
        move_fault_probability = move_fault_probability_;
    }

    void setExperimentalUseSampleOffset(bool value)
    {
        experimental_use_sample_offset = value;
    }

    void setMaxTableTries(UInt64 tries)
    {
        max_table_tries = tries;
    }
    void setMaxShardPartitionTries(UInt64 tries)
    {
        max_shard_partition_tries = tries;
    }
    void setMaxShardPartitionPieceTriesForAlter(UInt64 tries)
    {
        max_shard_partition_piece_tries_for_alter = tries;
    }
    void setRetryDelayMs(std::chrono::milliseconds ms)
    {
        retry_delay_ms = ms;
    }

protected:

    String getWorkersPath() const
    {
        return task_cluster->task_zookeeper_path + "/task_active_workers";
    }

    String getWorkersPathVersion() const
    {
        return getWorkersPath() + "_version";
    }

    String getCurrentWorkerNodePath() const
    {
        return getWorkersPath() + "/" + host_id;
    }

    zkutil::EphemeralNodeHolder::Ptr createTaskWorkerNodeAndWaitIfNeed(
            const zkutil::ZooKeeperPtr & zookeeper,
            const String & description,
            bool unprioritized);

    /*
     * Checks that partition piece or some other entity is clean.
     * The only requirement is that you have to pass is_dirty_flag_path and is_dirty_cleaned_path to the function.
     * And is_dirty_flag_path is a parent of is_dirty_cleaned_path.
     * */
    static bool checkPartitionPieceIsClean(
            const zkutil::ZooKeeperPtr & zookeeper,
            const CleanStateClock & clean_state_clock,
            const String & task_status_path);

    bool checkAllPiecesInPartitionAreDone(const TaskTable & task_table, const String & partition_name, const TasksShard & shards_with_partition);

    /** Checks that the whole partition of a table was copied. We should do it carefully due to dirty lock.
     * State of some task could change during the processing.
     * We have to ensure that all shards have the finished state and there is no dirty flag.
     * Moreover, we have to check status twice and check zxid, because state can change during the checking.
     */

    /* The same as function above
     * Assume that we don't know on which shards do we have partition certain piece.
     * We'll check them all (I mean shards that contain the whole partition)
     * And shards that don't have certain piece MUST mark that piece is_done true.
     * */
    bool checkPartitionPieceIsDone(const TaskTable & task_table, const String & partition_name,
                                   size_t piece_number, const TasksShard & shards_with_partition);


    /*Alter successful insertion to helping tables it will move all pieces to destination table*/
    TaskStatus tryMoveAllPiecesToDestinationTable(const TaskTable & task_table, const String & partition_name);

    /// Removes MATERIALIZED and ALIAS columns from create table query
    static ASTPtr removeAliasMaterializedAndTTLColumnsFromCreateQuery(const ASTPtr & query_ast, bool allow_to_copy_materialized_columns, bool allow_to_copy_aliases);

    bool tryDropPartitionPiece(ShardPartition & task_partition, size_t current_piece_number,
            const zkutil::ZooKeeperPtr & zookeeper, const CleanStateClock & clean_state_clock);

<<<<<<< HEAD
    static constexpr UInt64 max_table_tries = 10;
    static constexpr UInt64 max_shard_partition_tries = 10;
    static constexpr UInt64 max_shard_partition_piece_tries_for_alter = 10;

=======
>>>>>>> 33122597
    bool tryProcessTable(const ConnectionTimeouts & timeouts, TaskTable & task_table);

    TaskStatus tryCreateDestinationTable(const ConnectionTimeouts & timeouts, TaskTable & task_table);
    /// Job for copying partition from particular shard.
    TaskStatus tryProcessPartitionTask(const ConnectionTimeouts & timeouts,
                                       ShardPartition & task_partition,
                                       bool is_unprioritized_task);

    TaskStatus iterateThroughAllPiecesInPartition(const ConnectionTimeouts & timeouts,
                                                  ShardPartition & task_partition,
                                                  bool is_unprioritized_task);

    TaskStatus processPartitionPieceTaskImpl(const ConnectionTimeouts & timeouts,
                                             ShardPartition & task_partition,
                                             size_t current_piece_number,
                                             bool is_unprioritized_task);

    void dropAndCreateLocalTable(const ASTPtr & create_ast);

    void dropLocalTableIfExists(const DatabaseAndTableName & table_name) const;

    void dropHelpingTables(const TaskTable & task_table);

    void dropHelpingTablesByPieceNumber(const TaskTable & task_table, size_t current_piece_number);

    /// Is used for usage less disk space.
    /// After all pieces were successfully moved to original destination
    /// table we can get rid of partition pieces (partitions in helping tables).
    void dropParticularPartitionPieceFromAllHelpingTables(const TaskTable & task_table, const String & partition_name);

    String getRemoteCreateTable(const DatabaseAndTableName & table, Connection & connection, const Settings & settings);

    ASTPtr getCreateTableForPullShard(const ConnectionTimeouts & timeouts, TaskShard & task_shard);

    /// If it is implicitly asked to create split Distributed table for certain piece on current shard, we will do it.
    void createShardInternalTables(const ConnectionTimeouts & timeouts, TaskShard & task_shard, bool create_split = true);

    std::set<String> getShardPartitions(const ConnectionTimeouts & timeouts, TaskShard & task_shard);

    bool checkShardHasPartition(const ConnectionTimeouts & timeouts, TaskShard & task_shard, const String & partition_quoted_name);

    bool checkPresentPartitionPiecesOnCurrentShard(const ConnectionTimeouts & timeouts,
             TaskShard & task_shard, const String & partition_quoted_name, size_t current_piece_number);

    /*
     * This class is used in executeQueryOnCluster function
     * You can execute query on each shard (no sense it is executed on each replica of a shard or not)
     * or you can execute query on each replica on each shard.
     * First mode is useful for INSERTS queries.
     * */
    enum ClusterExecutionMode
    {
        ON_EACH_SHARD,
        ON_EACH_NODE
    };

    /** Executes simple query (without output streams, for example DDL queries) on each shard of the cluster
      * Returns number of shards for which at least one replica executed query successfully
      */
    UInt64 executeQueryOnCluster(
            const ClusterPtr & cluster,
            const String & query,
            const Settings & current_settings,
            ClusterExecutionMode execution_mode = ClusterExecutionMode::ON_EACH_SHARD) const;

private:
    String task_zookeeper_path;
    String task_description_path;
    String host_id;
    String working_database_name;

    /// Auto update config stuff
    UInt64 task_description_current_version = 1;
    std::atomic<UInt64> task_description_version{1};
    Coordination::WatchCallback task_description_watch_callback;
    /// ZooKeeper session used to set the callback
    zkutil::ZooKeeperPtr task_description_watch_zookeeper;

    ConfigurationPtr task_cluster_initial_config;
    ConfigurationPtr task_cluster_current_config;

    std::unique_ptr<TaskCluster> task_cluster;

    bool is_safe_mode = false;
    double copy_fault_probability = 0.0;
    double move_fault_probability = 0.0;

    bool experimental_use_sample_offset{false};

    Poco::Logger * log;

    UInt64 max_table_tries = 3;
    UInt64 max_shard_partition_tries = 3;
    UInt64 max_shard_partition_piece_tries_for_alter = 10;
    std::chrono::milliseconds retry_delay_ms{1000};
};
}<|MERGE_RESOLUTION|>--- conflicted
+++ resolved
@@ -140,13 +140,6 @@
     bool tryDropPartitionPiece(ShardPartition & task_partition, size_t current_piece_number,
             const zkutil::ZooKeeperPtr & zookeeper, const CleanStateClock & clean_state_clock);
 
-<<<<<<< HEAD
-    static constexpr UInt64 max_table_tries = 10;
-    static constexpr UInt64 max_shard_partition_tries = 10;
-    static constexpr UInt64 max_shard_partition_piece_tries_for_alter = 10;
-
-=======
->>>>>>> 33122597
     bool tryProcessTable(const ConnectionTimeouts & timeouts, TaskTable & task_table);
 
     TaskStatus tryCreateDestinationTable(const ConnectionTimeouts & timeouts, TaskTable & task_table);
