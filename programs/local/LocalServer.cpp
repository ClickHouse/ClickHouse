--- conflicted
+++ resolved
@@ -146,7 +146,6 @@
     getOutdatedPartsLoadingThreadPool().initialize(
         outdated_parts_loading_threads,
         0, // We don't need any threads one all the parts will be loaded
-<<<<<<< HEAD
         outdated_parts_loading_threads);
 
     getOutdatedPartsLoadingThreadPool().setMaxTurboThreads(active_parts_loading_threads);
@@ -156,9 +155,6 @@
         cleanup_threads,
         0, // We don't need any threads one all the parts will be deleted
         cleanup_threads);
-=======
-        config().getUInt("max_outdated_parts_loading_thread_pool_size", 16));
->>>>>>> f0bfd44e
 }
 
 
