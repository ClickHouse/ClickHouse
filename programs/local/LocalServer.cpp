--- conflicted
+++ resolved
@@ -324,15 +324,9 @@
     }
     else
     {
-<<<<<<< HEAD
         // The path is not provided explicitly - use a unique path in the system temporary directory
         // (or in the current dir if a temporary doesn't exist)
         LoggerPtr log = getRootLogger();
-=======
-        /// The user requested to use a temporary path - use a unique path in the system temporary directory
-        /// (or in the current dir if a temporary doesn't exist)
-        LoggerRawPtr log = &logger();
->>>>>>> ab8a207f
         std::filesystem::path parent_folder;
         std::filesystem::path default_path;
 
