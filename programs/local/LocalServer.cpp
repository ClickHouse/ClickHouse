#include "LocalServer.h"

#include <Poco/Util/XMLConfiguration.h>
#include <Poco/Util/HelpFormatter.h>
#include <Poco/Util/OptionCallback.h>
#include <Poco/String.h>
#include <Poco/Logger.h>
#include <Poco/NullChannel.h>
#include <Databases/DatabaseMemory.h>
#include <Storages/System/attachSystemTables.h>
#include <Interpreters/ProcessList.h>
#include <Interpreters/executeQuery.h>
#include <Interpreters/loadMetadata.h>
#include <Interpreters/DatabaseCatalog.h>
#include <Common/Exception.h>
#include <Common/Macros.h>
#include <Common/Config/ConfigProcessor.h>
#include <Common/escapeForFileName.h>
#include <Common/ClickHouseRevision.h>
#include <Common/ThreadStatus.h>
#include <Common/config_version.h>
#include <Common/quoteString.h>
#include <IO/ReadBufferFromString.h>
#include <IO/WriteBufferFromFileDescriptor.h>
#include <IO/UseSSL.h>
#include <Parsers/parseQuery.h>
#include <Parsers/IAST.h>
#include <common/ErrorHandlers.h>
#include <Common/StatusFile.h>
#include <Functions/registerFunctions.h>
#include <AggregateFunctions/registerAggregateFunctions.h>
#include <TableFunctions/registerTableFunctions.h>
#include <Storages/registerStorages.h>
#include <Dictionaries/registerDictionaries.h>
#include <Disks/registerDisks.h>
#include <boost/program_options/options_description.hpp>
#include <boost/program_options.hpp>
#include <common/argsToConfig.h>
#include <Common/TerminalSize.h>

#include <filesystem>


namespace DB
{

namespace ErrorCodes
{
    extern const int BAD_ARGUMENTS;
    extern const int LOGICAL_ERROR;
    extern const int SYNTAX_ERROR;
    extern const int CANNOT_LOAD_CONFIG;
}


LocalServer::LocalServer() = default;

LocalServer::~LocalServer()
{
    if (global_context)
        global_context->shutdown(); /// required for properly exception handling
}


void LocalServer::initialize(Poco::Util::Application & self)
{
    Poco::Util::Application::initialize(self);

    /// Load config files if exists
    if (config().has("config-file") || Poco::File("config.xml").exists())
    {
        const auto config_path = config().getString("config-file", "config.xml");
        ConfigProcessor config_processor(config_path, false, true);
        config_processor.setConfigPath(Poco::Path(config_path).makeParent().toString());
        auto loaded_config = config_processor.loadConfig();
        config_processor.savePreprocessedConfig(loaded_config, loaded_config.configuration->getString("path", "."));
        config().add(loaded_config.configuration.duplicate(), PRIO_DEFAULT, false);
    }

    if (config().has("logger.console") || config().has("logger.level") || config().has("logger.log"))
    {
        // force enable logging
        config().setString("logger", "logger");
        // sensitive data rules are not used here
        buildLoggers(config(), logger(), "clickhouse-local");
    }
    else
    {
        // Turn off server logging to stderr
        if (!config().has("verbose"))
        {
            Poco::Logger::root().setLevel("none");
            Poco::Logger::root().setChannel(Poco::AutoPtr<Poco::NullChannel>(new Poco::NullChannel()));
        }
    }
}

void LocalServer::applyCmdSettings(Context & context)
{
    context.applySettingsChanges(cmd_settings.changes());
}

/// If path is specified and not empty, will try to setup server environment and load existing metadata
void LocalServer::tryInitPath()
{
    std::string path;

    if (config().has("path"))
    {
        // User-supplied path.
        path = config().getString("path");
        Poco::trimInPlace(path);

        if (path.empty())
        {
            throw Exception(ErrorCodes::BAD_ARGUMENTS,
                "Cannot work with empty storage path that is explicitly specified"
                " by the --path option. Please check the program options and"
                " correct the --path.");
        }
    }
    else
    {
        // Default unique path in the system temporary directory.
        const auto tmp = std::filesystem::temp_directory_path();
        const auto default_path = tmp
            / fmt::format("clickhouse-local-{}", getpid());

        if (exists(default_path))
        {
            // This is a directory that is left by a previous run of
            // clickhouse-local that had the same pid and did not complete
            // correctly. Remove it, with an additional sanity check.
            if (!std::filesystem::equivalent(default_path.parent_path(), tmp))
            {
                throw Exception(ErrorCodes::LOGICAL_ERROR,
                    "The temporary directory of clickhouse-local '{}' is not"
                    " inside the system temporary directory '{}'. Will not delete"
                    " it", default_path.string(), tmp.string());
            }

            remove_all(default_path);
        }

        create_directory(default_path);
        temporary_directory_to_delete = default_path;

        path = default_path.string();
    }

    if (path.back() != '/')
        path += '/';

    global_context->setPath(path);

    global_context->setTemporaryStorage(path + "tmp");
    global_context->setFlagsPath(path + "flags");

    global_context->setUserFilesPath(""); // user's files are everywhere
}


static void attachSystemTables(const Context & context)
{
    DatabasePtr system_database = DatabaseCatalog::instance().tryGetDatabase(DatabaseCatalog::SYSTEM_DATABASE);
    if (!system_database)
    {
        /// TODO: add attachTableDelayed into DatabaseMemory to speedup loading
        system_database = std::make_shared<DatabaseMemory>(DatabaseCatalog::SYSTEM_DATABASE, context);
        DatabaseCatalog::instance().attachDatabase(DatabaseCatalog::SYSTEM_DATABASE, system_database);
    }

    attachSystemTablesLocal(*system_database);
}


int LocalServer::main(const std::vector<std::string> & /*args*/)
try
{
    Poco::Logger * log = &logger();
    ThreadStatus thread_status;
    UseSSL use_ssl;

    if (!config().has("query") && !config().has("table-structure")) /// Nothing to process
    {
        if (config().hasOption("verbose"))
            std::cerr << "There are no queries to process." << '\n';

        return Application::EXIT_OK;
    }

    shared_context = Context::createShared();
    global_context = std::make_unique<Context>(Context::createGlobal(shared_context.get()));
    global_context->makeGlobalContext();
    global_context->setApplicationType(Context::ApplicationType::LOCAL);
    tryInitPath();

    std::optional<StatusFile> status;

    /// Skip temp path installation

    /// We will terminate process on error
    static KillingErrorHandler error_handler;
    Poco::ErrorHandler::set(&error_handler);

    /// Don't initialize DateLUT

    registerFunctions();
    registerAggregateFunctions();
    registerTableFunctions();
    registerStorages();
    registerDictionaries();
    registerDisks();

    /// Maybe useless
    if (config().has("macros"))
        global_context->setMacros(std::make_unique<Macros>(config(), "macros", log));

    /// Skip networking

<<<<<<< HEAD
    /// Sets external authenticators config (LDAP, Kerberos).
    context->setExternalAuthenticatorsConfig(config());
=======
    /// Sets external authenticators config (LDAP).
    global_context->setExternalAuthenticatorsConfig(config());
>>>>>>> 5fbca7d6

    setupUsers();

    /// Limit on total number of concurrently executing queries.
    /// There is no need for concurrent queries, override max_concurrent_queries.
    global_context->getProcessList().setMaxSize(0);

    /// Size of cache for uncompressed blocks. Zero means disabled.
    size_t uncompressed_cache_size = config().getUInt64("uncompressed_cache_size", 0);
    if (uncompressed_cache_size)
        global_context->setUncompressedCache(uncompressed_cache_size);

    /// Size of cache for marks (index of MergeTree family of tables). It is necessary.
    /// Specify default value for mark_cache_size explicitly!
    size_t mark_cache_size = config().getUInt64("mark_cache_size", 5368709120);
    if (mark_cache_size)
        global_context->setMarkCache(mark_cache_size);

    /// Load global settings from default_profile and system_profile.
    global_context->setDefaultProfiles(config());

    /** Init dummy default DB
      * NOTE: We force using isolated default database to avoid conflicts with default database from server environment
      * Otherwise, metadata of temporary File(format, EXPLICIT_PATH) tables will pollute metadata/ directory;
      *  if such tables will not be dropped, clickhouse-server will not be able to load them due to security reasons.
      */
    std::string default_database = config().getString("default_database", "_local");
    DatabaseCatalog::instance().attachDatabase(default_database, std::make_shared<DatabaseMemory>(default_database, *global_context));
    global_context->setCurrentDatabase(default_database);
    applyCmdOptions(*global_context);

    String path = global_context->getPath();
    if (!path.empty())
    {
        /// Lock path directory before read
        status.emplace(global_context->getPath() + "status", StatusFile::write_full_info);

        LOG_DEBUG(log, "Loading metadata from {}", path);
        Poco::File(path + "data/").createDirectories();
        Poco::File(path + "metadata/").createDirectories();
        loadMetadataSystem(*global_context);
        attachSystemTables(*global_context);
        loadMetadata(*global_context);
        DatabaseCatalog::instance().loadDatabases();
        LOG_DEBUG(log, "Loaded metadata.");
    }
    else
    {
        attachSystemTables(*global_context);
    }

    processQueries();

    global_context->shutdown();
    global_context.reset();

    status.reset();
    cleanup();

    return Application::EXIT_OK;
}
catch (const Exception & e)
{
    try
    {
        cleanup();
    }
    catch (...)
    {
        tryLogCurrentException(__PRETTY_FUNCTION__);
    }

    std::cerr << getCurrentExceptionMessage(config().hasOption("stacktrace")) << '\n';

    /// If exception code isn't zero, we should return non-zero return code anyway.
    return e.code() ? e.code() : -1;
}


std::string LocalServer::getInitialCreateTableQuery()
{
    if (!config().has("table-structure"))
        return {};

    auto table_name = backQuoteIfNeed(config().getString("table-name", "table"));
    auto table_structure = config().getString("table-structure");
    auto data_format = backQuoteIfNeed(config().getString("table-data-format", "TSV"));
    String table_file;
    if (!config().has("table-file") || config().getString("table-file") == "-") /// Use Unix tools stdin naming convention
        table_file = "stdin";
    else /// Use regular file
        table_file = quoteString(config().getString("table-file"));

    return
    "CREATE TABLE " + table_name +
        " (" + table_structure + ") " +
    "ENGINE = "
        "File(" + data_format + ", " + table_file + ")"
    "; ";
}


void LocalServer::processQueries()
{
    String initial_create_query = getInitialCreateTableQuery();
    String queries_str = initial_create_query + config().getRawString("query");

    const auto & settings = global_context->getSettingsRef();

    std::vector<String> queries;
    auto parse_res = splitMultipartQuery(queries_str, queries, settings.max_query_size, settings.max_parser_depth);

    if (!parse_res.second)
        throw Exception("Cannot parse and execute the following part of query: " + String(parse_res.first), ErrorCodes::SYNTAX_ERROR);

    /// we can't mutate global global_context (can lead to races, as it was already passed to some background threads)
    /// so we can't reuse it safely as a query context and need a copy here
    auto context = Context(*global_context);

    context.makeSessionContext();
    context.makeQueryContext();

    context.setUser("default", "", Poco::Net::SocketAddress{});
    context.setCurrentQueryId("");
    applyCmdSettings(context);

    /// Use the same query_id (and thread group) for all queries
    CurrentThread::QueryScope query_scope_holder(context);

    bool echo_queries = config().hasOption("echo") || config().hasOption("verbose");
    std::exception_ptr exception;

    for (const auto & query : queries)
    {
        ReadBufferFromString read_buf(query);
        WriteBufferFromFileDescriptor write_buf(STDOUT_FILENO);

        if (echo_queries)
        {
            writeString(query, write_buf);
            writeChar('\n', write_buf);
            write_buf.next();
        }

        try
        {
            executeQuery(read_buf, write_buf, /* allow_into_outfile = */ true, context, {});
        }
        catch (...)
        {
            if (!config().hasOption("ignore-error"))
                throw;

            if (!exception)
                exception = std::current_exception();

            std::cerr << getCurrentExceptionMessage(config().hasOption("stacktrace")) << '\n';
        }
    }

    if (exception)
        std::rethrow_exception(exception);
}

static const char * minimal_default_user_xml =
"<yandex>"
"    <profiles>"
"        <default></default>"
"    </profiles>"
"    <users>"
"        <default>"
"            <password></password>"
"            <networks>"
"                <ip>::/0</ip>"
"            </networks>"
"            <profile>default</profile>"
"            <quota>default</quota>"
"        </default>"
"    </users>"
"    <quotas>"
"        <default></default>"
"    </quotas>"
"</yandex>";


static ConfigurationPtr getConfigurationFromXMLString(const char * xml_data)
{
    std::stringstream ss{std::string{xml_data}};
    Poco::XML::InputSource input_source{ss};
    return {new Poco::Util::XMLConfiguration{&input_source}};
}


void LocalServer::setupUsers()
{
    ConfigurationPtr users_config;

    if (config().has("users_config") || config().has("config-file") || Poco::File("config.xml").exists())
    {
        const auto users_config_path = config().getString("users_config", config().getString("config-file", "config.xml"));
        ConfigProcessor config_processor(users_config_path);
        const auto loaded_config = config_processor.loadConfig();
        config_processor.savePreprocessedConfig(loaded_config, config().getString("path", DBMS_DEFAULT_PATH));
        users_config = loaded_config.configuration;
    }
    else
    {
        users_config = getConfigurationFromXMLString(minimal_default_user_xml);
    }

    if (users_config)
        global_context->setUsersConfig(users_config);
    else
        throw Exception("Can't load config for users", ErrorCodes::CANNOT_LOAD_CONFIG);
}

void LocalServer::cleanup()
{
    // Delete the temporary directory if needed. Just in case, check that it is
    // in the system temporary directory, not to delete user data if there is a
    // bug.
    if (temporary_directory_to_delete)
    {
        const auto tmp = std::filesystem::temp_directory_path();
        const auto dir = *temporary_directory_to_delete;
        temporary_directory_to_delete.reset();

        if (!std::filesystem::equivalent(dir.parent_path(), tmp))
        {
            throw Exception(ErrorCodes::LOGICAL_ERROR,
                "The temporary directory of clickhouse-local '{}' is not inside"
                " the system temporary directory '{}'. Will not delete it",
                dir.string(), tmp.string());
        }

        remove_all(dir);
    }
}

static void showClientVersion()
{
    std::cout << DBMS_NAME << " client version " << VERSION_STRING << VERSION_OFFICIAL << "." << '\n';
}

static std::string getHelpHeader()
{
    return
        "usage: clickhouse-local [initial table definition] [--query <query>]\n"

        "clickhouse-local allows to execute SQL queries on your data files via single command line call."
        " To do so, initially you need to define your data source and its format."
        " After you can execute your SQL queries in usual manner.\n"

        "There are two ways to define initial table keeping your data."
        " Either just in first query like this:\n"
        "    CREATE TABLE <table> (<structure>) ENGINE = File(<input-format>, <file>);\n"
        "Either through corresponding command line parameters --table --structure --input-format and --file.";
}

static std::string getHelpFooter()
{
    return
        "Example printing memory used by each Unix user:\n"
        "ps aux | tail -n +2 | awk '{ printf(\"%s\\t%s\\n\", $1, $4) }' | "
        "clickhouse-local -S \"user String, mem Float64\" -q"
            " \"SELECT user, round(sum(mem), 2) as mem_total FROM table GROUP BY user ORDER"
            " BY mem_total DESC FORMAT PrettyCompact\"";
}

void LocalServer::init(int argc, char ** argv)
{
    namespace po = boost::program_options;

    /// Don't parse options with Poco library, we prefer neat boost::program_options
    stopOptionsProcessing();

    po::options_description description = createOptionsDescription("Main options", getTerminalWidth());
    description.add_options()
        ("help", "produce help message")
        ("config-file,c", po::value<std::string>(), "config-file path")
        ("query,q", po::value<std::string>(), "query")
        ("database,d", po::value<std::string>(), "database")

        ("table,N", po::value<std::string>(), "name of the initial table")
        /// If structure argument is omitted then initial query is not generated
        ("structure,S", po::value<std::string>(), "structure of the initial table (list of column and type names)")
        ("file,f", po::value<std::string>(), "path to file with data of the initial table (stdin if not specified)")
        ("input-format", po::value<std::string>(), "input format of the initial table data")
        ("format,f", po::value<std::string>(), "default output format (clickhouse-client compatibility)")
        ("output-format", po::value<std::string>(), "default output format")

        ("stacktrace", "print stack traces of exceptions")
        ("echo", "print query before execution")
        ("verbose", "print query and other debugging info")
        ("logger.console", po::value<bool>()->implicit_value(true), "Log to console")
        ("logger.log", po::value<std::string>(), "Log file name")
        ("logger.level", po::value<std::string>(), "Log level")
        ("ignore-error", "do not stop processing if a query failed")
        ("version,V", "print version information and exit")
        ;

    cmd_settings.addProgramOptions(description);

    /// Parse main commandline options.
    po::parsed_options parsed = po::command_line_parser(argc, argv).options(description).run();
    po::variables_map options;
    po::store(parsed, options);
    po::notify(options);

    if (options.count("version") || options.count("V"))
    {
        showClientVersion();
        exit(0);
    }

    if (options.empty() || options.count("help"))
    {
        std::cout << getHelpHeader() << "\n";
        std::cout << description << "\n";
        std::cout << getHelpFooter() << "\n";
        exit(0);
    }

    /// Save received data into the internal config.
    if (options.count("config-file"))
        config().setString("config-file", options["config-file"].as<std::string>());
    if (options.count("query"))
        config().setString("query", options["query"].as<std::string>());
    if (options.count("database"))
        config().setString("default_database", options["database"].as<std::string>());

    if (options.count("table"))
        config().setString("table-name", options["table"].as<std::string>());
    if (options.count("file"))
        config().setString("table-file", options["file"].as<std::string>());
    if (options.count("structure"))
        config().setString("table-structure", options["structure"].as<std::string>());
    if (options.count("input-format"))
        config().setString("table-data-format", options["input-format"].as<std::string>());
    if (options.count("format"))
        config().setString("format", options["format"].as<std::string>());
    if (options.count("output-format"))
        config().setString("output-format", options["output-format"].as<std::string>());

    if (options.count("stacktrace"))
        config().setBool("stacktrace", true);
    if (options.count("echo"))
        config().setBool("echo", true);
    if (options.count("verbose"))
        config().setBool("verbose", true);
    if (options.count("logger.console"))
        config().setBool("logger.console", options["logger.console"].as<bool>());
    if (options.count("logger.log"))
        config().setString("logger.log", options["logger.log"].as<std::string>());
    if (options.count("logger.level"))
        config().setString("logger.level", options["logger.level"].as<std::string>());
    if (options.count("ignore-error"))
        config().setBool("ignore-error", true);

    std::vector<std::string> arguments;
    for (int arg_num = 1; arg_num < argc; ++arg_num)
        arguments.emplace_back(argv[arg_num]);
    argsToConfig(arguments, config(), 100);
}

void LocalServer::applyCmdOptions(Context & context)
{
    context.setDefaultFormat(config().getString("output-format", config().getString("format", "TSV")));
    applyCmdSettings(context);
}

}

#pragma GCC diagnostic ignored "-Wunused-function"
#pragma GCC diagnostic ignored "-Wmissing-declarations"

int mainEntryClickHouseLocal(int argc, char ** argv)
{
    DB::LocalServer app;
    try
    {
        app.init(argc, argv);
        return app.run();
    }
    catch (...)
    {
        std::cerr << DB::getCurrentExceptionMessage(true) << '\n';
        auto code = DB::getCurrentExceptionCode();
        return code ? code : 1;
    }
}<|MERGE_RESOLUTION|>--- conflicted
+++ resolved
@@ -218,13 +218,8 @@
 
     /// Skip networking
 
-<<<<<<< HEAD
     /// Sets external authenticators config (LDAP, Kerberos).
-    context->setExternalAuthenticatorsConfig(config());
-=======
-    /// Sets external authenticators config (LDAP).
     global_context->setExternalAuthenticatorsConfig(config());
->>>>>>> 5fbca7d6
 
     setupUsers();
 
