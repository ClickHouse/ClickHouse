nav:

- 'Introduction':
  - 'ClickHouse چیست؟': 'index.md'
  - ' ویژگی های برجسته ClickHouse': 'introduction/distinctive_features.md'
  - ' ویژگی های از ClickHouse که می تواند معایبی باشد': 'introduction/features_considered_disadvantages.md'
  - 'Performance': 'introduction/performance.md'
  - 'The Yandex.Metrica task': 'introduction/ya_metrika_task.md'

- 'Getting started':
  - ' شروع به کار': 'getting_started/index.md'
  - 'Example datasets':
    - 'OnTime': 'getting_started/example_datasets/ontime.md'
    - ' داده های تاکسی New York': 'getting_started/example_datasets/nyc_taxi.md'
    - ' بنچمارک AMPLab Big Data': 'getting_started/example_datasets/amplab_benchmark.md'
    - 'WikiStat': 'getting_started/example_datasets/wikistat.md'
    - ' ترابایت از لاگ های کلیک از سرویس Criteo': 'getting_started/example_datasets/criteo.md'
    - ' بنچمارک Star Schema': 'getting_started/example_datasets/star_schema.md'
    - 'Yandex.Metrica Data': 'getting_started/example_datasets/metrica.md'

- 'Interfaces':
  - 'Interface ها': 'interfaces/index.md'
  - ' کلاینت Command-line': 'interfaces/cli.md'
  - 'Native interface (TCP)': 'interfaces/tcp.md'
  - 'HTTP interface': 'interfaces/http.md'
  - ' فرمت های Input و Output': 'interfaces/formats.md'
  - ' درایور JDBC': 'interfaces/jdbc.md'
  - ' درایور ODBC': 'interfaces/odbc.md'
  - 'Third-party':
    - 'کتابخانه های مشتری': 'interfaces/third-party/client_libraries.md'
    - 'یکپارچگی': 'interfaces/third-party/integrations.md'
    - 'رابط های بصری': 'interfaces/third-party/gui.md'
    - 'پروکسی': 'interfaces/third-party/proxy.md'

- 'Data types':
  - 'Introduction': 'data_types/index.md'
  - 'UInt8, UInt16, UInt32, UInt64, Int8, Int16, Int32, Int64': 'data_types/int_uint.md'
  - 'Float32, Float64': 'data_types/float.md'
  - 'Decimal': 'data_types/decimal.md'
  - ' مقادیر Boolean': 'data_types/boolean.md'
  - 'String': 'data_types/string.md'
  - 'FixedString(N)': 'data_types/fixedstring.md'
  - 'UUID': 'data_types/uuid.md'
  - 'Date': 'data_types/date.md'
  - 'DateTime': 'data_types/datetime.md'
  - 'Enum': 'data_types/enum.md'
  - 'Array(T)': 'data_types/array.md'
  - 'AggregateFunction(name, types_of_arguments...)': 'data_types/nested_data_structures/aggregatefunction.md'
  - 'Tuple(T1, T2, ...)': 'data_types/tuple.md'
  - 'Nullable': 'data_types/nullable.md'
  - 'Nested data structures':
    - 'hidden': 'data_types/nested_data_structures/index.md'
    - 'Nested(Name1 Type1, Name2 Type2, ...)': 'data_types/nested_data_structures/nested.md'
  - 'Special data types':
    - 'hidden': 'data_types/special_data_types/index.md'
    - 'Expression': 'data_types/special_data_types/expression.md'
    - 'Set': 'data_types/special_data_types/set.md'
    - 'Nothing': 'data_types/special_data_types/nothing.md'
  - 'Domains':
    - 'Overview': 'data_types/domains/overview.md'
    - 'IPv4': 'data_types/domains/ipv4.md'
    - 'IPv6': 'data_types/domains/ipv6.md'

- 'Table Engines':
  - 'Introduction': 'operations/table_engines/index.md'
  - 'MergeTree Family':
    - 'MergeTree': 'operations/table_engines/mergetree.md'
    - 'Data Replication': 'operations/table_engines/replication.md'
    - 'Custom Partitioning Key': 'operations/table_engines/custom_partitioning_key.md'
    - 'ReplacingMergeTree': 'operations/table_engines/replacingmergetree.md'
    - 'SummingMergeTree': 'operations/table_engines/summingmergetree.md'
    - 'AggregatingMergeTree': 'operations/table_engines/aggregatingmergetree.md'
    - 'CollapsingMergeTree': 'operations/table_engines/collapsingmergetree.md'
    - 'VersionedCollapsingMergeTree': 'operations/table_engines/versionedcollapsingmergetree.md'
    - 'GraphiteMergeTree': 'operations/table_engines/graphitemergetree.md'
  - 'Log Family':
    - 'Introduction': 'operations/table_engines/log_family.md'
    - 'StripeLog': 'operations/table_engines/stripelog.md'
    - 'Log': 'operations/table_engines/log.md'
    - 'TinyLog': 'operations/table_engines/tinylog.md'
  - 'Integrations':
    - 'Kafka': 'operations/table_engines/kafka.md'
    - 'MySQL': 'operations/table_engines/mysql.md'
  - 'Special':
    - 'Distributed': 'operations/table_engines/distributed.md'
    - 'External data': 'operations/table_engines/external_data.md'
    - 'Dictionary': 'operations/table_engines/dictionary.md'
    - 'Merge': 'operations/table_engines/merge.md'
    - 'File': 'operations/table_engines/file.md'
    - 'Null': 'operations/table_engines/null.md'
    - 'Set': 'operations/table_engines/set.md'
    - 'Join': 'operations/table_engines/join.md'
    - 'URL': 'operations/table_engines/url.md'
    - 'View': 'operations/table_engines/view.md'
    - 'MaterializedView': 'operations/table_engines/materializedview.md'
    - 'Memory': 'operations/table_engines/memory.md'
    - 'Buffer': 'operations/table_engines/buffer.md'
    - 'JDBC': 'operations/table_engines/jdbc.md'
<<<<<<< HEAD

=======
    - 'ODBC': 'operations/table_engines/odbc.md'
    
>>>>>>> 3c158faf
- 'SQL Reference':
  - 'hidden': 'query_language/index.md'
  - 'SELECT': 'query_language/select.md'
  - 'INSERT INTO': 'query_language/insert_into.md'
  - 'CREATE': 'query_language/create.md'
  - 'ALTER': 'query_language/alter.md'
  - 'Other Kinds of Queries': 'query_language/misc.md'
  - 'Functions':
    - 'Introduction': 'query_language/functions/index.md'
    - 'Arithmetic': 'query_language/functions/arithmetic_functions.md'
    - 'Comparison': 'query_language/functions/comparison_functions.md'
    - 'Logical': 'query_language/functions/logical_functions.md'
    - 'Type Conversion': 'query_language/functions/type_conversion_functions.md'
    - 'Working with Dates and Times': 'query_language/functions/date_time_functions.md'
    - 'Working with strings': 'query_language/functions/string_functions.md'
    - 'For Searching Strings': 'query_language/functions/string_search_functions.md'
    - 'For Replacing in Strings': 'query_language/functions/string_replace_functions.md'
    - 'Conditional ': 'query_language/functions/conditional_functions.md'
    - 'Mathematical': 'query_language/functions/math_functions.md'
    - 'Rounding': 'query_language/functions/rounding_functions.md'
    - 'Working with Arrays': 'query_language/functions/array_functions.md'
    - 'Splitting and Merging Strings and Arrays': 'query_language/functions/splitting_merging_functions.md'
    - 'Bit': 'query_language/functions/bit_functions.md'
    - 'Bitmap': 'query_language/functions/bitmap_functions.md'
    - 'Hash': 'query_language/functions/hash_functions.md'
    - 'Generating Pseudo-Random Numbers': 'query_language/functions/random_functions.md'
    - 'Encoding': 'query_language/functions/encoding_functions.md'
    - 'Working with UUID': 'query_language/functions/uuid_functions.md'
    - 'Working with URLs': 'query_language/functions/url_functions.md'
    - 'Working with IP Addresses': 'query_language/functions/ip_address_functions.md'
    - 'Working with JSON.': 'query_language/functions/json_functions.md'
    - 'Higher-Order': 'query_language/functions/higher_order_functions.md'
    - 'Working with External Dictionaries': 'query_language/functions/ext_dict_functions.md'
    - 'Working with Yandex.Metrica Dictionaries': 'query_language/functions/ym_dict_functions.md'
    - 'Implementing the IN Operator': 'query_language/functions/in_functions.md'
    - 'arrayJoin': 'query_language/functions/array_join.md'
    - 'Working with geographical coordinates': 'query_language/functions/geo.md'
    - 'Working with Nullable arguments': 'query_language/functions/functions_for_nulls.md'
    - 'Other': 'query_language/functions/other_functions.md'
  - 'Aggregate Functions':
    - 'Introduction': 'query_language/agg_functions/index.md'
    - 'Reference': 'query_language/agg_functions/reference.md'
    - 'Aggregate function combinators': 'query_language/agg_functions/combinators.md'
    - 'Parametric aggregate functions': 'query_language/agg_functions/parametric_functions.md'
  - 'Table Functions':
    - 'Introduction': 'query_language/table_functions/index.md'
    - 'file': 'query_language/table_functions/file.md'
    - 'merge': 'query_language/table_functions/merge.md'
    - 'numbers': 'query_language/table_functions/numbers.md'
    - 'remote': 'query_language/table_functions/remote.md'
    - 'url': 'query_language/table_functions/url.md'
    - 'mysql': 'query_language/table_functions/mysql.md'
    - 'jdbc': 'query_language/table_functions/jdbc.md'
    - 'odbc': 'query_language/table_functions/odbc.md'
  - 'Dictionaries':
    - 'Introduction': 'query_language/dicts/index.md'
    - 'External Dictionaries':
      - 'General Description': 'query_language/dicts/external_dicts.md'
      - 'Configuring an External Dictionary': 'query_language/dicts/external_dicts_dict.md'
      - 'Storing Dictionaries in Memory': 'query_language/dicts/external_dicts_dict_layout.md'
      - 'Dictionary Updates': 'query_language/dicts/external_dicts_dict_lifetime.md'
      - 'Sources of External Dictionaries': 'query_language/dicts/external_dicts_dict_sources.md'
      - 'Dictionary Key and Fields': 'query_language/dicts/external_dicts_dict_structure.md'
    - 'Internal Dictionaries': 'query_language/dicts/internal_dicts.md'
    - 'Operators': 'query_language/operators.md'
    - 'General Syntax': 'query_language/syntax.md'

- 'Operations':
  - 'Introduction': 'operations/index.md'
  - 'Requirements': 'operations/requirements.md'
  - 'Monitoring': 'operations/monitoring.md'
  - 'Troubleshooting': 'operations/troubleshooting.md'
  - 'Usage Recommendations': 'operations/tips.md'
  - 'ClickHouse Update': 'operations/update.md'
  - 'Access Rights': 'operations/access_rights.md'
  - 'Data Backup': 'operations/backup.md'
  - 'Configuration Files': 'operations/configuration_files.md'
  - 'Quotas': 'operations/quotas.md'
  - 'System Tables': 'operations/system_tables.md'
  - 'Server Configuration Parameters':
    - 'Introduction': 'operations/server_settings/index.md'
    - 'Server Settings': 'operations/server_settings/settings.md'
  - 'Settings':
    - 'Introduction': 'operations/settings/index.md'
    - 'Permissions for Queries': 'operations/settings/permissions_for_queries.md'
    - 'Restrictions on Query Complexity': 'operations/settings/query_complexity.md'
    - 'Settings': 'operations/settings/settings.md'
    - 'Settings Profiles': 'operations/settings/settings_profiles.md'
  - 'Utilities':
    - 'Overview': 'operations/utils/index.md'
    - 'clickhouse-copier': 'operations/utils/clickhouse-copier.md'
    - 'clickhouse-local': 'operations/utils/clickhouse-local.md'

- 'F.A.Q.':
  - 'General Questions': 'faq/general.md'

- 'Development':
  - 'hidden': 'development/index.md'
  - 'Overview of ClickHouse Architecture': 'development/architecture.md'
  - 'How to Build ClickHouse on Linux': 'development/build.md'
  - 'How to Build ClickHouse on Mac OS X': 'development/build_osx.md'
  - 'How to Write C++ code': 'development/style.md'
  - 'How to Run ClickHouse Tests': 'development/tests.md'
  - 'Third-Party Libraries Used': 'development/contrib.md'

- 'What''s New':
  - 'Roadmap': 'roadmap.md'
  - 'Changelog': 'changelog.md'
  - 'Security Changelog': 'security_changelog.md'<|MERGE_RESOLUTION|>--- conflicted
+++ resolved
@@ -96,12 +96,8 @@
     - 'Memory': 'operations/table_engines/memory.md'
     - 'Buffer': 'operations/table_engines/buffer.md'
     - 'JDBC': 'operations/table_engines/jdbc.md'
-<<<<<<< HEAD
-
-=======
     - 'ODBC': 'operations/table_engines/odbc.md'
-    
->>>>>>> 3c158faf
+
 - 'SQL Reference':
   - 'hidden': 'query_language/index.md'
   - 'SELECT': 'query_language/select.md'
