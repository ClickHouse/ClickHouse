--- conflicted
+++ resolved
@@ -74,12 +74,7 @@
 
 Также добавляются два параметра в начало списка параметров - путь к таблице в ZooKeeper, имя реплики в ZooKeeper.
 
-<<<<<<< HEAD
 Пример: ::
-=======
-Пример:
-::
->>>>>>> 4cc10af7
 
   ReplicatedMergeTree('/clickhouse/tables/{layer}-{shard}/hits', '{replica}', EventDate, intHash32(UserID), (CounterID, EventDate, intHash32(UserID), EventTime), 8192)
 
@@ -129,12 +124,9 @@
 
 Если обнаруживается, что локальный набор данных слишком сильно отличается от ожидаемого, то срабатывает защитный механизм - сервер сообщает об этом в лог и отказывается запускаться. Это сделано, так как такой случай может свидетельствовать об ошибке конфигурации - например, если реплика одного шарда была случайно сконфигурирована, как реплика другого шарда. Тем не менее, пороги защитного механизма поставлены довольно низкими, и такая ситуация может возникнуть и при обычном восстановлении после сбоя. В этом случае, восстановление делается полуавтоматически - "по кнопке".
 
-<<<<<<< HEAD
-Для запуска восстановления, создайте в ZooKeeper узел ``/path_to_table/replica_name/flags/force_restore_data`` с любым содержимым или выполните команду для восстановления всех реплицируемых таблиц: ::
-=======
 Для запуска восстановления, создайте в ZooKeeper узел ``/path_to_table/replica_name/flags/force_restore_data`` с любым содержимым или выполните команду для восстановления всех реплицируемых таблиц:
+
 .. code-block:: bash
->>>>>>> 4cc10af7
 
   sudo -u clickhouse touch /var/lib/clickhouse/flags/force_restore_data
 
