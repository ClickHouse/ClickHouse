--- conflicted
+++ resolved
@@ -1,17 +1,9 @@
-<<<<<<< HEAD
 ﻿---
-=======
----
->>>>>>> cb4e119c
 toc_priority: 11
 toc_title: PostgreSQL
 ---
 
-<<<<<<< HEAD
 # PostgreSQL {#postgresql}
-=======
-#PostgreSQL {#postgresql}
->>>>>>> cb4e119c
 
 Движок PostgreSQL позволяет выполнять запросы `SELECT` и `INSERT` для таблиц на удаленном сервере PostgreSQL.
 
@@ -42,20 +34,6 @@
 -   `user` — Имя пользователя PostgreSQL.
 -   `password` — Пароль пользователя PostgreSQL.
 -   `schema` — имя схемы, если не используется схема по умолчанию. Необязательный аргумент. 
-<<<<<<< HEAD
-
-## Особенности реализации {#implementation-details}
-
-Запросы `SELECT` на стороне PostgreSQL выполняются как `COPY (SELECT ...) TO STDOUT` внутри транзакции PostgreSQL только на чтение с коммитом после каждого запроса `SELECT`.
-
-Простые условия для `WHERE`, такие как `=`, `!=`, `>`, `>=`, `<`, `<=` и `IN`, исполняются на стороне PostgreSQL сервера.
-
-Все операции объединения, аггрегации, сортировки, условия `IN [ array ]` и ограничения `LIMIT` выполняются на стороне ClickHouse только после того, как запрос к PostgreSQL закончился.
-
-Запросы `INSERT` на стороне PostgreSQL выполняются как `COPY "table_name" (field1, field2, ... fieldN) FROM STDIN` внутри PostgreSQL транзакции с автоматическим коммитом после каждого запроса `INSERT`.
-
-PostgreSQL массивы конвертируются в массивы ClickHouse.
-=======
 
 ## Особенности реализации {#implementation-details}
 
@@ -96,10 +74,6 @@
 </postgresql>
 </source>
 ```
->>>>>>> cb4e119c
-
-!!! info "Внимание"
-    Будьте внимательны, в PostgreSQL массивы, созданные как `type_name[]`, являются многомерными и могут содержать в себе разное количество измерений в разных строках одной таблицы. Внутри ClickHouse допустимы только многомерные массивы с одинаковым кол-вом измерений во всех строках таблицы.
 
 При использовании словаря PostgreSQL поддерживается приоритет реплик. Чем больше номер реплики, тем ниже ее приоритет. Наивысший приоритет у реплики с номером `0`.    
 ## Пример использования {#usage-example}
