<<<<<<< HEAD
# Секция WITH {#with-clause}
=======
---
toc_title: WITH
---

# Секция WITH {#sektsiia-with}
>>>>>>> 434f6227

Clickhouse поддерживает [Общие табличные выражения](https://ru.wikipedia.org/wiki/Иерархические_и_рекурсивные_запросы_в_SQL), то есть позволяет использовать результаты выражений из секции `WITH` в остальной части `SELECT` запроса. Именованные подзапросы могут быть включены в текущий и дочерний контекст запроса в тех местах, где разрешены табличные объекты. Рекурсия предотвращается путем скрытия общего табличного выражения текущего уровня из выражения `WITH`.

## Синтаксис

``` sql
WITH <expression> AS <identifier>
```
или
``` sql
WITH <identifier> AS <subquery expression>
```
 
## Примеры

**Пример 1:** Использование константного выражения как «переменной»

``` sql
WITH '2019-08-01 15:23:00' as ts_upper_bound
SELECT *
FROM hits
WHERE
    EventDate = toDate(ts_upper_bound) AND
    EventTime <= ts_upper_bound;
```

**Пример 2:** Выкидывание выражения sum(bytes) из списка колонок в SELECT

``` sql
WITH sum(bytes) as s
SELECT
    formatReadableSize(s),
    table
FROM system.parts
GROUP BY table
ORDER BY s;
```

**Пример 3:** Использование результатов скалярного подзапроса

``` sql
/* запрос покажет TOP 10 самых больших таблиц */
WITH
    (
        SELECT sum(bytes)
        FROM system.parts
        WHERE active
    ) AS total_disk_usage
SELECT
    (sum(bytes) / total_disk_usage) * 100 AS table_disk_usage,
    table
FROM system.parts
GROUP BY table
ORDER BY table_disk_usage DESC
LIMIT 10;
```

**Пример 4:** Переиспользование выражения

``` sql
WITH test1 AS (SELECT i + 1, j + 1 FROM test1) 
SELECT * FROM test1;
```

[Оригинальная статья](https://clickhouse.tech/docs/en/sql-reference/statements/select/with/) <!--hide--><|MERGE_RESOLUTION|>--- conflicted
+++ resolved
@@ -1,12 +1,8 @@
-<<<<<<< HEAD
-# Секция WITH {#with-clause}
-=======
 ---
 toc_title: WITH
 ---
 
-# Секция WITH {#sektsiia-with}
->>>>>>> 434f6227
+# Секция WITH {#with-clause}
 
 Clickhouse поддерживает [Общие табличные выражения](https://ru.wikipedia.org/wiki/Иерархические_и_рекурсивные_запросы_в_SQL), то есть позволяет использовать результаты выражений из секции `WITH` в остальной части `SELECT` запроса. Именованные подзапросы могут быть включены в текущий и дочерний контекст запроса в тех местах, где разрешены табличные объекты. Рекурсия предотвращается путем скрытия общего табличного выражения текущего уровня из выражения `WITH`.
 
