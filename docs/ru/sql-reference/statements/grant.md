# GRANT

- Присваивает [привилегии](#grant-privileges) пользователям или ролям ClickHouse.
- Назначает роли пользователям или другим ролям.

Отозвать привилегию можно с помощью выражения [REVOKE](revoke.md). Чтобы вывести список присвоенных привилегий, воспользуйтесь выражением [SHOW GRANTS](show.md#show-grants-statement).

## Синтаксис присвоения привилегий {#grant-privigele-syntax}

```sql
GRANT [ON CLUSTER cluster_name] privilege[(column_name [,...])] [,...] ON {db.table|db.*|*.*|table|*} TO {user | role | CURRENT_USER} [,...] [WITH GRANT OPTION]
```

- `privilege` — Тип привилегии
- `role` — Роль пользователя ClickHouse.
- `user` — Пользователь ClickHouse.

`WITH GRANT OPTION` разрешает пользователю или роли выполнять запрос `GRANT`. Пользователь может выдавать только те привилегии, которые есть у него, той же или меньшей области действий.


## Синтаксис назначения ролей {#assign-role-syntax}

```sql
GRANT [ON CLUSTER cluster_name] role [,...] TO {user | another_role | CURRENT_USER} [,...] [WITH ADMIN OPTION]
```

- `role` — Роль пользователя ClickHouse.
- `user` — Пользователь ClickHouse.

`WITH ADMIN OPTION` присваивает привилегию [ADMIN OPTION](#admin-option-privilege) пользователю или роли.

## Использование {#grant-usage}

Для использования `GRANT` пользователь должен иметь привилегию `GRANT OPTION`. Пользователь может выдавать привилегии только внутри области действий назначенных ему самому привилегий.

Например, администратор выдал привилегию пользователю `john`:

```sql
GRANT SELECT(x,y) ON db.table TO john WITH GRANT OPTION
```

Это означает, что пользователю `john` разрешено выполнять:

- `SELECT x,y FROM db.table`.
- `SELECT x FROM db.table`.
- `SELECT y FROM db.table`.

`john` не может выполнить `SELECT z FROM db.table` или `SELECT * FROM db.table`. После обработки данных запросов ClickHouse ничего не вернет — даже `x` или `y`. Единственное исключение — если таблица содержит только столбцы `x` и `y`. В таком случае ClickHouse вернет все данные.

Также у `john` есть привилегия `GRANT OPTION`. `john` может выдать другим пользователям привилегии той же или меньшей области действий из тех, которые есть у него.

При присвоении привилегий допускается использовать астериск (`*`) вместо имени таблицы или базы данных. Например, запрос `GRANT SELECT ON db.* TO john` позволит пользователю `john` выполнять `SELECT` над всеми таблицам в базе данных `db`. Также вы можете опускать имя базы данных. В таком случае привилегии позволят совершать операции над текущей базой данных. Например, запрос `GRANT SELECT ON * TO john` выдаст привилегию на выполнение `SELECT` над всеми таблицами в текущей базе данных; `GRANT SELECT ON mytable TO john` — только над таблицей `mytable` в текущей базе данных.

Доступ к базе данных `system` разрешен всегда (данная база данных используется при обработке запросов).

Вы можете присвоить несколько привилегий нескольким пользователям в одном запросе. Запрос `GRANT SELECT, INSERT ON *.* TO john, robin` позволит пользователям `john` и `robin` выполнять `INSERT` и `SELECT` над всеми таблицами всех баз данных на сервере.


## Привилегии {#grant-privileges}

Привилегия — это разрешение на выполнение определенного типа запросов.

Привилегии имеют иерархическую структуру. Набор разрешенных запросов зависит от области действия привилегии.

Иерархия привилегий:

- [SELECT](#grant-select)
- [INSERT](#grant-insert)
- [ALTER](#grant-alter)
    - `ALTER TABLE`
        - `ALTER UPDATE`
        - `ALTER DELETE`
        - `ALTER COLUMN`
            - `ALTER ADD COLUMN`
            - `ALTER DROP COLUMN`
            - `ALTER MODIFY COLUMN`
            - `ALTER COMMENT COLUMN`
            - `ALTER CLEAR COLUMN`
            - `ALTER RENAME COLUMN`
        - `ALTER INDEX`
            - `ALTER ORDER BY`
            - `ALTER ADD INDEX`
            - `ALTER DROP INDEX`
            - `ALTER MATERIALIZE INDEX`
            - `ALTER CLEAR INDEX`
        - `ALTER CONSTRAINT`
            - `ALTER ADD CONSTRAINT`
            - `ALTER DROP CONSTRAINT`
        - `ALTER TTL`
        - `ALTER MATERIALIZE TTL`
        - `ALTER SETTINGS`
        - `ALTER MOVE PARTITION`
        - `ALTER FETCH PARTITION`
        - `ALTER FREEZE PARTITION`
    - `ALTER VIEW`
        - `ALTER VIEW REFRESH `
        - `ALTER VIEW MODIFY QUERY`
- [CREATE](#grant-create)
    - `CREATE DATABASE`
    - `CREATE TABLE`
    - `CREATE VIEW`
    - `CREATE DICTIONARY`
    - `CREATE TEMPORARY TABLE`
- [DROP](#grant-drop)
    - `DROP DATABASE`
    - `DROP TABLE`
    - `DROP VIEW`
    - `DROP DICTIONARY`
- [TRUNCATE](#grant-truncate)
- [OPTIMIZE](#grant-optimize)
- [SHOW](#grant-show)
    - `SHOW DATABASES`
    - `SHOW TABLES`
    - `SHOW COLUMNS`
    - `SHOW DICTIONARIES`
- [KILL QUERY](#grant-kill-query)
- [ACCESS MANAGEMENT](#grant-access-management)
    - `CREATE USER`
    - `ALTER USER`
    - `DROP USER`
    - `CREATE ROLE`
    - `ALTER ROLE`
    - `DROP ROLE`
    - `CREATE ROW POLICY`
    - `ALTER ROW POLICY`
    - `DROP ROW POLICY`
    - `CREATE QUOTA`
    - `ALTER QUOTA`
    - `DROP QUOTA`
    - `CREATE SETTINGS PROFILE`
    - `ALTER SETTINGS PROFILE`
    - `DROP SETTINGS PROFILE`
    - `SHOW ACCESS`
        - `SHOW_USERS`
        - `SHOW_ROLES`
        - `SHOW_ROW_POLICIES`
        - `SHOW_QUOTAS`
        - `SHOW_SETTINGS_PROFILES`
    - `ROLE ADMIN`
- [SYSTEM](#grant-system)
    - `SYSTEM SHUTDOWN`
    - `SYSTEM DROP CACHE`
        - `SYSTEM DROP DNS CACHE`
        - `SYSTEM DROP MARK CACHE`
        - `SYSTEM DROP UNCOMPRESSED CACHE`
    - `SYSTEM RELOAD`
        - `SYSTEM RELOAD CONFIG`
        - `SYSTEM RELOAD DICTIONARY`
        - `SYSTEM RELOAD EMBEDDED DICTIONARIES`
    - `SYSTEM MERGES`
    - `SYSTEM TTL MERGES`
    - `SYSTEM FETCHES`
    - `SYSTEM MOVES`
    - `SYSTEM SENDS`
        - `SYSTEM DISTRIBUTED SENDS`
        - `SYSTEM REPLICATED SENDS`
    - `SYSTEM REPLICATION QUEUES`
    - `SYSTEM SYNC REPLICA`
    - `SYSTEM RESTART REPLICA`
    - `SYSTEM FLUSH`
        - `SYSTEM FLUSH DISTRIBUTED`
        - `SYSTEM FLUSH LOGS`
- [INTROSPECTION](#grant-introspection)
    - `addressToLine`
    - `addressToSymbol`
    - `demangle`
- [SOURCES](#grant-sources)
    - `FILE`
    - `URL`
    - `REMOTE`
    - `MYSQL`
    - `ODBC`
    - `JDBC`
    - `HDFS`
    - `S3`
- [dictGet](#grant-dictget)

Примеры того, как трактуется данная иерархия:

- Привилегия `ALTER` включает все остальные `ALTER*` привилегии. 
- `ALTER CONSTRAINT` включает `ALTER ADD CONSTRAINT` и `ALTER DROP CONSTRAINT`.

Привилегии применяются на разных уровнях. Уровень определяет синтаксис присваивания привилегии.

Уровни (от низшего к высшему):

- `COLUMN` — Привилегия присваивается для столбца, таблицы, базы данных или глобально.
- `TABLE` — Привилегия присваивается для таблицы, базы данных или глобально.
- `VIEW` — Привилегия присваивается для представления, базы данных или глобально.
- `DICTIONARY` — Привилегия присваивается для словаря, базы данных или глобально.
- `DATABASE` — Привилегия присваивается для базы данных или глобально.
- `GLOBAL` — Привилегия присваивается только глобально.
- `GROUP` — Группирует привилегии разных уровней. При присвоении привилегии уровня `GROUP` присваиваются только привилегии из группы в соответствии с используемым синтаксисом.

Примеры допустимого синтаксиса:

- `GRANT SELECT(x) ON db.table TO user`
- `GRANT SELECT ON db.* TO user`

Примеры недопустимого синтаксиса:

- `GRANT CREATE USER(x) ON db.table TO user`
- `GRANT CREATE USER ON db.* TO user`

Специальная привилегия [ALL](#grant-all) присваивает все привилегии пользователю или роли.

По умолчанию пользователь или роль не имеют привилегий.

Отсутствие привилегий у пользователя или роли отображается как привилегия [NONE](#grant-none).

Выполнение некоторых запросов требует определенного набора привилегий. Например, чтобы выполнить запрос [RENAME](misc.md#misc_operations-rename), нужны следующие привилегии: `SELECT`, `CREATE TABLE`, `INSERT` и `DROP TABLE`.


### SELECT {#grant-select}

Разрешает выполнять запросы [SELECT](select/index.md).

Уровень: `COLUMN`.

**Описание**

Пользователь с данной привилегией может выполнять запросы `SELECT` над определенными столбцами из определенной таблицы и базы данных. При включении в запрос других столбцов запрос ничего не вернет.

Рассмотрим следующую привилегию:

```sql
GRANT SELECT(x,y) ON db.table TO john
```

Данная привилегия позволяет пользователю `john` выполнять выборку данных из столбцов `x` и/или `y` в `db.table`, например, `SELECT x FROM db.table`. `john` не может выполнить `SELECT z FROM db.table` или `SELECT * FROM db.table`. После обработки данных запросов ClickHouse ничего не вернет — даже `x` или `y`. Единственное исключение — если таблица содержит только столбцы `x` и `y`. В таком случае ClickHouse вернет все данные.

### INSERT {#grant-insert}

Разрешает выполнять запросы [INSERT](insert-into.md).

Уровень: `COLUMN`.

**Описание**

Пользователь с данной привилегией может выполнять запросы `INSERT` над определенными столбцами из определенной таблицы и базы данных. При включении в запрос других столбцов запрос не добавит никаких данных.

**Пример**

```sql
GRANT INSERT(x,y) ON db.table TO john
```

Присвоенная привилегия позволит пользователю `john` вставить данные в столбцы `x` и/или `y` в `db.table`.

### ALTER {#grant-alter}

Разрешает выполнять запросы [ALTER](alter.md) в соответствии со следующей иерархией привилегий:

- `ALTER`. Уровень: `COLUMN`. 
    - `ALTER TABLE`. Уровень: `GROUP`
        - `ALTER UPDATE`. Уровень: `COLUMN`.  Алиасы: `UPDATE`
        - `ALTER DELETE`. Уровень: `COLUMN`. Алиасы: `DELETE`
        - `ALTER COLUMN`. Уровень: `GROUP`
            - `ALTER ADD COLUMN`. Уровень: `COLUMN`. Алиасы: `ADD COLUMN`
            - `ALTER DROP COLUMN`. Уровень: `COLUMN`. Алиасы: `DROP COLUMN`
            - `ALTER MODIFY COLUMN`. Уровень: `COLUMN`. Алиасы: `MODIFY COLUMN`
            - `ALTER COMMENT COLUMN`. Уровень: `COLUMN`. Алиасы: `COMMENT COLUMN`
            - `ALTER CLEAR COLUMN`. Уровень: `COLUMN`. Алиасы: `CLEAR COLUMN`
            - `ALTER RENAME COLUMN`. Уровень: `COLUMN`. Алиасы: `RENAME COLUMN`
        - `ALTER INDEX`. Уровень: `GROUP`. Алиасы: `INDEX`
            - `ALTER ORDER BY`. Уровень: `TABLE`. Алиасы: `ALTER MODIFY ORDER BY`, `MODIFY ORDER BY`
            - `ALTER ADD INDEX`. Уровень: `TABLE`. Алиасы: `ADD INDEX`
            - `ALTER DROP INDEX`. Уровень: `TABLE`. Алиасы: `DROP INDEX`
            - `ALTER MATERIALIZE INDEX`. Уровень: `TABLE`. Алиасы: `MATERIALIZE INDEX`
            - `ALTER CLEAR INDEX`. Уровень: `TABLE`. Алиасы: `CLEAR INDEX`
        - `ALTER CONSTRAINT`. Уровень: `GROUP`. Алиасы: `CONSTRAINT`
            - `ALTER ADD CONSTRAINT`. Уровень: `TABLE`. Алиасы: `ADD CONSTRAINT`
            - `ALTER DROP CONSTRAINT`. Уровень: `TABLE`. Алиасы: `DROP CONSTRAINT`
        - `ALTER TTL`. Уровень: `TABLE`. Алиасы: `ALTER MODIFY TTL`, `MODIFY TTL`
        - `ALTER MATERIALIZE TTL`. Уровень: `TABLE`. Алиасы: `MATERIALIZE TTL`
        - `ALTER SETTINGS`. Уровень: `TABLE`. Алиасы: `ALTER SETTING`, `ALTER MODIFY SETTING`, `MODIFY SETTING`
        - `ALTER MOVE PARTITION`. Уровень: `TABLE`. Алиасы: `ALTER MOVE PART`, `MOVE PARTITION`, `MOVE PART`
        - `ALTER FETCH PARTITION`. Уровень: `TABLE`. Алиасы: `FETCH PARTITION`
        - `ALTER FREEZE PARTITION`. Уровень: `TABLE`. Алиасы: `FREEZE PARTITION`
    - `ALTER VIEW` Уровень: `GROUP`
        - `ALTER VIEW REFRESH `. Уровень: `VIEW`. Алиасы: `ALTER LIVE VIEW REFRESH`, `REFRESH VIEW`
        - `ALTER VIEW MODIFY QUERY`. Уровень: `VIEW`. Алиасы: `ALTER TABLE MODIFY QUERY`

Примеры того, как трактуется данная иерархия:

- Привилегия `ALTER` включает все остальные `ALTER*` привилегии. 
- `ALTER CONSTRAINT` включает `ALTER ADD CONSTRAINT` и `ALTER DROP CONSTRAINT`.

**Дополнительно**

- Привилегия `MODIFY SETTING` позволяет изменять настройки движков таблиц. Не влияет на настройки или конфигурационные параметры сервера.
- Операция `ATTACH` требует наличие привилегии [CREATE](#grant-create).
- Операция `DETACH` требует наличие привилегии [DROP](#grant-drop).
- Для остановки мутации с помощью [KILL MUTATION](misc.md#kill-mutation-statement), необходима привилегия на выполнение данной мутации. Например, чтобы остановить запрос `ALTER UPDATE`, необходима одна из привилегий: `ALTER UPDATE`, `ALTER TABLE` или `ALTER`.

### CREATE {#grant-create}

<<<<<<< HEAD
Allows executing [CREATE](../../sql-reference/statements/create/index.md) and [ATTACH](../../sql-reference/statements/misc.md#attach) DDL-queries according to the following hierarchy of privileges:
=======
Разрешает выполнять DDL-запросы [CREATE](create.md) и [ATTACH](misc.md#attach) в соответствии со следующей иерархией привилегий:
>>>>>>> 18ef0c0c

- `CREATE`. Уровень: `GROUP`
    - `CREATE DATABASE`. Уровень: `DATABASE`
    - `CREATE TABLE`. Уровень: `TABLE`
    - `CREATE VIEW`. Уровень: `VIEW`
    - `CREATE DICTIONARY`. Уровень: `DICTIONARY`
    - `CREATE TEMPORARY TABLE`. Уровень: `GLOBAL`

**Дополнительно**

- Для удаления созданной таблицы пользователю необходима привилегия [DROP](#grant-drop).

### DROP {#grant-drop}

Разрешает выполнять запросы [DROP](misc.md#drop) и [DETACH](misc.md#detach-statement) в соответствии со следующей иерархией привилегий:

- `DROP`. Уровень: 
    - `DROP DATABASE`. Уровень: `DATABASE`
    - `DROP TABLE`. Уровень: `TABLE`
    - `DROP VIEW`. Уровень: `VIEW`
    - `DROP DICTIONARY`. Уровень: `DICTIONARY`


### TRUNCATE {#grant-truncate}

Разрешает выполнять запросы [TRUNCATE](misc.md#truncate-statement).

Уровень: `TABLE`.

### OPTIMIZE {#grant-optimize}

Разрешает выполнять запросы [OPTIMIZE TABLE](misc.md#misc_operations-optimize).

Уровень: `TABLE`.

### SHOW {#grant-show}

Разрешает выполнять запросы `SHOW`, `DESCRIBE`, `USE` и `EXISTS` в соответствии со следующей иерархией привилегий:

- `SHOW`. Уровень: `GROUP`
    - `SHOW DATABASES`. Уровень: `DATABASE`. Разрешает выполнять запросы `SHOW DATABASES`, `SHOW CREATE DATABASE`, `USE <database>`.
    - `SHOW TABLES`. Уровень: `TABLE`. Разрешает выполнять запросы `SHOW TABLES`, `EXISTS <table>`, `CHECK <table>`.
    - `SHOW COLUMNS`. Уровень: `COLUMN`. Разрешает выполнять запросы `SHOW CREATE TABLE`, `DESCRIBE`.
    - `SHOW DICTIONARIES`. Уровень: `DICTIONARY`. Разрешает выполнять запросы `SHOW DICTIONARIES`, `SHOW CREATE DICTIONARY`, `EXISTS <dictionary>`.

**Дополнительно**

У пользователя есть привилегия `SHOW`, если ему присвоена любая другая привилегия по отношению к определенной таблице, словарю или базе данных.


### KILL QUERY {#grant-kill-query}

Разрешает выполнять запросы [KILL](misc.md#kill-query-statement) в соответствии со следующей иерархией привилегий:

Уровень: `GLOBAL`.

**Дополнительно**

`KILL QUERY` позволяет пользователю останавливать запросы других пользователей.


### ACCESS MANAGEMENT {#grant-access-management}

Разрешает пользователю выполнять запросы на управление пользователями, ролями и политиками доступа к строкам.

- `ACCESS MANAGEMENT`. Уровень: `GROUP`
    - `CREATE USER`. Уровень: `GLOBAL`
    - `ALTER USER`. Уровень: `GLOBAL`
    - `DROP USER`. Уровень: `GLOBAL`
    - `CREATE ROLE`. Уровень: `GLOBAL`
    - `ALTER ROLE`. Уровень: `GLOBAL`
    - `DROP ROLE`. Уровень: `GLOBAL`
    - `ROLE ADMIN`. Уровень: `GLOBAL`
    - `CREATE ROW POLICY`. Уровень: `GLOBAL`. Алиасы: `CREATE POLICY`
    - `ALTER ROW POLICY`. Уровень: `GLOBAL`. Алиасы: `ALTER POLICY`
    - `DROP ROW POLICY`. Уровень: `GLOBAL`. Алиасы: `DROP POLICY`
    - `CREATE QUOTA`. Уровень: `GLOBAL`
    - `ALTER QUOTA`. Уровень: `GLOBAL`
    - `DROP QUOTA`. Уровень: `GLOBAL`
    - `CREATE SETTINGS PROFILE`. Уровень: `GLOBAL`. Алиасы: `CREATE PROFILE`
    - `ALTER SETTINGS PROFILE`. Уровень: `GLOBAL`. Алиасы: `ALTER PROFILE`
    - `DROP SETTINGS PROFILE`. Уровень: `GLOBAL`. Алиасы: `DROP PROFILE`
    - `SHOW ACCESS`. Уровень: `GROUP`
        - `SHOW_USERS`. Уровень: `GLOBAL`. Алиасы: `SHOW CREATE USER`
        - `SHOW_ROLES`. Уровень: `GLOBAL`. Алиасы: `SHOW CREATE ROLE`
        - `SHOW_ROW_POLICIES`. Уровень: `GLOBAL`. Алиасы: `SHOW POLICIES`, `SHOW CREATE ROW POLICY`, `SHOW CREATE POLICY`
        - `SHOW_QUOTAS`. Уровень: `GLOBAL`. Алиасы: `SHOW CREATE QUOTA`
        - `SHOW_SETTINGS_PROFILES`. Уровень: `GLOBAL`. Алиасы: `SHOW PROFILES`, `SHOW CREATE SETTINGS PROFILE`, `SHOW CREATE PROFILE`

Привилегия `ROLE ADMIN` разрешает пользователю назначать и отзывать любые роли, включая те, которые не назначены пользователю с опцией администратора.

### SYSTEM {#grant-system}

Разрешает выполнять запросы [SYSTEM](system.md) в соответствии со следующей иерархией привилегий:

- `SYSTEM`. Уровень: `GROUP`
    - `SYSTEM SHUTDOWN`. Уровень: `GLOBAL`. Алиасы: `SYSTEM KILL`, `SHUTDOWN`
    - `SYSTEM DROP CACHE`. Алиасы: `DROP CACHE`
        - `SYSTEM DROP DNS CACHE`. Уровень: `GLOBAL`. Алиасы: `SYSTEM DROP DNS`, `DROP DNS CACHE`, `DROP DNS`
        - `SYSTEM DROP MARK CACHE`. Уровень: `GLOBAL`. Алиасы: `SYSTEM DROP MARK`, `DROP MARK CACHE`, `DROP MARKS`
        - `SYSTEM DROP UNCOMPRESSED CACHE`. Уровень: `GLOBAL`. Алиасы: `SYSTEM DROP UNCOMPRESSED`, `DROP UNCOMPRESSED CACHE`, `DROP UNCOMPRESSED`
    - `SYSTEM RELOAD`. Уровень: `GROUP`
        - `SYSTEM RELOAD CONFIG`. Уровень: `GLOBAL`. Алиасы: `RELOAD CONFIG`
        - `SYSTEM RELOAD DICTIONARY`. Уровень: `GLOBAL`. Алиасы: `SYSTEM RELOAD DICTIONARIES`, `RELOAD DICTIONARY`, `RELOAD DICTIONARIES`
        - `SYSTEM RELOAD EMBEDDED DICTIONARIES`. Уровень: `GLOBAL`. Алиасы: `RELOAD EMBEDDED DICTIONARIES`
    - `SYSTEM MERGES`. Уровень: `TABLE`. Алиасы: `SYSTEM STOP MERGES`, `SYSTEM START MERGES`, `STOP MERGES`, `START MERGES`
    - `SYSTEM TTL MERGES`. Уровень: `TABLE`. Алиасы: `SYSTEM STOP TTL MERGES`, `SYSTEM START TTL MERGES`, `STOP TTL MERGES`, `START TTL MERGES`
    - `SYSTEM FETCHES`. Уровень: `TABLE`. Алиасы: `SYSTEM STOP FETCHES`, `SYSTEM START FETCHES`, `STOP FETCHES`, `START FETCHES`
    - `SYSTEM MOVES`. Уровень: `TABLE`. Алиасы: `SYSTEM STOP MOVES`, `SYSTEM START MOVES`, `STOP MOVES`, `START MOVES`
    - `SYSTEM SENDS`. Уровень: `GROUP`. Алиасы: `SYSTEM STOP SENDS`, `SYSTEM START SENDS`, `STOP SENDS`, `START SENDS`
        - `SYSTEM DISTRIBUTED SENDS`. Уровень: `TABLE`. Алиасы: `SYSTEM STOP DISTRIBUTED SENDS`, `SYSTEM START DISTRIBUTED SENDS`, `STOP DISTRIBUTED SENDS`, `START DISTRIBUTED SENDS`
        - `SYSTEM REPLICATED SENDS`. Уровень: `TABLE`. Алиасы: `SYSTEM STOP REPLICATED SENDS`, `SYSTEM START REPLICATED SENDS`, `STOP REPLICATED SENDS`, `START REPLICATED SENDS`
    - `SYSTEM REPLICATION QUEUES`. Уровень: `TABLE`. Алиасы: `SYSTEM STOP REPLICATION QUEUES`, `SYSTEM START REPLICATION QUEUES`, `STOP REPLICATION QUEUES`, `START REPLICATION QUEUES`
    - `SYSTEM SYNC REPLICA`. Уровень: `TABLE`. Алиасы: `SYNC REPLICA`
    - `SYSTEM RESTART REPLICA`. Уровень: `TABLE`. Алиасы: `RESTART REPLICA`
    - `SYSTEM FLUSH`. Уровень: `GROUP`
        - `SYSTEM FLUSH DISTRIBUTED`. Уровень: `TABLE`. Алиасы: `FLUSH DISTRIBUTED`
        - `SYSTEM FLUSH LOGS`. Уровень: `GLOBAL`. Алиасы: `FLUSH LOGS`

Привилегия `SYSTEM RELOAD EMBEDDED DICTIONARIES` имплицитно присваивается привилегией `SYSTEM RELOAD DICTIONARY ON *.*`.


### INTROSPECTION {#grant-introspection}

Разрешает использовать функции [интроспекции](../../operations/optimizing-performance/sampling-query-profiler.md).

- `INTROSPECTION`. Уровень: `GROUP`. Алиасы: `INTROSPECTION FUNCTIONS`
    - `addressToLine`. Уровень: `GLOBAL`
    - `addressToSymbol`. Уровень: `GLOBAL`
    - `demangle`. Уровень: `GLOBAL`


### SOURCES {#grant-sources}

Разрешает использовать внешние источники данных. Применяется к [движкам таблиц](../../engines/table-engines/index.md) и [табличным функциям](../table-functions/index.md#table-functions).

- `SOURCES`. Уровень: `GROUP`
    - `FILE`. Уровень: `GLOBAL`
    - `URL`. Уровень: `GLOBAL`
    - `REMOTE`. Уровень: `GLOBAL`
    - `YSQL`. Уровень: `GLOBAL`
    - `ODBC`. Уровень: `GLOBAL`
    - `JDBC`. Уровень: `GLOBAL`
    - `HDFS`. Уровень: `GLOBAL`
    - `S3`. Уровень: `GLOBAL`

Привилегия `SOURCES` разрешает использование всех источников. Также вы можете присвоить привилегию для каждого источника отдельно. Для использования источников необходимы дополнительные привилегии.

Примеры:

- Чтобы создать таблицу с [движком MySQL](../../engines/table-engines/integrations/mysql.md), необходимы привилегии `CREATE TABLE (ON db.table_name)` и `MYSQL`.
- Чтобы использовать [табличную функцию mysql](../table-functions/mysql.md), необходимы привилегии `CREATE TEMPORARY TABLE` и `MYSQL`.

### dictGet {#grant-dictget}

- `dictGet`. Алиасы: `dictHas`, `dictGetHierarchy`, `dictIsIn`

Разрешает вызывать функции [dictGet](../functions/ext-dict-functions.md#dictget), [dictHas](../functions/ext-dict-functions.md#dicthas), [dictGetHierarchy](../functions/ext-dict-functions.md#dictgethierarchy), [dictIsIn](../functions/ext-dict-functions.md#dictisin).

Уровень: `DICTIONARY`.

**Примеры**

- `GRANT dictGet ON mydb.mydictionary TO john`
- `GRANT dictGet ON mydictionary TO john`

### ALL {#grant-all}

Присваивает пользователю или роли все привилегии на объект с регулируемым доступом.


### NONE {#grant-none}

Не присваивает никаких привилегий.


### ADMIN OPTION {#admin-option-privilege}

Привилегия `ADMIN OPTION` разрешает пользователю назначать свои роли другому пользователю.

[Оригинальная статья](https://clickhouse.tech/docs/ru/sql-reference/statements/grant/) <!--hide--><|MERGE_RESOLUTION|>--- conflicted
+++ resolved
@@ -295,11 +295,7 @@
 
 ### CREATE {#grant-create}
 
-<<<<<<< HEAD
-Allows executing [CREATE](../../sql-reference/statements/create/index.md) and [ATTACH](../../sql-reference/statements/misc.md#attach) DDL-queries according to the following hierarchy of privileges:
-=======
 Разрешает выполнять DDL-запросы [CREATE](create.md) и [ATTACH](misc.md#attach) в соответствии со следующей иерархией привилегий:
->>>>>>> 18ef0c0c
 
 - `CREATE`. Уровень: `GROUP`
     - `CREATE DATABASE`. Уровень: `DATABASE`
