--- conflicted
+++ resolved
@@ -493,11 +493,7 @@
 
 Мутации линейно упорядочены между собой и накладываются на каждый кусок в порядке добавления. Мутации также упорядочены со вставками - гарантируется, что данные, вставленные в таблицу до начала выполнения запроса мутации, будут изменены, а данные, вставленные после окончания запроса мутации, изменены не будут. При этом мутации никак не блокируют вставки.
 
-<<<<<<< HEAD
 Запрос завершается немедленно после добавления информации о мутации (для реплицированных таблиц - в ZooKeeper, для нереплицированных - на файловую систему). Сама мутация выполняется асинхронно, используя настройки системного профиля. Следить за ходом её выполнения можно по таблице [`system.mutations`](../../operations/system-tables.md#system_tables-mutations). Добавленные мутации будут выполняться до конца даже в случае перезапуска серверов ClickHouse. Откатить мутацию после её добавления нельзя, но если мутация по какой-то причине не может выполниться до конца, её можно остановить с помощью запроса [`KILL MUTATION`](../../sql-reference/statements/kill.md#kill-mutation).
-=======
-Запрос завершается немедленно после добавления информации о мутации (для реплицированных таблиц - в ZooKeeper, для нереплицированных - на файловую систему). Сама мутация выполняется асинхронно, используя настройки системного профиля. Следить за ходом её выполнения можно по таблице [`system.mutations`](../../operations/system-tables/mutations.md#system_tables-mutations). Добавленные мутации будут выполняться до конца даже в случае перезапуска серверов ClickHouse. Откатить мутацию после её добавления нельзя, но если мутация по какой-то причине не может выполниться до конца, её можно остановить с помощью запроса [`KILL MUTATION`](misc.md#kill-mutation-statement).
->>>>>>> 25a472a3
 
 Записи о последних выполненных мутациях удаляются не сразу (количество сохраняемых мутаций определяется параметром движка таблиц `finished_mutations_to_keep`). Более старые записи удаляются.
 
