# Прочие функции {#other-functions}

## hostName() {#hostname}

Возвращает строку - имя хоста, на котором эта функция была выполнена. При распределённой обработке запроса, это будет имя хоста удалённого сервера, если функция выполняется на удалённом сервере.

## getMacro {#getmacro}

Возвращает именованное значение из секции [macros](../../operations/server-configuration-parameters/settings.md#macros) конфигурации сервера.

**Синтаксис** 

```sql
getMacro(name);
```

**Параметры**

- `name` — Имя, которое необходимо получить из секции `macros`. [String](../../sql-reference/data-types/string.md#string).

**Возвращаемое значение**

- Значение по указанному имени.

Тип: [String](../../sql-reference/data-types/string.md).

**Пример**

Пример секции `macros` в конфигурационном файле сервера:

```xml
<macros>
    <test>Value</test>
</macros>
```

Запрос:

```sql
SELECT getMacro('test');
```

Результат:

```text
┌─getMacro('test')─┐
│ Value            │
└──────────────────┘
```

Альтернативный способ получения значения:

```sql
SELECT * FROM system.macros
WHERE macro = 'test'
```

```text
┌─macro─┬─substitution─┐
│ test  │ Value        │
└───────┴──────────────┘
```


## FQDN {#fqdn}

Возвращает полное имя домена.

**Синтаксис**

``` sql
fqdn();
```

Эта функция регистронезависимая.

**Возвращаемое значение**

-   Полное имя домена.

Тип: `String`.

**Пример**

Запрос:

``` sql
SELECT FQDN();
```

Ответ:

``` text
┌─FQDN()──────────────────────────┐
│ clickhouse.ru-central1.internal │
└─────────────────────────────────┘
```

## basename {#basename}

Извлекает конечную часть строки после последнего слэша или бэкслэша. Функция часто используется для извлечения имени файла из пути.

``` sql
basename( expr )
```

**Параметры**

-   `expr` — Выражение, возвращающее значение типа [String](../../sql-reference/functions/other-functions.md). В результирующем значении все бэкслэши должны быть экранированы.

**Возвращаемое значение**

Строка, содержащая:

-   Конечную часть строки после последнего слэша или бэкслэша.

        Если входная строка содержит путь, заканчивающийся слэшем или бэкслэшем, например, `/` или `с:\`, функция возвращает пустую строку.

-   Исходная строка, если нет слэша или бэкслэша.

**Пример**

``` sql
SELECT 'some/long/path/to/file' AS a, basename(a)
```

``` text
┌─a──────────────────────┬─basename('some\\long\\path\\to\\file')─┐
│ some\long\path\to\file │ file                                   │
└────────────────────────┴────────────────────────────────────────┘
```

``` sql
SELECT 'some\\long\\path\\to\\file' AS a, basename(a)
```

``` text
┌─a──────────────────────┬─basename('some\\long\\path\\to\\file')─┐
│ some\long\path\to\file │ file                                   │
└────────────────────────┴────────────────────────────────────────┘
```

``` sql
SELECT 'some-file-name' AS a, basename(a)
```

``` text
┌─a──────────────┬─basename('some-file-name')─┐
│ some-file-name │ some-file-name             │
└────────────────┴────────────────────────────┘
```

## visibleWidth(x) {#visiblewidthx}

Вычисляет приблизительную ширину при выводе значения в текстовом (tab-separated) виде на консоль.
Функция используется системой для реализации Pretty форматов.

`NULL` представляется как строка, соответствующая отображению `NULL` в форматах `Pretty`.

``` sql
SELECT visibleWidth(NULL)
```

``` text
┌─visibleWidth(NULL)─┐
│                  4 │
└────────────────────┘
```

## toTypeName(x) {#totypenamex}

Возвращает строку, содержащую имя типа переданного аргумента.

Если на вход функции передать `NULL`, то она вернёт тип `Nullable(Nothing)`, что соответствует внутреннему представлению `NULL` в ClickHouse.

## blockSize() {#function-blocksize}

Получить размер блока.
В ClickHouse выполнение запроса всегда идёт по блокам (наборам кусочков столбцов). Функция позволяет получить размер блока, для которого её вызвали.

## materialize(x) {#materializex}

Превращает константу в полноценный столбец, содержащий только одно значение.
В ClickHouse полноценные столбцы и константы представлены в памяти по-разному. Функции по-разному работают для аргументов-констант и обычных аргументов (выполняется разный код), хотя результат почти всегда должен быть одинаковым. Эта функция предназначена для отладки такого поведения.

## ignore(…) {#ignore}

Принимает любые аргументы, в т.ч. `NULL`, всегда возвращает 0.
При этом, аргумент всё равно вычисляется. Это может использоваться для бенчмарков.

## sleep(seconds) {#sleepseconds}

Спит seconds секунд на каждый блок данных. Можно указать как целое число, так и число с плавающей запятой.

## currentDatabase() {#currentdatabase}

Возвращает имя текущей базы данных.
Эта функция может использоваться в параметрах движка таблицы в запросе CREATE TABLE там, где нужно указать базу данных.

## currentUser() {#other-function-currentuser}

Возвращает логин текущего пользователя. При распределенном запросе, возвращается имя пользователя, инициировавшего запрос.

``` sql
SELECT currentUser();
```

Алиас: `user()`, `USER()`.

**Возвращаемые значения**

-   Логин текущего пользователя.
-   При распределенном запросе — логин пользователя, инициировавшего запрос.

Тип: `String`.

**Пример**

Запрос:

``` sql
SELECT currentUser();
```

Ответ:

``` text
┌─currentUser()─┐
│ default       │
└───────────────┘
```

## isConstant {#is-constant}

Проверяет, является ли аргумент константным выражением.

Константное выражение — это выражение, результат которого известен на момент анализа запроса (до его выполнения). Например, выражения над [литералами](../syntax.md#literals) являются константными.

Используется в целях разработки, отладки или демонстрирования.

**Синтаксис**

``` sql
isConstant(x)
```

**Параметры**

- `x` — Выражение для проверки.

**Возвращаемые значения**

- `1` — Выражение `x` является константным.
- `0` — Выражение `x` не является константным.

Тип: [UInt8](../data-types/int-uint.md).

**Примеры**

Запрос:

```sql
SELECT isConstant(x + 1) FROM (SELECT 43 AS x)
```

Результат:

```text
┌─isConstant(plus(x, 1))─┐
│                      1 │
└────────────────────────┘
```

Запрос:

```sql
WITH 3.14 AS pi SELECT isConstant(cos(pi))
```

Результат:

```text
┌─isConstant(cos(pi))─┐
│                   1 │
└─────────────────────┘
```

Запрос:

```sql
SELECT isConstant(number) FROM numbers(1)
```

Результат:

```text
┌─isConstant(number)─┐
│                  0 │
└────────────────────┘
```

## isFinite(x) {#isfinitex}

Принимает Float32 или Float64 и возвращает UInt8, равный 1, если аргумент не бесконечный и не NaN, иначе 0.

## ifNotFinite {#ifnotfinite}

Проверяет, является ли значение дробного числа с плавающей точкой конечным.

**Синтаксис**

    ifNotFinite(x,y)

**Параметры**

-   `x` — Значение, которое нужно проверить на бесконечность. Тип: [Float\*](../../sql-reference/functions/other-functions.md).
-   `y` — Запасное значение. Тип: [Float\*](../../sql-reference/functions/other-functions.md).

**Возвращаемые значения**

-   `x`, если `x` принимает конечное значение.
-   `y`, если`x` принимает не конечное значение.

**Пример**

Запрос:

    SELECT 1/0 as infimum, ifNotFinite(infimum,42)

Результат:

    ┌─infimum─┬─ifNotFinite(divide(1, 0), 42)─┐
    │     inf │                            42 │
    └─────────┴───────────────────────────────┘

Аналогичный результат можно получить с помощью [тернарного оператора](conditional-functions.md#ternary-operator) `isFinite(x) ? x : y`.

## isInfinite(x) {#isinfinitex}

Принимает Float32 или Float64 и возвращает UInt8, равный 1, если аргумент бесконечный, иначе 0. Отметим, что в случае NaN возвращается 0.

## isNaN(x) {#isnanx}

Принимает Float32 или Float64 и возвращает UInt8, равный 1, если аргумент является NaN, иначе 0.

## hasColumnInTable(\[‘hostname’\[, ‘username’\[, ‘password’\]\],\] ‘database’, ‘table’, ‘column’) {#hascolumnintablehostname-username-password-database-table-column}

Принимает константные строки - имя базы данных, имя таблицы и название столбца. Возвращает константное выражение типа UInt8, равное 1,
если есть столбец, иначе 0. Если задан параметр hostname, проверка будет выполнена на удалённом сервере.
Функция кидает исключение, если таблица не существует.
Для элементов вложенной структуры данных функция проверяет существование столбца. Для самой же вложенной структуры данных функция возвращает 0.

## bar {#function-bar}

Позволяет построить unicode-art диаграмму.

`bar(x, min, max, width)` рисует полосу ширины пропорциональной `(x - min)` и равной `width` символов при `x = max`.

Параметры:

-   `x` — Величина для отображения.
-   `min, max` — Целочисленные константы, значение должно помещаться в `Int64`.
-   `width` — Константа, положительное число, может быть дробным.

Полоса рисуется с точностью до одной восьмой символа.

Пример:

``` sql
SELECT
    toHour(EventTime) AS h,
    count() AS c,
    bar(c, 0, 600000, 20) AS bar
FROM test.hits
GROUP BY h
ORDER BY h ASC
```

``` text
┌──h─┬──────c─┬─bar────────────────┐
│  0 │ 292907 │ █████████▋         │
│  1 │ 180563 │ ██████             │
│  2 │ 114861 │ ███▋               │
│  3 │  85069 │ ██▋                │
│  4 │  68543 │ ██▎                │
│  5 │  78116 │ ██▌                │
│  6 │ 113474 │ ███▋               │
│  7 │ 170678 │ █████▋             │
│  8 │ 278380 │ █████████▎         │
│  9 │ 391053 │ █████████████      │
│ 10 │ 457681 │ ███████████████▎   │
│ 11 │ 493667 │ ████████████████▍  │
│ 12 │ 509641 │ ████████████████▊  │
│ 13 │ 522947 │ █████████████████▍ │
│ 14 │ 539954 │ █████████████████▊ │
│ 15 │ 528460 │ █████████████████▌ │
│ 16 │ 539201 │ █████████████████▊ │
│ 17 │ 523539 │ █████████████████▍ │
│ 18 │ 506467 │ ████████████████▊  │
│ 19 │ 520915 │ █████████████████▎ │
│ 20 │ 521665 │ █████████████████▍ │
│ 21 │ 542078 │ ██████████████████ │
│ 22 │ 493642 │ ████████████████▍  │
│ 23 │ 400397 │ █████████████▎     │
└────┴────────┴────────────────────┘
```

## transform {#transform}

Преобразовать значение согласно явно указанному отображению одних элементов на другие.
Имеется два варианта функции:

### transform(x, array\_from, array\_to, default) {#transformx-array-from-array-to-default}

`x` - что преобразовывать.

`array_from` - константный массив значений для преобразования.

`array_to` - константный массив значений, в которые должны быть преобразованы значения из from.

`default` - какое значение использовать, если x не равен ни одному из значений во from.

`array_from` и `array_to` - массивы одинаковых размеров.

Типы:

`transform(T, Array(T), Array(U), U) -> U`

`T` и `U` - могут быть числовыми, строковыми, или Date или DateTime типами.
При этом, где обозначена одна и та же буква (T или U), могут быть, в случае числовых типов, не совпадающие типы, а типы, для которых есть общий тип.
Например, первый аргумент может иметь тип Int64, а второй - Array(UInt16).

Если значение x равно одному из элементов массива array\_from, то возвращает соответствующий (такой же по номеру) элемент массива array\_to; иначе возвращает default. Если имеется несколько совпадающих элементов в array\_from, то возвращает какой-нибудь из соответствующих.

Пример:

``` sql
SELECT
    transform(SearchEngineID, [2, 3], ['Yandex', 'Google'], 'Other') AS title,
    count() AS c
FROM test.hits
WHERE SearchEngineID != 0
GROUP BY title
ORDER BY c DESC
```

``` text
┌─title─────┬──────c─┐
│ Yandex    │ 498635 │
│ Google    │ 229872 │
│ Other     │ 104472 │
└───────────┴────────┘
```

### transform(x, array\_from, array\_to) {#transformx-array-from-array-to}

Отличается от первого варианта отсутствующим аргументом default.
Если значение x равно одному из элементов массива array\_from, то возвращает соответствующий (такой же по номеру) элемент массива array\_to; иначе возвращает x.

Типы:

`transform(T, Array(T), Array(T)) -> T`

Пример:

``` sql
SELECT
    transform(domain(Referer), ['yandex.ru', 'google.ru', 'vk.com'], ['www.yandex', 'example.com']) AS s,
    count() AS c
FROM test.hits
GROUP BY domain(Referer)
ORDER BY count() DESC
LIMIT 10
```

``` text
┌─s──────────────┬───────c─┐
│                │ 2906259 │
│ www.yandex     │  867767 │
│ ███████.ru     │  313599 │
│ mail.yandex.ru │  107147 │
│ ██████.ru      │  100355 │
│ █████████.ru   │   65040 │
│ news.yandex.ru │   64515 │
│ ██████.net     │   59141 │
│ example.com    │   57316 │
└────────────────┴─────────┘
```

## formatReadableSize(x) {#formatreadablesizex}

Принимает размер (число байт). Возвращает округленный размер с суффиксом (KiB, MiB и т.д.) в виде строки.

Пример:

``` sql
SELECT
    arrayJoin([1, 1024, 1024*1024, 192851925]) AS filesize_bytes,
    formatReadableSize(filesize_bytes) AS filesize
```

``` text
┌─filesize_bytes─┬─filesize───┐
│              1 │ 1.00 B     │
│           1024 │ 1.00 KiB   │
│        1048576 │ 1.00 MiB   │
│      192851925 │ 183.92 MiB │
└────────────────┴────────────┘
```

## least(a, b) {#leasta-b}

Возвращает наименьшее значение из a и b.

## greatest(a, b) {#greatesta-b}

Возвращает наибольшее значение из a и b.

## uptime() {#uptime}

Возвращает аптайм сервера в секундах.

## version() {#version}

Возвращает версию сервера в виде строки.

## rowNumberInBlock {#function-rownumberinblock}

Возвращает порядковый номер строки в блоке данных. Для каждого блока данных нумерация начинается с 0.

## rowNumberInAllBlocks() {#rownumberinallblocks}

Возвращает порядковый номер строки в блоке данных. Функция учитывает только задействованные блоки данных.

## neighbor {#neighbor}

Функция позволяет получить доступ к значению в колонке `column`, находящемуся на смещении `offset` относительно текущей строки. Является частичной реализацией [оконных функций](https://en.wikipedia.org/wiki/SQL_window_function) `LEAD()` и `LAG()`.

**Синтаксис**

``` sql
neighbor(column, offset[, default_value])
```

Результат функции зависит от затронутых блоков данных и порядка данных в блоке. Если сделать подзапрос с ORDER BY и вызывать функцию извне подзапроса, можно будет получить ожидаемый результат.

**Параметры**

-   `column` — Имя столбца или скалярное выражение.
-   `offset` - Смещение от текущей строки `column`. [Int64](../../sql-reference/functions/other-functions.md).
-   `default_value` - Опциональный параметр. Значение, которое будет возвращено, если смещение выходит за пределы блока данных.

**Возвращаемое значение**

-   Значение `column` в смещении от текущей строки, если значение `offset` не выходит за пределы блока.
-   Значение по умолчанию для `column`, если значение `offset` выходит за пределы блока данных. Если передан параметр `default_value`, то значение берется из него.

Тип: зависит от данных в `column` или переданного значения по умолчанию в `default_value`.

**Пример**

Запрос:

``` sql
SELECT number, neighbor(number, 2) FROM system.numbers LIMIT 10;
```

Ответ:

``` text
┌─number─┬─neighbor(number, 2)─┐
│      0 │                   2 │
│      1 │                   3 │
│      2 │                   4 │
│      3 │                   5 │
│      4 │                   6 │
│      5 │                   7 │
│      6 │                   8 │
│      7 │                   9 │
│      8 │                   0 │
│      9 │                   0 │
└────────┴─────────────────────┘
```

Запрос:

``` sql
SELECT number, neighbor(number, 2, 999) FROM system.numbers LIMIT 10;
```

Ответ:

``` text
┌─number─┬─neighbor(number, 2, 999)─┐
│      0 │                        2 │
│      1 │                        3 │
│      2 │                        4 │
│      3 │                        5 │
│      4 │                        6 │
│      5 │                        7 │
│      6 │                        8 │
│      7 │                        9 │
│      8 │                      999 │
│      9 │                      999 │
└────────┴──────────────────────────┘
```

Эта функция может использоваться для оценки year-over-year значение показателя:

Запрос:

``` sql
WITH toDate('2018-01-01') AS start_date
SELECT
    toStartOfMonth(start_date + (number * 32)) AS month,
    toInt32(month) % 100 AS money,
    neighbor(money, -12) AS prev_year,
    round(prev_year / money, 2) AS year_over_year
FROM numbers(16)
```

Ответ:

``` text
┌──────month─┬─money─┬─prev_year─┬─year_over_year─┐
│ 2018-01-01 │    32 │         0 │              0 │
│ 2018-02-01 │    63 │         0 │              0 │
│ 2018-03-01 │    91 │         0 │              0 │
│ 2018-04-01 │    22 │         0 │              0 │
│ 2018-05-01 │    52 │         0 │              0 │
│ 2018-06-01 │    83 │         0 │              0 │
│ 2018-07-01 │    13 │         0 │              0 │
│ 2018-08-01 │    44 │         0 │              0 │
│ 2018-09-01 │    75 │         0 │              0 │
│ 2018-10-01 │     5 │         0 │              0 │
│ 2018-11-01 │    36 │         0 │              0 │
│ 2018-12-01 │    66 │         0 │              0 │
│ 2019-01-01 │    97 │        32 │           0.33 │
│ 2019-02-01 │    28 │        63 │           2.25 │
│ 2019-03-01 │    56 │        91 │           1.62 │
│ 2019-04-01 │    87 │        22 │           0.25 │
└────────────┴───────┴───────────┴────────────────┘
```

## runningDifference(x) {#runningdifferencex}

Считает разницу между последовательными значениями строк в блоке данных.
Возвращает 0 для первой строки и разницу с предыдущей строкой для каждой последующей строки.

Результат функции зависит от затронутых блоков данных и порядка данных в блоке.
Если сделать подзапрос с ORDER BY и вызывать функцию извне подзапроса, можно будет получить ожидаемый результат.

Пример:

``` sql
SELECT
    EventID,
    EventTime,
    runningDifference(EventTime) AS delta
FROM
(
    SELECT
        EventID,
        EventTime
    FROM events
    WHERE EventDate = '2016-11-24'
    ORDER BY EventTime ASC
    LIMIT 5
)
```

``` text
┌─EventID─┬───────────EventTime─┬─delta─┐
│    1106 │ 2016-11-24 00:00:04 │     0 │
│    1107 │ 2016-11-24 00:00:05 │     1 │
│    1108 │ 2016-11-24 00:00:05 │     0 │
│    1109 │ 2016-11-24 00:00:09 │     4 │
│    1110 │ 2016-11-24 00:00:10 │     1 │
└─────────┴─────────────────────┴───────┘
```

Обратите внимание — размер блока влияет на результат. С каждым новым блоком состояние `runningDifference` сбрасывается.

``` sql
SELECT
    number,
    runningDifference(number + 1) AS diff
FROM numbers(100000)
WHERE diff != 1
```

``` text
┌─number─┬─diff─┐
│      0 │    0 │
└────────┴──────┘
┌─number─┬─diff─┐
│  65536 │    0 │
└────────┴──────┘
```

    set max_block_size=100000 -- по умолчанию 65536!

    SELECT
        number,
        runningDifference(number + 1) AS diff
    FROM numbers(100000)
    WHERE diff != 1

``` text
┌─number─┬─diff─┐
│      0 │    0 │
└────────┴──────┘
```

## runningDifferenceStartingWithFirstValue {#runningdifferencestartingwithfirstvalue}

То же, что и \[runningDifference\] (./other\_functions.md \# other\_functions-runningdifference), но в первой строке возвращается значение первой строки, а не ноль.

## MACNumToString(num) {#macnumtostringnum}

Принимает число типа UInt64. Интерпретирует его, как MAC-адрес в big endian. Возвращает строку, содержащую соответствующий MAC-адрес в формате AA:BB:CC:DD:EE:FF (числа в шестнадцатеричной форме через двоеточие).

## MACStringToNum(s) {#macstringtonums}

Функция, обратная к MACNumToString. Если MAC адрес в неправильном формате, то возвращает 0.

## MACStringToOUI(s) {#macstringtoouis}

Принимает MAC адрес в формате AA:BB:CC:DD:EE:FF (числа в шестнадцатеричной форме через двоеточие). Возвращает первые три октета как число в формате UInt64. Если MAC адрес в неправильном формате, то возвращает 0.

## getSizeOfEnumType {#getsizeofenumtype}

Возвращает количество полей в [Enum](../../sql-reference/functions/other-functions.md).

``` sql
getSizeOfEnumType(value)
```

**Параметры**

-   `value` — Значение типа `Enum`.

**Возвращаемые значения**

-   Количество полей входного значения типа `Enum`.
-   Исключение, если тип не `Enum`.

**Пример**

``` sql
SELECT getSizeOfEnumType( CAST('a' AS Enum8('a' = 1, 'b' = 2) ) ) AS x
```

``` text
┌─x─┐
│ 2 │
└───┘
```

## blockSerializedSize {#blockserializedsize}

Возвращает размер на диске (без учета сжатия).

``` sql
blockSerializedSize(value[, value[, ...]])
```

**Параметры**

-   `value` — Значение произвольного типа.

**Возвращаемые значения**

-   Количество байтов, которые будут записаны на диск для блока значений (без сжатия).

**Пример**

Запрос:

``` sql
SELECT blockSerializedSize(maxState(1)) as x
```

Ответ:

``` text
┌─x─┐
│ 2 │
└───┘
```

## toColumnTypeName {#tocolumntypename}

Возвращает имя класса, которым представлен тип данных столбца в оперативной памяти.

``` sql
toColumnTypeName(value)
```

**Параметры**

-   `value` — Значение произвольного типа.

**Возвращаемые значения**

-   Строка с именем класса, который используется для представления типа данных `value` в оперативной памяти.

**Пример разницы между `toTypeName` и `toColumnTypeName`**

``` sql
SELECT toTypeName(CAST('2018-01-01 01:02:03' AS DateTime))
```

``` text
┌─toTypeName(CAST('2018-01-01 01:02:03', 'DateTime'))─┐
│ DateTime                                            │
└─────────────────────────────────────────────────────┘
```

``` sql
SELECT toColumnTypeName(CAST('2018-01-01 01:02:03' AS DateTime))
```

``` text
┌─toColumnTypeName(CAST('2018-01-01 01:02:03', 'DateTime'))─┐
│ Const(UInt32)                                             │
└───────────────────────────────────────────────────────────┘
```

В примере видно, что тип данных `DateTime` хранится в памяти как `Const(UInt32)`.

## dumpColumnStructure {#dumpcolumnstructure}

Выводит развернутое описание структур данных в оперативной памяти

``` sql
dumpColumnStructure(value)
```

**Параметры**

-   `value` — Значение произвольного типа.

**Возвращаемые значения**

-   Строка с описанием структуры, которая используется для представления типа данных `value` в оперативной памяти.

**Пример**

``` sql
SELECT dumpColumnStructure(CAST('2018-01-01 01:02:03', 'DateTime'))
```

``` text
┌─dumpColumnStructure(CAST('2018-01-01 01:02:03', 'DateTime'))─┐
│ DateTime, Const(size = 1, UInt32(size = 1))                  │
└──────────────────────────────────────────────────────────────┘
```

## defaultValueOfArgumentType {#defaultvalueofargumenttype}

Выводит значение по умолчанию для типа данных.

Не учитывает значения по умолчанию для столбцов, заданные пользователем.

``` sql
defaultValueOfArgumentType(expression)
```

**Параметры**

-   `expression` — Значение произвольного типа или выражение, результатом которого является значение произвольного типа.

**Возвращаемые значения**

-   `0` для чисел;
-   Пустая строка для строк;
-   `ᴺᵁᴸᴸ` для [Nullable](../../sql-reference/functions/other-functions.md).

**Пример**

``` sql
SELECT defaultValueOfArgumentType( CAST(1 AS Int8) )
```

``` text
┌─defaultValueOfArgumentType(CAST(1, 'Int8'))─┐
│                                           0 │
└─────────────────────────────────────────────┘
```

``` sql
SELECT defaultValueOfArgumentType( CAST(1 AS Nullable(Int8) ) )
```

``` text
┌─defaultValueOfArgumentType(CAST(1, 'Nullable(Int8)'))─┐
│                                                  ᴺᵁᴸᴸ │
└───────────────────────────────────────────────────────┘
```

## replicate {#other-functions-replicate}

Создает массив, заполненный одним значением.

Используется для внутренней реализации [arrayJoin](array-join.md#functions_arrayjoin).

``` sql
SELECT replicate(x, arr);
```

**Параметры**

-   `arr` — Исходный массив. ClickHouse создаёт новый массив такой же длины как исходный и заполняет его значением `x`.
-   `x` — Значение, которым будет заполнен результирующий массив.

**Возвращаемое значение**

Массив, заполненный значением `x`.

Тип: `Array`.

**Пример**

Запрос:

``` sql
SELECT replicate(1, ['a', 'b', 'c']);
```

Ответ:

``` text
┌─replicate(1, ['a', 'b', 'c'])─┐
│ [1,1,1]                       │
└───────────────────────────────┘
```

## filesystemAvailable {#filesystemavailable}

Возвращает объём доступного для записи данных места на файловой системе. Он всегда меньше общего свободного места ([filesystemFree](#filesystemfree)), потому что некоторое пространство зарезервировано для нужд операционной системы.

**Синтаксис**

``` sql
filesystemAvailable()
```

**Возвращаемое значение**

-   Объём доступного для записи данных места в байтах.

Тип: [UInt64](../../sql-reference/functions/other-functions.md).

**Пример**

Запрос:

``` sql
SELECT formatReadableSize(filesystemAvailable()) AS "Available space", toTypeName(filesystemAvailable()) AS "Type";
```

Ответ:

``` text
┌─Available space─┬─Type───┐
│ 30.75 GiB       │ UInt64 │
└─────────────────┴────────┘
```

## filesystemFree {#filesystemfree}

Возвращает объём свободного места на файловой системе. Смотрите также `filesystemAvailable`.

**Синтаксис**

``` sql
filesystemFree()
```

**Возвращаемое значение**

-   Объем свободного места в байтах.

Тип: [UInt64](../../sql-reference/functions/other-functions.md).

**Пример**

Запрос:

``` sql
SELECT formatReadableSize(filesystemFree()) AS "Free space", toTypeName(filesystemFree()) AS "Type";
```

Ответ:

``` text
┌─Free space─┬─Type───┐
│ 32.39 GiB  │ UInt64 │
└────────────┴────────┘
```

## filesystemCapacity {#filesystemcapacity}

Возвращает информацию о ёмкости файловой системы в байтах. Для оценки должен быть настроен [путь](../../sql-reference/functions/other-functions.md#server_configuration_parameters-path) к каталогу с данными.

**Синтаксис**

``` sql
filesystemCapacity()
```

**Возвращаемое значение**

-   Информация о ёмкости файловой системы в байтах.

Тип: [UInt64](../../sql-reference/functions/other-functions.md).

**Пример**

Запрос:

``` sql
SELECT formatReadableSize(filesystemCapacity()) AS "Capacity", toTypeName(filesystemCapacity()) AS "Type"
```

Ответ:

``` text
┌─Capacity──┬─Type───┐
│ 39.32 GiB │ UInt64 │
└───────────┴────────┘
```

## finalizeAggregation {#function-finalizeaggregation}

Принимает состояние агрегатной функции. Возвращает результат агрегирования.

## runningAccumulate {#runningaccumulate}

Накапливает состояния агрегатной функции для каждой строки блока данных.

!!! warning "Warning"
    Функция обнуляет состояние для каждого нового блока.

**Синтаксис**

```sql
runningAccumulate(agg_state[, grouping]);
```

**Параметры**

- `agg_state` — Состояние агрегатной функции. [AggregateFunction](../../sql-reference/data-types/aggregatefunction.md#data-type-aggregatefunction).
- `grouping` — Ключ группировки. Опциональный параметр. Состояние функции обнуляется, если значение `grouping` меняется. Параметр может быть любого [поддерживаемого типа данных](../../sql-reference/data-types/index.md), для которого определен оператор равенства.

**Возвращаемое значение**

- Каждая результирующая строка содержит результат агрегатной функции, накопленный для всех входных строк от 0 до текущей позиции. `runningAccumulate` обнуляет состояния для каждого нового блока данных или при изменении значения `grouping`.

Тип зависит от используемой агрегатной функции.

**Примеры**

Рассмотрим примеры использования `runningAccumulate` для нахождения кумулятивной суммы чисел без и с группировкой.

Запрос:

```sql
SELECT k, runningAccumulate(sum_k) AS res FROM (SELECT number as k, sumState(k) AS sum_k FROM numbers(10) GROUP BY k ORDER BY k);
```

Результат:

```text
┌─k─┬─res─┐
│ 0 │   0 │
│ 1 │   1 │
│ 2 │   3 │
│ 3 │   6 │
│ 4 │  10 │
│ 5 │  15 │
│ 6 │  21 │
│ 7 │  28 │
│ 8 │  36 │
│ 9 │  45 │
└───┴─────┘
```

Подзапрос формирует `sumState` для каждого числа от `0` до `9`. `sumState` возвращает состояние функции [sum](../../sql-reference/aggregate-functions/reference.md#agg_function-sum), содержащее сумму одного числа.

Весь запрос делает следующее:

1. Для первой строки `runningAccumulate` берет `sumState(0)` и возвращает `0`.
2. Для второй строки функция объединяет `sumState (0)` и `sumState (1)`, что приводит к `sumState (0 + 1)`, и возвращает в результате `1`.
3. Для третьей строки функция объединяет `sumState (0 + 1)` и `sumState (2)`, что приводит к `sumState (0 + 1 + 2)`, и в результате возвращает `3`.
4. Действия повторяются до тех пор, пока не закончится блок.

В следующем примере показано использование параметра `grouping`:

Запрос:

```sql
SELECT 
    grouping,
    item,
    runningAccumulate(state, grouping) AS res
FROM 
(
    SELECT 
        toInt8(number / 4) AS grouping,
        number AS item,
        sumState(number) AS state
    FROM numbers(15)
    GROUP BY item
    ORDER BY item ASC
);
```

Результат:

```text
┌─grouping─┬─item─┬─res─┐
│        0 │    0 │   0 │
│        0 │    1 │   1 │
│        0 │    2 │   3 │
│        0 │    3 │   6 │
│        1 │    4 │   4 │
│        1 │    5 │   9 │
│        1 │    6 │  15 │
│        1 │    7 │  22 │
│        2 │    8 │   8 │
│        2 │    9 │  17 │
│        2 │   10 │  27 │
│        2 │   11 │  38 │
│        3 │   12 │  12 │
│        3 │   13 │  25 │
│        3 │   14 │  39 │
└──────────┴──────┴─────┘
```

Как вы можете видеть, `runningAccumulate` объединяет состояния для каждой группы строк отдельно.

## joinGet {#joinget}

Функция позволяет извлекать данные из таблицы таким же образом как из [словаря](../../sql-reference/functions/other-functions.md).

Получает данные из таблиц [Join](../../sql-reference/functions/other-functions.md#creating-a-table) по ключу.

Поддерживаются только таблицы, созданные с `ENGINE = Join(ANY, LEFT, <join_keys>)`.

**Синтаксис**

``` sql
joinGet(join_storage_table_name, `value_column`, join_keys)
```

**Параметры**

-   `join_storage_table_name` — [идентификатор](../syntax.md#syntax-identifiers), который указывает, откуда производится выборка данных. Поиск по идентификатору осуществляется в базе данных по умолчанию (см. конфигурацию `default_database`). Чтобы переопределить базу данных по умолчанию, используйте команду `USE db_name`, или укажите базу данных и таблицу через разделитель `db_name.db_table`, см. пример.
-   `value_column` — столбец, из которого нужно произвести выборку данных.
-   `join_keys` — список ключей, по которым производится выборка данных.

**Возвращаемое значение**

Возвращает значение по списку ключей.

Если значения не существует в исходной таблице, вернется `0` или `null` в соответствии с настройками [join\_use\_nulls](../../operations/settings/settings.md#join_use_nulls).

Подробнее о настройке `join_use_nulls` в [операциях Join](../../sql-reference/functions/other-functions.md).

**Пример**

Входная таблица:

``` sql
CREATE DATABASE db_test
CREATE TABLE db_test.id_val(`id` UInt32, `val` UInt32) ENGINE = Join(ANY, LEFT, id) SETTINGS join_use_nulls = 1
INSERT INTO db_test.id_val VALUES (1,11)(2,12)(4,13)
```

``` text
┌─id─┬─val─┐
│  4 │  13 │
│  2 │  12 │
│  1 │  11 │
└────┴─────┘
```

Запрос:

``` sql
SELECT joinGet(db_test.id_val,'val',toUInt32(number)) from numbers(4) SETTINGS join_use_nulls = 1
```

Результат:

``` text
┌─joinGet(db_test.id_val, 'val', toUInt32(number))─┐
│                                                0 │
│                                               11 │
│                                               12 │
│                                                0 │
└──────────────────────────────────────────────────┘
```

## modelEvaluate(model\_name, …) {#function-modelevaluate}

Оценивает внешнюю модель.

Принимает на вход имя и аргументы модели. Возвращает Float64.

## throwIf(x\[, custom\_message\]) {#throwifx-custom-message}

Бросает исключение, если аргумент не равен нулю.
custom\_message - необязательный параметр, константная строка, задает текст сообщения об ошибке.

``` sql
SELECT throwIf(number = 3, 'Too many') FROM numbers(10);
```

``` text
↙ Progress: 0.00 rows, 0.00 B (0.00 rows/s., 0.00 B/s.) Received exception from server (version 19.14.1):
Code: 395. DB::Exception: Received from localhost:9000. DB::Exception: Too many.
```

## identity {#identity}

Возвращает свой аргумент. Используется для отладки и тестирования, позволяет отменить использование индекса, и получить результат и производительность полного сканирования таблицы. Это работает, потому что оптимизатор запросов не может «заглянуть» внутрь функции `identity`.

**Синтаксис**

``` sql
identity(x)
```

**Пример**

Query:

``` sql
SELECT identity(42)
```

Результат:

``` text
┌─identity(42)─┐
│           42 │
└──────────────┘
```

## randomPrintableASCII {#randomascii}

Генерирует строку со случайным набором печатных символов [ASCII](https://en.wikipedia.org/wiki/ASCII#Printable_characters).

**Синтаксис**

``` sql
randomPrintableASCII(length)
```

**Параметры**

-   `length` — Длина результирующей строки. Положительное целое число.

        Если передать `length < 0`, то поведение функции не определено.

**Возвращаемое значение**

-   Строка со случайным набором печатных символов [ASCII](https://en.wikipedia.org/wiki/ASCII#Printable_characters).

Тип: [String](../../sql-reference/functions/other-functions.md)

**Пример**

``` sql
SELECT number, randomPrintableASCII(30) as str, length(str) FROM system.numbers LIMIT 3
```

``` text
┌─number─┬─str────────────────────────────┬─length(randomPrintableASCII(30))─┐
│      0 │ SuiCOSTvC0csfABSw=UcSzp2.`rv8x │                               30 │
│      1 │ 1Ag NlJ &RCN:*>HVPG;PE-nO"SUFD │                               30 │
│      2 │ /"+<"wUTh:=LjJ Vm!c&hI*m#XTfzz │                               30 │
└────────┴────────────────────────────────┴──────────────────────────────────┘
```

<<<<<<< HEAD
## randomFixedString {#randomfixedstring}

Генерирует строку фиксированной длины. Строка содержит случайный набор всех байтов, включая нулевой. 
=======
## randomString {#randomstring}

Генерирует бинарную строку заданной длины, заполненную случайными байтами (в том числе нулевыми).
>>>>>>> c97fb4b0

**Синтаксис**

``` sql
<<<<<<< HEAD
randomFixedString(length);
```

**Параметры**

-   `length` — Задайте количество символов в итоговой строке. [UInt64](../../sql-reference/data-types/int-uint.md).

**Возвращаемое значение**

-   Строка, состоящая из случайных символов.

Тип: [String](../../sql-reference/data-types/string.md).

**Пример**

*Возвращаемое*

Запрос:

```sql 
SELECT randomFixedString(13)
```

Результат:

```text 
┌─randomFixedString(13)─┐
│ ▒E▒\▒▒{ ki▒▒▒         │
└───────────────────────┘

```
*Тип возвращаемого*

Запрос:

```sql
SELECT randomFixedString(13) as rnd, toTypeName(rnd)
```

Результат:

```text
┌─rnd──────┬─toTypeName(randomFixedString(13))─┐
│ j▒h㋖HɨZ'▒ │ FixedString(13)                 │
└──────────┴───────────────────────────────────┘

```

=======
randomString(length)
```

**Параметры** 

-   `length` — длина строки. Положительное целое число.

**Возвращаемое значение**

-   Строка, заполненная случайными байтами.

Type: [String](../../sql-reference/data-types/string.md).

**Пример**

Запрос:

``` sql
SELECT randomString(30) AS str, length(str) AS len FROM numbers(2) FORMAT Vertical;
```

Ответ:

``` text
Row 1:
──────
str: 3 G  :   pT ?w тi  k aV f6
len: 30

Row 2:
──────
str: 9 ,]    ^   )  ]??  8
len: 30
```

**Смотрите также**

-   [generateRandom](../../sql-reference/table-functions/generate.md#generaterandom)
-   [randomPrintableASCII](../../sql-reference/functions/other-functions.md#randomascii)


## randomStringUTF8 {#randomstringutf8}

Генерирует строку определенной длины со случайной строкой в кодировке UTF-8.

**Синтаксис**

``` sql
randomStringUTF8(length);
```

**Параметры**

-   `length` — Длина итоговой строки в кодовых точках. [UInt64](../../sql-reference/data-types/int-uint.md).

**Возвращаемое значение**

-   Случайная строка в кодировке UTF-8.

Тип: [String](../../sql-reference/data-types/string.md).

**Пример**

Запрос:

```sql 
SELECT randomStringUTF8(13)
```

Результат:

```text 
┌─randomStringUTF8(13)─┐
│ 𘤗𙉝д兠庇󡅴󱱎󦐪􂕌𔊹𓰛   │
└──────────────────────┘

```


>>>>>>> c97fb4b0
[Оригинальная статья](https://clickhouse.tech/docs/ru/query_language/functions/other_functions/) <!--hide--><|MERGE_RESOLUTION|>--- conflicted
+++ resolved
@@ -1286,69 +1286,13 @@
 └────────┴────────────────────────────────┴──────────────────────────────────┘
 ```
 
-<<<<<<< HEAD
-## randomFixedString {#randomfixedstring}
-
-Генерирует строку фиксированной длины. Строка содержит случайный набор всех байтов, включая нулевой. 
-=======
 ## randomString {#randomstring}
 
 Генерирует бинарную строку заданной длины, заполненную случайными байтами (в том числе нулевыми).
->>>>>>> c97fb4b0
 
 **Синтаксис**
 
 ``` sql
-<<<<<<< HEAD
-randomFixedString(length);
-```
-
-**Параметры**
-
--   `length` — Задайте количество символов в итоговой строке. [UInt64](../../sql-reference/data-types/int-uint.md).
-
-**Возвращаемое значение**
-
--   Строка, состоящая из случайных символов.
-
-Тип: [String](../../sql-reference/data-types/string.md).
-
-**Пример**
-
-*Возвращаемое*
-
-Запрос:
-
-```sql 
-SELECT randomFixedString(13)
-```
-
-Результат:
-
-```text 
-┌─randomFixedString(13)─┐
-│ ▒E▒\▒▒{ ki▒▒▒         │
-└───────────────────────┘
-
-```
-*Тип возвращаемого*
-
-Запрос:
-
-```sql
-SELECT randomFixedString(13) as rnd, toTypeName(rnd)
-```
-
-Результат:
-
-```text
-┌─rnd──────┬─toTypeName(randomFixedString(13))─┐
-│ j▒h㋖HɨZ'▒ │ FixedString(13)                 │
-└──────────┴───────────────────────────────────┘
-
-```
-
-=======
 randomString(length)
 ```
 
@@ -1428,5 +1372,4 @@
 ```
 
 
->>>>>>> c97fb4b0
 [Оригинальная статья](https://clickhouse.tech/docs/ru/query_language/functions/other_functions/) <!--hide-->