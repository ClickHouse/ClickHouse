--- conflicted
+++ resolved
@@ -165,13 +165,9 @@
 
 При парсинге, все значения могут парситься как в кавычках, так и без кавычек. Поддерживаются как двойные, так и одинарные кавычки. Строки также могут быть без кавычек. В этом случае они парсятся до символа-разделителя или перевода строки (CR или LF). В нарушение RFC, в случае парсинга строк не в кавычках, начальные и конечные пробелы и табы игнорируются. В качестве перевода строки, поддерживаются как Unix (LF), так и Windows (CR LF) и Mac OS Classic (LF CR) варианты.
 
-<<<<<<< HEAD
 `NULL` форматируется в виде `\N` или `NULL` или пустой неэкранированной строки (см. настройки [format_csv_unquoted_null_literal_as_null](../operations/settings/settings.md#settings-format_csv_unquoted_null_literal_as_null) и [input_format_defaults_for_omitted_fields](../operations/settings/settings.md#settings-input_format_defaults_for_omitted_fields)).
-=======
-Если установлена настройка [input_format_defaults_for_omitted_fields = 1](../operations/settings/settings.md#session_settings-input_format_defaults_for_omitted_fields), то пустые значения без кавычек заменяются значениями по умолчанию для типа данных столбца.
-
-`NULL` форматируется в виде `\N`.
->>>>>>> 98d97fa2
+
+Если установлена настройка [input_format_defaults_for_omitted_fields = 1](../operations/settings/settings.md#session_settings-input_format_defaults_for_omitted_fields) и тип столбца не `Nullable(T)`, то пустые значения без кавычек заменяются значениями по умолчанию для типа данных столбца.
 
 Формат CSV поддерживает вывод totals и extremes аналогично `TabSeparated`.
 
