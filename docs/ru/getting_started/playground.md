--- conflicted
+++ resolved
@@ -1,8 +1,4 @@
-<<<<<<< HEAD
 # ClickHouse Playground {#clickhouse-playground}
-=======
-# ClickHouse Playground
->>>>>>> ebe47617
 
 ClickHouse Playground позволяет моментально выполнить запросы к ClickHouse из бразуера.
 В Playground доступны несколько тестовых массивов данных и примеры запросов, которые показывают некоторые отличительные черты ClickHouse.
