--- conflicted
+++ resolved
@@ -106,11 +106,7 @@
 
 min_compress_block_size
 -----------------------
-<<<<<<< HEAD
-Для таблиц типа ``*MergeTree``. В целях уменьшения задержек при обработке запросов, блок сжимается при записи следующей засечки, если его размер не меньше min_compress_block_size. По умолчанию - 65 536.
-=======
-Для таблиц типа *MergeTree. В целях уменьшения задержек при обработке запросов, блок сжимается при записи следующей засечки, если его размер не меньше min_compress_block_size. По умолчанию - 65 536.
->>>>>>> 4cc10af7
+Для таблиц типа :ref:`MergeTree <table_engines-mergetree>`. В целях уменьшения задержек при обработке запросов, блок сжимается при записи следующей засечки, если его размер не меньше min_compress_block_size. По умолчанию - 65 536.
 
 Реальный размер блока, если несжатых данных меньше max_compress_block_size, будет не меньше этого значения и не меньше объёма данных на одну засечку.
 
