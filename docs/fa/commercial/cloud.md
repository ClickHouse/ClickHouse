---
machine_translated: true
machine_translated_rev: 72537a2d527c63c07aa5d2361a8829f3895cf2bd
toc_priority: 1
toc_title: "\u0627\u0628\u0631"
---

# سرویس دهندگان سرویس ابری کلیک {#clickhouse-cloud-service-providers}

!!! info "اطلاعات"
    اگر شما راه اندازی یک ابر عمومی با مدیریت سرویس خانه کلیک, احساس رایگان به [درخواست کشش را باز کنید](https://github.com/ClickHouse/ClickHouse/edit/master/docs/en/commercial/cloud.md) اضافه کردن به لیست زیر.

## ابر یاندکس {#yandex-cloud}

[سرویس مدیریت یاندکس برای کلیک](https://cloud.yandex.com/services/managed-clickhouse?utm_source=referrals&utm_medium=clickhouseofficialsite&utm_campaign=link3) ویژگی های کلیدی زیر را فراهم می کند:

<<<<<<< HEAD
-   خدمات باغ وحش به طور کامل مدیریت برای [تکرار کلیک](../engines/table_engines/mergetree_family/replication.md)
-   های متعدد ذخیره سازی انتخاب نوع
=======
-   خدمات باغ وحش به طور کامل مدیریت برای [تکرار کلیک](../engines/table-engines/mergetree-family/replication.md)
-   انتخاب نوع ذخیره سازی چندگانه
>>>>>>> upstream/master
-   کپی در مناطق مختلف در دسترس بودن
-   رمزگذاری و جداسازی
-   تعمیر و نگهداری خودکار

{## [مقاله اصلی](https://clickhouse.tech/docs/en/commercial/cloud/) ##}<|MERGE_RESOLUTION|>--- conflicted
+++ resolved
@@ -14,13 +14,8 @@
 
 [سرویس مدیریت یاندکس برای کلیک](https://cloud.yandex.com/services/managed-clickhouse?utm_source=referrals&utm_medium=clickhouseofficialsite&utm_campaign=link3) ویژگی های کلیدی زیر را فراهم می کند:
 
-<<<<<<< HEAD
--   خدمات باغ وحش به طور کامل مدیریت برای [تکرار کلیک](../engines/table_engines/mergetree_family/replication.md)
--   های متعدد ذخیره سازی انتخاب نوع
-=======
 -   خدمات باغ وحش به طور کامل مدیریت برای [تکرار کلیک](../engines/table-engines/mergetree-family/replication.md)
 -   انتخاب نوع ذخیره سازی چندگانه
->>>>>>> upstream/master
 -   کپی در مناطق مختلف در دسترس بودن
 -   رمزگذاری و جداسازی
 -   تعمیر و نگهداری خودکار
