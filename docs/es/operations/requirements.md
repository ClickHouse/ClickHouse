--- conflicted
+++ resolved
@@ -24,15 +24,9 @@
 -   La complejidad de las consultas.
 -   La cantidad de datos que se procesan en las consultas.
 
-<<<<<<< HEAD
-Para calcular el volumen requerido de RAM, debe estimar el tamaño de los datos temporales para [GROUP BY](../sql_reference/statements/select.md#select-group-by-clause), [DISTINCT](../sql_reference/statements/select.md#select-distinct), [JOIN](../sql_reference/statements/select.md#select-join) y otras operaciones que utilice.
-
-ClickHouse puede usar memoria externa para datos temporales. Ver [GROUP BY en memoria externa](../sql_reference/statements/select.md#select-group-by-in-external-memory) para más detalles.
-=======
 Para calcular el volumen requerido de RAM, debe estimar el tamaño de los datos temporales para [GROUP BY](../sql-reference/statements/select/group-by.md#select-group-by-clause), [DISTINCT](../sql-reference/statements/select/distinct.md#select-distinct), [JOIN](../sql-reference/statements/select/join.md#select-join) y otras operaciones que utilice.
 
 ClickHouse puede usar memoria externa para datos temporales. Ver [GROUP BY en memoria externa](../sql-reference/statements/select/group-by.md#select-group-by-in-external-memory) para más detalles.
->>>>>>> upstream/master
 
 ## Archivo de intercambio {#swap-file}
 
@@ -64,4 +58,4 @@
 
 ClickHouse está desarrollado principalmente para la familia de sistemas operativos Linux. La distribución de Linux recomendada es Ubuntu. El `tzdata` paquete debe ser instalado en el sistema.
 
-ClickHouse también puede funcionar en otras familias de sistemas operativos. Ver detalles en el [Primeros pasos](../getting_started/index.md) sección de la documentación.+ClickHouse también puede funcionar en otras familias de sistemas operativos. Ver detalles en el [Primeros pasos](../getting-started/index.md) sección de la documentación.