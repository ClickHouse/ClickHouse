---
machine_translated: true
machine_translated_rev: 72537a2d527c63c07aa5d2361a8829f3895cf2bd
toc_priority: 61
toc_title: Sistema abierto.
---

<<<<<<< HEAD
# Sistema abierto. {#clickhouse-benchmark}
=======
# Sistema abierto {#clickhouse-benchmark}
>>>>>>> upstream/master

Se conecta a un servidor ClickHouse y envía repetidamente las consultas especificadas.

Sintaxis:

``` bash
$ echo "single query" | clickhouse-benchmark [keys]
```

o

``` bash
$ clickhouse-benchmark [keys] <<< "single query"
```

Si desea enviar un conjunto de consultas, cree un archivo de texto y coloque cada consulta en la cadena individual de este archivo. Por ejemplo:

``` sql
SELECT * FROM system.numbers LIMIT 10000000
SELECT 1
```

Luego pase este archivo a una entrada estándar de `clickhouse-benchmark`.

``` bash
clickhouse-benchmark [keys] < queries_file
```

## Claves {#clickhouse-benchmark-keys}

-   `-c N`, `--concurrency=N` — Number of queries that `clickhouse-benchmark` se envía simultáneamente. Valor predeterminado: 1.
-   `-d N`, `--delay=N` — Interval in seconds between intermediate reports (set 0 to disable reports). Default value: 1.
-   `-h WORD`, `--host=WORD` — Server host. Default value: `localhost`. Para el [modo de comparación](#clickhouse-benchmark-comparison-mode) puedes usar múltiples `-h` claves.
-   `-p N`, `--port=N` — Server port. Default value: 9000. For the [modo de comparación](#clickhouse-benchmark-comparison-mode) puedes usar múltiples `-p` claves.
-   `-i N`, `--iterations=N` — Total number of queries. Default value: 0.
-   `-r`, `--randomize` — Random order of queries execution if there is more then one input query.
-   `-s`, `--secure` — Using TLS connection.
-   `-t N`, `--timelimit=N` — Time limit in seconds. `clickhouse-benchmark` detiene el envío de consultas cuando se alcanza el límite de tiempo especificado. Valor predeterminado: 0 (límite de tiempo desactivado).
-   `--confidence=N` — Level of confidence for T-test. Possible values: 0 (80%), 1 (90%), 2 (95%), 3 (98%), 4 (99%), 5 (99.5%). Default value: 5. In the [modo de comparación](#clickhouse-benchmark-comparison-mode) `clickhouse-benchmark` realiza el [Prueba t independiente de dos muestras para estudiantes](https://en.wikipedia.org/wiki/Student%27s_t-test#Independent_two-sample_t-test) prueba para determinar si las dos distribuciones no son diferentes con el nivel de confianza seleccionado.
-   `--cumulative` — Printing cumulative data instead of data per interval.
-   `--database=DATABASE_NAME` — ClickHouse database name. Default value: `default`.
-   `--json=FILEPATH` — JSON output. When the key is set, `clickhouse-benchmark` emite un informe al archivo JSON especificado.
-   `--user=USERNAME` — ClickHouse user name. Default value: `default`.
-   `--password=PSWD` — ClickHouse user password. Default value: empty string.
-   `--stacktrace` — Stack traces output. When the key is set, `clickhouse-bencmark` las salidas acumulan rastros de excepciones.
-   `--stage=WORD` — Query processing stage at server. ClickHouse stops query processing and returns answer to `clickhouse-benchmark` en la etapa especificada. Valores posibles: `complete`, `fetch_columns`, `with_mergeable_state`. Valor predeterminado: `complete`.
-   `--help` — Shows the help message.

Si desea aplicar alguna [configuración](../../operations/settings/index.md) para consultas, páselas como una clave `--<session setting name>= SETTING_VALUE`. Por ejemplo, `--max_memory_usage=1048576`.

## Salida {#clickhouse-benchmark-output}

Predeterminada, `clickhouse-benchmark` informes para cada `--delay` intervalo.

Ejemplo del informe:

``` text
Queries executed: 10.

localhost:9000, queries 10, QPS: 6.772, RPS: 67904487.440, MiB/s: 518.070, result RPS: 67721584.984, result MiB/s: 516.675.

0.000%      0.145 sec.
10.000%     0.146 sec.
20.000%     0.146 sec.
30.000%     0.146 sec.
40.000%     0.147 sec.
50.000%     0.148 sec.
60.000%     0.148 sec.
70.000%     0.148 sec.
80.000%     0.149 sec.
90.000%     0.150 sec.
95.000%     0.150 sec.
99.000%     0.150 sec.
99.900%     0.150 sec.
99.990%     0.150 sec.
```

En el informe puedes encontrar:

-   Número de consultas en el `Queries executed:` campo.

-   Cadena de estado que contiene (en orden):

    -   Punto final del servidor ClickHouse.
    -   Número de consultas procesadas.
    -   QPS: QPS: ¿Cuántas consultas realizó el servidor por segundo durante un período `--delay` argumento.
    -   RPS: ¿Cuántas filas lee el servidor por segundo durante un período `--delay` argumento.
    -   MiB/s: ¿Cuántos mebibytes servidor leído por segundo durante un período especificado en el `--delay` argumento.
    -   resultado RPS: ¿Cuántas filas colocadas por el servidor al resultado de una consulta por segundo durante un período `--delay` argumento.
    -   resultado MiB/s. ¿Cuántos mebibytes colocados por el servidor al resultado de una consulta por segundo durante un período especificado en el `--delay` argumento.

-   Percentiles de tiempo de ejecución de consultas.

## Modo de comparación {#clickhouse-benchmark-comparison-mode}

`clickhouse-benchmark` puede comparar el rendimiento de dos servidores ClickHouse en ejecución.

Para utilizar el modo de comparación, especifique los puntos finales de ambos servidores `--host`, `--port` claves. Las claves coinciden entre sí por posición en la lista de argumentos, la primera `--host` se empareja con la primera `--port` y así sucesivamente. `clickhouse-benchmark` establece conexiones a ambos servidores, luego envía consultas. Cada consulta dirigida a un servidor seleccionado al azar. Los resultados se muestran para cada servidor por separado.

## Ejemplo {#clickhouse-benchmark-example}

``` bash
$ echo "SELECT * FROM system.numbers LIMIT 10000000 OFFSET 10000000" | clickhouse-benchmark -i 10
```

``` text
Loaded 1 queries.

Queries executed: 6.

localhost:9000, queries 6, QPS: 6.153, RPS: 123398340.957, MiB/s: 941.455, result RPS: 61532982.200, result MiB/s: 469.459.

0.000%      0.159 sec.
10.000%     0.159 sec.
20.000%     0.159 sec.
30.000%     0.160 sec.
40.000%     0.160 sec.
50.000%     0.162 sec.
60.000%     0.164 sec.
70.000%     0.165 sec.
80.000%     0.166 sec.
90.000%     0.166 sec.
95.000%     0.167 sec.
99.000%     0.167 sec.
99.900%     0.167 sec.
99.990%     0.167 sec.



Queries executed: 10.

localhost:9000, queries 10, QPS: 6.082, RPS: 121959604.568, MiB/s: 930.478, result RPS: 60815551.642, result MiB/s: 463.986.

0.000%      0.159 sec.
10.000%     0.159 sec.
20.000%     0.160 sec.
30.000%     0.163 sec.
40.000%     0.164 sec.
50.000%     0.165 sec.
60.000%     0.166 sec.
70.000%     0.166 sec.
80.000%     0.167 sec.
90.000%     0.167 sec.
95.000%     0.170 sec.
99.000%     0.172 sec.
99.900%     0.172 sec.
99.990%     0.172 sec.
```<|MERGE_RESOLUTION|>--- conflicted
+++ resolved
@@ -5,11 +5,7 @@
 toc_title: Sistema abierto.
 ---
 
-<<<<<<< HEAD
-# Sistema abierto. {#clickhouse-benchmark}
-=======
 # Sistema abierto {#clickhouse-benchmark}
->>>>>>> upstream/master
 
 Se conecta a un servidor ClickHouse y envía repetidamente las consultas especificadas.
 
