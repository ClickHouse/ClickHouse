---
machine_translated: true
machine_translated_rev: 72537a2d527c63c07aa5d2361a8829f3895cf2bd
toc_priority: 69
toc_title: "C\xF3mo ejecutar pruebas de ClickHouse"
---

# Pruebas de ClickHouse {#clickhouse-testing}

## Pruebas funcionales {#functional-tests}

Las pruebas funcionales son las más simples y cómodas de usar. La mayoría de las características de ClickHouse se pueden probar con pruebas funcionales y son obligatorias para cada cambio en el código de ClickHouse que se puede probar de esa manera.

Cada prueba funcional envía una o varias consultas al servidor ClickHouse en ejecución y compara el resultado con la referencia.

Las pruebas se encuentran en `queries` directorio. Hay dos subdirectorios: `stateless` y `stateful`. Las pruebas sin estado ejecutan consultas sin datos de prueba precargados: a menudo crean pequeños conjuntos de datos sintéticos sobre la marcha, dentro de la prueba misma. Las pruebas estatales requieren datos de prueba precargados de Yandex.Métrica y no está disponible para el público en general. Tendemos a usar sólo `stateless` pruebas y evitar la adición de nuevos `stateful` prueba.

Cada prueba puede ser de dos tipos: `.sql` y `.sh`. `.sql` test es el script SQL simple que se canaliza a `clickhouse-client --multiquery --testmode`. `.sh` test es un script que se ejecuta por sí mismo.

Para ejecutar todas las pruebas, use `clickhouse-test` herramienta. Mira `--help` para la lista de posibles opciones. Simplemente puede ejecutar todas las pruebas o ejecutar un subconjunto de pruebas filtradas por subcadena en el nombre de la prueba: `./clickhouse-test substring`.

La forma más sencilla de invocar pruebas funcionales es copiar `clickhouse-client` a `/usr/bin/`, ejecutar `clickhouse-server` y luego ejecutar `./clickhouse-test` de su propio directorio.

Para agregar una nueva prueba, cree un `.sql` o `.sh` archivo en `queries/0_stateless` directorio, compruébelo manualmente y luego genere `.reference` archivo de la siguiente manera: `clickhouse-client -n --testmode < 00000_test.sql > 00000_test.reference` o `./00000_test.sh > ./00000_test.reference`.

Las pruebas deben usar (crear, soltar, etc.) solo tablas en `test` base de datos que se supone que se crea de antemano; también las pruebas pueden usar tablas temporales.

Si desea utilizar consultas distribuidas en pruebas funcionales, puede aprovechar `remote` función de la tabla con `127.0.0.{1..2}` direcciones para que el servidor se consulte; o puede usar clústeres de prueba predefinidos en el archivo de configuración del servidor como `test_shard_localhost`.

Algunas pruebas están marcadas con `zookeeper`, `shard` o `long` en sus nombres.
`zookeeper` es para pruebas que están usando ZooKeeper. `shard` es para pruebas que
requiere servidor para escuchar `127.0.0.*`; `distributed` o `global` tienen el mismo
significado. `long` es para pruebas que duran un poco más de un segundo. Usted puede
deshabilitar estos grupos de pruebas utilizando `--no-zookeeper`, `--no-shard` y
`--no-long` opciones, respectivamente.

## Bugs conocidos {#known-bugs}

Si conocemos algunos errores que se pueden reproducir fácilmente mediante pruebas funcionales, colocamos pruebas funcionales preparadas en `tests/queries/bugs` directorio. Estas pruebas se moverán a `tests/queries/0_stateless` cuando se corrigen errores.

## Pruebas de integración {#integration-tests}

Las pruebas de integración permiten probar ClickHouse en la configuración agrupada y la interacción de ClickHouse con otros servidores como MySQL, Postgres, MongoDB. Son útiles para emular divisiones de red, caídas de paquetes, etc. Estas pruebas se ejecutan bajo Docker y crean múltiples contenedores con varios software.

Ver `tests/integration/README.md` sobre cómo ejecutar estas pruebas.

Tenga en cuenta que la integración de ClickHouse con controladores de terceros no se ha probado. Además, actualmente no tenemos pruebas de integración con nuestros controladores JDBC y ODBC.

## Pruebas unitarias {#unit-tests}

Las pruebas unitarias son útiles cuando desea probar no ClickHouse como un todo, sino una sola biblioteca o clase aislada. Puede habilitar o deshabilitar la compilación de pruebas con `ENABLE_TESTS` Opción CMake. Las pruebas unitarias (y otros programas de prueba) se encuentran en `tests` subdirectorios en todo el código. Para ejecutar pruebas unitarias, escriba `ninja test`. Algunas pruebas usan `gtest`, pero algunos son solo programas que devuelven un código de salida distinto de cero en caso de fallo de prueba.

No es necesariamente tener pruebas unitarias si el código ya está cubierto por pruebas funcionales (y las pruebas funcionales suelen ser mucho más simples de usar).

## Pruebas de rendimiento {#performance-tests}

Las pruebas de rendimiento permiten medir y comparar el rendimiento de alguna parte aislada de ClickHouse en consultas sintéticas. Las pruebas se encuentran en `tests/performance`. Cada prueba está representada por `.xml` archivo con la descripción del caso de prueba. Las pruebas se ejecutan con `clickhouse performance-test` herramienta (que está incrustada en `clickhouse` binario). Ver `--help` para la invocación.

Cada prueba ejecuta una o varias consultas (posiblemente con combinaciones de parámetros) en un bucle con algunas condiciones para detener (como “maximum execution speed is not changing in three seconds”) y medir algunas métricas sobre el rendimiento de las consultas (como “maximum execution speed”). Algunas pruebas pueden contener condiciones previas en el conjunto de datos de pruebas precargado.

Si desea mejorar el rendimiento de ClickHouse en algún escenario, y si se pueden observar mejoras en consultas simples, se recomienda encarecidamente escribir una prueba de rendimiento. Siempre tiene sentido usar `perf top` u otras herramientas de perf durante sus pruebas.

## Herramientas de prueba y secuencias de comandos {#test-tools-and-scripts}

Algunos programas en `tests` directorio no son pruebas preparadas, pero son herramientas de prueba. Por ejemplo, para `Lexer` hay una herramienta `src/Parsers/tests/lexer` que solo hacen la tokenización de stdin y escriben el resultado coloreado en stdout. Puede usar este tipo de herramientas como ejemplos de código y para exploración y pruebas manuales.

También puede colocar un par de archivos `.sh` y `.reference` junto con la herramienta para ejecutarlo en alguna entrada predefinida, entonces el resultado del script se puede comparar con `.reference` file. Este tipo de pruebas no están automatizadas.

## Pruebas diversas {#miscellaneous-tests}

Hay pruebas para diccionarios externos ubicados en `tests/external_dictionaries` y para modelos aprendidos a máquina en `tests/external_models`. Estas pruebas no se actualizan y deben transferirse a pruebas de integración.

Hay una prueba separada para inserciones de quórum. Esta prueba ejecuta el clúster ClickHouse en servidores separados y emula varios casos de fallas: división de red, caída de paquetes (entre nodos ClickHouse, entre ClickHouse y ZooKeeper, entre el servidor ClickHouse y el cliente, etc.), `kill -9`, `kill -STOP` y `kill -CONT` , como [Jepsen](https://aphyr.com/tags/Jepsen). A continuación, la prueba comprueba que todas las inserciones reconocidas se escribieron y todas las inserciones rechazadas no.

La prueba de quórum fue escrita por un equipo separado antes de que ClickHouse fuera de código abierto. Este equipo ya no trabaja con ClickHouse. La prueba fue escrita accidentalmente en Java. Por estas razones, la prueba de quórum debe reescribirse y trasladarse a pruebas de integración.

## Pruebas manuales {#manual-testing}

Cuando desarrolla una nueva característica, es razonable probarla también manualmente. Puede hacerlo con los siguientes pasos:

Construir ClickHouse. Ejecute ClickHouse desde el terminal: cambie el directorio a `programs/clickhouse-server` y ejecutarlo con `./clickhouse-server`. Se utilizará la configuración (`config.xml`, `users.xml` y archivos dentro de `config.d` y `users.d` directorios) desde el directorio actual de forma predeterminada. Para conectarse al servidor ClickHouse, ejecute `programs/clickhouse-client/clickhouse-client`.

Tenga en cuenta que todas las herramientas de clickhouse (servidor, cliente, etc.) son solo enlaces simbólicos a un único binario llamado `clickhouse`. Puede encontrar este binario en `programs/clickhouse`. Todas las herramientas también se pueden invocar como `clickhouse tool` en lugar de `clickhouse-tool`.

Alternativamente, puede instalar el paquete ClickHouse: ya sea una versión estable del repositorio de Yandex o puede crear un paquete para usted con `./release` en la raíz de fuentes de ClickHouse. Luego inicie el servidor con `sudo service clickhouse-server start` (o detener para detener el servidor). Busque registros en `/etc/clickhouse-server/clickhouse-server.log`.

Cuando ClickHouse ya está instalado en su sistema, puede crear un nuevo `clickhouse` binario y reemplazar el binario existente:

``` bash
$ sudo service clickhouse-server stop
$ sudo cp ./clickhouse /usr/bin/
$ sudo service clickhouse-server start
```

También puede detener el servidor de clickhouse del sistema y ejecutar el suyo propio con la misma configuración pero con el registro en la terminal:

``` bash
$ sudo service clickhouse-server stop
$ sudo -u clickhouse /usr/bin/clickhouse server --config-file /etc/clickhouse-server/config.xml
```

Ejemplo con gdb:

``` bash
$ sudo -u clickhouse gdb --args /usr/bin/clickhouse server --config-file /etc/clickhouse-server/config.xml
```

Si el servidor de clickhouse del sistema ya se está ejecutando y no desea detenerlo, puede cambiar los números de `config.xml` (o anularlos en un archivo en `config.d` directorio), proporcione la ruta de datos adecuada y ejecútela.

`clickhouse` binary casi no tiene dependencias y funciona en una amplia gama de distribuciones de Linux. Para probar rápidamente y sucio sus cambios en un servidor, simplemente puede `scp` su fresco construido `clickhouse` binario a su servidor y luego ejecútelo como en los ejemplos anteriores.

## Entorno de prueba {#testing-environment}

Antes de publicar la versión como estable, la implementamos en el entorno de prueba. El entorno de prueba es un clúster que procesa 1/39 parte de [El Yandex.Métrica](https://metrica.yandex.com/) datos. Compartimos nuestro entorno de pruebas con Yandex.Equipo de Metrica. ClickHouse se actualiza sin tiempo de inactividad sobre los datos existentes. Nos fijamos en un primer momento que los datos se procesan con éxito sin retraso de tiempo real, la replicación continúan trabajando y no hay problemas visibles para Yandex.Equipo de Metrica. La primera comprobación se puede hacer de la siguiente manera:

``` sql
SELECT hostName() AS h, any(version()), any(uptime()), max(UTCEventTime), count() FROM remote('example01-01-{1..3}t', merge, hits) WHERE EventDate >= today() - 2 GROUP BY h ORDER BY h;
```

En algunos casos también implementamos en el entorno de prueba de nuestros equipos de amigos en Yandex: Market, Cloud, etc. También tenemos algunos servidores de hardware que se utilizan con fines de desarrollo.

## Pruebas de carga {#load-testing}

Después de implementar en el entorno de prueba, ejecutamos pruebas de carga con consultas del clúster de producción. Esto se hace manualmente.

Asegúrese de que ha habilitado `query_log` en su clúster de producción.

Recopilar el registro de consultas para un día o más:

``` bash
$ clickhouse-client --query="SELECT DISTINCT query FROM system.query_log WHERE event_date = today() AND query LIKE '%ym:%' AND query NOT LIKE '%system.query_log%' AND type = 2 AND is_initial_query" > queries.tsv
```

Este es un ejemplo complicado. `type = 2` filtrará las consultas que se ejecutan correctamente. `query LIKE '%ym:%'` es seleccionar consultas relevantes de Yandex.Métrica. `is_initial_query` es seleccionar solo las consultas iniciadas por el cliente, no por ClickHouse (como partes del procesamiento de consultas distribuidas).

`scp` este registro en su clúster de prueba y ejecútelo de la siguiente manera:

``` bash
$ clickhouse benchmark --concurrency 16 < queries.tsv
```

(probablemente también desee especificar un `--user`)

Luego déjalo por una noche o un fin de semana e ir a tomar un descanso.

Usted debe comprobar que `clickhouse-server` no se bloquea, la huella de memoria está limitada y el rendimiento no se degrada con el tiempo.

Los tiempos de ejecución de consultas precisos no se registran y no se comparan debido a la alta variabilidad de las consultas y el entorno.

## Pruebas de construcción {#build-tests}

Las pruebas de compilación permiten verificar que la compilación no esté rota en varias configuraciones alternativas y en algunos sistemas extranjeros. Las pruebas se encuentran en `ci` directorio. Ejecutan compilación desde la fuente dentro de Docker, Vagrant y, a veces, con `qemu-user-static` dentro de Docker. Estas pruebas están en desarrollo y las ejecuciones de pruebas no están automatizadas.

Motivación:

Normalmente lanzamos y ejecutamos todas las pruebas en una sola variante de compilación ClickHouse. Pero hay variantes de construcción alternativas que no se prueban a fondo. Ejemplos:

-   construir en FreeBSD;
-   construir en Debian con bibliotecas de paquetes del sistema;
-   construir con enlaces compartidos de bibliotecas;
-   construir en la plataforma AArch64;
-   construir en la plataforma PowerPc.

Por ejemplo, construir con paquetes del sistema es una mala práctica, porque no podemos garantizar qué versión exacta de paquetes tendrá un sistema. Pero esto es realmente necesario para los mantenedores de Debian. Por esta razón, al menos tenemos que admitir esta variante de construcción. Otro ejemplo: la vinculación compartida es una fuente común de problemas, pero es necesaria para algunos entusiastas.

Aunque no podemos ejecutar todas las pruebas en todas las variantes de compilaciones, queremos verificar al menos que varias variantes de compilación no estén rotas. Para este propósito utilizamos pruebas de construcción.

<<<<<<< HEAD
## Pruebas de compatibilidad de protocolos {#testing-for-protocol-compatibility}
=======
## Pruebas de Compatibilidad de protocolos {#testing-for-protocol-compatibility}
>>>>>>> upstream/master

Cuando ampliamos el protocolo de red ClickHouse, probamos manualmente que el antiguo clickhouse-client funciona con el nuevo clickhouse-server y el nuevo clickhouse-client funciona con el antiguo clickhouse-server (simplemente ejecutando binarios de los paquetes correspondientes).

## Ayuda del compilador {#help-from-the-compiler}

Código principal de ClickHouse (que se encuentra en `dbms` directorio) se construye con `-Wall -Wextra -Werror` y con algunas advertencias habilitadas adicionales. Aunque estas opciones no están habilitadas para bibliotecas de terceros.

Clang tiene advertencias aún más útiles: puedes buscarlas con `-Weverything` y elige algo para la compilación predeterminada.

Para las compilaciones de producción, se usa gcc (todavía genera un código ligeramente más eficiente que clang). Para el desarrollo, el clang suele ser más conveniente de usar. Puede construir en su propia máquina con el modo de depuración (para ahorrar batería de su computadora portátil), pero tenga en cuenta que el compilador puede generar más advertencias con `-O3` debido a un mejor flujo de control y análisis entre procedimientos. Al construir con clang, `libc++` se utiliza en lugar de `libstdc++` y al construir con el modo de depuración, la versión de depuración de `libc++` se utiliza que permite detectar más errores en tiempo de ejecución.

## Desinfectantes {#sanitizers}

**Dirección desinfectante**.
Ejecutamos pruebas funcionales y de integración bajo ASan por compromiso.

**Valgrind (Memcheck)**.
Realizamos pruebas funcionales bajo Valgrind durante la noche. Se tarda varias horas. Actualmente hay un falso positivo conocido en `re2` biblioteca, ver [este artículo](https://research.swtch.com/sparse).

**Desinfectante de comportamiento indefinido.**
Ejecutamos pruebas funcionales y de integración bajo ASan por compromiso.

**Desinfectante de hilo**.
Ejecutamos pruebas funcionales bajo TSan por compromiso. Todavía no ejecutamos pruebas de integración bajo TSan por compromiso.

**Desinfectante de memoria**.
Actualmente todavía no usamos MSan.

**Asignador de depuración.**
Versión de depuración de `jemalloc` se utiliza para la compilación de depuración.

## Fuzzing {#fuzzing}

ClickHouse fuzzing se implementa tanto usando [LibFuzzer](https://llvm.org/docs/LibFuzzer.html) y consultas SQL aleatorias.
Todas las pruebas de fuzz deben realizarse con desinfectantes (Dirección y Undefined).

LibFuzzer se usa para pruebas de fuzz aisladas del código de la biblioteca. Fuzzers se implementan como parte del código de prueba y tienen “\_fuzzer” nombre postfixes.
El ejemplo de Fuzzer se puede encontrar en `src/Parsers/tests/lexer_fuzzer.cpp`. Las configuraciones, diccionarios y corpus específicos de LibFuzzer se almacenan en `tests/fuzz`.
Le recomendamos que escriba pruebas fuzz para cada funcionalidad que maneje la entrada del usuario.

<<<<<<< HEAD
## Auditoría de seguridad {#security-audit}
=======
Fuzzers no se construyen de forma predeterminada. Para construir fuzzers ambos `-DENABLE_FUZZING=1` y `-DENABLE_TESTS=1` se deben establecer opciones.
Recomendamos deshabilitar Jemalloc mientras se construyen fuzzers. Configuración utilizada para integrar
Google OSS-Fuzz se puede encontrar en `docker/fuzz`.
>>>>>>> upstream/master

También usamos una prueba de fuzz simple para generar consultas SQL aleatorias y verificar que el servidor no muera al ejecutarlas.
Lo puedes encontrar en `00746_sql_fuzzy.pl`. Esta prueba debe ejecutarse de forma continua (de la noche a la mañana y más).

## Auditoría de seguridad {#security-audit}

La gente de Yandex Security Team hace una visión general básica de las capacidades de ClickHouse desde el punto de vista de la seguridad.

## Analizadores estáticos {#static-analyzers}

Corremos `PVS-Studio` por compromiso. Hemos evaluado `clang-tidy`, `Coverity`, `cppcheck`, `PVS-Studio`, `tscancode`. Encontrará instrucciones de uso en `tests/instructions/` directorio. También puedes leer [el artículo en ruso](https://habr.com/company/yandex/blog/342018/).

Si usted usa `CLion` como IDE, puede aprovechar algunos `clang-tidy` comprueba fuera de la caja.

## Endurecer {#hardening}

`FORTIFY_SOURCE` se utiliza de forma predeterminada. Es casi inútil, pero todavía tiene sentido en casos raros y no lo desactivamos.

## Estilo de código {#code-style}

Se describen las reglas de estilo de código [aqui](https://clickhouse.tech/docs/en/development/style/).

Para comprobar si hay algunas violaciones de estilo comunes, puede usar `utils/check-style` script.

Para forzar el estilo adecuado de su código, puede usar `clang-format`. File `.clang-format` se encuentra en la raíz de las fuentes. Se corresponde principalmente con nuestro estilo de código real. Pero no se recomienda aplicar `clang-format` a los archivos existentes porque empeora el formato. Usted puede utilizar `clang-format-diff` herramienta que puede encontrar en el repositorio de origen clang.

Alternativamente, puede intentar `uncrustify` herramienta para reformatear su código. La configuración está en `uncrustify.cfg` en la raíz de las fuentes. Es menos probado que `clang-format`.

`CLion` tiene su propio formateador de código que debe ajustarse para nuestro estilo de código.

## Pruebas Metrica B2B {#metrica-b2b-tests}

Cada lanzamiento de ClickHouse se prueba con los motores Yandex Metrica y AppMetrica. Las pruebas y las versiones estables de ClickHouse se implementan en máquinas virtuales y se ejecutan con una copia pequeña del motor Metrica que procesa una muestra fija de datos de entrada. A continuación, los resultados de dos instancias del motor Metrica se comparan juntos.

Estas pruebas son automatizadas por un equipo separado. Debido a la gran cantidad de piezas móviles, las pruebas fallan la mayor parte del tiempo por razones completamente no relacionadas, que son muy difíciles de descubrir. Lo más probable es que estas pruebas tengan un valor negativo para nosotros. Sin embargo, se demostró que estas pruebas son útiles en aproximadamente una o dos veces de cada cientos.

## Cobertura de prueba {#test-coverage}

A partir de julio de 2018, no realizamos un seguimiento de la cobertura de las pruebas.

## Automatización de pruebas {#test-automation}

Realizamos pruebas con el CI interno de Yandex y el sistema de automatización de trabajos llamado “Sandbox”.

Los trabajos de compilación y las pruebas se ejecutan en Sandbox por confirmación. Los paquetes resultantes y los resultados de las pruebas se publican en GitHub y se pueden descargar mediante enlaces directos. Los artefactos se almacenan eternamente. Cuando envías una solicitud de extracción en GitHub, la etiquetamos como “can be tested” y nuestro sistema CI construirá paquetes ClickHouse (liberación, depuración, con desinfectante de direcciones, etc.) para usted.

No usamos Travis CI debido al límite de tiempo y potencia computacional.
No usamos Jenkins. Se usó antes y ahora estamos felices de no estar usando Jenkins.

[Artículo Original](https://clickhouse.tech/docs/en/development/tests/) <!--hide--><|MERGE_RESOLUTION|>--- conflicted
+++ resolved
@@ -34,7 +34,7 @@
 deshabilitar estos grupos de pruebas utilizando `--no-zookeeper`, `--no-shard` y
 `--no-long` opciones, respectivamente.
 
-## Bugs conocidos {#known-bugs}
+## Bugs Conocidos {#known-bugs}
 
 Si conocemos algunos errores que se pueden reproducir fácilmente mediante pruebas funcionales, colocamos pruebas funcionales preparadas en `tests/queries/bugs` directorio. Estas pruebas se moverán a `tests/queries/0_stateless` cuando se corrigen errores.
 
@@ -165,11 +165,7 @@
 
 Aunque no podemos ejecutar todas las pruebas en todas las variantes de compilaciones, queremos verificar al menos que varias variantes de compilación no estén rotas. Para este propósito utilizamos pruebas de construcción.
 
-<<<<<<< HEAD
-## Pruebas de compatibilidad de protocolos {#testing-for-protocol-compatibility}
-=======
 ## Pruebas de Compatibilidad de protocolos {#testing-for-protocol-compatibility}
->>>>>>> upstream/master
 
 Cuando ampliamos el protocolo de red ClickHouse, probamos manualmente que el antiguo clickhouse-client funciona con el nuevo clickhouse-server y el nuevo clickhouse-client funciona con el antiguo clickhouse-server (simplemente ejecutando binarios de los paquetes correspondientes).
 
@@ -210,13 +206,9 @@
 El ejemplo de Fuzzer se puede encontrar en `src/Parsers/tests/lexer_fuzzer.cpp`. Las configuraciones, diccionarios y corpus específicos de LibFuzzer se almacenan en `tests/fuzz`.
 Le recomendamos que escriba pruebas fuzz para cada funcionalidad que maneje la entrada del usuario.
 
-<<<<<<< HEAD
-## Auditoría de seguridad {#security-audit}
-=======
 Fuzzers no se construyen de forma predeterminada. Para construir fuzzers ambos `-DENABLE_FUZZING=1` y `-DENABLE_TESTS=1` se deben establecer opciones.
 Recomendamos deshabilitar Jemalloc mientras se construyen fuzzers. Configuración utilizada para integrar
 Google OSS-Fuzz se puede encontrar en `docker/fuzz`.
->>>>>>> upstream/master
 
 También usamos una prueba de fuzz simple para generar consultas SQL aleatorias y verificar que el servidor no muera al ejecutarlas.
 Lo puedes encontrar en `00746_sql_fuzzy.pl`. Esta prueba debe ejecutarse de forma continua (de la noche a la mañana y más).
