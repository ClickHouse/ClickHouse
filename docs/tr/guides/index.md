--- conflicted
+++ resolved
@@ -10,12 +10,7 @@
 
 ClickHouse kullanarak çeşitli görevleri çözmeye yardımcı olan ayrıntılı adım adım talimatların listesi:
 
-<<<<<<< HEAD
--   [Basit küme kurulumu eğitimi](../getting_started/tutorial.md)
--   [Clickhouse'da bir CatBoost modeli uygulamak](apply_catboost_model.md)
-=======
 -   [Basit küme kurulumu eğitimi](../getting-started/tutorial.md)
 -   [Clickhouse'da bir CatBoost modeli uygulamak](apply-catboost-model.md)
->>>>>>> upstream/master
 
 [Orijinal makale](https://clickhouse.tech/docs/en/guides/) <!--hide-->