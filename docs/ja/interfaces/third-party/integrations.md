---
machine_translated: true
machine_translated_rev: 72537a2d527c63c07aa5d2361a8829f3895cf2bd
toc_priority: 27
toc_title: "\u7D71\u5408"
---

# サードパーティ開発者からの統合ライブラリ {#integration-libraries-from-third-party-developers}

!!! warning "免責事項"
    Yandexのは **ない** 以下のツールとライブラリを維持し、その品質を確保するための広範なテストを行っていません。

## インフラ製品 {#infrastructure-products}

-   リレーショナルデータベース管理システム
    -   [MySQL](https://www.mysql.com)
        -   [mysql2ch](https://github.com/long2ice/mysql2ch)
        -   [ProxySQL](https://github.com/sysown/proxysql/wiki/ClickHouse-Support)
        -   [clickhouse-mysql-データリーダー](https://github.com/Altinity/clickhouse-mysql-data-reader)
        -   [horgh-レプリケーター](https://github.com/larsnovikov/horgh-replicator)
    -   [PostgreSQL](https://www.postgresql.org)
        -   [clickhousedb\_fdw](https://github.com/Percona-Lab/clickhousedb_fdw)
        -   [インフィclickhouse\_fdw](https://github.com/Infinidat/infi.clickhouse_fdw) （用途 [インフィclickhouse\_orm](https://github.com/Infinidat/infi.clickhouse_orm))
        -   [pg2ch](https://github.com/mkabilov/pg2ch)
        -   [clickhouse\_fdw](https://github.com/adjust/clickhouse_fdw)
    -   [MSSQL](https://en.wikipedia.org/wiki/Microsoft_SQL_Server)
        -   [ClickHouseMigrator](https://github.com/zlzforever/ClickHouseMigrator)
-   メッセージキュ
    -   [カフカ](https://kafka.apache.org)
        -   [clickhouse\_sinker](https://github.com/housepower/clickhouse_sinker) （用途 [Goクライアント](https://github.com/ClickHouse/clickhouse-go/))
        -   [stream-loader-clickhouse](https://github.com/adform/stream-loader)
-   ストリーム処理
    -   [フリンク](https://flink.apache.org)
        -   [フリンク-クリックハウス-シンク](https://github.com/ivi-ru/flink-clickhouse-sink)
-   オブジェクト保管
    -   [S3](https://en.wikipedia.org/wiki/Amazon_S3)
        -   [clickhouse-バックアップ](https://github.com/AlexAkulov/clickhouse-backup)
-   容器の協奏
    -   [Kubernetes](https://kubernetes.io)
        -   [clickhouse-演算子](https://github.com/Altinity/clickhouse-operator)
-   構成管理
    -   [パペット](https://puppet.com)
        -   [イノゲームズ/クリックハウス](https://forge.puppet.com/innogames/clickhouse)
        -   [mfedotov/クリックハウス](https://forge.puppet.com/mfedotov/clickhouse)
-   監視
    -   [黒鉛](https://graphiteapp.org)
        -   [グラファウス](https://github.com/yandex/graphouse)
        -   [カーボンクリックハウス](https://github.com/lomik/carbon-clickhouse) +
<<<<<<< HEAD
        -   [黒鉛-clickhouse](https://github.com/lomik/graphite-clickhouse)
        -   [graphite-ch-optimizer](https://github.com/innogames/graphite-ch-optimizer) -staledパーティションを最適化します。 [\*グラフィットマージツリー](../../engines/table_engines/mergetree_family/graphitemergetree.md#graphitemergetree) からのルールの場合 [ロールアップ構成](../../engines/table_engines/mergetree_family/graphitemergetree.md#rollup-configuration) 適用できます
=======
        -   [グラファイト-クリック](https://github.com/lomik/graphite-clickhouse)
        -   [黒鉛-ch-オプティマイザー](https://github.com/innogames/graphite-ch-optimizer) -staled仕切りを最大限に活用する [\*GraphiteMergeTree](../../engines/table-engines/mergetree-family/graphitemergetree.md#graphitemergetree) からのルールの場合 [ロールアップ構成](../../engines/table-engines/mergetree-family/graphitemergetree.md#rollup-configuration) 応用できます
>>>>>>> upstream/master
    -   [グラファナ](https://grafana.com/)
        -   [クリックハウス-グラファナ](https://github.com/Vertamedia/clickhouse-grafana)
    -   [プロメテウス](https://prometheus.io/)
        -   [clickhouse\_exporter](https://github.com/f1yegor/clickhouse_exporter)
        -   [プロムハウス](https://github.com/Percona-Lab/PromHouse)
        -   [clickhouse\_exporter](https://github.com/hot-wifi/clickhouse_exporter) （用途 [Goクライアント](https://github.com/kshvakov/clickhouse/))
    -   [ナギオス](https://www.nagios.org/)
        -   [check\_clickhouse](https://github.com/exogroup/check_clickhouse/)
        -   [check\_clickhouse.py](https://github.com/innogames/igmonplugins/blob/master/src/check_clickhouse.py)
    -   [Zabbix](https://www.zabbix.com)
        -   [clickhouse-zabbix-テンプレート](https://github.com/Altinity/clickhouse-zabbix-template)
    -   [Sematext](https://sematext.com/)
        -   [clickhouseの統合](https://github.com/sematext/sematext-agent-integrations/tree/master/clickhouse)
-   ロギング
    -   [rsyslog](https://www.rsyslog.com/)
        -   [オムクリックハウス](https://www.rsyslog.com/doc/master/configuration/modules/omclickhouse.html)
    -   [フルエント](https://www.fluentd.org)
        -   [ログハウス](https://github.com/flant/loghouse) （のために [Kubernetes](https://kubernetes.io))
    -   [logagent](https://www.sematext.com/logagent)
        -   [logagent output-plugin-clickhouse](https://sematext.com/docs/logagent/output-plugin-clickhouse/)
-   Geo
    -   [MaxMind](https://dev.maxmind.com/geoip/)
        -   [クリックハウス-maxmind-geoip](https://github.com/AlexeyKupershtokh/clickhouse-maxmind-geoip)

## プログラミ {#programming-language-ecosystems}

-   Python
    -   [SQLAlchemy](https://www.sqlalchemy.org)
        -   [sqlalchemy-クリックハウス](https://github.com/cloudflare/sqlalchemy-clickhouse) （用途 [インフィclickhouse\_orm](https://github.com/Infinidat/infi.clickhouse_orm))
    -   [パンダ](https://pandas.pydata.org)
        -   [パンダハウス](https://github.com/kszucs/pandahouse)
<<<<<<< HEAD
- PHP
    -   [Doctrine](https://www.doctrine-project.org/)
        -   [dbal-clickhouse](https://packagist.org/packages/friendsofdoctrine/dbal-clickhouse)
=======
-   PHP
    -   [教義](https://www.doctrine-project.org/)
        -   [dbal-クリックハウス](https://packagist.org/packages/friendsofdoctrine/dbal-clickhouse)
>>>>>>> upstream/master
-   R
    -   [dplyr](https://db.rstudio.com/dplyr/)
        -   [RClickHouse](https://github.com/IMSMWU/RClickHouse) （用途 [クリックハウス-cpp](https://github.com/artpaul/clickhouse-cpp))
-   Java
    -   [Hadoop](http://hadoop.apache.org)
<<<<<<< HEAD
        -   [クリックハウス-hdfs-ローダー](https://github.com/jaykelin/clickhouse-hdfs-loader) (用途 [JDBC](../../sql_reference/table_functions/jdbc.md))
=======
        -   [clickhouse-hdfs-loader](https://github.com/jaykelin/clickhouse-hdfs-loader) （用途 [JDBC](../../sql-reference/table-functions/jdbc.md))
>>>>>>> upstream/master
-   Scala
    -   [アッカ](https://akka.io)
        -   [clickhouse-scala-クライアント](https://github.com/crobox/clickhouse-scala-client)
-   C\#
    -   [ADO.NET](https://docs.microsoft.com/en-us/dotnet/framework/data/adonet/ado-net-overview)
        -   [クリックハウスAdo](https://github.com/killwort/ClickHouse-Net)
        -   [クリックハウスクライアン](https://github.com/DarkWanderer/ClickHouse.Client)
        -   [ClickHouse.Net](https://github.com/ilyabreev/ClickHouse.Net)
        -   [ClickHouse.Net.Migrations](https://github.com/ilyabreev/ClickHouse.Net.Migrations)
-   エリクサー
    -   [Ecto](https://github.com/elixir-ecto/ecto)
        -   [clickhouse\_ecto](https://github.com/appodeal/clickhouse_ecto)
-   Ruby
    -   [Ruby on rails](https://rubyonrails.org/)
        -   [activecube](https://github.com/bitquery/activecube)
        -   [ActiveRecord](https://github.com/PNixx/clickhouse-activerecord) 
    -   [GraphQL](https://github.com/graphql)
        -   [activecube-graphql](https://github.com/bitquery/activecube-graphql)

[元の記事](https://clickhouse.tech/docs/en/interfaces/third-party/integrations/) <!--hide--><|MERGE_RESOLUTION|>--- conflicted
+++ resolved
@@ -46,13 +46,8 @@
     -   [黒鉛](https://graphiteapp.org)
         -   [グラファウス](https://github.com/yandex/graphouse)
         -   [カーボンクリックハウス](https://github.com/lomik/carbon-clickhouse) +
-<<<<<<< HEAD
-        -   [黒鉛-clickhouse](https://github.com/lomik/graphite-clickhouse)
-        -   [graphite-ch-optimizer](https://github.com/innogames/graphite-ch-optimizer) -staledパーティションを最適化します。 [\*グラフィットマージツリー](../../engines/table_engines/mergetree_family/graphitemergetree.md#graphitemergetree) からのルールの場合 [ロールアップ構成](../../engines/table_engines/mergetree_family/graphitemergetree.md#rollup-configuration) 適用できます
-=======
         -   [グラファイト-クリック](https://github.com/lomik/graphite-clickhouse)
         -   [黒鉛-ch-オプティマイザー](https://github.com/innogames/graphite-ch-optimizer) -staled仕切りを最大限に活用する [\*GraphiteMergeTree](../../engines/table-engines/mergetree-family/graphitemergetree.md#graphitemergetree) からのルールの場合 [ロールアップ構成](../../engines/table-engines/mergetree-family/graphitemergetree.md#rollup-configuration) 応用できます
->>>>>>> upstream/master
     -   [グラファナ](https://grafana.com/)
         -   [クリックハウス-グラファナ](https://github.com/Vertamedia/clickhouse-grafana)
     -   [プロメテウス](https://prometheus.io/)
@@ -84,25 +79,15 @@
         -   [sqlalchemy-クリックハウス](https://github.com/cloudflare/sqlalchemy-clickhouse) （用途 [インフィclickhouse\_orm](https://github.com/Infinidat/infi.clickhouse_orm))
     -   [パンダ](https://pandas.pydata.org)
         -   [パンダハウス](https://github.com/kszucs/pandahouse)
-<<<<<<< HEAD
-- PHP
-    -   [Doctrine](https://www.doctrine-project.org/)
-        -   [dbal-clickhouse](https://packagist.org/packages/friendsofdoctrine/dbal-clickhouse)
-=======
 -   PHP
     -   [教義](https://www.doctrine-project.org/)
         -   [dbal-クリックハウス](https://packagist.org/packages/friendsofdoctrine/dbal-clickhouse)
->>>>>>> upstream/master
 -   R
     -   [dplyr](https://db.rstudio.com/dplyr/)
         -   [RClickHouse](https://github.com/IMSMWU/RClickHouse) （用途 [クリックハウス-cpp](https://github.com/artpaul/clickhouse-cpp))
 -   Java
     -   [Hadoop](http://hadoop.apache.org)
-<<<<<<< HEAD
-        -   [クリックハウス-hdfs-ローダー](https://github.com/jaykelin/clickhouse-hdfs-loader) (用途 [JDBC](../../sql_reference/table_functions/jdbc.md))
-=======
         -   [clickhouse-hdfs-loader](https://github.com/jaykelin/clickhouse-hdfs-loader) （用途 [JDBC](../../sql-reference/table-functions/jdbc.md))
->>>>>>> upstream/master
 -   Scala
     -   [アッカ](https://akka.io)
         -   [clickhouse-scala-クライアント](https://github.com/crobox/clickhouse-scala-client)
