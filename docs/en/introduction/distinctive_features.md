# Distinctive Features of ClickHouse

## True Column-oriented DBMS

In a true column-oriented DBMS, no extra data is stored with the values. Among other things, this means that constant-length values must be supported, to avoid storing their length "number" next to the values. As an example, a billion UInt8-type values should actually consume around 1 GB uncompressed, or this will strongly affect the CPU use. It is very important to store data compactly (without any "garbage") even when uncompressed, since the speed of decompression (CPU usage) depends mainly on the volume of uncompressed data.

This is worth noting because there are systems that can store values of separate columns separately, but that can't effectively process analytical queries due to their optimization for other scenarios. Examples are HBase, BigTable, Cassandra, and HyperTable. In these systems, you will get throughput around a hundred thousand rows per second, but not hundreds of millions of rows per second.

It's also worth noting that ClickHouse is a database management system, not a single database. ClickHouse allows creating tables and databases in runtime, loading data, and running queries without reconfiguring and restarting the server.

## Data Compression

Some column-oriented DBMSs (InfiniDB CE and MonetDB) do not use data compression. However, data compression does play a key role in achieving excellent performance.

## Disk Storage of Data

Many column-oriented DBMSs (such as SAP HANA and Google PowerDrill) can only work in RAM. This approach encourages more budgeting for hardware than is actually needed for real-time analysis. ClickHouse is designed to work on normal hard drives, which means the cost per GB of data storage is low, but SSD b additional RAM is also fully used if available.

## Parallel Processing on Multiple Cores

Large queries are parallelized in a natural way, taking all the necessary resources from what is available on the server.

## Distributed Processing on Multiple Servers

Almost none of the columnar DBMSs listed above have support for distributed processing.
In ClickHouse, data can reside on different shards. Each shard can be a group of replicas that are used for fault tolerance. The query is processed on all the shards in parallel. This is transparent for the user.

## SQL Support

ClickHouse supports a declarative query language based on SQL that is identical to the SQL standard in many cases.
Supported queries include GROUP BY, ORDER BY, subqueries in FROM, IN, and JOIN clauses, and scalar subqueries.
Dependent subqueries and window functions are not supported.

## Vector Engine

Data is not only stored by columns, but is processed by vectors (parts of columns). This allows us to achieve high CPU performance.

## Real-time Data Updates

ClickHouse supports primary key tables. In order to quickly perform queries on the range of the primary key, the data is sorted incrementally using the merge tree. Due to this, data can continually be added to the table. There is no locking when adding data.

## Index

Physical sorting of data by primary key allows you to get data for specific key values or ranges of values with low latency of less than several dozen milliseconds.

## Suitable for Online Queries

Low latency means queries can be processed without delay and without preparing the response ahead of time, so a query can be processed while the user interface page is loading. In other words, in online mode.

## Support for Approximated Calculations

ClickHouse provides various ways to change the precision of calculations for improved performance:

1. The system contains aggregate functions for approximated calculation of the number of various values, medians, and quantiles.
2. Supports running a query based on a part (sample) of data and getting an approximated result. In this case, proportionally less data is retrieved from the disk.
3. Supports running an aggregation for a limited number of random keys, instead of for all keys. Under certain conditions for key distribution in the data, this provides a reasonably accurate result while using fewer resources.

<<<<<<< HEAD
## Data replication and data integrity support
=======
## Data Replication and Integrity
>>>>>>> 4c0b30fb

Uses asynchronous multimaster replication. After being written to any available replica, data is distributed to all the remaining replicas in the background. The system maintains identical data on different replicas. Recovery after most failures is performed automatically, and in complex cases — semi-automatically.

For more information, see the section [Data replication](../operations/table_engines/replication.md#table_engines-replication).
<|MERGE_RESOLUTION|>--- conflicted
+++ resolved
@@ -55,12 +55,8 @@
 2. Supports running a query based on a part (sample) of data and getting an approximated result. In this case, proportionally less data is retrieved from the disk.
 3. Supports running an aggregation for a limited number of random keys, instead of for all keys. Under certain conditions for key distribution in the data, this provides a reasonably accurate result while using fewer resources.
 
-<<<<<<< HEAD
 ## Data replication and data integrity support
-=======
-## Data Replication and Integrity
->>>>>>> 4c0b30fb
 
 Uses asynchronous multimaster replication. After being written to any available replica, data is distributed to all the remaining replicas in the background. The system maintains identical data on different replicas. Recovery after most failures is performed automatically, and in complex cases — semi-automatically.
 
-For more information, see the section [Data replication](../operations/table_engines/replication.md#table_engines-replication).
+For more information, see the section [Data replication](../operations/table_engines/replication.md#table_engines-replication).