--- conflicted
+++ resolved
@@ -1,8 +1,4 @@
-<<<<<<< HEAD
 # ClickHouse Playground {#clickhouse-playground}
-=======
-# ClickHouse Playground
->>>>>>> ebe47617
 
 [ClickHouse Playground](https://play.clickhouse.tech?file=welcome) allows people to experiment with ClickHouse by running queries instantly, without setting up their own server or cluster.
 Several example datasets are available in Playground as well as sample queries that show ClickHouse features.
