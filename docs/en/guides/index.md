---
toc_folder_title: Guides
toc_priority: 38
toc_title: Overview
---

# ClickHouse Guides {#clickhouse-guides}

List of detailed step-by-step instructions that help to solve various tasks using ClickHouse:

<<<<<<< HEAD
-   [Tutorial on simple cluster set-up](../getting_started/tutorial.md)
-   [Applying a CatBoost model in ClickHouse](apply_catboost_model.md)
=======
-   [Tutorial on simple cluster set-up](../getting-started/tutorial.md)
-   [Applying a CatBoost model in ClickHouse](../guides/apply-catboost-model.md)
>>>>>>> 811d124a

[Original article](https://clickhouse.tech/docs/en/guides/) <!--hide--><|MERGE_RESOLUTION|>--- conflicted
+++ resolved
@@ -8,12 +8,7 @@
 
 List of detailed step-by-step instructions that help to solve various tasks using ClickHouse:
 
-<<<<<<< HEAD
--   [Tutorial on simple cluster set-up](../getting_started/tutorial.md)
--   [Applying a CatBoost model in ClickHouse](apply_catboost_model.md)
-=======
 -   [Tutorial on simple cluster set-up](../getting-started/tutorial.md)
 -   [Applying a CatBoost model in ClickHouse](../guides/apply-catboost-model.md)
->>>>>>> 811d124a
 
 [Original article](https://clickhouse.tech/docs/en/guides/) <!--hide-->