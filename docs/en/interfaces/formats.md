--- conflicted
+++ resolved
@@ -14,91 +14,6 @@
 The supported formats are:
 
 | Format                                                                                    | Input | Output |
-<<<<<<< HEAD
-|-------------------------------------------------------------------------------------------|------|-------|
-| [TabSeparated](#tabseparated)                                                             | ✔    | ✔     |
-| [TabSeparatedRaw](#tabseparatedraw)                                                       | ✔    | ✔     |
-| [TabSeparatedWithNames](#tabseparatedwithnames)                                           | ✔    | ✔     |
-| [TabSeparatedWithNamesAndTypes](#tabseparatedwithnamesandtypes)                           | ✔    | ✔     |
-| [TabSeparatedRawWithNames](#tabseparatedrawwithnames)                                     | ✔    | ✔     |
-| [TabSeparatedRawWithNamesAndTypes](#tabseparatedrawwithnamesandtypes)                     | ✔    | ✔     |
-| [Template](#format-template)                                                              | ✔    | ✔     |
-| [TemplateIgnoreSpaces](#templateignorespaces)                                             | ✔    | ✗     |
-| [CSV](#csv)                                                                               | ✔    | ✔     |
-| [CSVWithNames](#csvwithnames)                                                             | ✔    | ✔     |
-| [CSVWithNamesAndTypes](#csvwithnamesandtypes)                                             | ✔    | ✔     |
-| [CustomSeparated](#format-customseparated)                                                | ✔    | ✔     |
-| [CustomSeparatedWithNames](#customseparatedwithnames)                                     | ✔    | ✔     |
-| [CustomSeparatedWithNamesAndTypes](#customseparatedwithnamesandtypes)                     | ✔    | ✔     |
-| [SQLInsert](#sqlinsert)                                                                   | ✗    | ✔     |
-| [Values](#data-format-values)                                                             | ✔    | ✔     |
-| [Vertical](#vertical)                                                                     | ✗    | ✔     |
-| [JSON](#json)                                                                             | ✔    | ✔     |
-| [JSONAsString](#jsonasstring)                                                             | ✔    | ✗     |
-| [JSONAsObject](#jsonasobject)                                                             | ✔    | ✗     |
-| [JSONStrings](#jsonstrings)                                                               | ✔    | ✔     |
-| [JSONColumns](#jsoncolumns)                                                               | ✔    | ✔     |
-| [JSONColumnsWithMetadata](#jsoncolumnsmonoblock)                                          | ✔    | ✔     |
-| [JSONCompact](#jsoncompact)                                                               | ✔    | ✔     |
-| [JSONCompactStrings](#jsoncompactstrings)                                                 | ✗    | ✔     |
-| [JSONCompactColumns](#jsoncompactcolumns)                                                 | ✔    | ✔     |
-| [JSONEachRow](#jsoneachrow)                                                               | ✔    | ✔     |
-| [PrettyJSONEachRow](#prettyjsoneachrow)                                                   | ✗    | ✔     |
-| [JSONEachRowWithProgress](#jsoneachrowwithprogress)                                       | ✗    | ✔     |
-| [JSONStringsEachRow](#jsonstringseachrow)                                                 | ✔    | ✔     |
-| [JSONStringsEachRowWithProgress](#jsonstringseachrowwithprogress)                         | ✗    | ✔     |
-| [JSONCompactEachRow](#jsoncompacteachrow)                                                 | ✔    | ✔     |
-| [JSONCompactEachRowWithNames](#jsoncompacteachrowwithnames)                               | ✔    | ✔     |
-| [JSONCompactEachRowWithNamesAndTypes](#jsoncompacteachrowwithnamesandtypes)               | ✔    | ✔     |
-| [JSONCompactStringsEachRow](#jsoncompactstringseachrow)                                   | ✔    | ✔     |
-| [JSONCompactStringsEachRowWithNames](#jsoncompactstringseachrowwithnames)                 | ✔    | ✔     |
-| [JSONCompactStringsEachRowWithNamesAndTypes](#jsoncompactstringseachrowwithnamesandtypes) | ✔    | ✔     |
-| [JSONObjectEachRow](#jsonobjecteachrow)                                                   | ✔    | ✔     |
-| [BSONEachRow](#bsoneachrow)                                                               | ✔    | ✔     |
-| [TSKV](#tskv)                                                                             | ✔    | ✔     |
-| [Pretty](#pretty)                                                                         | ✗    | ✔     |
-| [PrettyNoEscapes](#prettynoescapes)                                                       | ✗    | ✔     |
-| [PrettyMonoBlock](#prettymonoblock)                                                       | ✗    | ✔     |
-| [PrettyNoEscapesMonoBlock](#prettynoescapesmonoblock)                                     | ✗    | ✔     |
-| [PrettyCompact](#prettycompact)                                                           | ✗    | ✔     |
-| [PrettyCompactNoEscapes](#prettycompactnoescapes)                                         | ✗    | ✔     |
-| [PrettyCompactMonoBlock](#prettycompactmonoblock)                                         | ✗    | ✔     |
-| [PrettyCompactNoEscapesMonoBlock](#prettycompactnoescapesmonoblock)                       | ✗    | ✔     |
-| [PrettySpace](#prettyspace)                                                               | ✗    | ✔     |
-| [PrettySpaceNoEscapes](#prettyspacenoescapes)                                             | ✗    | ✔     |
-| [PrettySpaceMonoBlock](#prettyspacemonoblock)                                             | ✗    | ✔     |
-| [PrettySpaceNoEscapesMonoBlock](#prettyspacenoescapesmonoblock)                           | ✗    | ✔     |
-| [Prometheus](#prometheus)                                                                 | ✗    | ✔     |
-| [Protobuf](#protobuf)                                                                     | ✔    | ✔     |
-| [ProtobufSingle](#protobufsingle)                                                         | ✔    | ✔     |
-| [ProtobufList](#protobuflist)								                                                     | ✔    | ✔     |
-| [Avro](#data-format-avro)                                                                 | ✔    | ✔     |
-| [AvroConfluent](#data-format-avro-confluent)                                              | ✔    | ✗     |
-| [Parquet](#data-format-parquet)                                                           | ✔    | ✔     |
-| [ParquetMetadata](#data-format-parquet-metadata)                                          | ✔    | ✗     |
-| [ParquetKeyValueMetadata](#data-format-parquet-kv-metadata)                               | ✔    | ✗     |
-| [Arrow](#data-format-arrow)                                                               | ✔    | ✔     |
-| [ArrowStream](#data-format-arrow-stream)                                                  | ✔    | ✔     |
-| [ORC](#data-format-orc)                                                                   | ✔    | ✔     |
-| [One](#data-format-one)                                                                   | ✔    | ✗     |
-| [Npy](#data-format-npy)                                                                   | ✔    | ✔     |
-| [RowBinary](#rowbinary)                                                                   | ✔    | ✔     |
-| [RowBinaryWithNames](#rowbinarywithnamesandtypes)                                         | ✔    | ✔     |
-| [RowBinaryWithNamesAndTypes](#rowbinarywithnamesandtypes)                                 | ✔    | ✔     |
-| [RowBinaryWithDefaults](#rowbinarywithdefaults)                                           | ✔    | ✗     |
-| [Native](#native)                                                                         | ✔    | ✔     |
-| [Null](#null)                                                                             | ✗    | ✔     |
-| [XML](#xml)                                                                               | ✗    | ✔     |
-| [CapnProto](#capnproto)                                                                   | ✔    | ✔     |
-| [LineAsString](#lineasstring)                                                             | ✔    | ✔     |
-| [Regexp](#data-format-regexp)                                                             | ✔    | ✗     |
-| [RawBLOB](#rawblob)                                                                       | ✔    | ✔     |
-| [MsgPack](#msgpack)                                                                       | ✔    | ✔     |
-| [MySQLDump](#mysqldump)                                                                   | ✔    | ✗     |
-| [DWARF](#dwarf)                                                                           | ✔    | ✗     |
-| [Markdown](#markdown)                                                                     | ✗    | ✔     |
-| [Form](#form)                                                                             | ✔    | ✗     |
-=======
 |-------------------------------------------------------------------------------------------|-----|-------|
 | [TabSeparated](#tabseparated)                                                             | ✔   | ✔     |
 | [TabSeparatedRaw](#tabseparatedraw)                                                       | ✔   | ✔     |
@@ -162,6 +77,7 @@
 | [AvroConfluent](#data-format-avro-confluent)                                              | ✔   | ✗     |
 | [Parquet](#data-format-parquet)                                                           | ✔   | ✔     |
 | [ParquetMetadata](#data-format-parquet-metadata)                                          | ✔   | ✗     |
+| [ParquetKeyValueMetadata](#data-format-parquet-kv-metadata)                               | ✔   | ✗     |
 | [Arrow](#data-format-arrow)                                                               | ✔   | ✔     |
 | [ArrowStream](#data-format-arrow-stream)                                                  | ✔   | ✔     |
 | [ORC](#data-format-orc)                                                                   | ✔   | ✔     |
@@ -183,7 +99,6 @@
 | [DWARF](#dwarf)                                                                           | ✔   | ✗     |
 | [Markdown](#markdown)                                                                     | ✗   | ✔     |
 | [Form](#form)                                                                             | ✔   | ✗     |
->>>>>>> 540bd9f6
 
 
 You can control some format processing parameters with the ClickHouse settings. For more information read the [Settings](/docs/en/operations/settings/settings-formats.md) section.
