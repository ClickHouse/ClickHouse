--- conflicted
+++ resolved
@@ -1,6 +1,5 @@
 <a name="formats"></a>
 
-<<<<<<< HEAD
 # Formats for input and output data
 
 ClickHouse can accept (`INSERT`) and return (`SELECT`) data in various formats.
@@ -32,39 +31,6 @@
 | [Null](#null) | ✗ | ✔ |
 | [XML](#xml) | ✗ | ✔ |
 | [CapnProto](#capnproto) | ✔ | ✔ |
-=======
-# Input and Output Formats
-
-The format determines how data is returned to you after SELECTs (how it is written and formatted by the server), and how it is accepted for INSERTs (how it is read and parsed by the server).
-
-See the table below for the list of supported formats for either kinds of queries.
-
-Format | INSERT | SELECT
--------|--------|--------
-[TabSeparated](formats.md#tabseparated) | ✔ | ✔ |
-[TabSeparatedRaw](formats.md#tabseparatedraw)  | ✗ | ✔ |
-[TabSeparatedWithNames](formats.md#tabseparatedwithnames) | ✔ | ✔ |
-[TabSeparatedWithNamesAndTypes](formats.md#tabseparatedwithnamesandtypes) | ✔ | ✔ |
-[CSV](formats.md#csv) | ✔ | ✔ |
-[CSVWithNames](formats.md#csvwithnames) | ✔ | ✔ |
-[Values](formats.md#values) | ✔ | ✔ |
-[Vertical](formats.md#vertical) | ✗ | ✔ |
-[VerticalRaw](formats.md#verticalraw) | ✗ | ✔ |
-[JSON](formats.md#json) | ✗ | ✔ |
-[JSONCompact](formats.md#jsoncompact) | ✗ | ✔ |
-[JSONEachRow](formats.md#jsoneachrow) | ✔ | ✔ |
-[TSKV](formats.md#tskv) | ✔ | ✔ |
-[Pretty](formats.md#pretty) | ✗ | ✔ |
-[PrettyCompact](formats.md#prettycompact) | ✗ | ✔ |
-[PrettyCompactMonoBlock](formats.md#prettycompactmonoblock) | ✗ | ✔ |
-[PrettyNoEscapes](formats.md#prettynoescapes) | ✗ | ✔ |
-[PrettySpace](formats.md#prettyspace) | ✗ | ✔ |
-[RowBinary](formats.md#rowbinary) | ✔ | ✔ |
-[Native](formats.md#native) | ✔ | ✔ |
-[Null](formats.md#null) | ✗ | ✔ |
-[XML](formats.md#xml) | ✗ | ✔ |
-[CapnProto](formats.md#capnproto) | ✔ | ✔ |
->>>>>>> 4c0b30fb
 
 <a name="format_capnproto"></a>
 
@@ -653,4 +619,4 @@
 
 In string values, the characters `<` and `&` are escaped as `<` and `&`.
 
-Arrays are output as `<array><elem>Hello</elem><elem>World</elem>...</array>`,and tuples as `<tuple><elem>Hello</elem><elem>World</elem>...</tuple>`.
+Arrays are output as `<array><elem>Hello</elem><elem>World</elem>...</array>`,and tuples as `<tuple><elem>Hello</elem><elem>World</elem>...</tuple>`.