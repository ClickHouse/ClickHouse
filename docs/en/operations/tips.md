# Usage Recommendations

## CPU

The SSE 4.2 instruction set must be supported. Modern processors (since 2008) support it.

When choosing a processor, prefer a large number of cores and slightly slower clock rate over fewer cores and a higher clock rate.
For example, 16 cores with 2600 MHz is better than 8 cores with 3600 MHz.

## Hyper-threading

Don't disable hyper-threading. It helps for some queries, but not for others.

## Turbo Boost

Turbo Boost is highly recommended. It significantly improves performance with a typical load.
You can use `turbostat` to view the CPU's actual clock rate under a load.

## CPU Scaling Governor

Always use the `performance` scaling governor.  The `on-demand` scaling governor works much worse with constantly high demand.

```bash
sudo echo 'performance' | tee /sys/devices/system/cpu/cpu*/cpufreq/scaling_governor
```

## CPU Limitations

Processors can overheat. Use `dmesg` to see if the CPU's clock rate was limited due to overheating.
The restriction can also be set externally at the datacenter level. You can use `turbostat` to monitor it under a load.

## RAM

For small amounts of data (up to \~200 GB compressed), it is best to use as much memory as the volume of data.
For large amounts of data and when processing interactive (online) queries, you should use a reasonable amount of RAM (128 GB or more) so the hot data subset will fit in the cache of pages.
Even for data volumes of \~50 TB per server, using 128 GB of RAM significantly improves query performance compared to 64 GB.

## Swap File

Always disable the swap file. The only reason for not doing this is if you are using ClickHouse on your personal laptop.

## Huge Pages

Always disable transparent huge pages. It interferes with memory allocators, which leads to significant performance degradation.

```bash
echo 'never' | sudo tee /sys/kernel/mm/transparent_hugepage/enabled
```

Use `perf top` to watch the time spent in the kernel for memory management.
Permanent huge pages also do not need to be allocated.

## Storage Subsystem

If your budget allows you to use SSD, use SSD.
If not, use HDD. SATA HDDs 7200 RPM will do.

Give preference to a lot of servers with local hard drives over a smaller number of servers with attached disk shelves.
But for storing archives with rare queries, shelves will work.

## RAID

When using HDD, you can combine their RAID-10, RAID-5, RAID-6 or RAID-50.
For Linux, software RAID is better (with `mdadm`). We don't recommend using LVM.
When creating RAID-10, select the `far` layout.
If your budget allows, choose RAID-10.

If you have more than 4 disks, use RAID-6 (preferred) or RAID-50, instead of RAID-5.
When using RAID-5, RAID-6 or RAID-50, always increase stripe_cache_size, since the default value is usually not the best choice.

```bash
echo 4096 | sudo tee /sys/block/md2/md/stripe_cache_size
```

Calculate the exact number from the number of devices and the block size, using the formula: `2 * num_devices * chunk_size_in_bytes / 4096`.

A block size of 1025 KB is sufficient for all RAID configurations.
Never set the block size too small or too large.

You can use RAID-0 on SSD.
Regardless of RAID use, always use replication for data security.

Enable NCQ with a long queue. For HDD, choose the CFQ scheduler, and for SSD, choose noop. Don't reduce the 'readahead' setting.
For HDD, enable the write cache.

## File System

Ext4 is the most reliable option. Set the mount options `noatime, nobarrier`.
XFS is also suitable, but it hasn't been as thoroughly tested with ClickHouse.
Most other file systems should also work fine. File systems with delayed allocation work better.

## Linux Kernel

Don't use an outdated Linux kernel. In 2015, 3.18.19 was new enough.
Consider using the kernel build from Yandex:<https://github.com/yandex/smart> – it provides at least a 5% performance increase.

## Network

If you are using IPv6, increase the size of the route cache.
The Linux kernel prior to 3.2 had a multitude of problems with IPv6 implementation.

Use at least a 10 GB network, if possible. 1 Gb will also work, but it will be much worse for patching replicas with tens of terabytes of data, or for processing distributed queries with a large amount of intermediate data.

## ZooKeeper

You are probably already using ZooKeeper for other purposes. You can use the same installation of ZooKeeper, if it isn't already overloaded.

It's best to use a fresh version of ZooKeeper – 3.4.9 or later. The version in stable Linux distributions may be outdated.

<<<<<<< HEAD
You should never use manually written scripts to transfer data between different ZooKeeper clusters, because the result will be incorrect for sequential nodes. Never use the "zkcopy" utility for the same reason: https://github.com/ksprojects/zkcopy/issues/15

If you want to divide an existing ZooKeeper cluster into two, the correct way is to increase the number of its replicas and then reconfigure it as two independent clusters.
=======
Do not run ZooKeeper on the same servers as ClickHouse. Because ZooKeeper is very sensitive for latency and ClickHouse may utilize all available system resources.
>>>>>>> 604c64f4

With the default settings, ZooKeeper is a time bomb:

> The ZooKeeper server won't delete files from old snapshots and logs when using the default configuration (see autopurge), and this is the responsibility of the operator.

This bomb must be defused.

The ZooKeeper (3.5.1) configuration below is used in the Yandex.Metrica production environment as of May 20, 2017:

zoo.cfg:

```bash
# http://hadoop.apache.org/zookeeper/docs/current/zookeeperAdmin.html

# The number of milliseconds of each tick
tickTime=2000
# The number of ticks that the initial
# synchronization phase can take
initLimit=30000
# The number of ticks that can pass between
# sending a request and getting an acknowledgement
syncLimit=10

maxClientCnxns=2000

maxSessionTimeout=60000000
# the directory where the snapshot is stored.
dataDir=/opt/zookeeper/{{ cluster['name'] }}/data
# Place the dataLogDir to a separate physical disc for better performance
dataLogDir=/opt/zookeeper/{{ cluster['name'] }}/logs

autopurge.snapRetainCount=10
autopurge.purgeInterval=1


# To avoid seeks ZooKeeper allocates space in the transaction log file in
# blocks of preAllocSize kilobytes. The default block size is 64M. One reason
# for changing the size of the blocks is to reduce the block size if snapshots
# are taken more often. (Also, see snapCount).
preAllocSize=131072

# Clients can submit requests faster than ZooKeeper can process them,
# especially if there are a lot of clients. To prevent ZooKeeper from running
# out of memory due to queued requests, ZooKeeper will throttle clients so that
# there is no more than globalOutstandingLimit outstanding requests in the
# system. The default limit is 1,000.ZooKeeper logs transactions to a
# transaction log. After snapCount transactions are written to a log file a
# snapshot is started and a new transaction log file is started. The default
# snapCount is 10,000.
snapCount=3000000

# If this option is defined, requests will be will logged to a trace file named
# traceFile.year.month.day.
#traceFile=

# Leader accepts client connections. Default value is "yes". The leader machine
# coordinates updates. For higher update throughput at thes slight expense of
# read throughput the leader can be configured to not accept clients and focus
# on coordination.
leaderServes=yes

standaloneEnabled=false
dynamicConfigFile=/etc/zookeeper-{{ cluster['name'] }}/conf/zoo.cfg.dynamic
```

Java version:

```text
Java(TM) SE Runtime Environment (build 1.8.0_25-b17)
Java HotSpot(TM) 64-Bit Server VM (build 25.25-b02, mixed mode)
```

JVM parameters:

```bash
NAME=zookeeper-{{ cluster['name'] }}
ZOOCFGDIR=/etc/$NAME/conf

# TODO this is really ugly
# How to find out, which jars are needed?
# seems, that log4j requires the log4j.properties file to be in the classpath
CLASSPATH="$ZOOCFGDIR:/usr/build/classes:/usr/build/lib/*.jar:/usr/share/zookeeper/zookeeper-3.5.1-metrika.jar:/usr/share/zookeeper/slf4j-log4j12-1.7.5.jar:/usr/share/zookeeper/slf4j-api-1.7.5.jar:/usr/share/zookeeper/servlet-api-2.5-20081211.jar:/usr/share/zookeeper/netty-3.7.0.Final.jar:/usr/share/zookeeper/log4j-1.2.16.jar:/usr/share/zookeeper/jline-2.11.jar:/usr/share/zookeeper/jetty-util-6.1.26.jar:/usr/share/zookeeper/jetty-6.1.26.jar:/usr/share/zookeeper/javacc.jar:/usr/share/zookeeper/jackson-mapper-asl-1.9.11.jar:/usr/share/zookeeper/jackson-core-asl-1.9.11.jar:/usr/share/zookeeper/commons-cli-1.2.jar:/usr/src/java/lib/*.jar:/usr/etc/zookeeper"

ZOOCFG="$ZOOCFGDIR/zoo.cfg"
ZOO_LOG_DIR=/var/log/$NAME
USER=zookeeper
GROUP=zookeeper
PIDDIR=/var/run/$NAME
PIDFILE=$PIDDIR/$NAME.pid
SCRIPTNAME=/etc/init.d/$NAME
JAVA=/usr/bin/java
ZOOMAIN="org.apache.zookeeper.server.quorum.QuorumPeerMain"
ZOO_LOG4J_PROP="INFO,ROLLINGFILE"
JMXLOCALONLY=false
JAVA_OPTS="-Xms{{ cluster.get('xms','128M') }} \
    -Xmx{{ cluster.get('xmx','1G') }} \
    -Xloggc:/var/log/$NAME/zookeeper-gc.log \
    -XX:+UseGCLogFileRotation \
    -XX:NumberOfGCLogFiles=16 \
    -XX:GCLogFileSize=16M \
    -verbose:gc \
    -XX:+PrintGCTimeStamps \
    -XX:+PrintGCDateStamps \
    -XX:+PrintGCDetails
    -XX:+PrintTenuringDistribution \
    -XX:+PrintGCApplicationStoppedTime \
    -XX:+PrintGCApplicationConcurrentTime \
    -XX:+PrintSafepointStatistics \
    -XX:+UseParNewGC \
    -XX:+UseConcMarkSweepGC \
-XX:+CMSParallelRemarkEnabled"
```

Salt init:

```text
description "zookeeper-{{ cluster['name'] }} centralized coordination service"

start on runlevel [2345]
stop on runlevel [!2345]

respawn

limit nofile 8192 8192

pre-start script
    [ -r "/etc/zookeeper-{{ cluster['name'] }}/conf/environment" ] || exit 0
    . /etc/zookeeper-{{ cluster['name'] }}/conf/environment
    [ -d $ZOO_LOG_DIR ] || mkdir -p $ZOO_LOG_DIR
    chown $USER:$GROUP $ZOO_LOG_DIR
end script

script
    . /etc/zookeeper-{{ cluster['name'] }}/conf/environment
    [ -r /etc/default/zookeeper ] && . /etc/default/zookeeper
    if [ -z "$JMXDISABLE" ]; then
        JAVA_OPTS="$JAVA_OPTS -Dcom.sun.management.jmxremote -Dcom.sun.management.jmxremote.local.only=$JMXLOCALONLY"
    fi
    exec start-stop-daemon --start -c $USER --exec $JAVA --name zookeeper-{{ cluster['name'] }} \
        -- -cp $CLASSPATH $JAVA_OPTS -Dzookeeper.log.dir=${ZOO_LOG_DIR} \
        -Dzookeeper.root.logger=${ZOO_LOG4J_PROP} $ZOOMAIN $ZOOCFG
end script
```
<|MERGE_RESOLUTION|>--- conflicted
+++ resolved
@@ -107,13 +107,11 @@
 
 It's best to use a fresh version of ZooKeeper – 3.4.9 or later. The version in stable Linux distributions may be outdated.
 
-<<<<<<< HEAD
 You should never use manually written scripts to transfer data between different ZooKeeper clusters, because the result will be incorrect for sequential nodes. Never use the "zkcopy" utility for the same reason: https://github.com/ksprojects/zkcopy/issues/15
 
 If you want to divide an existing ZooKeeper cluster into two, the correct way is to increase the number of its replicas and then reconfigure it as two independent clusters.
-=======
+
 Do not run ZooKeeper on the same servers as ClickHouse. Because ZooKeeper is very sensitive for latency and ClickHouse may utilize all available system resources.
->>>>>>> 604c64f4
 
 With the default settings, ZooKeeper is a time bomb:
 
