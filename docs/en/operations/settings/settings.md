--- conflicted
+++ resolved
@@ -5135,7 +5135,6 @@
 
 Default value: `true`.
 
-<<<<<<< HEAD
 ## default_view_sql_security {#default_view_sql_security}
 
 Allows to set default `SQL SECURITY` option while creating a view. [More about SQL security](../../sql-reference/statements/create/view.md#sql_security).
@@ -5153,7 +5152,7 @@
 Allows to throw an exception on insert if some of underlying materialized views have failed to propagate the data.
 
 The default value is `true`.
-=======
+
 ## max_partition_size_to_drop
 
 Restriction on dropping partitions in query time.
@@ -5174,5 +5173,4 @@
 
 :::note
 This query setting overwrites its server setting equivalent, see [max_table_size_to_drop](/docs/en/operations/server-configuration-parameters/settings.md/#max-table-size-to-drop)
-:::
->>>>>>> 10a9ed02
+:::