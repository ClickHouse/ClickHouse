--- conflicted
+++ resolved
@@ -984,19 +984,9 @@
 
 Can be used to limit which entities will go to `query_log`, say you are interested only in errors, then you can use `EXCEPTION_WHILE_PROCESSING`:
 
-<<<<<<< HEAD
-- [Apache Kafka](https://kafka.apache.org/)
-
-## kafka_disable_num_consumers_limit {#kafka-disable-num-consumers-limit}
-
-Disable limit on kafka_num_consumers that depends on the number of available CPU cores.
-
-Default value: false.
-=======
 ``` text
 log_queries_min_type='EXCEPTION_WHILE_PROCESSING'
 ```
->>>>>>> aa26f0a8
 
 ## log_query_threads {#settings-log-query-threads}
 
@@ -1071,6 +1061,12 @@
 │ QueryFinish │ SELECT 1; │
 └─────────────┴───────────┘
 ```
+
+## kafka_disable_num_consumers_limit {#kafka-disable-num-consumers-limit}
+
+Disable limit on kafka_num_consumers that depends on the number of available CPU cores.
+
+Default value: false.
 
 ## max_insert_block_size {#settings-max_insert_block_size}
 
