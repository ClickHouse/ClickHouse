# Settings {#settings}

## distributed\_product\_mode {#distributed-product-mode}

Changes the behavior of [distributed subqueries](../../sql-reference/operators/in.md).

ClickHouse applies this setting when the query contains the product of distributed tables, i.e. when the query for a distributed table contains a non-GLOBAL subquery for the distributed table.

Restrictions:

-   Only applied for IN and JOIN subqueries.
-   Only if the FROM section uses a distributed table containing more than one shard.
-   If the subquery concerns a distributed table containing more than one shard.
-   Not used for a table-valued [remote](../../sql-reference/table-functions/remote.md) function.

Possible values:

-   `deny` — Default value. Prohibits using these types of subqueries (returns the “Double-distributed in/JOIN subqueries is denied” exception).
-   `local` — Replaces the database and table in the subquery with local ones for the destination server (shard), leaving the normal `IN`/`JOIN.`
-   `global` — Replaces the `IN`/`JOIN` query with `GLOBAL IN`/`GLOBAL JOIN.`
-   `allow` — Allows the use of these types of subqueries.

## enable\_optimize\_predicate\_expression {#enable-optimize-predicate-expression}

Turns on predicate pushdown in `SELECT` queries.

Predicate pushdown may significantly reduce network traffic for distributed queries.

Possible values:

-   0 — Disabled.
-   1 — Enabled.

Default value: 1.

Usage

Consider the following queries:

1.  `SELECT count() FROM test_table WHERE date = '2018-10-10'`
2.  `SELECT count() FROM (SELECT * FROM test_table) WHERE date = '2018-10-10'`

If `enable_optimize_predicate_expression = 1`, then the execution time of these queries is equal because ClickHouse applies `WHERE` to the subquery when processing it.

If `enable_optimize_predicate_expression = 0`, then the execution time of the second query is much longer, because the `WHERE` clause applies to all the data after the subquery finishes.

## fallback\_to\_stale\_replicas\_for\_distributed\_queries {#settings-fallback_to_stale_replicas_for_distributed_queries}

Forces a query to an out-of-date replica if updated data is not available. See [Replication](../../engines/table-engines/mergetree-family/replication.md).

ClickHouse selects the most relevant from the outdated replicas of the table.

Used when performing `SELECT` from a distributed table that points to replicated tables.

By default, 1 (enabled).

## force\_index\_by\_date {#settings-force_index_by_date}

Disables query execution if the index can’t be used by date.

Works with tables in the MergeTree family.

If `force_index_by_date=1`, ClickHouse checks whether the query has a date key condition that can be used for restricting data ranges. If there is no suitable condition, it throws an exception. However, it does not check whether the condition reduces the amount of data to read. For example, the condition `Date != ' 2000-01-01 '` is acceptable even when it matches all the data in the table (i.e., running the query requires a full scan). For more information about ranges of data in MergeTree tables, see [MergeTree](../../engines/table-engines/mergetree-family/mergetree.md).

## force\_primary\_key {#force-primary-key}

Disables query execution if indexing by the primary key is not possible.

Works with tables in the MergeTree family.

If `force_primary_key=1`, ClickHouse checks to see if the query has a primary key condition that can be used for restricting data ranges. If there is no suitable condition, it throws an exception. However, it does not check whether the condition reduces the amount of data to read. For more information about data ranges in MergeTree tables, see [MergeTree](../../engines/table-engines/mergetree-family/mergetree.md).

## format\_schema {#format-schema}

This parameter is useful when you are using formats that require a schema definition, such as [Cap’n Proto](https://capnproto.org/) or [Protobuf](https://developers.google.com/protocol-buffers/). The value depends on the format.

## fsync\_metadata {#fsync-metadata}

Enables or disables [fsync](http://pubs.opengroup.org/onlinepubs/9699919799/functions/fsync.html) when writing `.sql` files. Enabled by default.

It makes sense to disable it if the server has millions of tiny tables that are constantly being created and destroyed.

## enable\_http\_compression {#settings-enable_http_compression}

Enables or disables data compression in the response to an HTTP request.

For more information, read the [HTTP interface description](../../interfaces/http.md).

Possible values:

-   0 — Disabled.
-   1 — Enabled.

Default value: 0.

## http\_zlib\_compression\_level {#settings-http_zlib_compression_level}

Sets the level of data compression in the response to an HTTP request if [enable\_http\_compression = 1](#settings-enable_http_compression).

Possible values: Numbers from 1 to 9.

Default value: 3.

## http\_native\_compression\_disable\_checksumming\_on\_decompress {#settings-http_native_compression_disable_checksumming_on_decompress}

Enables or disables checksum verification when decompressing the HTTP POST data from the client. Used only for ClickHouse native compression format (not used with `gzip` or `deflate`).

For more information, read the [HTTP interface description](../../interfaces/http.md).

Possible values:

-   0 — Disabled.
-   1 — Enabled.

Default value: 0.

## send\_progress\_in\_http\_headers {#settings-send_progress_in_http_headers}

Enables or disables `X-ClickHouse-Progress` HTTP response headers in `clickhouse-server` responses.

For more information, read the [HTTP interface description](../../interfaces/http.md).

Possible values:

-   0 — Disabled.
-   1 — Enabled.

Default value: 0.

## max\_http\_get\_redirects {#setting-max_http_get_redirects}

Limits the maximum number of HTTP GET redirect hops for [URL](../../engines/table-engines/special/url.md)-engine tables. The setting applies to both types of tables: those created by the [CREATE TABLE](../../sql-reference/statements/create.md#create-table-query) query and by the [url](../../sql-reference/table-functions/url.md) table function.

Possible values:

-   Any positive integer number of hops.
-   0 — No hops allowed.

Default value: 0.

## input\_format\_allow\_errors\_num {#settings-input_format_allow_errors_num}

Sets the maximum number of acceptable errors when reading from text formats (CSV, TSV, etc.).

The default value is 0.

Always pair it with `input_format_allow_errors_ratio`.

If an error occurred while reading rows but the error counter is still less than `input_format_allow_errors_num`, ClickHouse ignores the row and moves on to the next one.

If both `input_format_allow_errors_num` and `input_format_allow_errors_ratio` are exceeded, ClickHouse throws an exception.

## input\_format\_allow\_errors\_ratio {#settings-input_format_allow_errors_ratio}

Sets the maximum percentage of errors allowed when reading from text formats (CSV, TSV, etc.).
The percentage of errors is set as a floating-point number between 0 and 1.

The default value is 0.

Always pair it with `input_format_allow_errors_num`.

If an error occurred while reading rows but the error counter is still less than `input_format_allow_errors_ratio`, ClickHouse ignores the row and moves on to the next one.

If both `input_format_allow_errors_num` and `input_format_allow_errors_ratio` are exceeded, ClickHouse throws an exception.

## input\_format\_values\_interpret\_expressions {#settings-input_format_values_interpret_expressions}

Enables or disables the full SQL parser if the fast stream parser can’t parse the data. This setting is used only for the [Values](../../interfaces/formats.md#data-format-values) format at the data insertion. For more information about syntax parsing, see the [Syntax](../../sql-reference/syntax.md) section.

Possible values:

-   0 — Disabled.

    In this case, you must provide formatted data. See the [Formats](../../interfaces/formats.md) section.

-   1 — Enabled.

    In this case, you can use an SQL expression as a value, but data insertion is much slower this way. If you insert only formatted data, then ClickHouse behaves as if the setting value is 0.

Default value: 1.

Example of Use

Insert the [DateTime](../../sql-reference/data-types/datetime.md) type value with the different settings.

``` sql
SET input_format_values_interpret_expressions = 0;
INSERT INTO datetime_t VALUES (now())
```

``` text
Exception on client:
Code: 27. DB::Exception: Cannot parse input: expected ) before: now()): (at row 1)
```

``` sql
SET input_format_values_interpret_expressions = 1;
INSERT INTO datetime_t VALUES (now())
```

``` text
Ok.
```

The last query is equivalent to the following:

``` sql
SET input_format_values_interpret_expressions = 0;
INSERT INTO datetime_t SELECT now()
```

``` text
Ok.
```

## input\_format\_values\_deduce\_templates\_of\_expressions {#settings-input_format_values_deduce_templates_of_expressions}

Enables or disables template deduction for SQL expressions in [Values](../../interfaces/formats.md#data-format-values) format. It allows parsing and interpreting expressions in `Values` much faster if expressions in consecutive rows have the same structure. ClickHouse tries to deduce template of an expression, parse the following rows using this template and evaluate the expression on a batch of successfully parsed rows.

Possible values:

-   0 — Disabled.
-   1 — Enabled.

Default value: 1.

For the following query:

``` sql
INSERT INTO test VALUES (lower('Hello')), (lower('world')), (lower('INSERT')), (upper('Values')), ...
```

-   If `input_format_values_interpret_expressions=1` and `format_values_deduce_templates_of_expressions=0`, expressions are interpreted separately for each row (this is very slow for large number of rows).
-   If `input_format_values_interpret_expressions=0` and `format_values_deduce_templates_of_expressions=1`, expressions in the first, second and third rows are parsed using template `lower(String)` and interpreted together, expression in the forth row is parsed with another template (`upper(String)`).
-   If `input_format_values_interpret_expressions=1` and `format_values_deduce_templates_of_expressions=1`, the same as in previous case, but also allows fallback to interpreting expressions separately if it’s not possible to deduce template.

## input\_format\_values\_accurate\_types\_of\_literals {#settings-input-format-values-accurate-types-of-literals}

This setting is used only when `input_format_values_deduce_templates_of_expressions = 1`. It can happen, that expressions for some column have the same structure, but contain numeric literals of different types, e.g.

``` sql
(..., abs(0), ...),             -- UInt64 literal
(..., abs(3.141592654), ...),   -- Float64 literal
(..., abs(-1), ...),            -- Int64 literal
```

Possible values:

-   0 — Disabled.

    In this case, ClickHouse may use a more general type for some literals (e.g., `Float64` or `Int64` instead of `UInt64` for `42`), but it may cause overflow and precision issues.

-   1 — Enabled.

    In this case, ClickHouse checks the actual type of literal and uses an expression template of the corresponding type. In some cases, it may significantly slow down expression evaluation in `Values`.

Default value: 1.

## input\_format\_defaults\_for\_omitted\_fields {#session_settings-input_format_defaults_for_omitted_fields}

When performing `INSERT` queries, replace omitted input column values with default values of the respective columns. This option only applies to [JSONEachRow](../../interfaces/formats.md#jsoneachrow), [CSV](../../interfaces/formats.md#csv) and [TabSeparated](../../interfaces/formats.md#tabseparated) formats.

!!! note "Note"
    When this option is enabled, extended table metadata are sent from server to client. It consumes additional computing resources on the server and can reduce performance.

Possible values:

-   0 — Disabled.
-   1 — Enabled.

Default value: 1.

## input\_format\_tsv\_empty\_as\_default {#settings-input-format-tsv-empty-as-default}

When enabled, replace empty input fields in TSV with default values. For complex default expressions `input_format_defaults_for_omitted_fields` must be enabled too.

Disabled by default.

## input\_format\_null\_as\_default {#settings-input-format-null-as-default}

Enables or disables using default values if input data contain `NULL`, but data type of the corresponding column in not `Nullable(T)` (for text input formats).

## input\_format\_skip\_unknown\_fields {#settings-input-format-skip-unknown-fields}

Enables or disables skipping insertion of extra data.

When writing data, ClickHouse throws an exception if input data contain columns that do not exist in the target table. If skipping is enabled, ClickHouse doesn’t insert extra data and doesn’t throw an exception.

Supported formats:

-   [JSONEachRow](../../interfaces/formats.md#jsoneachrow)
-   [CSVWithNames](../../interfaces/formats.md#csvwithnames)
-   [TabSeparatedWithNames](../../interfaces/formats.md#tabseparatedwithnames)
-   [TSKV](../../interfaces/formats.md#tskv)

Possible values:

-   0 — Disabled.
-   1 — Enabled.

Default value: 0.

## input\_format\_import\_nested\_json {#settings-input_format_import_nested_json}

Enables or disables the insertion of JSON data with nested objects.

Supported formats:

-   [JSONEachRow](../../interfaces/formats.md#jsoneachrow)

Possible values:

-   0 — Disabled.
-   1 — Enabled.

Default value: 0.

See also:

-   [Usage of Nested Structures](../../interfaces/formats.md#jsoneachrow-nested) with the `JSONEachRow` format.

## input\_format\_with\_names\_use\_header {#settings-input-format-with-names-use-header}

Enables or disables checking the column order when inserting data.

To improve insert performance, we recommend disabling this check if you are sure that the column order of the input data is the same as in the target table.

Supported formats:

-   [CSVWithNames](../../interfaces/formats.md#csvwithnames)
-   [TabSeparatedWithNames](../../interfaces/formats.md#tabseparatedwithnames)

Possible values:

-   0 — Disabled.
-   1 — Enabled.

Default value: 1.

## date\_time\_input\_format {#settings-date_time_input_format}

Allows choosing a parser of the text representation of date and time.

The setting doesn’t apply to [date and time functions](../../sql-reference/functions/date-time-functions.md).

Possible values:

-   `'best_effort'` — Enables extended parsing.

    ClickHouse can parse the basic `YYYY-MM-DD HH:MM:SS` format and all [ISO 8601](https://en.wikipedia.org/wiki/ISO_8601) date and time formats. For example, `'2018-06-08T01:02:03.000Z'`.

-   `'basic'` — Use basic parser.

    ClickHouse can parse only the basic `YYYY-MM-DD HH:MM:SS` format. For example, `'2019-08-20 10:18:56'`.

Default value: `'basic'`.

See also:

-   [DateTime data type.](../../sql-reference/data-types/datetime.md)
-   [Functions for working with dates and times.](../../sql-reference/functions/date-time-functions.md)

## join\_default\_strictness {#settings-join_default_strictness}

Sets default strictness for [JOIN clauses](../../sql-reference/statements/select/join.md#select-join).

Possible values:

-   `ALL` — If the right table has several matching rows, ClickHouse creates a [Cartesian product](https://en.wikipedia.org/wiki/Cartesian_product) from matching rows. This is the normal `JOIN` behaviour from standard SQL.
-   `ANY` — If the right table has several matching rows, only the first one found is joined. If the right table has only one matching row, the results of `ANY` and `ALL` are the same.
-   `ASOF` — For joining sequences with an uncertain match.
-   `Empty string` — If `ALL` or `ANY` is not specified in the query, ClickHouse throws an exception.

Default value: `ALL`.

## join\_any\_take\_last\_row {#settings-join_any_take_last_row}

Changes behaviour of join operations with `ANY` strictness.

!!! warning "Attention"
    This setting applies only for `JOIN` operations with [Join](../../engines/table-engines/special/join.md) engine tables.

Possible values:

-   0 — If the right table has more than one matching row, only the first one found is joined.
-   1 — If the right table has more than one matching row, only the last one found is joined.

Default value: 0.

See also:

-   [JOIN clause](../../sql-reference/statements/select/join.md#select-join)
-   [Join table engine](../../engines/table-engines/special/join.md)
-   [join\_default\_strictness](#settings-join_default_strictness)

## join\_use\_nulls {#join_use_nulls}

Sets the type of [JOIN](../../sql-reference/statements/select/join.md) behavior. When merging tables, empty cells may appear. ClickHouse fills them differently based on this setting.

Possible values:

-   0 — The empty cells are filled with the default value of the corresponding field type.
-   1 — `JOIN` behaves the same way as in standard SQL. The type of the corresponding field is converted to [Nullable](../../sql-reference/data-types/nullable.md#data_type-nullable), and empty cells are filled with [NULL](../../sql-reference/syntax.md).

Default value: 0.

## partial_merge_join_optimizations {#partial_merge_join_optimizations}

Disables optimizations in partial merge join algorithm for [JOIN](../../sql-reference/statements/select/join.md) queries.

By default, this setting enables improvements that could lead to wrong results. If you see suspicious results in your queries, disable optimizations by this setting. Optimizations can be different in different versions of the ClickHouse server. 

Possible values:

-   0 — Optimizations disabled.
-   1 — Optimizations enabled.

Default value: 1.

## partial_merge_join_rows_in_right_blocks {#partial_merge_join_rows_in_right_blocks}

Limits sizes of right-hand join data blocks in partial merge join algorithm for [JOIN](../../sql-reference/statements/select/join.md) queries.

ClickHouse server:

1. Splits right-hand join data into blocks with up to the specified number of rows.
2. Indexes each block with their minimum and maximum values
3. Unloads prepared blocks to disk if possible.

Possible values:

- Any positive integer. Recommended range of values: [1000, 100000].

Default value: 65536.

## join_on_disk_max_files_to_merge {#join_on_disk_max_files_to_merge}

Limits the number of files allowed for parallel sorting in MergeJoin operations when they are executed on disk. 

The bigger the value of the setting, the more RAM used and the less disk I/O needed.

Possible values:

- Any positive integer, starting from 2.

Default value: 64.

## any_join_distinct_right_table_keys {#any_join_distinct_right_table_keys}

Enables legacy ClickHouse server behavior in `ANY INNER|LEFT JOIN` operations.

!!! note "Warning"
    Use this setting only for the purpose of backward compatibility if your use cases depend on legacy `JOIN` behavior.

When the legacy behavior enabled:

- Results of `t1 ANY LEFT JOIN t2` and `t2 ANY RIGHT JOIN t1` operations are not equal because ClickHouse uses the logic with many-to-one left-to-right table keys mapping.
- Results of `ANY INNER JOIN` operations contain all rows from the left table like the `SEMI LEFT JOIN` operations do.

When the legacy behavior disabled:

- Results of `t1 ANY LEFT JOIN t2` and `t2 ANY RIGHT JOIN t1` operations are equal because ClickHouse uses the logic which provides one-to-many keys mapping in `ANY RIGHT JOIN` operations.
- Results of `ANY INNER JOIN` operations contain one row per key from both left and right tables.

Possible values:

- 0 — Legacy behavior is disabled.
- 1 — Legacy behavior is enabled.


Default value: 0.

See also:

-   [JOIN strictness](../../sql-reference/statements/select/join.md#select-join-strictness)


## temporary_files_codec {#temporary_files_codec}

Sets compression codec for temporary files used in sorting and joining operations on disk.

Possible values: 

- LZ4 — [LZ4](https://en.wikipedia.org/wiki/LZ4_(compression_algorithm)) compression is applied.
- NONE — No compression is applied.

Default value: LZ4.


## max\_block\_size {#setting-max_block_size}

In ClickHouse, data is processed by blocks (sets of column parts). The internal processing cycles for a single block are efficient enough, but there are noticeable expenditures on each block. The `max_block_size` setting is a recommendation for what size of the block (in a count of rows) to load from tables. The block size shouldn’t be too small, so that the expenditures on each block are still noticeable, but not too large so that the query with LIMIT that is completed after the first block is processed quickly. The goal is to avoid consuming too much memory when extracting a large number of columns in multiple threads and to preserve at least some cache locality.

Default value: 65,536.

Blocks the size of `max_block_size` are not always loaded from the table. If it is obvious that less data needs to be retrieved, a smaller block is processed.

## preferred\_block\_size\_bytes {#preferred-block-size-bytes}

Used for the same purpose as `max_block_size`, but it sets the recommended block size in bytes by adapting it to the number of rows in the block.
However, the block size cannot be more than `max_block_size` rows.
By default: 1,000,000. It only works when reading from MergeTree engines.

## merge\_tree\_min\_rows\_for\_concurrent\_read {#setting-merge-tree-min-rows-for-concurrent-read}

If the number of rows to be read from a file of a [MergeTree](../../engines/table-engines/mergetree-family/mergetree.md) table exceeds `merge_tree_min_rows_for_concurrent_read` then ClickHouse tries to perform a concurrent reading from this file on several threads.

Possible values:

-   Any positive integer.

Default value: 163840.

## merge\_tree\_min\_bytes\_for\_concurrent\_read {#setting-merge-tree-min-bytes-for-concurrent-read}

If the number of bytes to read from one file of a [MergeTree](../../engines/table-engines/mergetree-family/mergetree.md)-engine table exceeds `merge_tree_min_bytes_for_concurrent_read`, then ClickHouse tries to concurrently read from this file in several threads.

Possible value:

-   Any positive integer.

Default value: 251658240.

## merge\_tree\_min\_rows\_for\_seek {#setting-merge-tree-min-rows-for-seek}

If the distance between two data blocks to be read in one file is less than `merge_tree_min_rows_for_seek` rows, then ClickHouse does not seek through the file but reads the data sequentially.

Possible values:

-   Any positive integer.

Default value: 0.

## merge\_tree\_min\_bytes\_for\_seek {#setting-merge-tree-min-bytes-for-seek}

If the distance between two data blocks to be read in one file is less than `merge_tree_min_bytes_for_seek` bytes, then ClickHouse sequentially reads a range of file that contains both blocks, thus avoiding extra seek.

Possible values:

-   Any positive integer.

Default value: 0.

## merge\_tree\_coarse\_index\_granularity {#setting-merge-tree-coarse-index-granularity}

When searching for data, ClickHouse checks the data marks in the index file. If ClickHouse finds that required keys are in some range, it divides this range into `merge_tree_coarse_index_granularity` subranges and searches the required keys there recursively.

Possible values:

-   Any positive even integer.

Default value: 8.

## merge\_tree\_max\_rows\_to\_use\_cache {#setting-merge-tree-max-rows-to-use-cache}

If ClickHouse should read more than `merge_tree_max_rows_to_use_cache` rows in one query, it doesn’t use the cache of uncompressed blocks.

The cache of uncompressed blocks stores data extracted for queries. ClickHouse uses this cache to speed up responses to repeated small queries. This setting protects the cache from trashing by queries that read a large amount of data. The [uncompressed\_cache\_size](../server-configuration-parameters/settings.md#server-settings-uncompressed_cache_size) server setting defines the size of the cache of uncompressed blocks.

Possible values:

-   Any positive integer.

Default value: 128 ✕ 8192.

## merge\_tree\_max\_bytes\_to\_use\_cache {#setting-merge-tree-max-bytes-to-use-cache}

If ClickHouse should read more than `merge_tree_max_bytes_to_use_cache` bytes in one query, it doesn’t use the cache of uncompressed blocks.

The cache of uncompressed blocks stores data extracted for queries. ClickHouse uses this cache to speed up responses to repeated small queries. This setting protects the cache from trashing by queries that read a large amount of data. The [uncompressed\_cache\_size](../server-configuration-parameters/settings.md#server-settings-uncompressed_cache_size) server setting defines the size of the cache of uncompressed blocks.

Possible value:

-   Any positive integer.

Default value: 2013265920.

## min\_bytes\_to\_use\_direct\_io {#settings-min-bytes-to-use-direct-io}

The minimum data volume required for using direct I/O access to the storage disk.

ClickHouse uses this setting when reading data from tables. If the total storage volume of all the data to be read exceeds `min_bytes_to_use_direct_io` bytes, then ClickHouse reads the data from the storage disk with the `O_DIRECT` option.

Possible values:

-   0 — Direct I/O is disabled.
-   Positive integer.

Default value: 0.

## log\_queries {#settings-log-queries}

Setting up query logging.

Queries sent to ClickHouse with this setup are logged according to the rules in the [query\_log](../server-configuration-parameters/settings.md#server_configuration_parameters-query-log) server configuration parameter.

Example:

``` text
log_queries=1
```

## log\_queries\_min\_type {#settings-log-queries-min-type}

`query_log` minimal type to log.

Possible values:
- `QUERY_START` (`=1`)
- `QUERY_FINISH` (`=2`)
- `EXCEPTION_BEFORE_START` (`=3`)
- `EXCEPTION_WHILE_PROCESSING` (`=4`)

Default value: `QUERY_START`.

Can be used to limit which entiries will goes to `query_log`, say you are interesting only in errors, then you can use `EXCEPTION_WHILE_PROCESSING`:

``` text
log_queries_min_type='EXCEPTION_WHILE_PROCESSING'
```

## log\_query\_threads {#settings-log-query-threads}

Setting up query threads logging.

Queries’ threads runned by ClickHouse with this setup are logged according to the rules in the [query\_thread\_log](../server-configuration-parameters/settings.md#server_configuration_parameters-query_thread_log) server configuration parameter.

Example:

``` text
log_query_threads=1
```

## max\_insert\_block\_size {#settings-max_insert_block_size}

The size of blocks to form for insertion into a table.
This setting only applies in cases when the server forms the blocks.
For example, for an INSERT via the HTTP interface, the server parses the data format and forms blocks of the specified size.
But when using clickhouse-client, the client parses the data itself, and the ‘max\_insert\_block\_size’ setting on the server doesn’t affect the size of the inserted blocks.
The setting also doesn’t have a purpose when using INSERT SELECT, since data is inserted using the same blocks that are formed after SELECT.

Default value: 1,048,576.

The default is slightly more than `max_block_size`. The reason for this is because certain table engines (`*MergeTree`) form a data part on the disk for each inserted block, which is a fairly large entity. Similarly, `*MergeTree` tables sort data during insertion and a large enough block size allow sorting more data in RAM.

## min\_insert\_block\_size\_rows {#min-insert-block-size-rows}

Sets minimum number of rows in block which can be inserted into a table by an `INSERT` query. Smaller-sized blocks are squashed into bigger ones.

Possible values:

-   Positive integer.
-   0 — Squashing disabled.

Default value: 1048576.

## min\_insert\_block\_size\_bytes {#min-insert-block-size-bytes}

Sets minimum number of bytes in block which can be inserted into a table by an `INSERT` query. Smaller-sized blocks are squashed into bigger ones.

Possible values:

-   Positive integer.
-   0 — Squashing disabled.

Default value: 268435456.

## max\_replica\_delay\_for\_distributed\_queries {#settings-max_replica_delay_for_distributed_queries}

Disables lagging replicas for distributed queries. See [Replication](../../engines/table-engines/mergetree-family/replication.md).

Sets the time in seconds. If a replica lags more than the set value, this replica is not used.

Default value: 300.

Used when performing `SELECT` from a distributed table that points to replicated tables.

## max\_threads {#settings-max_threads}

The maximum number of query processing threads, excluding threads for retrieving data from remote servers (see the ‘max\_distributed\_connections’ parameter).

This parameter applies to threads that perform the same stages of the query processing pipeline in parallel.
For example, when reading from a table, if it is possible to evaluate expressions with functions, filter with WHERE and pre-aggregate for GROUP BY in parallel using at least ‘max\_threads’ number of threads, then ‘max\_threads’ are used.

Default value: the number of physical CPU cores.

If less than one SELECT query is normally run on a server at a time, set this parameter to a value slightly less than the actual number of processor cores.

For queries that are completed quickly because of a LIMIT, you can set a lower ‘max\_threads’. For example, if the necessary number of entries are located in every block and max\_threads = 8, then 8 blocks are retrieved, although it would have been enough to read just one.

The smaller the `max_threads` value, the less memory is consumed.

## max\_insert\_threads {#settings-max-insert-threads}

The maximum number of threads to execute the `INSERT SELECT` query.

Possible values:

-   0 (or 1) — `INSERT SELECT` no parallel execution.
-   Positive integer. Bigger than 1.

Default value: 0.

Parallel `INSERT SELECT` has effect only if the `SELECT` part is executed in parallel, see [max\_threads](#settings-max_threads) setting.
Higher values will lead to higher memory usage.

## max\_compress\_block\_size {#max-compress-block-size}

The maximum size of blocks of uncompressed data before compressing for writing to a table. By default, 1,048,576 (1 MiB). If the size is reduced, the compression rate is significantly reduced, the compression and decompression speed increases slightly due to cache locality, and memory consumption is reduced. There usually isn’t any reason to change this setting.

Don’t confuse blocks for compression (a chunk of memory consisting of bytes) with blocks for query processing (a set of rows from a table).

## min\_compress\_block\_size {#min-compress-block-size}

For [MergeTree](../../engines/table-engines/mergetree-family/mergetree.md)" tables. In order to reduce latency when processing queries, a block is compressed when writing the next mark if its size is at least ‘min\_compress\_block\_size’. By default, 65,536.

The actual size of the block, if the uncompressed data is less than ‘max\_compress\_block\_size’, is no less than this value and no less than the volume of data for one mark.

Let’s look at an example. Assume that ‘index\_granularity’ was set to 8192 during table creation.

We are writing a UInt32-type column (4 bytes per value). When writing 8192 rows, the total will be 32 KB of data. Since min\_compress\_block\_size = 65,536, a compressed block will be formed for every two marks.

We are writing a URL column with the String type (average size of 60 bytes per value). When writing 8192 rows, the average will be slightly less than 500 KB of data. Since this is more than 65,536, a compressed block will be formed for each mark. In this case, when reading data from the disk in the range of a single mark, extra data won’t be decompressed.

There usually isn’t any reason to change this setting.

## max\_query\_size {#settings-max_query_size}

The maximum part of a query that can be taken to RAM for parsing with the SQL parser.
The INSERT query also contains data for INSERT that is processed by a separate stream parser (that consumes O(1) RAM), which is not included in this restriction.

Default value: 256 KiB.

## interactive\_delay {#interactive-delay}

The interval in microseconds for checking whether request execution has been cancelled and sending the progress.

Default value: 100,000 (checks for cancelling and sends the progress ten times per second).

## connect\_timeout, receive\_timeout, send\_timeout {#connect-timeout-receive-timeout-send-timeout}

Timeouts in seconds on the socket used for communicating with the client.

Default value: 10, 300, 300.

## cancel\_http\_readonly\_queries\_on\_client\_close {#cancel-http-readonly-queries-on-client-close}

Cancels HTTP read-only queries (e.g. SELECT) when a client closes the connection without waiting for the response.

Default value: 0

## poll\_interval {#poll-interval}

Lock in a wait loop for the specified number of seconds.

Default value: 10.

## max\_distributed\_connections {#max-distributed-connections}

The maximum number of simultaneous connections with remote servers for distributed processing of a single query to a single Distributed table. We recommend setting a value no less than the number of servers in the cluster.

Default value: 1024.

The following parameters are only used when creating Distributed tables (and when launching a server), so there is no reason to change them at runtime.

## distributed\_connections\_pool\_size {#distributed-connections-pool-size}

The maximum number of simultaneous connections with remote servers for distributed processing of all queries to a single Distributed table. We recommend setting a value no less than the number of servers in the cluster.

Default value: 1024.

## connect\_timeout\_with\_failover\_ms {#connect-timeout-with-failover-ms}

The timeout in milliseconds for connecting to a remote server for a Distributed table engine, if the ‘shard’ and ‘replica’ sections are used in the cluster definition.
If unsuccessful, several attempts are made to connect to various replicas.

Default value: 50.

## connections\_with\_failover\_max\_tries {#connections-with-failover-max-tries}

The maximum number of connection attempts with each replica for the Distributed table engine.

Default value: 3.

## extremes {#extremes}

Whether to count extreme values (the minimums and maximums in columns of a query result). Accepts 0 or 1. By default, 0 (disabled).
For more information, see the section “Extreme values”.

## use\_uncompressed\_cache {#setting-use_uncompressed_cache}

Whether to use a cache of uncompressed blocks. Accepts 0 or 1. By default, 0 (disabled).
Using the uncompressed cache (only for tables in the MergeTree family) can significantly reduce latency and increase throughput when working with a large number of short queries. Enable this setting for users who send frequent short requests. Also pay attention to the [uncompressed\_cache\_size](../server-configuration-parameters/settings.md#server-settings-uncompressed_cache_size) configuration parameter (only set in the config file) – the size of uncompressed cache blocks. By default, it is 8 GiB. The uncompressed cache is filled in as needed and the least-used data is automatically deleted.

For queries that read at least a somewhat large volume of data (one million rows or more), the uncompressed cache is disabled automatically to save space for truly small queries. This means that you can keep the ‘use\_uncompressed\_cache’ setting always set to 1.

## replace\_running\_query {#replace-running-query}

When using the HTTP interface, the ‘query\_id’ parameter can be passed. This is any string that serves as the query identifier.
If a query from the same user with the same ‘query\_id’ already exists at this time, the behaviour depends on the ‘replace\_running\_query’ parameter.

`0` (default) – Throw an exception (don’t allow the query to run if a query with the same ‘query\_id’ is already running).

`1` – Cancel the old query and start running the new one.

Yandex.Metrica uses this parameter set to 1 for implementing suggestions for segmentation conditions. After entering the next character, if the old query hasn’t finished yet, it should be cancelled.

## stream\_flush\_interval\_ms {#stream-flush-interval-ms}

Works for tables with streaming in the case of a timeout, or when a thread generates [max\_insert\_block\_size](#settings-max_insert_block_size) rows.

The default value is 7500.

The smaller the value, the more often data is flushed into the table. Setting the value too low leads to poor performance.

## load\_balancing {#settings-load_balancing}

Specifies the algorithm of replicas selection that is used for distributed query processing.

ClickHouse supports the following algorithms of choosing replicas:

-   [Random](#load_balancing-random) (by default)
-   [Nearest hostname](#load_balancing-nearest_hostname)
-   [In order](#load_balancing-in_order)
-   [First or random](#load_balancing-first_or_random)

### Random (by Default) {#load_balancing-random}

``` sql
load_balancing = random
```

The number of errors is counted for each replica. The query is sent to the replica with the fewest errors, and if there are several of these, to anyone of them.
Disadvantages: Server proximity is not accounted for; if the replicas have different data, you will also get different data.

### Nearest Hostname {#load_balancing-nearest_hostname}

``` sql
load_balancing = nearest_hostname
```

The number of errors is counted for each replica. Every 5 minutes, the number of errors is integrally divided by 2. Thus, the number of errors is calculated for a recent time with exponential smoothing. If there is one replica with a minimal number of errors (i.e. errors occurred recently on the other replicas), the query is sent to it. If there are multiple replicas with the same minimal number of errors, the query is sent to the replica with a hostname that is most similar to the server’s hostname in the config file (for the number of different characters in identical positions, up to the minimum length of both hostnames).

For instance, example01-01-1 and example01-01-2.yandex.ru are different in one position, while example01-01-1 and example01-02-2 differ in two places.
This method might seem primitive, but it doesn’t require external data about network topology, and it doesn’t compare IP addresses, which would be complicated for our IPv6 addresses.

Thus, if there are equivalent replicas, the closest one by name is preferred.
We can also assume that when sending a query to the same server, in the absence of failures, a distributed query will also go to the same servers. So even if different data is placed on the replicas, the query will return mostly the same results.

### In Order {#load_balancing-in_order}

``` sql
load_balancing = in_order
```

Replicas with the same number of errors are accessed in the same order as they are specified in the configuration.
This method is appropriate when you know exactly which replica is preferable.

### First or Random {#load_balancing-first_or_random}

``` sql
load_balancing = first_or_random
```

This algorithm chooses the first replica in the set or a random replica if the first is unavailable. It’s effective in cross-replication topology setups, but useless in other configurations.

The `first_or_random` algorithm solves the problem of the `in_order` algorithm. With `in_order`, if one replica goes down, the next one gets a double load while the remaining replicas handle the usual amount of traffic. When using the `first_or_random` algorithm, the load is evenly distributed among replicas that are still available.

## prefer\_localhost\_replica {#settings-prefer-localhost-replica}

Enables/disables preferable using the localhost replica when processing distributed queries.

Possible values:

-   1 — ClickHouse always sends a query to the localhost replica if it exists.
-   0 — ClickHouse uses the balancing strategy specified by the [load\_balancing](#settings-load_balancing) setting.

Default value: 1.

!!! warning "Warning"
    Disable this setting if you use [max\_parallel\_replicas](#settings-max_parallel_replicas).

## totals\_mode {#totals-mode}

How to calculate TOTALS when HAVING is present, as well as when max\_rows\_to\_group\_by and group\_by\_overflow\_mode = ‘any’ are present.
See the section “WITH TOTALS modifier”.

## totals\_auto\_threshold {#totals-auto-threshold}

The threshold for `totals_mode = 'auto'`.
See the section “WITH TOTALS modifier”.

## max\_parallel\_replicas {#settings-max_parallel_replicas}

The maximum number of replicas for each shard when executing a query.
For consistency (to get different parts of the same data split), this option only works when the sampling key is set.
Replica lag is not controlled.

## compile {#compile}

Enable compilation of queries. By default, 0 (disabled).

The compilation is only used for part of the query-processing pipeline: for the first stage of aggregation (GROUP BY).
If this portion of the pipeline was compiled, the query may run faster due to deployment of short cycles and inlining aggregate function calls. The maximum performance improvement (up to four times faster in rare cases) is seen for queries with multiple simple aggregate functions. Typically, the performance gain is insignificant. In very rare cases, it may slow down query execution.

## min\_count\_to\_compile {#min-count-to-compile}

How many times to potentially use a compiled chunk of code before running compilation. By default, 3.
For testing, the value can be set to 0: compilation runs synchronously and the query waits for the end of the compilation process before continuing execution. For all other cases, use values ​​starting with 1. Compilation normally takes about 5-10 seconds.
If the value is 1 or more, compilation occurs asynchronously in a separate thread. The result will be used as soon as it is ready, including queries that are currently running.

Compiled code is required for each different combination of aggregate functions used in the query and the type of keys in the GROUP BY clause.
The results of the compilation are saved in the build directory in the form of .so files. There is no restriction on the number of compilation results since they don’t use very much space. Old results will be used after server restarts, except in the case of a server upgrade – in this case, the old results are deleted.

## output\_format\_json\_quote\_64bit\_integers {#session_settings-output_format_json_quote_64bit_integers}

If the value is true, integers appear in quotes when using JSON\* Int64 and UInt64 formats (for compatibility with most JavaScript implementations); otherwise, integers are output without the quotes.

## format\_csv\_delimiter {#settings-format_csv_delimiter}

The character interpreted as a delimiter in the CSV data. By default, the delimiter is `,`.

## input\_format\_csv\_unquoted\_null\_literal\_as\_null {#settings-input_format_csv_unquoted_null_literal_as_null}

For CSV input format enables or disables parsing of unquoted `NULL` as literal (synonym for `\N`).

## output\_format\_csv\_crlf\_end\_of\_line {#settings-output-format-csv-crlf-end-of-line}

Use DOS/Windows-style line separator (CRLF) in CSV instead of Unix style (LF).

## output\_format\_tsv\_crlf\_end\_of\_line {#settings-output-format-tsv-crlf-end-of-line}

Use DOC/Windows-style line separator (CRLF) in TSV instead of Unix style (LF).

## insert\_quorum {#settings-insert_quorum}

Enables the quorum writes.

-   If `insert_quorum < 2`, the quorum writes are disabled.
-   If `insert_quorum >= 2`, the quorum writes are enabled.

Default value: 0.

Quorum writes

`INSERT` succeeds only when ClickHouse manages to correctly write data to the `insert_quorum` of replicas during the `insert_quorum_timeout`. If for any reason the number of replicas with successful writes does not reach the `insert_quorum`, the write is considered failed and ClickHouse will delete the inserted block from all the replicas where data has already been written.

All the replicas in the quorum are consistent, i.e., they contain data from all previous `INSERT` queries. The `INSERT` sequence is linearized.

When reading the data written from the `insert_quorum`, you can use the [select\_sequential\_consistency](#settings-select_sequential_consistency) option.

ClickHouse generates an exception

-   If the number of available replicas at the time of the query is less than the `insert_quorum`.
-   At an attempt to write data when the previous block has not yet been inserted in the `insert_quorum` of replicas. This situation may occur if the user tries to perform an `INSERT` before the previous one with the `insert_quorum` is completed.

See also:

-   [insert_quorum_timeout](#settings-insert_quorum_timeout)
-   [select_sequential_consistency](#settings-select_sequential_consistency)

## insert_quorum_timeout {#settings-insert_quorum_timeout}

Write to quorum timeout in seconds. If the timeout has passed and no write has taken place yet, ClickHouse will generate an exception and the client must repeat the query to write the same block to the same or any other replica.

Default value: 60 seconds.

See also:

-   [insert\_quorum](#settings-insert_quorum)
-   [select\_sequential\_consistency](#settings-select_sequential_consistency)

## select\_sequential\_consistency {#settings-select_sequential_consistency}

Enables or disables sequential consistency for `SELECT` queries:

Possible values:

-   0 — Disabled.
-   1 — Enabled.

Default value: 0.

Usage

When sequential consistency is enabled, ClickHouse allows the client to execute the `SELECT` query only for those replicas that contain data from all previous `INSERT` queries executed with `insert_quorum`. If the client refers to a partial replica, ClickHouse will generate an exception. The SELECT query will not include data that has not yet been written to the quorum of replicas.

See also:

-   [insert_quorum](#settings-insert_quorum)
-   [insert_quorum_timeout](#settings-insert_quorum_timeout)

## insert\_deduplicate {#settings-insert-deduplicate}

Enables or disables block deduplication of `INSERT` (for Replicated\* tables).

Possible values:

-   0 — Disabled.
-   1 — Enabled.

Default value: 1.

By default, blocks inserted into replicated tables by the `INSERT` statement are deduplicated (see [Data Replication](../../engines/table-engines/mergetree-family/replication.md)).


## deduplicate\_blocks\_in\_dependent\_materialized\_views {#settings-deduplicate-blocks-in-dependent-materialized-views}

Enables or disables the deduplication check for materialized views that receive data from Replicated\* tables.

Possible values:

      0 — Disabled.
      1 — Enabled.

Default value: 0.

Usage

By default, deduplication is not performed for materialized views but is done upstream, in the source table.
If an INSERTed block is skipped due to deduplication in the source table, there will be no insertion into attached materialized views. This behaviour exists to enable insertion of highly aggregated data into materialized views, for cases where inserted blocks are the same after materialized view aggregation but derived from different INSERTs into the source table.
At the same time, this behaviour “breaks” `INSERT` idempotency. If an `INSERT` into the main table was successful and `INSERT` into a materialized view failed (e.g. because of communication failure with Zookeeper) a client will get an error and can retry the operation. However, the materialized view won’t receive the second insert because it will be discarded by deduplication in the main (source) table. The setting `deduplicate_blocks_in_dependent_materialized_views` allows for changing this behaviour. On retry, a materialized view will receive the repeat insert and will perform deduplication check by itself,
ignoring check result for the source table, and will insert rows lost because of the first failure.

## max\_network\_bytes {#settings-max-network-bytes}

Limits the data volume (in bytes) that is received or transmitted over the network when executing a query. This setting applies to every individual query.

Possible values:

-   Positive integer.
-   0 — Data volume control is disabled.

Default value: 0.

## max\_network\_bandwidth {#settings-max-network-bandwidth}

Limits the speed of the data exchange over the network in bytes per second. This setting applies to every query.

Possible values:

-   Positive integer.
-   0 — Bandwidth control is disabled.

Default value: 0.

## max\_network\_bandwidth\_for\_user {#settings-max-network-bandwidth-for-user}

Limits the speed of the data exchange over the network in bytes per second. This setting applies to all concurrently running queries performed by a single user.

Possible values:

-   Positive integer.
-   0 — Control of the data speed is disabled.

Default value: 0.

## max\_network\_bandwidth\_for\_all\_users {#settings-max-network-bandwidth-for-all-users}

Limits the speed that data is exchanged at over the network in bytes per second. This setting applies to all concurrently running queries on the server.

Possible values:

-   Positive integer.
-   0 — Control of the data speed is disabled.

Default value: 0.

## count\_distinct\_implementation {#settings-count_distinct_implementation}

Specifies which of the `uniq*` functions should be used to perform the [COUNT(DISTINCT …)](../../sql-reference/aggregate-functions/reference.md#agg_function-count) construction.

Possible values:

-   [uniq](../../sql-reference/aggregate-functions/reference.md#agg_function-uniq)
-   [uniqCombined](../../sql-reference/aggregate-functions/reference.md#agg_function-uniqcombined)
-   [uniqCombined64](../../sql-reference/aggregate-functions/reference.md#agg_function-uniqcombined64)
-   [uniqHLL12](../../sql-reference/aggregate-functions/reference.md#agg_function-uniqhll12)
-   [uniqExact](../../sql-reference/aggregate-functions/reference.md#agg_function-uniqexact)

Default value: `uniqExact`.

## skip\_unavailable\_shards {#settings-skip_unavailable_shards}

Enables or disables silently skipping of unavailable shards.

Shard is considered unavailable if all its replicas are unavailable. A replica is unavailable in the following cases:

-   ClickHouse can’t connect to replica for any reason.

    When connecting to a replica, ClickHouse performs several attempts. If all these attempts fail, the replica is considered unavailable.

-   Replica can’t be resolved through DNS.

    If replica’s hostname can’t be resolved through DNS, it can indicate the following situations:

    -   Replica’s host has no DNS record. It can occur in systems with dynamic DNS, for example, [Kubernetes](https://kubernetes.io), where nodes can be unresolvable during downtime, and this is not an error.

    -   Configuration error. ClickHouse configuration file contains a wrong hostname.

Possible values:

-   1 — skipping enabled.

    If a shard is unavailable, ClickHouse returns a result based on partial data and doesn’t report node availability issues.

-   0 — skipping disabled.

    If a shard is unavailable, ClickHouse throws an exception.

Default value: 0.

## optimize_skip_unused_shards {#optimize-skip-unused-shards}

Enables or disables skipping of unused shards for [SELECT](../../sql-reference/statements/select/index.md) queries that have sharding key condition in `WHERE/PREWHERE` (assuming that the data is distributed by sharding key, otherwise does nothing).

Possible values:

-    0 — Disabled.
-    1 — Enabled.

Default value: 0

## force_optimize_skip_unused_shards {#force-optimize-skip-unused-shards}

Enables or disables query execution if [optimize_skip_unused_shards](#optimize-skip-unused-shards) is enabled and skipping of unused shards is not possible. If the skipping is not possible and the setting is enabled, an exception will be thrown.

Possible values:

-   0 — Disabled. ClickHouse doesn't throw an exception.
-   1 — Enabled. Query execution is disabled only if the table has a sharding key.
-   2 — Enabled. Query execution is disabled regardless of whether a sharding key is defined for the table.

Default value: 0

## force\_optimize\_skip\_unused\_shards\_no\_nested {#settings-force_optimize_skip_unused_shards_no_nested}

Reset [`optimize_skip_unused_shards`](#optimize-skip-unused-shards) for nested `Distributed` table

Possible values:

-   1 — Enabled.
-   0 — Disabled.

Default value: 0.

## optimize\_throw\_if\_noop {#setting-optimize_throw_if_noop}

Enables or disables throwing an exception if an [OPTIMIZE](../../sql-reference/statements/misc.md#misc_operations-optimize) query didn’t perform a merge.

By default, `OPTIMIZE` returns successfully even if it didn’t do anything. This setting lets you differentiate these situations and get the reason in an exception message.

Possible values:

-   1 — Throwing an exception is enabled.
-   0 — Throwing an exception is disabled.

Default value: 0.

## distributed\_replica\_error\_half\_life {#settings-distributed_replica_error_half_life}

-   Type: seconds
-   Default value: 60 seconds

Controls how fast errors in distributed tables are zeroed. If a replica is unavailable for some time, accumulates 5 errors, and distributed\_replica\_error\_half\_life is set to 1 second, then the replica is considered normal 3 seconds after last error.

See also:

-   [Table engine Distributed](../../engines/table-engines/special/distributed.md)
-   [distributed\_replica\_error\_cap](#settings-distributed_replica_error_cap)

## distributed\_replica\_error\_cap {#settings-distributed_replica_error_cap}

-   Type: unsigned int
-   Default value: 1000

Error count of each replica is capped at this value, preventing a single replica from accumulating too many errors.

See also:

-   [Table engine Distributed](../../engines/table-engines/special/distributed.md)
-   [distributed\_replica\_error\_half\_life](#settings-distributed_replica_error_half_life)

## distributed\_directory\_monitor\_sleep\_time\_ms {#distributed_directory_monitor_sleep_time_ms}

Base interval for the [Distributed](../../engines/table-engines/special/distributed.md) table engine to send data. The actual interval grows exponentially in the event of errors.

Possible values:

-   A positive integer number of milliseconds.

Default value: 100 milliseconds.

## distributed\_directory\_monitor\_max\_sleep\_time\_ms {#distributed_directory_monitor_max_sleep_time_ms}

Maximum interval for the [Distributed](../../engines/table-engines/special/distributed.md) table engine to send data. Limits exponential growth of the interval set in the [distributed\_directory\_monitor\_sleep\_time\_ms](#distributed_directory_monitor_sleep_time_ms) setting.

Possible values:

-   A positive integer number of milliseconds.

Default value: 30000 milliseconds (30 seconds).

## distributed\_directory\_monitor\_batch\_inserts {#distributed_directory_monitor_batch_inserts}

Enables/disables sending of inserted data in batches.

When batch sending is enabled, the [Distributed](../../engines/table-engines/special/distributed.md) table engine tries to send multiple files of inserted data in one operation instead of sending them separately. Batch sending improves cluster performance by better-utilizing server and network resources.

Possible values:

-   1 — Enabled.
-   0 — Disabled.

Default value: 0.

## os\_thread\_priority {#setting-os-thread-priority}

Sets the priority ([nice](https://en.wikipedia.org/wiki/Nice_(Unix))) for threads that execute queries. The OS scheduler considers this priority when choosing the next thread to run on each available CPU core.

!!! warning "Warning"
    To use this setting, you need to set the `CAP_SYS_NICE` capability. The `clickhouse-server` package sets it up during installation. Some virtual environments don’t allow you to set the `CAP_SYS_NICE` capability. In this case, `clickhouse-server` shows a message about it at the start.

Possible values:

-   You can set values in the range `[-20, 19]`.

Lower values mean higher priority. Threads with low `nice` priority values are executed more frequently than threads with high values. High values are preferable for long-running non-interactive queries because it allows them to quickly give up resources in favour of short interactive queries when they arrive.

Default value: 0.

## query\_profiler\_real\_time\_period\_ns {#query_profiler_real_time_period_ns}

Sets the period for a real clock timer of the [query profiler](../../operations/optimizing-performance/sampling-query-profiler.md). Real clock timer counts wall-clock time.

Possible values:

-   Positive integer number, in nanoseconds.

    Recommended values:

            - 10000000 (100 times a second) nanoseconds and less for single queries.
            - 1000000000 (once a second) for cluster-wide profiling.

-   0 for turning off the timer.

Type: [UInt64](../../sql-reference/data-types/int-uint.md).

Default value: 1000000000 nanoseconds (once a second).

See also:

-   System table [trace\_log](../../operations/system-tables.md#system_tables-trace_log)

## query\_profiler\_cpu\_time\_period\_ns {#query_profiler_cpu_time_period_ns}

Sets the period for a CPU clock timer of the [query profiler](../../operations/optimizing-performance/sampling-query-profiler.md). This timer counts only CPU time.

Possible values:

-   A positive integer number of nanoseconds.

    Recommended values:

            - 10000000 (100 times a second) nanoseconds and more for single queries.
            - 1000000000 (once a second) for cluster-wide profiling.

-   0 for turning off the timer.

Type: [UInt64](../../sql-reference/data-types/int-uint.md).

Default value: 1000000000 nanoseconds.

See also:

-   System table [trace\_log](../../operations/system-tables.md#system_tables-trace_log)

## allow\_introspection\_functions {#settings-allow_introspection_functions}

Enables of disables [introspections functions](../../sql-reference/functions/introspection.md) for query profiling.

Possible values:

-   1 — Introspection functions enabled.
-   0 — Introspection functions disabled.

Default value: 0.

**See Also**

-   [Sampling Query Profiler](../optimizing-performance/sampling-query-profiler.md)
-   System table [trace\_log](../../operations/system-tables.md#system_tables-trace_log)

## input\_format\_parallel\_parsing {#input-format-parallel-parsing}

-   Type: bool
-   Default value: True

Enable order-preserving parallel parsing of data formats. Supported only for TSV, TKSV, CSV and JSONEachRow formats.

## min\_chunk\_bytes\_for\_parallel\_parsing {#min-chunk-bytes-for-parallel-parsing}

-   Type: unsigned int
-   Default value: 1 MiB

The minimum chunk size in bytes, which each thread will parse in parallel.

## output\_format\_avro\_codec {#settings-output_format_avro_codec}

Sets the compression codec used for output Avro file.

Type: string

Possible values:

-   `null` — No compression
-   `deflate` — Compress with Deflate (zlib)
-   `snappy` — Compress with [Snappy](https://google.github.io/snappy/)

Default value: `snappy` (if available) or `deflate`.

## output\_format\_avro\_sync\_interval {#settings-output_format_avro_sync_interval}

Sets minimum data size (in bytes) between synchronization markers for output Avro file.

Type: unsigned int

Possible values: 32 (32 bytes) - 1073741824 (1 GiB)

Default value: 32768 (32 KiB)

## format\_avro\_schema\_registry\_url {#settings-format_avro_schema_registry_url}

Sets Confluent Schema Registry URL to use with [AvroConfluent](../../interfaces/formats.md#data-format-avro-confluent) format

Type: URL

Default value: Empty

## background\_pool\_size {#background_pool_size}

Sets the number of threads performing background operations in table engines (for example, merges in [MergeTree engine](../../engines/table-engines/mergetree-family/index.md) tables). This setting is applied from `default` profile at ClickHouse server start and can’t be changed in a user session. By adjusting this setting, you manage CPU and disk load. Smaller pool size utilizes less CPU and disk resources, but background processes advance slower which might eventually impact query performance.

Before changing it, please also take a look at related [MergeTree settings](../../operations/server-configuration-parameters/settings.md#server_configuration_parameters-merge_tree), such as `number_of_free_entries_in_pool_to_lower_max_size_of_merge` and `number_of_free_entries_in_pool_to_execute_mutation`.

Possible values:

-   Any positive integer.

Default value: 16.

<<<<<<< HEAD
## background_buffer_flush_schedule_pool_size {#background_buffer_flush_schedule_pool_size}

Sets the number of threads performing background flush in [Buffer](../../engines/table-engines/special/buffer.md)-engine tables. This setting is applied at ClickHouse server start and can't be changed in a user session.
=======
## low_cardinality_max_dictionary_size {#low_cardinality_max_dictionary_size}

Sets a maximum size in rows of a shared global dictionary for the [LowCardinality](../../sql-reference/data-types/lowcardinality.md) data type that can be written to a storage file system. This setting prevents issues with RAM in case of unlimited dictionary growth. All the data that can't be encoded due to maximum dictionary size limitation ClickHouse writes in an ordinary method.
>>>>>>> 8e514899

Possible values:

-   Any positive integer.

<<<<<<< HEAD
Default value: 16.
=======
Default value: 8192.

## low_cardinality_use_single_dictionary_for_part {#low_cardinality_use_single_dictionary_for_part}

Turns on or turns off using of single dictionary for the data part.

By default, ClickHouse server monitors the size of dictionaries and if a dictionary overflows then the server starts to write the next one. To prohibit creating several dictionaries set `low_cardinality_use_single_dictionary_for_part = 1`.

Possible values:

- 1 — Creating several dictionaries for the data part is prohibited.
- 0 — Creating several dictionaries for the data part is not prohibited.

Default value: 0.

## low_cardinality_allow_in_native_format {#low_cardinality_allow_in_native_format}

Allows or restricts using the [LowCardinality](../../sql-reference/data-types/lowcardinality.md) data type with the [Native](../../interfaces/formats.md#native) format.

If usage of `LowCardinality` is restricted, ClickHouse server converts `LowCardinality`-columns to ordinary ones for `SELECT` queries, and convert ordinary columns to `LowCardinality`-columns for `INSERT` queries.

This setting is required mainly for third-party clients which don't support `LowCardinality` data type.

Possible values:

- 1 — Usage of `LowCardinality` is not restricted.
- 0 — Usage of `LowCardinality` is restricted.

Default value: 1.


## allow_suspicious_low_cardinality_types {#allow_suspicious_low_cardinality_types}

Allows or restricts using [LowCardinality](../../sql-reference/data-types/lowcardinality.md) with data types with fixed size of 8 bytes or less: numeric data types and `FixedString(8_bytes_or_less)`.

For small fixed values using of `LowCardinality` is usually inefficient, because ClickHouse stores a numeric index for each row. As a result:

- Disk space usage can rise.
- RAM consumption can be higher, depending on a dictionary size.
- Some functions can work slower due to extra coding/encoding operations.

Merge times in [MergeTree](../../engines/table-engines/mergetree-family/mergetree.md)-engine tables can grow due to all the reasons described above.

Possible values:

- 1 — Usage of `LowCardinality` is not restricted.
- 0 — Usage of `LowCardinality` is restricted.

Default value: 0.

>>>>>>> 8e514899

[Original article](https://clickhouse.tech/docs/en/operations/settings/settings/) <!-- hide --><|MERGE_RESOLUTION|>--- conflicted
+++ resolved
@@ -1348,23 +1348,20 @@
 
 Default value: 16.
 
-<<<<<<< HEAD
 ## background_buffer_flush_schedule_pool_size {#background_buffer_flush_schedule_pool_size}
 
 Sets the number of threads performing background flush in [Buffer](../../engines/table-engines/special/buffer.md)-engine tables. This setting is applied at ClickHouse server start and can't be changed in a user session.
-=======
+
+Default value: 16.
+
 ## low_cardinality_max_dictionary_size {#low_cardinality_max_dictionary_size}
 
 Sets a maximum size in rows of a shared global dictionary for the [LowCardinality](../../sql-reference/data-types/lowcardinality.md) data type that can be written to a storage file system. This setting prevents issues with RAM in case of unlimited dictionary growth. All the data that can't be encoded due to maximum dictionary size limitation ClickHouse writes in an ordinary method.
->>>>>>> 8e514899
 
 Possible values:
 
 -   Any positive integer.
 
-<<<<<<< HEAD
-Default value: 16.
-=======
 Default value: 8192.
 
 ## low_cardinality_use_single_dictionary_for_part {#low_cardinality_use_single_dictionary_for_part}
@@ -1415,6 +1412,4 @@
 
 Default value: 0.
 
->>>>>>> 8e514899
-
 [Original article](https://clickhouse.tech/docs/en/operations/settings/settings/) <!-- hide -->