--- conflicted
+++ resolved
@@ -5681,7 +5681,6 @@
 
 Enable `IF NOT EXISTS` for `CREATE` statement by default. If either this setting or `IF NOT EXISTS` is specified and a table with the provided name already exists, no exception will be thrown.
 
-<<<<<<< HEAD
 Default value: `false`.
 
 ## show_create_query_identifier_quoting_rule
@@ -5697,8 +5696,8 @@
 
 Define identifier quoting style of the show create query result:
 - `Backticks`: \`clickhouse\` style.
-- `DoubleQuotes`: "postgres" style
-- `BackticksMySQL`: \`mysql\` style, most same as `Backticks`, but it uses '``' to escape '`'
+- `DoubleQuotes`: "postgres" style.
+- `BackticksMySQL`: \`mysql\` style, most same as `Backticks`, but it uses '``' to escape '`'.
 
 Default value: `Backticks`.
 
@@ -5708,7 +5707,4 @@
 
 Not applied for the legacy implementation, or when 'allow_experimental_analyzer=0`.
 
-Default value: `true`.
-=======
-Default value: `false`.
->>>>>>> e082e250
+Default value: `true`.