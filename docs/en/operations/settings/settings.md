# Settings {#settings}

## distributed_product_mode {#distributed-product-mode}

Changes the behaviour of [distributed subqueries](../../sql-reference/operators/in.md).

ClickHouse applies this setting when the query contains the product of distributed tables, i.e. when the query for a distributed table contains a non-GLOBAL subquery for the distributed table.

Restrictions:

-   Only applied for IN and JOIN subqueries.
-   Only if the FROM section uses a distributed table containing more than one shard.
-   If the subquery concerns a distributed table containing more than one shard.
-   Not used for a table-valued [remote](../../sql-reference/table-functions/remote.md) function.

Possible values:

-   `deny` — Default value. Prohibits using these types of subqueries (returns the “Double-distributed in/JOIN subqueries is denied” exception).
-   `local` — Replaces the database and table in the subquery with local ones for the destination server (shard), leaving the normal `IN`/`JOIN.`
-   `global` — Replaces the `IN`/`JOIN` query with `GLOBAL IN`/`GLOBAL JOIN.`
-   `allow` — Allows the use of these types of subqueries.

## prefer_global_in_and_join {#prefer-global-in-and-join}

Enables the replacement of `IN`/`JOIN` operators with `GLOBAL IN`/`GLOBAL JOIN`.

Possible values:

-   0 — Disabled. `IN`/`JOIN` operators are not replaced with `GLOBAL IN`/`GLOBAL JOIN`.
-   1 — Enabled. `IN`/`JOIN` operators are replaced with `GLOBAL IN`/`GLOBAL JOIN`.

Default value: `0`.

**Usage**

Although `SET distributed_product_mode=global` can change the queries behavior for the distributed tables, it's not suitable for local tables or tables from external resources. Here is when the `prefer_global_in_and_join` setting comes into play.

For example, we have query serving nodes that contain local tables, which are not suitable for distribution. We need to scatter their data on the fly during distributed processing with the `GLOBAL` keyword — `GLOBAL IN`/`GLOBAL JOIN`.

Another use case of `prefer_global_in_and_join` is accessing tables created by external engines. This setting helps to reduce the number of calls to external sources while joining such tables: only one call per query.

**See also:**

-   [Distributed subqueries](../../sql-reference/operators/in.md#select-distributed-subqueries) for more information on how to use `GLOBAL IN`/`GLOBAL JOIN`

## enable_optimize_predicate_expression {#enable-optimize-predicate-expression}

Turns on predicate pushdown in `SELECT` queries.

Predicate pushdown may significantly reduce network traffic for distributed queries.

Possible values:

-   0 — Disabled.
-   1 — Enabled.

Default value: 1.

Usage

Consider the following queries:

1.  `SELECT count() FROM test_table WHERE date = '2018-10-10'`
2.  `SELECT count() FROM (SELECT * FROM test_table) WHERE date = '2018-10-10'`

If `enable_optimize_predicate_expression = 1`, then the execution time of these queries is equal because ClickHouse applies `WHERE` to the subquery when processing it.

If `enable_optimize_predicate_expression = 0`, then the execution time of the second query is much longer because the `WHERE` clause applies to all the data after the subquery finishes.

## fallback_to_stale_replicas_for_distributed_queries {#settings-fallback_to_stale_replicas_for_distributed_queries}

Forces a query to an out-of-date replica if updated data is not available. See [Replication](../../engines/table-engines/mergetree-family/replication.md).

ClickHouse selects the most relevant from the outdated replicas of the table.

Used when performing `SELECT` from a distributed table that points to replicated tables.

By default, 1 (enabled).

## force_index_by_date {#settings-force_index_by_date}

Disables query execution if the index can’t be used by date.

Works with tables in the MergeTree family.

If `force_index_by_date=1`, ClickHouse checks whether the query has a date key condition that can be used for restricting data ranges. If there is no suitable condition, it throws an exception. However, it does not check whether the condition reduces the amount of data to read. For example, the condition `Date != ' 2000-01-01 '` is acceptable even when it matches all the data in the table (i.e., running the query requires a full scan). For more information about ranges of data in MergeTree tables, see [MergeTree](../../engines/table-engines/mergetree-family/mergetree.md).

## force_primary_key {#force-primary-key}

Disables query execution if indexing by the primary key is not possible.

Works with tables in the MergeTree family.

If `force_primary_key=1`, ClickHouse checks to see if the query has a primary key condition that can be used for restricting data ranges. If there is no suitable condition, it throws an exception. However, it does not check whether the condition reduces the amount of data to read. For more information about data ranges in MergeTree tables, see [MergeTree](../../engines/table-engines/mergetree-family/mergetree.md).

## force_data_skipping_indices {#settings-force_data_skipping_indices}

Disables query execution if passed data skipping indices wasn't used.

Consider the following example:

```sql
CREATE TABLE data
(
    key Int,
    d1 Int,
    d1_null Nullable(Int),
    INDEX d1_idx d1 TYPE minmax GRANULARITY 1,
    INDEX d1_null_idx assumeNotNull(d1_null) TYPE minmax GRANULARITY 1
)
Engine=MergeTree()
ORDER BY key;

SELECT * FROM data_01515;
SELECT * FROM data_01515 SETTINGS force_data_skipping_indices=''; -- query will produce CANNOT_PARSE_TEXT error.
SELECT * FROM data_01515 SETTINGS force_data_skipping_indices='d1_idx'; -- query will produce INDEX_NOT_USED error.
SELECT * FROM data_01515 WHERE d1 = 0 SETTINGS force_data_skipping_indices='d1_idx'; -- Ok.
SELECT * FROM data_01515 WHERE d1 = 0 SETTINGS force_data_skipping_indices='`d1_idx`'; -- Ok (example of full featured parser).
SELECT * FROM data_01515 WHERE d1 = 0 SETTINGS force_data_skipping_indices='`d1_idx`, d1_null_idx'; -- query will produce INDEX_NOT_USED error, since d1_null_idx is not used.
SELECT * FROM data_01515 WHERE d1 = 0 AND assumeNotNull(d1_null) = 0 SETTINGS force_data_skipping_indices='`d1_idx`, d1_null_idx'; -- Ok.
```

Works with tables in the MergeTree family.

## format_schema {#format-schema}

This parameter is useful when you are using formats that require a schema definition, such as [Cap’n Proto](https://capnproto.org/) or [Protobuf](https://developers.google.com/protocol-buffers/). The value depends on the format.

## fsync_metadata {#fsync-metadata}

Enables or disables [fsync](http://pubs.opengroup.org/onlinepubs/9699919799/functions/fsync.html) when writing `.sql` files. Enabled by default.

It makes sense to disable it if the server has millions of tiny tables that are constantly being created and destroyed.

## function_range_max_elements_in_block {#settings-function_range_max_elements_in_block}

Sets the safety threshold for data volume generated by function [range](../../sql-reference/functions/array-functions.md#range). Defines the maximum number of values generated by function per block of data (sum of array sizes for every row in a block).

Possible values:

-   Positive integer.

Default value: `500,000,000`.

**See Also**

-   [max_block_size](#setting-max_block_size)
-   [min_insert_block_size_rows](#min-insert-block-size-rows)

## enable_http_compression {#settings-enable_http_compression}

Enables or disables data compression in the response to an HTTP request.

For more information, read the [HTTP interface description](../../interfaces/http.md).

Possible values:

-   0 — Disabled.
-   1 — Enabled.

Default value: 0.

## http_zlib_compression_level {#settings-http_zlib_compression_level}

Sets the level of data compression in the response to an HTTP request if [enable_http_compression = 1](#settings-enable_http_compression).

Possible values: Numbers from 1 to 9.

Default value: 3.

## http_native_compression_disable_checksumming_on_decompress {#settings-http_native_compression_disable_checksumming_on_decompress}

Enables or disables checksum verification when decompressing the HTTP POST data from the client. Used only for ClickHouse native compression format (not used with `gzip` or `deflate`).

For more information, read the [HTTP interface description](../../interfaces/http.md).

Possible values:

-   0 — Disabled.
-   1 — Enabled.

Default value: 0.

## http_max_uri_size {#http-max-uri-size}

Sets the maximum URI length of an HTTP request.

Possible values:

-   Positive integer.

Default value: 1048576.

## table_function_remote_max_addresses {#table_function_remote_max_addresses}

Sets the maximum number of addresses generated from patterns for the [remote](../../sql-reference/table-functions/remote.md) function.

Possible values:

-   Positive integer.

Default value: `1000`.

##  glob_expansion_max_elements  {#glob_expansion_max_elements }

Sets the maximum number of addresses generated from patterns for external storages and table functions (like [url](../../sql-reference/table-functions/url.md)) except the `remote` function.

Possible values:

-   Positive integer.

Default value: `1000`.

## send_progress_in_http_headers {#settings-send_progress_in_http_headers}

Enables or disables `X-ClickHouse-Progress` HTTP response headers in `clickhouse-server` responses.

For more information, read the [HTTP interface description](../../interfaces/http.md).

Possible values:

-   0 — Disabled.
-   1 — Enabled.

Default value: 0.

## max_http_get_redirects {#setting-max_http_get_redirects}

Limits the maximum number of HTTP GET redirect hops for [URL](../../engines/table-engines/special/url.md)-engine tables. The setting applies to both types of tables: those created by the [CREATE TABLE](../../sql-reference/statements/create/table.md) query and by the [url](../../sql-reference/table-functions/url.md) table function.

Possible values:

-   Any positive integer number of hops.
-   0 — No hops allowed.

Default value: 0.

## input_format_allow_errors_num {#settings-input_format_allow_errors_num}

Sets the maximum number of acceptable errors when reading from text formats (CSV, TSV, etc.).

The default value is 0.

Always pair it with `input_format_allow_errors_ratio`.

If an error occurred while reading rows but the error counter is still less than `input_format_allow_errors_num`, ClickHouse ignores the row and moves on to the next one.

If both `input_format_allow_errors_num` and `input_format_allow_errors_ratio` are exceeded, ClickHouse throws an exception.

## input_format_allow_errors_ratio {#settings-input_format_allow_errors_ratio}

Sets the maximum percentage of errors allowed when reading from text formats (CSV, TSV, etc.).
The percentage of errors is set as a floating-point number between 0 and 1.

The default value is 0.

Always pair it with `input_format_allow_errors_num`.

If an error occurred while reading rows but the error counter is still less than `input_format_allow_errors_ratio`, ClickHouse ignores the row and moves on to the next one.

If both `input_format_allow_errors_num` and `input_format_allow_errors_ratio` are exceeded, ClickHouse throws an exception.

## input_format_parquet_import_nested {#input_format_parquet_import_nested}

Enables or disables the ability to insert the data into [Nested](../../sql-reference/data-types/nested-data-structures/nested.md) columns as an array of structs in [Parquet](../../interfaces/formats.md#data-format-parquet) input format.

Possible values:

-   0 — Data can not be inserted into `Nested` columns as an array of structs.
-   1 — Data can be inserted into `Nested` columns as an array of structs.

Default value: `0`.

## input_format_arrow_import_nested {#input_format_arrow_import_nested}

Enables or disables the ability to insert the data into [Nested](../../sql-reference/data-types/nested-data-structures/nested.md) columns as an array of structs in [Arrow](../../interfaces/formats.md#data_types-matching-arrow) input format.

Possible values:

-   0 — Data can not be inserted into `Nested` columns as an array of structs.
-   1 — Data can be inserted into `Nested` columns as an array of structs.

Default value: `0`.

## input_format_orc_import_nested {#input_format_orc_import_nested}

Enables or disables the ability to insert the data into [Nested](../../sql-reference/data-types/nested-data-structures/nested.md) columns as an array of structs in [ORC](../../interfaces/formats.md#data-format-orc) input format.

Possible values:

-   0 — Data can not be inserted into `Nested` columns as an array of structs.
-   1 — Data can be inserted into `Nested` columns as an array of structs.

Default value: `0`.

## input_format_values_interpret_expressions {#settings-input_format_values_interpret_expressions}

Enables or disables the full SQL parser if the fast stream parser can’t parse the data. This setting is used only for the [Values](../../interfaces/formats.md#data-format-values) format at the data insertion. For more information about syntax parsing, see the [Syntax](../../sql-reference/syntax.md) section.

Possible values:

-   0 — Disabled.

    In this case, you must provide formatted data. See the [Formats](../../interfaces/formats.md) section.

-   1 — Enabled.

    In this case, you can use an SQL expression as a value, but data insertion is much slower this way. If you insert only formatted data, then ClickHouse behaves as if the setting value is 0.

Default value: 1.

Example of Use

Insert the [DateTime](../../sql-reference/data-types/datetime.md) type value with the different settings.

``` sql
SET input_format_values_interpret_expressions = 0;
INSERT INTO datetime_t VALUES (now())
```

``` text
Exception on client:
Code: 27. DB::Exception: Cannot parse input: expected ) before: now()): (at row 1)
```

``` sql
SET input_format_values_interpret_expressions = 1;
INSERT INTO datetime_t VALUES (now())
```

``` text
Ok.
```

The last query is equivalent to the following:

``` sql
SET input_format_values_interpret_expressions = 0;
INSERT INTO datetime_t SELECT now()
```

``` text
Ok.
```

## input_format_values_deduce_templates_of_expressions {#settings-input_format_values_deduce_templates_of_expressions}

Enables or disables template deduction for SQL expressions in [Values](../../interfaces/formats.md#data-format-values) format. It allows parsing and interpreting expressions in `Values` much faster if expressions in consecutive rows have the same structure. ClickHouse tries to deduce the template of an expression, parse the following rows using this template and evaluate the expression on a batch of successfully parsed rows.

Possible values:

-   0 — Disabled.
-   1 — Enabled.

Default value: 1.

For the following query:

``` sql
INSERT INTO test VALUES (lower('Hello')), (lower('world')), (lower('INSERT')), (upper('Values')), ...
```

-   If `input_format_values_interpret_expressions=1` and `format_values_deduce_templates_of_expressions=0`, expressions are interpreted separately for each row (this is very slow for large number of rows).
-   If `input_format_values_interpret_expressions=0` and `format_values_deduce_templates_of_expressions=1`, expressions in the first, second and third rows are parsed using template `lower(String)` and interpreted together, expression in the forth row is parsed with another template (`upper(String)`).
-   If `input_format_values_interpret_expressions=1` and `format_values_deduce_templates_of_expressions=1`, the same as in previous case, but also allows fallback to interpreting expressions separately if it’s not possible to deduce template.

## input_format_values_accurate_types_of_literals {#settings-input-format-values-accurate-types-of-literals}

This setting is used only when `input_format_values_deduce_templates_of_expressions = 1`. Expressions for some column may have the same structure, but contain numeric literals of different types, e.g.

``` sql
(..., abs(0), ...),             -- UInt64 literal
(..., abs(3.141592654), ...),   -- Float64 literal
(..., abs(-1), ...),            -- Int64 literal
```

Possible values:

-   0 — Disabled.

    In this case, ClickHouse may use a more general type for some literals (e.g., `Float64` or `Int64` instead of `UInt64` for `42`), but it may cause overflow and precision issues.

-   1 — Enabled.

    In this case, ClickHouse checks the actual type of literal and uses an expression template of the corresponding type. In some cases, it may significantly slow down expression evaluation in `Values`.

Default value: 1.

## input_format_defaults_for_omitted_fields {#session_settings-input_format_defaults_for_omitted_fields}

When performing `INSERT` queries, replace omitted input column values with default values of the respective columns. This option only applies to [JSONEachRow](../../interfaces/formats.md#jsoneachrow), [CSV](../../interfaces/formats.md#csv) and [TabSeparated](../../interfaces/formats.md#tabseparated) formats.

!!! note "Note"
    When this option is enabled, extended table metadata are sent from server to client. It consumes additional computing resources on the server and can reduce performance.

Possible values:

-   0 — Disabled.
-   1 — Enabled.

Default value: 1.

## input_format_tsv_empty_as_default {#settings-input-format-tsv-empty-as-default}

When enabled, replace empty input fields in TSV with default values. For complex default expressions `input_format_defaults_for_omitted_fields` must be enabled too.

Disabled by default.

## input_format_tsv_enum_as_number {#settings-input_format_tsv_enum_as_number}

Enables or disables parsing enum values as enum ids for TSV input format.

Possible values:

-   0 — Enum values are parsed as values.
-   1 — Enum values are parsed as enum IDs.

Default value: 0.

**Example**

Consider the table:

```sql
CREATE TABLE table_with_enum_column_for_tsv_insert (Id Int32,Value Enum('first' = 1, 'second' = 2)) ENGINE=Memory();
```

When the `input_format_tsv_enum_as_number` setting is enabled:

```sql
SET input_format_tsv_enum_as_number = 1;
INSERT INTO table_with_enum_column_for_tsv_insert FORMAT TSV 102	2;
INSERT INTO table_with_enum_column_for_tsv_insert FORMAT TSV 103	1;
SELECT * FROM table_with_enum_column_for_tsv_insert;
```

Result:

```text
┌──Id─┬─Value──┐
│ 102 │ second │
└─────┴────────┘
┌──Id─┬─Value──┐
│ 103 │ first  │
└─────┴────────┘
```

When the `input_format_tsv_enum_as_number` setting is disabled, the `INSERT` query:

```sql
SET input_format_tsv_enum_as_number = 0;
INSERT INTO table_with_enum_column_for_tsv_insert FORMAT TSV 102	2;
```

throws an exception.

## input_format_null_as_default {#settings-input-format-null-as-default}

Enables or disables the initialization of [NULL](../../sql-reference/syntax.md#null-literal) fields with [default values](../../sql-reference/statements/create/table.md#create-default-values), if data type of these fields is not [nullable](../../sql-reference/data-types/nullable.md#data_type-nullable).
If column type is not nullable and this setting is disabled, then inserting `NULL` causes an exception. If column type is nullable, then `NULL` values are inserted as is, regardless of this setting.

This setting is applicable to [INSERT ... VALUES](../../sql-reference/statements/insert-into.md) queries for text input formats.

Possible values:

-   0 — Inserting `NULL` into a not nullable column causes an exception.
-   1 — `NULL` fields are initialized with default column values.

Default value: `1`.

## insert_null_as_default {#insert_null_as_default}

Enables or disables the insertion of [default values](../../sql-reference/statements/create/table.md#create-default-values) instead of [NULL](../../sql-reference/syntax.md#null-literal) into columns with not [nullable](../../sql-reference/data-types/nullable.md#data_type-nullable) data type.
If column type is not nullable and this setting is disabled, then inserting `NULL` causes an exception. If column type is nullable, then `NULL` values are inserted as is, regardless of this setting.

This setting is applicable to [INSERT ... SELECT](../../sql-reference/statements/insert-into.md#insert_query_insert-select) queries. Note that `SELECT` subqueries may be concatenated with `UNION ALL` clause.

Possible values:

-   0 — Inserting `NULL` into a not nullable column causes an exception.
-   1 — Default column value is inserted instead of `NULL`.

Default value: `1`.

## input_format_skip_unknown_fields {#settings-input-format-skip-unknown-fields}

Enables or disables skipping insertion of extra data.

When writing data, ClickHouse throws an exception if input data contain columns that do not exist in the target table. If skipping is enabled, ClickHouse does not insert extra data and does not throw an exception.

Supported formats:

-   [JSONEachRow](../../interfaces/formats.md#jsoneachrow)
-   [CSVWithNames](../../interfaces/formats.md#csvwithnames)
-   [TabSeparatedWithNames](../../interfaces/formats.md#tabseparatedwithnames)
-   [TSKV](../../interfaces/formats.md#tskv)

Possible values:

-   0 — Disabled.
-   1 — Enabled.

Default value: 0.

## input_format_import_nested_json {#settings-input_format_import_nested_json}

Enables or disables the insertion of JSON data with nested objects.

Supported formats:

-   [JSONEachRow](../../interfaces/formats.md#jsoneachrow)

Possible values:

-   0 — Disabled.
-   1 — Enabled.

Default value: 0.

See also:

-   [Usage of Nested Structures](../../interfaces/formats.md#jsoneachrow-nested) with the `JSONEachRow` format.

## input_format_with_names_use_header {#settings-input-format-with-names-use-header}

Enables or disables checking the column order when inserting data.

To improve insert performance, we recommend disabling this check if you are sure that the column order of the input data is the same as in the target table.

Supported formats:

-   [CSVWithNames](../../interfaces/formats.md#csvwithnames)
-   [TabSeparatedWithNames](../../interfaces/formats.md#tabseparatedwithnames)

Possible values:

-   0 — Disabled.
-   1 — Enabled.

Default value: 1.

## date_time_input_format {#settings-date_time_input_format}

Allows choosing a parser of the text representation of date and time.

The setting does not apply to [date and time functions](../../sql-reference/functions/date-time-functions.md).

Possible values:

-   `'best_effort'` — Enables extended parsing.

    ClickHouse can parse the basic `YYYY-MM-DD HH:MM:SS` format and all [ISO 8601](https://en.wikipedia.org/wiki/ISO_8601) date and time formats. For example, `'2018-06-08T01:02:03.000Z'`.

-   `'basic'` — Use basic parser.

    ClickHouse can parse only the basic `YYYY-MM-DD HH:MM:SS` or `YYYY-MM-DD` format. For example, `2019-08-20 10:18:56` or `2019-08-20`.

Default value: `'basic'`.

See also:

-   [DateTime data type.](../../sql-reference/data-types/datetime.md)
-   [Functions for working with dates and times.](../../sql-reference/functions/date-time-functions.md)

## date_time_output_format {#settings-date_time_output_format}

Allows choosing different output formats of the text representation of date and time.

Possible values:

-   `simple` - Simple output format.

    ClickHouse output date and time `YYYY-MM-DD hh:mm:ss` format. For example, `2019-08-20 10:18:56`. The calculation is performed according to the data type's time zone (if present) or server time zone.

-   `iso` - ISO output format.

    ClickHouse output date and time in [ISO 8601](https://en.wikipedia.org/wiki/ISO_8601) `YYYY-MM-DDThh:mm:ssZ` format. For example, `2019-08-20T10:18:56Z`. Note that output is in UTC (`Z` means UTC).

-   `unix_timestamp` - Unix timestamp output format.

    ClickHouse output date and time in [Unix timestamp](https://en.wikipedia.org/wiki/Unix_time) format. For example `1566285536`.

Default value: `simple`.

See also:

-   [DateTime data type.](../../sql-reference/data-types/datetime.md)
-   [Functions for working with dates and times.](../../sql-reference/functions/date-time-functions.md)

## join_default_strictness {#settings-join_default_strictness}

Sets default strictness for [JOIN clauses](../../sql-reference/statements/select/join.md#select-join).

Possible values:

-   `ALL` — If the right table has several matching rows, ClickHouse creates a [Cartesian product](https://en.wikipedia.org/wiki/Cartesian_product) from matching rows. This is the normal `JOIN` behaviour from standard SQL.
-   `ANY` — If the right table has several matching rows, only the first one found is joined. If the right table has only one matching row, the results of `ANY` and `ALL` are the same.
-   `ASOF` — For joining sequences with an uncertain match.
-   `Empty string` — If `ALL` or `ANY` is not specified in the query, ClickHouse throws an exception.

Default value: `ALL`.

## join_algorithm {#settings-join_algorithm}

Specifies [JOIN](../../sql-reference/statements/select/join.md) algorithm.

Possible values:

- `hash` — [Hash join algorithm](https://en.wikipedia.org/wiki/Hash_join) is used.
- `partial_merge` — [Sort-merge algorithm](https://en.wikipedia.org/wiki/Sort-merge_join) is used.
- `prefer_partial_merge` — ClickHouse always tries to use `merge` join if possible.
- `auto` — ClickHouse tries to change `hash` join to `merge` join on the fly to avoid out of memory.

Default value: `hash`.

When using `hash` algorithm the right part of `JOIN` is uploaded into RAM.

When using `partial_merge` algorithm ClickHouse sorts the data and dumps it to the disk. The `merge` algorithm in ClickHouse differs a bit from the classic realization. First ClickHouse sorts the right table by [join key](../../sql-reference/statements/select/join.md#select-join) in blocks and creates min-max index for sorted blocks. Then it sorts parts of left table by `join key` and joins them over right table. The min-max index is also used to skip unneeded right table blocks.

## join_any_take_last_row {#settings-join_any_take_last_row}

Changes behaviour of join operations with `ANY` strictness.

!!! warning "Attention"
    This setting applies only for `JOIN` operations with [Join](../../engines/table-engines/special/join.md) engine tables.

Possible values:

-   0 — If the right table has more than one matching row, only the first one found is joined.
-   1 — If the right table has more than one matching row, only the last one found is joined.

Default value: 0.

See also:

-   [JOIN clause](../../sql-reference/statements/select/join.md#select-join)
-   [Join table engine](../../engines/table-engines/special/join.md)
-   [join_default_strictness](#settings-join_default_strictness)

## join_use_nulls {#join_use_nulls}

Sets the type of [JOIN](../../sql-reference/statements/select/join.md) behaviour. When merging tables, empty cells may appear. ClickHouse fills them differently based on this setting.

Possible values:

-   0 — The empty cells are filled with the default value of the corresponding field type.
-   1 — `JOIN` behaves the same way as in standard SQL. The type of the corresponding field is converted to [Nullable](../../sql-reference/data-types/nullable.md#data_type-nullable), and empty cells are filled with [NULL](../../sql-reference/syntax.md).

Default value: 0.

## partial_merge_join_optimizations {#partial_merge_join_optimizations}

Disables optimizations in partial merge join algorithm for [JOIN](../../sql-reference/statements/select/join.md) queries.

By default, this setting enables improvements that could lead to wrong results. If you see suspicious results in your queries, disable optimizations by this setting. Optimizations can be different in different versions of the ClickHouse server.

Possible values:

-   0 — Optimizations disabled.
-   1 — Optimizations enabled.

Default value: 1.

## partial_merge_join_rows_in_right_blocks {#partial_merge_join_rows_in_right_blocks}

Limits sizes of right-hand join data blocks in partial merge join algorithm for [JOIN](../../sql-reference/statements/select/join.md) queries.

ClickHouse server:

1.  Splits right-hand join data into blocks with up to the specified number of rows.
2.  Indexes each block with its minimum and maximum values.
3.  Unloads prepared blocks to disk if it is possible.

Possible values:

-   Any positive integer. Recommended range of values: \[1000, 100000\].

Default value: 65536.

## join_on_disk_max_files_to_merge {#join_on_disk_max_files_to_merge}

Limits the number of files allowed for parallel sorting in MergeJoin operations when they are executed on disk.

The bigger the value of the setting, the more RAM used and the less disk I/O needed.

Possible values:

-   Any positive integer, starting from 2.

Default value: 64.

## any_join_distinct_right_table_keys {#any_join_distinct_right_table_keys}

Enables legacy ClickHouse server behaviour in `ANY INNER|LEFT JOIN` operations.

!!! note "Warning"
    Use this setting only for backward compatibility if your use cases depend on legacy `JOIN` behaviour.

When the legacy behaviour enabled:

-   Results of `t1 ANY LEFT JOIN t2` and `t2 ANY RIGHT JOIN t1` operations are not equal because ClickHouse uses the logic with many-to-one left-to-right table keys mapping.
-   Results of `ANY INNER JOIN` operations contain all rows from the left table like the `SEMI LEFT JOIN` operations do.

When the legacy behaviour disabled:

-   Results of `t1 ANY LEFT JOIN t2` and `t2 ANY RIGHT JOIN t1` operations are equal because ClickHouse uses the logic which provides one-to-many keys mapping in `ANY RIGHT JOIN` operations.
-   Results of `ANY INNER JOIN` operations contain one row per key from both the left and right tables.

Possible values:

-   0 — Legacy behaviour is disabled.
-   1 — Legacy behaviour is enabled.

Default value: 0.

See also:

-   [JOIN strictness](../../sql-reference/statements/select/join.md#join-settings)

## temporary_files_codec {#temporary_files_codec}

Sets compression codec for temporary files used in sorting and joining operations on disk.

Possible values:

-   LZ4 — [LZ4](https://en.wikipedia.org/wiki/LZ4_(compression_algorithm)) compression is applied.
-   NONE — No compression is applied.

Default value: LZ4.

## max_block_size {#setting-max_block_size}

In ClickHouse, data is processed by blocks (sets of column parts). The internal processing cycles for a single block are efficient enough, but there are noticeable expenditures on each block. The `max_block_size` setting is a recommendation for what size of the block (in a count of rows) to load from tables. The block size shouldn’t be too small, so that the expenditures on each block are still noticeable, but not too large so that the query with LIMIT that is completed after the first block is processed quickly. The goal is to avoid consuming too much memory when extracting a large number of columns in multiple threads and to preserve at least some cache locality.

Default value: 65,536.

Blocks the size of `max_block_size` are not always loaded from the table. If it is obvious that less data needs to be retrieved, a smaller block is processed.

## preferred_block_size_bytes {#preferred-block-size-bytes}

Used for the same purpose as `max_block_size`, but it sets the recommended block size in bytes by adapting it to the number of rows in the block.
However, the block size cannot be more than `max_block_size` rows.
By default: 1,000,000. It only works when reading from MergeTree engines.

## merge_tree_min_rows_for_concurrent_read {#setting-merge-tree-min-rows-for-concurrent-read}

If the number of rows to be read from a file of a [MergeTree](../../engines/table-engines/mergetree-family/mergetree.md) table exceeds `merge_tree_min_rows_for_concurrent_read` then ClickHouse tries to perform a concurrent reading from this file on several threads.

Possible values:

-   Any positive integer.

Default value: 163840.

## merge_tree_min_bytes_for_concurrent_read {#setting-merge-tree-min-bytes-for-concurrent-read}

If the number of bytes to read from one file of a [MergeTree](../../engines/table-engines/mergetree-family/mergetree.md)-engine table exceeds `merge_tree_min_bytes_for_concurrent_read`, then ClickHouse tries to concurrently read from this file in several threads.

Possible value:

-   Any positive integer.

Default value: 251658240.

## merge_tree_min_rows_for_seek {#setting-merge-tree-min-rows-for-seek}

If the distance between two data blocks to be read in one file is less than `merge_tree_min_rows_for_seek` rows, then ClickHouse does not seek through the file but reads the data sequentially.

Possible values:

-   Any positive integer.

Default value: 0.

## merge_tree_min_bytes_for_seek {#setting-merge-tree-min-bytes-for-seek}

If the distance between two data blocks to be read in one file is less than `merge_tree_min_bytes_for_seek` bytes, then ClickHouse sequentially reads a range of file that contains both blocks, thus avoiding extra seek.

Possible values:

-   Any positive integer.

Default value: 0.

## merge_tree_coarse_index_granularity {#setting-merge-tree-coarse-index-granularity}

When searching for data, ClickHouse checks the data marks in the index file. If ClickHouse finds that required keys are in some range, it divides this range into `merge_tree_coarse_index_granularity` subranges and searches the required keys there recursively.

Possible values:

-   Any positive even integer.

Default value: 8.

## merge_tree_max_rows_to_use_cache {#setting-merge-tree-max-rows-to-use-cache}

If ClickHouse should read more than `merge_tree_max_rows_to_use_cache` rows in one query, it does not use the cache of uncompressed blocks.

The cache of uncompressed blocks stores data extracted for queries. ClickHouse uses this cache to speed up responses to repeated small queries. This setting protects the cache from trashing by queries that read a large amount of data. The [uncompressed_cache_size](../../operations/server-configuration-parameters/settings.md#server-settings-uncompressed_cache_size) server setting defines the size of the cache of uncompressed blocks.

Possible values:

-   Any positive integer.

Default value: 128 ✕ 8192.

## merge_tree_max_bytes_to_use_cache {#setting-merge-tree-max-bytes-to-use-cache}

If ClickHouse should read more than `merge_tree_max_bytes_to_use_cache` bytes in one query, it does not use the cache of uncompressed blocks.

The cache of uncompressed blocks stores data extracted for queries. ClickHouse uses this cache to speed up responses to repeated small queries. This setting protects the cache from trashing by queries that read a large amount of data. The [uncompressed_cache_size](../../operations/server-configuration-parameters/settings.md#server-settings-uncompressed_cache_size) server setting defines the size of the cache of uncompressed blocks.

Possible values:

-   Any positive integer.

Default value: 2013265920.

## merge_tree_clear_old_temporary_directories_interval_seconds {#setting-merge-tree-clear-old-temporary-directories-interval-seconds}

Sets the interval in seconds for ClickHouse to execute the cleanup of old temporary directories.

Possible values:

-   Any positive integer.

Default value: `60` seconds.

## merge_tree_clear_old_parts_interval_seconds {#setting-merge-tree-clear-old-parts-interval-seconds}

Sets the interval in seconds for ClickHouse to execute the cleanup of old parts, WALs, and mutations.

Possible values:

-   Any positive integer.

Default value: `1` second.

## min_bytes_to_use_direct_io {#settings-min-bytes-to-use-direct-io}

The minimum data volume required for using direct I/O access to the storage disk.

ClickHouse uses this setting when reading data from tables. If the total storage volume of all the data to be read exceeds `min_bytes_to_use_direct_io` bytes, then ClickHouse reads the data from the storage disk with the `O_DIRECT` option.

Possible values:

-   0 — Direct I/O is disabled.
-   Positive integer.

Default value: 0.

## network_compression_method {#network_compression_method}

Sets the method of data compression that is used for communication between servers and between server and [clickhouse-client](../../interfaces/cli.md).

Possible values:

-   `LZ4` — sets LZ4 compression method.
-   `ZSTD` — sets ZSTD compression method.

Default value: `LZ4`.

**See Also**

-   [network_zstd_compression_level](#network_zstd_compression_level)

## network_zstd_compression_level {#network_zstd_compression_level}

Adjusts the level of ZSTD compression. Used only when [network_compression_method](#network_compression_method) is set to `ZSTD`.

Possible values:

-   Positive integer from 1 to 15.

Default value: `1`.

## log_queries {#settings-log-queries}

Setting up query logging.

Queries sent to ClickHouse with this setup are logged according to the rules in the [query_log](../../operations/server-configuration-parameters/settings.md#server_configuration_parameters-query-log) server configuration parameter.

Example:

``` text
log_queries=1
```

## log_queries_min_query_duration_ms {#settings-log-queries-min-query-duration-ms}

If enabled (non-zero), queries faster then the value of this setting will not be logged (you can think about this as a `long_query_time` for [MySQL Slow Query Log](https://dev.mysql.com/doc/refman/5.7/en/slow-query-log.html)), and this basically means that you will not find them in the following tables:

- `system.query_log`
- `system.query_thread_log`

Only the queries with the following type will get to the log:

- `QUERY_FINISH`
- `EXCEPTION_WHILE_PROCESSING`

-   Type: milliseconds
-   Default value: 0 (any query)

## log_queries_min_type {#settings-log-queries-min-type}

`query_log` minimal type to log.

Possible values:
- `QUERY_START` (`=1`)
- `QUERY_FINISH` (`=2`)
- `EXCEPTION_BEFORE_START` (`=3`)
- `EXCEPTION_WHILE_PROCESSING` (`=4`)

Default value: `QUERY_START`.

Can be used to limit which entities will go to `query_log`, say you are interested only in errors, then you can use `EXCEPTION_WHILE_PROCESSING`:

``` text
log_queries_min_type='EXCEPTION_WHILE_PROCESSING'
```

## log_query_threads {#settings-log-query-threads}

Setting up query threads logging.

Queries’ threads run by ClickHouse with this setup are logged according to the rules in the [query_thread_log](../../operations/server-configuration-parameters/settings.md#server_configuration_parameters-query_thread_log) server configuration parameter.

Example:

``` text
log_query_threads=1
```

## log_query_views {#settings-log-query-views}

Setting up query views logging.

When a query run by ClickHouse with this setup on has associated views (materialized or live views), they are logged in the [query_views_log](../../operations/server-configuration-parameters/settings.md#server_configuration_parameters-query_views_log) server configuration parameter.

Example:

``` text
log_query_views=1
```


## log_comment {#settings-log-comment}

Specifies the value for the `log_comment` field of the [system.query_log](../system-tables/query_log.md) table and comment text for the server log.

It can be used to improve the readability of server logs. Additionally, it helps to select queries related to the test from the `system.query_log` after running [clickhouse-test](../../development/tests.md).

Possible values:

-   Any string no longer than [max_query_size](#settings-max_query_size). If length is exceeded, the server throws an exception.

Default value: empty string.

**Example**

Query:

``` sql
SET log_comment = 'log_comment test', log_queries = 1;
SELECT 1;
SYSTEM FLUSH LOGS;
SELECT type, query FROM system.query_log WHERE log_comment = 'log_comment test' AND event_date >= yesterday() ORDER BY event_time DESC LIMIT 2;
```

Result:

``` text
┌─type────────┬─query─────┐
│ QueryStart  │ SELECT 1; │
│ QueryFinish │ SELECT 1; │
└─────────────┴───────────┘
```

## max_insert_block_size {#settings-max_insert_block_size}

The size of blocks (in a count of rows) to form for insertion into a table.
This setting only applies in cases when the server forms the blocks.
For example, for an INSERT via the HTTP interface, the server parses the data format and forms blocks of the specified size.
But when using clickhouse-client, the client parses the data itself, and the ‘max_insert_block_size’ setting on the server does not affect the size of the inserted blocks.
The setting also does not have a purpose when using INSERT SELECT, since data is inserted using the same blocks that are formed after SELECT.

Default value: 1,048,576.

The default is slightly more than `max_block_size`. The reason for this is because certain table engines (`*MergeTree`) form a data part on the disk for each inserted block, which is a fairly large entity. Similarly, `*MergeTree` tables sort data during insertion, and a large enough block size allow sorting more data in RAM.

## min_insert_block_size_rows {#min-insert-block-size-rows}

Sets the minimum number of rows in the block which can be inserted into a table by an `INSERT` query. Smaller-sized blocks are squashed into bigger ones.

Possible values:

-   Positive integer.
-   0 — Squashing disabled.

Default value: 1048576.

## min_insert_block_size_bytes {#min-insert-block-size-bytes}

Sets the minimum number of bytes in the block which can be inserted into a table by an `INSERT` query. Smaller-sized blocks are squashed into bigger ones.

Possible values:

-   Positive integer.
-   0 — Squashing disabled.

Default value: 268435456.

## max_replica_delay_for_distributed_queries {#settings-max_replica_delay_for_distributed_queries}

Disables lagging replicas for distributed queries. See [Replication](../../engines/table-engines/mergetree-family/replication.md).

Sets the time in seconds. If a replica lags more than the set value, this replica is not used.

Default value: 300.

Used when performing `SELECT` from a distributed table that points to replicated tables.

## max_threads {#settings-max_threads}

The maximum number of query processing threads, excluding threads for retrieving data from remote servers (see the ‘max_distributed_connections’ parameter).

This parameter applies to threads that perform the same stages of the query processing pipeline in parallel.
For example, when reading from a table, if it is possible to evaluate expressions with functions, filter with WHERE and pre-aggregate for GROUP BY in parallel using at least ‘max_threads’ number of threads, then ‘max_threads’ are used.

Default value: the number of physical CPU cores.

For queries that are completed quickly because of a LIMIT, you can set a lower ‘max_threads’. For example, if the necessary number of entries are located in every block and max_threads = 8, then 8 blocks are retrieved, although it would have been enough to read just one.

The smaller the `max_threads` value, the less memory is consumed.

## max_insert_threads {#settings-max-insert-threads}

The maximum number of threads to execute the `INSERT SELECT` query.

Possible values:

-   0 (or 1) — `INSERT SELECT` no parallel execution.
-   Positive integer. Bigger than 1.

Default value: 0.

Parallel `INSERT SELECT` has effect only if the `SELECT` part is executed in parallel, see [max_threads](#settings-max_threads) setting.
Higher values will lead to higher memory usage.

## max_compress_block_size {#max-compress-block-size}

The maximum size of blocks of uncompressed data before compressing for writing to a table. By default, 1,048,576 (1 MiB). Specifying smaller block size generally leads to slightly reduced compression ratio, the compression and decompression speed increases slightly due to cache locality, and memory consumption is reduced.

!!! note "Warning"
    This is an expert-level setting, and you shouldn't change it if you're just getting started with ClickHouse.

Don’t confuse blocks for compression (a chunk of memory consisting of bytes) with blocks for query processing (a set of rows from a table).

## min_compress_block_size {#min-compress-block-size}

For [MergeTree](../../engines/table-engines/mergetree-family/mergetree.md) tables. In order to reduce latency when processing queries, a block is compressed when writing the next mark if its size is at least `min_compress_block_size`. By default, 65,536.

The actual size of the block, if the uncompressed data is less than `max_compress_block_size`, is no less than this value and no less than the volume of data for one mark.

Let’s look at an example. Assume that `index_granularity` was set to 8192 during table creation.

We are writing a UInt32-type column (4 bytes per value). When writing 8192 rows, the total will be 32 KB of data. Since min_compress_block_size = 65,536, a compressed block will be formed for every two marks.

We are writing a URL column with the String type (average size of 60 bytes per value). When writing 8192 rows, the average will be slightly less than 500 KB of data. Since this is more than 65,536, a compressed block will be formed for each mark. In this case, when reading data from the disk in the range of a single mark, extra data won’t be decompressed.

!!! note "Warning"
    This is an expert-level setting, and you shouldn't change it if you're just getting started with ClickHouse.

## max_query_size {#settings-max_query_size}

The maximum part of a query that can be taken to RAM for parsing with the SQL parser.
The INSERT query also contains data for INSERT that is processed by a separate stream parser (that consumes O(1) RAM), which is not included in this restriction.

Default value: 256 KiB.

## max_parser_depth {#max_parser_depth}

Limits maximum recursion depth in the recursive descent parser. Allows controlling the stack size.

Possible values:

-   Positive integer.
-   0 — Recursion depth is unlimited.

Default value: 1000.

## interactive_delay {#interactive-delay}

The interval in microseconds for checking whether request execution has been cancelled and sending the progress.

Default value: 100,000 (checks for cancelling and sends the progress ten times per second).

## connect_timeout, receive_timeout, send_timeout {#connect-timeout-receive-timeout-send-timeout}

Timeouts in seconds on the socket used for communicating with the client.

Default value: 10, 300, 300.

## cancel_http_readonly_queries_on_client_close {#cancel-http-readonly-queries-on-client-close}

Cancels HTTP read-only queries (e.g. SELECT) when a client closes the connection without waiting for the response.

Default value: 0

## poll_interval {#poll-interval}

Lock in a wait loop for the specified number of seconds.

Default value: 10.

## max_distributed_connections {#max-distributed-connections}

The maximum number of simultaneous connections with remote servers for distributed processing of a single query to a single Distributed table. We recommend setting a value no less than the number of servers in the cluster.

Default value: 1024.

The following parameters are only used when creating Distributed tables (and when launching a server), so there is no reason to change them at runtime.

## distributed_connections_pool_size {#distributed-connections-pool-size}

The maximum number of simultaneous connections with remote servers for distributed processing of all queries to a single Distributed table. We recommend setting a value no less than the number of servers in the cluster.

Default value: 1024.

## max_distributed_depth {#max-distributed-depth}

Limits the maximum depth of recursive queries for [Distributed](../../engines/table-engines/special/distributed.md) tables.

If the value is exceeded, the server throws an exception.

Possible values:

-   Positive integer.
-   0 — Unlimited depth.

Default value: `5`.

## max_replicated_fetches_network_bandwidth_for_server {#max_replicated_fetches_network_bandwidth_for_server}

Limits the maximum speed of data exchange over the network in bytes per second for [replicated](../../engines/table-engines/mergetree-family/replication.md) fetches for the server. Only has meaning at server startup. You can also limit the speed for a particular table with [max_replicated_fetches_network_bandwidth](../../operations/settings/merge-tree-settings.md#max_replicated_fetches_network_bandwidth) setting.

The setting isn't followed perfectly accurately.

Possible values:

-   Positive integer.
-   0 — Unlimited.

Default value: `0`.

**Usage**

Could be used for throttling speed when replicating the data to add or replace new nodes.

## max_replicated_sends_network_bandwidth_for_server {#max_replicated_sends_network_bandwidth_for_server}

Limits the maximum speed of data exchange over the network in bytes per second for [replicated](../../engines/table-engines/mergetree-family/replication.md) sends for the server. Only has meaning at server startup.  You can also limit the speed for a particular table with [max_replicated_sends_network_bandwidth](../../operations/settings/merge-tree-settings.md#max_replicated_sends_network_bandwidth) setting.

The setting isn't followed perfectly accurately.

Possible values:

-   Positive integer.
-   0 — Unlimited.

Default value: `0`.

**Usage**

Could be used for throttling speed when replicating the data to add or replace new nodes.

## connect_timeout_with_failover_ms {#connect-timeout-with-failover-ms}

The timeout in milliseconds for connecting to a remote server for a Distributed table engine, if the ‘shard’ and ‘replica’ sections are used in the cluster definition.
If unsuccessful, several attempts are made to connect to various replicas.

Default value: 50.

## connection_pool_max_wait_ms {#connection-pool-max-wait-ms}

The wait time in milliseconds for a connection when the connection pool is full.

Possible values:

- Positive integer.
- 0 — Infinite timeout.

Default value: 0.

## connections_with_failover_max_tries {#connections-with-failover-max-tries}

The maximum number of connection attempts with each replica for the Distributed table engine.

Default value: 3.

## extremes {#extremes}

Whether to count extreme values (the minimums and maximums in columns of a query result). Accepts 0 or 1. By default, 0 (disabled).
For more information, see the section “Extreme values”.

## kafka_max_wait_ms {#kafka-max-wait-ms}

The wait time in milliseconds for reading messages from [Kafka](../../engines/table-engines/integrations/kafka.md#kafka) before retry.

Possible values:

- Positive integer.
- 0 — Infinite timeout.

Default value: 5000.

See also:

-   [Apache Kafka](https://kafka.apache.org/)

## use_uncompressed_cache {#setting-use_uncompressed_cache}

Whether to use a cache of uncompressed blocks. Accepts 0 or 1. By default, 0 (disabled).
Using the uncompressed cache (only for tables in the MergeTree family) can significantly reduce latency and increase throughput when working with a large number of short queries. Enable this setting for users who send frequent short requests. Also pay attention to the [uncompressed_cache_size](../../operations/server-configuration-parameters/settings.md#server-settings-uncompressed_cache_size) configuration parameter (only set in the config file) – the size of uncompressed cache blocks. By default, it is 8 GiB. The uncompressed cache is filled in as needed and the least-used data is automatically deleted.

For queries that read at least a somewhat large volume of data (one million rows or more), the uncompressed cache is disabled automatically to save space for truly small queries. This means that you can keep the ‘use_uncompressed_cache’ setting always set to 1.

## replace_running_query {#replace-running-query}

When using the HTTP interface, the ‘query_id’ parameter can be passed. This is any string that serves as the query identifier.
If a query from the same user with the same ‘query_id’ already exists at this time, the behaviour depends on the ‘replace_running_query’ parameter.

`0` (default) – Throw an exception (do not allow the query to run if a query with the same ‘query_id’ is already running).

`1` – Cancel the old query and start running the new one.

Yandex.Metrica uses this parameter set to 1 for implementing suggestions for segmentation conditions. After entering the next character, if the old query hasn’t finished yet, it should be cancelled.

## replace_running_query_max_wait_ms {#replace-running-query-max-wait-ms}

The wait time for running the query with the same `query_id` to finish, when the [replace_running_query](#replace-running-query) setting is active.

Possible values:

- Positive integer.
- 0 — Throwing an exception that does not allow to run a new query if the server already executes a query with the same `query_id`.

Default value: 5000.

## stream_flush_interval_ms {#stream-flush-interval-ms}

Works for tables with streaming in the case of a timeout, or when a thread generates [max_insert_block_size](#settings-max_insert_block_size) rows.

The default value is 7500.

The smaller the value, the more often data is flushed into the table. Setting the value too low leads to poor performance.

## load_balancing {#settings-load_balancing}

Specifies the algorithm of replicas selection that is used for distributed query processing.

ClickHouse supports the following algorithms of choosing replicas:

-   [Random](#load_balancing-random) (by default)
-   [Nearest hostname](#load_balancing-nearest_hostname)
-   [In order](#load_balancing-in_order)
-   [First or random](#load_balancing-first_or_random)
-   [Round robin](#load_balancing-round_robin)

See also:

-   [distributed_replica_max_ignored_errors](#settings-distributed_replica_max_ignored_errors)

### Random (by Default) {#load_balancing-random}

``` sql
load_balancing = random
```

The number of errors is counted for each replica. The query is sent to the replica with the fewest errors, and if there are several of these, to anyone of them.
Disadvantages: Server proximity is not accounted for; if the replicas have different data, you will also get different data.

### Nearest Hostname {#load_balancing-nearest_hostname}

``` sql
load_balancing = nearest_hostname
```

The number of errors is counted for each replica. Every 5 minutes, the number of errors is integrally divided by 2. Thus, the number of errors is calculated for a recent time with exponential smoothing. If there is one replica with a minimal number of errors (i.e. errors occurred recently on the other replicas), the query is sent to it. If there are multiple replicas with the same minimal number of errors, the query is sent to the replica with a hostname that is most similar to the server’s hostname in the config file (for the number of different characters in identical positions, up to the minimum length of both hostnames).

For instance, example01-01-1 and example01-01-2.yandex.ru are different in one position, while example01-01-1 and example01-02-2 differ in two places.
This method might seem primitive, but it does not require external data about network topology, and it does not compare IP addresses, which would be complicated for our IPv6 addresses.

Thus, if there are equivalent replicas, the closest one by name is preferred.
We can also assume that when sending a query to the same server, in the absence of failures, a distributed query will also go to the same servers. So even if different data is placed on the replicas, the query will return mostly the same results.

### In Order {#load_balancing-in_order}

``` sql
load_balancing = in_order
```

Replicas with the same number of errors are accessed in the same order as they are specified in the configuration.
This method is appropriate when you know exactly which replica is preferable.

### First or Random {#load_balancing-first_or_random}

``` sql
load_balancing = first_or_random
```

This algorithm chooses the first replica in the set or a random replica if the first is unavailable. It’s effective in cross-replication topology setups, but useless in other configurations.

The `first_or_random` algorithm solves the problem of the `in_order` algorithm. With `in_order`, if one replica goes down, the next one gets a double load while the remaining replicas handle the usual amount of traffic. When using the `first_or_random` algorithm, the load is evenly distributed among replicas that are still available.

It's possible to explicitly define what the first replica is by using the setting `load_balancing_first_offset`. This gives more control to rebalance query workloads among replicas.

### Round Robin {#load_balancing-round_robin}

``` sql
load_balancing = round_robin
```

This algorithm uses a round-robin policy across replicas with the same number of errors (only the queries with `round_robin` policy is accounted).

## prefer_localhost_replica {#settings-prefer-localhost-replica}

Enables/disables preferable using the localhost replica when processing distributed queries.

Possible values:

-   1 — ClickHouse always sends a query to the localhost replica if it exists.
-   0 — ClickHouse uses the balancing strategy specified by the [load_balancing](#settings-load_balancing) setting.

Default value: 1.

!!! warning "Warning"
    Disable this setting if you use [max_parallel_replicas](#settings-max_parallel_replicas).

## totals_mode {#totals-mode}

How to calculate TOTALS when HAVING is present, as well as when max_rows_to_group_by and group_by_overflow_mode = ‘any’ are present.
See the section “WITH TOTALS modifier”.

## totals_auto_threshold {#totals-auto-threshold}

The threshold for `totals_mode = 'auto'`.
See the section “WITH TOTALS modifier”.

## max_parallel_replicas {#settings-max_parallel_replicas}

The maximum number of replicas for each shard when executing a query.

Possible values:

-   Positive integer.

Default value: `1`.

**Additional Info**

This setting is useful for replicated tables with a sampling key. A query may be processed faster if it is executed on several servers in parallel. But the query performance may degrade in the following cases:

- The position of the sampling key in the partitioning key does not allow efficient range scans.
- Adding a sampling key to the table makes filtering by other columns less efficient.
- The sampling key is an expression that is expensive to calculate.
- The cluster latency distribution has a long tail, so that querying more servers increases the query overall latency.

!!! warning "Warning"
    This setting will produce incorrect results when joins or subqueries are involved, and all tables don't meet certain requirements. See [Distributed Subqueries and max_parallel_replicas](../../sql-reference/operators/in.md#max_parallel_replica-subqueries) for more details.

## compile_expressions {#compile-expressions}

Enables or disables compilation of frequently used simple functions and operators to native code with LLVM at runtime.

Possible values:

- 0 — Disabled.
- 1 — Enabled.

Default value: `1`.

## min_count_to_compile_expression {#min-count-to-compile-expression}

Minimum count of executing same expression before it is get compiled.

Default value: `3`.

## output_format_json_quote_64bit_integers {#session_settings-output_format_json_quote_64bit_integers}

Controls quoting of 64-bit or bigger [integers](../../sql-reference/data-types/int-uint.md) (like `UInt64` or `Int128`) when they are output in a [JSON](../../interfaces/formats.md#json) format.
Such integers are enclosed in quotes by default. This behavior is compatible with most JavaScript implementations.

Possible values:

-   0 — Integers are output without quotes.
-   1 — Integers are enclosed in quotes.

Default value: 1.

## output_format_json_quote_denormals {#settings-output_format_json_quote_denormals}

Enables `+nan`, `-nan`, `+inf`, `-inf` outputs in [JSON](../../interfaces/formats.md#json) output format.

Possible values:

-   0 — Disabled.
-   1 — Enabled.

Default value: 0.

**Example**

Consider the following table `account_orders`:

```text
┌─id─┬─name───┬─duration─┬─period─┬─area─┐
│  1 │ Andrew │       20 │      0 │  400 │
│  2 │ John   │       40 │      0 │    0 │
│  3 │ Bob    │       15 │      0 │ -100 │
└────┴────────┴──────────┴────────┴──────┘
```

When `output_format_json_quote_denormals = 0`, the query returns `null` values in output:

```sql
SELECT area/period FROM account_orders FORMAT JSON;
```

```json
{
        "meta":
        [
                {
                        "name": "divide(area, period)",
                        "type": "Float64"
                }
        ],

        "data":
        [
                {
                        "divide(area, period)": null
                },
                {
                        "divide(area, period)": null
                },
                {
                        "divide(area, period)": null
                }
        ],

        "rows": 3,

        "statistics":
        {
                "elapsed": 0.003648093,
                "rows_read": 3,
                "bytes_read": 24
        }
}
```

When `output_format_json_quote_denormals = 1`, the query returns:

```json
{
        "meta":
        [
                {
                        "name": "divide(area, period)",
                        "type": "Float64"
                }
        ],

        "data":
        [
                {
                        "divide(area, period)": "inf"
                },
                {
                        "divide(area, period)": "-nan"
                },
                {
                        "divide(area, period)": "-inf"
                }
        ],

        "rows": 3,

        "statistics":
        {
                "elapsed": 0.000070241,
                "rows_read": 3,
                "bytes_read": 24
        }
}
```

## format_csv_delimiter {#settings-format_csv_delimiter}

The character is interpreted as a delimiter in the CSV data. By default, the delimiter is `,`.

## input_format_csv_unquoted_null_literal_as_null {#settings-input_format_csv_unquoted_null_literal_as_null}

For CSV input format enables or disables parsing of unquoted `NULL` as literal (synonym for `\N`).

## input_format_csv_enum_as_number {#settings-input_format_csv_enum_as_number}

Enables or disables parsing enum values as enum ids for CSV input format.

Possible values:

-   0 — Enum values are parsed as values.
-   1 — Enum values are parsed as enum IDs.

Default value: 0.

**Examples**

Consider the table:

```sql
CREATE TABLE table_with_enum_column_for_csv_insert (Id Int32,Value Enum('first' = 1, 'second' = 2)) ENGINE=Memory();
```

When the `input_format_csv_enum_as_number` setting is enabled:

```sql
SET input_format_csv_enum_as_number = 1;
INSERT INTO table_with_enum_column_for_csv_insert FORMAT CSV 102,2;
SELECT * FROM table_with_enum_column_for_csv_insert;
```

Result:

```text
┌──Id─┬─Value─────┐
│ 102 │ second    │
└─────┴───────────┘
```

When the `input_format_csv_enum_as_number` setting is disabled, the `INSERT` query:

```sql
SET input_format_csv_enum_as_number = 0;
INSERT INTO table_with_enum_column_for_csv_insert FORMAT CSV 102,2;
```

throws an exception.

## output_format_csv_crlf_end_of_line {#settings-output-format-csv-crlf-end-of-line}

Use DOS/Windows-style line separator (CRLF) in CSV instead of Unix style (LF).

## output_format_tsv_crlf_end_of_line {#settings-output-format-tsv-crlf-end-of-line}

Use DOC/Windows-style line separator (CRLF) in TSV instead of Unix style (LF).

## insert_quorum {#settings-insert_quorum}

Enables the quorum writes.

-   If `insert_quorum < 2`, the quorum writes are disabled.
-   If `insert_quorum >= 2`, the quorum writes are enabled.

Default value: 0.

Quorum writes

`INSERT` succeeds only when ClickHouse manages to correctly write data to the `insert_quorum` of replicas during the `insert_quorum_timeout`. If for any reason the number of replicas with successful writes does not reach the `insert_quorum`, the write is considered failed and ClickHouse will delete the inserted block from all the replicas where data has already been written.

All the replicas in the quorum are consistent, i.e., they contain data from all previous `INSERT` queries. The `INSERT` sequence is linearized.

When reading the data written from the `insert_quorum`, you can use the [select_sequential_consistency](#settings-select_sequential_consistency) option.

ClickHouse generates an exception

-   If the number of available replicas at the time of the query is less than the `insert_quorum`.
-   At an attempt to write data when the previous block has not yet been inserted in the `insert_quorum` of replicas. This situation may occur if the user tries to perform an `INSERT` before the previous one with the `insert_quorum` is completed.

See also:

-   [insert_quorum_timeout](#settings-insert_quorum_timeout)
-   [select_sequential_consistency](#settings-select_sequential_consistency)

## insert_quorum_timeout {#settings-insert_quorum_timeout}

Write to a quorum timeout in milliseconds. If the timeout has passed and no write has taken place yet, ClickHouse will generate an exception and the client must repeat the query to write the same block to the same or any other replica.

Default value: 600 000 milliseconds (ten minutes).

See also:

-   [insert_quorum](#settings-insert_quorum)
-   [select_sequential_consistency](#settings-select_sequential_consistency)

## select_sequential_consistency {#settings-select_sequential_consistency}

Enables or disables sequential consistency for `SELECT` queries:

Possible values:

-   0 — Disabled.
-   1 — Enabled.

Default value: 0.

Usage

When sequential consistency is enabled, ClickHouse allows the client to execute the `SELECT` query only for those replicas that contain data from all previous `INSERT` queries executed with `insert_quorum`. If the client refers to a partial replica, ClickHouse will generate an exception. The SELECT query will not include data that has not yet been written to the quorum of replicas.

See also:

-   [insert_quorum](#settings-insert_quorum)
-   [insert_quorum_timeout](#settings-insert_quorum_timeout)

## insert_deduplicate {#settings-insert-deduplicate}

Enables or disables block deduplication of `INSERT` (for Replicated\* tables).

Possible values:

-   0 — Disabled.
-   1 — Enabled.

Default value: 1.

By default, blocks inserted into replicated tables by the `INSERT` statement are deduplicated (see [Data Replication](../../engines/table-engines/mergetree-family/replication.md)).

## deduplicate_blocks_in_dependent_materialized_views {#settings-deduplicate-blocks-in-dependent-materialized-views}

Enables or disables the deduplication check for materialized views that receive data from Replicated\* tables.

Possible values:

      0 — Disabled.
      1 — Enabled.

Default value: 0.

Usage

By default, deduplication is not performed for materialized views but is done upstream, in the source table.
If an INSERTed block is skipped due to deduplication in the source table, there will be no insertion into attached materialized views. This behaviour exists to enable the insertion of highly aggregated data into materialized views, for cases where inserted blocks are the same after materialized view aggregation but derived from different INSERTs into the source table.
At the same time, this behaviour “breaks” `INSERT` idempotency. If an `INSERT` into the main table was successful and `INSERT` into a materialized view failed (e.g. because of communication failure with Zookeeper) a client will get an error and can retry the operation. However, the materialized view won’t receive the second insert because it will be discarded by deduplication in the main (source) table. The setting `deduplicate_blocks_in_dependent_materialized_views` allows for changing this behaviour. On retry, a materialized view will receive the repeat insert and will perform a deduplication check by itself,
ignoring check result for the source table, and will insert rows lost because of the first failure.

## max_network_bytes {#settings-max-network-bytes}

Limits the data volume (in bytes) that is received or transmitted over the network when executing a query. This setting applies to every individual query.

Possible values:

-   Positive integer.
-   0 — Data volume control is disabled.

Default value: 0.

## max_network_bandwidth {#settings-max-network-bandwidth}

Limits the speed of the data exchange over the network in bytes per second. This setting applies to every query.

Possible values:

-   Positive integer.
-   0 — Bandwidth control is disabled.

Default value: 0.

## max_network_bandwidth_for_user {#settings-max-network-bandwidth-for-user}

Limits the speed of the data exchange over the network in bytes per second. This setting applies to all concurrently running queries performed by a single user.

Possible values:

-   Positive integer.
-   0 — Control of the data speed is disabled.

Default value: 0.

## max_network_bandwidth_for_all_users {#settings-max-network-bandwidth-for-all-users}

Limits the speed that data is exchanged at over the network in bytes per second. This setting applies to all concurrently running queries on the server.

Possible values:

-   Positive integer.
-   0 — Control of the data speed is disabled.

Default value: 0.

## count_distinct_implementation {#settings-count_distinct_implementation}

Specifies which of the `uniq*` functions should be used to perform the [COUNT(DISTINCT …)](../../sql-reference/aggregate-functions/reference/count.md#agg_function-count) construction.

Possible values:

-   [uniq](../../sql-reference/aggregate-functions/reference/uniq.md#agg_function-uniq)
-   [uniqCombined](../../sql-reference/aggregate-functions/reference/uniqcombined.md#agg_function-uniqcombined)
-   [uniqCombined64](../../sql-reference/aggregate-functions/reference/uniqcombined64.md#agg_function-uniqcombined64)
-   [uniqHLL12](../../sql-reference/aggregate-functions/reference/uniqhll12.md#agg_function-uniqhll12)
-   [uniqExact](../../sql-reference/aggregate-functions/reference/uniqexact.md#agg_function-uniqexact)

Default value: `uniqExact`.

## skip_unavailable_shards {#settings-skip_unavailable_shards}

Enables or disables silently skipping of unavailable shards.

Shard is considered unavailable if all its replicas are unavailable. A replica is unavailable in the following cases:

-   ClickHouse can’t connect to replica for any reason.

    When connecting to a replica, ClickHouse performs several attempts. If all these attempts fail, the replica is considered unavailable.

-   Replica can’t be resolved through DNS.

    If replica’s hostname can’t be resolved through DNS, it can indicate the following situations:

    -   Replica’s host has no DNS record. It can occur in systems with dynamic DNS, for example, [Kubernetes](https://kubernetes.io), where nodes can be unresolvable during downtime, and this is not an error.

    -   Configuration error. ClickHouse configuration file contains a wrong hostname.

Possible values:

-   1 — skipping enabled.

    If a shard is unavailable, ClickHouse returns a result based on partial data and does not report node availability issues.

-   0 — skipping disabled.

    If a shard is unavailable, ClickHouse throws an exception.

Default value: 0.

## distributed_group_by_no_merge {#distributed-group-by-no-merge}

Do not merge aggregation states from different servers for distributed query processing, you can use this in case it is for certain that there are different keys on different shards

Possible values:

-   0 — Disabled (final query processing is done on the initiator node).
-   1 - Do not merge aggregation states from different servers for distributed query processing (query completelly processed on the shard, initiator only proxy the data), can be used in case it is for certain that there are different keys on different shards.
-   2 - Same as `1` but applies `ORDER BY` and `LIMIT` (it is not possible when the query processed completelly on the remote node, like for `distributed_group_by_no_merge=1`) on the initiator (can be used for queries with `ORDER BY` and/or `LIMIT`).

**Example**

```sql
SELECT *
FROM remote('127.0.0.{2,3}', system.one)
GROUP BY dummy
LIMIT 1
SETTINGS distributed_group_by_no_merge = 1
FORMAT PrettyCompactMonoBlock

┌─dummy─┐
│     0 │
│     0 │
└───────┘
```

```sql
SELECT *
FROM remote('127.0.0.{2,3}', system.one)
GROUP BY dummy
LIMIT 1
SETTINGS distributed_group_by_no_merge = 2
FORMAT PrettyCompactMonoBlock

┌─dummy─┐
│     0 │
└───────┘
```

Default value: 0

## distributed_push_down_limit (#distributed-push-down-limit}

LIMIT will be applied on each shard separatelly. Usually you don't need to use it, since this will be done automatically if it is possible, i.e. for simple query SELECT FROM LIMIT.

Possible values:

-  0 - Disabled
-  1 - Enabled

!!! note "Note"
    That with this setting the result of the query may be inaccurate.

## optimize_skip_unused_shards_limit {#optimize-skip-unused-shards-limit}

Limit for number of sharding key values, turns off `optimize_skip_unused_shards` if the limit is reached.

Too many values may require significant amount for processing, while the benefit is doubtful, since if you have huge number of values in `IN (...)`, then most likely the query will be sent to all shards anyway.

Default value: 1000

## optimize_skip_unused_shards {#optimize-skip-unused-shards}

Enables or disables skipping of unused shards for [SELECT](../../sql-reference/statements/select/index.md) queries that have sharding key condition in `WHERE/PREWHERE` (assuming that the data is distributed by sharding key, otherwise does nothing).

Possible values:

-   0 — Disabled.
-   1 — Enabled.

Default value: 0

## optimize_skip_unused_shards_rewrite_in {#optimize-skip-unused-shards-rewrite-in}

Rewrite IN in query for remote shards to exclude values that does not belong to the shard (requires optimize_skip_unused_shards).

Possible values:

-   0 — Disabled.
-   1 — Enabled.

Default value: 1 (since it requires `optimize_skip_unused_shards` anyway, which `0` by default)

## allow_nondeterministic_optimize_skip_unused_shards {#allow-nondeterministic-optimize-skip-unused-shards}

Allow nondeterministic (like `rand` or `dictGet`, since later has some caveats with updates) functions in sharding key.

Possible values:

-   0 — Disallowed.
-   1 — Allowed.

Default value: 0

## optimize_skip_unused_shards_nesting {#optimize-skip-unused-shards-nesting}

Controls [`optimize_skip_unused_shards`](#optimize-skip-unused-shards) (hence still requires [`optimize_skip_unused_shards`](#optimize-skip-unused-shards)) depends on the nesting level of the distributed query (case when you have `Distributed` table that look into another `Distributed` table).

Possible values:

-   0 — Disabled, `optimize_skip_unused_shards` works always.
-   1 — Enables `optimize_skip_unused_shards` only for the first level.
-   2 — Enables `optimize_skip_unused_shards` up to the second level.

Default value: 0

## force_optimize_skip_unused_shards {#force-optimize-skip-unused-shards}

Enables or disables query execution if [optimize_skip_unused_shards](#optimize-skip-unused-shards) is enabled and skipping of unused shards is not possible. If the skipping is not possible and the setting is enabled, an exception will be thrown.

Possible values:

-   0 — Disabled. ClickHouse does not throw an exception.
-   1 — Enabled. Query execution is disabled only if the table has a sharding key.
-   2 — Enabled. Query execution is disabled regardless of whether a sharding key is defined for the table.

Default value: 0

## force_optimize_skip_unused_shards_nesting {#settings-force_optimize_skip_unused_shards_nesting}

Controls [`force_optimize_skip_unused_shards`](#force-optimize-skip-unused-shards) (hence still requires [`force_optimize_skip_unused_shards`](#force-optimize-skip-unused-shards)) depends on the nesting level of the distributed query (case when you have `Distributed` table that look into another `Distributed` table).

Possible values:

-   0 - Disabled, `force_optimize_skip_unused_shards` works always.
-   1 — Enables `force_optimize_skip_unused_shards` only for the first level.
-   2 — Enables `force_optimize_skip_unused_shards` up to the second level.

Default value: 0

## optimize_distributed_group_by_sharding_key {#optimize-distributed-group-by-sharding-key}

Optimize `GROUP BY sharding_key` queries, by avoiding costly aggregation on the initiator server (which will reduce memory usage for the query on the initiator server).

The following types of queries are supported (and all combinations of them):

- `SELECT DISTINCT [..., ]sharding_key[, ...] FROM dist`
- `SELECT ... FROM dist GROUP BY sharding_key[, ...]`
- `SELECT ... FROM dist GROUP BY sharding_key[, ...] ORDER BY x`
- `SELECT ... FROM dist GROUP BY sharding_key[, ...] LIMIT 1`
- `SELECT ... FROM dist GROUP BY sharding_key[, ...] LIMIT 1 BY x`

The following types of queries are not supported (support for some of them may be added later):

- `SELECT ... GROUP BY sharding_key[, ...] WITH TOTALS`
- `SELECT ... GROUP BY sharding_key[, ...] WITH ROLLUP`
- `SELECT ... GROUP BY sharding_key[, ...] WITH CUBE`
- `SELECT ... GROUP BY sharding_key[, ...] SETTINGS extremes=1`

Possible values:

-   0 — Disabled.
-   1 — Enabled.

Default value: 0

See also:

-   [distributed_group_by_no_merge](#distributed-group-by-no-merge)
-   [optimize_skip_unused_shards](#optimize-skip-unused-shards)

!!! note "Note"
    Right now it requires `optimize_skip_unused_shards` (the reason behind this is that one day it may be enabled by default, and it will work correctly only if data was inserted via Distributed table, i.e. data is distributed according to sharding_key).

## optimize_throw_if_noop {#setting-optimize_throw_if_noop}

Enables or disables throwing an exception if an [OPTIMIZE](../../sql-reference/statements/misc.md#misc_operations-optimize) query didn’t perform a merge.

By default, `OPTIMIZE` returns successfully even if it didn’t do anything. This setting lets you differentiate these situations and get the reason in an exception message.

Possible values:

-   1 — Throwing an exception is enabled.
-   0 — Throwing an exception is disabled.

Default value: 0.

## optimize_functions_to_subcolumns {#optimize-functions-to-subcolumns}

Enables or disables optimization by transforming some functions to reading subcolumns. This reduces the amount of data to read.

These functions can be transformed:

-   [length](../../sql-reference/functions/array-functions.md#array_functions-length) to read the [size0](../../sql-reference/data-types/array.md#array-size) subcolumn.
-   [empty](../../sql-reference/functions/array-functions.md#function-empty) to read the [size0](../../sql-reference/data-types/array.md#array-size) subcolumn.
-   [notEmpty](../../sql-reference/functions/array-functions.md#function-notempty) to read the [size0](../../sql-reference/data-types/array.md#array-size) subcolumn.
-   [isNull](../../sql-reference/operators/index.md#operator-is-null) to read the [null](../../sql-reference/data-types/nullable.md#finding-null) subcolumn.
-   [isNotNull](../../sql-reference/operators/index.md#is-not-null) to read the [null](../../sql-reference/data-types/nullable.md#finding-null) subcolumn.
-   [count](../../sql-reference/aggregate-functions/reference/count.md) to read the [null](../../sql-reference/data-types/nullable.md#finding-null) subcolumn.
-   [mapKeys](../../sql-reference/functions/tuple-map-functions.md#mapkeys) to read the [keys](../../sql-reference/data-types/map.md#map-subcolumns) subcolumn.
-   [mapValues](../../sql-reference/functions/tuple-map-functions.md#mapvalues) to read the [values](../../sql-reference/data-types/map.md#map-subcolumns) subcolumn.

Possible values:

-   0 — Optimization disabled.
-   1 — Optimization enabled.

Default value: `0`.

## distributed_replica_error_half_life {#settings-distributed_replica_error_half_life}

-   Type: seconds
-   Default value: 60 seconds

Controls how fast errors in distributed tables are zeroed. If a replica is unavailable for some time, accumulates 5 errors, and distributed_replica_error_half_life is set to 1 second, then the replica is considered normal 3 seconds after the last error.

See also:

-   [load_balancing](#load_balancing-round_robin)
-   [Table engine Distributed](../../engines/table-engines/special/distributed.md)
-   [distributed_replica_error_cap](#settings-distributed_replica_error_cap)
-   [distributed_replica_max_ignored_errors](#settings-distributed_replica_max_ignored_errors)

## distributed_replica_error_cap {#settings-distributed_replica_error_cap}

-   Type: unsigned int
-   Default value: 1000

The error count of each replica is capped at this value, preventing a single replica from accumulating too many errors.

See also:

-   [load_balancing](#load_balancing-round_robin)
-   [Table engine Distributed](../../engines/table-engines/special/distributed.md)
-   [distributed_replica_error_half_life](#settings-distributed_replica_error_half_life)
-   [distributed_replica_max_ignored_errors](#settings-distributed_replica_max_ignored_errors)

## distributed_replica_max_ignored_errors {#settings-distributed_replica_max_ignored_errors}

-   Type: unsigned int
-   Default value: 0

The number of errors that will be ignored while choosing replicas (according to `load_balancing` algorithm).

See also:

-   [load_balancing](#load_balancing-round_robin)
-   [Table engine Distributed](../../engines/table-engines/special/distributed.md)
-   [distributed_replica_error_cap](#settings-distributed_replica_error_cap)
-   [distributed_replica_error_half_life](#settings-distributed_replica_error_half_life)

## distributed_directory_monitor_sleep_time_ms {#distributed_directory_monitor_sleep_time_ms}

Base interval for the [Distributed](../../engines/table-engines/special/distributed.md) table engine to send data. The actual interval grows exponentially in the event of errors.

Possible values:

-   A positive integer number of milliseconds.

Default value: 100 milliseconds.

## distributed_directory_monitor_max_sleep_time_ms {#distributed_directory_monitor_max_sleep_time_ms}

Maximum interval for the [Distributed](../../engines/table-engines/special/distributed.md) table engine to send data. Limits exponential growth of the interval set in the [distributed_directory_monitor_sleep_time_ms](#distributed_directory_monitor_sleep_time_ms) setting.

Possible values:

-   A positive integer number of milliseconds.

Default value: 30000 milliseconds (30 seconds).

## distributed_directory_monitor_batch_inserts {#distributed_directory_monitor_batch_inserts}

Enables/disables inserted data sending in batches.

When batch sending is enabled, the [Distributed](../../engines/table-engines/special/distributed.md) table engine tries to send multiple files of inserted data in one operation instead of sending them separately. Batch sending improves cluster performance by better-utilizing server and network resources.

Possible values:

-   1 — Enabled.
-   0 — Disabled.

Default value: 0.

## distributed_directory_monitor_split_batch_on_failure {#distributed_directory_monitor_split_batch_on_failure}

Enables/disables splitting batches on failures.

Sometimes sending particular batch to the remote shard may fail, because of some complex pipeline after (i.e. `MATERIALIZED VIEW` with `GROUP BY`) due to `Memory limit exceeded` or similar errors. In this case, retrying will not help (and this will stuck distributed sends for the table) but sending files from that batch one by one may succeed INSERT.

So installing this setting to `1` will disable batching for such batches (i.e. temporary disables `distributed_directory_monitor_batch_inserts` for failed batches).

Possible values:

-   1 — Enabled.
-   0 — Disabled.

Default value: 0.

!!! note "Note"
    This setting also affects broken batches (that may appears because of abnormal server (machine) termination and no `fsync_after_insert`/`fsync_directories` for [Distributed](../../engines/table-engines/special/distributed.md) table engine).

!!! warning "Warning"
    You should not rely on automatic batch splitting, since this may hurt performance.

## os_thread_priority {#setting-os-thread-priority}

Sets the priority ([nice](https://en.wikipedia.org/wiki/Nice_(Unix))) for threads that execute queries. The OS scheduler considers this priority when choosing the next thread to run on each available CPU core.

!!! warning "Warning"
    To use this setting, you need to set the `CAP_SYS_NICE` capability. The `clickhouse-server` package sets it up during installation. Some virtual environments do not allow you to set the `CAP_SYS_NICE` capability. In this case, `clickhouse-server` shows a message about it at the start.

Possible values:

-   You can set values in the range `[-20, 19]`.

Lower values mean higher priority. Threads with low `nice` priority values are executed more frequently than threads with high values. High values are preferable for long-running non-interactive queries because it allows them to quickly give up resources in favour of short interactive queries when they arrive.

Default value: 0.

## query_profiler_real_time_period_ns {#query_profiler_real_time_period_ns}

Sets the period for a real clock timer of the [query profiler](../../operations/optimizing-performance/sampling-query-profiler.md). Real clock timer counts wall-clock time.

Possible values:

-   Positive integer number, in nanoseconds.

    Recommended values:

            - 10000000 (100 times a second) nanoseconds and less for single queries.
            - 1000000000 (once a second) for cluster-wide profiling.

-   0 for turning off the timer.

Type: [UInt64](../../sql-reference/data-types/int-uint.md).

Default value: 1000000000 nanoseconds (once a second).

See also:

-   System table [trace_log](../../operations/system-tables/trace_log.md#system_tables-trace_log)

## query_profiler_cpu_time_period_ns {#query_profiler_cpu_time_period_ns}

Sets the period for a CPU clock timer of the [query profiler](../../operations/optimizing-performance/sampling-query-profiler.md). This timer counts only CPU time.

Possible values:

-   A positive integer number of nanoseconds.

    Recommended values:

            - 10000000 (100 times a second) nanoseconds and more for single queries.
            - 1000000000 (once a second) for cluster-wide profiling.

-   0 for turning off the timer.

Type: [UInt64](../../sql-reference/data-types/int-uint.md).

Default value: 1000000000 nanoseconds.

See also:

-   System table [trace_log](../../operations/system-tables/trace_log.md#system_tables-trace_log)

## allow_introspection_functions {#settings-allow_introspection_functions}

Enables or disables [introspections functions](../../sql-reference/functions/introspection.md) for query profiling.

Possible values:

-   1 — Introspection functions enabled.
-   0 — Introspection functions disabled.

Default value: 0.

**See Also**

-   [Sampling Query Profiler](../../operations/optimizing-performance/sampling-query-profiler.md)
-   System table [trace_log](../../operations/system-tables/trace_log.md#system_tables-trace_log)

## input_format_parallel_parsing {#input-format-parallel-parsing}

Enables or disables order-preserving parallel parsing of data formats. Supported only for [TSV](../../interfaces/formats.md#tabseparated), [TKSV](../../interfaces/formats.md#tskv), [CSV](../../interfaces/formats.md#csv) and [JSONEachRow](../../interfaces/formats.md#jsoneachrow) formats.

Possible values:

-   1 — Enabled.
-   0 — Disabled.

Default value: `0`.

## output_format_parallel_formatting {#output-format-parallel-formatting}

Enables or disables parallel formatting of data formats. Supported only for [TSV](../../interfaces/formats.md#tabseparated), [TKSV](../../interfaces/formats.md#tskv), [CSV](../../interfaces/formats.md#csv) and [JSONEachRow](../../interfaces/formats.md#jsoneachrow) formats.

Possible values:

-   1 — Enabled.
-   0 — Disabled.

Default value: `0`.

## min_chunk_bytes_for_parallel_parsing {#min-chunk-bytes-for-parallel-parsing}

-   Type: unsigned int
-   Default value: 1 MiB

The minimum chunk size in bytes, which each thread will parse in parallel.

## output_format_avro_codec {#settings-output_format_avro_codec}

Sets the compression codec used for output Avro file.

Type: string

Possible values:

-   `null` — No compression
-   `deflate` — Compress with Deflate (zlib)
-   `snappy` — Compress with [Snappy](https://google.github.io/snappy/)

Default value: `snappy` (if available) or `deflate`.

## output_format_avro_sync_interval {#settings-output_format_avro_sync_interval}

Sets minimum data size (in bytes) between synchronization markers for output Avro file.

Type: unsigned int

Possible values: 32 (32 bytes) - 1073741824 (1 GiB)

Default value: 32768 (32 KiB)

## output_format_avro_string_column_pattern {#output_format_avro_string_column_pattern}

Regexp of column names of type String to output as Avro `string` (default is `bytes`).
RE2 syntax is supported.

Type: string

## format_avro_schema_registry_url {#format_avro_schema_registry_url}

Sets [Confluent Schema Registry](https://docs.confluent.io/current/schema-registry/index.html) URL to use with [AvroConfluent](../../interfaces/formats.md#data-format-avro-confluent) format.

Default value: `Empty`.

## input_format_avro_allow_missing_fields {#input_format_avro_allow_missing_fields}

Enables using fields that are not specified in [Avro](../../interfaces/formats.md#data-format-avro) or [AvroConfluent](../../interfaces/formats.md#data-format-avro-confluent) format schema. When a field is not found in the schema, ClickHouse uses the default value instead of throwing an exception.

Possible values:

-   0 — Disabled.
-   1 — Enabled.

Default value: 0.

## background_pool_size {#background_pool_size}

Sets the number of threads performing background operations in table engines (for example, merges in [MergeTree engine](../../engines/table-engines/mergetree-family/index.md) tables). This setting is applied from the `default` profile at the ClickHouse server start and can’t be changed in a user session. By adjusting this setting, you manage CPU and disk load. Smaller pool size utilizes less CPU and disk resources, but background processes advance slower which might eventually impact query performance.

Before changing it, please also take a look at related [MergeTree settings](../../operations/server-configuration-parameters/settings.md#server_configuration_parameters-merge_tree), such as `number_of_free_entries_in_pool_to_lower_max_size_of_merge` and `number_of_free_entries_in_pool_to_execute_mutation`.

Possible values:

-   Any positive integer.

Default value: 16.

## merge_selecting_sleep_ms {#merge_selecting_sleep_ms}

Sleep time for merge selecting when no part is selected. A lower setting triggers selecting tasks in `background_schedule_pool` frequently, which results in a large number of requests to Zookeeper in large-scale clusters.

Possible values:

-   Any positive integer.

Default value: `5000`.

## parallel_distributed_insert_select {#parallel_distributed_insert_select}

Enables parallel distributed `INSERT ... SELECT` query.

If we execute `INSERT INTO distributed_table_a SELECT ... FROM distributed_table_b` queries and both tables use the same cluster, and both tables are either [replicated](../../engines/table-engines/mergetree-family/replication.md) or non-replicated, then this query is processed locally on every shard.

Possible values:

-   0 — Disabled.
-   1 — `SELECT` will be executed on each shard from the underlying table of the distributed engine.
-   2 — `SELECT` and `INSERT` will be executed on each shard from/to the underlying table of the distributed engine.

Default value: 0.

## insert_distributed_sync {#insert_distributed_sync}

Enables or disables synchronous data insertion into a [Distributed](../../engines/table-engines/special/distributed.md#distributed) table.

By default, when inserting data into a `Distributed` table, the ClickHouse server sends data to cluster nodes in asynchronous mode. When `insert_distributed_sync=1`, the data is processed synchronously, and the `INSERT` operation succeeds only after all the data is saved on all shards (at least one replica for each shard if `internal_replication` is true).

Possible values:

-   0 — Data is inserted in asynchronous mode.
-   1 — Data is inserted in synchronous mode.

Default value: `0`.

**See Also**

-   [Distributed Table Engine](../../engines/table-engines/special/distributed.md#distributed)
-   [Managing Distributed Tables](../../sql-reference/statements/system.md#query-language-system-distributed)

## insert_distributed_one_random_shard {#insert_distributed_one_random_shard}

Enables or disables random shard insertion into a [Distributed](../../engines/table-engines/special/distributed.md#distributed) table when there is no distributed key.

By default, when inserting data into a `Distributed` table with more than one shard, the ClickHouse server will reject any insertion request if there is no distributed key. When `insert_distributed_one_random_shard = 1`, insertions are allowed and data is forwarded randomly among all shards.

Possible values:

-   0 — Insertion is rejected if there are multiple shards and no distributed key is given.
-   1 — Insertion is done randomly among all available shards when no distributed key is given.

Default value: `0`.

## insert_shard_id {#insert_shard_id}

If not `0`, specifies the shard of [Distributed](../../engines/table-engines/special/distributed.md#distributed) table into which the data will be inserted synchronously.

If `insert_shard_id` value is incorrect, the server will throw an exception.

To get the number of shards on `requested_cluster`, you can check server config or use this query:

``` sql
SELECT uniq(shard_num) FROM system.clusters WHERE cluster = 'requested_cluster';
```

Possible values:

-   0 — Disabled.
-   Any number from `1` to `shards_num` of corresponding [Distributed](../../engines/table-engines/special/distributed.md#distributed) table.

Default value: `0`.

**Example**

Query:

```sql
CREATE TABLE x AS system.numbers ENGINE = MergeTree ORDER BY number;
CREATE TABLE x_dist AS x ENGINE = Distributed('test_cluster_two_shards_localhost', currentDatabase(), x);
INSERT INTO x_dist SELECT * FROM numbers(5) SETTINGS insert_shard_id = 1;
SELECT * FROM x_dist ORDER BY number ASC;
```

Result:

``` text
┌─number─┐
│      0 │
│      0 │
│      1 │
│      1 │
│      2 │
│      2 │
│      3 │
│      3 │
│      4 │
│      4 │
└────────┘
```

## use_compact_format_in_distributed_parts_names {#use_compact_format_in_distributed_parts_names}

Uses compact format for storing blocks for async (`insert_distributed_sync`) INSERT into tables with `Distributed` engine.

Possible values:

-   0 — Uses `user[:password]@host:port#default_database` directory format.
-   1 — Uses `[shard{shard_index}[_replica{replica_index}]]` directory format.

Default value: `1`.

!!! note "Note"
    - with `use_compact_format_in_distributed_parts_names=0` changes from cluster definition will not be applied for async INSERT.
    - with `use_compact_format_in_distributed_parts_names=1` changing the order of the nodes in the cluster definition, will change the `shard_index`/`replica_index` so be aware.

## background_buffer_flush_schedule_pool_size {#background_buffer_flush_schedule_pool_size}

Sets the number of threads performing background flush in [Buffer](../../engines/table-engines/special/buffer.md)-engine tables. This setting is applied at the ClickHouse server start and can’t be changed in a user session.

Possible values:

-   Any positive integer.

Default value: 16.

## background_move_pool_size {#background_move_pool_size}

Sets the number of threads performing background moves of data parts for [MergeTree](../../engines/table-engines/mergetree-family/mergetree.md#table_engine-mergetree-multiple-volumes)-engine tables. This setting is applied at the ClickHouse server start and can’t be changed in a user session.

Possible values:

-   Any positive integer.

Default value: 8.

## background_schedule_pool_size {#background_schedule_pool_size}

Sets the number of threads performing background tasks for [replicated](../../engines/table-engines/mergetree-family/replication.md) tables, [Kafka](../../engines/table-engines/integrations/kafka.md) streaming, [DNS cache updates](../../operations/server-configuration-parameters/settings.md#server-settings-dns-cache-update-period). This setting is applied at ClickHouse server start and can’t be changed in a user session.

Possible values:

-   Any positive integer.

Default value: 128.

## background_fetches_pool_size {#background_fetches_pool_size}

Sets the number of threads performing background fetches for [replicated](../../engines/table-engines/mergetree-family/replication.md) tables. This setting is applied at the ClickHouse server start and can’t be changed in a user session. For production usage with frequent small insertions or slow ZooKeeper cluster is recommended to use default value.

Possible values:

-   Any positive integer.

Default value: 8.

## always_fetch_merged_part {#always_fetch_merged_part}

Prohibits data parts merging in [Replicated\*MergeTree](../../engines/table-engines/mergetree-family/replication.md)-engine tables.

When merging is prohibited, the replica never merges parts and always downloads merged parts from other replicas. If there is no required data yet, the replica waits for it. CPU and disk load on the replica server decreases, but the network load on the cluster increases. This setting can be useful on servers with relatively weak CPUs or slow disks, such as servers for backups storage.

Possible values:

-   0 — `Replicated*MergeTree`-engine tables merge data parts at the replica.
-   1 — `Replicated*MergeTree`-engine tables do not merge data parts at the replica. The tables download merged data parts from other replicas.

Default value: 0.

**See Also**

-   [Data Replication](../../engines/table-engines/mergetree-family/replication.md)

## background_distributed_schedule_pool_size {#background_distributed_schedule_pool_size}

Sets the number of threads performing background tasks for [distributed](../../engines/table-engines/special/distributed.md) sends. This setting is applied at the ClickHouse server start and can’t be changed in a user session.

Possible values:

-   Any positive integer.

Default value: 16.

## background_message_broker_schedule_pool_size {#background_message_broker_schedule_pool_size}

Sets the number of threads performing background tasks for message streaming. This setting is applied at the ClickHouse server start and can’t be changed in a user session.

Possible values:

-   Any positive integer.

Default value: 16.

**See Also**

-   [Kafka](../../engines/table-engines/integrations/kafka.md#kafka) engine.
-   [RabbitMQ](../../engines/table-engines/integrations/rabbitmq.md#rabbitmq-engine) engine.

## validate_polygons {#validate_polygons}

Enables or disables throwing an exception in the [pointInPolygon](../../sql-reference/functions/geo/index.md#pointinpolygon) function, if the polygon is self-intersecting or self-tangent.

Possible values:

- 0 — Throwing an exception is disabled. `pointInPolygon` accepts invalid polygons and returns possibly incorrect results for them.
- 1 — Throwing an exception is enabled.

Default value: 1.

## transform_null_in {#transform_null_in}

Enables equality of [NULL](../../sql-reference/syntax.md#null-literal) values for [IN](../../sql-reference/operators/in.md) operator.

By default, `NULL` values can’t be compared because `NULL` means undefined value. Thus, comparison `expr = NULL` must always return `false`. With this setting `NULL = NULL` returns `true` for `IN` operator.

Possible values:

-   0 — Comparison of `NULL` values in `IN` operator returns `false`.
-   1 — Comparison of `NULL` values in `IN` operator returns `true`.

Default value: 0.

**Example**

Consider the `null_in` table:

``` text
┌──idx─┬─────i─┐
│    1 │     1 │
│    2 │  NULL │
│    3 │     3 │
└──────┴───────┘
```

Query:

``` sql
SELECT idx, i FROM null_in WHERE i IN (1, NULL) SETTINGS transform_null_in = 0;
```

Result:

``` text
┌──idx─┬────i─┐
│    1 │    1 │
└──────┴──────┘
```

Query:

``` sql
SELECT idx, i FROM null_in WHERE i IN (1, NULL) SETTINGS transform_null_in = 1;
```

Result:

``` text
┌──idx─┬─────i─┐
│    1 │     1 │
│    2 │  NULL │
└──────┴───────┘
```

**See Also**

-   [NULL Processing in IN Operators](../../sql-reference/operators/in.md#in-null-processing)

## low_cardinality_max_dictionary_size {#low_cardinality_max_dictionary_size}

Sets a maximum size in rows of a shared global dictionary for the [LowCardinality](../../sql-reference/data-types/lowcardinality.md) data type that can be written to a storage file system. This setting prevents issues with RAM in case of unlimited dictionary growth. All the data that can’t be encoded due to maximum dictionary size limitation ClickHouse writes in an ordinary method.

Possible values:

-   Any positive integer.

Default value: 8192.

## low_cardinality_use_single_dictionary_for_part {#low_cardinality_use_single_dictionary_for_part}

Turns on or turns off using of single dictionary for the data part.

By default, the ClickHouse server monitors the size of dictionaries and if a dictionary overflows then the server starts to write the next one. To prohibit creating several dictionaries set `low_cardinality_use_single_dictionary_for_part = 1`.

Possible values:

-   1 — Creating several dictionaries for the data part is prohibited.
-   0 — Creating several dictionaries for the data part is not prohibited.

Default value: 0.

## low_cardinality_allow_in_native_format {#low_cardinality_allow_in_native_format}

Allows or restricts using the [LowCardinality](../../sql-reference/data-types/lowcardinality.md) data type with the [Native](../../interfaces/formats.md#native) format.

If usage of `LowCardinality` is restricted, ClickHouse server converts `LowCardinality`-columns to ordinary ones for `SELECT` queries, and convert ordinary columns to `LowCardinality`-columns for `INSERT` queries.

This setting is required mainly for third-party clients which do not support `LowCardinality` data type.

Possible values:

-   1 — Usage of `LowCardinality` is not restricted.
-   0 — Usage of `LowCardinality` is restricted.

Default value: 1.

## allow_suspicious_low_cardinality_types {#allow_suspicious_low_cardinality_types}

Allows or restricts using [LowCardinality](../../sql-reference/data-types/lowcardinality.md) with data types with fixed size of 8 bytes or less: numeric data types and `FixedString(8_bytes_or_less)`.

For small fixed values using of `LowCardinality` is usually inefficient, because ClickHouse stores a numeric index for each row. As a result:

-   Disk space usage can rise.
-   RAM consumption can be higher, depending on a dictionary size.
-   Some functions can work slower due to extra coding/encoding operations.

Merge times in [MergeTree](../../engines/table-engines/mergetree-family/mergetree.md)-engine tables can grow due to all the reasons described above.

Possible values:

-   1 — Usage of `LowCardinality` is not restricted.
-   0 — Usage of `LowCardinality` is restricted.

Default value: 0.

## min_insert_block_size_rows_for_materialized_views {#min-insert-block-size-rows-for-materialized-views}

Sets the minimum number of rows in the block which can be inserted into a table by an `INSERT` query. Smaller-sized blocks are squashed into bigger ones. This setting is applied only for blocks inserted into [materialized view](../../sql-reference/statements/create/view.md). By adjusting this setting, you control blocks squashing while pushing to materialized view and avoid excessive memory usage.

Possible values:

-   Any positive integer.
-   0 — Squashing disabled.

Default value: 1048576.

**See Also**

-   [min_insert_block_size_rows](#min-insert-block-size-rows)

## min_insert_block_size_bytes_for_materialized_views {#min-insert-block-size-bytes-for-materialized-views}

Sets the minimum number of bytes in the block which can be inserted into a table by an `INSERT` query. Smaller-sized blocks are squashed into bigger ones. This setting is applied only for blocks inserted into [materialized view](../../sql-reference/statements/create/view.md). By adjusting this setting, you control blocks squashing while pushing to materialized view and avoid excessive memory usage.

Possible values:

-   Any positive integer.
-   0 — Squashing disabled.

Default value: 268435456.

**See also**

-   [min_insert_block_size_bytes](#min-insert-block-size-bytes)

## output_format_pretty_grid_charset {#output-format-pretty-grid-charset}

Allows changing a charset which is used for printing grids borders. Available charsets are UTF-8, ASCII.

**Example**

``` text
SET output_format_pretty_grid_charset = 'UTF-8';
SELECT * FROM a;
┌─a─┐
│ 1 │
└───┘

SET output_format_pretty_grid_charset = 'ASCII';
SELECT * FROM a;
+-a-+
| 1 |
+---+
```
## optimize_read_in_order {#optimize_read_in_order}

Enables [ORDER BY](../../sql-reference/statements/select/order-by.md#optimize_read_in_order) optimization in [SELECT](../../sql-reference/statements/select/index.md) queries for reading data from [MergeTree](../../engines/table-engines/mergetree-family/mergetree.md) tables.

Possible values:

-   0 — `ORDER BY` optimization is disabled.
-   1 — `ORDER BY` optimization is enabled.

Default value: `1`.

**See Also**

-   [ORDER BY Clause](../../sql-reference/statements/select/order-by.md#optimize_read_in_order)

## optimize_aggregation_in_order {#optimize_aggregation_in_order}

Enables [GROUP BY](../../sql-reference/statements/select/group-by.md) optimization in [SELECT](../../sql-reference/statements/select/index.md) queries for aggregating data in corresponding order in [MergeTree](../../engines/table-engines/mergetree-family/mergetree.md) tables.

Possible values:

-   0 — `GROUP BY` optimization is disabled.
-   1 — `GROUP BY` optimization is enabled.

Default value: `0`.

**See Also**

-   [GROUP BY optimization](../../sql-reference/statements/select/group-by.md#aggregation-in-order)

## mutations_sync {#mutations_sync}

Allows to execute `ALTER TABLE ... UPDATE|DELETE` queries ([mutations](../../sql-reference/statements/alter/index.md#mutations)) synchronously.

Possible values:

-   0 - Mutations execute asynchronously.
-   1 - The query waits for all mutations to complete on the current server.
-   2 - The query waits for all mutations to complete on all replicas (if they exist).

Default value: `0`.

**See Also**

-   [Synchronicity of ALTER Queries](../../sql-reference/statements/alter/index.md#synchronicity-of-alter-queries)
-   [Mutations](../../sql-reference/statements/alter/index.md#mutations)

## ttl_only_drop_parts {#ttl_only_drop_parts}

Enables or disables complete dropping of data parts where all rows are expired in [MergeTree](../../engines/table-engines/mergetree-family/mergetree.md) tables.

When `ttl_only_drop_parts` is disabled (by default), the ClickHouse server only deletes expired rows according to their TTL.

When `ttl_only_drop_parts` is enabled, the ClickHouse server drops a whole part when all rows in it are expired.

Dropping whole parts instead of partial cleaning TTL-d rows allows having shorter `merge_with_ttl_timeout` times and lower impact on system performance.

Possible values:

-   0 — The complete dropping of data parts is disabled.
-   1 — The complete dropping of data parts is enabled.

Default value: `0`.

**See Also**

-   [CREATE TABLE query clauses and settings](../../engines/table-engines/mergetree-family/mergetree.md#mergetree-query-clauses) (`merge_with_ttl_timeout` setting)
-   [Table TTL](../../engines/table-engines/mergetree-family/mergetree.md#mergetree-table-ttl)

## lock_acquire_timeout {#lock_acquire_timeout}

Defines how many seconds a locking request waits before failing.

Locking timeout is used to protect from deadlocks while executing read/write operations with tables. When the timeout expires and the locking request fails, the ClickHouse server throws an exception "Locking attempt timed out! Possible deadlock avoided. Client should retry." with error code `DEADLOCK_AVOIDED`.

Possible values:

-   Positive integer (in seconds).
-   0 — No locking timeout.

Default value: `120` seconds.

## cast_keep_nullable {#cast_keep_nullable}

Enables or disables keeping of the `Nullable` data type in [CAST](../../sql-reference/functions/type-conversion-functions.md#type_conversion_function-cast) operations.

When the setting is enabled and the argument of `CAST` function is `Nullable`, the result is also transformed to `Nullable` type. When the setting is disabled, the result always has the destination type exactly.

Possible values:

-  0 — The `CAST` result has exactly the destination type specified.
-  1 — If the argument type is `Nullable`, the `CAST` result is transformed to `Nullable(DestinationDataType)`.

Default value: `0`.

**Examples**

The following query results in the destination data type exactly:

```sql
SET cast_keep_nullable = 0;
SELECT CAST(toNullable(toInt32(0)) AS Int32) as x, toTypeName(x);
```

Result:

```text
┌─x─┬─toTypeName(CAST(toNullable(toInt32(0)), 'Int32'))─┐
│ 0 │ Int32                                             │
└───┴───────────────────────────────────────────────────┘
```

The following query results in the `Nullable` modification on the destination data type:

```sql
SET cast_keep_nullable = 1;
SELECT CAST(toNullable(toInt32(0)) AS Int32) as x, toTypeName(x);
```

Result:

```text
┌─x─┬─toTypeName(CAST(toNullable(toInt32(0)), 'Int32'))─┐
│ 0 │ Nullable(Int32)                                   │
└───┴───────────────────────────────────────────────────┘
```

**See Also**

-   [CAST](../../sql-reference/functions/type-conversion-functions.md#type_conversion_function-cast) function

## output_format_pretty_max_value_width {#output_format_pretty_max_value_width}

Limits the width of value displayed in [Pretty](../../interfaces/formats.md#pretty) formats. If the value width exceeds the limit, the value is cut.

Possible values:

-   Positive integer.
-   0 — The value is cut completely.

Default value: `10000` symbols.

**Examples**

Query:
```sql
SET output_format_pretty_max_value_width = 10;
SELECT range(number) FROM system.numbers LIMIT 10 FORMAT PrettyCompactNoEscapes;
```
Result:
```text
┌─range(number)─┐
│ []            │
│ [0]           │
│ [0,1]         │
│ [0,1,2]       │
│ [0,1,2,3]     │
│ [0,1,2,3,4⋯   │
│ [0,1,2,3,4⋯   │
│ [0,1,2,3,4⋯   │
│ [0,1,2,3,4⋯   │
│ [0,1,2,3,4⋯   │
└───────────────┘
```

Query with zero width:
```sql
SET output_format_pretty_max_value_width = 0;
SELECT range(number) FROM system.numbers LIMIT 5 FORMAT PrettyCompactNoEscapes;
```
Result:
```text
┌─range(number)─┐
│ ⋯             │
│ ⋯             │
│ ⋯             │
│ ⋯             │
│ ⋯             │
└───────────────┘
```

## output_format_pretty_row_numbers {#output_format_pretty_row_numbers}

Adds row numbers to output in the [Pretty](../../interfaces/formats.md#pretty) format.

Possible values:

-   0 — Output without row numbers.
-   1 — Output with row numbers.

Default value: `0`.

**Example**

Query:

```sql
SET output_format_pretty_row_numbers = 1;
SELECT TOP 3 name, value FROM system.settings;
```

Result:
```text
   ┌─name────────────────────┬─value───┐
1. │ min_compress_block_size │ 65536   │
2. │ max_compress_block_size │ 1048576 │
3. │ max_block_size          │ 65505   │
   └─────────────────────────┴─────────┘
```

## system_events_show_zero_values {#system_events_show_zero_values}

Allows to select zero-valued events from [`system.events`](../../operations/system-tables/events.md).

Some monitoring systems require passing all the metrics values to them for each checkpoint, even if the metric value is zero.

Possible values:

-   0 — Disabled.
-   1 — Enabled.

Default value: `0`.

**Examples**

Query

```sql
SELECT * FROM system.events WHERE event='QueryMemoryLimitExceeded';
```

Result

```text
Ok.
```

Query
```sql
SET system_events_show_zero_values = 1;
SELECT * FROM system.events WHERE event='QueryMemoryLimitExceeded';
```

Result

```text
┌─event────────────────────┬─value─┬─description───────────────────────────────────────────┐
│ QueryMemoryLimitExceeded │     0 │ Number of times when memory limit exceeded for query. │
└──────────────────────────┴───────┴───────────────────────────────────────────────────────┘
```

## persistent {#persistent}

Disables persistency for the [Set](../../engines/table-engines/special/set.md#set) and [Join](../../engines/table-engines/special/join.md#join) table engines.

Reduces the I/O overhead. Suitable for scenarios that pursue performance and do not require persistence.

Possible values:

- 1 — Enabled.
- 0 — Disabled.

Default value: `1`.

## output_format_csv_null_representation {#output_format_csv_null_representation}

Defines the representation of `NULL` for [CSV](../../interfaces/formats.md#csv) output format. User can set any string as a value, for example, `My NULL`.

Default value: `\N`.

**Examples**

Query

```sql
SELECT * from csv_custom_null FORMAT CSV;
```

Result

```text
788
\N
\N
```

Query

```sql
SET output_format_csv_null_representation = 'My NULL';
SELECT * FROM csv_custom_null FORMAT CSV;
```

Result

```text
788
My NULL
My NULL
```

## output_format_tsv_null_representation {#output_format_tsv_null_representation}

Defines the representation of `NULL` for [TSV](../../interfaces/formats.md#tabseparated) output format. User can set any string as a value, for example, `My NULL`.

Default value: `\N`.

**Examples**

Query

```sql
SELECT * FROM tsv_custom_null FORMAT TSV;
```

Result

```text
788
\N
\N
```

Query

```sql
SET output_format_tsv_null_representation = 'My NULL';
SELECT * FROM tsv_custom_null FORMAT TSV;
```

Result

```text
788
My NULL
My NULL
```

## output_format_json_array_of_rows {#output-format-json-array-of-rows}

Enables the ability to output all rows as a JSON array in the [JSONEachRow](../../interfaces/formats.md#jsoneachrow) format.

Possible values:

-   1 — ClickHouse outputs all rows as an array, each row in the `JSONEachRow` format.
-   0 — ClickHouse outputs each row separately in the `JSONEachRow` format.

Default value: `0`.

**Example of a query with the enabled setting**

Query:

```sql
SET output_format_json_array_of_rows = 1;
SELECT number FROM numbers(3) FORMAT JSONEachRow;
```

Result:

```text
[
{"number":"0"},
{"number":"1"},
{"number":"2"}
]
```

**Example of a query with the disabled setting**

Query:

```sql
SET output_format_json_array_of_rows = 0;
SELECT number FROM numbers(3) FORMAT JSONEachRow;
```

Result:

```text
{"number":"0"}
{"number":"1"}
{"number":"2"}
```

## allow_nullable_key {#allow-nullable-key}

Allows using of the [Nullable](../../sql-reference/data-types/nullable.md#data_type-nullable)-typed values in a sorting and a primary key for [MergeTree](../../engines/table-engines/mergetree-family/mergetree.md#table_engines-mergetree) tables.

Possible values:

- 1 — `Nullable`-type expressions are allowed in keys.
- 0 — `Nullable`-type expressions are not allowed in keys.

Default value: `0`.

## aggregate_functions_null_for_empty {#aggregate_functions_null_for_empty}

Enables or disables rewriting all aggregate functions in a query, adding [-OrNull](../../sql-reference/aggregate-functions/combinators.md#agg-functions-combinator-ornull) suffix to them. Enable it for SQL standard compatibility.
It is implemented via query rewrite (similar to [count_distinct_implementation](#settings-count_distinct_implementation) setting) to get consistent results for distributed queries.

Possible values:

-   0 — Disabled.
-   1 — Enabled.

Default value: 0.

**Example**

Consider the following query with aggregate functions:
```sql
SELECT SUM(-1), MAX(0) FROM system.one WHERE 0;
```

With `aggregate_functions_null_for_empty = 0` it would produce:
```text
┌─SUM(-1)─┬─MAX(0)─┐
│       0 │      0 │
└─────────┴────────┘
```

With `aggregate_functions_null_for_empty = 1` the result would be:
```text
┌─SUMOrNull(-1)─┬─MAXOrNull(0)─┐
│          NULL │         NULL │
└───────────────┴──────────────┘
```

## union_default_mode {#union-default-mode}

Sets a mode for combining `SELECT` query results. The setting is only used when shared with [UNION](../../sql-reference/statements/select/union.md) without explicitly specifying the `UNION ALL` or `UNION DISTINCT`.

Possible values:

-   `'DISTINCT'` — ClickHouse outputs rows as a result of combining queries removing duplicate rows.
-   `'ALL'` — ClickHouse outputs all rows as a result of combining queries including duplicate rows.
-   `''` — ClickHouse generates an exception when used with `UNION`.

Default value: `''`.

See examples in [UNION](../../sql-reference/statements/select/union.md).

## data_type_default_nullable {#data_type_default_nullable}

Allows data types without explicit modifiers [NULL or NOT NULL](../../sql-reference/statements/create/table.md#null-modifiers) in column definition will be [Nullable](../../sql-reference/data-types/nullable.md#data_type-nullable).

Possible values:

- 1 — The data types in column definitions are set to `Nullable` by default.
- 0 — The data types in column definitions are set to not `Nullable` by default.

Default value: `0`.

## execute_merges_on_single_replica_time_threshold {#execute-merges-on-single-replica-time-threshold}

Enables special logic to perform merges on replicas.

Possible values:

-   Positive integer (in seconds).
-   0 — Special merges logic is not used. Merges happen in the usual way on all the replicas.

Default value: `0`.

**Usage**

Selects one replica to perform the merge on. Sets the time threshold from the start of the merge. Other replicas wait for the merge to finish, then download the result. If the time threshold passes and the selected replica does not perform the merge, then the merge is performed on other replicas as usual.

High values for that threshold may lead to replication delays.

It can be useful when merges are CPU bounded not IO bounded (performing heavy data compression, calculating aggregate functions or default expressions that require a large amount of calculations, or just very high number of tiny merges).

## max_final_threads {#max-final-threads}

Sets the maximum number of parallel threads for the `SELECT` query data read phase with the [FINAL](../../sql-reference/statements/select/from.md#select-from-final) modifier.

Possible values:

-   Positive integer.
-   0 or 1 — Disabled. `SELECT` queries are executed in a single thread.

Default value: `16`.

## opentelemetry_start_trace_probability {#opentelemetry-start-trace-probability}

Sets the probability that the ClickHouse can start a trace for executed queries (if no parent [trace context](https://www.w3.org/TR/trace-context/) is supplied).

Possible values:

-   0 — The trace for all executed queries is disabled (if no parent trace context is supplied).
-   Positive floating-point number in the range [0..1]. For example, if the setting value is `0,5`, ClickHouse can start a trace on average for half of the queries.
-   1 — The trace for all executed queries is enabled.

Default value: `0`.

## optimize_on_insert {#optimize-on-insert}

Enables or disables data transformation before the insertion, as if merge was done on this block (according to table engine).

Possible values:

-   0 — Disabled.
-   1 — Enabled.

Default value: 1.

**Example**

The difference between enabled and disabled:

Query:

```sql
SET optimize_on_insert = 1;

CREATE TABLE test1 (`FirstTable` UInt32) ENGINE = ReplacingMergeTree ORDER BY FirstTable;

INSERT INTO test1 SELECT number % 2 FROM numbers(5);

SELECT * FROM test1;

SET optimize_on_insert = 0;

CREATE TABLE test2 (`SecondTable` UInt32) ENGINE = ReplacingMergeTree ORDER BY SecondTable;

INSERT INTO test2 SELECT number % 2 FROM numbers(5);

SELECT * FROM test2;
```

Result:

``` text
┌─FirstTable─┐
│          0 │
│          1 │
└────────────┘

┌─SecondTable─┐
│           0 │
│           0 │
│           0 │
│           1 │
│           1 │
└─────────────┘
```

Note that this setting influences [Materialized view](../../sql-reference/statements/create/view.md#materialized) and [MaterializedMySQL](../../engines/database-engines/materialized-mysql.md) behaviour.

## engine_file_empty_if_not_exists {#engine-file-empty_if-not-exists}

Allows to select data from a file engine table without file.

Possible values:
- 0 — `SELECT` throws exception.
- 1 — `SELECT` returns empty result.

Default value: `0`.

## engine_file_truncate_on_insert {#engine-file-truncate-on-insert}

Enables or disables truncate before insert in [File](../../engines/table-engines/special/file.md) engine tables.

Possible values:
- 0 — `INSERT` query appends new data to the end of the file.
- 1 — `INSERT` replaces existing content of the file with the new data.

Default value: `0`.

## allow_experimental_geo_types {#allow-experimental-geo-types}

Allows working with experimental [geo data types](../../sql-reference/data-types/geo.md).

Possible values:

-   0 — Working with geo data types is disabled.
-   1 — Working with geo data types is enabled.

Default value: `0`.

## database_atomic_wait_for_drop_and_detach_synchronously {#database_atomic_wait_for_drop_and_detach_synchronously}

Adds a modifier `SYNC` to all `DROP` and `DETACH` queries.

Possible values:

-   0 — Queries will be executed with delay.
-   1 — Queries will be executed without delay.

Default value: `0`.

## show_table_uuid_in_table_create_query_if_not_nil {#show_table_uuid_in_table_create_query_if_not_nil}

Sets the `SHOW TABLE` query display.

Possible values:

-   0 — The query will be displayed without table UUID.
-   1 — The query will be displayed with table UUID.

Default value: `0`.

## allow_experimental_live_view {#allow-experimental-live-view}

Allows creation of experimental [live views](../../sql-reference/statements/create/view.md#live-view).

Possible values:

-   0 — Working with live views is disabled.
-   1 — Working with live views is enabled.

Default value: `0`.

## live_view_heartbeat_interval {#live-view-heartbeat-interval}

Sets the heartbeat interval in seconds to indicate [live view](../../sql-reference/statements/create/view.md#live-view) is alive .

Default value: `15`.

## max_live_view_insert_blocks_before_refresh {#max-live-view-insert-blocks-before-refresh}

Sets the maximum number of inserted blocks after which mergeable blocks are dropped and query for [live view](../../sql-reference/statements/create/view.md#live-view) is re-executed.

Default value: `64`.

## temporary_live_view_timeout {#temporary-live-view-timeout}

Sets the interval in seconds after which [live view](../../sql-reference/statements/create/view.md#live-view) with timeout is deleted.

Default value: `5`.

## periodic_live_view_refresh {#periodic-live-view-refresh}

Sets the interval in seconds after which periodically refreshed [live view](../../sql-reference/statements/create/view.md#live-view) is forced to refresh.

Default value: `60`.

## http_connection_timeout {#http_connection_timeout}

HTTP connection timeout (in seconds).

Possible values:

-   Any positive integer.
-   0 - Disabled (infinite timeout).

Default value: 1.

## http_send_timeout {#http_send_timeout}

HTTP send timeout (in seconds).

Possible values:

-   Any positive integer.
-   0 - Disabled (infinite timeout).

Default value: 1800.

## http_receive_timeout {#http_receive_timeout}

HTTP receive timeout (in seconds).

Possible values:

-   Any positive integer.
-   0 - Disabled (infinite timeout).

Default value: 1800.

## check_query_single_value_result {#check_query_single_value_result}

Defines the level of detail for the [CHECK TABLE](../../sql-reference/statements/check-table.md#checking-mergetree-tables) query result for `MergeTree` family engines .

Possible values:

-   0 — the query shows a check status for every individual data part of a table.
-   1 — the query shows the general table check status.

Default value: `0`.

## prefer_column_name_to_alias {#prefer-column-name-to-alias}

Enables or disables using the original column names instead of aliases in query expressions and clauses. It especially matters when alias is the same as the column name, see [Expression Aliases](../../sql-reference/syntax.md#notes-on-usage). Enable this setting to make aliases syntax rules in ClickHouse more compatible with most other database engines.

Possible values:

- 0 — The column name is substituted with the alias.
- 1 — The column name is not substituted with the alias.

Default value: `0`.

**Example**

The difference between enabled and disabled:

Query:

```sql
SET prefer_column_name_to_alias = 0;
SELECT avg(number) AS number, max(number) FROM numbers(10);
```

Result:

```text
Received exception from server (version 21.5.1):
Code: 184. DB::Exception: Received from localhost:9000. DB::Exception: Aggregate function avg(number) is found inside another aggregate function in query: While processing avg(number) AS number.
```

Query:

```sql
SET prefer_column_name_to_alias = 1;
SELECT avg(number) AS number, max(number) FROM numbers(10);
```

Result:

```text
┌─number─┬─max(number)─┐
│    4.5 │           9 │
└────────┴─────────────┘
```

## limit {#limit}

Sets the maximum number of rows to get from the query result. It adjusts the value set by the [LIMIT](../../sql-reference/statements/select/limit.md#limit-clause) clause, so that the limit, specified in the query, cannot exceed the limit, set by this setting.

Possible values:

-   0 — The number of rows is not limited.
-   Positive integer.

Default value: `0`.

## offset {#offset}

Sets the number of rows to skip before starting to return rows from the query. It adjusts the offset set by the [OFFSET](../../sql-reference/statements/select/offset.md#offset-fetch) clause, so that these two values are summarized.

Possible values:

-   0 — No rows are skipped .
-   Positive integer.

Default value: `0`.

**Example**

Input table:

``` sql
CREATE TABLE test (i UInt64) ENGINE = MergeTree() ORDER BY i;
INSERT INTO test SELECT number FROM numbers(500);
```

Query:

``` sql
SET limit = 5;
SET offset = 7;
SELECT * FROM test LIMIT 10 OFFSET 100;
```
Result:

``` text
┌───i─┐
│ 107 │
│ 108 │
│ 109 │
└─────┘
```

## optimize_syntax_fuse_functions {#optimize_syntax_fuse_functions}

Enables to fuse aggregate functions with identical argument. It rewrites query contains at least two aggregate functions from [sum](../../sql-reference/aggregate-functions/reference/sum.md#agg_function-sum), [count](../../sql-reference/aggregate-functions/reference/count.md#agg_function-count) or [avg](../../sql-reference/aggregate-functions/reference/avg.md#agg_function-avg) with identical argument to [sumCount](../../sql-reference/aggregate-functions/reference/sumcount.md#agg_function-sumCount).

Possible values:

-   0 — Functions with identical argument are not fused.
-   1 — Functions with identical argument are fused.

Default value: `0`.

**Example**

Query:

``` sql
CREATE TABLE fuse_tbl(a Int8, b Int8) Engine = Log;
SET optimize_syntax_fuse_functions = 1;
EXPLAIN SYNTAX SELECT sum(a), sum(b), count(b), avg(b) from fuse_tbl FORMAT TSV;
```

Result:

``` text
SELECT
    sum(a),
    sumCount(b).1,
    sumCount(b).2,
    (sumCount(b).1) / (sumCount(b).2)
FROM fuse_tbl
```

## allow_experimental_database_replicated {#allow_experimental_database_replicated}

Enables to create databases with [Replicated](../../engines/database-engines/replicated.md) engine.

Possible values:

-   0 — Disabled.
-   1 — Enabled.

Default value: `0`.

## database_replicated_initial_query_timeout_sec {#database_replicated_initial_query_timeout_sec}

Sets how long initial DDL query should wait for Replicated database to precess previous DDL queue entries in seconds.

Possible values:

-   Positive integer.
-   0 — Unlimited.

Default value: `300`.

## distributed_ddl_task_timeout {#distributed_ddl_task_timeout}

Sets timeout for DDL query responses from all hosts in cluster. If a DDL request has not been performed on all hosts, a response will contain a timeout error and a request will be executed in an async mode. Negative value means infinite.

Possible values:

-   Positive integer.
-   0 — Async mode.
-   Negative integer — infinite timeout.

Default value: `180`.

## distributed_ddl_output_mode {#distributed_ddl_output_mode}

Sets format of distributed DDL query result.

Possible values:

-   `throw` — Returns result set with query execution status for all hosts where query is finished. If query has failed on some hosts, then it will rethrow the first exception. If query is not finished yet on some hosts and [distributed_ddl_task_timeout](#distributed_ddl_task_timeout) exceeded, then it throws `TIMEOUT_EXCEEDED` exception.
-   `none` — Is similar to throw, but distributed DDL query returns no result set.
-   `null_status_on_timeout` — Returns `NULL` as execution status in some rows of result set instead of throwing `TIMEOUT_EXCEEDED` if query is not finished on the corresponding hosts.
-   `never_throw` — Do not throw `TIMEOUT_EXCEEDED` and do not rethrow exceptions if query has failed on some hosts.

Default value: `throw`.

## flatten_nested {#flatten-nested}

Sets the data format of a [nested](../../sql-reference/data-types/nested-data-structures/nested.md) columns.

Possible values:

-   1 — Nested column is flattened to separate arrays.
-   0 — Nested column stays a single array of tuples.

Default value: `1`.

**Usage**

If the setting is set to `0`, it is possible to use an arbitrary level of nesting.

**Examples**

Query:

``` sql
SET flatten_nested = 1;
CREATE TABLE t_nest (`n` Nested(a UInt32, b UInt32)) ENGINE = MergeTree ORDER BY tuple();

SHOW CREATE TABLE t_nest;
```

Result:

``` text
┌─statement───────────────────────────────────────────────────────────────────────────────────────────────────────────────────────────────────────┐
│ CREATE TABLE default.t_nest
(
    `n.a` Array(UInt32),
    `n.b` Array(UInt32)
)
ENGINE = MergeTree
ORDER BY tuple()
SETTINGS index_granularity = 8192 │
└─────────────────────────────────────────────────────────────────────────────────────────────────────────────────────────────────────────────────┘
```

Query:

``` sql
SET flatten_nested = 0;

CREATE TABLE t_nest (`n` Nested(a UInt32, b UInt32)) ENGINE = MergeTree ORDER BY tuple();

SHOW CREATE TABLE t_nest;
```

Result:

``` text
┌─statement──────────────────────────────────────────────────────────────────────────────────────────────────────────────────────────┐
│ CREATE TABLE default.t_nest
(
    `n` Nested(a UInt32, b UInt32)
)
ENGINE = MergeTree
ORDER BY tuple()
SETTINGS index_granularity = 8192 │
└────────────────────────────────────────────────────────────────────────────────────────────────────────────────────────────────────┘
```

## external_table_functions_use_nulls {#external-table-functions-use-nulls}

Defines how [mysql](../../sql-reference/table-functions/mysql.md), [postgresql](../../sql-reference/table-functions/postgresql.md) and [odbc](../../sql-reference/table-functions/odbc.md)] table functions use Nullable columns.

Possible values:

-   0 — The table function explicitly uses Nullable columns.
-   1 — The table function implicitly uses Nullable columns.

Default value: `1`.

**Usage**

If the setting is set to `0`, the table function does not make Nullable columns and inserts default values instead of NULL. This is also applicable for NULL values inside arrays.

## output_format_arrow_low_cardinality_as_dictionary {#output-format-arrow-low-cardinality-as-dictionary}

Allows to convert the [LowCardinality](../../sql-reference/data-types/lowcardinality.md) type to the `DICTIONARY` type of the [Arrow](../../interfaces/formats.md#data-format-arrow) format for `SELECT` queries.

Possible values:

-   0 — The `LowCardinality` type is not converted to the `DICTIONARY` type.
-   1 — The `LowCardinality` type is converted to the `DICTIONARY` type.

Default value: `0`.

## materialized_postgresql_max_block_size {#materialized-postgresql-max-block-size}

Sets the number of rows collected in memory before flushing data into PostgreSQL database table.

Possible values:

-   Positive integer.

Default value: `65536`.

## materialized_postgresql_tables_list {#materialized-postgresql-tables-list}

Sets a comma-separated list of PostgreSQL database tables, which will be replicated via [MaterializedPostgreSQL](../../engines/database-engines/materialized-postgresql.md) database engine.

Default value: empty list — means whole PostgreSQL database will be replicated.

## materialized_postgresql_allow_automatic_update {#materialized-postgresql-allow-automatic-update}

Allow reloading table in the background, when schema changes are detected. DDL queries on the PostgreSQL side are not replicated via ClickHouse [MaterializedPostgreSQL](../../engines/database-engines/materialized-postgresql.md) engine, because it is not allowed with PostgreSQL logical replication protocol, but the fact of DDL changes is detected transactionally. In this case, the default behaviour is to stop replicating those tables once DDL is detected. However, if this setting is enabled, then, instead of stopping the replication of those tables, they will be reloaded in the background via database snapshot without data losses and replication will continue for them.

Possible values:

-   0 — The table is not automatically updated in the background, when schema changes are detected.
-   1 — The table is automatically updated in the background, when schema changes are detected.

Default value: `0`.

## materialized_postgresql_replication_slot {#materialized-postgresql-replication-slot}

Allows to have user-managed replication slots. Must be used together with `materialized_postgresql_snapshot`.

## materialized_postgresql_replication_slot {#materialized-postgresql-replication-slot}

A text string identifying a snapshot, from which initial dump of tables will be performed. Must be used together with `materialized_postgresql_replication_slot`.

## allow_experimental_projection_optimization {#allow-experimental-projection-optimization}

Enables or disables [projection](../../engines/table-engines/mergetree-family/mergetree.md#projections) optimization when processing `SELECT` queries.

Possible values:

-   0 — Projection optimization disabled.
-   1 — Projection optimization enabled.

Default value: `0`.

## force_optimize_projection {#force-optimize-projection}

Enables or disables the obligatory use of [projections](../../engines/table-engines/mergetree-family/mergetree.md#projections) in `SELECT` queries, when projection optimization is enabled (see [allow_experimental_projection_optimization](#allow-experimental-projection-optimization) setting).

Possible values:

-   0 — Projection optimization is not obligatory.
-   1 — Projection optimization is obligatory.

Default value: `0`.

## replication_alter_partitions_sync {#replication-alter-partitions-sync}

Allows to set up waiting for actions to be executed on replicas by [ALTER](../../sql-reference/statements/alter/index.md), [OPTIMIZE](../../sql-reference/statements/optimize.md) or [TRUNCATE](../../sql-reference/statements/truncate.md) queries.

Possible values:

-   0 — Do not wait.
-   1 — Wait for own execution.
-   2 — Wait for everyone.

Default value: `1`.

## replication_wait_for_inactive_replica_timeout {#replication-wait-for-inactive-replica-timeout}

Specifies how long (in seconds) to wait for inactive replicas to execute [ALTER](../../sql-reference/statements/alter/index.md), [OPTIMIZE](../../sql-reference/statements/optimize.md) or [TRUNCATE](../../sql-reference/statements/truncate.md) queries.

Possible values:

-   0 — Do not wait.
-   Negative integer — Wait for unlimited time.
-   Positive integer — The number of seconds to wait.

Default value: `120` seconds.

## regexp_max_matches_per_row {#regexp-max-matches-per-row}

Sets the maximum number of matches for a single regular expression per row. Use it to protect against memory overload when using greedy regular expression in the [extractAllGroupsHorizontal](../../sql-reference/functions/string-search-functions.md#extractallgroups-horizontal) function.

Possible values:

-   Positive integer.

Default value: `1000`.

<<<<<<< HEAD
## http_max_single_read_retries {#http-max-single-read-retries}

Sets the maximum number of retries during a single HTTP read.

Possible values:

-   Positive integer.

Default value: `1024`.
=======
## log_queries_probability {#log-queries-probability}

Allows a user to write to [query_log](../../operations/system-tables/query_log.md), [query_thread_log](../../operations/system-tables/query_thread_log.md), and [query_views_log](../../operations/system-tables/query_views_log.md) system tables only a sample of queries selected randomly with the specified probability. It helps to reduce the load with a large volume of queries in a second.

Possible values:

-   0 — Queries are not logged in the system tables.
-   Positive floating-point number in the range [0..1]. For example, if the setting value is `0.5`, about half of the queries are logged in the system tables.
-   1 — All queries are logged in the system tables.

Default value: `1`.
>>>>>>> 1fb4942f

## short_circuit_function_evaluation {#short-circuit-function-evaluation}

Allows calculating the [if](../../sql-reference/functions/conditional-functions.md#if), [multiIf](../../sql-reference/functions/conditional-functions.md#multiif), [and](../../sql-reference/functions/logical-functions.md#logical-and-function), and [or](../../sql-reference/functions/logical-functions.md#logical-or-function) functions according to a [short scheme](https://en.wikipedia.org/wiki/Short-circuit_evaluation). This helps optimize the execution of complex expressions in these functions and prevent possible exceptions (such as division by zero when it is not expected).

Possible values:

-   `enable` — Enables short-circuit function evaluation for functions that are suitable for it (can throw an exception or computationally heavy).
-   `force_enable` — Enables short-circuit function evaluation for all functions.
-   `disable` — Disables short-circuit function evaluation.

Default value: `enable`.

## max_hyperscan_regexp_length {#max-hyperscan-regexp-length}

Defines the maximum length for each regular expression in the [hyperscan multi-match functions](../../sql-reference/functions/string-search-functions.md#multimatchanyhaystack-pattern1-pattern2-patternn).

Possible values:

-   Positive integer.
-   0 - The length is not limited.

Default value: `0`.

**Example**

Query:

```sql
SELECT multiMatchAny('abcd', ['ab','bcd','c','d']) SETTINGS max_hyperscan_regexp_length = 3;
```

Result:

```text
┌─multiMatchAny('abcd', ['ab', 'bcd', 'c', 'd'])─┐
│                                              1 │
└────────────────────────────────────────────────┘
```

Query:

```sql
SELECT multiMatchAny('abcd', ['ab','bcd','c','d']) SETTINGS max_hyperscan_regexp_length = 2;
```

Result:

```text
Exception: Regexp length too large.
```

**See Also**

-   [max_hyperscan_regexp_total_length](#max-hyperscan-regexp-total-length)

## max_hyperscan_regexp_total_length {#max-hyperscan-regexp-total-length}

Sets the maximum length total of all regular expressions in each [hyperscan multi-match function](../../sql-reference/functions/string-search-functions.md#multimatchanyhaystack-pattern1-pattern2-patternn). 

Possible values:

-   Positive integer.
-   0 - The length is not limited.

Default value: `0`.

**Example**

Query:

```sql
SELECT multiMatchAny('abcd', ['a','b','c','d']) SETTINGS max_hyperscan_regexp_total_length = 5;
```

Result:

```text
┌─multiMatchAny('abcd', ['a', 'b', 'c', 'd'])─┐
│                                           1 │
└─────────────────────────────────────────────┘
```

Query:

```sql
SELECT multiMatchAny('abcd', ['ab','bc','c','d']) SETTINGS max_hyperscan_regexp_total_length = 5;
```

Result:

```text
Exception: Total regexp lengths too large.
```

**See Also**

-   [max_hyperscan_regexp_length](#max-hyperscan-regexp-length)<|MERGE_RESOLUTION|>--- conflicted
+++ resolved
@@ -3604,7 +3604,6 @@
 
 Default value: `1000`.
 
-<<<<<<< HEAD
 ## http_max_single_read_retries {#http-max-single-read-retries}
 
 Sets the maximum number of retries during a single HTTP read.
@@ -3614,7 +3613,7 @@
 -   Positive integer.
 
 Default value: `1024`.
-=======
+
 ## log_queries_probability {#log-queries-probability}
 
 Allows a user to write to [query_log](../../operations/system-tables/query_log.md), [query_thread_log](../../operations/system-tables/query_thread_log.md), and [query_views_log](../../operations/system-tables/query_views_log.md) system tables only a sample of queries selected randomly with the specified probability. It helps to reduce the load with a large volume of queries in a second.
@@ -3626,7 +3625,6 @@
 -   1 — All queries are logged in the system tables.
 
 Default value: `1`.
->>>>>>> 1fb4942f
 
 ## short_circuit_function_evaluation {#short-circuit-function-evaluation}
 
