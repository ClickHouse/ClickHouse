--- conflicted
+++ resolved
@@ -4076,7 +4076,6 @@
 
 Default value: `0`.
 
-<<<<<<< HEAD
 ## async_socket_for_remote {#async_socket_for_remote}
 
 Enables asynchronous read from socket while executing remote query.
@@ -4118,12 +4117,8 @@
 If it's enabled, in hedged requests we can start new connection until receiving first data packet even if we have already made some progress
 (but progress haven't updated for `receive_data_timeout` timeout), otherwise we disable changing replica after the first time we made progress.
 
-## stop_reading_on_first_cancel {#stop_reading_on_first_cancel}
-When set to `true` and the user wants to interrupt a query (for example using `Ctrl+C` on the client), then the query continues execution only on data that was already read from the table. Afterward, it will return a partial result of the query for the part of the table that was read. To fully stop the execution of a query without a partial result, the user should send 2 cancel requests.
-=======
 ## partial_result_on_first_cancel {#partial_result_on_first_cancel}
 When set to `true` and the user wants to interrupt a query (for example using `Ctrl+C` on the client), then the query continues execution only on data that was already read from the table. Afterwards, it will return a partial result of the query for the part of the table that was read. To fully stop the execution of a query without a partial result, the user should send 2 cancel requests.
->>>>>>> 42cfdfeb
 
 **Example without setting on Ctrl+C**
 ```sql
