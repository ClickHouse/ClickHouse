--- conflicted
+++ resolved
@@ -5205,11 +5205,7 @@
 This is an expert-level setting which should only be used for debugging by developers. The setting may change in future in backward-incompatible ways or be removed.
 :::
 
-<<<<<<< HEAD
-Traverse frozen data (shadow directory) in addition to actual table data when query `system.remote_data_paths`.
-=======
 Type: [UInt64](../../sql-reference/data-types/int-uint.md).
->>>>>>> aad8dac0
 
 Default value: '10000'
 
