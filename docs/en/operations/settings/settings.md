# Settings


## distributed_product_mode

Changes the behavior of [distributed subqueries](../../query_language/select.md).

ClickHouse applies this setting when the query contains the product of distributed tables, i.e. when the query for a distributed table contains a non-GLOBAL subquery for the distributed table.

Restrictions:

- Only applied for IN and JOIN subqueries.
- Only if the FROM section uses a distributed table containing more than one shard.
- If the subquery concerns a distributed table containing more than one shard.
- Not used for a table-valued [remote](../../query_language/table_functions/remote.md) function.

Possible values:

- `deny` — Default value. Prohibits using these types of subqueries (returns the "Double-distributed in/JOIN subqueries is denied" exception).
- `local` — Replaces the database and table in the subquery with local ones for the destination server (shard), leaving the normal `IN`/`JOIN.`
- `global` — Replaces the `IN`/`JOIN` query with `GLOBAL IN`/`GLOBAL JOIN.`
- `allow` — Allows the use of these types of subqueries.

## enable_optimize_predicate_expression

Turns on predicate pushdown in `SELECT` queries.

Predicate pushdown may significantly reduce network traffic for distributed queries.

Possible values:

- 0 — Disabled.
- 1 — Enabled.

Default value: 1.

**Usage**

Consider the following queries:

1. `SELECT count() FROM test_table WHERE date = '2018-10-10'`
2. `SELECT count() FROM (SELECT * FROM test_table) WHERE date = '2018-10-10'`

If `enable_optimize_predicate_expression = 1`, then the execution time of these queries is equal, because ClickHouse applies `WHERE` to the subquery when processing it.

If `enable_optimize_predicate_expression = 0`, then the execution time of the second query is much longer, because the `WHERE` clause applies to all the data after the subquery finishes.

## fallback_to_stale_replicas_for_distributed_queries {#settings-fallback_to_stale_replicas_for_distributed_queries}

Forces a query to an out-of-date replica if updated data is not available. See "[Replication](../../operations/table_engines/replication.md)".

ClickHouse selects the most relevant from the outdated replicas of the table.

Used when performing `SELECT` from a distributed table that points to replicated tables.

By default, 1 (enabled).

## force_index_by_date {#settings-force_index_by_date}

Disables query execution if the index can't be used by date.

Works with tables in the MergeTree family.

If `force_index_by_date=1`, ClickHouse checks whether the query has a date key condition that can be used for restricting data ranges. If there is no suitable condition, it throws an exception. However, it does not check whether the condition actually reduces the amount of data to read. For example, the condition `Date != ' 2000-01-01 '` is acceptable even when it matches all the data in the table (i.e., running the query requires a full scan). For more information about ranges of data in MergeTree tables, see "[MergeTree](../../operations/table_engines/mergetree.md)".


## force_primary_key

Disables query execution if indexing by the primary key is not possible.

Works with tables in the MergeTree family.

If `force_primary_key=1`, ClickHouse checks to see if the query has a primary key condition that can be used for restricting data ranges. If there is no suitable condition, it throws an exception. However, it does not check whether the condition actually reduces the amount of data to read. For more information about data ranges in MergeTree tables, see "[MergeTree](../../operations/table_engines/mergetree.md)".

## format_schema

This parameter is useful when you are using formats that require a schema definition, such as [Cap'n Proto](https://capnproto.org/) or [Protobuf](https://developers.google.com/protocol-buffers/). The value depends on the format.

## fsync_metadata

Enables or disables [fsync](http://pubs.opengroup.org/onlinepubs/9699919799/functions/fsync.html) when writing `.sql` files. Enabled by default.

It makes sense to disable it if the server has millions of tiny table chunks that are constantly being created and destroyed.

## enable_http_compression {#settings-enable_http_compression}

Enables or disables data compression in the response to an HTTP request.

For more information, read the [HTTP interface description](../../interfaces/http.md).

Possible values:

- 0 — Disabled.
- 1 — Enabled.

Default value: 0.

## http_zlib_compression_level {#settings-http_zlib_compression_level}

Sets the level of data compression in the response to an HTTP request if [enable_http_compression = 1](#settings-enable_http_compression).

Possible values: Numbers from 1 to 9.

Default value: 3.


## http_native_compression_disable_checksumming_on_decompress {#settings-http_native_compression_disable_checksumming_on_decompress}

Enables or disables checksum verification when decompressing the HTTP POST data from the client. Used only for ClickHouse native compression format (not used with `gzip` or `deflate`).

For more information, read the [HTTP interface description](../../interfaces/http.md).

Possible values:

- 0 — Disabled.
- 1 — Enabled.

Default value: 0.

## send_progress_in_http_headers {#settings-send_progress_in_http_headers}

Enables or disables `X-ClickHouse-Progress` HTTP response headers in `clickhouse-server` responses.

For more information, read the [HTTP interface description](../../interfaces/http.md).

Possible values:

- 0 — Disabled.
- 1 — Enabled.

Default value: 0.

## max_http_get_redirects {#setting-max_http_get_redirects}

Limits the maximum number of HTTP GET redirect hops for [URL](../table_engines/url.md)-engine tables. The setting applies to both types of tables: those created by the [CREATE TABLE](../../query_language/create/#create-table-query) query and by the [url](../../query_language/table_functions/url.md) table function.

Possible values:

<<<<<<< HEAD
- Any positive integer number of hops.
- 0 — Unlimited number of hops.
=======
- Positive integer number of hops.
- 0 — No hops allowed.
>>>>>>> e2d2f02d

Default value: 0.

## input_format_allow_errors_num {#settings-input_format_allow_errors_num}

Sets the maximum number of acceptable errors when reading from text formats (CSV, TSV, etc.).

The default value is 0.

Always pair it with `input_format_allow_errors_ratio`.

If an error occurred while reading rows but the error counter is still less than `input_format_allow_errors_num`, ClickHouse ignores the row and moves on to the next one.

If both `input_format_allow_errors_num` and `input_format_allow_errors_ratio` are exceeded, ClickHouse throws an exception.

## input_format_allow_errors_ratio {#settings-input_format_allow_errors_ratio}

Sets the maximum percentage of errors allowed when reading from text formats (CSV, TSV, etc.).
The percentage of errors is set as a floating-point number between 0 and 1.

The default value is 0.

Always pair it with `input_format_allow_errors_num`.

If an error occurred while reading rows but the error counter is still less than `input_format_allow_errors_ratio`, ClickHouse ignores the row and moves on to the next one.

If both `input_format_allow_errors_num` and `input_format_allow_errors_ratio` are exceeded, ClickHouse throws an exception.


## input_format_values_interpret_expressions {#settings-input_format_values_interpret_expressions}

Enables or disables the full SQL parser if the fast stream parser can't parse the data. This setting is used only for the [Values](../../interfaces/formats.md#data-format-values) format at the data insertion. For more information about syntax parsing, see the [Syntax](../../query_language/syntax.md) section.

Possible values:

- 0 — Disabled.

    In this case, you must provide formatted data. See the [Formats](../../interfaces/formats.md) section.

- 1 — Enabled.

    In this case, you can use an SQL expression as a value, but data insertion is much slower this way. If you insert only formatted data, then ClickHouse behaves as if the setting value is 0.

Default value: 1.

**Example of Use**

Insert the [DateTime](../../data_types/datetime.md) type value with the different settings.

```sql
SET input_format_values_interpret_expressions = 0;
INSERT INTO datetime_t VALUES (now())
```
```text
Exception on client:
Code: 27. DB::Exception: Cannot parse input: expected ) before: now()): (at row 1)
```

```sql
SET input_format_values_interpret_expressions = 1;
INSERT INTO datetime_t VALUES (now())
```
```text
Ok.
```

The last query is equivalent to the following:

```sql
SET input_format_values_interpret_expressions = 0;
INSERT INTO datetime_t SELECT now()
```
```text
Ok.
```

## input_format_values_deduce_templates_of_expressions {#settings-input_format_values_deduce_templates_of_expressions}
Enables or disables template deduction for an SQL expressions in [Values](../../interfaces/formats.md#data-format-values) format. It allows to parse and interpret expressions in `Values` much faster if expressions in consecutive rows have the same structure. ClickHouse will try to deduce template of an expression, parse the following rows using this template and evaluate the expression on batch of successfully parsed rows. For the following query:
```sql
INSERT INTO test VALUES (lower('Hello')), (lower('world')), (lower('INSERT')), (upper('Values')), ...
``` 
 - if `input_format_values_interpret_expressions=1` and `format_values_deduce_templates_of_expressions=0` expressions will be interpreted separately for each row (this is very slow for large number of rows)
 - if `input_format_values_interpret_expressions=0` and `format_values_deduce_templates_of_expressions=1` expressions in the first, second and third rows will be parsed using template `lower(String)` and interpreted together, expression is the forth row will be parsed with another template (`upper(String)`)
 - if `input_format_values_interpret_expressions=1` and `format_values_deduce_templates_of_expressions=1` - the same as in previous case, but also allows fallback to interpreting expressions separately if it's not possible to deduce template.
  
Enabled by default.

## input_format_values_accurate_types_of_literals {#settings-input_format_values_accurate_types_of_literals}
This setting is used only when `input_format_values_deduce_templates_of_expressions = 1`. It can happen, that expressions for some column have the same structure, but contain numeric literals of different types, e.g
```sql
(..., abs(0), ...),             -- UInt64 literal
(..., abs(3.141592654), ...),   -- Float64 literal
(..., abs(-1), ...),            -- Int64 literal
```
When this setting is enabled, ClickHouse will check actual type of literal and will use expression template of the corresponding type. In some cases it may significantly slow down expression evaluation in `Values`. 
When disabled, ClickHouse may use more general type for some literals (e.g. `Float64` or `Int64` instead of `UInt64` for `42`), but it may cause overflow and precision issues.
Enabled by default.

## input_format_defaults_for_omitted_fields {#session_settings-input_format_defaults_for_omitted_fields}

When performing `INSERT` queries, replace omitted input column values with default values of the respective columns. This option only applies to [JSONEachRow](../../interfaces/formats.md#jsoneachrow), [CSV](../../interfaces/formats.md#csv) and [TabSeparated](../../interfaces/formats.md#tabseparated) formats.

!!! note "Note"
    When this option is enabled, extended table metadata are sent from server to client. It consumes additional computing resources on the server and can reduce performance.

Possible values:

- 0 — Disabled.
- 1 — Enabled.

Default value: 1.

## input_format_tsv_empty_as_default {#settings-input_format_tsv_empty_as_default}

When enabled, replace empty input fields in TSV with default values. For complex default expressions `input_format_defaults_for_omitted_fields` must be enabled too.

Disabled by default.

## input_format_null_as_default {#settings-input_format_null_as_default}

Enables or disables using default values if input data contain `NULL`, but data type of corresponding column in not `Nullable(T)` (for text input formats).


## input_format_skip_unknown_fields {#settings-input_format_skip_unknown_fields}

Enables or disables skipping insertion of extra data.

When writing data, ClickHouse throws an exception if input data contain columns that do not exist in the target table. If skipping is enabled, ClickHouse doesn't insert extra data and doesn't throw an exception.

Supported formats:

- [JSONEachRow](../../interfaces/formats.md#jsoneachrow)
- [CSVWithNames](../../interfaces/formats.md#csvwithnames)
- [TabSeparatedWithNames](../../interfaces/formats.md#tabseparatedwithnames)
- [TSKV](../../interfaces/formats.md#tskv)

Possible values:

- 0 — Disabled.
- 1 — Enabled.

Default value: 0.

## input_format_import_nested_json {#settings-input_format_import_nested_json}

Enables or disables the insertion of JSON data with nested objects.

Supported formats:

- [JSONEachRow](../../interfaces/formats.md#jsoneachrow)

Possible values:

- 0 — Disabled.
- 1 — Enabled.

Default value: 0.

**See Also**

- [Usage of Nested Structures](../../interfaces/formats.md#jsoneachrow-nested) with the `JSONEachRow` format.

## input_format_with_names_use_header {#settings-input_format_with_names_use_header}

Enables or disables checking the column order when inserting data.

To improve insert performance, we recommend disabling this check if you are sure that the column order of the input data is the same as in the target table.

Supported formats:

- [CSVWithNames](../../interfaces/formats.md#csvwithnames)
- [TabSeparatedWithNames](../../interfaces/formats.md#tabseparatedwithnames)

Possible values:

- 0 — Disabled.
- 1 — Enabled.

Default value: 1.

## date_time_input_format {#settings-date_time_input_format}

Allows to choose a parser of text representation of date and time.

The setting doesn't apply to [date and time functions](../../query_language/functions/date_time_functions.md).

Possible values:

- `'best_effort'` — Enables extended parsing.

    ClickHouse can parse the basic `YYYY-MM-DD HH:MM:SS` format and all [ISO 8601](https://en.wikipedia.org/wiki/ISO_8601) date and time formats. For example, `'2018-06-08T01:02:03.000Z'`.

- `'basic'` — Use basic parser.

    ClickHouse can parse only the basic `YYYY-MM-DD HH:MM:SS` format. For example, `'2019-08-20 10:18:56'`.

Default value: `'basic'`.

**See Also**

- [DateTime data type.](../../data_types/datetime.md)
- [Functions for working with dates and times.](../../query_language/functions/date_time_functions.md)

## join_default_strictness {#settings-join_default_strictness}

Sets default strictness for [JOIN clauses](../../query_language/select.md#select-join).

Possible values:

- `ALL` — If the right table has several matching rows, ClickHouse creates a [Cartesian product](https://en.wikipedia.org/wiki/Cartesian_product) from matching rows. This is the normal `JOIN` behavior from standard SQL.
- `ANY` — If the right table has several matching rows, only the first one found is joined. If the right table has only one matching row, the results of `ANY` and `ALL` are the same.
- `ASOF` — For joining sequences with an uncertain match.
- `Empty string` — If `ALL` or `ANY` is not specified in the query, ClickHouse throws an exception.

Default value: `ALL`.

## join_any_take_last_row {#settings-join_any_take_last_row}

Changes behavior of join operations with `ANY` strictness.

!!! warning "Attention"
    This setting applies only for `JOIN` operations with [Join](../table_engines/join.md) engine tables.

Possible values:

- 0 — If the right table has more than one matching row, only the first one found is joined.
- 1 — If the right table has more than one matching row, only the last one found is joined.

Default value: 0.

**See Also**

- [JOIN clause](../../query_language/select.md#select-join)
- [Join table engine](../table_engines/join.md)
- [join_default_strictness](#settings-join_default_strictness)

## join_use_nulls {#settings-join_use_nulls}

Sets the type of [JOIN](../../query_language/select.md) behavior. When merging tables, empty cells may appear. ClickHouse fills them differently based on this setting.

Possible values:

- 0 — The empty cells are filled with the default value of the corresponding field type.
- 1 — `JOIN` behaves the same way as in standard SQL. The type of the corresponding field is converted to [Nullable](../../data_types/nullable.md#data_type-nullable), and empty cells are filled with [NULL](../../query_language/syntax.md).

Default value: 0.


## join_any_take_last_row {#settings-join_any_take_last_row}

Changes the behavior of `ANY JOIN`. When disabled, `ANY JOIN` takes the first row found for a key. When enabled, `ANY JOIN` takes the last matched row if there are multiple rows for the same key. The setting is used only in [Join table engine](../table_engines/join.md).

Possible values:

- 0 — Disabled.
- 1 — Enabled.

Default value: 1.


## max_block_size

In ClickHouse, data is processed by blocks (sets of column parts). The internal processing cycles for a single block are efficient enough, but there are noticeable expenditures on each block. The `max_block_size` setting is a recommendation for what size of block (in number of rows) to load from tables. The block size shouldn't be too small, so that the expenditures on each block are still noticeable, but not too large, so that the query with LIMIT that is completed after the first block is processed quickly. The goal is to avoid consuming too much memory when extracting a large number of columns in multiple threads, and to preserve at least some cache locality.

Default value: 65,536.

Blocks the size of `max_block_size` are not always loaded from the table. If it is obvious that less data needs to be retrieved, a smaller block is processed.

## preferred_block_size_bytes

Used for the same purpose as `max_block_size`, but it sets the recommended block size in bytes by adapting it to the number of rows in the block.
However, the block size cannot be more than `max_block_size` rows.
By default: 1,000,000. It only works when reading from MergeTree engines.

## merge_tree_uniform_read_distribution {#setting-merge_tree_uniform_read_distribution}

ClickHouse uses multiple threads when reading from [MergeTree*](../table_engines/mergetree.md) tables. This setting turns on/off the uniform distribution of reading tasks over the working threads. The algorithm of the uniform distribution aims to make execution time for all the threads approximately equal in a `SELECT` query.

Possible values:

- 0 — Do not use uniform read distribution.
- 1 — Use uniform read distribution.

Default value: 1.

## merge_tree_min_rows_for_concurrent_read {#setting-merge_tree_min_rows_for_concurrent_read}

If the number of rows to be read from a file of a [MergeTree*](../table_engines/mergetree.md) table exceeds `merge_tree_min_rows_for_concurrent_read` then ClickHouse tries to perform a concurrent reading from this file on several threads.

Possible values:

- Any positive integer.

Default value: 163840.

## merge_tree_min_bytes_for_concurrent_read {#setting-merge_tree_min_bytes_for_concurrent_read}

If the number of bytes to read from one file of a [MergeTree*](../table_engines/mergetree.md)-engine table exceeds `merge_tree_min_bytes_for_concurrent_read`, then ClickHouse tries to concurrently read from this file from several threads.

Possible values:

- Any positive integer.

Default value: 240 ✕ 1024 ✕ 1024.


## merge_tree_min_rows_for_seek {#setting-merge_tree_min_rows_for_seek}

If the distance between two data blocks to be read in one file is less than `merge_tree_min_rows_for_seek` rows, then ClickHouse does not seek through the file, but reads the data sequentially.

Possible values:

- Any positive integer.

Default value: 0.

## merge_tree_min_bytes_for_seek {#setting-merge_tree_min_bytes_for_seek}

If the distance between two data blocks to be read in one file is less than `merge_tree_min_bytes_for_seek` bytes, then ClickHouse sequentially reads range of file that contains both blocks, thus avoiding extra seek.

Possible values:

- Any positive integer.

Default value: 0.


## merge_tree_coarse_index_granularity {#setting-merge_tree_coarse_index_granularity}

When searching data, ClickHouse checks the data marks in the index file. If ClickHouse finds that required keys are in some range, it divides this range into `merge_tree_coarse_index_granularity` subranges and searches the required keys there recursively.

Possible values:

- Any positive even integer.

Default value: 8.

## merge_tree_max_rows_to_use_cache {#setting-merge_tree_max_rows_to_use_cache}

If ClickHouse should read more than `merge_tree_max_rows_to_use_cache` rows in one query, it doesn't use the cache of uncompressed blocks. 

The cache of uncompressed blocks stores data extracted for queries. ClickHouse uses this cache to speed up responses to repeated small queries. This setting protects the cache from trashing by queries that read a large amount of data. The [uncompressed_cache_size](../server_settings/settings.md#server-settings-uncompressed_cache_size) server setting defines the size of the cache of uncompressed blocks.

Possible values:

- Any positive integer.

Default value: 128 ✕ 8192.


## merge_tree_max_bytes_to_use_cache {#setting-merge_tree_max_bytes_to_use_cache}

If ClickHouse should read more than `merge_tree_max_bytes_to_use_cache` bytes in one query, it doesn't use the cache of uncompressed blocks.

The cache of uncompressed blocks stores data extracted for queries. ClickHouse uses this cache to speed up responses to repeated small queries. This setting protects the cache from trashing by queries that read a large amount of data. The [uncompressed_cache_size](../server_settings/settings.md#server-settings-uncompressed_cache_size) server setting defines the size of the cache of uncompressed blocks.

Possible values:

- Any positive integer.

Default value: 1920 ✕ 1024 ✕ 1024.


## min_bytes_to_use_direct_io {#settings-min_bytes_to_use_direct_io}

The minimum data volume required for using direct I/O access to the storage disk.

ClickHouse uses this setting when reading data from tables. If the total storage volume of all the data to be read exceeds `min_bytes_to_use_direct_io` bytes, then ClickHouse reads the data from the storage disk with the `O_DIRECT` option.

**Possible values**

- 0 — Direct I/O is disabled.
- Positive integer.

**Default value**: 0.

## log_queries {#settings-log-queries}

Setting up query logging.

Queries sent to ClickHouse with this setup are logged according to the rules in the [query_log](../server_settings/settings.md#server_settings-query-log) server configuration parameter.

**Example**:

    log_queries=1

## log_query_threads {#settings-log-query-threads}

Setting up query threads logging.

Queries' threads runned by ClickHouse with this setup are logged according to the rules in the [query_thread_log](../server_settings/settings.md#server_settings-query-thread-log) server configuration parameter.

**Example**:

    log_query_threads=1

## max_insert_block_size {#settings-max_insert_block_size}

The size of blocks to form for insertion into a table.
This setting only applies in cases when the server forms the blocks.
For example, for an INSERT via the HTTP interface, the server parses the data format and forms blocks of the specified size.
But when using clickhouse-client, the client parses the data itself, and the 'max_insert_block_size' setting on the server doesn't affect the size of the inserted blocks.
The setting also doesn't have a purpose when using INSERT SELECT, since data is inserted using the same blocks that are formed after SELECT.

Default value: 1,048,576.

The default is slightly more than `max_block_size`. The reason for this is because certain table engines (`*MergeTree`) form a data part on the disk for each inserted block, which is a fairly large entity. Similarly, `*MergeTree` tables sort data during insertion, and a large enough block size allows sorting more data in RAM.

## max_replica_delay_for_distributed_queries {#settings-max_replica_delay_for_distributed_queries}

Disables lagging replicas for distributed queries. See "[Replication](../../operations/table_engines/replication.md)".

Sets the time in seconds. If a replica lags more than the set value, this replica is not used.

Default value: 300.

Used when performing `SELECT` from a distributed table that points to replicated tables.

## max_threads {#settings-max_threads}

The maximum number of query processing threads, excluding threads for retrieving data from remote servers (see the 'max_distributed_connections' parameter).

This parameter applies to threads that perform the same stages of the query processing pipeline in parallel.
For example, when reading from a table, if it is possible to evaluate expressions with functions, filter with WHERE and pre-aggregate for GROUP BY in parallel using at least 'max_threads' number of threads, then 'max_threads' are used.

Default value: the number of physical CPU cores.

If less than one SELECT query is normally run on a server at a time, set this parameter to a value slightly less than the actual number of processor cores.

For queries that are completed quickly because of a LIMIT, you can set a lower 'max_threads'. For example, if the necessary number of entries are located in every block and max_threads = 8, then 8 blocks are retrieved, although it would have been enough to read just one.

The smaller the `max_threads` value, the less memory is consumed.

## max_compress_block_size

The maximum size of blocks of uncompressed data before compressing for writing to a table. By default, 1,048,576 (1 MiB). If the size is reduced, the compression rate is significantly reduced, the compression and decompression speed increases slightly due to cache locality, and memory consumption is reduced. There usually isn't any reason to change this setting.

Don't confuse blocks for compression (a chunk of memory consisting of bytes) with blocks for query processing (a set of rows from a table).

## min_compress_block_size

For [MergeTree](../../operations/table_engines/mergetree.md)" tables. In order to reduce latency when processing queries, a block is compressed when writing the next mark if its size is at least 'min_compress_block_size'. By default, 65,536.

The actual size of the block, if the uncompressed data is less than 'max_compress_block_size', is no less than this value and no less than the volume of data for one mark.

Let's look at an example. Assume that 'index_granularity' was set to 8192 during table creation.

We are writing a UInt32-type column (4 bytes per value). When writing 8192 rows, the total will be 32 KB of data. Since min_compress_block_size = 65,536, a compressed block will be formed for every two marks.

We are writing a URL column with the String type (average size of 60 bytes per value). When writing 8192 rows, the average will be slightly less than 500 KB of data. Since this is more than 65,536, a compressed block will be formed for each mark. In this case, when reading data from the disk in the range of a single mark, extra data won't be decompressed.

There usually isn't any reason to change this setting.

## mark_cache_min_lifetime {#settings-mark_cache_min_lifetime}

If the value of [mark_cache_size](../server_settings/settings.md#server-mark-cache-size) setting is exceeded, delete only records older than mark_cache_min_lifetime seconds. If your hosts have low amount of RAM, it makes sense to lower this parameter.

Default value: 10000 seconds.

## max_query_size {#settings-max_query_size}

The maximum part of a query that can be taken to RAM for parsing with the SQL parser.
The INSERT query also contains data for INSERT that is processed by a separate stream parser (that consumes O(1) RAM), which is not included in this restriction.

Default value: 256 KiB.

## interactive_delay

The interval in microseconds for checking whether request execution has been canceled and sending the progress.

Default value: 100,000 (checks for canceling and sends the progress ten times per second).

## connect_timeout, receive_timeout, send_timeout

Timeouts in seconds on the socket used for communicating with the client.

Default value: 10, 300, 300.

## cancel_http_readonly_queries_on_client_close

Cancels HTTP readonly queries (e.g. SELECT) when a client closes the connection without waiting for response.

Default value: 0


## poll_interval

Lock in a wait loop for the specified number of seconds.

Default value: 10.

## max_distributed_connections

The maximum number of simultaneous connections with remote servers for distributed processing of a single query to a single Distributed table. We recommend setting a value no less than the number of servers in the cluster.

Default value: 1024.

The following parameters are only used when creating Distributed tables (and when launching a server), so there is no reason to change them at runtime.

## distributed_connections_pool_size

The maximum number of simultaneous connections with remote servers for distributed processing of all queries to a single Distributed table. We recommend setting a value no less than the number of servers in the cluster.

Default value: 1024.

## connect_timeout_with_failover_ms

The timeout in milliseconds for connecting to a remote server for a Distributed table engine, if the 'shard' and 'replica' sections are used in the cluster definition.
If unsuccessful, several attempts are made to connect to various replicas.

Default value: 50.

## connections_with_failover_max_tries

The maximum number of connection attempts with each replica for the Distributed table engine.

Default value: 3.

## extremes

Whether to count extreme values (the minimums and maximums in columns of a query result). Accepts 0 or 1. By default, 0 (disabled).
For more information, see the section "Extreme values".

## use_uncompressed_cache {#setting-use_uncompressed_cache}

Whether to use a cache of uncompressed blocks. Accepts 0 or 1. By default, 0 (disabled).
Using the uncompressed cache (only for tables in the MergeTree family) can significantly reduce latency and increase throughput when working with a large number of short queries. Enable this setting for users who send frequent short requests. Also pay attention to the [uncompressed_cache_size](../server_settings/settings.md#server-settings-uncompressed_cache_size) configuration parameter (only set in the config file) – the size of uncompressed cache blocks. By default, it is 8 GiB. The uncompressed cache is filled in as needed and the least-used data is automatically deleted.

For queries that read at least a somewhat large volume of data (one million rows or more), the uncompressed cache is disabled automatically in order to save space for truly small queries. This means that you can keep the 'use_uncompressed_cache' setting always set to 1.

## replace_running_query

When using the HTTP interface, the 'query_id' parameter can be passed. This is any string that serves as the query identifier.
If a query from the same user with the same 'query_id' already exists at this time, the behavior depends on the 'replace_running_query' parameter.

`0` (default) – Throw an exception (don't allow the query to run if a query with the same 'query_id' is already running).

`1` – Cancel the old query and start running the new one.

Yandex.Metrica uses this parameter set to 1 for implementing suggestions for segmentation conditions. After entering the next character, if the old query hasn't finished yet, it should be canceled.


## stream_flush_interval_ms

Works for tables with streaming in the case of a timeout, or when a thread generates [max_insert_block_size](#settings-max_insert_block_size) rows.

The default value is 7500.

The smaller the value, the more often data is flushed into the table. Setting the value too low leads to poor performance.


## load_balancing {#settings-load_balancing}

Specifies the algorithm of replicas selection that is used for distributed query processing.

ClickHouse supports the following algorithms of choosing replicas:

- [Random](#load_balancing-random) (by default)
- [Nearest hostname](#load_balancing-nearest_hostname)
- [In order](#load_balancing-in_order)
- [First or random](#load_balancing-first_or_random)

### Random (by default) {#load_balancing-random}

```sql
load_balancing = random
```

The number of errors is counted for each replica. The query is sent to the replica with the fewest errors, and if there are several of these, to any one of them.
Disadvantages: Server proximity is not accounted for; if the replicas have different data, you will also get different data.

### Nearest Hostname {#load_balancing-nearest_hostname}

```sql
load_balancing = nearest_hostname
```

The number of errors is counted for each replica. Every 5 minutes, the number of errors is integrally divided by 2. Thus, the number of errors is calculated for a recent time with exponential smoothing. If there is one replica with a minimal number of errors (i.e. errors occurred recently on the other replicas), the query is sent to it. If there are multiple replicas with the same minimal number of errors, the query is sent to the replica with a host name that is most similar to the server's host name in the config file (for the number of different characters in identical positions, up to the minimum length of both host names).

For instance, example01-01-1 and example01-01-2.yandex.ru are different in one position, while example01-01-1 and example01-02-2 differ in two places.
This method might seem primitive, but it doesn't require external data about network topology, and it doesn't compare IP addresses, which would be complicated for our IPv6 addresses.

Thus, if there are equivalent replicas, the closest one by name is preferred.
We can also assume that when sending a query to the same server, in the absence of failures, a distributed query will also go to the same servers. So even if different data is placed on the replicas, the query will return mostly the same results.

### In Order {#load_balancing-in_order}

```sql
load_balancing = in_order
```

Replicas with the same number of errors are accessed in the same order as they are specified in configuration.
This method is appropriate when you know exactly which replica is preferable.


### First or Random {#load_balancing-first_or_random}

```sql
load_balancing = first_or_random
```

This algorithm chooses the first replica in the set or a random replica if the first is unavailable. It's effective in cross-replication topology setups, but useless in other configurations.

The `first_or_random` algorithm solves the problem of the `in_order` algorithm. With `in_order`, if one replica goes down, the next one gets a double load while the remaining replicas handle the usual amount of traffic. When using the `first_or_random` algorithm, load is evenly distributed among replicas that are still available.

## prefer_localhost_replica {#settings-prefer_localhost_replica}

Enables/disables preferable using the localhost replica when processing distributed queries.

Possible values:

- 1 — ClickHouse always sends a query to the localhost replica if it exists.
- 0 — ClickHouse uses the balancing strategy specified by the [load_balancing](#settings-load_balancing) setting.

Default value: 1.

!!! warning "Warning"
    Disable this setting if you use [max_parallel_replicas](#settings-max_parallel_replicas).

## totals_mode

How to calculate TOTALS when HAVING is present, as well as when max_rows_to_group_by and group_by_overflow_mode = 'any' are present.
See the section "WITH TOTALS modifier".

## totals_auto_threshold

The threshold for `totals_mode = 'auto'`.
See the section "WITH TOTALS modifier".

## max_parallel_replicas {#settings-max_parallel_replicas}

The maximum number of replicas for each shard when executing a query.
For consistency (to get different parts of the same data split), this option only works when the sampling key is set.
Replica lag is not controlled.

## compile

Enable compilation of queries. By default, 0 (disabled).

Compilation is only used for part of the query-processing pipeline: for the first stage of aggregation (GROUP BY).
If this portion of the pipeline was compiled, the query may run faster due to deployment of short cycles and inlining aggregate function calls. The maximum performance improvement (up to four times faster in rare cases) is seen for queries with multiple simple aggregate functions. Typically, the performance gain is insignificant. In very rare cases, it may slow down query execution.

## min_count_to_compile

How many times to potentially use a compiled chunk of code before running compilation. By default, 3.
For testing, the value can be set to 0: compilation runs synchronously and the query waits for the end of the compilation process before continuing execution. For all other cases, use values ​​starting with 1. Compilation normally takes about 5-10 seconds.
If the value is 1 or more, compilation occurs asynchronously in a separate thread. The result will be used as soon as it is ready, including queries that are currently running.

Compiled code is required for each different combination of aggregate functions used in the query and the type of keys in the GROUP BY clause.
The results of compilation are saved in the build directory in the form of .so files. There is no restriction on the number of compilation results, since they don't use very much space. Old results will be used after server restarts, except in the case of a server upgrade – in this case, the old results are deleted.


## output_format_json_quote_64bit_integers {#session_settings-output_format_json_quote_64bit_integers}

If the value is true, integers appear in quotes when using JSON\* Int64 and UInt64 formats (for compatibility with most JavaScript implementations); otherwise, integers are output without the quotes.

## format_csv_delimiter {#settings-format_csv_delimiter}

The character interpreted as a delimiter in the CSV data. By default, the delimiter is `,`.

## input_format_csv_unquoted_null_literal_as_null {#settings-input_format_csv_unquoted_null_literal_as_null}

For CSV input format enables or disables parsing of unquoted `NULL` as literal (synonym for `\N`).

## insert_quorum {#settings-insert_quorum}

Enables quorum writes.

  - If `insert_quorum < 2`, the quorum writes are disabled.
  - If `insert_quorum >= 2`, the quorum writes are enabled.

Default value: 0.

**Quorum writes**

`INSERT` succeeds only when ClickHouse manages to correctly write data to the `insert_quorum` of replicas during the `insert_quorum_timeout`. If for any reason the number of replicas with successful writes does not reach the `insert_quorum`, the write is considered failed and ClickHouse will delete the inserted block from all the replicas where data has already been written.

All the replicas in the quorum are consistent, i.e., they contain data from all previous `INSERT` queries. The `INSERT` sequence is linearized.

When reading the data written from the `insert_quorum`, you can use the [select_sequential_consistency](#settings-select_sequential_consistency) option.

**ClickHouse generates an exception**

- If the number of available replicas at the time of the query is less than the `insert_quorum`.
- At an attempt to write data when the previous block has not yet been inserted in the `insert_quorum` of replicas. This situation may occur if the user tries to perform an `INSERT` before the previous one with the `insert_quorum` is completed.

**See also the following parameters:**

- [insert_quorum_timeout](#settings-insert_quorum_timeout)
- [select_sequential_consistency](#settings-select_sequential_consistency)


## insert_quorum_timeout {#settings-insert_quorum_timeout}

Quorum write timeout in seconds. If the timeout has passed and no write has taken place yet, ClickHouse will generate an exception and the client must repeat the query to write the same block to the same or any other replica.

Default value: 60 seconds.

**See also the following parameters:**

- [insert_quorum](#settings-insert_quorum)
- [select_sequential_consistency](#settings-select_sequential_consistency)


## select_sequential_consistency {#settings-select_sequential_consistency}

Enables or disables sequential consistency for `SELECT` queries:

Possible values:

- 0 — Disabled.
- 1 — Enabled.

Default value: 0.

**Usage**

When sequential consistency is enabled, ClickHouse allows the client to execute the `SELECT` query only for those replicas that contain data from all previous `INSERT` queries executed with `insert_quorum`. If the client refers to a partial replica, ClickHouse will generate an exception. The SELECT query will not include data that has not yet been written to the quorum of replicas.

**See Also**

- [insert_quorum](#settings-insert_quorum)
- [insert_quorum_timeout](#settings-insert_quorum_timeout)

## max_network_bytes {#settings-max_network_bytes}
Limits the data volume (in bytes) that is received or transmitted over the network when executing a query. This setting applies to every individual query.

Possible values:

- Positive integer.
- 0 — Data volume control is disabled.

Default value: 0.

## max_network_bandwidth {#settings-max_network_bandwidth}

Limits the speed of the data exchange over the network in bytes per second. This setting applies to every query.

Possible values:

- Positive integer.
- 0 — Bandwidth control is disabled.

Default value: 0.

## max_network_bandwidth_for_user {#settings-max_network_bandwidth_for_user}

Limits the speed of the data exchange over the network in bytes per second. This setting applies to all concurrently running queries performed by a single user.

Possible values:

- Positive integer.
- 0 — Control of the data speed is disabled.

Default value: 0.

## max_network_bandwidth_for_all_users {#settings-max_network_bandwidth_for_all_users}

Limits the speed that data is exchanged at over the network in bytes per second. This setting applies to all concurrently running queries on the server.

Possible values:

- Positive integer.
- 0 — Control of the data speed is disabled.

Default value: 0.

## allow_experimental_cross_to_join_conversion {#settings-allow_experimental_cross_to_join_conversion}

Enables or disables:

1. Rewriting queries for join from the syntax with commas to the `JOIN ON/USING` syntax. If the setting value is 0, ClickHouse doesn't process queries with syntax that uses commas, and throws an exception.
2. Converting `CROSS JOIN` to `INNER JOIN` if `WHERE` conditions allow it.

Possible values:

- 0 — Disabled.
- 1 — Enabled.

Default value: 1.

**See Also**

- [Multiple JOIN](../../query_language/select.md#select-join)


## count_distinct_implementation {#settings-count_distinct_implementation}

Specifies which of the `uniq*` functions should be used to perform the [COUNT(DISTINCT ...)](../../query_language/agg_functions/reference.md#agg_function-count) construction.

Possible values:

- [uniq](../../query_language/agg_functions/reference.md#agg_function-uniq)
- [uniqCombined](../../query_language/agg_functions/reference.md#agg_function-uniqcombined)
- [uniqCombined64](../../query_language/agg_functions/reference.md#agg_function-uniqcombined64)
- [uniqHLL12](../../query_language/agg_functions/reference.md#agg_function-uniqhll12)
- [uniqExact](../../query_language/agg_functions/reference.md#agg_function-uniqexact)

Default value: `uniqExact`.

## skip_unavailable_shards {#settings-skip_unavailable_shards}

Enables or disables silently skipping of unavailable shards.

Shard is considered unavailable if all its replicas are unavailable. A replica is unavailable in the following cases:

- ClickHouse can't connect to replica for any reason.

    When connecting to a replica, ClickHouse performs several attempts. If all these attempts fail, the replica is considered unavailable.

- Replica can't be resolved through DNS.

    If replica's hostname can't be resolved through DNS, it can indicate the following situations:

    - Replica's host has no DNS record. It can occur in systems with dynamic DNS, for example, [Kubernetes](https://kubernetes.io), where nodes can be unresolvable during downtime, and this is not an error.

    - Configuration error. ClickHouse configuration file contains a wrong hostname.

Possible values:

- 1 — skipping enabled.

    If a shard is unavailable, ClickHouse returns a result based on partial data and doesn't report node availability issues. 

- 0 — skipping disabled.

    If a shard is unavailable, ClickHouse throws an exception.

Default value: 0.

## optimize_throw_if_noop {#setting-optimize_throw_if_noop}

Enables or disables throwing an exception if an [OPTIMIZE](../../query_language/misc.md#misc_operations-optimize) query didn't perform a merge.

By default, `OPTIMIZE` returns successfully even if it didn't do anything. This setting lets you differentiate these situations and get the reason in an exception message.

Possible values:

- 1 — Throwing an exception is enabled.
- 0 — Throwing an exception is disabled.

Default value: 0.


## distributed_replica_error_half_life {#settings-distributed_replica_error_half_life}

- Type: seconds
- Default value: 60 seconds

Controls how fast errors of distributed tables are zeroed. Given that currently a replica was unavailabe for some time and accumulated 5 errors and distributed_replica_error_half_life is set to 1 second, then said replica is considered back to normal in 3 seconds since last error.

** See also **

- [Table engine Distributed](../../operations/table_engines/distributed.md)
- [`distributed_replica_error_cap`](#settings-distributed_replica_error_cap)


## distributed_replica_error_cap {#settings-distributed_replica_error_cap}

- Type: unsigned int
- Default value: 1000

Error count of each replica is capped at this value, preventing a single replica from accumulating to many errors.

** See also **

- [Table engine Distributed](../../operations/table_engines/distributed.md)
- [`distributed_replica_error_half_life`](#settings-distributed_replica_error_half_life)


## distributed_directory_monitor_sleep_time_ms {#distributed_directory_monitor_sleep_time_ms}

Base interval of data sending by the [Distributed](../table_engines/distributed.md) table engine. Actual interval grows exponentially in case of any errors.

Possible values:

- Positive integer number of milliseconds.

Default value: 100 milliseconds.


## distributed_directory_monitor_max_sleep_time_ms {#distributed_directory_monitor_max_sleep_time_ms}

Maximum interval of data sending by the [Distributed](../table_engines/distributed.md) table engine. Limits exponential growth of the interval set in the [distributed_directory_monitor_sleep_time_ms](#distributed_directory_monitor_sleep_time_ms) setting.

Possible values:

- Positive integer number of milliseconds.

Default value: 30000 milliseconds (30 seconds).

## distributed_directory_monitor_batch_inserts {#distributed_directory_monitor_batch_inserts}

Enables/disables sending of inserted data in batches.

When batch sending is enabled, [Distributed](../table_engines/distributed.md) table engine tries to send multiple files of inserted data in one operation instead of sending them separately. Batch sending improves cluster performance by better server and network resources utilization.

Possible values:

- 1 — Enabled.
- 0 — Disabled.

Defaule value: 0.

## os_thread_priority {#setting-os_thread_priority}

Sets the priority ([nice](https://en.wikipedia.org/wiki/Nice_(Unix))) for threads that execute queries. The OS scheduler considers this priority when choosing the next thread to run on each available CPU core.

!!! warning "Warning"
    To use this setting, you need to set the `CAP_SYS_NICE` capability. The `clickhouse-server` package sets it up during installation. Some virtual environments don't allow you to set the `CAP_SYS_NICE` capability. In this case, `clickhouse-server` shows a message about it at the start.

Possible values:

- You can set values in the range `[-20, 19]`.

Lower values mean higher priority. Threads with low `nice` priority values are executed more frequently than threads with high values. High values are preferable for long running non-interactive queries because it allows them to quickly give up resources in favor of short interactive queries when they arrive.

Default value: 0.


## query_profiler_real_time_period_ns {#query_profiler_real_time_period_ns}

Sets the period for a real clock timer of the query profiler. Real clock timer counts wall-clock time.

Possible values:

- Positive integer number, in nanoseconds.

    Recommended values:
        
        - 10000000 (100 times a second) nanoseconds and less for single queries.
        - 1000000000 (once a second) for cluster-wide profiling.

- 0 for turning off the timer.

Type: [UInt64](../../data_types/int_uint.md).

Default value: 1000000000 nanoseconds (once a second).

**See Also**

- [system.trace_log](../system_tables.md#system_tables-trace_log)

## query_profiler_cpu_time_period_ns {#query_profiler_cpu_time_period_ns}

Sets the period for a CPU clock timer of the query profiler. This timer counts only CPU time.

Possible values:

- Positive integer number of nanoseconds.

    Recommended values:
        
        - 10000000 (100 times a second) nanosecods and more for for single queries.
        - 1000000000 (once a second) for cluster-wide profiling.

- 0 for turning off the timer.

Type: [UInt64](../../data_types/int_uint.md).

Default value: 1000000000 nanoseconds.

**See Also**

- [system.trace_log](../system_tables.md#system_tables-trace_log)

## allow_introspection_functions {#settings-allow_introspection_functions}

Enables of disables [introspections functions](../../query_language/functions/introspection.md) for query profiling.

Possible values:

- 1 — Introspection functions enabled.
- 0 — Introspection functions disabled.

Default value: 0.

## input_format_parallel_parsing

- Type: bool
- Default value: True

Enable order-preserving parallel parsing of data formats. Supported only for TSV, TKSV, CSV and JSONEachRow formats.

## min_chunk_bytes_for_parallel_parsing

- Type: unsigned int
- Default value: 1 MiB

The minimum chunk size in bytes, which each thread will parse in parallel.

[Original article](https://clickhouse.yandex/docs/en/operations/settings/settings/) <!-- hide --><|MERGE_RESOLUTION|>--- conflicted
+++ resolved
@@ -136,13 +136,8 @@
 
 Possible values:
 
-<<<<<<< HEAD
 - Any positive integer number of hops.
-- 0 — Unlimited number of hops.
-=======
-- Positive integer number of hops.
 - 0 — No hops allowed.
->>>>>>> e2d2f02d
 
 Default value: 0.
 
