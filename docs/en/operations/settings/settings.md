--- conflicted
+++ resolved
@@ -1295,8 +1295,6 @@
 
 Default value: 16.
 
-<<<<<<< HEAD
-=======
 ## low_cardinality_max_dictionary_size {#low_cardinality_max_dictionary_size}
 
 Sets a maximum size in rows of a shared global dictionary for the [LowCardinality](../../sql-reference/data-types/lowcardinality.md) data type that can be written to a storage file system. This setting prevents issues with RAM in case of unlimited dictionary growth. All the data that can't be encoded due to maximum dictionary size limitation ClickHouse writes in an ordinary method.
@@ -1354,7 +1352,6 @@
 - 0 — Usage of `LowCardinality` is restricted.
 
 Default value: 0.
->>>>>>> e9d348eb
 
 
 [Original article](https://clickhouse.tech/docs/en/operations/settings/settings/) <!-- hide -->