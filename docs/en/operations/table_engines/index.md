--- conflicted
+++ resolved
@@ -1,10 +1,6 @@
-<<<<<<< HEAD
 <a name="table_engines"></a>
 
 # Table engines
-=======
-# Table Engines
->>>>>>> 4c0b30fb
 
 The table engine (type of table) determines:
 
@@ -17,4 +13,4 @@
 
 When reading, the engine is only required to output the requested columns, but in some cases the engine can partially process data when responding to the request.
 
-For most serious tasks, you should use engines from the `MergeTree` family.
+For most serious tasks, you should use engines from the `MergeTree` family.