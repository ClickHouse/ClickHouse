# MergeTree {#table_engines-mergetree}

The `MergeTree` engine and other engines of this family (`*MergeTree`) are the most robust ClickHousе table engines.

The basic idea for `MergeTree` engines family is the following. When you have tremendous amount of a data that should be inserted into the table, you should write them quickly part by part and then merge parts by some rules in background. This method is much more efficient than constantly rewriting data in the storage at the insert.

Main features:

- Stores data sorted by primary key.

    This allows you to create a small sparse index that helps find data faster.

- This allows you to use partitions if the [partitioning key](custom_partitioning_key.md) is specified.

    ClickHouse supports certain operations with partitions that are more effective than general operations on the same data with the same result. ClickHouse also automatically cuts off the partition data where the partitioning key is specified in the query. This also increases the query performance.

- Data replication support.

    The family of `ReplicatedMergeTree` tables is used for this. For more information, see the [Data replication](replication.md) section.

- Data sampling support.

    If necessary, you can set the data sampling method in the table.

!!! info
    The [Merge](merge.md) engine does not belong to the `*MergeTree` family.


## Creating a Table  {#table_engine-mergetree-creating-a-table}

```
CREATE TABLE [IF NOT EXISTS] [db.]table_name [ON CLUSTER cluster]
(
    name1 [type1] [DEFAULT|MATERIALIZED|ALIAS expr1],
    name2 [type2] [DEFAULT|MATERIALIZED|ALIAS expr2],
    ...
    INDEX index_name1 expr1 TYPE type1(...) GRANULARITY value1,
    INDEX index_name2 expr2 TYPE type2(...) GRANULARITY value2
) ENGINE = MergeTree()
[PARTITION BY expr]
[ORDER BY expr]
[PRIMARY KEY expr]
[SAMPLE BY expr]
[SETTINGS name=value, ...]
```

For a description of request parameters, see [request description](../../query_language/create.md).

**Query clauses**

- `ENGINE` - Name and parameters of the engine. `ENGINE = MergeTree()`. `MergeTree` engine does not have parameters.

- `PARTITION BY` — The [partitioning key](custom_partitioning_key.md).

    For partitioning by month, use the `toYYYYMM(date_column)` expression, where `date_column` is a column with a date of the type [Date](../../data_types/date.md). The partition names here have the `"YYYYMM"` format.

- `ORDER BY` — The sorting key.

    A tuple of columns or arbitrary expressions. Example: `ORDER BY (CounterID, EventDate)`.

- `PRIMARY KEY` - The primary key if it [differs from the sorting key](mergetree.md).

    By default the primary key is the same as the sorting key (which is specified by the `ORDER BY` clause).
    Thus in most cases it is unnecessary to specify a separate `PRIMARY KEY` clause.

- `SAMPLE BY` — An expression for sampling.

    If a sampling expression is used, the primary key must contain it. Example:  
    `SAMPLE BY intHash32(UserID) ORDER BY (CounterID, EventDate, intHash32(UserID))`.

- `SETTINGS` — Additional parameters that control the behavior of the `MergeTree`:
    - `index_granularity` — The granularity of an index. The number of data rows between the "marks" of an index. By default, 8192. The list of all available parameters you can see in [MergeTreeSettings.h](https://github.com/yandex/ClickHouse/blob/master/dbms/src/Storages/MergeTree/MergeTreeSettings.h).
<<<<<<< HEAD
    - `use_minimalistic_part_header_in_zookeeper` — Mode of the data parts metadata storage in ZooKeeper. If  `use_minimalistic_part_header_in_zookeeper=1`, then ZooKeeper stores less data. For more information refer the [setting description](../server_settings/settings.md#server-settings-use_minimalistic_part_header_in_zookeeper) in the "Server configuration parameters" chapter.
=======
    - `min_merge_bytes_to_use_direct_io` — The minimum data volume for merge operation required for using of the direct I/O access to the storage disk. During the merging of the data parts, ClickHouse calculates summary storage volume of all the data to be merged. If the volume exceeds `min_merge_bytes_to_use_direct_io` bytes, thеn ClickHouse reads and writes the data using direct I/O interface (`O_DIRECT` option) to the storage disk. If `min_merge_bytes_to_use_direct_io = 0`, then the direct I/O is disabled. Default value: `10 * 1024 * 1024 * 1024` bytes.

>>>>>>> 0f33986c

**Example of sections setting**

```
ENGINE MergeTree() PARTITION BY toYYYYMM(EventDate) ORDER BY (CounterID, EventDate, intHash32(UserID)) SAMPLE BY intHash32(UserID) SETTINGS index_granularity=8192
```

In the example, we set partitioning by month.

We also set an expression for sampling as a hash by the user ID. This allows you to pseudorandomize the data in the table for each `CounterID` and `EventDate`. If, when selecting the data, you define a [SAMPLE](../../query_language/select.md#select-sample-clause) clause, ClickHouse will return an evenly pseudorandom data sample for a subset of users.

`index_granularity` could be omitted because 8192 is the default value.

<details markdown="1"><summary>Deprecated Method for Creating a Table</summary>

!!! attention
    Do not use this method in new projects and, if possible, switch the old projects to the method described above.

```
CREATE TABLE [IF NOT EXISTS] [db.]table_name [ON CLUSTER cluster]
(
    name1 [type1] [DEFAULT|MATERIALIZED|ALIAS expr1],
    name2 [type2] [DEFAULT|MATERIALIZED|ALIAS expr2],
    ...
) ENGINE [=] MergeTree(date-column [, sampling_expression], (primary, key), index_granularity)
```

**MergeTree() parameters**

- `date-column` — The name of a column of the type [Date](../../data_types/date.md). ClickHouse automatically creates partitions by month on the basis of this column. The partition names are in the `"YYYYMM"` format.
- `sampling_expression` — an expression for sampling.
- `(primary, key)` — primary key. Type — [Tuple()](../../data_types/tuple.md- `index_granularity` — The granularity of an index. The number of data rows between the "marks" of an index. The value 8192 is appropriate for most tasks.

**Example**

```
MergeTree(EventDate, intHash32(UserID), (CounterID, EventDate, intHash32(UserID)), 8192)
```

The `MergeTree` engine is configured in the same way as in the example above for the main engine configuration method.
</details>

## Data Storage

A table consists of data *parts* sorted by primary key.

When data is inserted in a table, separate data parts are created and each of them is lexicographically sorted by primary key. For example, if the primary key is `(CounterID, Date)`, the data in the part is sorted by `CounterID`, and within each `CounterID`, it is ordered by `Date`.

Data belonging to different partitions are separated into different parts. In the background, ClickHouse merges data parts for more efficient storage. Parts belonging to different partitions are not merged. The merge mechanism does not guarantee that all rows with the same primary key will be in the same data part.

For each data part, ClickHouse creates an index file that contains the primary key value for each index row ("mark"). Index row numbers are defined as `n * index_granularity`. The maximum value `n` is equal to the integer part of dividing the total number of rows by the `index_granularity`. For each column, the "marks" are also written for the same index rows as the primary key. These "marks" allow you to find the data directly in the columns.

You can use a single large table and continually add data to it in small chunks – this is what the `MergeTree` engine is intended for.

## Primary Keys and Indexes in Queries {#primary-keys-and-indexes-in-queries}

Let's take the `(CounterID, Date)` primary key. In this case, the sorting and index can be illustrated as follows:

```
Whole data:     [-------------------------------------------------------------------------]
CounterID:      [aaaaaaaaaaaaaaaaaabbbbcdeeeeeeeeeeeeefgggggggghhhhhhhhhiiiiiiiiikllllllll]
Date:           [1111111222222233331233211111222222333211111112122222223111112223311122333]
Marks:           |      |      |      |      |      |      |      |      |      |      |
                a,1    a,2    a,3    b,3    e,2    e,3    g,1    h,2    i,1    i,3    l,3
Marks numbers:   0      1      2      3      4      5      6      7      8      9      10
```

If the data query specifies:

- `CounterID in ('a', 'h')`, the server reads the data in the ranges of marks `[0, 3)` and `[6, 8)`.
- `CounterID IN ('a', 'h') AND Date = 3`, the server reads the data in the ranges of marks `[1, 3)` and `[7, 8)`.
- `Date = 3`, the server reads the data in the range of marks `[1, 10]`.

The examples above show that it is always more effective to use an index than a full scan.

A sparse index allows extra strings to be read. When reading a single range of the primary key, up to `index_granularity * 2` extra rows in each data block can be read. In most cases, ClickHouse performance does not degrade when `index_granularity = 8192`.

Sparse indexes allow you to work with a very large number of table rows, because such indexes are always stored in the computer's RAM.

ClickHouse does not require a unique primary key. You can insert multiple rows with the same primary key.

### Selecting the Primary Key

The number of columns in the primary key is not explicitly limited. Depending on the data structure, you can include more or fewer columns in the primary key. This may:

- Improve the performance of an index.

    If the primary key is `(a, b)`, then adding another column `c` will improve the performance if the following conditions are met:
    - There are queries with a condition on column `c`.
    - Long data ranges (several times longer than the `index_granularity`) with identical values for `(a, b)` are common. In other words, when adding another column allows you to skip quite long data ranges.

- Improve data compression.

    ClickHouse sorts data by primary key, so the higher the consistency, the better the compression.

- Provide additional logic when data parts merging in the [CollapsingMergeTree](collapsingmergetree.md#table_engine-collapsingmergetree) and [SummingMergeTree](summingmergetree.md) engines.

    In this case it makes sense to specify the *sorting key* that is different from the primary key.

A long primary key will negatively affect the insert performance and memory consumption, but extra columns in the primary key do not affect ClickHouse performance during `SELECT` queries.


### Choosing the Primary Key that differs from the Sorting Key

It is possible to specify the primary key (the expression, values of which are written into the index file
for each mark) that is different from the sorting key (the expression for sorting the rows in data parts).
In this case the primary key expression tuple must be a prefix of the sorting key expression tuple.

This feature is helpful when using the [SummingMergeTree](summingmergetree.md) and
[AggregatingMergeTree](aggregatingmergetree.md) table engines. In a common case when using these engines the
table has two types of columns: *dimensions* and *measures*. Typical queries aggregate values of measure
columns with arbitrary `GROUP BY` and filtering by dimensions. As SummingMergeTree and AggregatingMergeTree
aggregate rows with the same value of the sorting key, it is natural to add all dimensions to it. As a result
the key expression consists of a long list of columns and this list must be frequently updated with newly
added dimensions.

In this case it makes sense to leave only a few columns in the primary key that will provide efficient
range scans and add the remaining dimension columns to the sorting key tuple.

[ALTER of the sorting key](../../query_language/alter.md) is a
lightweight operation because when a new column is simultaneously added to the table and to the sorting key
data parts need not be changed (they remain sorted by the new sorting key expression).

### Use of Indexes and Partitions in Queries

For`SELECT` queries, ClickHouse analyzes whether an index can be used. An index can be used if the `WHERE/PREWHERE` clause has an expression (as one of the conjunction elements, or entirely) that represents an equality or inequality comparison operation, or if it has `IN` or `LIKE` with a fixed prefix on columns or expressions that are in the primary key or partitioning key, or on certain partially repetitive functions of these columns, or logical relationships of these expressions.

Thus, it is possible to quickly run queries on one or many ranges of the primary key. In this example, queries will be fast when run for a specific tracking tag; for a specific tag and date range; for a specific tag and date; for multiple tags with a date range, and so on.

Let's look at the engine configured as follows:

```
ENGINE MergeTree() PARTITION BY toYYYYMM(EventDate) ORDER BY (CounterID, EventDate) SETTINGS index_granularity=8192
```

In this case, in queries:

``` sql
SELECT count() FROM table WHERE EventDate = toDate(now()) AND CounterID = 34
SELECT count() FROM table WHERE EventDate = toDate(now()) AND (CounterID = 34 OR CounterID = 42)
SELECT count() FROM table WHERE ((EventDate >= toDate('2014-01-01') AND EventDate <= toDate('2014-01-31')) OR EventDate = toDate('2014-05-01')) AND CounterID IN (101500, 731962, 160656) AND (CounterID = 101500 OR EventDate != toDate('2014-05-01'))
```

ClickHouse will use the primary key index to trim improper data and the monthly partitioning key to trim partitions that are in improper date ranges.

The queries above show that the index is used even for complex expressions. Reading from the table is organized so that using the index can't be slower than a full scan.

In the example below, the index can't be used.

``` sql
SELECT count() FROM table WHERE CounterID = 34 OR URL LIKE '%upyachka%'
```

To check whether ClickHouse can use the index when running a query, use the settings [force_index_by_date](../settings/settings.md#settings-force_index_by_date) and [force_primary_key](../settings/settings.md).

The key for partitioning by month allows reading only those data blocks which contain dates from the proper range. In this case, the data block may contain data for many dates (up to an entire month). Within a block, data is sorted by primary key, which might not contain the date as the first column. Because of this, using a query with only a date condition that does not specify the primary key prefix will cause more data to be read than for a single date.


### Data Skipping Indices (Experimental)

You need to set `allow_experimental_data_skipping_indices` to 1 to use indices.  (run `SET allow_experimental_data_skipping_indices = 1`).

Index declaration in the columns section of the `CREATE` query.
```sql
INDEX index_name expr TYPE type(...) GRANULARITY granularity_value
```

For tables from the `*MergeTree` family data skipping indices can be specified.

These indices aggregate some information about the specified expression on blocks, which consist of `granularity_value` granules,
then these aggregates are used in `SELECT` queries for reducing the amount of data to read from the disk by skipping big blocks of data where `where` query cannot be satisfied.


Example
```sql
CREATE TABLE table_name
(
    u64 UInt64,
    i32 Int32,
    s String,
    ...
    INDEX a (u64 * i32, s) TYPE minmax GRANULARITY 3,
    INDEX b (u64 * length(s)) TYPE set(1000) GRANULARITY 4
) ENGINE = MergeTree()
...
```

Indices from the example can be used by ClickHouse to reduce the amount of data to read from disk in following queries.
```sql
SELECT count() FROM table WHERE s < 'z'
SELECT count() FROM table WHERE u64 * i32 == 10 AND u64 * length(s) >= 1234
```

#### Available Types of Indices

* `minmax`
Stores extremes of the specified expression (if the expression is `tuple`, then it stores extremes for each element of `tuple`), uses stored info for skipping blocks of the data like the primary key.

* `set(max_rows)`
Stores unique values of the specified expression (no more than `max_rows` rows, `max_rows=0` means "no limits"), use them to check if the `WHERE` expression is not satisfiable on a block of the data.  

```sql
INDEX sample_index (u64 * length(s)) TYPE minmax GRANULARITY 4
INDEX b (u64 * length(str), i32 + f64 * 100, date, str) TYPE set(100) GRANULARITY 4
```


## Concurrent Data Access

For concurrent table access, we use multi-versioning. In other words, when a table is simultaneously read and updated, data is read from a set of parts that is current at the time of the query. There are no lengthy locks. Inserts do not get in the way of read operations.

Reading from a table is automatically parallelized.


[Original article](https://clickhouse.yandex/docs/en/operations/table_engines/mergetree/) <!--hide--><|MERGE_RESOLUTION|>--- conflicted
+++ resolved
@@ -70,12 +70,8 @@
 
 - `SETTINGS` — Additional parameters that control the behavior of the `MergeTree`:
     - `index_granularity` — The granularity of an index. The number of data rows between the "marks" of an index. By default, 8192. The list of all available parameters you can see in [MergeTreeSettings.h](https://github.com/yandex/ClickHouse/blob/master/dbms/src/Storages/MergeTree/MergeTreeSettings.h).
-<<<<<<< HEAD
-    - `use_minimalistic_part_header_in_zookeeper` — Mode of the data parts metadata storage in ZooKeeper. If  `use_minimalistic_part_header_in_zookeeper=1`, then ZooKeeper stores less data. For more information refer the [setting description](../server_settings/settings.md#server-settings-use_minimalistic_part_header_in_zookeeper) in the "Server configuration parameters" chapter.
-=======
+    - `use_minimalistic_part_header_in_zookeeper` — Storage method of the data parts headers in ZooKeeper. If  `use_minimalistic_part_header_in_zookeeper=1`, then ZooKeeper stores less data. For more information refer the [setting description](../server_settings/settings.md#server-settings-use_minimalistic_part_header_in_zookeeper) in the "Server configuration parameters" chapter.
     - `min_merge_bytes_to_use_direct_io` — The minimum data volume for merge operation required for using of the direct I/O access to the storage disk. During the merging of the data parts, ClickHouse calculates summary storage volume of all the data to be merged. If the volume exceeds `min_merge_bytes_to_use_direct_io` bytes, thеn ClickHouse reads and writes the data using direct I/O interface (`O_DIRECT` option) to the storage disk. If `min_merge_bytes_to_use_direct_io = 0`, then the direct I/O is disabled. Default value: `10 * 1024 * 1024 * 1024` bytes.
-
->>>>>>> 0f33986c
 
 **Example of sections setting**
 
