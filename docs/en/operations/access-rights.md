--- conflicted
+++ resolved
@@ -141,11 +141,7 @@
 
 - Enable SQL-driven access control and account management for at least one user account.
 
-<<<<<<< HEAD
-    By default SQL-driven access control and account management is turned off for all users. You need to configure at least one user in the `users.xml` configuration file and assign 1 to the [access_management](settings/settings-users.md#access_management-user-setting) setting.
-=======
     By default, SQL-driven access control and account management is turned off for all users. You need to configure at least one user in the `users.xml` configuration file and assign 1 to the [access_management](settings/settings-users.md#access_management-user-setting) setting.
->>>>>>> 41ca7ae8
 
 
 [Original article](https://clickhouse.tech/docs/en/operations/access_rights/) <!--hide-->