---
toc_folder_title: Operations
toc_priority: 41
toc_title: Introduction
---

# Operations {#operations}

ClickHouse operations manual consists of the following major sections:

<<<<<<< HEAD
-   [Requirements](requirements.md)
-   [Monitoring](monitoring.md)
-   [Troubleshooting](troubleshooting.md)
-   [Usage Recommendations](tips.md)
-   [Update Procedure](update.md)
-   [Access Rights](access_rights.md)
-   [Data Backup](backup.md)
-   [Configuration Files](configuration_files.md)
-   [Quotas](quotas.md)
-   [System Tables](system_tables.md)
-   [Server Configuration Parameters](server_configuration_parameters/index.md)
-   [How To Test Your Hardware With ClickHouse](performance_test.md)
-   [Settings](settings/index.md)
-   [Utilities](utilities/index.md)
=======
-   [Requirements](../operations/requirements.md)
-   [Monitoring](../operations/monitoring.md)
-   [Troubleshooting](../operations/troubleshooting.md)
-   [Usage Recommendations](../operations/tips.md)
-   [Update Procedure](../operations/update.md)
-   [Access Rights](../operations/access-rights.md)
-   [Data Backup](../operations/backup.md)
-   [Configuration Files](../operations/configuration-files.md)
-   [Quotas](../operations/quotas.md)
-   [System Tables](../operations/system-tables/index.md)
-   [Server Configuration Parameters](../operations/server-configuration-parameters/index.md)
-   [How To Test Your Hardware With ClickHouse](../operations/performance-test.md)
-   [Settings](../operations/settings/index.md)
-   [Utilities](../operations/utilities/index.md)
>>>>>>> 811d124a

[Original article](https://clickhouse.tech/docs/en/operations/) <!--hide--><|MERGE_RESOLUTION|>--- conflicted
+++ resolved
@@ -8,22 +8,6 @@
 
 ClickHouse operations manual consists of the following major sections:
 
-<<<<<<< HEAD
--   [Requirements](requirements.md)
--   [Monitoring](monitoring.md)
--   [Troubleshooting](troubleshooting.md)
--   [Usage Recommendations](tips.md)
--   [Update Procedure](update.md)
--   [Access Rights](access_rights.md)
--   [Data Backup](backup.md)
--   [Configuration Files](configuration_files.md)
--   [Quotas](quotas.md)
--   [System Tables](system_tables.md)
--   [Server Configuration Parameters](server_configuration_parameters/index.md)
--   [How To Test Your Hardware With ClickHouse](performance_test.md)
--   [Settings](settings/index.md)
--   [Utilities](utilities/index.md)
-=======
 -   [Requirements](../operations/requirements.md)
 -   [Monitoring](../operations/monitoring.md)
 -   [Troubleshooting](../operations/troubleshooting.md)
@@ -38,6 +22,5 @@
 -   [How To Test Your Hardware With ClickHouse](../operations/performance-test.md)
 -   [Settings](../operations/settings/index.md)
 -   [Utilities](../operations/utilities/index.md)
->>>>>>> 811d124a
 
-[Original article](https://clickhouse.tech/docs/en/operations/) <!--hide-->+{## [Original article](https://clickhouse.tech/docs/en/operations/) ##}