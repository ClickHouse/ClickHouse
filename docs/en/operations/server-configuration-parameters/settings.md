---
slug: /operations/server-configuration-parameters/settings
sidebar_position: 57
sidebar_label: Global Server Settings
description: This section contains descriptions of server settings that cannot be changed at the session or query level.
keywords: [global server settings]
---

import Tabs from '@theme/Tabs';
import TabItem from '@theme/TabItem';
import SystemLogParameters from '@site/docs/operations/server-configuration-parameters/_snippets/_system-log-parameters.md'

# Global Server Settings

This section contains descriptions of server settings that cannot be changed at the session or query level. These settings are stored in the `config.xml` file on the ClickHouse server. For more information on configuration files in ClickHouse see ["Configuration Files"](/docs/operations/configuration-files).

Other settings are described in the "[Settings](../../operations/settings/index.md#session-settings-intro)" section.
Before studying the settings, we recommend to read the [Configuration files](../../operations/configuration-files.md#configuration_files) section and note the use of substitutions (the `incl` and `optional` attributes).

## allow_use_jemalloc_memory

Allows to use jemalloc memory.

Type: `Bool`

Default: `1`

## asynchronous_heavy_metrics_update_period_s

Period in seconds for updating asynchronous metrics.

Type: `UInt32`

Default: `120`

## asynchronous_metric_log

Enabled by default on ClickHouse Cloud deployments.

If the setting is not enabled by default on your environment, depending on how ClickHouse was installed, you can follow the instruction below to enable or disable it.

**Enabling**

To manually turn on asynchronous metric logs history collection [`system.asynchronous_metric_log`](../../operations/system-tables/asynchronous_metric_log.md), create `/etc/clickhouse-server/config.d/asynchronous_metric_log.xml` with the following content:

```xml
<clickhouse>
     <asynchronous_metric_log>
        <database>system</database>
        <table>asynchronous_metric_log</table>
        <flush_interval_milliseconds>7500</flush_interval_milliseconds>
        <collect_interval_milliseconds>1000</collect_interval_milliseconds>
        <max_size_rows>1048576</max_size_rows>
        <reserved_size_rows>8192</reserved_size_rows>
        <buffer_size_rows_flush_threshold>524288</buffer_size_rows_flush_threshold>
        <flush_on_crash>false</flush_on_crash>
    </asynchronous_metric_log>
</clickhouse>
```

**Disabling**

To disable `asynchronous_metric_log` setting, you should create the following file `/etc/clickhouse-server/config.d/disable_asynchronous_metric_log.xml` with the following content:

```xml
<clickhouse><asynchronous_metric_log remove="1" /></clickhouse>
```

<SystemLogParameters/>


## asynchronous_metrics_update_period_s

Period in seconds for updating asynchronous metrics.

Type: `UInt32`

Default: `1`

## auth_use_forwarded_address

Use originating address for authentication for clients connected through proxy.

:::note
This setting should be used with extra caution since forwarded addresses can be easily spoofed - servers accepting such authentication should not be accessed directly but rather exclusively through a trusted proxy.
:::

Type: `Bool`

Default: `0`

## background_buffer_flush_schedule_pool_size

The maximum number of threads that will be used for performing flush operations for [Buffer-engine tables](/docs/engines/table-engines/special/buffer) in the background.

Type: `UInt64`

Default: `16`

## background_common_pool_size

The maximum number of threads that will be used for performing a variety of operations (mostly garbage collection) for [*MergeTree-engine](/docs/engines/table-engines/mergetree-family) tables in the background.

Type: `UInt64`

Default: `8`

## background_distributed_schedule_pool_size

The maximum number of threads that will be used for executing distributed sends.

Type: `UInt64`

Default: `16`

## background_fetches_pool_size

The maximum number of threads that will be used for fetching data parts from another replica for [*MergeTree-engine](/docs/engines/table-engines/mergetree-family) tables in the background.

Type: `UInt64`

Default: `16`

## background_merges_mutations_concurrency_ratio

Sets a ratio between the number of threads and the number of background merges and mutations that can be executed concurrently.

For example, if the ratio equals to 2 and [`background_pool_size`](#background_pool_size) is set to 16 then ClickHouse can execute 32 background merges concurrently. This is possible, because background operations could be suspended and postponed. This is needed to give small merges more execution priority.

:::note
You can only increase this ratio at runtime. To lower it you have to restart the server.

As with the [`background_pool_size`](#background_pool_size) setting [`background_merges_mutations_concurrency_ratio`](#background_merges_mutations_concurrency_ratio) could be applied from the `default` profile for backward compatibility.
:::

Type: `Float`

Default: `2`

## background_merges_mutations_scheduling_policy

The policy on how to perform a scheduling for background merges and mutations. Possible values are: `round_robin` and `shortest_task_first`.

Algorithm used to select next merge or mutation to be executed by background thread pool. Policy may be changed at runtime without server restart.
Could be applied from the `default` profile for backward compatibility.

Possible values:

- `round_robin` — Every concurrent merge and mutation is executed in round-robin order to ensure starvation-free operation. Smaller merges are completed faster than bigger ones just because they have fewer blocks to merge.
- `shortest_task_first` — Always execute smaller merge or mutation. Merges and mutations are assigned priorities based on their resulting size. Merges with smaller sizes are strictly preferred over bigger ones. This policy ensures the fastest possible merge of small parts but can lead to indefinite starvation of big merges in partitions heavily overloaded by `INSERT`s.

Type: String

Default: `round_robin`

## background_message_broker_schedule_pool_size

The maximum number of threads that will be used for executing background operations for message streaming.

Type: UInt64

Default: `16`

## background_move_pool_size

The maximum number of threads that will be used for moving data parts to another disk or volume for *MergeTree-engine tables in a background.

Type: UInt64

Default: `8`

## background_schedule_pool_size

The maximum number of threads that will be used for constantly executing some lightweight periodic operations for replicated tables, Kafka streaming, and DNS cache updates.

Type: UInt64

Default: `512`

## backups

Settings for backups, used when writing `BACKUP TO File()`.

The following settings can be configured by sub-tags:

| Setting                             | Description                                                                                                                                                                    | Default |
|-------------------------------------|--------------------------------------------------------------------------------------------------------------------------------------------------------------------------------|---------|
| `allowed_path`                      | Path to backup to when using `File()`. This setting must be set in order to use `File`. The path can be relative to the instance directory or it can be absolute.              | `true`  |
| `remove_backup_files_after_failure` | If the `BACKUP` command fails, ClickHouse will try to remove the files already copied to the backup before the failure,  otherwise it will leave the copied files as they are. | `true`  |

This setting is configured by default as:

```xml
<backups>
    <allowed_path>backups</allowed_path>
    <remove_backup_files_after_failure>true</remove_backup_files_after_failure>
</backups>
```

## backup_threads

The maximum number of threads to execute `BACKUP` requests.

Type: `UInt64`

Default: `16`

## backups_io_thread_pool_queue_size

The maximum number of jobs that can be scheduled on the Backups IO Thread pool. It is recommended to keep this queue unlimited due to the current S3 backup logic.

:::note
A value of `0` (default) means unlimited.
:::

Type: `UInt64`

Default: `0`

## bcrypt_workfactor

Work factor for the bcrypt_password authentication type which uses the [Bcrypt algorithm](https://wildlyinaccurate.com/bcrypt-choosing-a-work-factor/).

Default: `12`

```xml
<bcrypt_workfactor>12</bcrypt_workfactor>
```

## cache_size_to_ram_max_ratio

Set cache size to RAM max ratio. Allows lowering the cache size on low-memory systems.

Type: `Double`

Default: `0.5`

## concurrent_threads_soft_limit_num

The maximum number of query processing threads, excluding threads for retrieving data from remote servers, allowed to run all queries. This is not a hard limit. In case if the limit is reached the query will still get at least one thread to run. Query can upscale to desired number of threads during execution if more threads become available.

:::note
A value of `0` (default) means unlimited.
:::

Type: `UInt64`

Default: `0`

## concurrent_threads_soft_limit_ratio_to_cores

Same as [`concurrent_threads_soft_limit_num`](#concurrent_threads_soft_limit_num), but with ratio to cores.

Type: `UInt64`

Default: `0`

## concurrent_threads_scheduler

The policy on how to perform a scheduling of CPU slots specified by `concurrent_threads_soft_limit_num` and `concurrent_threads_soft_limit_ratio_to_cores`. Algorithm used to govern how limited number of CPU slots are distributed among concurrent queries. Scheduler may be changed at runtime without server restart.

Type: String

Default: `round_robin`

Possible values:

- `round_robin` — Every query with setting `use_concurrency_control` = 1 allocates up to `max_threads` CPU slots. One slot per thread. On contention CPU slot are granted to queries using round-robin. Note that the first slot is granted unconditionally, which could lead to unfairness and increased latency of queries having high `max_threads` in presence of high number of queries with `max_threads` = 1.
- `fair_round_robin` — Every query with setting `use_concurrency_control` = 1 allocates up to `max_threads - 1` CPU slots. Variation of `round_robin` that does not require a CPU slot for the first thread of every query. This way queries having `max_threads` = 1 do not require any slot and could not unfairly allocate all slots. There are no slots granted unconditionally.

## default_database

The default database name.

Type: `String`

Default: `default`

## disable_internal_dns_cache

Disables the internal DNS cache. Recommended for operating ClickHouse in systems
with frequently changing infrastructure such as Kubernetes.

Type: `Bool`

Default: `0`

## dns_cache_max_entries

Internal DNS cache max entries.

Type: `UInt64`

Default: `10000`


## dns_cache_update_period

Internal DNS cache update period in seconds.

Type: `Int32`

Default: `15`


## dns_max_consecutive_failures

Max consecutive resolving failures before dropping a host from ClickHouse DNS cache

Type: `UInt32`

Default: `10`


## index_mark_cache_policy

Index mark cache policy name.

Type: `String`

Default: `SLRU`

## index_mark_cache_size

Size of cache for index marks.

:::note

A value of `0` means disabled.

This setting can be modified at runtime and will take effect immediately.
:::

Type: `UInt64`

Default: `0`

## index_mark_cache_size_ratio

The size of the protected queue in the index mark cache relative to the cache's total size.

Type: `Double`

Default: `0.5`

## index_uncompressed_cache_policy

Index uncompressed cache policy name.

Type: `String`

Default: `SLRU`

## index_uncompressed_cache_size

Size of cache for uncompressed blocks of `MergeTree` indices.

:::note
A value of `0` means disabled.

This setting can be modified at runtime and will take effect immediately.
:::

Type: `UInt64`

Default: `0`

## index_uncompressed_cache_size_ratio

The size of the protected queue in the index uncompressed cache relative to the cache's total size.

Type: `Double`

Default: `0.5`

<<<<<<< HEAD
## io_thread_pool_queue_size {#io_thread_pool_queue_size}
=======
## skipping_index_cache_policy

Skipping index cache policy name.

Type: `String`

Default: `SLRU`

## skipping_index_cache_size

Size of cache for skipping indexes. Zero means disabled.

:::note
This setting can be modified at runtime and will take effect immediately.
:::

Type: `UInt64`

Default: `5368709120` (= 5 GiB)

## skipping_index_cache_size_ratio

The size of the protected queue (in case of SLRU policy) in the skipping index cache relative to the cache's total size.

Type: `Double`

Default: `0.5`

## skipping_index_cache_max_entries

The maximum number of entries in the skipping index cache.

Type: `UInt64`

Default: `10000000`

## io_thread_pool_queue_size
>>>>>>> 17a7a10f

The maximum number of jobs that can be scheduled on the IO Thread pool.

:::note
A value of `0` means unlimited.
:::

Type: `UInt64`

Default: `10000`

## mark_cache_policy

Mark cache policy name.

Type: `String`

Default: `SLRU`

## mark_cache_size

Maximum size of cache for marks (index of [`MergeTree`](/docs/engines/table-engines/mergetree-family) family of tables).

:::note
This setting can be modified at runtime and will take effect immediately.
:::

Type: `UInt64`

Default: `5368709120`

## mark_cache_size_ratio

The size of the protected queue in the mark cache relative to the cache's total size.

Type: `Double`

Default: `0.5`

## max_backup_bandwidth_for_server

The maximum read speed in bytes per second for all backups on server. Zero means unlimited.

Type: `UInt64`

Default: `0`

## max_backups_io_thread_pool_free_size

If the number of **idle** threads in the Backups IO Thread pool exceeds `max_backup_io_thread_pool_free_size`, ClickHouse will release resources occupied by idling threads and decrease the pool size. Threads can be created again if necessary.

Type: `UInt64`

Default: `0`

## max_backups_io_thread_pool_size

ClickHouse uses threads from the Backups IO Thread pool to do S3 backup IO operations. `max_backups_io_thread_pool_size` limits the maximum number of threads in the pool.

Type: `UInt64`

Default: `1000`

## max_concurrent_queries

Limit on total number of concurrently executed queries. Note that limits on `INSERT` and `SELECT` queries, and on the maximum number of queries for users must also be considered.

See also:
- [`max_concurrent_insert_queries`](#max_concurrent_insert_queries)
- [`max_concurrent_select_queries`](#max_concurrent_select_queries)
- [`max_concurrent_queries_for_all_users`](/docs/operations/settings/settings/#max_concurrent_queries_for_all_users)

:::note

A value of `0` (default) means unlimited.

This setting can be modified at runtime and will take effect immediately. Queries that are already running will remain unchanged.
:::

Type: `UInt64`

Default: `0`

## max_concurrent_insert_queries

Limit on total number of concurrent insert queries.

:::note

A value of `0` (default) means unlimited.

This setting can be modified at runtime and will take effect immediately. Queries that are already running will remain unchanged.
:::

Type: `UInt64`

Default: `0`

## max_concurrent_select_queries

Limit on total number of concurrently select queries.

:::note

A value of `0` (default) means unlimited.

This setting can be modified at runtime and will take effect immediately. Queries that are already running will remain unchanged.
:::

Type: `UInt64`

Default: `0`

## max_waiting_queries

Limit on total number of concurrently waiting queries.
Execution of a waiting query is blocked while required tables are loading asynchronously (see [`async_load_databases`](#async_load_databases).

:::note
Waiting queries are not counted when limits controlled by the following settings are checked:

- [`max_concurrent_queries`](#max_concurrent_queries)
- [`max_concurrent_insert_queries`](#max_concurrent_insert_queries)
- [`max_concurrent_select_queries`](#max_concurrent_select_queries)
- [`max_concurrent_queries_for_user`](/docs/operations/settings/settings#max_concurrent_select_queries)
- [`max_concurrent_queries_for_all_users`](/docs/operations/settings/settings#max_concurrent_queries_for_all_users)

This correction is done to avoid hitting these limits just after server startup.
:::

:::note

A value of `0` (default) means unlimited.

This setting can be modified at runtime and will take effect immediately. Queries that are already running will remain unchanged.
:::

Type: `UInt64`

Default: `0`

## max_connections

Max server connections.

Type: `Int32`

Default: `1024`

## max_io_thread_pool_free_size

If the number of **idle** threads in the IO Thread pool exceeds `max_io_thread_pool_free_size`, ClickHouse will release resources occupied by idling threads and decrease the pool size. Threads can be created again if necessary.

Type: `UInt64`

Default: `0`

## max_io_thread_pool_size

ClickHouse uses threads from the IO Thread pool to do some IO operations (e.g. to interact with S3). `max_io_thread_pool_size` limits the maximum number of threads in the pool.

Type: `UInt64`

Default: `100`

## max_local_read_bandwidth_for_server

The maximum speed of local reads in bytes per second.

:::note
A value of `0` means unlimited.
:::

Type: `UInt64`

Default: `0`

## max_local_write_bandwidth_for_server

The maximum speed of local writes in bytes per seconds.

:::note
A value of `0` means unlimited.
:::

Type: `UInt64`

Default: `0`

## max_partition_size_to_drop

Restriction on dropping partitions.

If the size of a [MergeTree](../../engines/table-engines/mergetree-family/mergetree.md) table exceeds [`max_partition_size_to_drop`](#max_partition_size_to_drop) (in bytes), you can't drop a partition using a [DROP PARTITION](../../sql-reference/statements/alter/partition.md#drop-partitionpart) query.
This setting does not require a restart of the ClickHouse server to apply. Another way to disable the restriction is to create the `<clickhouse-path>/flags/force_drop_table` file.

:::note
The value `0` means that you can drop partitions without any restrictions.

This limitation does not restrict drop table and truncate table, see [max_table_size_to_drop](#max_table_size_to_drop)
:::

**Example**

```xml
<max_partition_size_to_drop>0</max_partition_size_to_drop>
```

Type: `UInt64`

Default: `50`

## max_remote_read_network_bandwidth_for_server

The maximum speed of data exchange over the network in bytes per second for read.

:::note
A value of `0` (default) means unlimited.
:::

Type: `UInt64`

Default: `0`

## max_remote_write_network_bandwidth_for_server

The maximum speed of data exchange over the network in bytes per second for write.

:::note
A value of `0` (default) means unlimited.
:::

Type: `UInt64`

Default: `0`

## max_server_memory_usage

Limit on total memory usage.
The default [`max_server_memory_usage`](#max_server_memory_usage) value is calculated as `memory_amount * max_server_memory_usage_to_ram_ratio`.

:::note
A value of `0` (default) means unlimited.
:::

Type: `UInt64`

Default: `0`

## max_server_memory_usage_to_ram_ratio

Same as [`max_server_memory_usage`](#max_server_memory_usage) but in a ratio to physical RAM. Allows lowering the memory usage on low-memory systems.

On hosts with low RAM and swap, you possibly need setting [`max_server_memory_usage_to_ram_ratio`](#max_server_memory_usage_to_ram_ratio) larger than 1.

:::note
A value of `0` means unlimited.
:::

Type: `Double`

Default: `0.9`

## max_build_vector_similarity_index_thread_pool_size {#server_configuration_parameters_max_build_vector_similarity_index_thread_pool_size}

The maximum number of threads to use for building vector indexes.

:::note
A value of `0` means all cores.
:::

Type: `UInt64`

Default: `16`

## cgroups_memory_usage_observer_wait_time

Interval in seconds during which the server's maximum allowed memory consumption is adjusted by the corresponding threshold in cgroups.

To disable the cgroup observer, set this value to `0`.

see settings:
- [`cgroup_memory_watcher_hard_limit_ratio`](#cgroup_memory_watcher_hard_limit_ratio)
- [`cgroup_memory_watcher_soft_limit_ratio`](#cgroup_memory_watcher_soft_limit_ratio).

Type: `UInt64`

Default: `15`

## cgroup_memory_watcher_hard_limit_ratio

Specifies the "hard" threshold of the memory consumption of the server process according to cgroups after which the server's
maximum memory consumption is adjusted to the threshold value.

See settings:
- [`cgroups_memory_usage_observer_wait_time`](#cgroups_memory_usage_observer_wait_time)
- [`cgroup_memory_watcher_soft_limit_ratio`](#cgroup_memory_watcher_soft_limit_ratio)

Type: `Double`

Default: `0.95`

## cgroup_memory_watcher_soft_limit_ratio

Specifies the "soft" threshold of the memory consumption of the server process according to cgroups after which arenas in
jemalloc are purged.

See settings:
- [`cgroups_memory_usage_observer_wait_time`](#cgroups_memory_usage_observer_wait_time)
- [`cgroup_memory_watcher_hard_limit_ratio`](#cgroup_memory_watcher_hard_limit_ratio)

Type: `Double`

Default: `0.9`

## max_database_num_to_warn

If the number of attached databases exceeds the specified value, clickhouse server will add warning messages to `system.warnings` table.

**Example**

```xml
<max_database_num_to_warn>50</max_database_num_to_warn>
```

Default: `1000`

## max_table_num_to_warn

If the number of attached tables exceeds the specified value, clickhouse server will add warning messages to `system.warnings` table.

**Example**

```xml
<max_table_num_to_warn>400</max_table_num_to_warn>
```

Default: `5000`

## max_view_num_to_warn

If the number of attached views exceeds the specified value, clickhouse server will add warning messages to `system.warnings` table.

**Example**

```xml
<max_view_num_to_warn>400</max_view_num_to_warn>
```

Type: `UInt64`

Default: `10000`

## max_dictionary_num_to_warn

If the number of attached dictionaries exceeds the specified value, clickhouse server will add warning messages to `system.warnings` table.

**Example**

```xml
<max_dictionary_num_to_warn>400</max_dictionary_num_to_warn>
```

Type: `UInt64`

Default: `1000`

## max_part_num_to_warn

If the number of active parts exceeds the specified value, clickhouse server will add warning messages to `system.warnings` table.

**Example**

```xml
<max_part_num_to_warn>400</max_part_num_to_warn>
```

Type: `UInt64`

Default: `100000`

## max_table_num_to_throw

If number of tables is greater than this value, server will throw an exception.

The following tables are not counted:
- view
- remote
- dictionary
- system

Only counts tables for database engines:
- Atomic
- Ordinary
- Replicated
- Lazy

:::note
A value of `0` means no limitation.
:::

**Example**
```xml
<max_table_num_to_throw>400</max_table_num_to_throw>
```

Type: `UInt64`

Default: `0`

## max_replicated_table_num_to_throw

If the number of replicated tables is greater than this value, the server will throw an exception.

Only counts tables for database engines:
- Atomic
- Ordinary
- Replicated
- Lazy

:::note
A value of `0` means no limitation.
:::

**Example**
```xml
<max_replicated_table_num_to_throw>400</max_replicated_table_num_to_throw>
```

Type: `UInt64`

Default: `0`

## max_dictionary_num_to_throw

If the number of dictionaries is greater than this value, the server will throw an exception.

Only counts tables for database engines:
- Atomic
- Ordinary
- Replicated
- Lazy

:::note
A value of `0` means no limitation.
:::

**Example**
```xml
<max_dictionary_num_to_throw>400</max_dictionary_num_to_throw>
```

Type: `UInt64`

Default: `0`

## max_view_num_to_throw

If the number of views is greater than this value, the server will throw an exception.

Only counts tables for database engines:
- Atomic
- Ordinary
- Replicated
- Lazy

:::note
A value of `0` means no limitation.
:::

**Example**
```xml
<max_view_num_to_throw>400</max_view_num_to_throw>
```

Type: `UInt64`

Default: `0`

## max\_database\_num\_to\_throw {#max-table-num-to-throw}

If the number of databases is greater than this value, the server will throw an exception.

:::note
A value of `0` (default) means no limitation.
:::

**Example**

```xml
<max_database_num_to_throw>400</max_database_num_to_throw>
```

Type: `UInt64`

Default: `0`

## max_temporary_data_on_disk_size

The maximum amount of storage that could be used for external aggregation, joins or sorting.
Queries that exceed this limit will fail with an exception.

:::note
A value of `0` means unlimited.
:::

See also:
- [`max_temporary_data_on_disk_size_for_user`](/docs/operations/settings/settings#max_temporary_data_on_disk_size_for_user)
- [`max_temporary_data_on_disk_size_for_query`](/docs/operations/settings/settings#max_temporary_data_on_disk_size_for_query)

Type: `UInt64`

Default: `0`

## max_thread_pool_free_size

If the number of **idle** threads in the Global Thread pool is greater than [`max_thread_pool_free_size`](#max_thread_pool_free_size), then ClickHouse releases resources occupied by some threads and the pool size is decreased. Threads can be created again if necessary.

**Example**

```xml
<max_thread_pool_free_size>1200</max_thread_pool_free_size>
```

Type: `UInt64`

Default: `0`

## max_thread_pool_size

ClickHouse uses threads from the Global Thread pool to process queries. If there is no idle thread to process a query, then a new thread is created in the pool. `max_thread_pool_size` limits the maximum number of threads in the pool.

**Example**

```xml
<max_thread_pool_size>12000</max_thread_pool_size>
```

Type: `UInt64`

Default: `10000`

## mmap_cache_size

Sets the cache size (in bytes) for mapped files. This setting allows avoiding frequent open/close calls (which are very expensive due to consequent page faults), and to reuse mappings from several threads and queries. The setting value is the number of mapped regions (usually equal to the number of mapped files).

The amount of data in mapped files can be monitored in the following system tables with the following metrics:

| System Table                                                                                                                                                                                                                                                                                                                                                       | Metric                                                                                                   |
|--------------------------------------------------------------------------------------------------------------------------------------------------------------------------------------------------------------------------------------------------------------------------------------------------------------------------------------------------------------------|----------------------------------------------------------------------------------------------------------|
| [`system.metrics`](/docs/operations/system-tables/metrics) and [`system.metric_log`](/docs/operations/system-tables/metric_log)                                                                                                                                                                                                                              | `MMappedFiles` and `MMappedFileBytes`                                                                    |
| [`system.asynchronous_metrics_log`](/docs/operations/system-tables/asynchronous_metric_log)                                                                                                                                                                                                                                                                     | `MMapCacheCells`                                                                                         |
| [`system.events`](/docs/operations/system-tables/events), [`system.processes`](/docs/operations/system-tables/processes), [`system.query_log`](/docs/operations/system-tables/query_log), [`system.query_thread_log`](/docs/operations/system-tables/query_thread_log), [`system.query_views_log`](/docs/operations/system-tables/query_views_log)  | `CreatedReadBufferMMap`, `CreatedReadBufferMMapFailed`, `MMappedFileCacheHits`, `MMappedFileCacheMisses` |

:::note
The amount of data in mapped files does not consume memory directly and is not accounted for in query or server memory usage — because this memory can be discarded similar to the OS page cache. The cache is dropped (the files are closed) automatically on the removal of old parts in tables of the MergeTree family, also it can be dropped manually by the `SYSTEM DROP MMAP CACHE` query.

This setting can be modified at runtime and will take effect immediately.
:::

Type: `UInt64`

Default: `1000`

## restore_threads

The maximum number of threads to execute RESTORE requests.

Type: UInt64

Default: `16`

## show_addresses_in_stack_traces

If it is set true will show addresses in stack traces

Type: `Bool`

Default: `1`

## shutdown_wait_unfinished_queries

If set true ClickHouse will wait for running queries finish before shutdown.

Type: `Bool`

Default: `0`

## table_engines_require_grant

If set to true, users require a grant to create a table with a specific engine e.g. `GRANT TABLE ENGINE ON TinyLog to user`.

:::note
By default, for backward compatibility creating table with a specific table engine ignores grant, however you can change this behaviour by setting this to true.
:::

Type: `Bool`

Default: `false`

## temporary_data_in_cache

With this option, temporary data will be stored in the cache for the particular disk.
In this section, you should specify the disk name with the type `cache`.
In that case, the cache and temporary data will share the same space, and the disk cache can be evicted to create temporary data.

:::note
Only one option can be used to configure temporary data storage: `tmp_path` ,`tmp_policy`, `temporary_data_in_cache`.
:::

**Example**

Both the cache for `local_disk`, and temporary data will be stored in `/tiny_local_cache` on the filesystem, managed by `tiny_local_cache`.

```xml
<clickhouse>
    <storage_configuration>
        <disks>
            <local_disk>
                <type>local</type>
                <path>/local_disk/</path>
            </local_disk>

            <!-- highlight-start -->
            <tiny_local_cache>
                <type>cache</type>
                <disk>local_disk</disk>
                <path>/tiny_local_cache/</path>
                <max_size_rows>10M</max_size_rows>
                <max_file_segment_size>1M</max_file_segment_size>
                <cache_on_write_operations>1</cache_on_write_operations>
            </tiny_local_cache>
            <!-- highlight-end -->
        </disks>
    </storage_configuration>

    <!-- highlight-start -->
    <temporary_data_in_cache>tiny_local_cache</temporary_data_in_cache>
    <!-- highlight-end -->
</clickhouse>
```

Type: `String`

Default: ""

## thread_pool_queue_size

TThe maximum number of jobs that can be scheduled on the Global Thread pool. Increasing queue size leads to larger memory usage. It is recommended to keep this value equal to [`max_thread_pool_size`](#max_thread_pool_size).

:::note
A value of `0` means unlimited.
:::

**Example**

```xml
<thread_pool_queue_size>12000</thread_pool_queue_size>
```

Type: UInt64

Default: `10000`

## tmp_policy

Policy for storage with temporary data. For more information see the [MergeTree Table Engine](/docs/engines/table-engines/mergetree-family/mergetree) documentation.

:::note
- Only one option can be used to configure temporary data storage: `tmp_path` ,`tmp_policy`, `temporary_data_in_cache`.
- `move_factor`, `keep_free_space_bytes`,`max_data_part_size_bytes` and are ignored.
- Policy should have exactly *one volume* with *local* disks.
:::

**Example**

When `/disk1` is full, temporary data will be stored on `/disk2`.

```xml
<clickhouse>
    <storage_configuration>
        <disks>
            <disk1>
                <path>/disk1/</path>
            </disk1>
            <disk2>
                <path>/disk2/</path>
            </disk2>
        </disks>

        <policies>
            <!-- highlight-start -->
            <tmp_two_disks>
                <volumes>
                    <main>
                        <disk>disk1</disk>
                        <disk>disk2</disk>
                    </main>
                </volumes>
            </tmp_two_disks>
            <!-- highlight-end -->
        </policies>
    </storage_configuration>

    <!-- highlight-start -->
    <tmp_policy>tmp_two_disks</tmp_policy>
    <!-- highlight-end -->
</clickhouse>
```
Type: String

Default: ""

## uncompressed_cache_policy

Uncompressed cache policy name.

Type: String

Default: `SLRU`


## uncompressed_cache_size

Cache size (in bytes) for uncompressed data used by table engines from the MergeTree family.

There is one shared cache for the server. Memory is allocated on demand. The cache is used if the option use_uncompressed_cache is enabled.

The uncompressed cache is advantageous for very short queries in individual cases.

:::note
A value of `0` means disabled.

This setting can be modified at runtime and will take effect immediately.
:::

Type: UInt64

Default: `0`

## uncompressed_cache_size_ratio

The size of the protected queue in the uncompressed cache relative to the cache's total size.

Type: Double

Default: `0.5`

## builtin_dictionaries_reload_interval

The interval in seconds before reloading built-in dictionaries.

ClickHouse reloads built-in dictionaries every x seconds. This makes it possible to edit dictionaries "on the fly" without restarting the server.

**Example**

```xml
<builtin_dictionaries_reload_interval>3600</builtin_dictionaries_reload_interval>
```

Type: UInt64

Default: `3600`

## compression

Data compression settings for [MergeTree](../../engines/table-engines/mergetree-family/mergetree.md)-engine tables.

:::note
We recommend not changing this if you have just started using ClickHouse.
:::

**Configuration template**:

```xml
<compression>
    <case>
      <min_part_size>...</min_part_size>
      <min_part_size_ratio>...</min_part_size_ratio>
      <method>...</method>
      <level>...</level>
    </case>
    ...
</compression>
```

**`<case>` fields**:

- `min_part_size` – The minimum size of a data part.
- `min_part_size_ratio` – The ratio of the data part size to the table size.
- `method` – Compression method. Acceptable values: `lz4`, `lz4hc`, `zstd`,`deflate_qpl`.
- `level` – Compression level. See [Codecs](../../sql-reference/statements/create/table.md#create-query-general-purpose-codecs).

:::note
You can configure multiple `<case>` sections.
:::

**Actions when conditions are met**:

- If a data part matches a condition set, ClickHouse uses the specified compression method.
- If a data part matches multiple condition sets, ClickHouse uses the first matched condition set.

:::note
If no conditions are met for a data part, ClickHouse uses the `lz4` compression.
:::

**Example**

```xml
<compression incl="clickhouse_compression">
    <case>
        <min_part_size>10000000000</min_part_size>
        <min_part_size_ratio>0.01</min_part_size_ratio>
        <method>zstd</method>
        <level>1</level>
    </case>
</compression>
```

## encryption

Configures a command to obtain a key to be used by [encryption codecs](../../sql-reference/statements/create/table.md#create-query-encryption-codecs). Key (or keys) should be written in environment variables or set in the configuration file.

Keys can be hex or string with a length equal to 16 bytes.

**Example**

Loading from config:

```xml
<encryption_codecs>
    <aes_128_gcm_siv>
        <key>1234567812345678</key>
    </aes_128_gcm_siv>
</encryption_codecs>
```

:::note
Storing keys in the configuration file is not recommended. It isn't secure. You can move the keys into a separate config file on a secure disk and put a symlink to that config file to `config.d/` folder.
:::

Loading from config, when the key is in hex:

```xml
<encryption_codecs>
    <aes_128_gcm_siv>
        <key_hex>00112233445566778899aabbccddeeff</key_hex>
    </aes_128_gcm_siv>
</encryption_codecs>
```

Loading key from the environment variable:

```xml
<encryption_codecs>
    <aes_128_gcm_siv>
        <key_hex from_env="ENVVAR"></key_hex>
    </aes_128_gcm_siv>
</encryption_codecs>
```

Here `current_key_id` sets the current key for encryption, and all specified keys can be used for decryption.

Each of these methods can be applied for multiple keys:

```xml
<encryption_codecs>
    <aes_128_gcm_siv>
        <key_hex id="0">00112233445566778899aabbccddeeff</key_hex>
        <key_hex id="1" from_env="ENVVAR"></key_hex>
        <current_key_id>1</current_key_id>
    </aes_128_gcm_siv>
</encryption_codecs>
```

Here `current_key_id` shows current key for encryption.

Also, users can add nonce that must be 12 bytes long (by default encryption and decryption processes use nonce that consists of zero bytes):

```xml
<encryption_codecs>
    <aes_128_gcm_siv>
        <nonce>012345678910</nonce>
    </aes_128_gcm_siv>
</encryption_codecs>
```

Or it can be set in hex:

```xml
<encryption_codecs>
    <aes_128_gcm_siv>
        <nonce_hex>abcdefabcdef</nonce_hex>
    </aes_128_gcm_siv>
</encryption_codecs>
```
:::note
Everything mentioned above can be applied for `aes_256_gcm_siv` (but the key must be 32 bytes long).
:::

## error_log

It is disabled by default.

**Enabling**

To manually turn on error history collection [`system.error_log`](../../operations/system-tables/error_log.md), create `/etc/clickhouse-server/config.d/error_log.xml` with the following content:

```xml
<clickhouse>
    <error_log>
        <database>system</database>
        <table>error_log</table>
        <flush_interval_milliseconds>7500</flush_interval_milliseconds>
        <collect_interval_milliseconds>1000</collect_interval_milliseconds>
        <max_size_rows>1048576</max_size_rows>
        <reserved_size_rows>8192</reserved_size_rows>
        <buffer_size_rows_flush_threshold>524288</buffer_size_rows_flush_threshold>
        <flush_on_crash>false</flush_on_crash>
    </error_log>
</clickhouse>
```

**Disabling**

To disable `error_log` setting, you should create the following file `/etc/clickhouse-server/config.d/disable_error_log.xml` with the following content:

```xml
<clickhouse>
    <error_log remove="1" />
</clickhouse>
```

<SystemLogParameters/>

## custom_settings_prefixes

List of prefixes for [custom settings](../../operations/settings/index.md#custom_settings). The prefixes must be separated with commas.

**Example**

```xml
<custom_settings_prefixes>custom_</custom_settings_prefixes>
```

**See Also**

- [Custom settings](../../operations/settings/index.md#custom_settings)

## core_dump {#core_dump}

Configures soft limit for core dump file size.

:::note
Hard limit is configured via system tools
:::

**Example**

```xml
<core_dump>
     <size_limit>1073741824</size_limit>
</core_dump>
```

Default: `1073741824`

## database_atomic_delay_before_drop_table_sec

The delay during which a dropped table can be restored using the [`UNDROP`](/docs/sql-reference/statements/undrop.md) statement. If `DROP TABLE` ran with a `SYNC` modifier, the setting is ignored.
The default for this setting is `480` (8 minutes).

Default: `480`

## database_catalog_unused_dir_hide_timeout_sec

Parameter of a task that cleans up garbage from `store/` directory.
If some subdirectory is not used by clickhouse-server and this directory was not modified for last
[`database_catalog_unused_dir_hide_timeout_sec`](#database_catalog_unused_dir_hide_timeout_sec) seconds, the task will "hide" this directory by
removing all access rights. It also works for directories that clickhouse-server does not
expect to see inside `store/`.

:::note
A value of `0` means "immediately".
:::

Default: `3600` (1 hour)

## database_catalog_unused_dir_rm_timeout_sec

Parameter of a task that cleans up garbage from `store/` directory.
If some subdirectory is not used by clickhouse-server and it was previously "hidden"
(see [database_catalog_unused_dir_hide_timeout_sec](#database_catalog_unused_dir_hide_timeout_sec))
and this directory was not modified for last
[`database_catalog_unused_dir_rm_timeout_sec`](#database_catalog_unused_dir_rm_timeout_sec) seconds, the task will remove this directory.
It also works for directories that clickhouse-server does not
expect to see inside `store/`.

:::note
A value of `0` means "never". The default value corresponds to 30 days.
:::

Default: `2592000` (30 days).

## database_catalog_drop_error_cooldown_sec

In case of a failed table drop, ClickHouse will wait for this time-out before retrying the operation.

Type: [`UInt64`](../../sql-reference/data-types/int-uint.md)

Default: `5`

## database_catalog_drop_table_concurrency

The size of the threadpool used for dropping tables.

Type: [`UInt64`](../../sql-reference/data-types/int-uint.md)

Default: `16`

## database_catalog_unused_dir_cleanup_period_sec

Parameter of a task that cleans up garbage from `store/` directory.
Sets scheduling period of the task.

:::note
A value of `0` means "never". The default value corresponds to 1 day.
:::

Default: `86400` (1 day).

## default_profile

Default settings profile. Settings profiles are located in the file specified in the setting `user_config`.

**Example**

```xml
<default_profile>default</default_profile>
```

## default_replica_path

The path to the table in ZooKeeper.

**Example**

```xml
<default_replica_path>/clickhouse/tables/{uuid}/{shard}</default_replica_path>
```

## default_replica_name

The replica name in ZooKeeper.

**Example**

```xml
<default_replica_name>{replica}</default_replica_name>
```

## dictionaries_config

The path to the config file for dictionaries.

Path:

- Specify the absolute path or the path relative to the server config file.
- The path can contain wildcards \* and ?.

See also:
- "[Dictionaries](../../sql-reference/dictionaries/index.md)".

**Example**

```xml
<dictionaries_config>*_dictionary.xml</dictionaries_config>
```

## user_defined_executable_functions_config

The path to the config file for executable user defined functions.

Path:

- Specify the absolute path or the path relative to the server config file.
- The path can contain wildcards \* and ?.

See also:
- "[Executable User Defined Functions](../../sql-reference/functions/index.md#executable-user-defined-functions).".

**Example**

```xml
<user_defined_executable_functions_config>*_function.xml</user_defined_executable_functions_config>
```

## dictionaries_lazy_load

Lazy loading of dictionaries.

- If `true`, then each dictionary is loaded on the first use. If the loading is failed, the function that was using the dictionary throws an exception.
- If `false`, then the server loads all dictionaries at startup.

:::note
The server will wait at startup until all the dictionaries finish their loading before receiving any connections
(exception: if [`wait_dictionaries_load_at_startup`](#wait_dictionaries_load_at_startup) is set to `false`).
:::

**Example**

```xml
<dictionaries_lazy_load>true</dictionaries_lazy_load>
```

## format_schema_path

The path to the directory with the schemes for the input data, such as schemas for the [CapnProto](../../interfaces/formats.md#capnproto) format.

**Example**

```xml
<!-- Directory containing schema files for various input formats. -->
<format_schema_path>format_schemas/</format_schema_path>
```

## graphite

Sending data to [Graphite](https://github.com/graphite-project).

Settings:

- `host` – The Graphite server.
- `port` – The port on the Graphite server.
- `interval` – The interval for sending, in seconds.
- `timeout` – The timeout for sending data, in seconds.
- `root_path` – Prefix for keys.
- `metrics` – Sending data from the [system.metrics](../../operations/system-tables/metrics.md#system_tables-metrics) table.
- `events` – Sending deltas data accumulated for the time period from the [system.events](../../operations/system-tables/events.md#system_tables-events) table.
- `events_cumulative` – Sending cumulative data from the [system.events](../../operations/system-tables/events.md#system_tables-events) table.
- `asynchronous_metrics` – Sending data from the [system.asynchronous_metrics](../../operations/system-tables/asynchronous_metrics.md#system_tables-asynchronous_metrics) table.

You can configure multiple `<graphite>` clauses. For instance, you can use this for sending different data at different intervals.

**Example**

```xml
<graphite>
    <host>localhost</host>
    <port>42000</port>
    <timeout>0.1</timeout>
    <interval>60</interval>
    <root_path>one_min</root_path>
    <metrics>true</metrics>
    <events>true</events>
    <events_cumulative>false</events_cumulative>
    <asynchronous_metrics>true</asynchronous_metrics>
</graphite>
```

## graphite_rollup

Settings for thinning data for Graphite.

For more details, see [GraphiteMergeTree](../../engines/table-engines/mergetree-family/graphitemergetree.md).

**Example**

```xml
<graphite_rollup_example>
    <default>
        <function>max</function>
        <retention>
            <age>0</age>
            <precision>60</precision>
        </retention>
        <retention>
            <age>3600</age>
            <precision>300</precision>
        </retention>
        <retention>
            <age>86400</age>
            <precision>3600</precision>
        </retention>
    </default>
</graphite_rollup_example>
```

## google_protos_path

Defines a directory containing proto files for Protobuf types.

Example:

```xml
<google_protos_path>/usr/share/clickhouse/protos/</google_protos_path>
```

## http_handlers

Allows using custom HTTP handlers.
To add a new http handler simply add a new `<rule>`.
Rules are checked from top to bottom as defined,
and the first match will run the handler.

The following settings can be configured by sub-tags:

| Sub-tags             | Definition                                                                                                                                        |
|----------------------|---------------------------------------------------------------------------------------------------------------------------------------------------|
| `url`                | To match the request URL, you can use the 'regex:' prefix to use regex match (optional)                                                           |
| `methods`            | To match request methods, you can use commas to separate multiple method matches (optional)                                                       |
| `headers`            | To match request headers, match each child element (child element name is header name), you can use 'regex:' prefix to use regex match (optional) |
| `handler`            | The request handler                                                                                                                               |
| `empty_query_string` | Check that there is no query string in the URL                                                                                                    |

`handler` contains the following settings, which can be configured by sub-tags:

| Sub-tags           | Definition                                                                                                                                                            |
|--------------------|-----------------------------------------------------------------------------------------------------------------------------------------------------------------------|
| `url`              | A location for redirect                                                                                                                                               |
| `type`             | Supported types: static, dynamic_query_handler, predefined_query_handler, redirect                                                                                    |
| `status`           | Use with static type, response status code                                                                                                                            |
| `query_param_name` | Use with dynamic_query_handler type, extracts and executes the value corresponding to the `<query_param_name>` value in HTTP request params                             |
| `query`            | Use with predefined_query_handler type, executes query when the handler is called                                                                                     |
| `content_type`     | Use with static type, response content-type                                                                                                                           |
| `response_content` | Use with static type, Response content sent to client, when using the prefix 'file://' or 'config://', find the content from the file or configuration send to client |

Along with a list of rules, you can specify `<defaults/>` which specifies to enable all the default handlers.

Example:

```xml
<http_handlers>
    <rule>
        <url>/</url>
        <methods>POST,GET</methods>
        <headers><pragma>no-cache</pragma></headers>
        <handler>
            <type>dynamic_query_handler</type>
            <query_param_name>query</query_param_name>
        </handler>
    </rule>

    <rule>
        <url>/predefined_query</url>
        <methods>POST,GET</methods>
        <handler>
            <type>predefined_query_handler</type>
            <query>SELECT * FROM system.settings</query>
        </handler>
    </rule>

    <rule>
        <handler>
            <type>static</type>
            <status>200</status>
            <content_type>text/plain; charset=UTF-8</content_type>
            <response_content>config://http_server_default_response</response_content>
        </handler>
    </rule>
</http_handlers>
```

## http_port/https_port

The port for connecting to the server over HTTP(s).

- If `https_port` is specified, [OpenSSL](#openssl) must be configured.
- If `http_port` is specified, the OpenSSL configuration is ignored even if it is set.

**Example**

```xml
<https_port>9999</https_port>
```

## http_server_default_response

The page that is shown by default when you access the ClickHouse HTTP(s) server.
The default value is "Ok." (with a line feed at the end)

**Example**

Opens `https://tabix.io/` when accessing `http://localhost: http_port`.

```xml
<http_server_default_response>
  <![CDATA[<html ng-app="SMI2"><head><base href="http://ui.tabix.io/"></head><body><div ui-view="" class="content-ui"></div><script src="http://loader.tabix.io/master.js"></script></body></html>]]>
</http_server_default_response>
```

## http_options_response

Used to add headers to the response in an `OPTIONS` HTTP request.
The `OPTIONS` method is used when making CORS preflight requests.

For more information, see [OPTIONS](https://developer.mozilla.org/en-US/docs/Web/HTTP/Methods/OPTIONS).

Example:

```xml
<http_options_response>
        <header>
            <name>Access-Control-Allow-Origin</name>
            <value>*</value>
        </header>
        <header>
            <name>Access-Control-Allow-Headers</name>
            <value>origin, x-requested-with, x-clickhouse-format, x-clickhouse-user, x-clickhouse-key, Authorization</value>
        </header>
        <header>
            <name>Access-Control-Allow-Methods</name>
            <value>POST, GET, OPTIONS</value>
        </header>
        <header>
            <name>Access-Control-Max-Age</name>
            <value>86400</value>
        </header>
    </http_options_response>
```

## hsts_max_age

Expired time for HSTS in seconds.

:::note
A value of `0` means ClickHouse disables HSTS. If you set a positive number, the HSTS will be enabled and the max-age is the number you set.
:::

**Example**

```xml
<hsts_max_age>600000</hsts_max_age>
```

## mlock_executable

Perform `mlockall` after startup to lower first queries latency and to prevent clickhouse executable from being paged out under high IO load.

:::note
Enabling this option is recommended but will lead to increased startup time for up to a few seconds.
Keep in mind that this setting would not work without "CAP_IPC_LOCK" capability.
:::

**Example**

```xml
<mlock_executable>false</mlock_executable>
```

## include_from

The path to the file with substitutions. Both XML and YAML formats are supported.

For more information, see the section "[Configuration files](../../operations/configuration-files.md#configuration_files)".

**Example**

```xml
<include_from>/etc/metrica.xml</include_from>
```

## interserver_listen_host

Restriction on hosts that can exchange data between ClickHouse servers.
If Keeper is used, the same restriction will be applied to the communication between different Keeper instances.

:::note
By default, the value is equal to the [`listen_host`](#listen_host) setting.
:::

**Example**

```xml
<interserver_listen_host>::ffff:a00:1</interserver_listen_host>
<interserver_listen_host>10.0.0.1</interserver_listen_host>
```

Type:

Default:

## interserver_http_port

Port for exchanging data between ClickHouse servers.

**Example**

```xml
<interserver_http_port>9009</interserver_http_port>
```

## interserver_http_host

The hostname that can be used by other servers to access this server.

If omitted, it is defined in the same way as the `hostname -f` command.

Useful for breaking away from a specific network interface.

**Example**

```xml
<interserver_http_host>example.clickhouse.com</interserver_http_host>
```

## interserver_https_port

Port for exchanging data between ClickHouse servers over `HTTPS`.

**Example**

```xml
<interserver_https_port>9010</interserver_https_port>
```

## interserver_https_host

Similar to [`interserver_http_host`](#interserver_http_host), except that this hostname can be used by other servers to access this server over `HTTPS`.

**Example**

```xml
<interserver_https_host>example.clickhouse.com</interserver_https_host>
```

## interserver_http_credentials

A username and a password used to connect to other servers during [replication](../../engines/table-engines/mergetree-family/replication.md). Additionally, the server authenticates other replicas using these credentials.
`interserver_http_credentials` must therefore be the same for all replicas in a cluster.

:::note
- By default, if `interserver_http_credentials` section is omitted, authentication is not used during replication.
- `interserver_http_credentials` settings do not relate to a ClickHouse client credentials [configuration](../../interfaces/cli.md#configuration_files).
- These credentials are common for replication via `HTTP` and `HTTPS`.
:::

The following settings can be configured by sub-tags:

- `user` — Username.
- `password` — Password.
- `allow_empty` — If `true`, then other replicas are allowed to connect without authentication even if credentials are set. If `false`, then connections without authentication are refused. Default: `false`.
- `old` — Contains old `user` and `password` used during credential rotation. Several `old` sections can be specified.

**Credentials Rotation**

ClickHouse supports dynamic interserver credentials rotation without stopping all replicas at the same time to update their configuration. Credentials can be changed in several steps.

To enable authentication, set `interserver_http_credentials.allow_empty` to `true` and add credentials. This allows connections with authentication and without it.

```xml
<interserver_http_credentials>
    <user>admin</user>
    <password>111</password>
    <allow_empty>true</allow_empty>
</interserver_http_credentials>
```

After configuring all replicas set `allow_empty` to `false` or remove this setting. It makes authentication with new credentials mandatory.

To change existing credentials, move the username and the password to `interserver_http_credentials.old` section and update `user` and `password` with new values. At this point the server uses new credentials to connect to other replicas and accepts connections with either new or old credentials.

```xml
<interserver_http_credentials>
    <user>admin</user>
    <password>222</password>
    <old>
        <user>admin</user>
        <password>111</password>
    </old>
    <old>
        <user>temp</user>
        <password>000</password>
    </old>
</interserver_http_credentials>
```

When new credentials are applied to all replicas, old credentials may be removed.

## keep_alive_timeout

The number of seconds that ClickHouse waits for incoming requests before closing the connection.

**Example**

```xml
<keep_alive_timeout>10</keep_alive_timeout>
```

## max_keep_alive_requests

Maximal number of requests through a single keep-alive connection until it will be closed by ClickHouse server.

**Example**

```xml
<max_keep_alive_requests>10</max_keep_alive_requests>
```

## ldap_servers

List LDAP servers with their connection parameters here to:
- use them as authenticators for dedicated local users, who have an 'ldap' authentication mechanism specified instead of 'password'
- use them as remote user directories.

The following settings can be configured by sub-tags:

| Setting                        | Description                                                                                                                                                                                                                                                                                                                                                                                                                              |
|--------------------------------|------------------------------------------------------------------------------------------------------------------------------------------------------------------------------------------------------------------------------------------------------------------------------------------------------------------------------------------------------------------------------------------------------------------------------------------|
| `host`                         | LDAP server hostname or IP, this parameter is mandatory and cannot be empty.                                                                                                                                                                                                                                                                                                                                                             |
| `port`                         | LDAP server port, default is 636 if `enable_tls` is set to true, `389` otherwise.                                                                                                                                                                                                                                                                                                                                                        |
| `bind_dn`                      | Template used to construct the DN to bind to. The resulting DN will be constructed by replacing all `\{user_name\}` substrings of the template with the actual user name during each authentication attempt.                                                                                                                                                                                                                               |
| `user_dn_detection`            | Section with LDAP search parameters for detecting the actual user DN of the bound user. This is mainly used in search filters for further role mapping when the server is Active Directory. The resulting user DN will be used when replacing `\{user_dn\}` substrings wherever they are allowed. By default, user DN is set equal to bind DN, but once search is performed, it will be updated with to the actual detected user DN value. |
| `verification_cooldown`        | A period of time, in seconds, after a successful bind attempt, during which a user will be assumed to be successfully authenticated for all consecutive requests without contacting the LDAP server. Specify `0` (the default) to disable caching and force contacting the LDAP server for each authentication request.                                                                                                                  |
| `enable_tls`                   | Flag to trigger use of secure connection to the LDAP server. Specify `no` for plain text (`ldap://`) protocol (not recommended). Specify `yes` for LDAP over SSL/TLS (`ldaps://`) protocol (recommended, the default). Specify `starttls` for legacy StartTLS protocol (plain text (`ldap://`) protocol, upgraded to TLS).                                                                                                               |
| `tls_minimum_protocol_version` | The minimum protocol version of SSL/TLS. Accepted values are: `ssl2`, `ssl3`, `tls1.0`, `tls1.1`, `tls1.2` (the default).                                                                                                                                                                                                                                                                                                                |
| `tls_require_cert`             | SSL/TLS peer certificate verification behavior. Accepted values are: `never`, `allow`, `try`, `demand` (the default).                                                                                                                                                                                                                                                                                                                    |
| `tls_cert_file`                | path to certificate file.                                                                                                                                                                                                                                                                                                                                                                                                                |
| `tls_key_file`                 | path to certificate key file.                                                                                                                                                                                                                                                                                                                                                                                                            |
| `tls_ca_cert_file`             | path to CA certificate file.                                                                                                                                                                                                                                                                                                                                                                                                             |
| `tls_ca_cert_dir`              | path to the directory containing CA certificates.                                                                                                                                                                                                                                                                                                                                                                                        |
| `tls_cipher_suite`             | allowed cipher suite (in OpenSSL notation).                                                                                                                                                                                                                                                                                                                                                                                              |

Setting `user_dn_detection` can be configured with sub-tags:

| Setting         | Description                                                                                                                                                                                                                                                                                                                                    |
|-----------------|------------------------------------------------------------------------------------------------------------------------------------------------------------------------------------------------------------------------------------------------------------------------------------------------------------------------------------------------|
| `base_dn`       | template used to construct the base DN for the LDAP search. The resulting DN will be constructed by replacing all `\{user_name\}` and '\{bind_dn\}' substrings of the template with the actual user name and bind DN during the LDAP search.                                                                                                       |
| `scope`         | scope of the LDAP search. Accepted values are: `base`, `one_level`, `children`, `subtree` (the default).                                                                                                                                                                                                                                       |
| `search_filter` | template used to construct the search filter for the LDAP search. The resulting filter will be constructed by replacing all `\{user_name\}`, `\{bind_dn\}`, and `\{base_dn\}` substrings of the template with the actual user name, bind DN, and base DN during the LDAP search. Note, that the special characters must be escaped properly in XML.  |

Example:

```xml
<my_ldap_server>
    <host>localhost</host>
    <port>636</port>
    <bind_dn>uid={user_name},ou=users,dc=example,dc=com</bind_dn>
    <verification_cooldown>300</verification_cooldown>
    <enable_tls>yes</enable_tls>
    <tls_minimum_protocol_version>tls1.2</tls_minimum_protocol_version>
    <tls_require_cert>demand</tls_require_cert>
    <tls_cert_file>/path/to/tls_cert_file</tls_cert_file>
    <tls_key_file>/path/to/tls_key_file</tls_key_file>
    <tls_ca_cert_file>/path/to/tls_ca_cert_file</tls_ca_cert_file>
    <tls_ca_cert_dir>/path/to/tls_ca_cert_dir</tls_ca_cert_dir>
    <tls_cipher_suite>ECDHE-ECDSA-AES256-GCM-SHA384:ECDHE-RSA-AES256-GCM-SHA384:AES256-GCM-SHA384</tls_cipher_suite>
</my_ldap_server>
```

Example (typical Active Directory with configured user DN detection for further role mapping):

```xml
<my_ad_server>
    <host>localhost</host>
    <port>389</port>
    <bind_dn>EXAMPLE\{user_name}</bind_dn>
    <user_dn_detection>
        <base_dn>CN=Users,DC=example,DC=com</base_dn>
        <search_filter>(&amp;(objectClass=user)(sAMAccountName={user_name}))</search_filter>
    </user_dn_detection>
    <enable_tls>no</enable_tls>
</my_ad_server>
```

## listen_host

Restriction on hosts that requests can come from. If you want the server to answer all of them, specify `::`.

Examples:

```xml
<listen_host>::1</listen_host>
<listen_host>127.0.0.1</listen_host>
```

## listen_try

The server will not exit if IPv6 or IPv4 networks are unavailable while trying to listen.

**Example**

```xml
<listen_try>0</listen_try>
```

## listen_reuse_port

Allow multiple servers to listen on the same address:port. Requests will be routed to a random server by the operating system. Enabling this setting is not recommended.

**Example**

```xml
<listen_reuse_port>0</listen_reuse_port>
```

Type:

Default:

## listen_backlog

Backlog (queue size of pending connections) of the listen socket. The default value of `4096` is the same as that of linux [5.4+](https://git.kernel.org/pub/scm/linux/kernel/git/torvalds/linux.git/commit/?id=19f92a030ca6d772ab44b22ee6a01378a8cb32d4)).

Usually this value does not need to be changed, since:
- The default value is large enough,
- For accepting client's connections server has separate thread.

So even if you have `TcpExtListenOverflows` (from `nstat`) non-zero and this counter grows for ClickHouse server it does not mean that this value needs to be increased, since:
- Usually if `4096` is not enough it shows some internal ClickHouse scaling issue, so it is better to report an issue.
- It does not mean that the server can handle more connections later (and even if it could, by that moment clients may be gone or disconnected).

**Example**

```xml
<listen_backlog>4096</listen_backlog>
```

## logger

The location and format of log messages.

**Keys**:

| Key                       | Description                                                                                                                                                                         |
|---------------------------|-------------------------------------------------------------------------------------------------------------------------------------------------------------------------------------|
| `level`                   | Log level. Acceptable values: `none` (turn logging off), `fatal`, `critical`, `error`, `warning`, `notice`, `information`,`debug`, `trace`, `test`                                  |
| `log`                     | The path to the log file.                                                                                                                                                           |
| `errorlog`                | The path to the error log file.                                                                                                                                                     |
| `size`                    | Rotation policy: Maximum size of the log files in bytes. Once the log file size exceeds this threshold, it is renamed and archived, and a new log file is created.                  |
| `count`                   | Rotation policy: How many historical log files Clickhouse are kept at most.                                                                                                         |
| `stream_compress`         | Compress log messages using LZ4. Set to `1` or `true` to enable.                                                                                                                    |
| `console`                 | Do not write log messages to log files, instead print them in the console. Set to `1` or `true` to enable. Default is `1` if Clickhouse does not run in daemon mode, `0` otherwise. |
| `console_log_level`       | Log level for console output. Defaults to `level`.                                                                                                                                  |
| `formatting`              | Log format for console output. Currently, only `json` is supported                                                                                                                  |
| `use_syslog`              | Also forward log output to syslog.                                                                                                                                                  |
| `syslog_level`            | Log level for logging to syslog.                                                                                                                                                    |

**Log format specifiers**

File names in `log` and `errorLog` paths support below format specifiers for the resulting file name (the directory part does not support them).

Column "Example" shows the output at `2023-07-06 18:32:07`.

| Specifier    | Description                                                                                                         | Example                  |
|--------------|---------------------------------------------------------------------------------------------------------------------|--------------------------|
| `%%`         | Literal %                                                                                                           | `%`                        |
| `%n`         | New-line character                                                                                                  |                          |
| `%t`         | Horizontal tab character                                                                                            |                          |
| `%Y`         | Year as a decimal number, e.g. 2017                                                                                 | `2023`                     |
| `%y`         | Last 2 digits of year as a decimal number (range [00,99])                                                           | `23`                       |
| `%C`         | First 2 digits of year as a decimal number (range [00,99])                                                          | `20`                       |
| `%G`         | Four-digit [ISO 8601 week-based year](https://en.wikipedia.org/wiki/ISO_8601#Week_dates), i.e. the year that contains the specified week. Normally useful only with `%V`  | `2023`       |
| `%g`         | Last 2 digits of [ISO 8601 week-based year](https://en.wikipedia.org/wiki/ISO_8601#Week_dates), i.e. the year that contains the specified week.                         | `23`         |
| `%b`         | Abbreviated month name, e.g. Oct (locale dependent)                                                                 | `Jul`                      |
| `%h`         | Synonym of %b                                                                                                       | `Jul`                      |
| `%B`         | Full month name, e.g. October (locale dependent)                                                                    | `July`                     |
| `%m`         | Month as a decimal number (range [01,12])                                                                           | `07`                       |
| `%U`         | Week of the year as a decimal number (Sunday is the first day of the week) (range [00,53])                          | `27`                       |
| `%W`         | Week of the year as a decimal number (Monday is the first day of the week) (range [00,53])                          | `27`                       |
| `%V`         | ISO 8601 week number (range [01,53])                                                                                | `27`                       |
| `%j`         | Day of the year as a decimal number (range [001,366])                                                               | `187`                      |
| `%d`         | Day of the month as a zero-padded decimal number (range [01,31]). Single digit is preceded by zero.                 | `06`                       |
| `%e`         | Day of the month as a space-padded decimal number (range [1,31]). Single digit is preceded by a space.              | `&nbsp; 6`                 |
| `%a`         | Abbreviated weekday name, e.g. Fri (locale dependent)                                                               | `Thu`                      |
| `%A`         | Full weekday name, e.g. Friday (locale dependent)                                                                   | `Thursday`                 |
| `%w`         | Weekday as a integer number with Sunday as 0 (range [0-6])                                                          | `4`                        |
| `%u`         | Weekday as a decimal number, where Monday is 1 (ISO 8601 format) (range [1-7])                                      | `4`                        |
| `%H`         | Hour as a decimal number, 24 hour clock (range [00-23])                                                             | `18`                       |
| `%I`         | Hour as a decimal number, 12 hour clock (range [01,12])                                                             | `06`                       |
| `%M`         | Minute as a decimal number (range [00,59])                                                                          | `32`                       |
| `%S`         | Second as a decimal number (range [00,60])                                                                          | `07`                       |
| `%c`         | Standard date and time string, e.g. Sun Oct 17 04:41:13 2010 (locale dependent)                                     | `Thu Jul  6 18:32:07 2023` |
| `%x`         | Localized date representation (locale dependent)                                                                    | `07/06/23`                 |
| `%X`         | Localized time representation, e.g. 18:40:20 or 6:40:20 PM (locale dependent)                                       | `18:32:07`                 |
| `%D`         | Short MM/DD/YY date, equivalent to %m/%d/%y                                                                         | `07/06/23`                 |
| `%F`         | Short YYYY-MM-DD date, equivalent to %Y-%m-%d                                                                       | `2023-07-06`               |
| `%r`         | Localized 12-hour clock time (locale dependent)                                                                     | `06:32:07 PM`              |
| `%R`         | Equivalent to "%H:%M"                                                                                               | `18:32`                    |
| `%T`         | Equivalent to "%H:%M:%S" (the ISO 8601 time format)                                                                 | `18:32:07`                 |
| `%p`         | Localized a.m. or p.m. designation (locale dependent)                                                               | `PM`                       |
| `%z`         | Offset from UTC in the ISO 8601 format (e.g. -0430), or no characters if the time zone information is not available | `+0800`                    |
| `%Z`         | Locale-dependent time zone name or abbreviation, or no characters if the time zone information is not available     | `Z AWST `                  |

**Example**

```xml
<logger>
    <level>trace</level>
    <log>/var/log/clickhouse-server/clickhouse-server-%F-%T.log</log>
    <errorlog>/var/log/clickhouse-server/clickhouse-server-%F-%T.err.log</errorlog>
    <size>1000M</size>
    <count>10</count>
    <stream_compress>true</stream_compress>
</logger>
```

To print log messages only in the console:

```xml
<logger>
    <level>information</level>
    <console>true</console>
</logger>
```

**Per-level Overrides**

The log level of individual log names can be overridden. For example, to mute all messages of loggers "Backup" and "RBAC".

```xml
<logger>
    <levels>
        <logger>
            <name>Backup</name>
            <level>none</level>
        </logger>
        <logger>
            <name>RBAC</name>
            <level>none</level>
        </logger>
    </levels>
</logger>
```

**syslog**

To write log messages additionally to syslog:

```xml
<logger>
    <use_syslog>1</use_syslog>
    <syslog>
        <address>syslog.remote:10514</address>
        <hostname>myhost.local</hostname>
        <facility>LOG_LOCAL6</facility>
        <format>syslog</format>
    </syslog>
</logger>
```

Keys for `<syslog>`:

| Key        | Description                                                                                                                                                                                                                                                    |
|------------|----------------------------------------------------------------------------------------------------------------------------------------------------------------------------------------------------------------------------------------------------------------|
| `address`  | The address of syslog in format `host\[:port\]`. If omitted, the local daemon is used.                                                                                                                                                                         |
| `hostname` | The name of the host from which logs are send (optional).                                                                                                                                                                                                      |
| `facility` | The syslog [facility keyword](https://en.wikipedia.org/wiki/Syslog#Facility). Must be specified uppercase with a "LOG_" prefix, e.g. `LOG_USER`, `LOG_DAEMON`, `LOG_LOCAL3`, etc. Default: `LOG_USER` if `address` is specified, `LOG_DAEMON` otherwise.                                           |
| `format`   | Log message format. Possible values: `bsd` and `syslog.`                                                                                                                                                                                                       |

**Log formats**

You can specify the log format that will be outputted in the console log. Currently, only JSON is supported.

**Example**

Here is an example of an output JSON log:

```json
{
  "date_time_utc": "2024-11-06T09:06:09Z",
  "date_time": "1650918987.180175",
  "thread_name": "#1",
  "thread_id": "254545",
  "level": "Trace",
  "query_id": "",
  "logger_name": "BaseDaemon",
  "message": "Received signal 2",
  "source_file": "../base/daemon/BaseDaemon.cpp; virtual void SignalListener::run()",
  "source_line": "192"
}
```

To enable JSON logging support, use the following snippet:

```xml
<logger>
    <formatting>
        <type>json</type>
        <names>
            <date_time>date_time</date_time>
            <thread_name>thread_name</thread_name>
            <thread_id>thread_id</thread_id>
            <level>level</level>
            <query_id>query_id</query_id>
            <logger_name>logger_name</logger_name>
            <message>message</message>
            <source_file>source_file</source_file>
            <source_line>source_line</source_line>
        </names>
    </formatting>
</logger>
```

**Renaming keys for JSON logs**

Key names can be modified by changing tag values inside the `<names>` tag. For example, to change `DATE_TIME` to `MY_DATE_TIME`, you can use `<date_time>MY_DATE_TIME</date_time>`.

**Omitting keys for JSON logs**

Log properties can be omitted by commenting out the property. For example, if you do not want your log to print `query_id`, you can comment out the `<query_id>` tag.

## send_crash_reports

Settings for opt-in sending of crash reports to the ClickHouse core developers team via [Sentry](https://sentry.io).

Enabling it, especially in pre-production environments, is highly appreciated.

The server will need access to the public internet via IPv4 (at the time of writing IPv6 is not supported by Sentry) for this feature to function properly.

Keys:

| Key                   | Description                                                                                                                                                                                            |
|-----------------------|--------------------------------------------------------------------------------------------------------------------------------------------------------------------------------------------------------|
| `enabled`             | Boolean flag to enable the feature, `false` by default. Set to `true` to allow sending crash reports.                                                                                                  |
| `send_logical_errors` | `LOGICAL_ERROR` is like an `assert`, it is a bug in ClickHouse. This boolean flag enables sending this exceptions to sentry (Default: `false`).                                                        |
| `endpoint`            | You can override the Sentry endpoint URL for sending crash reports. It can be either a separate Sentry account or your self-hosted Sentry instance. Use the [Sentry DSN](https://docs.sentry.io/error-reporting/quickstart/?platform=native#configure-the-sdk) syntax.                  |
| `anonymize`           | Avoid attaching the server hostname to the crash report.                                                                                                                                               |
| `http_proxy`          | Configure HTTP proxy for sending crash reports.                                                                                                                                                        |
| `debug`               | Sets the Sentry client into debug mode.                                                                                                                                                                |
| `tmp_path`            | Filesystem path for temporary crash report state.                                                                                                                                                      |
| `environment`         | An arbitrary name of an environment in which the ClickHouse server is running. It will be mentioned in each crash report. The default value is `test` or `prod` depending on the version of ClickHouse.|

**Recommended usage**

```xml
<send_crash_reports>
    <enabled>true</enabled>
</send_crash_reports>
```

## ssh_server

The public part of the host key will be written to the known_hosts file
on the SSH client side on the first connect.

Host Key Configurations are inactive by default.
Uncomment the host key configurations, and provide the path to the respective ssh key to active them:

Example:

```xml
<ssh_server>
    <host_rsa_key>path_to_the_ssh_key</host_rsa_key>
    <host_ecdsa_key>path_to_the_ssh_key</host_ecdsa_key>
    <host_ed25519_key>path_to_the_ssh_key</host_ed25519_key>
</ssh_server>
```

## tcp_ssh_port

Port for the SSH server which allows the user to connect and execute queries in an interactive fashion using the embedded client over the PTY.

Example:

```xml
<tcp_ssh_port>9022</tcp_ssh_port>
```

## storage_configuration

Allows for multi-disk configuration of storage.

Storage configuration follows the structure:

```xml
<storage_configuration>
    <disks>
        <!-- configuration -->
    </disks>
    <policies>
        <!-- configuration -->
    </policies>
</storage_configuration>
```

### Configuration of disks

Configuration of `disks` follows the structure given below:

```xml
<storage_configuration>
    <disks>
        <disk_name_1>
            <path>/mnt/fast_ssd/clickhouse/</path>
        </disk_name_1>
        <disk_name_2>
            <path>/mnt/hdd1/clickhouse/</path>
            <keep_free_space_bytes>10485760</keep_free_space_bytes>
        </disk_name_2>
        <disk_name_3>
            <path>/mnt/hdd2/clickhouse/</path>
            <keep_free_space_bytes>10485760</keep_free_space_bytes>
        </disk_name_3>
        ...
    </disks>
</storage_configuration>
```

The sub-tags above define the following settings for `disks`:

| Setting                 | Description                                                                                           |
|-------------------------|-------------------------------------------------------------------------------------------------------|
| `<disk_name_N>`         | The name of the disk, which should be unique.                                                         |
| `path`                  | The path to which server data will be stored (`data` and `shadow` catalogues). It should end with `/` |
| `keep_free_space_bytes` | Size of the reserved free space on disk.                                                              |

:::note
The order of the disks does not matter.
:::

### Configuration of policies

The sub-tags above define the following settings for `policies`:

| Setting                      | Description                                                                                                                                                                                                                                                                                                                                                                                                                                                                                                      |
|------------------------------|------------------------------------------------------------------------------------------------------------------------------------------------------------------------------------------------------------------------------------------------------------------------------------------------------------------------------------------------------------------------------------------------------------------------------------------------------------------------------------------------------------------|
| `policy_name_N`              | Name of the policy. Policy names must be unique.                                                                                                                                                                                                                                                                                                                                                                                                                                                                 |
| `volume_name_N`              | The volume name. Volume names must be unique.                                                                                                                                                                                                                                                                                                                                                                                                                                                                    |
| `disk`                       | The disk located inside the volume.                                                                                                                                                                                                                                                                                                                                                                                                                                                                              |
| `max_data_part_size_bytes`   | The maximum size of a chunk of data that can reside on any of the disks in this volume. If the merge results in a chunk size expected to be larger than max_data_part_size_bytes, the chunk will be written to the next volume. Basically this feature allows you to store new / small chunks on a hot (SSD) volume and move them to a cold (HDD) volume when they reach a large size. Do not use this option if the policy has only one volume.                                                                 |
| `move_factor`                | The share of available free space on the volume. If the space becomes less, the data will start transferring to the next volume, if there is one. For transfer, chunks are sorted by size from larger to smaller (descending) and chunks whose total size is sufficient to meet the `move_factor` condition are selected, if the total size of all chunks is insufficient, all chunks will be moved.                                                                                                             |
| `perform_ttl_move_on_insert` | Disables moving data with expired TTL on insertion. By default (if enabled), if we insert a piece of data that has already expired according to the move on life rule, it is immediately moved to the volume / disk specified in the move rule. This can significantly slow down insertion in case the target volume / disk is slow (e.g. S3). If disabled, the expired portion of the data is written to the default volume and then immediately moved to the volume specified in the rule for the expired TTL. |
| `load_balancing`             | Disk balancing policy, `round_robin` or `least_used`.                                                                                                                                                                                                                                                                                                                                                                                                                                                            |
| `least_used_ttl_ms`          | Sets the timeout (in milliseconds) to update the available space on all disks (`0` - always update, `-1` - never update, default value is `60000`). Note, if the disk is only used by ClickHouse and will not be subject to file system resizing on the fly, you can use the `-1` value. In all other cases this is not recommended, as it will eventually lead to incorrect space allocation.                                                                                                                   |
| `prefer_not_to_merge`        | Disables merging parts of the data on this volume. Note: this is potentially harmful and can cause slowdown. When this setting is enabled (don't do this), merging data on this volume is prohibited (which is bad). This allows control of how ClickHouse interacts with slow disks. We recommend not to use this at all.                                                                                                                                                                                       |
| `volume_priority`            | Defines the priority (order) in which volumes are filled. The smaller the value, the higher the priority. The parameter values must be natural numbers and cover the range from 1 to N (N is the largest parameter value specified) with no gaps.                                                                                                                                                                                                                                                                |

For the `volume_priority`:
- If all volumes have this parameter, they are prioritized in the specified order.
- If only _some_ volumes have it, volumes that do not have it have the lowest priority. Those that do have it are prioritized according to the tag value, the priority of the rest is determined by the order of description in the configuration file relative to each other.
- If _no_ volumes are given this parameter, their order is determined by the order of the description in the configuration file.
- The priority of volumes may not be identical.

## macros

Parameter substitutions for replicated tables.

Can be omitted if replicated tables are not used.

For more information, see the section [Creating replicated tables](../../engines/table-engines/mergetree-family/replication.md#creating-replicated-tables).

**Example**

```xml
<macros incl="macros" optional="true" />
```

## replica_group_name

Replica group name for database Replicated.

The cluster created by Replicated database will consist of replicas in the same group.
DDL queries will only wait for the replicas in the same group.

Empty by default.

**Example**

```xml
<replica_group_name>backups</replica_group_name>
```

Type: String

Default: ""

## remap_executable

Setting to reallocate memory for machine code ("text") using huge pages.

Default: `false`

:::note
This feature is highly experimental.
:::

Example:

```xml
<remap_executable>false</remap_executable>
```

## max_open_files

The maximum number of open files.

:::note
We recommend using this option in macOS since the `getrlimit()` function returns an incorrect value.
:::

**Example**

```xml
<max_open_files>262144</max_open_files>
```

## max_session_timeout

Maximum session timeout, in seconds.

Default: `3600`

Example:

```xml
<max_session_timeout>3600</max_session_timeout>
```

## max_table_size_to_drop

Restriction on deleting tables.

If the size of a [MergeTree](../../engines/table-engines/mergetree-family/mergetree.md) table exceeds `max_table_size_to_drop` (in bytes), you can't delete it using a [`DROP`](../../sql-reference/statements/drop.md) query or [`TRUNCATE`](../../sql-reference/statements/truncate.md) query.

:::note
A value of `0` means that you can delete all tables without any restrictions.

This setting does not require a restart of the ClickHouse server to apply. Another way to disable the restriction is to create the `<clickhouse-path>/flags/force_drop_table` file.
:::

**Example**

```xml
<max_table_size_to_drop>0</max_table_size_to_drop>
```

Default: 50 GB.

## background_pool_size

Sets the number of threads performing background merges and mutations for tables with MergeTree engines.

:::note
- This setting could also be applied at server startup from the `default` profile configuration for backward compatibility at the ClickHouse server start.
- You can only increase the number of threads at runtime.
- To lower the number of threads you have to restart the server.
- By adjusting this setting, you manage CPU and disk load.
:::

:::danger
Smaller pool size utilizes less CPU and disk resources, but background processes advance slower which might eventually impact query performance.
:::

Before changing it, please also take a look at related MergeTree settings, such as:
- [`number_of_free_entries_in_pool_to_lower_max_size_of_merge`](../../operations/settings/merge-tree-settings.md#number-of-free-entries-in-pool-to-lower-max-size-of-merge) .
- [`number_of_free_entries_in_pool_to_execute_mutation`](../../operations/settings/merge-tree-settings.md#number-of-free-entries-in-pool-to-execute-mutation).

**Example**

```xml
<background_pool_size>16</background_pool_size>
```

Type:

Default: 16.

## merges_mutations_memory_usage_soft_limit

Sets the limit on how much RAM is allowed to use for performing merge and mutation operations.
If ClickHouse reaches the limit set, it won't schedule any new background merge or mutation operations but will continue to execute already scheduled tasks.

:::note
A value of `0` means unlimited.
:::

**Example**

```xml
<merges_mutations_memory_usage_soft_limit>0</merges_mutations_memory_usage_soft_limit>
```

## merges_mutations_memory_usage_to_ram_ratio

The default `merges_mutations_memory_usage_soft_limit` value is calculated as `memory_amount * merges_mutations_memory_usage_to_ram_ratio`.

**See also:**

- [max_memory_usage](../../operations/settings/query-complexity.md#settings_max_memory_usage)
- [merges_mutations_memory_usage_soft_limit](#merges_mutations_memory_usage_soft_limit)

Default: `0.5`.

## async_load_databases

Asynchronous loading of databases and tables.

- If `true` all non-system databases with `Ordinary`, `Atomic` and `Replicated` engine will be loaded asynchronously after the ClickHouse server start up. See `system.asynchronous_loader` table, `tables_loader_background_pool_size` and `tables_loader_foreground_pool_size` server settings. Any query that tries to access a table, that is not yet loaded, will wait for exactly this table to be started up. If load job fails, query will rethrow an error (instead of shutting down the whole server in case of `async_load_databases = false`). The table that is waited for by at least one query will be loaded with higher priority. DDL queries on a database will wait for exactly that database to be started up. Also consider setting a limit `max_waiting_queries` for the total number of waiting queries.
- If `false`, all databases are loaded when the server starts.

**Example**

```xml
<async_load_databases>true</async_load_databases>
```

Default: `false`.

## async_load_system_database

Asynchronous loading of system tables. Helpful if there is a high amount of log tables and parts in the `system` database. Independent of the `async_load_databases` setting.

- If set to `true`, all system databases with `Ordinary`, `Atomic`, and `Replicated` engines will be loaded asynchronously after the ClickHouse server starts. See `system.asynchronous_loader` table, `tables_loader_background_pool_size` and `tables_loader_foreground_pool_size` server settings. Any query that tries to access a system table, that is not yet loaded, will wait for exactly this table to be started up. The table that is waited for by at least one query will be loaded with higher priority. Also consider setting the `max_waiting_queries` setting to limit the total number of waiting queries.
- If set to `false`, system database loads before server start.

**Example**

```xml
<async_load_system_database>true</async_load_system_database>
```

Default: `false`.

## tables_loader_foreground_pool_size

Sets the number of threads performing load jobs in foreground pool. The foreground pool is used for loading table synchronously before server start listening on a port and for loading tables that are waited for. Foreground pool has higher priority than background pool. It means that no job starts in background pool while there are jobs running in foreground pool.

:::note
A value of `0` means all available CPUs will be used.
:::

Default: `0`

## tables_loader_background_pool_size

Sets the number of threads performing asynchronous load jobs in background pool. The background pool is used for loading tables asynchronously after server start in case there are no queries waiting for the table. It could be beneficial to keep low number of threads in background pool if there are a lot of tables. It will reserve CPU resources for concurrent query execution.

:::note
A value of `0` means all available CPUs will be used.
:::

Default: `0`

## merge_tree

Fine-tuning for tables in the [MergeTree](../../engines/table-engines/mergetree-family/mergetree.md).

For more information, see the MergeTreeSettings.h header file.

**Example**

```xml
<merge_tree>
    <max_suspicious_broken_parts>5</max_suspicious_broken_parts>
</merge_tree>
```

## metric_log

It is disabled by default.

**Enabling**

To manually turn on metrics history collection [`system.metric_log`](../../operations/system-tables/metric_log.md), create `/etc/clickhouse-server/config.d/metric_log.xml` with the following content:

```xml
<clickhouse>
    <metric_log>
        <database>system</database>
        <table>metric_log</table>
        <flush_interval_milliseconds>7500</flush_interval_milliseconds>
        <collect_interval_milliseconds>1000</collect_interval_milliseconds>
        <max_size_rows>1048576</max_size_rows>
        <reserved_size_rows>8192</reserved_size_rows>
        <buffer_size_rows_flush_threshold>524288</buffer_size_rows_flush_threshold>
        <flush_on_crash>false</flush_on_crash>
    </metric_log>
</clickhouse>
```

**Disabling**

To disable `metric_log` setting, you should create the following file `/etc/clickhouse-server/config.d/disable_metric_log.xml` with the following content:

```xml
<clickhouse>
    <metric_log remove="1" />
</clickhouse>
```

<SystemLogParameters/>

## latency_log

It is disabled by default.

**Enabling**

To manually turn on latency history collection [`system.latency_log`](../../operations/system-tables/latency_log.md), create `/etc/clickhouse-server/config.d/latency_log.xml` with the following content:

``` xml
<clickhouse>
    <latency_log>
        <database>system</database>
        <table>latency_log</table>
        <flush_interval_milliseconds>7500</flush_interval_milliseconds>
        <collect_interval_milliseconds>1000</collect_interval_milliseconds>
        <max_size_rows>1048576</max_size_rows>
        <reserved_size_rows>8192</reserved_size_rows>
        <buffer_size_rows_flush_threshold>524288</buffer_size_rows_flush_threshold>
        <flush_on_crash>false</flush_on_crash>
    </latency_log>
</clickhouse>
```

**Disabling**

To disable `latency_log` setting, you should create the following file `/etc/clickhouse-server/config.d/disable_latency_log.xml` with the following content:

``` xml
<clickhouse>
<latency_log remove="1" />
</clickhouse>
```

## replicated_merge_tree

Fine-tuning for tables in the [ReplicatedMergeTree](../../engines/table-engines/mergetree-family/mergetree.md). This setting has a higher priority.

For more information, see the MergeTreeSettings.h header file.

**Example**

```xml
<replicated_merge_tree>
    <max_suspicious_broken_parts>5</max_suspicious_broken_parts>
</replicated_merge_tree>
```

## opentelemetry_span_log

Settings for the [`opentelemetry_span_log`](../system-tables/opentelemetry_span_log.md) system table.

<SystemLogParameters/>

Example:

```xml
<opentelemetry_span_log>
    <engine>
        engine MergeTree
        partition by toYYYYMM(finish_date)
        order by (finish_date, finish_time_us, trace_id)
    </engine>
    <database>system</database>
    <table>opentelemetry_span_log</table>
    <flush_interval_milliseconds>7500</flush_interval_milliseconds>
    <max_size_rows>1048576</max_size_rows>
    <reserved_size_rows>8192</reserved_size_rows>
    <buffer_size_rows_flush_threshold>524288</buffer_size_rows_flush_threshold>
    <flush_on_crash>false</flush_on_crash>
</opentelemetry_span_log>
```

## openSSL

SSL client/server configuration.

Support for SSL is provided by the `libpoco` library. The available configuration options are explained in [SSLManager.h](https://github.com/ClickHouse-Extras/poco/blob/master/NetSSL_OpenSSL/include/Poco/Net/SSLManager.h). Default values can be found in [SSLManager.cpp](https://github.com/ClickHouse-Extras/poco/blob/master/NetSSL_OpenSSL/src/SSLManager.cpp).

Keys for server/client settings:

| Option                        | Description                                                                                                                                                                                                                                                                                                                                                                                                                                                            | Default Value                              |
|-------------------------------|------------------------------------------------------------------------------------------------------------------------------------------------------------------------------------------------------------------------------------------------------------------------------------------------------------------------------------------------------------------------------------------------------------------------------------------------------------------------|--------------------------------------------|
| `privateKeyFile`              | Path to the file with the secret key of the PEM certificate. The file may contain a key and certificate at the same time.                                                                                                                                                                                                                                                                                                                                              |                                            |
| `certificateFile`             | Path to the client/server certificate file in PEM format. You can omit it if `privateKeyFile` contains the certificate.                                                                                                                                                                                                                                                                                                                                                |                                            |
| `caConfig`                    | Path to the file or directory that contains trusted CA certificates. If this points to a file, it must be in PEM format and can contain several CA certificates. If this points to a directory, it must contain one .pem file per CA certificate. The filenames are looked up by the CA subject name hash value. Details can be found in the man page of [SSL_CTX_load_verify_locations](https://www.openssl.org/docs/man3.0/man3/SSL_CTX_load_verify_locations.html). |                                            |
| `verificationMode`            | The method for checking the node's certificates. Details are in the description of the [Context](https://github.com/ClickHouse-Extras/poco/blob/master/NetSSL_OpenSSL/include/Poco/Net/Context.h) class. Possible values: `none`, `relaxed`, `strict`, `once`.                                                                                                                                                                                                         | `relaxed`                                  |
| `verificationDepth`           | The maximum length of the verification chain. Verification will fail if the certificate chain length exceeds the set value.                                                                                                                                                                                                                                                                                                                                            | `9`                                        |
| `loadDefaultCAFile`           | Wether built-in CA certificates for OpenSSL will be used. ClickHouse assumes that builtin CA certificates are in the file `/etc/ssl/cert.pem` (resp. the directory `/etc/ssl/certs`) or in file (resp. directory) specified by the environment variable `SSL_CERT_FILE` (resp. `SSL_CERT_DIR`).                                                                                                                                                                        | `true`                                     |
| `cipherList`                  | Supported OpenSSL encryptions.                                                                                                                                                                                                                                                                                                                                                                                                                                         | `ALL:!ADH:!LOW:!EXP:!MD5:!3DES:@STRENGTH`  |
| `cacheSessions`               | Enables or disables caching sessions. Must be used in combination with `sessionIdContext`. Acceptable values: `true`, `false`.                                                                                                                                                                                                                                                                                                                                         | `false`                                    |
| `sessionIdContext`            | A unique set of random characters that the server appends to each generated identifier. The length of the string must not exceed `SSL_MAX_SSL_SESSION_ID_LENGTH`. This parameter is always recommended since it helps avoid problems both if the server caches the session and if the client requested caching.                                                                                                                                                        | `$\{application.name\}`                      |
| `sessionCacheSize`            | The maximum number of sessions that the server caches. A value of `0` means unlimited sessions.                                                                                                                                                                                                                                                                                                                                                                        | [1024\*20](https://github.com/ClickHouse/boringssl/blob/master/include/openssl/ssl.h#L1978)                            |
| `sessionTimeout`              | Time for caching the session on the server in hours.                                                                                                                                                                                                                                                                                                                                                                                                                   | `2`                                        |
| `extendedVerification`        | If enabled, verify that the certificate CN or SAN matches the peer hostname.                                                                                                                                                                                                                                                                                                                                                                                           | `false`                                    |
| `requireTLSv1`                | Require a TLSv1 connection. Acceptable values: `true`, `false`.                                                                                                                                                                                                                                                                                                                                                                                                        | `false`                                    |
| `requireTLSv1_1`              | Require a TLSv1.1 connection. Acceptable values: `true`, `false`.                                                                                                                                                                                                                                                                                                                                                                                                      | `false`                                    |
| `requireTLSv1_2`              | Require a TLSv1.2 connection. Acceptable values: `true`, `false`.                                                                                                                                                                                                                                                                                                                                                                                                      | `false`                                    |
| `fips`                        | Activates OpenSSL FIPS mode. Supported if the library's OpenSSL version supports FIPS.                                                                                                                                                                                                                                                                                                                                                                                 | `false`                                    |
| `privateKeyPassphraseHandler` | Class (PrivateKeyPassphraseHandler subclass) that requests the passphrase for accessing the private key. For example: `<privateKeyPassphraseHandler>`, `<name>KeyFileHandler</name>`, `<options><password>test</password></options>`, `</privateKeyPassphraseHandler>`.                                                                                                                                                                                                | `KeyConsoleHandler`                        |
| `invalidCertificateHandler`   | Class (a subclass of CertificateHandler) for verifying invalid certificates. For example: `<invalidCertificateHandler> <name>RejectCertificateHandler</name> </invalidCertificateHandler>` .                                                                                                                                                                                                                                                                           | `RejectCertificateHandler`                 |
| `disableProtocols`            | Protocols that are not allowed to be used.                                                                                                                                                                                                                                                                                                                                                                                                                             |                                            |
| `preferServerCiphers`         | Client-preferred server ciphers.                                                                                                                                                                                                                                                                                                                                                                                                                                       | `false`                                    |

**Example of settings:**

```xml
<openSSL>
    <server>
        <!-- openssl req -subj "/CN=localhost" -new -newkey rsa:2048 -days 365 -nodes -x509 -keyout /etc/clickhouse-server/server.key -out /etc/clickhouse-server/server.crt -->
        <certificateFile>/etc/clickhouse-server/server.crt</certificateFile>
        <privateKeyFile>/etc/clickhouse-server/server.key</privateKeyFile>
        <!-- openssl dhparam -out /etc/clickhouse-server/dhparam.pem 4096 -->
        <dhParamsFile>/etc/clickhouse-server/dhparam.pem</dhParamsFile>
        <verificationMode>none</verificationMode>
        <loadDefaultCAFile>true</loadDefaultCAFile>
        <cacheSessions>true</cacheSessions>
        <disableProtocols>sslv2,sslv3</disableProtocols>
        <preferServerCiphers>true</preferServerCiphers>
    </server>
    <client>
        <loadDefaultCAFile>true</loadDefaultCAFile>
        <cacheSessions>true</cacheSessions>
        <disableProtocols>sslv2,sslv3</disableProtocols>
        <preferServerCiphers>true</preferServerCiphers>
        <!-- Use for self-signed: <verificationMode>none</verificationMode> -->
        <invalidCertificateHandler>
            <!-- Use for self-signed: <name>AcceptCertificateHandler</name> -->
            <name>RejectCertificateHandler</name>
        </invalidCertificateHandler>
    </client>
</openSSL>
```

## part_log

Logging events that are associated with [MergeTree](../../engines/table-engines/mergetree-family/mergetree.md). For instance, adding or merging data. You can use the log to simulate merge algorithms and compare their characteristics. You can visualize the merge process.

Queries are logged in the [system.part_log](../../operations/system-tables/part_log.md#system_tables-part-log) table, not in a separate file. You can configure the name of this table in the `table` parameter (see below).

<SystemLogParameters/>

**Example**

``` xml
<part_log>
    <database>system</database>
    <table>part_log</table>
    <partition_by>toMonday(event_date)</partition_by>
    <flush_interval_milliseconds>7500</flush_interval_milliseconds>
    <max_size_rows>1048576</max_size_rows>
    <reserved_size_rows>8192</reserved_size_rows>
    <buffer_size_rows_flush_threshold>524288</buffer_size_rows_flush_threshold>
    <flush_on_crash>false</flush_on_crash>
</part_log>
```

## path

The path to the directory containing data.

:::note
The trailing slash is mandatory.
:::

**Example**

```xml
<path>/var/lib/clickhouse/</path>
```
## processors_profile_log

Settings for the [`processors_profile_log`](../system-tables/processors_profile_log.md) system table.

<SystemLogParameters/>

The default settings are:

```xml
<processors_profile_log>
    <database>system</database>
    <table>processors_profile_log</table>
    <partition_by>toYYYYMM(event_date)</partition_by>
    <flush_interval_milliseconds>7500</flush_interval_milliseconds>
    <max_size_rows>1048576</max_size_rows>
    <reserved_size_rows>8192</reserved_size_rows>
    <buffer_size_rows_flush_threshold>524288</buffer_size_rows_flush_threshold>
    <flush_on_crash>false</flush_on_crash>
</processors_profile_log>
```

## Prometheus {#prometheus}

Exposing metrics data for scraping from [Prometheus](https://prometheus.io).

Settings:

- `endpoint` – HTTP endpoint for scraping metrics by prometheus server. Start from '/'.
- `port` – Port for `endpoint`.
- `metrics` – Expose metrics from the [system.metrics](../../operations/system-tables/metrics.md#system_tables-metrics) table.
- `events` – Expose metrics from the [system.events](../../operations/system-tables/events.md#system_tables-events) table.
- `asynchronous_metrics` – Expose current metrics values from the [system.asynchronous_metrics](../../operations/system-tables/asynchronous_metrics.md#system_tables-asynchronous_metrics) table.
- `errors` - Expose the number of errors by error codes occurred since the last server restart. This information could be obtained from the [system.errors](../../operations/system-tables/asynchronous_metrics.md#system_tables-errors) as well.

**Example**

```xml
<clickhouse>
    <listen_host>0.0.0.0</listen_host>
    <http_port>8123</http_port>
    <tcp_port>9000</tcp_port>
    <!-- highlight-start -->
    <prometheus>
        <endpoint>/metrics</endpoint>
        <port>9363</port>
        <metrics>true</metrics>
        <events>true</events>
        <asynchronous_metrics>true</asynchronous_metrics>
        <errors>true</errors>
    </prometheus>
    <!-- highlight-end -->
</clickhouse>
```

Check (replace `127.0.0.1` with the IP addr or hostname of your ClickHouse server):
```bash
curl 127.0.0.1:9363/metrics
```

## query_log {#query-log}

Setting for logging queries received with the [log_queries=1](../../operations/settings/settings.md) setting.

Queries are logged in the [system.query_log](../../operations/system-tables/query_log.md#system_tables-query_log) table, not in a separate file. You can change the name of the table in the `table` parameter (see below).

<SystemLogParameters/>

If the table does not exist, ClickHouse will create it. If the structure of the query log changed when the ClickHouse server was updated, the table with the old structure is renamed, and a new table is created automatically.

**Example**

```xml
<query_log>
    <database>system</database>
    <table>query_log</table>
    <engine>Engine = MergeTree PARTITION BY event_date ORDER BY event_time TTL event_date + INTERVAL 30 day</engine>
    <flush_interval_milliseconds>7500</flush_interval_milliseconds>
    <max_size_rows>1048576</max_size_rows>
    <reserved_size_rows>8192</reserved_size_rows>
    <buffer_size_rows_flush_threshold>524288</buffer_size_rows_flush_threshold>
    <flush_on_crash>false</flush_on_crash>
</query_log>
```

# query_metric_log

It is disabled by default.

**Enabling**

To manually turn on metrics history collection [`system.query_metric_log`](../../operations/system-tables/query_metric_log.md), create `/etc/clickhouse-server/config.d/query_metric_log.xml` with the following content:

```xml
<clickhouse>
    <query_metric_log>
        <database>system</database>
        <table>query_metric_log</table>
        <flush_interval_milliseconds>7500</flush_interval_milliseconds>
        <collect_interval_milliseconds>1000</collect_interval_milliseconds>
        <max_size_rows>1048576</max_size_rows>
        <reserved_size_rows>8192</reserved_size_rows>
        <buffer_size_rows_flush_threshold>524288</buffer_size_rows_flush_threshold>
        <flush_on_crash>false</flush_on_crash>
    </query_metric_log>
</clickhouse>
```

**Disabling**

To disable `query_metric_log` setting, you should create the following file `/etc/clickhouse-server/config.d/disable_query_metric_log.xml` with the following content:

```xml
<clickhouse>
    <query_metric_log remove="1" />
</clickhouse>
```

<SystemLogParameters/>

## query_cache

[Query cache](../query-cache.md) configuration.

The following settings are available:

| Setting                   | Description                                                                            | Default Value |
|---------------------------|----------------------------------------------------------------------------------------|---------------|
| `max_size_in_bytes`       | The maximum cache size in bytes. `0` means the query cache is disabled.                | `1073741824`  |
| `max_entries`             | The maximum number of `SELECT` query results stored in the cache.                      | `1024`        |
| `max_entry_size_in_bytes` | The maximum size in bytes `SELECT` query results may have to be saved in the cache.    | `1048576`     |
| `max_entry_size_in_rows`  | The maximum number of rows `SELECT` query results may have to be saved in the cache.   | `30000000`    |

:::note
- Changed settings take effect immediately.
- Data for the query cache is allocated in DRAM. If memory is scarce, make sure to set a small value for `max_size_in_bytes` or disable the query cache altogether.
:::

**Example**

```xml
<query_cache>
    <max_size_in_bytes>1073741824</max_size_in_bytes>
    <max_entries>1024</max_entries>
    <max_entry_size_in_bytes>1048576</max_entry_size_in_bytes>
    <max_entry_size_in_rows>30000000</max_entry_size_in_rows>
</query_cache>
```

## query_thread_log

Setting for logging threads of queries received with the [log_query_threads=1](../../operations/settings/settings.md#log-query-threads) setting.

Queries are logged in the [system.query_thread_log](../../operations/system-tables/query_thread_log.md#system_tables-query_thread_log) table, not in a separate file. You can change the name of the table in the `table` parameter (see below).

<SystemLogParameters/>

If the table does not exist, ClickHouse will create it. If the structure of the query thread log changed when the ClickHouse server was updated, the table with the old structure is renamed, and a new table is created automatically.

**Example**

```xml
<query_thread_log>
    <database>system</database>
    <table>query_thread_log</table>
    <partition_by>toMonday(event_date)</partition_by>
    <flush_interval_milliseconds>7500</flush_interval_milliseconds>
    <max_size_rows>1048576</max_size_rows>
    <reserved_size_rows>8192</reserved_size_rows>
    <buffer_size_rows_flush_threshold>524288</buffer_size_rows_flush_threshold>
    <flush_on_crash>false</flush_on_crash>
</query_thread_log>
```

## query_views_log

Setting for logging views (live, materialized etc) dependant of queries received with the [log_query_views=1](../../operations/settings/settings.md#log-query-views) setting.

Queries are logged in the [system.query_views_log](../../operations/system-tables/query_views_log.md#system_tables-query_views_log) table, not in a separate file. You can change the name of the table in the `table` parameter (see below).

<SystemLogParameters/>

If the table does not exist, ClickHouse will create it. If the structure of the query views log changed when the ClickHouse server was updated, the table with the old structure is renamed, and a new table is created automatically.

**Example**

```xml
<query_views_log>
    <database>system</database>
    <table>query_views_log</table>
    <partition_by>toYYYYMM(event_date)</partition_by>
    <flush_interval_milliseconds>7500</flush_interval_milliseconds>
    <max_size_rows>1048576</max_size_rows>
    <reserved_size_rows>8192</reserved_size_rows>
    <buffer_size_rows_flush_threshold>524288</buffer_size_rows_flush_threshold>
    <flush_on_crash>false</flush_on_crash>
</query_views_log>
```

## text_log

Settings for the [text_log](../../operations/system-tables/text_log.md#system_tables-text_log) system table for logging text messages.

<SystemLogParameters/>

Additionally:

| Setting | Description                                                                                                                                                                                                 | Default Value       |
|---------|-------------------------------------------------------------------------------------------------------------------------------------------------------------------------------------------------------------|---------------------|
| `level` | Maximum Message Level (by default `Trace`) which will be stored in a table.                                                                                                                                 | `Trace`             |

**Example**

```xml
<clickhouse>
    <text_log>
        <level>notice</level>
        <database>system</database>
        <table>text_log</table>
        <flush_interval_milliseconds>7500</flush_interval_milliseconds>
        <max_size_rows>1048576</max_size_rows>
        <reserved_size_rows>8192</reserved_size_rows>
        <buffer_size_rows_flush_threshold>524288</buffer_size_rows_flush_threshold>
        <flush_on_crash>false</flush_on_crash>
        <!-- <partition_by>event_date</partition_by> -->
        <engine>Engine = MergeTree PARTITION BY event_date ORDER BY event_time TTL event_date + INTERVAL 30 day</engine>
    </text_log>
</clickhouse>
```

## trace_log

Settings for the [trace_log](../../operations/system-tables/trace_log.md#system_tables-trace_log) system table operation.

<SystemLogParameters/>

The default server configuration file `config.xml` contains the following settings section:

```xml
<trace_log>
    <database>system</database>
    <table>trace_log</table>
    <partition_by>toYYYYMM(event_date)</partition_by>
    <flush_interval_milliseconds>7500</flush_interval_milliseconds>
    <max_size_rows>1048576</max_size_rows>
    <reserved_size_rows>8192</reserved_size_rows>
    <buffer_size_rows_flush_threshold>524288</buffer_size_rows_flush_threshold>
    <flush_on_crash>false</flush_on_crash>
    <symbolize>false</symbolize>
</trace_log>
```

## asynchronous_insert_log

Settings for the [asynchronous_insert_log](../../operations/system-tables/asynchronous_insert_log.md#system_tables-asynchronous_insert_log) system table for logging async inserts.

<SystemLogParameters/>

**Example**

```xml
<clickhouse>
    <asynchronous_insert_log>
        <database>system</database>
        <table>asynchronous_insert_log</table>
        <flush_interval_milliseconds>7500</flush_interval_milliseconds>
        <partition_by>toYYYYMM(event_date)</partition_by>
        <max_size_rows>1048576</max_size_rows>
        <reserved_size_rows>8192</reserved_size_rows>
        <buffer_size_rows_flush_threshold>524288</buffer_size_rows_flush_threshold>
        <flush_on_crash>false</flush_on_crash>
        <!-- <engine>Engine = MergeTree PARTITION BY event_date ORDER BY event_time TTL event_date + INTERVAL 30 day</engine> -->
    </asynchronous_insert_log>
</clickhouse>
```

## crash_log

Settings for the [crash_log](../../operations/system-tables/crash-log.md) system table operation.

<SystemLogParameters/>

The default server configuration file `config.xml` contains the following settings section:

```xml
<crash_log>
    <database>system</database>
    <table>crash_log</table>
    <partition_by>toYYYYMM(event_date)</partition_by>
    <flush_interval_milliseconds>7500</flush_interval_milliseconds>
    <max_size_rows>1024</max_size_rows>
    <reserved_size_rows>1024</reserved_size_rows>
    <buffer_size_rows_flush_threshold>512</buffer_size_rows_flush_threshold>
    <flush_on_crash>false</flush_on_crash>
</crash_log>
```

## custom_cached_disks_base_directory

This setting specifies the cache path for custom (created from SQL) cached disks.
`custom_cached_disks_base_directory` has higher priority for custom disks over `filesystem_caches_path` (found in `filesystem_caches_path.xml`),
which is used if the former one is absent.
The filesystem cache setting path must lie inside that directory,
otherwise an exception will be thrown preventing the disk from being created.

:::note
This will not affect disks created on an older version for which the server was upgraded.
In this case, an exception will not be thrown, to allow the server to successfully start.
:::

Example:

```xml
<custom_cached_disks_base_directory>/var/lib/clickhouse/caches/</custom_cached_disks_base_directory>
```

## backup_log

Settings for the [backup_log](../../operations/system-tables/backup_log.md) system table for logging `BACKUP` and `RESTORE` operations.

<SystemLogParameters/>

**Example**

```xml
<clickhouse>
    <backup_log>
        <database>system</database>
        <table>backup_log</table>
        <flush_interval_milliseconds>1000</flush_interval_milliseconds>
        <partition_by>toYYYYMM(event_date)</partition_by>
        <max_size_rows>1048576</max_size_rows>
        <reserved_size_rows>8192</reserved_size_rows>
        <buffer_size_rows_flush_threshold>524288</buffer_size_rows_flush_threshold>
        <flush_on_crash>false</flush_on_crash>
        <!-- <engine>Engine = MergeTree PARTITION BY event_date ORDER BY event_time TTL event_date + INTERVAL 30 day</engine> -->
    </backup_log>
</clickhouse>
```

## blog_storage_log

Settings for the [`blob_storage_log`](../system-tables/blob_storage_log.md) system table.

<SystemLogParameters/>

Example:

```xml
<blob_storage_log>
    <database>system</database
    <table>blob_storage_log</table
    <partition_by>toYYYYMM(event_date)</partition_by>
    <flush_interval_milliseconds>7500</flush_interval_milliseconds
    <ttl>event_date + INTERVAL 30 DAY</ttl>
</blob_storage_log>
```

## query_masking_rules

Regexp-based rules, which will be applied to queries as well as all log messages before storing them in server logs,
[`system.query_log`](/docs/operations/system-tables/query_log), [`system.text_log`](/docs/operations/system-tables/text_log), [`system.processes`](/docs/operations/system-tables/processes) tables, and in logs sent to the client. That allows preventing
sensitive data leakage from SQL queries such as names, emails, personal identifiers or credit card numbers to logs.

**Example**

```xml
<query_masking_rules>
    <rule>
        <name>hide SSN</name>
        <regexp>(^|\D)\d{3}-\d{2}-\d{4}($|\D)</regexp>
        <replace>000-00-0000</replace>
    </rule>
</query_masking_rules>
```

**Config fields**:

| Setting   | Description                                                                   |
|-----------|-------------------------------------------------------------------------------|
| `name`    | name for the rule (optional)                                                  |
| `regexp`  | RE2 compatible regular expression (mandatory)                                 |
| `replace` | substitution string for sensitive data (optional, by default - six asterisks) |

The masking rules are applied to the whole query (to prevent leaks of sensitive data from malformed / non-parseable queries).

The [`system.events`](/docs/operations/system-tables/events) table has counter `QueryMaskingRulesMatch` which has an overall number of query masking rules matches.

For distributed queries each server has to be configured separately, otherwise, subqueries passed to other
nodes will be stored without masking.

## remote_servers

Configuration of clusters used by the [Distributed](../../engines/table-engines/special/distributed.md) table engine and by the `cluster` table function.

**Example**

```xml
<remote_servers incl="clickhouse_remote_servers" />
```

For the value of the `incl` attribute, see the section "[Configuration files](../../operations/configuration-files.md#configuration_files)".

**See Also**

- [skip_unavailable_shards](../../operations/settings/settings.md#skip_unavailable_shards)
- [Cluster Discovery](../../operations/cluster-discovery.md)
- [Replicated database engine](../../engines/database-engines/replicated.md)

## remote_url_allow_hosts

List of hosts which are allowed to be used in URL-related storage engines and table functions.

When adding a host with the `\<host\>` xml tag:
- it should be specified exactly as in the URL, as the name is checked before DNS resolution. For example: `<host>clickhouse.com</host>`
- if the port is explicitly specified in the URL, then host:port is checked as a whole. For example: `<host>clickhouse.com:80</host>`
- if the host is specified without a port, then any port of the host is allowed. For example: if `<host>clickhouse.com</host>` is specified then `clickhouse.com:20` (FTP), `clickhouse.com:80` (HTTP), `clickhouse.com:443` (HTTPS) etc are allowed.
- if the host is specified as an IP address, then it is checked as specified in the URL. For example: `[2a02:6b8:a::a]`.
- if there are redirects and support for redirects is enabled, then every redirect (the location field) is checked.

For example:

```sql
<remote_url_allow_hosts>
    <host>clickhouse.com</host>
</remote_url_allow_hosts>
```

## timezone

The server's time zone.

Specified as an IANA identifier for the UTC timezone or geographic location (for example, Africa/Abidjan).

The time zone is necessary for conversions between String and DateTime formats when DateTime fields are output to text format (printed on the screen or in a file), and when getting DateTime from a string. Besides, the time zone is used in functions that work with the time and date if they didn't receive the time zone in the input parameters.

**Example**

```xml
<timezone>Asia/Istanbul</timezone>
```

**See also**

- [session_timezone](../settings/settings.md#session_timezone)

## tcp_port

Port for communicating with clients over the TCP protocol.

**Example**

```xml
<tcp_port>9000</tcp_port>
```

## tcp_port_secure

TCP port for secure communication with clients. Use it with [OpenSSL](#openssl) settings.

**Default value**

```xml
<tcp_port_secure>9440</tcp_port_secure>
```

## mysql_port

Port for communicating with clients over MySQL protocol.

:::note
- Positive integers specify the port number to listen to
- Empty values are used to disable communication with clients over MySQL protocol.
:::

**Example**

```xml
<mysql_port>9004</mysql_port>
```

## postgresql_port

Port for communicating with clients over PostgreSQL protocol.

:::note
- Positive integers specify the port number to listen to
- Empty values are used to disable communication with clients over MySQL protocol.
:::

**Example**

```xml
<postgresql_port>9005</postgresql_port>
```

## tmp_path

Path on the local filesystem to store temporary data for processing large queries.

:::note
- Only one option can be used to configure temporary data storage: `tmp_path` ,`tmp_policy`, `temporary_data_in_cache`.
- The trailing slash is mandatory.
:::

**Example**

```xml
<tmp_path>/var/lib/clickhouse/tmp/</tmp_path>
```

## url_scheme_mappers

Configuration for translating shortened or symbolic URL prefixes into full URLs.

Example:

```xml
<url_scheme_mappers>
    <s3>
        <to>https://{bucket}.s3.amazonaws.com</to>
    </s3>
    <gs>
        <to>https://storage.googleapis.com/{bucket}</to>
    </gs>
    <oss>
        <to>https://{bucket}.oss.aliyuncs.com</to>
    </oss>
</url_scheme_mappers>
```

## user_files_path

The directory with user files. Used in the table function [file()](../../sql-reference/table-functions/file.md), [fileCluster()](../../sql-reference/table-functions/fileCluster.md).

**Example**

```xml
<user_files_path>/var/lib/clickhouse/user_files/</user_files_path>
```

## user_scripts_path

The directory with user scripts files. Used for Executable user defined functions [Executable User Defined Functions](../../sql-reference/functions/index.md#executable-user-defined-functions).

**Example**

```xml
<user_scripts_path>/var/lib/clickhouse/user_scripts/</user_scripts_path>
```

Type:

Default:

## user_defined_path

The directory with user defined files. Used for SQL user defined functions [SQL User Defined Functions](../../sql-reference/functions/index.md#user-defined-functions).

**Example**

```xml
<user_defined_path>/var/lib/clickhouse/user_defined/</user_defined_path>
```

## users_config

Path to the file that contains:

- User configurations.
- Access rights.
- Settings profiles.
- Quota settings.

**Example**

```xml
<users_config>users.xml</users_config>
```

## validate_tcp_client_information

Determines whether validation of client information is enabled when a query packet is received.

By default, it is `false`:

```xml
<validate_tcp_client_information>false</validate_tcp_client_information>
```

## access_control_improvements

Settings for optional improvements in the access control system.

| Setting                                         | Description                                                                                                                                                                                                                                                                                                                                                                                                                                                                                                      | Default |
|-------------------------------------------------|------------------------------------------------------------------------------------------------------------------------------------------------------------------------------------------------------------------------------------------------------------------------------------------------------------------------------------------------------------------------------------------------------------------------------------------------------------------------------------------------------------------|---------|
| `users_without_row_policies_can_read_rows`      | Sets whether users without permissive row policies can still read rows using a `SELECT` query. For example, if there are two users A and B and a row policy is defined only for A, then if this setting is true, user B will see all rows. If this setting is false, user B will see no rows.                                                                                                                                                                                                                    | `true`  |
| `on_cluster_queries_require_cluster_grant`      | Sets whether `ON CLUSTER` queries require the `CLUSTER` grant.                                                                                                                                                                                                                                                                                                                                                                                                                                                   | `true`  |
| `select_from_system_db_requires_grant`          | Sets whether `SELECT * FROM system.<table>` requires any grants and can be executed by any user. If set to true then this query requires `GRANT SELECT ON system.<table>` just as for non-system tables. Exceptions: a few system tables (`tables`, `columns`, `databases`, and some constant tables like `one`, `contributors`) are still accessible for everyone; and if there is a `SHOW` privilege (e.g. `SHOW USERS`) granted then the corresponding system table (i.e. `system.users`) will be accessible. | `true`  |
| `select_from_information_schema_requires_grant` | Sets whether `SELECT * FROM information_schema.<table>` requires any grants and can be executed by any user. If set to true, then this query requires `GRANT SELECT ON information_schema.<table>`, just as for ordinary tables.                                                                                                                                                                                                                                                                                 | `true`  |
| `settings_constraints_replace_previous`         | Sets whether a constraint in a settings profile for some setting will cancel actions of the previous constraint (defined in other profiles) for that setting, including fields which are not set by the new constraint. It also enables the `changeable_in_readonly` constraint type.                                                                                                                                                                                                                            | `true`  |
| `table_engines_require_grant`                   | Sets whether creating a table with a specific table engine requires a grant.                                                                                                                                                                                                                                                                                                                                                                                                                                     | `false` |
| `role_cache_expiration_time_seconds`            | Sets the number of seconds since last access, that a role is stored in the Role Cache.                                                                                                                                                                                                                                                                                                                                                                                                                           | `600`   |

Example:

```xml
<access_control_improvements>
    <users_without_row_policies_can_read_rows>true</users_without_row_policies_can_read_rows>
    <on_cluster_queries_require_cluster_grant>true</on_cluster_queries_require_cluster_grant>
    <select_from_system_db_requires_grant>true</select_from_system_db_requires_grant>
    <select_from_information_schema_requires_grant>true</select_from_information_schema_requires_grant>
    <settings_constraints_replace_previous>true</settings_constraints_replace_previous>
    <table_engines_require_grant>false</table_engines_require_grant>
    <role_cache_expiration_time_seconds>600</role_cache_expiration_time_seconds>
</access_control_improvements>
```

## s3queue_log

Settings for the `s3queue_log` system table.

<SystemLogParameters/>

The default settings are:

```xml
<s3queue_log>
    <database>system</database>
    <table>s3queue_log</table>
    <partition_by>toYYYYMM(event_date)</partition_by>
    <flush_interval_milliseconds>7500</flush_interval_milliseconds>
</s3queue_log>
```

## wait_dictionaries_load_at_startup

This setting allows to specify behavior if `dictionaries_lazy_load` is `false`.
(If `dictionaries_lazy_load` is `true` this setting doesn't affect anything.)

If `wait_dictionaries_load_at_startup` is `false`, then the server
will start loading all the dictionaries at startup and it will receive connections in parallel with that loading.
When a dictionary is used in a query for the first time then the query will wait until the dictionary is loaded if it's not loaded yet.
Setting `wait_dictionaries_load_at_startup` to `false` can make ClickHouse start faster, however some queries can be executed slower
(because they will have to wait for some dictionaries to be loaded).

If `wait_dictionaries_load_at_startup` is `true`, then the server will wait at startup
until all the dictionaries finish their loading (successfully or not) before receiving any connections.

**Example**

```xml
<wait_dictionaries_load_at_startup>true</wait_dictionaries_load_at_startup>
```

Default: true

## zookeeper

Contains settings that allow ClickHouse to interact with a [ZooKeeper](http://zookeeper.apache.org/) cluster. ClickHouse uses ZooKeeper for storing metadata of replicas when using replicated tables. If replicated tables are not used, this section of parameters can be omitted.

The following settings can be configured by sub-tags:

| Setting                                    | Description                                                                                                                                                                                                                                                                                                                                                                                                                                                                                                             |
|--------------------------------------------|-------------------------------------------------------------------------------------------------------------------------------------------------------------------------------------------------------------------------------------------------------------------------------------------------------------------------------------------------------------------------------------------------------------------------------------------------------------------------------------------------------------------------|
| `node`                                     | ZooKeeper endpoint. You can set multiple endpoints. Eg. `<node index="1"><host>example_host</host><port>2181</port></node>`. The `index` attribute specifies the node order when trying to connect to the ZooKeeper cluster.                                                                                                                                                                                                                                                                                            |
| `session_timeout_ms`                       | Maximum timeout for the client session in milliseconds.                                                                                                                                                                                                                                                                                                                                                                                                                                                                 |
| `operation_timeout_ms`                     | Maximum timeout for one operation in milliseconds.                                                                                                                                                                                                                                                                                                                                                                                                                                                                      |
| `root` (optional)                          | The znode that is used as the root for znodes used by the ClickHouse server.                                                                                                                                                                                                                                                                                                                                                                                                                                            |
| `fallback_session_lifetime.min` (optional) | Minimum limit for the lifetime of a zookeeper session to the fallback node when primary is unavailable (load-balancing). Set in seconds. Default: 3 hours.                                                                                                                                                                                                                                                                                                                                                              |
| `fallback_session_lifetime.max` (optional) | Maximum limit for the lifetime of a zookeeper session to the fallback node when primary is unavailable (load-balancing). Set in seconds. Default: 6 hours.                                                                                                                                                                                                                                                                                                                                                              |
| `identity` (optional)                      | User and password required by ZooKeeper to access requested znodes.                                                                                                                                                                                                                                                                                                                                                                                                                                                     |
| `use_compression` (optional)               | Enables compression in Keeper protocol if set to true.                                                                                                                                                                                                                                                                                                                                                                                                                                                                  |

There is also the `zookeeper_load_balancing` setting (optional) which lets you select the algorithm for ZooKeeper node selection:

| Algorithm Name                   | Description                                                                                                                    |
|----------------------------------|--------------------------------------------------------------------------------------------------------------------------------|
| `random`                         | randomly selects one of ZooKeeper nodes.                                                                                       |
| `in_order`                       | selects the first ZooKeeper node, if it's not available then the second, and so on.                                            |
| `nearest_hostname`               | selects a ZooKeeper node with a hostname that is most similar to the server's hostname, hostname is compared with name prefix. |
| `hostname_levenshtein_distance`  | just like nearest_hostname, but it compares hostname in a levenshtein distance manner.                                         |
| `first_or_random`                | selects the first ZooKeeper node, if it's not available then randomly selects one of remaining ZooKeeper nodes.                |
| `round_robin`                    | selects the first ZooKeeper node, if reconnection happens selects the next.                                                    |

**Example configuration**

```xml
<zookeeper>
    <node>
        <host>example1</host>
        <port>2181</port>
    </node>
    <node>
        <host>example2</host>
        <port>2181</port>
    </node>
    <session_timeout_ms>30000</session_timeout_ms>
    <operation_timeout_ms>10000</operation_timeout_ms>
    <!-- Optional. Chroot suffix. Should exist. -->
    <root>/path/to/zookeeper/node</root>
    <!-- Optional. Zookeeper digest ACL string. -->
    <identity>user:password</identity>
    <!--<zookeeper_load_balancing>random / in_order / nearest_hostname / hostname_levenshtein_distance / first_or_random / round_robin</zookeeper_load_balancing>-->
    <zookeeper_load_balancing>random</zookeeper_load_balancing>
</zookeeper>
```

**See Also**

- [Replication](../../engines/table-engines/mergetree-family/replication.md)
- [ZooKeeper Programmer's Guide](http://zookeeper.apache.org/doc/current/zookeeperProgrammers.html)
- [Optional secured communication between ClickHouse and Zookeeper](../ssl-zookeeper.md#secured-communication-with-zookeeper)

## use_minimalistic_part_header_in_zookeeper

Storage method for data part headers in ZooKeeper. This setting only applies to the [`MergeTree`](/docs/engines/table-engines/mergetree-family) family. It can be specified:

**Globally in the [merge_tree](#merge_tree) section of the `config.xml` file**

ClickHouse uses the setting for all the tables on the server. You can change the setting at any time. Existing tables change their behaviour when the setting changes.

**For each table**

When creating a table, specify the corresponding [engine setting](../../engines/table-engines/mergetree-family/mergetree.md#table_engine-mergetree-creating-a-table). The behaviour of an existing table with this setting does not change, even if the global setting changes.

**Possible values**

- `0` — Functionality is turned off.
- `1` — Functionality is turned on.

If [`use_minimalistic_part_header_in_zookeeper = 1`](#use_minimalistic_part_header_in_zookeeper), then [replicated](../../engines/table-engines/mergetree-family/replication.md) tables store the headers of the data parts compactly using a single `znode`. If the table contains many columns, this storage method significantly reduces the volume of the data stored in Zookeeper.

:::note
After applying `use_minimalistic_part_header_in_zookeeper = 1`, you can't downgrade the ClickHouse server to a version that does not support this setting. Be careful when upgrading ClickHouse on servers in a cluster. Don't upgrade all the servers at once. It is safer to test new versions of ClickHouse in a test environment, or on just a few servers of a cluster.

Data part headers already stored with this setting can't be restored to their previous (non-compact) representation.
:::

Type: UInt8

Default: 0

## distributed_ddl

Manage executing [distributed ddl queries](../../sql-reference/distributed-ddl.md) (`CREATE`, `DROP`, `ALTER`, `RENAME`) on cluster.
Works only if [ZooKeeper](/docs/operations/server-configuration-parameters/settings#zookeeper) is enabled.

The configurable settings within `<distributed_ddl>` include:

| Setting                | Description                                                                                                                       | Default Value                          |
|------------------------|-----------------------------------------------------------------------------------------------------------------------------------|----------------------------------------|
| `path`                 | the path in Keeper for the `task_queue` for DDL queries                                                                           |                                        |
| `profile`              | the profile used to execute the DDL queries                                                                                       |                                        |
| `pool_size`            | how many `ON CLUSTER` queries can be run simultaneously                                                                           |                                        |
| `max_tasks_in_queue`   | the maximum number of tasks that can be in the queue.                                                                             | `1,000`                                |
| `task_max_lifetime`    | delete node if its age is greater than this value.                                                                                | `7 * 24 * 60 * 60` (a week in seconds) |
| `cleanup_delay_period` | cleaning starts after new node event is received if the last cleaning wasn't made sooner than `cleanup_delay_period` seconds ago. | `60` seconds                           |

**Example**

```xml
<distributed_ddl>
    <!-- Path in ZooKeeper to queue with DDL queries -->
    <path>/clickhouse/task_queue/ddl</path>

    <!-- Settings from this profile will be used to execute DDL queries -->
    <profile>default</profile>

    <!-- Controls how much ON CLUSTER queries can be run simultaneously. -->
    <pool_size>1</pool_size>

    <!--
         Cleanup settings (active tasks will not be removed)
    -->

    <!-- Controls task TTL (default 1 week) -->
    <task_max_lifetime>604800</task_max_lifetime>

    <!-- Controls how often cleanup should be performed (in seconds) -->
    <cleanup_delay_period>60</cleanup_delay_period>

    <!-- Controls how many tasks could be in the queue -->
    <max_tasks_in_queue>1000</max_tasks_in_queue>
</distributed_ddl>
```

## access_control_path

Path to a folder where a ClickHouse server stores user and role configurations created by SQL commands.

**See also**

- [Access Control and Account Management](../../guides/sre/user-management/index.md#access-control)

Type: String

Default: `/var/lib/clickhouse/access/`.

## allow_plaintext_password

Sets whether plaintext-password types (insecure) are allowed or not.

Default: `1` (authType plaintext_password is allowed)

```xml
<allow_plaintext_password>1</allow_plaintext_password>
```

## allow_no_password

Sets whether an insecure password type of no_password is allowed or not.

Default: `1` (authType no_password is allowed)

```xml
<allow_no_password>1</allow_no_password>
```

## allow_implicit_no_password

Forbids creating a user with no password unless 'IDENTIFIED WITH no_password' is explicitly specified.

Default: `1`

```xml
<allow_implicit_no_password>1</allow_implicit_no_password>
```
## default_session_timeout

Default session timeout, in seconds.

Default: `60`

```xml
<default_session_timeout>60</default_session_timeout>
```

## default_password_type

Sets the password type to be automatically set for in queries like `CREATE USER u IDENTIFIED BY 'p'`.

Accepted values are:
- `plaintext_password`
- `sha256_password`
- `double_sha1_password`
- `bcrypt_password`

```xml
<default_password_type>sha256_password</default_password_type>
```

## user_directories

Section of the configuration file that contains settings:
- Path to configuration file with predefined users.
- Path to folder where users created by SQL commands are stored.
- ZooKeeper node path where users created by SQL commands are stored and replicated (experimental).

If this section is specified, the path from [users_config](../../operations/server-configuration-parameters/settings.md#users-config) and [access_control_path](../../operations/server-configuration-parameters/settings.md#access_control_path) won't be used.

The `user_directories` section can contain any number of items, the order of the items means their precedence (the higher the item the higher the precedence).

**Examples**

```xml
<user_directories>
    <users_xml>
        <path>/etc/clickhouse-server/users.xml</path>
    </users_xml>
    <local_directory>
        <path>/var/lib/clickhouse/access/</path>
    </local_directory>
</user_directories>
```

Users, roles, row policies, quotas, and profiles can be also stored in ZooKeeper:

```xml
<user_directories>
    <users_xml>
        <path>/etc/clickhouse-server/users.xml</path>
    </users_xml>
    <replicated>
        <zookeeper_path>/clickhouse/access/</zookeeper_path>
    </replicated>
</user_directories>
```

You can also define sections `memory` — means storing information only in memory, without writing to disk, and `ldap` — means storing information on an LDAP server.

To add an LDAP server as a remote user directory of users that are not defined locally, define a single `ldap` section with the following settings:

| Setting  | Description                                                                                                                                                                                                                                                                                                                                                                    |
|----------|--------------------------------------------------------------------------------------------------------------------------------------------------------------------------------------------------------------------------------------------------------------------------------------------------------------------------------------------------------------------------------|
| `server` | one of LDAP server names defined in `ldap_servers` config section. This parameter is mandatory and cannot be empty.                                                                                                                                                                                                                                                            |
| `roles`  | section with a list of locally defined roles that will be assigned to each user retrieved from the LDAP server. If no roles are specified, user will not be able to perform any actions after authentication. If any of the listed roles is not defined locally at the time of authentication, the authentication attempt will fail as if the provided password was incorrect. |

**Example**

```xml
<ldap>
    <server>my_ldap_server</server>
        <roles>
            <my_local_role1 />
            <my_local_role2 />
        </roles>
</ldap>
```

## top_level_domains_list

Defines a list of custom top level domains to add where each entry is, of the format `<name>/path/to/file</name>`.

For example:

```xml
<top_level_domains_lists>
    <public_suffix_list>/path/to/public_suffix_list.dat</public_suffix_list>
</top_level_domains_lists>
```

See also:
- function [`cutToFirstSignificantSubdomainCustom`](../../sql-reference/functions/url-functions.md/#cuttofirstsignificantsubdomaincustom) and variations thereof,
which accepts a custom TLD list name, returning the part of the domain that includes top-level subdomains up to the first significant subdomain.

## total_memory_profiler_step

Sets the memory size (in bytes) for a stack trace at every peak allocation step. The data is stored in the [system.trace_log](../../operations/system-tables/trace_log.md) system table with `query_id` equal to an empty string.

Default: `4194304`.

## total_memory_tracker_sample_probability

Allows to collect random allocations and de-allocations and writes them in the [system.trace_log](../../operations/system-tables/trace_log.md) system table with `trace_type` equal to a `MemorySample` with the specified probability. The probability is for every allocation or deallocations, regardless of the size of the allocation. Note that sampling happens only when the amount of untracked memory exceeds the untracked memory limit (default value is `4` MiB). It can be lowered if [total_memory_profiler_step](#total_memory_profiler_step) is lowered. You can set `total_memory_profiler_step` equal to `1` for extra fine-grained sampling.

Possible values:

- Positive integer.
- `0` — Writing of random allocations and de-allocations in the `system.trace_log` system table is disabled.

Default: `0`.

## compiled_expression_cache_size

Sets the cache size (in bytes) for [compiled expressions](../../operations/caches.md).

Default: `134217728`.

## compiled_expression_cache_elements_size {#compiled_expression_cache_elements_size}

Sets the cache size (in elements) for [compiled expressions](../../operations/caches.md).

Default: `10000`.

## display_secrets_in_show_and_select {#display_secrets_in_show_and_select}

Enables or disables showing secrets in `SHOW` and `SELECT` queries for tables, databases, table functions, and dictionaries.

User wishing to see secrets must also have
[`format_display_secrets_in_show_and_select` format setting](../settings/formats#format_display_secrets_in_show_and_select)
turned on and a
[`displaySecretsInShowAndSelect`](../../sql-reference/statements/grant#display-secrets) privilege.

Possible values:

- `0` — Disabled.
- `1` — Enabled.

Default: `0`

## proxy

Define proxy servers for HTTP and HTTPS requests, currently supported by S3 storage, S3 table functions, and URL functions.

There are three ways to define proxy servers:
- environment variables
- proxy lists
- remote proxy resolvers.

Bypassing proxy servers for specific hosts is also supported with the use of `no_proxy`.

**Environment variables**

The `http_proxy` and `https_proxy` environment variables allow you to specify a
proxy server for a given protocol. If you have it set on your system, it should work seamlessly.

This is the simplest approach if a given protocol has
only one proxy server and that proxy server doesn't change.

**Proxy lists**

This approach allows you to specify one or more
proxy servers for a protocol. If more than one proxy server is defined,
ClickHouse uses the different proxies on a round-robin basis, balancing the
load across the servers. This is the simplest approach if there is more than
one proxy server for a protocol and the list of proxy servers doesn't change.

**Configuration template**

```xml
<proxy>
    <http>
        <uri>http://proxy1</uri>
        <uri>http://proxy2:3128</uri>
    </http>
    <https>
        <uri>http://proxy1:3128</uri>
    </https>
</proxy>
```
Select a parent field in the tabs below to view their children:

<Tabs>
  <TabItem value="proxy" label="<proxy>" default>

| Field     | Description                         |
|-----------|-------------------------------------|
| `<http>`  | A list of one or more HTTP proxies  |
| `<https>` | A list of one or more HTTPS proxies |

  </TabItem>
  <TabItem value="http_https" label="<http> and <https>">


| Field   | Description          |
|---------|----------------------|
| `<uri>` | The URI of the proxy |

  </TabItem>
</Tabs>

**Remote proxy resolvers**

It's possible that the proxy servers change dynamically. In that
case, you can define the endpoint of a resolver. ClickHouse sends
an empty GET request to that endpoint, the remote resolver should return the proxy host.
ClickHouse will use it to form the proxy URI using the following template: `\{proxy_scheme\}://\{proxy_host\}:{proxy_port}`

**Configuration template**

```xml
<proxy>
    <http>
        <resolver>
            <endpoint>http://resolver:8080/hostname</endpoint>
            <proxy_scheme>http</proxy_scheme>
            <proxy_port>80</proxy_port>
            <proxy_cache_time>10</proxy_cache_time>
        </resolver>
    </http>

    <https>
        <resolver>
            <endpoint>http://resolver:8080/hostname</endpoint>
            <proxy_scheme>http</proxy_scheme>
            <proxy_port>3128</proxy_port>
            <proxy_cache_time>10</proxy_cache_time>
        </resolver>
    </https>

</proxy>
```

Select a parent field in the tabs below to view their children:

<Tabs>
  <TabItem value="proxy" label="<proxy>" default>

| Field    | Description                      |
|----------|----------------------------------|
| `<http>` | A list of one or more resolvers* |
| `<https>` | A list of one or more resolvers* |

  </TabItem>
  <TabItem value="http_https" label="<http> and <https>">

| Field       | Description                                   |
|-------------|-----------------------------------------------|
| `<resolver>` | The endpoint and other details for a resolver |

:::note
You can have multiple `<resolver>` elements, but only the first
`<resolver>` for a given protocol is used. Any other `<resolver>`
elements for that protocol are ignored. That means load balancing
(if needed) should be implemented by the remote resolver.
:::

  </TabItem>
  <TabItem value="resolver" label="<resolver>">

| Field               | Description                                                                                                                                                                            |
|---------------------|----------------------------------------------------------------------------------------------------------------------------------------------------------------------------------------|
| `<endpoint>`        | The URI of the proxy resolver                                                                                                                                                          |
| `<proxy_scheme>`    | The protocol of the final proxy URI. This can be either `http` or `https`.                                                                                                             |
| `<proxy_port>`      | The port number of the proxy resolver                                                                                                                                                  |
| `<proxy_cache_time>` | The time in seconds that values from the resolver should be cached by ClickHouse. Setting this value to `0` causes ClickHouse to contact the resolver for every HTTP or HTTPS request. |

  </TabItem>
</Tabs>

**Precedence**

Proxy settings are determined in the following order:

| Order | Setting                |
|-------|------------------------|
| 1.    | Remote proxy resolvers |
| 2.    | Proxy lists            |
| 3.    | Environment variables  |

ClickHouse will check the highest priority resolver type for the request protocol. If it is not defined,
it will check the next highest priority resolver type, until it reaches the environment resolver.
This also allows a mix of resolver types can be used.

## disable_tunneling_for_https_requests_over_http_proxy

By default, tunneling (i.e, `HTTP CONNECT`) is used to make `HTTPS` requests over `HTTP` proxy. This setting can be used to disable it.

**no_proxy**

By default, all requests will go through the proxy. In order to disable it for specific hosts, the `no_proxy` variable must be set.
It can be set inside the `<proxy>` clause for list and remote resolvers and as an environment variable for environment resolver.
It supports IP addresses, domains, subdomains and `'*'` wildcard for full bypass. Leading dots are stripped just like curl does.

**Example**

The below configuration bypasses proxy requests to `clickhouse.cloud` and all of its subdomains (e.g, `auth.clickhouse.cloud`).
The same applies to GitLab, even though it has a leading dot. Both `gitlab.com` and `about.gitlab.com` would bypass the proxy.

```xml
<proxy>
    <no_proxy>clickhouse.cloud,.gitlab.com</no_proxy>
    <http>
        <uri>http://proxy1</uri>
        <uri>http://proxy2:3128</uri>
    </http>
    <https>
        <uri>http://proxy1:3128</uri>
    </https>
</proxy>
```

## max_materialized_views_count_for_table

A limit on the number of materialized views attached to a table.

:::note
Only directly dependent views are considered here, and the creation of one view on top of another view is not considered.
:::

Default: `0`.

## format_alter_operations_with_parentheses

If set to `true`, then alter operations will be surrounded by parentheses in formatted queries. This makes the parsing of formatted alter queries less ambiguous.

Type: `Bool`

Default: `0`

## ignore_empty_sql_security_in_create_view_query

If true, ClickHouse doesn't write defaults for empty SQL security statement in `CREATE VIEW` queries.

:::note
This setting is only necessary for the migration period and will become obsolete in 24.4
:::

Type: `Bool`

Default: `1`

## merge_workload

Used to regulate how resources are utilized and shared between merges and other workloads. Specified value is used as `workload` setting value for all background merges. Can be overridden by a merge tree setting.

Type: `String`

Default: `default`

**See Also**
- [Workload Scheduling](/docs/operations/workload-scheduling.md)

## mutation_workload

Used to regulate how resources are utilized and shared between mutations and other workloads. Specified value is used as `workload` setting value for all background mutations. Can be overridden by a merge tree setting.

**See Also**
- [Workload Scheduling](/docs/operations/workload-scheduling.md)

Type: `String`

Default: `default`

## throw_on_unknown_workload

Defines behaviour on access to unknown WORKLOAD with query setting 'workload'.

- If `true`, RESOURCE_ACCESS_DENIED exception is thrown from a query that is trying to access unknown workload. Useful to enforce resource scheduling for all queries after WORKLOAD hierarchy is established and contains WORKLOAD default.
- If `false` (default), unlimited access w/o resource scheduling is provided to a query with 'workload' setting pointing to unknown WORKLOAD. This is important during setting up hierarchy of WORKLOAD, before WORKLOAD default is added.

**See Also**
- [Workload Scheduling](/docs/operations/workload-scheduling.md)

Type: String

Default: false

**Example**

```xml
<throw_on_unknown_workload>true</throw_on_unknown_workload>
```

## workload_path

The directory used as a storage for all `CREATE WORKLOAD` and `CREATE RESOURCE` queries. By default `/workload/` folder under server working directory is used.

**Example**

```xml
<workload_path>/var/lib/clickhouse/workload/</workload_path>
```

**See Also**
- [Workload Hierarchy](/docs/operations/workload-scheduling.md#workloads)
- [workload_zookeeper_path](#workload_zookeeper_path)

## workload_zookeeper_path

The path to a ZooKeeper node, which is used as a storage for all `CREATE WORKLOAD` and `CREATE RESOURCE` queries. For consistency all SQL definitions are stored as a value of this single znode. By default ZooKeeper is not used and definitions are stored on [disk](#workload_path).

**Example**

```xml
<workload_zookeeper_path>/clickhouse/workload/definitions.sql</workload_zookeeper_path>
```

**See Also**
- [Workload Hierarchy](/docs/operations/workload-scheduling.md#workloads)
- [workload_path](#workload_path)

## use_legacy_mongodb_integration

Use the legacy MongoDB integration implementation. Deprecated.

Type: `Bool`

Default: `true`.

## max_authentication_methods_per_user {#max_authentication_methods_per_user}

The maximum number of authentication methods a user can be created with or altered to.
Changing this setting does not affect existing users. Create/alter authentication-related queries will fail if they exceed the limit specified in this setting.
Non authentication create/alter queries will succeed.

:::note
A value of `0` means unlimited.
:::

Type: `UInt64`

Default: `100`

## allow_feature_tier

Controls if the user can change settings related to the different feature tiers.

- `0` - Changes to any setting are allowed (experimental, beta, production).
- `1` - Only changes to beta and production feature settings are allowed. Changes to experimental settings are rejected.
- `2` - Only changes to production settings are allowed. Changes to experimental or beta settings are rejected.

This is equivalent to setting a readonly constraint on all `EXPERIMENTAL` / `BETA` features.

:::note
A value of `0` means that all settings can be changed.
:::

Type: `UInt32`

Default: `0`<|MERGE_RESOLUTION|>--- conflicted
+++ resolved
@@ -373,47 +373,7 @@
 
 Default: `0.5`
 
-<<<<<<< HEAD
 ## io_thread_pool_queue_size {#io_thread_pool_queue_size}
-=======
-## skipping_index_cache_policy
-
-Skipping index cache policy name.
-
-Type: `String`
-
-Default: `SLRU`
-
-## skipping_index_cache_size
-
-Size of cache for skipping indexes. Zero means disabled.
-
-:::note
-This setting can be modified at runtime and will take effect immediately.
-:::
-
-Type: `UInt64`
-
-Default: `5368709120` (= 5 GiB)
-
-## skipping_index_cache_size_ratio
-
-The size of the protected queue (in case of SLRU policy) in the skipping index cache relative to the cache's total size.
-
-Type: `Double`
-
-Default: `0.5`
-
-## skipping_index_cache_max_entries
-
-The maximum number of entries in the skipping index cache.
-
-Type: `UInt64`
-
-Default: `10000000`
-
-## io_thread_pool_queue_size
->>>>>>> 17a7a10f
 
 The maximum number of jobs that can be scheduled on the IO Thread pool.
 
