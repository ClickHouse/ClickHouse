--- conflicted
+++ resolved
@@ -3239,11 +3239,6 @@
 **See Also**
 - [Workload Scheduling](/docs/en/operations/workload-scheduling.md)
 
-<<<<<<< HEAD
-Type: `String`
-
-Default: `default`
-
 ## throw_on_unknown_workload
 
 Defines behaviour on access to unknown WORKLOAD with query setting 'workload'.
@@ -3264,10 +3259,7 @@
 <throw_on_unknown_workload>true</throw_on_unknown_workload>
 ```
 
-## workload_path
-=======
 ## workload_path {#workload_path}
->>>>>>> 55698052
 
 The directory used as a storage for all `CREATE WORKLOAD` and `CREATE RESOURCE` queries. By default `/workload/` folder under server working directory is used.
 
