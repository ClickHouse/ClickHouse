--- conflicted
+++ resolved
@@ -2427,17 +2427,14 @@
   * hostname_levenshtein_distance - just like nearest_hostname, but it compares hostname in a levenshtein distance manner.
   * first_or_random - selects the first ZooKeeper node, if it's not available then randomly selects one of remaining ZooKeeper nodes.
   * round_robin - selects the first ZooKeeper node, if reconnection happens selects the next.
-<<<<<<< HEAD
+- `use_compression` — If set to true, enables compression in Keeper protocol.
 - implementation - Specifies the implementation of IKeeper. It indicates what ClickHouse actually interacts with. Optional.
   * zookeeper - interacts with a ZooKeeper cluster. Default setting.
   * fdbkeeper - interacts with a [FoundationDB](https://apple.github.io/foundationdb/index.html) cluster.
   * testkeeper - interacts with local disk. For testing only.
 - `fdb_prefix` - To prevent multiple ClickHouse instances from conflicting, specifies a common prefix for keys stored by ClickHouse in FoundationDB. Optional.
 - `fdb_cluster` - Specifies the FoundationDB cluster configuration file. Only meaningful when `implementation` is `fdbkeeper`.
-=======
-- `use_compression` — If set to true, enables compression in Keeper protocol.
-
->>>>>>> beb0f6c5
+
 
 **Example configuration**
 
