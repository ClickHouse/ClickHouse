---
toc_priority: 49
toc_title: Data Backup
---

# Data Backup {#data-backup}

<<<<<<< HEAD
While [replication](../engines/table_engines/mergetree_family/replication.md) provides protection from hardware failures, it does not protect against human errors: accidental deletion of data, deletion of the wrong table or a table on the wrong cluster, and software bugs that result in incorrect data processing or data corruption. In many cases mistakes like these will affect all replicas. ClickHouse has built-in safeguards to prevent some types of mistakes — for example, by default [you can’t just drop tables with a MergeTree-like engine containing more than 50 Gb of data](https://github.com/ClickHouse/ClickHouse/blob/v18.14.18-stable/dbms/programs/server/config.xml#L322-L330). However, these safeguards don’t cover all possible cases and can be circumvented.
=======
While [replication](table_engines/replication.md) provides protection from hardware failures, it does not protect against human errors: accidental deletion of data, deletion of the wrong table or a table on the wrong cluster, and software bugs that result in incorrect data processing or data corruption. In many cases mistakes like these will affect all replicas. ClickHouse has built-in safeguards to prevent some types of mistakes — for example, by default [you can’t just drop tables with a MergeTree-like engine containing more than 50 Gb of data](https://github.com/ClickHouse/ClickHouse/blob/v18.14.18-stable/programs/server/config.xml#L322-L330). However, these safeguards don’t cover all possible cases and can be circumvented.
>>>>>>> e381246b

In order to effectively mitigate possible human errors, you should carefully prepare a strategy for backing up and restoring your data **in advance**.

Each company has different resources available and business requirements, so there’s no universal solution for ClickHouse backups and restores that will fit every situation. What works for one gigabyte of data likely won’t work for tens of petabytes. There are a variety of possible approaches with their own pros and cons, which will be discussed below. It is a good idea to use several approaches instead of just one in order to compensate for their various shortcomings.

!!! note "Note"
    Keep in mind that if you backed something up and never tried to restore it, chances are that restore will not work properly when you actually need it (or at least it will take longer than business can tolerate). So whatever backup approach you choose, make sure to automate the restore process as well, and practice it on a spare ClickHouse cluster regularly.

## Duplicating Source Data Somewhere Else {#duplicating-source-data-somewhere-else}

Often data that is ingested into ClickHouse is delivered through some sort of persistent queue, such as [Apache Kafka](https://kafka.apache.org). In this case it is possible to configure an additional set of subscribers that will read the same data stream while it is being written to ClickHouse and store it in cold storage somewhere. Most companies already have some default recommended cold storage, which could be an object store or a distributed filesystem like [HDFS](https://hadoop.apache.org/docs/stable/hadoop-project-dist/hadoop-hdfs/HdfsDesign.html).

## Filesystem Snapshots {#filesystem-snapshots}

Some local filesystems provide snapshot functionality (for example, [ZFS](https://en.wikipedia.org/wiki/ZFS)), but they might not be the best choice for serving live queries. A possible solution is to create additional replicas with this kind of filesystem and exclude them from the [Distributed](../engines/table_engines/special/distributed.md) tables that are used for `SELECT` queries. Snapshots on such replicas will be out of reach of any queries that modify data. As a bonus, these replicas might have special hardware configurations with more disks attached per server, which would be cost-effective.

## clickhouse-copier {#clickhouse-copier}

[clickhouse-copier](utilities/clickhouse-copier.md) is a versatile tool that was initially created to re-shard petabyte-sized tables. It can also be used for backup and restore purposes because it reliably copies data between ClickHouse tables and clusters.

For smaller volumes of data, a simple `INSERT INTO ... SELECT ...` to remote tables might work as well.

## Manipulations With Parts {#manipulations-with-parts}

ClickHouse allows using the `ALTER TABLE ... FREEZE PARTITION ...` query to create a local copy of table partitions. This is implemented using hardlinks to the `/var/lib/clickhouse/shadow/` folder, so it usually does not consume extra disk space for old data. The created copies of files are not handled by ClickHouse server, so you can just leave them there: you will have a simple backup that doesn’t require any additional external system, but it will still be prone to hardware issues. For this reason, it’s better to remotely copy them to another location and then remove the local copies. Distributed filesystems and object stores are still a good options for this, but normal attached file servers with a large enough capacity might work as well (in this case the transfer will occur via the network filesystem or maybe [rsync](https://en.wikipedia.org/wiki/Rsync)).

For more information about queries related to partition manipulations, see the [ALTER documentation](../sql_reference/statements/alter.md#alter_manipulations-with-partitions).

A third-party tool is available to automate this approach: [clickhouse-backup](https://github.com/AlexAkulov/clickhouse-backup).

[Original article](https://clickhouse.tech/docs/en/operations/backup/) <!--hide--><|MERGE_RESOLUTION|>--- conflicted
+++ resolved
@@ -5,11 +5,7 @@
 
 # Data Backup {#data-backup}
 
-<<<<<<< HEAD
-While [replication](../engines/table_engines/mergetree_family/replication.md) provides protection from hardware failures, it does not protect against human errors: accidental deletion of data, deletion of the wrong table or a table on the wrong cluster, and software bugs that result in incorrect data processing or data corruption. In many cases mistakes like these will affect all replicas. ClickHouse has built-in safeguards to prevent some types of mistakes — for example, by default [you can’t just drop tables with a MergeTree-like engine containing more than 50 Gb of data](https://github.com/ClickHouse/ClickHouse/blob/v18.14.18-stable/dbms/programs/server/config.xml#L322-L330). However, these safeguards don’t cover all possible cases and can be circumvented.
-=======
 While [replication](table_engines/replication.md) provides protection from hardware failures, it does not protect against human errors: accidental deletion of data, deletion of the wrong table or a table on the wrong cluster, and software bugs that result in incorrect data processing or data corruption. In many cases mistakes like these will affect all replicas. ClickHouse has built-in safeguards to prevent some types of mistakes — for example, by default [you can’t just drop tables with a MergeTree-like engine containing more than 50 Gb of data](https://github.com/ClickHouse/ClickHouse/blob/v18.14.18-stable/programs/server/config.xml#L322-L330). However, these safeguards don’t cover all possible cases and can be circumvented.
->>>>>>> e381246b
 
 In order to effectively mitigate possible human errors, you should carefully prepare a strategy for backing up and restoring your data **in advance**.
 
