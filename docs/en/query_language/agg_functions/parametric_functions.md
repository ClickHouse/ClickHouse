<a name="aggregate_functions_parametric"></a>

# Parametric aggregate functions

Some aggregate functions can accept not only argument columns (used for compression), but a set of parameters – constants for initialization. The syntax is two pairs of brackets instead of one. The first is for parameters, and the second is for arguments.

## sequenceMatch(pattern)(time, cond1, cond2, ...)

Pattern matching for event chains.

`pattern` is a string containing a pattern to match. The pattern is similar to a regular expression.

`time` is the time of the event with the DateTime type.

`cond1`, `cond2` ... is from one to 32 arguments of type UInt8 that indicate whether a certain condition was met for the event.

The function collects a sequence of events in RAM. Then it checks whether this sequence matches the pattern.
It returns UInt8: 0 if the pattern isn't matched, or 1 if it matches.

Example: `sequenceMatch ('(?1).*(?2)')(EventTime, URL LIKE '%company%', URL LIKE '%cart%')`

- whether there was a chain of events in which a pageview with 'company' in the address occurred earlier than a pageview with 'cart' in the address.

This is a singular example. You could write it using other aggregate functions:

```text
minIf(EventTime, URL LIKE '%company%') < maxIf(EventTime, URL LIKE '%cart%').
```

However, there is no such solution for more complex situations.

Pattern syntax:

`(?1)` refers to the condition (any number can be used in place of 1).

`.*` is any number of any events.

`(?t>=1800)` is a time condition.

Any quantity of any type of events is allowed over the specified time.

Instead of `>=`,  the following operators can be used:`<`, `>`, `<=`.

Any number may be specified in place of 1800.

Events that occur during the same second can be put in the chain in any order. This may affect the result of the function.

## sequenceCount(pattern)(time, cond1, cond2, ...)

Works the same way as the sequenceMatch function, but instead of returning whether there is an event chain, it returns UInt64 with the number of event chains found.
Chains are searched for without overlapping. In other words, the next chain can start only after the end of the previous one.

## windowFunnel(window)(timestamp, cond1, cond2, cond3, ...)

Searches for event chains in a sliding time window and calculates the maximum number of events that occurred from the chain.

```
windowFunnel(window)(timestamp, cond1, cond2, cond3, ...)
```

**Parameters:**

- `window` — Length of the sliding window in seconds.
- `timestamp` — Name of the column containing the timestamp. Data type: [DateTime](../../data_types/datetime.md#data_type-datetime) or [UInt32](../../data_types/int_uint.md#data_type-int).
- `cond1`, `cond2`... — Conditions or data describing the chain of events. Data type: `UInt8`. Values can be 0 or 1.

**Algorithm**

- The function searches for data that triggers the first condition in the chain and sets the event counter to 1. This is the moment when the sliding window starts.
- If events from the chain occur sequentially within the window, the counter is incremented. If the sequence of events is disrupted, the counter isn't incremented.
- If the data has multiple event chains at varying points of completion, the function will only output the size of the longest chain.

**Returned value**

- Integer. The maximum number of consecutive triggered conditions from the chain within the sliding time window. All the chains in the selection are analyzed.

**Example**

Determine if one hour is enough for the user to select a phone and purchase it in the online store.

Set the following chain of events:

1. The user logged in to their account on the store (`eventID=1001`).
2. The user searches for a phone (`eventID = 1003, product = 'phone'`).
3. The user placed an order (`eventID = 1009`).

To find out how far the user `user_id` could get through the chain in an hour in January of 2017, make the query:

```
SELECT
    level,
    count() AS c
FROM
(
    SELECT
        user_id,
        windowFunnel(3600)(timestamp, eventID = 1001, eventID = 1003 AND product = 'phone', eventID = 1009) AS level
    FROM trend_event
    WHERE (event_date >= '2017-01-01') AND (event_date <= '2017-01-31')
    GROUP BY user_id
)
GROUP BY level
ORDER BY level
```

<<<<<<< HEAD
The result will be 0, 1, 2 or 3, depending on the user's actions.
=======
Simply, the level value could only be 0, 1, 2, 3, it means the maxium event action stage that one user could reach.

## retention(cond1, cond2, ...)

Retention refers to the ability of a company or product to retain its customers over some specified periods.

`cond1`, `cond2` ... is from one to 32 arguments of type UInt8 that indicate whether a certain condition was met for the event

Example: 

Consider you are doing a website analytics, intend to calculate the retention of customers

This could be easily calculate by `retention`

```
SELECT 
    sum(r[1]) AS r1, 
    sum(r[2]) AS r2, 
    sum(r[3]) AS r3
FROM 
(
    SELECT 
        uid, 
        retention(date = '2018-08-10', date = '2018-08-11', date = '2018-08-12') AS r
    FROM events 
    WHERE date IN ('2018-08-10', '2018-08-11', '2018-08-12')
    GROUP BY uid
) 
```

Simply, `r1` means the number of unique visitors who met the `cond1` condition, `r2` means the number of unique visitors who met `cond1` and `cond2` conditions, `r3` means the number of unique visitors who met `cond1` and `cond3` conditions.

>>>>>>> 4c0b30fb

## uniqUpTo(N)(x)

Calculates the number of different argument values ​​if it is less than or equal to N. If the number of different argument values is greater than N, it returns N + 1.

Recommended for use with small Ns, up to 10. The maximum value of N is 100.

For the state of an aggregate function, it uses the amount of memory equal to 1 + N \* the size of one value of bytes.
For strings, it stores a non-cryptographic hash of 8 bytes. That is, the calculation is approximated for strings.

The function also works for several arguments.

It works as fast as possible, except for cases when a large N value is used and the number of unique values is slightly less than N.

Usage example:

```text
Problem: Generate a report that shows only keywords that produced at least 5 unique users.
Solution: Write in the GROUP BY query SearchPhrase HAVING uniqUpTo(4)(UserID) >= 5
```
<|MERGE_RESOLUTION|>--- conflicted
+++ resolved
@@ -103,9 +103,6 @@
 ORDER BY level
 ```
 
-<<<<<<< HEAD
-The result will be 0, 1, 2 or 3, depending on the user's actions.
-=======
 Simply, the level value could only be 0, 1, 2, 3, it means the maxium event action stage that one user could reach.
 
 ## retention(cond1, cond2, ...)
@@ -114,31 +111,30 @@
 
 `cond1`, `cond2` ... is from one to 32 arguments of type UInt8 that indicate whether a certain condition was met for the event
 
-Example: 
+Example:
 
 Consider you are doing a website analytics, intend to calculate the retention of customers
 
 This could be easily calculate by `retention`
 
 ```
-SELECT 
-    sum(r[1]) AS r1, 
-    sum(r[2]) AS r2, 
+SELECT
+    sum(r[1]) AS r1,
+    sum(r[2]) AS r2,
     sum(r[3]) AS r3
-FROM 
+FROM
 (
-    SELECT 
+    SELECT
         uid, 
         retention(date = '2018-08-10', date = '2018-08-11', date = '2018-08-12') AS r
-    FROM events 
+    FROM events
     WHERE date IN ('2018-08-10', '2018-08-11', '2018-08-12')
     GROUP BY uid
-) 
+)
 ```
 
 Simply, `r1` means the number of unique visitors who met the `cond1` condition, `r2` means the number of unique visitors who met `cond1` and `cond2` conditions, `r3` means the number of unique visitors who met `cond1` and `cond3` conditions.
 
->>>>>>> 4c0b30fb
 
 ## uniqUpTo(N)(x)
 
@@ -158,4 +154,4 @@
 ```text
 Problem: Generate a report that shows only keywords that produced at least 5 unique users.
 Solution: Write in the GROUP BY query SearchPhrase HAVING uniqUpTo(4)(UserID) >= 5
-```
+```