--- conflicted
+++ resolved
@@ -147,16 +147,12 @@
 In this case the function couldn't find the event chain matching the pattern, because there is the event for number 3 occured between 1 and 2. If in the same case we checked the condition for number 4, the sequence would match the pattern.
 
 ```sql
-<<<<<<< HEAD
 SELECT sequenceMatch('(?1)(?2)')(time, number = 1, number = 2, number = 4) FROM t
 ```
 ```text
 ┌─sequenceMatch('(?1)(?2)')(time, equals(number, 1), equals(number, 2), equals(number, 4))─┐
 │                                                                                        1 │
 └──────────────────────────────────────────────────────────────────────────────────────────┘
-=======
-minIf(EventTime, URL LIKE '%company%') < maxIf(EventTime, URL LIKE '%cart%').
->>>>>>> 30136fa4
 ```
 
 
