# Function reference

## count() {#agg_function-count}

Counts the number of rows. Accepts zero arguments and returns UInt64.
The syntax `COUNT(DISTINCT x)` is not supported. The separate `uniq` aggregate function exists for this purpose.

A `SELECT count() FROM table` query is not optimized, because the number of entries in the table is not stored separately. It will select some small column from the table and count the number of values in it.

## any(x) {#agg_function-any}

Selects the first encountered value.
The query can be executed in any order and even in a different order each time, so the result of this function is indeterminate.
To get a determinate result, you can use the 'min' or 'max' function instead of 'any'.

In some cases, you can rely on the order of execution. This applies to cases when SELECT comes from a subquery that uses ORDER BY.

When a `SELECT` query has the `GROUP BY` clause or at least one aggregate function, ClickHouse (in contrast to MySQL) requires that all expressions in the `SELECT`, `HAVING`, and `ORDER BY` clauses be calculated from keys or from aggregate functions. In other words, each column selected from the table must be used either in keys or inside aggregate functions. To get behavior like in MySQL, you can put the other columns in the `any` aggregate function.

## anyHeavy(x)

Selects a frequently occurring value using the [heavy hitters](http://www.cs.umd.edu/~samir/498/karp.pdf) algorithm. If there is a value that occurs more than in half the cases in each of the query's execution threads, this value is returned. Normally, the result is nondeterministic.

```
anyHeavy(column)
```

**Arguments**

- `column` – The column name.

**Example**

Take the [OnTime](../../getting_started/example_datasets/ontime.md) data set and select any frequently occurring value in the `AirlineID` column.

``` sql
SELECT anyHeavy(AirlineID) AS res
FROM ontime
```

```
┌───res─┐
│ 19690 │
└───────┘
```

## anyLast(x)

Selects the last value encountered.
The result is just as indeterminate as for the `any` function.

##groupBitAnd

Applies bitwise `AND` for series of numbers.

```
groupBitAnd(expr)
```

**Parameters**

`expr` – An expression that results in `UInt*` type.

**Return value**

Value of the `UInt*` type.

**Example**

Test data:

```
binary     decimal
00101100 = 44
00011100 = 28
00001101 = 13
01010101 = 85
```

Query:

```
SELECT groupBitAnd(num) FROM t
```

Where `num` is the column with the test data.

Result:

```
binary     decimal
00000100 = 4
```

##groupBitOr

Applies bitwise `OR` for series of numbers.

```
groupBitOr(expr)
```

**Parameters**

`expr` – An expression that results in `UInt*` type.

**Return value**

Value of the `UInt*` type.

**Example**

Test data:

```
binary     decimal
00101100 = 44
00011100 = 28
00001101 = 13
01010101 = 85
```

Query:

```
SELECT groupBitOr(num) FROM t
```

Where `num` is the column with the test data.

Result:

```
binary     decimal
01111101 = 125
```

##groupBitXor

Applies bitwise `XOR` for series of numbers.

```
groupBitXor(expr)
```

**Parameters**

`expr` – An expression that results in `UInt*` type.

**Return value**

Value of the `UInt*` type.

**Example**

Test data:

```
binary     decimal
00101100 = 44
00011100 = 28
00001101 = 13
01010101 = 85
```

Query:

```
SELECT groupBitXor(num) FROM t
```

Where `num` is the column with the test data.

Result:

```
binary     decimal
01101000 = 104
```


##groupBitmap

Bitmap or Aggregate calculations from a unsigned integer column, return cardinality of type UInt64, if add suffix -State, then return [bitmap object](../functions/bitmap_functions.md).

```
groupBitmap(expr)
```

**Parameters**

`expr` – An expression that results in `UInt*` type.

**Return value**

Value of the `UInt64` type.

**Example**

Test data:

```
userid
1
1
2
3
```

Query:

```
SELECT groupBitmap(userid) as num FROM t
```

Result:

```
num
3
```

## min(x) {#agg_function-min}

Calculates the minimum.

## max(x) {#agg_function-max}

Calculates the maximum.

## argMin(arg, val) {#agg_function-argMin}

Calculates the 'arg' value for a minimal 'val' value. If there are several different values of 'arg' for minimal values of 'val', the first of these values encountered is output.

**Example:**
```
┌─user─────┬─salary─┐
│ director │   5000 │
│ manager  │   3000 │
│ worker   │   1000 │
└──────────┴────────┘

SELECT argMin(user, salary) FROM salary

┌─argMin(user, salary)─┐
│ worker               │
└──────────────────────┘
```

## argMax(arg, val) {#agg_function-argMax}

Calculates the 'arg' value for a maximum 'val' value. If there are several different values of 'arg' for maximum values of 'val', the first of these values encountered is output.


## sum(x) {#agg_function-sum}

Calculates the sum.
Only works for numbers.

## sumWithOverflow(x)

Computes the sum of the numbers, using the same data type for the result as for the input parameters. If the sum exceeds the maximum value for this data type, the function returns an error.

Only works for numbers.


## sumMap(key, value) {#agg_functions-summap}

Totals the 'value' array according to the keys specified in the 'key' array.
The number of elements in 'key' and 'value' must be the same for each row that is totaled.
Returns a tuple of two arrays: keys in sorted order, and values ​​summed for the corresponding keys.

Example:

``` sql
CREATE TABLE sum_map(
    date Date,
    timeslot DateTime,
    statusMap Nested(
        status UInt16,
        requests UInt64
    )
) ENGINE = Log;
INSERT INTO sum_map VALUES
    ('2000-01-01', '2000-01-01 00:00:00', [1, 2, 3], [10, 10, 10]),
    ('2000-01-01', '2000-01-01 00:00:00', [3, 4, 5], [10, 10, 10]),
    ('2000-01-01', '2000-01-01 00:01:00', [4, 5, 6], [10, 10, 10]),
    ('2000-01-01', '2000-01-01 00:01:00', [6, 7, 8], [10, 10, 10]);
SELECT
    timeslot,
    sumMap(statusMap.status, statusMap.requests)
FROM sum_map
GROUP BY timeslot
```

```
┌────────────timeslot─┬─sumMap(statusMap.status, statusMap.requests)─┐
│ 2000-01-01 00:00:00 │ ([1,2,3,4,5],[10,10,20,10,10])               │
│ 2000-01-01 00:01:00 │ ([4,5,6,7,8],[10,10,20,10,10])               │
└─────────────────────┴──────────────────────────────────────────────┘
```

## skewPop

Computes the [skewness](https://en.wikipedia.org/wiki/Skewness) for sequence.

```
skewPop(expr)
```

**Parameters**

`expr` — [Expression](../syntax.md#syntax-expressions) returning a number.

**Returned value**

The skewness of given distribution. Type — [Float64](../../data_types/float.md)

**Example of Use**

```sql
SELECT skewPop(value) FROM series_with_value_column
```

## skewSamp

Computes the [sample skewness](https://en.wikipedia.org/wiki/Skewness) for sequence.

It represents an unbiased estimate of the skewness of a random variable, if passed values form it's sample.

```
skewSamp(expr)
```

**Parameters**

`expr` — [Expression](../syntax.md#syntax-expressions) returning a number.

**Returned value**

The skewness of given distribution. Type — [Float64](../../data_types/float.md). If `n <= 1` (`n` is a size of the sample), then the function returns `nan`.

**Example of Use**

```sql
SELECT skewSamp(value) FROM series_with_value_column
```

## kurtPop

Computes the [kurtosis](https://en.wikipedia.org/wiki/Kurtosis) for sequence.

```
kurtPop(expr)
```

**Parameters**

`expr` — [Expression](../syntax.md#syntax-expressions) returning a number.

**Returned value**

The kurtosis of given distribution. Type — [Float64](../../data_types/float.md)

**Example of Use**

```sql
SELECT kurtPop(value) FROM series_with_value_column
```

## kurtSamp

Computes the [sample kurtosis](https://en.wikipedia.org/wiki/Kurtosis) for sequence.

It represents an unbiased estimate of the kurtosis of a random variable, if passed values form it's sample.

```
kurtSamp(expr)
```

**Parameters**

`expr` — [Expression](../syntax.md#syntax-expressions) returning a number.

**Returned value**

The kurtosis of given distribution. Type — [Float64](../../data_types/float.md). If `n <= 1` (`n` is a size of the sample), then the function returns `nan`.

**Example of Use**

```sql
SELECT kurtSamp(value) FROM series_with_value_column
```

## timeSeriesGroupSum(uid, timestamp, value) {#agg_function-timeseriesgroupsum}
timeSeriesGroupSum can aggregate different time series that sample timestamp not alignment.
It will use linear interpolation between two sample timestamp and then sum time-series together.

`uid` is the time series unique id, UInt64.
`timestamp` is Int64 type in order to support millisecond or microsecond.
`value` is the metric.

Before use this function, timestamp should be in ascend order

Example:
```
┌─uid─┬─timestamp─┬─value─┐
│ 1   │     2     │   0.2 │
│ 1   │     7     │   0.7 │
│ 1   │    12     │   1.2 │
│ 1   │    17     │   1.7 │
│ 1   │    25     │   2.5 │
│ 2   │     3     │   0.6 │
│ 2   │     8     │   1.6 │
│ 2   │    12     │   2.4 │
│ 2   │    18     │   3.6 │
│ 2   │    24     │   4.8 │
└─────┴───────────┴───────┘
```
```
CREATE TABLE time_series(
    uid       UInt64,
    timestamp Int64,
    value     Float64
) ENGINE = Memory;
INSERT INTO time_series VALUES
    (1,2,0.2),(1,7,0.7),(1,12,1.2),(1,17,1.7),(1,25,2.5),
    (2,3,0.6),(2,8,1.6),(2,12,2.4),(2,18,3.6),(2,24,4.8);

SELECT timeSeriesGroupSum(uid, timestamp, value)
FROM (
    SELECT * FROM time_series order by timestamp ASC
);
```
And the result will be:
```
[(2,0.2),(3,0.9),(7,2.1),(8,2.4),(12,3.6),(17,5.1),(18,5.4),(24,7.2),(25,2.5)]
```

## timeSeriesGroupRateSum(uid, ts, val) {#agg_function-timeseriesgroupratesum}
Similarly timeSeriesGroupRateSum, timeSeriesGroupRateSum will Calculate the rate of time-series and then sum rates together.
Also, timestamp should be in ascend order before use this function.

Use this function, the result above case will be:
```
[(2,0),(3,0.1),(7,0.3),(8,0.3),(12,0.3),(17,0.3),(18,0.3),(24,0.3),(25,0.1)]
```

## avg(x) {#agg_function-avg}

Calculates the average.
Only works for numbers.
The result is always Float64.

## uniq(x) {#agg_function-uniq}

Calculates the approximate number of different values of the argument. Works for numbers, strings, dates, date-with-time, and for multiple arguments and tuple arguments.

Uses an adaptive sampling algorithm: for the calculation state, it uses a sample of element hash values with a size up to 65536.
This algorithm is also very accurate for data sets with low cardinality (up to 65536) and very efficient on CPU (when computing not too many of these functions, using `uniq` is almost as fast as using other aggregate functions).

The result is determinate (it doesn't depend on the order of query processing).

This function provides excellent accuracy even for data sets with extremely high cardinality (over 10 billion elements). It is recommended for default use.

## uniqCombined(HLL_precision)(x)

Calculates the approximate number of different values of the argument. Works for numbers, strings, dates, date-with-time, and for multiple arguments and tuple arguments.

A combination of three algorithms is used: array, hash table and [HyperLogLog](https://en.wikipedia.org/wiki/HyperLogLog) with an error correction table. For small number of distinct elements, the array is used. When the set size becomes larger the hash table is used, while it is smaller than HyperLogLog data structure. For larger number of elements, the HyperLogLog is used, and it will occupy fixed amount of memory.

The parameter "HLL_precision" is the base-2 logarithm of the number of cells in HyperLogLog. You can omit the parameter (omit first parens). The default value is 17, that is effectively 96 KiB of space (2^17 cells of 6 bits each). The memory consumption is several times smaller than for the `uniq` function, and the accuracy is several times higher. Performance is slightly lower than for the `uniq` function, but sometimes it can be even higher than it, such as with distributed queries that transmit a large number of aggregation states over the network.

The result is deterministic (it doesn't depend on the order of query processing).

The `uniqCombined` function is a good default choice for calculating the number of different values, but keep in mind that the estimation error for large sets (200 million elements and more) will become larger than theoretical value due to poor choice of hash function.

## uniqHLL12(x)

Uses the [HyperLogLog](https://en.wikipedia.org/wiki/HyperLogLog) algorithm to approximate the number of different values of the argument.
212 5-bit cells are used. The size of the state is slightly more than 2.5 KB. The result is not very accurate (up to ~10% error) for small data sets (<10K elements). However, the result is fairly accurate for high-cardinality data sets (10K-100M), with a maximum error of ~1.6%. Starting from 100M, the estimation error increases, and the function will return very inaccurate results for data sets with extremely high cardinality (1B+ elements).

The result is determinate (it doesn't depend on the order of query processing).

We don't recommend using this function. In most cases, use the `uniq` or `uniqCombined` function.

## uniqExact(x)

Calculates the number of different values of the argument, exactly.
There is no reason to fear approximations. It's better to use the `uniq` function.
Use the `uniqExact` function if you definitely need an exact result.

The `uniqExact` function uses more memory than the `uniq` function, because the size of the state has unbounded growth as the number of different values increases.

## groupArray(x), groupArray(max_size)(x)

Creates an array of argument values.
Values can be added to the array in any (indeterminate) order.

The second version (with the `max_size` parameter) limits the size of the resulting array to `max_size` elements.
For example, `groupArray (1) (x)` is equivalent to `[any (x)]`.

In some cases, you can still rely on the order of execution. This applies to cases when `SELECT` comes from a subquery that uses `ORDER BY`.


## groupArrayInsertAt(x)

Inserts a value into the array in the specified position.

Accepts the value and position as input. If several values ​​are inserted into the same position, any of them might end up in the resulting array (the first one will be used in the case of single-threaded execution). If no value is inserted into a position, the position is assigned the default value.

Optional parameters:

- The default value for substituting in empty positions.
- The length of the resulting array. This allows you to receive arrays of the same size for all the aggregate keys. When using this parameter, the default value must be specified.

## groupUniqArray(x), groupUniqArray(max_size)(x)

Creates an array from different argument values. Memory consumption is the same as for the `uniqExact` function.

The second version (with the `max_size` parameter) limits the size of the resulting array to `max_size` elements.
For example, `groupUniqArray (1) (x)` is equivalent to `[any (x)]`.

## quantile(level)(x)

Approximates the `level` quantile. `level` is a constant, a floating-point number from 0 to 1.
We recommend using a `level` value in the range of `[0.01, 0.99]`
Don't use a `level` value equal to 0 or 1 – use the `min` and `max` functions for these cases.

In this function, as well as in all functions for calculating quantiles, the `level` parameter can be omitted. In this case, it is assumed to be equal to 0.5 (in other words, the function will calculate the median).

Works for numbers, dates, and dates with times.
Returns: for numbers – `Float64`; for dates – a date; for dates with times – a date with time.

Uses [reservoir sampling](https://en.wikipedia.org/wiki/Reservoir_sampling) with a reservoir size up to 8192.
If necessary, the result is output with linear approximation from the two neighboring values.
This algorithm provides very low accuracy. See also: `quantileTiming`, `quantileTDigest`, `quantileExact`.

The result depends on the order of running the query, and is nondeterministic.

When using multiple `quantile` (and similar) functions with different levels in a query, the internal states are not combined (that is, the query works less efficiently than it could). In this case, use the `quantiles` (and similar) functions.

## quantileDeterministic(level)(x, determinator)

Works the same way as the `quantile` function, but the result is deterministic and does not depend on the order of query execution.

To achieve this, the function takes a second argument – the "determinator". This is a number whose hash is used instead of a random number generator in the reservoir sampling algorithm. For the function to work correctly, the same determinator value should not occur too often. For the determinator, you can use an event ID, user ID, and so on.

Don't use this function for calculating timings. There is a more suitable function for this purpose: `quantileTiming`.

## quantileTiming(level)(x)

Computes the quantile of 'level' with a fixed precision.
Works for numbers. Intended for calculating quantiles of page loading time in milliseconds.

If the value is greater than 30,000 (a page loading time of more than 30 seconds), the result is equated to 30,000.

If the total value is not more than about 5670, then the calculation is accurate.

Otherwise:

- if the time is less than 1024 ms, then the calculation is accurate.
- otherwise the calculation is rounded to a multiple of 16 ms.

When passing negative values to the function, the behavior is undefined.

The returned value has the Float32 type. If no values were passed to the function (when using `quantileTimingIf`), 'nan' is returned. The purpose of this is to differentiate these instances from zeros. See the note on sorting NaNs in "ORDER BY clause".

The result is determinate (it doesn't depend on the order of query processing).

For its purpose (calculating quantiles of page loading times), using this function is more effective and the result is more accurate than for the `quantile` function.

## quantileTimingWeighted(level)(x, weight)

Differs from the `quantileTiming` function in that it has a second argument, "weights". Weight is a non-negative integer.
The result is calculated as if the `x` value were passed `weight` number of times to the `quantileTiming` function.

## quantileExact(level)(x)

Computes the quantile of 'level' exactly. To do this, all the passed values ​​are combined into an array, which is then partially sorted. Therefore, the function consumes O(n) memory, where 'n' is the number of values that were passed. However, for a small number of values, the function is very effective.

## quantileExactWeighted(level)(x, weight)

Computes the quantile of 'level' exactly. In addition, each value is counted with its weight, as if it is present 'weight' times. The arguments of the function can be considered as histograms, where the value 'x' corresponds to a histogram "column" of the height 'weight', and the function itself can be considered as a summation of histograms.

A hash table is used as the algorithm. Because of this, if the passed values ​​are frequently repeated, the function consumes less RAM than `quantileExact`. You can use this function instead of `quantileExact` and specify the weight as 1.

## quantileTDigest(level)(x)

Approximates the quantile level using the [t-digest](https://github.com/tdunning/t-digest/blob/master/docs/t-digest-paper/histo.pdf) algorithm. The maximum error is 1%. Memory consumption by State is proportional to the logarithm of the number of passed values.

The performance of the function is lower than for `quantile` or `quantileTiming`. In terms of the ratio of State size to precision, this function is much better than `quantile`.

The result depends on the order of running the query, and is nondeterministic.

## median(x)

All the quantile functions have corresponding median functions: `median`, `medianDeterministic`, `medianTiming`, `medianTimingWeighted`, `medianExact`, `medianExactWeighted`, `medianTDigest`. They are synonyms and their behavior is identical.

## quantiles(level1, level2, ...)(x)

All the quantile functions also have corresponding quantiles functions: `quantiles`, `quantilesDeterministic`, `quantilesTiming`, `quantilesTimingWeighted`, `quantilesExact`, `quantilesExactWeighted`, `quantilesTDigest`. These functions calculate all the quantiles of the listed levels in one pass, and return an array of the resulting values.

## varSamp(x)

Calculates the amount `Σ((x - x̅)^2) / (n - 1)`, where `n` is the sample size and `x̅`is the average value of `x`.

It represents an unbiased estimate of the variance of a random variable, if passed values form it's sample.

Returns `Float64`. When `n <= 1`, returns `+∞`.

## varPop(x)

Calculates the amount `Σ((x - x̅)^2) / n`, where `n` is the sample size and `x̅`is the average value of `x`.

In other words, dispersion for a set of values. Returns `Float64`.

## stddevSamp(x)

The result is equal to the square root of `varSamp(x)`.

## stddevPop(x)

The result is equal to the square root of `varPop(x)`.

## topK(N)(column)

Returns an array of the most frequent values in the specified column. The resulting array is sorted in descending order of frequency of values (not by the values themselves).

Implements the [ Filtered Space-Saving](http://www.l2f.inesc-id.pt/~fmmb/wiki/uploads/Work/misnis.ref0a.pdf) algorithm for analyzing TopK, based on the reduce-and-combine algorithm from [Parallel Space Saving](https://arxiv.org/pdf/1401.0702.pdf).

```
topK(N)(column)
```

This function doesn't provide a guaranteed result. In certain situations, errors might occur and it might return frequent values that aren't the most frequent values.

We recommend using the `N < 10 ` value; performance is reduced with large `N` values. Maximum value of ` N = 65536`.

**Arguments**

- 'N' is the number of values.
- ' x ' – The column.

**Example**

Take the [OnTime](../../getting_started/example_datasets/ontime.md) data set and select the three most frequently occurring values in the `AirlineID` column.

``` sql
SELECT topK(3)(AirlineID) AS res
FROM ontime
```

```
┌─res─────────────────┐
│ [19393,19790,19805] │
└─────────────────────┘
```

## covarSamp(x, y)

Calculates the value of `Σ((x - x̅)(y - y̅)) / (n - 1)`.

Returns Float64. When `n <= 1`, returns +∞.

## covarPop(x, y)

Calculates the value of `Σ((x - x̅)(y - y̅)) / n`.

## corr(x, y)

Calculates the Pearson correlation coefficient: `Σ((x - x̅)(y - y̅)) / sqrt(Σ((x - x̅)^2) * Σ((y - y̅)^2))`.

## simpleLinearRegression

Performs simple (unidimensional) linear regression.

```
simpleLinearRegression(x, y)
```

Parameters:

- `x` — Column with values of dependent variable.
- `y` — Column with explanatory variable.

Returned values:

Parameters `(a, b)` of the resulting line `y = a*x + b`.

**Examples**

```sql
SELECT arrayReduce('simpleLinearRegression', [0, 1, 2, 3], [0, 1, 2, 3])
```
```text
┌─arrayReduce('simpleLinearRegression', [0, 1, 2, 3], [0, 1, 2, 3])─┐
│ (1,0)                                                             │
└───────────────────────────────────────────────────────────────────┘
```

```sql
SELECT arrayReduce('simpleLinearRegression', [0, 1, 2, 3], [3, 4, 5, 6])
```
```text
┌─arrayReduce('simpleLinearRegression', [0, 1, 2, 3], [3, 4, 5, 6])─┐
│ (1,3)                                                             │
└───────────────────────────────────────────────────────────────────┘
```

## stochasticLinearRegression {#agg_functions-stochasticlinearregression}


This function implements stochastic linear regression. It supports custom parameters for learning rate, L2 regularization coefficient, mini-batch size and has few methods for updating weights (simple SGD, Momentum, Nesterov).

This function works as a usual aggregate function in terms of distributed processing of data, which is followed by merges. With regard to `stochasticLinearRegression` this means that different aggregate function states are merged with weights - the more data was processed by a state, the bigger weight it has during a merge with other state.

### Parameters {#agg_functions-stochasticlinearregression-parameters}

There are 4 customizable parameters. They are passed to the function sequentially, but there is no need to pass all four - default values will be used, however good model required some parameter tuning.

```text
stochasticLinearRegression(1.0, 1.0, 10, 'SGD')
```

1. `learning rate` is the coefficient on step length, when gradient descent step is performed. Too big learning rate may cause infinite weights of the model. Default is `0.00001`.
2. `l2 regularization coefficient` which may help to prevent overfitting. Default is `0.1`.
3. `mini-batch size` sets the number of elements, which gradients will be computed and summed to perform one step of gradient descent. Pure stochastic descent uses one element, however having small batches(about 10 elements) make gradient steps more stable. Default is `15`.
4. `method for updating weights`, there are 3 of them: `SGD`, `Momentum`, `Nesterov`. `Momentum` and `Nesterov` require little bit more computations and memory, however they happen to be useful in terms of speed of convergance and stability of stochastic gradient methods. Default is `'SGD'`.


### Usage {#agg_functions-stochasticlinearregression-usage}

`stochasticLinearRegression` is used in two steps: fitting the model and predicting on new data. In order to fit the model and save its state for later usage we use `-State` combinator, which basically saves the state (model weights, etc).
To predict we use function `evalMLMethod`, which takes a state as an argument as well as features to predict on.

1. Fitting

    Such query may be used.

    ```sql
    CREATE TABLE IF NOT EXISTS train_data
    (
        param1 Float64,
        param2 Float64,
        target Float64
    ) ENGINE = Memory;

    CREATE TABLE your_model ENGINE = Memory AS SELECT
    stochasticLinearRegressionState(0.1, 0.0, 5, 'SGD')(target, param1, param2)
    AS state FROM train_data;

    ```

    Here we also need to insert data into `train_data` table. The number of parameters is not fixed, it depends only on number of arguments, passed into `linearRegressionState`. They all must be numeric values.
    Note that the column with target value(which we would like to learn to predict) is inserted as the first argument.

2. Predicting

    After saving a state into the table, we may use it multiple times for prediction, or even merge with other states and create new even better models.

    ```sql
    WITH (SELECT state FROM your_model) AS model SELECT
    evalMLMethod(model, param1, param2) FROM test_data
    ```

    The query will return a column of predicted values. Note that first argument of `evalMLMethod` is `AggregateFunctionState` object, next are columns of features.

    `test_data` is a table like `train_data` but may not contain target value.

### Notes {#agg_functions-stochasticlinearregression-notes}

1. To merge two models user may create such query:
    ```sql
    SELECT state1 + state2 FROM your_models
    ```
    where `your_models` table contains both models. This query will return new `AggregateFunctionState` object.

2. User may fetch weights of the created model for its own purposes without saving the model if no `-State` combinator is used.
    ```sql
    SELECT stochasticLinearRegression(0.01)(target, param1, param2) FROM train_data
    ```
    Such query will fit the model and return its weights - first are weights, which correspond to the parameters of the model, the last one is bias. So in the example above the query will return a column with 3 values.


## stochasticLogisticRegression {#agg_functions-stochasticlogisticregression}


This function implements stochastic logistic regression. It can be used for binary classification problem, supports the same custom parameters as stochasticLinearRegression and works the same way.

### Parameters {#agg_functions-stochasticlogisticregression-parameters}

Parameters are exactly the same as in stochasticLinearRegression:
`learning rate`, `l2 regularization coefficient`, `mini-batch size`, `method for updating weights`.
For more information see [parameters](#agg_functions-stochasticlinearregression-parameters).

<<<<<<< HEAD
=======
Parameters are exactly the same as in stochasticLinearRegression:
`learning rate`, `l2 regularization coefficient`, `mini-batch size`, `method for updating weights`.
For more information see [parameters](#parameters).
>>>>>>> c846d0f6
```text
stochasticLogisticRegression(1.0, 1.0, 10, 'SGD')
```

1. Fitting

    See the `Fitting` section in the [stochasticLinearRegression](#agg_functions-stochasticlinearregression-parameters) description.

<<<<<<< HEAD
    Predicted labels have to be in {-1, 1}.
=======
    See *stochasticLinearRegression.Fitting*

    Predicted labels have to be in {-1, 1}.

2. *Predicting*
>>>>>>> c846d0f6

2. Predicting

    Using saved state we can predict probability of object having label `1`.

    ```sql
    WITH (SELECT state FROM your_model) AS model SELECT
    evalMLMethod(model, param1, param2) FROM test_data
    ```

    The query will return a column of probabilities. Note that first argument of `evalMLMethod` is `AggregateFunctionState` object, next are columns of features.

    We can also set a bound of probability, which assigns elements to different labels.

    ```sql
    SELECT ans < 1.1 AND ans > 0.5 FROM
    (WITH (SELECT state FROM your_model) AS model SELECT
    evalMLMethod(model, param1, param2) AS ans FROM test_data)
    ```

    Then the result will be labels.

    `test_data` is a table like `train_data` but may not contain target value.

[Original article](https://clickhouse.yandex/docs/en/query_language/agg_functions/reference/) <!--hide--><|MERGE_RESOLUTION|>--- conflicted
+++ resolved
@@ -794,12 +794,6 @@
 `learning rate`, `l2 regularization coefficient`, `mini-batch size`, `method for updating weights`.
 For more information see [parameters](#agg_functions-stochasticlinearregression-parameters).
 
-<<<<<<< HEAD
-=======
-Parameters are exactly the same as in stochasticLinearRegression:
-`learning rate`, `l2 regularization coefficient`, `mini-batch size`, `method for updating weights`.
-For more information see [parameters](#parameters).
->>>>>>> c846d0f6
 ```text
 stochasticLogisticRegression(1.0, 1.0, 10, 'SGD')
 ```
@@ -808,15 +802,7 @@
 
     See the `Fitting` section in the [stochasticLinearRegression](#agg_functions-stochasticlinearregression-parameters) description.
 
-<<<<<<< HEAD
     Predicted labels have to be in {-1, 1}.
-=======
-    See *stochasticLinearRegression.Fitting*
-
-    Predicted labels have to be in {-1, 1}.
-
-2. *Predicting*
->>>>>>> c846d0f6
 
 2. Predicting
 
