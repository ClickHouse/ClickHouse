# Sources of External Dictionaries {#dicts-external_dicts_dict_sources}

An external dictionary can be connected from many different sources.

The configuration looks like this:

```xml
<yandex>
  <dictionary>
    ...
    <source>
      <source_type>
        <!-- Source configuration -->
      </source_type>
    </source>
    ...
  </dictionary>
  ...
</yandex>
```

The source is configured in the `source` section.

Types of sources (`source_type`):

- [Local file](#dicts-external_dicts_dict_sources-local_file)
- [Executable file](#dicts-external_dicts_dict_sources-executable)
- [HTTP(s)](#dicts-external_dicts_dict_sources-http)
- DBMS
    - [ODBC](#dicts-external_dicts_dict_sources-odbc)
    - [MySQL](#dicts-external_dicts_dict_sources-mysql)
    - [ClickHouse](#dicts-external_dicts_dict_sources-clickhouse)
    - [MongoDB](#dicts-external_dicts_dict_sources-mongodb)
    - [Redis](#dicts-external_dicts_dict_sources-redis)


## Local File {#dicts-external_dicts_dict_sources-local_file}

Example of settings:

```xml
<source>
  <file>
    <path>/opt/dictionaries/os.tsv</path>
    <format>TabSeparated</format>
  </file>
</source>
```

Setting fields:

- `path` – The absolute path to the file.
- `format` – The file format. All the formats described in "[Formats](../../interfaces/formats.md#formats)" are supported.


## Executable File {#dicts-external_dicts_dict_sources-executable}

Working with executable files depends on [how the dictionary is stored in memory](external_dicts_dict_layout.md). If the dictionary is stored using `cache` and `complex_key_cache`, ClickHouse requests the necessary keys by sending a request to the executable file's STDIN. Otherwise, ClickHouse starts executable file and treats its output as dictionary data.

Example of settings:

```xml
<source>
    <executable>
        <command>cat /opt/dictionaries/os.tsv</command>
        <format>TabSeparated</format>
    </executable>
</source>
```

Setting fields:

- `command` – The absolute path to the executable file, or the file name (if the program directory is written to `PATH`).
- `format` – The file format. All the formats described in "[Formats](../../interfaces/formats.md#formats)" are supported.


## HTTP(s) {#dicts-external_dicts_dict_sources-http}

Working with an HTTP(s) server depends on [how the dictionary is stored in memory](external_dicts_dict_layout.md). If the dictionary is stored using `cache` and `complex_key_cache`, ClickHouse requests the necessary keys by sending a request via the `POST` method.

Example of settings:

```xml
<source>
    <http>
        <url>http://[::1]/os.tsv</url>
        <format>TabSeparated</format>
        <credentials>
            <user>user</user>
            <password>password</password>
        </credentials>
        <headers>
            <header>
                <name>API-KEY</name>
                <value>key</value>
            </header>
        </headers>
    </http>
</source>
```

In order for ClickHouse to access an HTTPS resource, you must [configure openSSL](../../operations/server_settings/settings.md#server_settings-openssl) in the server configuration.

Setting fields:

- `url` – The source URL.
- `format` – The file format. All the formats described in "[Formats](../../interfaces/formats.md#formats)" are supported.
- `credentials` – Basic HTTP authentification. Optional parameter.
    - `user` – Username required for the authentification.
    - `password` – Password required for the authentification.
- `headers` – All custom HTTP headers entries used for the HTTP request. Optional parameter.
    - `header` – Single HTTP header entry.
        - `name` – Identifiant name used for the header send on the request.
        - `value` – Value set for a specific identifiant name.


## ODBC {#dicts-external_dicts_dict_sources-odbc}

You can use this method to connect any database that has an ODBC driver.

Example of settings:

```xml
<odbc>
    <db>DatabaseName</db>
    <table>ShemaName.TableName</table>
    <connection_string>DSN=some_parameters</connection_string>
    <invalidate_query>SQL_QUERY</invalidate_query>
</odbc>
```

Setting fields:

- `db` – Name of the database. Omit it if the database name is set in the `<connection_string>` parameters.
- `table` – Name of the table and schema if exists.
- `connection_string` – Connection string.
- `invalidate_query` – Query for checking the dictionary status. Optional parameter. Read more in the section [Updating dictionaries](external_dicts_dict_lifetime.md).

ClickHouse receives quoting symbols from ODBC-driver and quote all settings in queries to driver, so it's necessary to set table name accordingly to table name case in database.

If you have a problems with encodings when using Oracle, see the corresponding [FAQ](../../faq/general.md#oracle-odbc-encodings) article.

### Known vulnerability of the ODBC dictionary functionality

!!! attention
    When connecting to the database through the ODBC driver connection parameter `Servername` can be substituted. In this case values of `USERNAME` and `PASSWORD` from `odbc.ini` are sent to the remote server and can be compromised.

**Example of insecure use**

Let's configure unixODBC for PostgreSQL. Content of `/etc/odbc.ini`:

```text
[gregtest]
Driver = /usr/lib/psqlodbca.so
Servername = localhost
PORT = 5432
DATABASE = test_db
#OPTION = 3
USERNAME = test
PASSWORD = test
```

If you then make a query such as

```sql
SELECT * FROM odbc('DSN=gregtest;Servername=some-server.com', 'test_db');    
```

ODBC driver will send values of `USERNAME` and `PASSWORD` from `odbc.ini` to `some-server.com`.

### Example of Connecting PostgreSQL

Ubuntu OS.

Installing unixODBC and the ODBC driver for PostgreSQL:
```bash
$ sudo apt-get install -y unixodbc odbcinst odbc-postgresql
```

Configuring `/etc/odbc.ini` (or `~/.odbc.ini`):

```text
    [DEFAULT]
    Driver = myconnection

    [myconnection]
    Description         = PostgreSQL connection to my_db
    Driver              = PostgreSQL Unicode
    Database            = my_db
    Servername          = 127.0.0.1
    UserName            = username
    Password            = password
    Port                = 5432
    Protocol            = 9.3
    ReadOnly            = No
    RowVersioning       = No
    ShowSystemTables    = No
    ConnSettings        =
```

The dictionary configuration in ClickHouse:

```xml
<yandex>
    <dictionary>
        <name>table_name</name>
        <source>
            <odbc>
                <!-- You can specify the following parameters in connection_string: -->
                <!-- DSN=myconnection;UID=username;PWD=password;HOST=127.0.0.1;PORT=5432;DATABASE=my_db -->
                <connection_string>DSN=myconnection</connection_string>
                <table>postgresql_table</table>
            </odbc>
        </source>
        <lifetime>
            <min>300</min>
            <max>360</max>
        </lifetime>
        <layout>
            <hashed/>
        </layout>
        <structure>
            <id>
                <name>id</name>
            </id>
            <attribute>
                <name>some_column</name>
                <type>UInt64</type>
                <null_value>0</null_value>
            </attribute>
        </structure>
    </dictionary>
</yandex>
```

You may need to edit `odbc.ini` to specify the full path to the library with the driver `DRIVER=/usr/local/lib/psqlodbcw.so`.

### Example of Connecting MS SQL Server

Ubuntu OS.

Installing the driver: :

```bash
$ sudo apt-get install tdsodbc freetds-bin sqsh
```

Configuring the driver:

```bash
    $ cat /etc/freetds/freetds.conf
    ...

    [MSSQL]
    host = 192.168.56.101
    port = 1433
    tds version = 7.0
    client charset = UTF-8

    $ cat /etc/odbcinst.ini
    ...

    [FreeTDS]
    Description     = FreeTDS
    Driver          = /usr/lib/x86_64-linux-gnu/odbc/libtdsodbc.so
    Setup           = /usr/lib/x86_64-linux-gnu/odbc/libtdsS.so
    FileUsage       = 1
    UsageCount      = 5

    $ cat ~/.odbc.ini
    ...

    [MSSQL]
    Description     = FreeTDS
    Driver          = FreeTDS
    Servername      = MSSQL
    Database        = test
    UID             = test
    PWD             = test
    Port            = 1433
```

Configuring the dictionary in ClickHouse:

```xml
<yandex>
    <dictionary>
        <name>test</name>
        <source>
            <odbc>
                <table>dict</table>
                <connection_string>DSN=MSSQL;UID=test;PWD=test</connection_string>
            </odbc>
        </source>

        <lifetime>
            <min>300</min>
            <max>360</max>
        </lifetime>

        <layout>
            <flat />
        </layout>

        <structure>
            <id>
                <name>k</name>
            </id>
            <attribute>
                <name>s</name>
                <type>String</type>
                <null_value></null_value>
            </attribute>
        </structure>
    </dictionary>
</yandex>
```

## DBMS


### MySQL {#dicts-external_dicts_dict_sources-mysql}

Example of settings:

```xml
<source>
  <mysql>
      <port>3306</port>
      <user>clickhouse</user>
      <password>qwerty</password>
      <replica>
          <host>example01-1</host>
          <priority>1</priority>
      </replica>
      <replica>
          <host>example01-2</host>
          <priority>1</priority>
      </replica>
      <db>db_name</db>
      <table>table_name</table>
      <where>id=10</where>
      <invalidate_query>SQL_QUERY</invalidate_query>
  </mysql>
</source>
```

Setting fields:

- `port` – The port on the MySQL server. You can specify it for all replicas, or for each one individually (inside `<replica>`).

- `user` – Name of the MySQL user. You can specify it for all replicas, or for each one individually (inside `<replica>`).

- `password` – Password of the MySQL user. You can specify it for all replicas, or for each one individually (inside `<replica>`).

- `replica` – Section of replica configurations. There can be multiple sections.
    - `replica/host` – The MySQL host.

    \* `replica/priority` – The replica priority. When attempting to connect, ClickHouse traverses the replicas in order of priority. The lower the number, the higher the priority.

- `db` – Name of the database.

- `table` – Name of the table.

- `where ` – The selection criteria. Optional parameter.

- `invalidate_query` – Query for checking the dictionary status. Optional parameter. Read more in the section [Updating dictionaries](external_dicts_dict_lifetime.md).

MySQL can be connected on a local host via sockets. To do this, set `host` and `socket`.

Example of settings:

```xml
<source>
  <mysql>
      <host>localhost</host>
      <socket>/path/to/socket/file.sock</socket>
      <user>clickhouse</user>
      <password>qwerty</password>
      <db>db_name</db>
      <table>table_name</table>
      <where>id=10</where>
      <invalidate_query>SQL_QUERY</invalidate_query>
  </mysql>
</source>
```


### ClickHouse {#dicts-external_dicts_dict_sources-clickhouse}

Example of settings:

```xml
<source>
    <clickhouse>
        <host>example01-01-1</host>
        <port>9000</port>
        <user>default</user>
        <password></password>
        <db>default</db>
        <table>ids</table>
        <where>id=10</where>
    </clickhouse>
</source>
```

Setting fields:

- `host` – The ClickHouse host. If it is a local host, the query is processed without any network activity. To improve fault tolerance, you can create a [Distributed](../../operations/table_engines/distributed.md) table and enter it in subsequent configurations.
- `port` – The port on the ClickHouse server.
- `user` – Name of the ClickHouse user.
- `password` – Password of the ClickHouse user.
- `db` – Name of the database.
- `table` – Name of the table.
- `where ` – The selection criteria. May be omitted.
- `invalidate_query` – Query for checking the dictionary status. Optional parameter. Read more in the section [Updating dictionaries](external_dicts_dict_lifetime.md).


### MongoDB {#dicts-external_dicts_dict_sources-mongodb}

Example of settings:

```xml
<source>
    <mongodb>
        <host>localhost</host>
        <port>27017</port>
        <user></user>
        <password></password>
        <db>test</db>
        <collection>dictionary_source</collection>
    </mongodb>
</source>
```

Setting fields:

- `host` – The MongoDB host.
- `port` – The port on the MongoDB server.
- `user` – Name of the MongoDB user.
- `password` – Password of the MongoDB user.
- `db` – Name of the database.
- `collection` – Name of the collection.


<<<<<<< HEAD
### Aerospike {#dicts-external_dicts_dict_sources-aerospike}
=======
### Redis {#dicts-external_dicts_dict_sources-redis}
>>>>>>> cf3490fe

Example of settings:

```xml
<source>
<<<<<<< HEAD
    <aerospike>
        <host>localhost</host>
        <port>3000</port>
        <namespace>test</namespace>
        <set>test_set</set>
    </aerospike>
=======
    <redis>
        <host>localhost</host>
        <port>6379</port>
        <storage_type>simple</storage_type>
        <db_index>0</db_index>
    </redis>
>>>>>>> cf3490fe
</source>
```

Setting fields:

<<<<<<< HEAD
- `host` – The Aerospike host.
- `port` – The port on the Aerospike server.
- `namespace` – Name of the namespace.
- `set` – Name of the set in the namespace.
=======
- `host` – The Redis host.
- `port` – The port on the Redis server.
- `storage_type` – The structure of internal Redis storage using for work with keys. `simple` is for simple sources and for hashed single key sources, `hash_map` is for hashed sources with two keys. Ranged sources and cache sources with complex key are unsupported. May be omitted, default value is `simple`.
- `db_index` – The specific numeric index of Redis logical database. May be omitted, default value is 0.
>>>>>>> cf3490fe

[Original article](https://clickhouse.yandex/docs/en/query_language/dicts/external_dicts_dict_sources/) <!--hide--><|MERGE_RESOLUTION|>--- conflicted
+++ resolved
@@ -443,46 +443,49 @@
 - `collection` – Name of the collection.
 
 
-<<<<<<< HEAD
+### Redis {#dicts-external_dicts_dict_sources-redis}
+
+Example of settings:
+
+```xml
+<source>
+    <redis>
+        <host>localhost</host>
+        <port>6379</port>
+        <storage_type>simple</storage_type>
+        <db_index>0</db_index>
+    </redis>
+</source>
+```
+
+Setting fields:
+
+- `host` – The Redis host.
+- `port` – The port on the Redis server.
+- `storage_type` – The structure of internal Redis storage using for work with keys. `simple` is for simple sources and for hashed single key sources, `hash_map` is for hashed sources with two keys. Ranged sources and cache sources with complex key are unsupported. May be omitted, default value is `simple`.
+- `db_index` – The specific numeric index of Redis logical database. May be omitted, default value is 0.
+
+
 ### Aerospike {#dicts-external_dicts_dict_sources-aerospike}
-=======
-### Redis {#dicts-external_dicts_dict_sources-redis}
->>>>>>> cf3490fe
-
-Example of settings:
-
-```xml
-<source>
-<<<<<<< HEAD
+
+Example of settings:
+
+```xml
+<source>
     <aerospike>
         <host>localhost</host>
         <port>3000</port>
         <namespace>test</namespace>
         <set>test_set</set>
     </aerospike>
-=======
-    <redis>
-        <host>localhost</host>
-        <port>6379</port>
-        <storage_type>simple</storage_type>
-        <db_index>0</db_index>
-    </redis>
->>>>>>> cf3490fe
-</source>
-```
-
-Setting fields:
-
-<<<<<<< HEAD
+</source>
+```
+
+Setting fields:
+
 - `host` – The Aerospike host.
 - `port` – The port on the Aerospike server.
 - `namespace` – Name of the namespace.
 - `set` – Name of the set in the namespace.
-=======
-- `host` – The Redis host.
-- `port` – The port on the Redis server.
-- `storage_type` – The structure of internal Redis storage using for work with keys. `simple` is for simple sources and for hashed single key sources, `hash_map` is for hashed sources with two keys. Ranged sources and cache sources with complex key are unsupported. May be omitted, default value is `simple`.
-- `db_index` – The specific numeric index of Redis logical database. May be omitted, default value is 0.
->>>>>>> cf3490fe
 
 [Original article](https://clickhouse.yandex/docs/en/query_language/dicts/external_dicts_dict_sources/) <!--hide-->