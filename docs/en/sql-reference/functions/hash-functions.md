---
toc_priority: 50
toc_title: Hash
---

# Hash Functions {#hash-functions}

Hash functions can be used for the deterministic pseudo-random shuffling of elements.

## halfMD5 {#hash-functions-halfmd5}

<<<<<<< HEAD
[Interprets](../../sql-reference/functions/type-conversion-functions.md#type_conversion_function-reinterpretasstring) all the input parameters as strings and calculates the [MD5](https://en.wikipedia.org/wiki/MD5) hash value for each of them. Then combines hashes, takes the first 8 bytes of the hash of the resulting string, and interprets them as `UInt64` in big-endian byte order.
=======
[Interprets](../../sql-reference/functions/type-conversion-functions.md#type_conversion_functions-reinterpretAsString) all the input parameters as strings and calculates the [MD5](https://en.wikipedia.org/wiki/MD5) hash value for each of them. Then combines hashes, takes the first 8 bytes of the hash of the resulting string, and interprets them as `UInt64` in big-endian byte order.
>>>>>>> ca98bb68

``` sql
halfMD5(par1, ...)
```

The function is relatively slow (5 million short strings per second per processor core).
Consider using the [sipHash64](#hash_functions-siphash64) function instead.

**Arguments**

The function takes a variable number of input parameters. Arguments can be any of the [supported data types](../../sql-reference/data-types/index.md).

**Returned Value**

A [UInt64](../../sql-reference/data-types/int-uint.md) data type hash value.

**Example**

``` sql
SELECT halfMD5(array('e','x','a'), 'mple', 10, toDateTime('2019-06-15 23:00:00')) AS halfMD5hash, toTypeName(halfMD5hash) AS type
```

``` text
┌────────halfMD5hash─┬─type───┐
│ 186182704141653334 │ UInt64 │
└────────────────────┴────────┘
```

## MD5 {#hash_functions-md5}

Calculates the MD5 from a string and returns the resulting set of bytes as FixedString(16).
If you don’t need MD5 in particular, but you need a decent cryptographic 128-bit hash, use the ‘sipHash128’ function instead.
If you want to get the same result as output by the md5sum utility, use lower(hex(MD5(s))).

## sipHash64 {#hash_functions-siphash64}

Produces a 64-bit [SipHash](https://131002.net/siphash/) hash value.

``` sql
sipHash64(par1,...)
```

This is a cryptographic hash function. It works at least three times faster than the [MD5](#hash_functions-md5) function.

<<<<<<< HEAD
Function [interprets](../../sql-reference/functions/type-conversion-functions.md#type_conversion_function-reinterpretasstring) all the input parameters as strings and calculates the hash value for each of them. Then combines hashes by the following algorithm:
=======
Function [interprets](../../sql-reference/functions/type-conversion-functions.md#type_conversion_functions-reinterpretAsString) all the input parameters as strings and calculates the hash value for each of them. Then combines hashes by the following algorithm:
>>>>>>> ca98bb68

1.  After hashing all the input parameters, the function gets the array of hashes.
2.  Function takes the first and the second elements and calculates a hash for the array of them.
3.  Then the function takes the hash value, calculated at the previous step, and the third element of the initial hash array, and calculates a hash for the array of them.
4.  The previous step is repeated for all the remaining elements of the initial hash array.

**Arguments**

The function takes a variable number of input parameters. Arguments can be any of the [supported data types](../../sql-reference/data-types/index.md).

**Returned Value**

A [UInt64](../../sql-reference/data-types/int-uint.md) data type hash value.

**Example**

``` sql
SELECT sipHash64(array('e','x','a'), 'mple', 10, toDateTime('2019-06-15 23:00:00')) AS SipHash, toTypeName(SipHash) AS type
```

``` text
┌──────────────SipHash─┬─type───┐
│ 13726873534472839665 │ UInt64 │
└──────────────────────┴────────┘
```

## sipHash128 {#hash_functions-siphash128}

Calculates SipHash from a string.
Accepts a String-type argument. Returns FixedString(16).
Differs from sipHash64 in that the final xor-folding state is only done up to 128 bits.

## cityHash64 {#cityhash64}

Produces a 64-bit [CityHash](https://github.com/google/cityhash) hash value.

``` sql
cityHash64(par1,...)
```

This is a fast non-cryptographic hash function. It uses the CityHash algorithm for string parameters and implementation-specific fast non-cryptographic hash function for parameters with other data types. The function uses the CityHash combinator to get the final results.

**Arguments**

The function takes a variable number of input parameters. Arguments can be any of the [supported data types](../../sql-reference/data-types/index.md).

**Returned Value**

A [UInt64](../../sql-reference/data-types/int-uint.md) data type hash value.

**Examples**

Call example:

``` sql
SELECT cityHash64(array('e','x','a'), 'mple', 10, toDateTime('2019-06-15 23:00:00')) AS CityHash, toTypeName(CityHash) AS type
```

``` text
┌─────────────CityHash─┬─type───┐
│ 12072650598913549138 │ UInt64 │
└──────────────────────┴────────┘
```

The following example shows how to compute the checksum of the entire table with accuracy up to the row order:

``` sql
SELECT groupBitXor(cityHash64(*)) FROM table
```

## intHash32 {#inthash32}

Calculates a 32-bit hash code from any type of integer.
This is a relatively fast non-cryptographic hash function of average quality for numbers.

## intHash64 {#inthash64}

Calculates a 64-bit hash code from any type of integer.
It works faster than intHash32. Average quality.

## SHA1 {#sha1}

## SHA224 {#sha224}

## SHA256 {#sha256}

Calculates SHA-1, SHA-224, or SHA-256 from a string and returns the resulting set of bytes as FixedString(20), FixedString(28), or FixedString(32).
The function works fairly slowly (SHA-1 processes about 5 million short strings per second per processor core, while SHA-224 and SHA-256 process about 2.2 million).
We recommend using this function only in cases when you need a specific hash function and you can’t select it.
Even in these cases, we recommend applying the function offline and pre-calculating values when inserting them into the table, instead of applying it in SELECTS.

## URLHash(url\[, N\]) {#urlhashurl-n}

A fast, decent-quality non-cryptographic hash function for a string obtained from a URL using some type of normalization.
`URLHash(s)` – Calculates a hash from a string without one of the trailing symbols `/`,`?` or `#` at the end, if present.
`URLHash(s, N)` – Calculates a hash from a string up to the N level in the URL hierarchy, without one of the trailing symbols `/`,`?` or `#` at the end, if present.
Levels are the same as in URLHierarchy. This function is specific to Yandex.Metrica.

## farmFingerprint64 {#farmfingerprint64}

## farmHash64 {#farmhash64}

Produces a 64-bit [FarmHash](https://github.com/google/farmhash) or Fingerprint value. `farmFingerprint64` is preferred for a stable and portable value.

``` sql
farmFingerprint64(par1, ...)
farmHash64(par1, ...)
```

These functions use the `Fingerprint64` and `Hash64` methods respectively from all [available methods](https://github.com/google/farmhash/blob/master/src/farmhash.h).

**Arguments**

The function takes a variable number of input parameters. Arguments can be any of the [supported data types](../../sql-reference/data-types/index.md).

**Returned Value**

A [UInt64](../../sql-reference/data-types/int-uint.md) data type hash value.

**Example**

``` sql
SELECT farmHash64(array('e','x','a'), 'mple', 10, toDateTime('2019-06-15 23:00:00')) AS FarmHash, toTypeName(FarmHash) AS type
```

``` text
┌─────────────FarmHash─┬─type───┐
│ 17790458267262532859 │ UInt64 │
└──────────────────────┴────────┘
```

## javaHash {#hash_functions-javahash}

Calculates [JavaHash](http://hg.openjdk.java.net/jdk8u/jdk8u/jdk/file/478a4add975b/src/share/classes/java/lang/String.java#l1452) from a string. This hash function is neither fast nor having a good quality. The only reason to use it is when this algorithm is already used in another system and you have to calculate exactly the same result.

**Syntax**

``` sql
SELECT javaHash('');
```

**Returned value**

A `Int32` data type hash value.

**Example**

Query:

``` sql
SELECT javaHash('Hello, world!');
```

Result:

``` text
┌─javaHash('Hello, world!')─┐
│               -1880044555 │
└───────────────────────────┘
```

## javaHashUTF16LE {#javahashutf16le}

Calculates [JavaHash](http://hg.openjdk.java.net/jdk8u/jdk8u/jdk/file/478a4add975b/src/share/classes/java/lang/String.java#l1452) from a string, assuming it contains bytes representing a string in UTF-16LE encoding.

**Syntax**

``` sql
javaHashUTF16LE(stringUtf16le)
```

**Arguments**

-   `stringUtf16le` — a string in UTF-16LE encoding.

**Returned value**

A `Int32` data type hash value.

**Example**

Correct query with UTF-16LE encoded string.

Query:

``` sql
SELECT javaHashUTF16LE(convertCharset('test', 'utf-8', 'utf-16le'))
```

Result:

``` text
┌─javaHashUTF16LE(convertCharset('test', 'utf-8', 'utf-16le'))─┐
│                                                      3556498 │
└──────────────────────────────────────────────────────────────┘
```

## hiveHash {#hash-functions-hivehash}

Calculates `HiveHash` from a string.

``` sql
SELECT hiveHash('');
```

This is just [JavaHash](#hash_functions-javahash) with zeroed out sign bit. This function is used in [Apache Hive](https://en.wikipedia.org/wiki/Apache_Hive) for versions before 3.0. This hash function is neither fast nor having a good quality. The only reason to use it is when this algorithm is already used in another system and you have to calculate exactly the same result.

**Returned value**

A `Int32` data type hash value.

Type: `hiveHash`.

**Example**

Query:

``` sql
SELECT hiveHash('Hello, world!');
```

Result:

``` text
┌─hiveHash('Hello, world!')─┐
│                 267439093 │
└───────────────────────────┘
```

## metroHash64 {#metrohash64}

Produces a 64-bit [MetroHash](http://www.jandrewrogers.com/2015/05/27/metrohash/) hash value.

``` sql
metroHash64(par1, ...)
```

**Arguments**

The function takes a variable number of input parameters. Arguments can be any of the [supported data types](../../sql-reference/data-types/index.md).

**Returned Value**

A [UInt64](../../sql-reference/data-types/int-uint.md) data type hash value.

**Example**

``` sql
SELECT metroHash64(array('e','x','a'), 'mple', 10, toDateTime('2019-06-15 23:00:00')) AS MetroHash, toTypeName(MetroHash) AS type
```

``` text
┌────────────MetroHash─┬─type───┐
│ 14235658766382344533 │ UInt64 │
└──────────────────────┴────────┘
```

## jumpConsistentHash {#jumpconsistenthash}

Calculates JumpConsistentHash form a UInt64.
Accepts two arguments: a UInt64-type key and the number of buckets. Returns Int32.
For more information, see the link: [JumpConsistentHash](https://arxiv.org/pdf/1406.2294.pdf)

## murmurHash2_32, murmurHash2_64 {#murmurhash2-32-murmurhash2-64}

Produces a [MurmurHash2](https://github.com/aappleby/smhasher) hash value.

``` sql
murmurHash2_32(par1, ...)
murmurHash2_64(par1, ...)
```

**Arguments**

Both functions take a variable number of input parameters. Arguments can be any of the [supported data types](../../sql-reference/data-types/index.md).

**Returned Value**

-   The `murmurHash2_32` function returns hash value having the [UInt32](../../sql-reference/data-types/int-uint.md) data type.
-   The `murmurHash2_64` function returns hash value having the [UInt64](../../sql-reference/data-types/int-uint.md) data type.

**Example**

``` sql
SELECT murmurHash2_64(array('e','x','a'), 'mple', 10, toDateTime('2019-06-15 23:00:00')) AS MurmurHash2, toTypeName(MurmurHash2) AS type
```

``` text
┌──────────MurmurHash2─┬─type───┐
│ 11832096901709403633 │ UInt64 │
└──────────────────────┴────────┘
```

## gccMurmurHash {#gccmurmurhash}

Calculates a 64-bit [MurmurHash2](https://github.com/aappleby/smhasher) hash value using the same hash seed as [gcc](https://github.com/gcc-mirror/gcc/blob/41d6b10e96a1de98e90a7c0378437c3255814b16/libstdc%2B%2B-v3/include/bits/functional_hash.h#L191). It is portable between CLang and GCC builds.

**Syntax**

``` sql
gccMurmurHash(par1, ...);
```

**Arguments**

-   `par1, ...` — A variable number of parameters that can be any of the [supported data types](../../sql-reference/data-types/index.md#data_types).

**Returned value**

-   Calculated hash value.

Type: [UInt64](../../sql-reference/data-types/int-uint.md).

**Example**

Query:

``` sql
SELECT
    gccMurmurHash(1, 2, 3) AS res1,
    gccMurmurHash(('a', [1, 2, 3], 4, (4, ['foo', 'bar'], 1, (1, 2)))) AS res2
```

Result:

``` text
┌─────────────────res1─┬────────────────res2─┐
│ 12384823029245979431 │ 1188926775431157506 │
└──────────────────────┴─────────────────────┘
```

## murmurHash3_32, murmurHash3_64 {#murmurhash3-32-murmurhash3-64}

Produces a [MurmurHash3](https://github.com/aappleby/smhasher) hash value.

``` sql
murmurHash3_32(par1, ...)
murmurHash3_64(par1, ...)
```

**Arguments**

Both functions take a variable number of input parameters. Arguments can be any of the [supported data types](../../sql-reference/data-types/index.md).

**Returned Value**

-   The `murmurHash3_32` function returns a [UInt32](../../sql-reference/data-types/int-uint.md) data type hash value.
-   The `murmurHash3_64` function returns a [UInt64](../../sql-reference/data-types/int-uint.md) data type hash value.

**Example**

``` sql
SELECT murmurHash3_32(array('e','x','a'), 'mple', 10, toDateTime('2019-06-15 23:00:00')) AS MurmurHash3, toTypeName(MurmurHash3) AS type
```

``` text
┌─MurmurHash3─┬─type───┐
│     2152717 │ UInt32 │
└─────────────┴────────┘
```

## murmurHash3_128 {#murmurhash3-128}

Produces a 128-bit [MurmurHash3](https://github.com/aappleby/smhasher) hash value.

``` sql
murmurHash3_128( expr )
```

**Arguments**

-   `expr` — [Expressions](../../sql-reference/syntax.md#syntax-expressions) returning a [String](../../sql-reference/data-types/string.md)-type value.

**Returned Value**

A [FixedString(16)](../../sql-reference/data-types/fixedstring.md) data type hash value.

**Example**

``` sql
SELECT murmurHash3_128('example_string') AS MurmurHash3, toTypeName(MurmurHash3) AS type
```

``` text
┌─MurmurHash3──────┬─type────────────┐
│ 6�1�4"S5KT�~~q │ FixedString(16) │
└──────────────────┴─────────────────┘
```

## xxHash32, xxHash64 {#hash-functions-xxhash32}

Calculates `xxHash` from a string. It is proposed in two flavors, 32 and 64 bits.

``` sql
SELECT xxHash32('');

OR

SELECT xxHash64('');
```

**Returned value**

A `Uint32` or `Uint64` data type hash value.

Type: `xxHash`.

**Example**

Query:

``` sql
SELECT xxHash32('Hello, world!');
```

Result:

``` text
┌─xxHash32('Hello, world!')─┐
│                 834093149 │
└───────────────────────────┘
```

**See Also**

-   [xxHash](http://cyan4973.github.io/xxHash/).

[Original article](https://clickhouse.tech/docs/en/query_language/functions/hash_functions/) <!--hide--><|MERGE_RESOLUTION|>--- conflicted
+++ resolved
@@ -9,11 +9,7 @@
 
 ## halfMD5 {#hash-functions-halfmd5}
 
-<<<<<<< HEAD
-[Interprets](../../sql-reference/functions/type-conversion-functions.md#type_conversion_function-reinterpretasstring) all the input parameters as strings and calculates the [MD5](https://en.wikipedia.org/wiki/MD5) hash value for each of them. Then combines hashes, takes the first 8 bytes of the hash of the resulting string, and interprets them as `UInt64` in big-endian byte order.
-=======
 [Interprets](../../sql-reference/functions/type-conversion-functions.md#type_conversion_functions-reinterpretAsString) all the input parameters as strings and calculates the [MD5](https://en.wikipedia.org/wiki/MD5) hash value for each of them. Then combines hashes, takes the first 8 bytes of the hash of the resulting string, and interprets them as `UInt64` in big-endian byte order.
->>>>>>> ca98bb68
 
 ``` sql
 halfMD5(par1, ...)
@@ -58,11 +54,7 @@
 
 This is a cryptographic hash function. It works at least three times faster than the [MD5](#hash_functions-md5) function.
 
-<<<<<<< HEAD
-Function [interprets](../../sql-reference/functions/type-conversion-functions.md#type_conversion_function-reinterpretasstring) all the input parameters as strings and calculates the hash value for each of them. Then combines hashes by the following algorithm:
-=======
 Function [interprets](../../sql-reference/functions/type-conversion-functions.md#type_conversion_functions-reinterpretAsString) all the input parameters as strings and calculates the hash value for each of them. Then combines hashes by the following algorithm:
->>>>>>> ca98bb68
 
 1.  After hashing all the input parameters, the function gets the array of hashes.
 2.  Function takes the first and the second elements and calculates a hash for the array of them.
