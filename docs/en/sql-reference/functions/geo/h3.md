---
toc_title: H3 Indexes
---

# Functions for Working with H3 Indexes {#h3index}

[H3](https://eng.uber.com/h3/) is a geographical indexing system where Earth’s surface divided into a grid of even hexagonal cells. This system is hierarchical, i. e. each hexagon on the top level ("parent") can be splitted into seven even but smaller ones ("children"), and so on.

The level of the hierarchy is called `resolution` and can receive a value from `0` till `15`, where `0` is the `base` level with the largest and coarsest cells.

A latitude and longitude pair can be transformed to a 64-bit H3 index, identifying a grid cell.

The H3 index is used primarily for bucketing locations and other geospatial manipulations.

The full description of the H3 system is available at [the Uber Engeneering site](https://eng.uber.com/h3/).

## h3IsValid {#h3isvalid}

Verifies whether the number is a valid [H3](#h3index) index.

**Syntax**

``` sql
h3IsValid(h3index)
```

**Parameter**

-   `h3index` — Hexagon index number. Type: [UInt64](../../../sql-reference/data-types/int-uint.md).

**Returned values**

-   1 — The number is a valid H3 index.
-   0 — The number is not a valid H3 index.

Type: [UInt8](../../../sql-reference/data-types/int-uint.md).

**Example**

Query:

``` sql
SELECT h3IsValid(630814730351855103) AS h3IsValid;
```

Result:

``` text
┌─h3IsValid─┐
│         1 │
└───────────┘
```

## h3GetResolution {#h3getresolution}

Defines the resolution of the given [H3](#h3index) index.

**Syntax**

``` sql
h3GetResolution(h3index)
```

**Parameter**

-   `h3index` — Hexagon index number. Type: [UInt64](../../../sql-reference/data-types/int-uint.md).

**Returned values**

-   Index resolution. Range: `[0, 15]`.
-   If the index is not valid, the function returns a random value. Use [h3IsValid](#h3isvalid) to verify the index.

Type: [UInt8](../../../sql-reference/data-types/int-uint.md).

**Example**

Query:

``` sql
SELECT h3GetResolution(639821929606596015) AS resolution;
```

Result:

``` text
┌─resolution─┐
│         14 │
└────────────┘
```

## h3EdgeAngle {#h3edgeangle}

Calculates the average length of the [H3](#h3index) hexagon edge in grades.

**Syntax**

``` sql
h3EdgeAngle(resolution)
```

**Parameter**

-   `resolution` — Index resolution. Type: [UInt8](../../../sql-reference/data-types/int-uint.md). Range: `[0, 15]`.

**Returned values**

-   The average length of the [H3](#h3index) hexagon edge in grades. Type: [Float64](../../../sql-reference/data-types/float.md).

**Example**

Query:

``` sql
SELECT h3EdgeAngle(10) AS edgeAngle;
```

Result:

``` text
┌───────h3EdgeAngle(10)─┐
│ 0.0005927224846720883 │
└───────────────────────┘
```

## h3EdgeLengthM {#h3edgelengthm}

Calculates the average length of the [H3](#h3index) hexagon edge in meters.

**Syntax**

``` sql
h3EdgeLengthM(resolution)
```

**Parameter**

-   `resolution` — Index resolution. Type: [UInt8](../../../sql-reference/data-types/int-uint.md). Range: `[0, 15]`.

**Returned values**

-   The average length of the [H3](#h3index) hexagon edge in meters. Type: [Float64](../../../sql-reference/data-types/float.md).

**Example**

Query:

``` sql
SELECT h3EdgeLengthM(15) AS edgeLengthM;
```

Result:

``` text
┌─edgeLengthM─┐
│ 0.509713273 │
└─────────────┘
```

## geoToH3 {#geotoh3}

Returns [H3](#h3index) point index `(lon, lat)` with specified resolution.

**Syntax**

``` sql
geoToH3(lon, lat, resolution)
```

**Arguments**

-   `lon` — Longitude. Type: [Float64](../../../sql-reference/data-types/float.md).
-   `lat` — Latitude. Type: [Float64](../../../sql-reference/data-types/float.md).
-   `resolution` — Index resolution. Range: `[0, 15]`. Type: [UInt8](../../../sql-reference/data-types/int-uint.md).

**Returned values**

-   Hexagon index number.
-   0 in case of error.

Type: [UInt64](../../../sql-reference/data-types/int-uint.md).

**Example**

Query:

``` sql
SELECT geoToH3(37.79506683, 55.71290588, 15) AS h3Index;
```

Result:

``` text
┌────────────h3Index─┐
│ 644325524701193974 │
└────────────────────┘
```

## h3ToGeo {#h3togeo}

Returns the geographical coordinates of longitude and latitude corresponding to the provided [H3](#h3index) index.

**Syntax**

``` sql
h3ToGeo(h3Index)
```

**Arguments**

-   `h3Index` — H3 Index. [UInt64](../../../sql-reference/data-types/int-uint.md).

**Returned values**

-   A tuple consisting of two values: `tuple(lon,lat)`. `lon` — Longitude. [Float64](../../../sql-reference/data-types/float.md). `lat` — Latitude. [Float64](../../../sql-reference/data-types/float.md).

**Example**

Query:

``` sql
SELECT h3ToGeo(644325524701193974) AS coordinates;
```

Result:

``` text
┌─coordinates───────────────────────────┐
│ (37.79506616830252,55.71290243145668) │
└───────────────────────────────────────┘
```

## h3ToGeoBoundary {#h3togeoboundary}

Returns array of pairs `(lon, lat)`, which corresponds to the boundary of the provided H3 index.

**Syntax**

``` sql
h3ToGeoBoundary(h3Index)
```

**Arguments**

-   `h3Index` — H3 Index. Type: [UInt64](../../../sql-reference/data-types/int-uint.md).

**Returned values**

-    Array of pairs '(lon, lat)'.
Type: [Array](../../../sql-reference/data-types/array.md)([Float64](../../../sql-reference/data-types/float.md), [Float64](../../../sql-reference/data-types/float.md)).


**Example**

Query:

``` sql
SELECT h3ToGeoBoundary(644325524701193974) AS coordinates;
```

Result:

``` text
┌─h3ToGeoBoundary(599686042433355775)────────────────────────────────────────────────────────────────────────────────────────────────────────────────────────────────────────────────────────────────────────────────────────────────────────────┐
│ [(37.2713558667319,-121.91508032705622),(37.353926450852256,-121.8622232890249),(37.42834118609435,-121.92354999630156),(37.42012867767779,-122.03773496427027),(37.33755608435299,-122.090428929044),(37.26319797461824,-122.02910130919001)] │
└────────────────────────────────────────────────────────────────────────────────────────────────────────────────────────────────────────────────────────────────────────────────────────────────────────────────────────────────────────────────┘
```

## h3kRing {#h3kring}

 Lists all the [H3](#h3index) hexagons in the raduis of `k` from the given hexagon in random order.

**Syntax**

``` sql
h3kRing(h3index, k)
```

**Arguments**

-   `h3index` — Hexagon index number. Type: [UInt64](../../../sql-reference/data-types/int-uint.md).
-   `k` — Raduis. Type: [integer](../../../sql-reference/data-types/int-uint.md)

**Returned values**

-   Array of H3 indexes.

Type: [Array](../../../sql-reference/data-types/array.md)([UInt64](../../../sql-reference/data-types/int-uint.md)).

**Example**

Query:

``` sql
SELECT arrayJoin(h3kRing(644325529233966508, 1)) AS h3index;
```

Result:

``` text
┌────────────h3index─┐
│ 644325529233966508 │
│ 644325529233966497 │
│ 644325529233966510 │
│ 644325529233966504 │
│ 644325529233966509 │
│ 644325529233966355 │
│ 644325529233966354 │
└────────────────────┘
```

## h3GetBaseCell {#h3getbasecell}

Returns the base cell number of the [H3](#h3index) index.

**Syntax**

``` sql
h3GetBaseCell(index)
```

**Parameter**

-   `index` — Hexagon index number. Type: [UInt64](../../../sql-reference/data-types/int-uint.md).

**Returned value**

-   Hexagon base cell number.

Type: [UInt8](../../../sql-reference/data-types/int-uint.md).

**Example**

Query:

``` sql
SELECT h3GetBaseCell(612916788725809151) AS basecell;
```

Result:

``` text
┌─basecell─┐
│       12 │
└──────────┘
```

## h3HexAreaM2 {#h3hexaream2}

Returns average hexagon area in square meters at the given resolution.

**Syntax**

``` sql
h3HexAreaM2(resolution)
```

**Parameter**

-   `resolution` — Index resolution. Range: `[0, 15]`. Type: [UInt8](../../../sql-reference/data-types/int-uint.md).

**Returned value**

-   Area in square meters.

Type: [Float64](../../../sql-reference/data-types/float.md).

**Example**

Query:

``` sql
SELECT h3HexAreaM2(13) AS area;
```

Result:

``` text
┌─area─┐
│ 43.9 │
└──────┘
```

## h3HexAreaKm2 {#h3hexareakm2}

Returns average hexagon area in square kilometers at the given resolution.

**Syntax**

``` sql
h3HexAreaKm2(resolution)
```

**Parameter**

-   `resolution` — Index resolution. Range: `[0, 15]`. Type: [UInt8](../../../sql-reference/data-types/int-uint.md).

**Returned value**

-   Area in square kilometers.

Type: [Float64](../../../sql-reference/data-types/float.md).

**Example**

Query:

``` sql
SELECT h3HexAreaKm2(13) AS area;
```

Result:

``` text
┌──────area─┐
│ 0.0000439 │
└───────────┘
```

## h3IndexesAreNeighbors {#h3indexesareneighbors}

Returns whether or not the provided [H3](#h3index) indexes are neighbors.

**Syntax**

``` sql
h3IndexesAreNeighbors(index1, index2)
```

**Arguments**

-   `index1` — Hexagon index number. Type: [UInt64](../../../sql-reference/data-types/int-uint.md).
-   `index2` — Hexagon index number. Type: [UInt64](../../../sql-reference/data-types/int-uint.md).

**Returned value**

-   `1` — Indexes are neighbours.
-   `0` — Indexes are not neighbours.

Type: [UInt8](../../../sql-reference/data-types/int-uint.md).

**Example**

Query:

``` sql
SELECT h3IndexesAreNeighbors(617420388351344639, 617420388352655359) AS n;
```

Result:

``` text
┌─n─┐
│ 1 │
└───┘
```

## h3ToChildren {#h3tochildren}

Returns an array of child indexes for the given [H3](#h3index) index.

**Syntax**

``` sql
h3ToChildren(index, resolution)
```

**Arguments**

-   `index` — Hexagon index number. Type: [UInt64](../../../sql-reference/data-types/int-uint.md).
-   `resolution` — Index resolution. Range: `[0, 15]`. Type: [UInt8](../../../sql-reference/data-types/int-uint.md).

**Returned values**

-   Array of the child H3-indexes.

Type: [Array](../../../sql-reference/data-types/array.md)([UInt64](../../../sql-reference/data-types/int-uint.md)).

**Example**

Query:

``` sql
SELECT h3ToChildren(599405990164561919, 6) AS children;
```

Result:

``` text
┌─children───────────────────────────────────────────────────────────────────────────────────────────────────────────────────────────────┐
│ [603909588852408319,603909588986626047,603909589120843775,603909589255061503,603909589389279231,603909589523496959,603909589657714687] │
└────────────────────────────────────────────────────────────────────────────────────────────────────────────────────────────────────────┘
```

## h3ToParent {#h3toparent}

Returns the parent (coarser) index containing the given [H3](#h3index) index.

**Syntax**

``` sql
h3ToParent(index, resolution)
```

**Arguments**

-   `index` — Hexagon index number. Type: [UInt64](../../../sql-reference/data-types/int-uint.md).
-   `resolution` — Index resolution. Range: `[0, 15]`. Type: [UInt8](../../../sql-reference/data-types/int-uint.md).

**Returned value**

-   Parent H3 index.

Type: [UInt64](../../../sql-reference/data-types/int-uint.md).

**Example**

Query:

``` sql
SELECT h3ToParent(599405990164561919, 3) AS parent;
```

Result:

``` text
┌─────────────parent─┐
│ 590398848891879423 │
└────────────────────┘
```

## h3ToString {#h3tostring}

Converts the `H3Index` representation of the index to the string representation.

``` sql
h3ToString(index)
```

**Parameter**

-   `index` — Hexagon index number. Type: [UInt64](../../../sql-reference/data-types/int-uint.md).

**Returned value**

-   String representation of the H3 index.

Type: [String](../../../sql-reference/data-types/string.md).

**Example**

Query:

``` sql
SELECT h3ToString(617420388352917503) AS h3_string;
```

Result:

``` text
┌─h3_string───────┐
│ 89184926cdbffff │
└─────────────────┘
```

## stringToH3 {#stringtoh3}

Converts the string representation to the `H3Index` (UInt64) representation.

**Syntax**

``` sql
stringToH3(index_str)
```

**Parameter**

-   `index_str` — String representation of the H3 index. Type: [String](../../../sql-reference/data-types/string.md).

**Returned value**

-   Hexagon index number. Returns 0 on error. Type: [UInt64](../../../sql-reference/data-types/int-uint.md).

**Example**

Query:

``` sql
SELECT stringToH3('89184926cc3ffff') AS index;
```

Result:

``` text
┌──────────────index─┐
│ 617420388351344639 │
└────────────────────┘
```

## h3GetResolution {#h3getresolution}

Returns the resolution of the [H3](#h3index) index.

**Syntax**

``` sql
h3GetResolution(index)
```

**Parameter**

-   `index` — Hexagon index number. Type: [UInt64](../../../sql-reference/data-types/int-uint.md).

**Returned value**

-   Index resolution. Range: `[0, 15]`. Type: [UInt8](../../../sql-reference/data-types/int-uint.md).

**Example**

Query:

``` sql
SELECT h3GetResolution(617420388352917503) AS res;
```

Result:

``` text
┌─res─┐
│   9 │
└─────┘
```

## h3IsResClassIII {#h3isresclassIII}

Returns whether [H3](#h3index) index has a resolution with Class III orientation.

**Syntax**

``` sql
h3IsResClassIII(index)
```

**Parameter**

-   `index` — Hexagon index number. Type: [UInt64](../../../sql-reference/data-types/int-uint.md).

**Returned value**

-   `1` — Index has a resolution with Class III orientation.
-   `0` — Index doesn't have a resolution with Class III orientation.

Type: [UInt8](../../../sql-reference/data-types/int-uint.md).

**Example**

Query:

``` sql
SELECT h3IsResClassIII(617420388352917503) AS res;
```

Result:

``` text
┌─res─┐
│   1 │
└─────┘
```

## h3IsPentagon {#h3ispentagon}

Returns whether this [H3](#h3index) index represents a pentagonal cell.

**Syntax**

``` sql
h3IsPentagon(index)
```

**Parameter**

-   `index` — Hexagon index number. Type: [UInt64](../../../sql-reference/data-types/int-uint.md).

**Returned value**

-   `1` — Index represents a pentagonal cell.
-   `0` — Index doesn't represent a pentagonal cell.

Type: [UInt8](../../../sql-reference/data-types/int-uint.md).

**Example**

Query:

``` sql
SELECT h3IsPentagon(644721767722457330) AS pentagon;
```

Result:

``` text
┌─pentagon─┐
│        0 │
└──────────┘
```

## h3GetFaces {#h3getfaces}

Returns icosahedron faces intersected by a given [H3](#h3index) index.

**Syntax**

``` sql
h3GetFaces(index)
```

**Parameter**

-   `index` — Hexagon index number. Type: [UInt64](../../../sql-reference/data-types/int-uint.md).

**Returned values**

-   Array containing icosahedron faces intersected by a given H3 index.

Type: [Array](../../../sql-reference/data-types/array.md)([UInt64](../../../sql-reference/data-types/int-uint.md)).

**Example**

Query:

``` sql
SELECT h3GetFaces(599686042433355775) AS faces;
```

Result:

``` text
┌─faces─┐
│ [7]   │
└───────┘
```

<<<<<<< HEAD
## h3ToCenterChild {#h3tocenterchild}

Returns the center child (finer) [H3](#h3index) index contained by given [H3](#h3index) at the given resolution.
=======
## h3DegsToRads {#h3degstorads}

Converts degrees to radians.
>>>>>>> b4e30ad7

**Syntax**

``` sql
<<<<<<< HEAD
h3ToCenterChild(index, resolution)
=======
h3DegsToRads(degrees)
>>>>>>> b4e30ad7
```

**Parameter**

<<<<<<< HEAD
-   `index` — Hexagon index number. Type: [UInt64](../../../sql-reference/data-types/int-uint.md).
-   `resolution` — Index resolution. Range: `[0, 15]`. Type: [UInt8](../../../sql-reference/data-types/int-uint.md).

**Returned values**

- [H3](#h3index) index of the center child contained by given [H3](#h3index) at the given resolution.

Type: [UInt64](../../../sql-reference/data-types/int-uint.md).
=======
-   `degrees` — Input in degrees. Type: [Float64](../../../sql-reference/data-types/float.md).

**Returned values**

-  Radians. Type: [Float64](../../../sql-reference/data-types/float.md).

**Example**

Query:

``` sql
SELECT h3DegsToRads(180.0) AS radians;
```

Result:

``` text
┌───────────radians─┐
│ 3.141592653589793 │
└───────────────────┘
```

## h3RadsToDegs {#h3radstodegs}

Converts radians to degrees.

**Syntax**

``` sql
h3RadsToDegs(radians)
```

**Parameter**

-   `radians` — Input in radians. Type: [Float64](../../../sql-reference/data-types/float.md).

**Returned values**

-  Degrees. Type: [Float64](../../../sql-reference/data-types/float.md).
>>>>>>> b4e30ad7

**Example**

Query:

``` sql
<<<<<<< HEAD
SELECT h3ToCenterChild(577023702256844799,1) AS centerToChild;
=======
SELECT h3RadsToDegs(3.141592653589793) AS degrees;
>>>>>>> b4e30ad7
```

Result:

``` text
<<<<<<< HEAD
┌──────centerToChild─┐
│ 581496515558637567 │
└────────────────────┘
```

=======
┌─degrees─┐
│     180 │
└─────────┘
```

## h3CellAreaM2 {#h3cellaream2}

Returns the exact area of a specific cell in square meters corresponding to the given input H3 index.

**Syntax**

``` sql
h3CellAreaM2(index)
```

**Parameter**

-   `index` — Hexagon index number. Type: [UInt64](../../../sql-reference/data-types/int-uint.md).

**Returned value**

-   Cell area in square meters.

Type: [Float64](../../../sql-reference/data-types/float.md).

**Example**

Query:

``` sql
SELECT h3CellAreaM2(579205133326352383) AS area;
```

Result:

``` text
┌───────────────area─┐
│ 4106166334463.9233 │
└────────────────────┘
```

## h3CellAreaRads2 {#h3cellarearads2}

Returns the exact area of a specific cell in square radians corresponding to the given input H3 index.

**Syntax**

``` sql
h3CellAreaRads2(index)
```

**Parameter**

-   `index` — Hexagon index number. Type: [UInt64](../../../sql-reference/data-types/int-uint.md).

**Returned value**

-   Cell area in square radians.

Type: [Float64](../../../sql-reference/data-types/float.md).

**Example**

Query:

``` sql
SELECT h3CellAreaRads2(579205133326352383) AS area;
```

Result:

``` text
┌────────────────area─┐
│ 0.10116268528089567 │
└─────────────────────┘
```

>>>>>>> b4e30ad7
[Original article](https://clickhouse.com/docs/en/sql-reference/functions/geo/h3) <!--hide--><|MERGE_RESOLUTION|>--- conflicted
+++ resolved
@@ -740,38 +740,18 @@
 └───────┘
 ```
 
-<<<<<<< HEAD
-## h3ToCenterChild {#h3tocenterchild}
-
-Returns the center child (finer) [H3](#h3index) index contained by given [H3](#h3index) at the given resolution.
-=======
 ## h3DegsToRads {#h3degstorads}
 
 Converts degrees to radians.
->>>>>>> b4e30ad7
-
-**Syntax**
-
-``` sql
-<<<<<<< HEAD
-h3ToCenterChild(index, resolution)
-=======
+
+**Syntax**
+
+``` sql
 h3DegsToRads(degrees)
->>>>>>> b4e30ad7
-```
-
-**Parameter**
-
-<<<<<<< HEAD
--   `index` — Hexagon index number. Type: [UInt64](../../../sql-reference/data-types/int-uint.md).
--   `resolution` — Index resolution. Range: `[0, 15]`. Type: [UInt8](../../../sql-reference/data-types/int-uint.md).
-
-**Returned values**
-
-- [H3](#h3index) index of the center child contained by given [H3](#h3index) at the given resolution.
-
-Type: [UInt64](../../../sql-reference/data-types/int-uint.md).
-=======
+```
+
+**Parameter**
+
 -   `degrees` — Input in degrees. Type: [Float64](../../../sql-reference/data-types/float.md).
 
 **Returned values**
@@ -811,106 +791,130 @@
 **Returned values**
 
 -  Degrees. Type: [Float64](../../../sql-reference/data-types/float.md).
->>>>>>> b4e30ad7
-
-**Example**
-
-Query:
-
-``` sql
-<<<<<<< HEAD
+
+**Example**
+
+Query:
+
+``` sql
+SELECT h3RadsToDegs(3.141592653589793) AS degrees;
+```
+
+Result:
+
+``` text
+┌─degrees─┐
+│     180 │
+└─────────┘
+```
+
+## h3CellAreaM2 {#h3cellaream2}
+
+Returns the exact area of a specific cell in square meters corresponding to the given input H3 index.
+
+**Syntax**
+
+``` sql
+h3CellAreaM2(index)
+```
+
+**Parameter**
+
+-   `index` — Hexagon index number. Type: [UInt64](../../../sql-reference/data-types/int-uint.md).
+
+**Returned value**
+
+-   Cell area in square meters.
+
+Type: [Float64](../../../sql-reference/data-types/float.md).
+
+**Example**
+
+Query:
+
+``` sql
+SELECT h3CellAreaM2(579205133326352383) AS area;
+```
+
+Result:
+
+``` text
+┌───────────────area─┐
+│ 4106166334463.9233 │
+└────────────────────┘
+```
+
+## h3CellAreaRads2 {#h3cellarearads2}
+
+Returns the exact area of a specific cell in square radians corresponding to the given input H3 index.
+
+**Syntax**
+
+``` sql
+h3CellAreaRads2(index)
+```
+
+**Parameter**
+
+-   `index` — Hexagon index number. Type: [UInt64](../../../sql-reference/data-types/int-uint.md).
+
+**Returned value**
+
+-   Cell area in square radians.
+
+Type: [Float64](../../../sql-reference/data-types/float.md).
+
+**Example**
+
+Query:
+
+``` sql
+SELECT h3CellAreaRads2(579205133326352383) AS area;
+```
+
+Result:
+
+``` text
+┌────────────────area─┐
+│ 0.10116268528089567 │
+└─────────────────────┘
+```
+
+## h3ToCenterChild {#h3tocenterchild}
+
+Returns the center child (finer) [H3](#h3index) index contained by given [H3](#h3index) at the given resolution.
+
+**Syntax**
+
+``` sql
+h3ToCenterChild(index, resolution)
+```
+
+**Parameter**
+
+-   `index` — Hexagon index number. Type: [UInt64](../../../sql-reference/data-types/int-uint.md).
+-   `resolution` — Index resolution. Range: `[0, 15]`. Type: [UInt8](../../../sql-reference/data-types/int-uint.md).
+
+**Returned values**
+
+- [H3](#h3index) index of the center child contained by given [H3](#h3index) at the given resolution.
+
+Type: [UInt64](../../../sql-reference/data-types/int-uint.md).
+
+**Example**
+
+Query:
+
+``` sql
 SELECT h3ToCenterChild(577023702256844799,1) AS centerToChild;
-=======
-SELECT h3RadsToDegs(3.141592653589793) AS degrees;
->>>>>>> b4e30ad7
-```
-
-Result:
-
-``` text
-<<<<<<< HEAD
+```
+
+Result:
+
+``` text
 ┌──────centerToChild─┐
 │ 581496515558637567 │
 └────────────────────┘
 ```
 
-=======
-┌─degrees─┐
-│     180 │
-└─────────┘
-```
-
-## h3CellAreaM2 {#h3cellaream2}
-
-Returns the exact area of a specific cell in square meters corresponding to the given input H3 index.
-
-**Syntax**
-
-``` sql
-h3CellAreaM2(index)
-```
-
-**Parameter**
-
--   `index` — Hexagon index number. Type: [UInt64](../../../sql-reference/data-types/int-uint.md).
-
-**Returned value**
-
--   Cell area in square meters.
-
-Type: [Float64](../../../sql-reference/data-types/float.md).
-
-**Example**
-
-Query:
-
-``` sql
-SELECT h3CellAreaM2(579205133326352383) AS area;
-```
-
-Result:
-
-``` text
-┌───────────────area─┐
-│ 4106166334463.9233 │
-└────────────────────┘
-```
-
-## h3CellAreaRads2 {#h3cellarearads2}
-
-Returns the exact area of a specific cell in square radians corresponding to the given input H3 index.
-
-**Syntax**
-
-``` sql
-h3CellAreaRads2(index)
-```
-
-**Parameter**
-
--   `index` — Hexagon index number. Type: [UInt64](../../../sql-reference/data-types/int-uint.md).
-
-**Returned value**
-
--   Cell area in square radians.
-
-Type: [Float64](../../../sql-reference/data-types/float.md).
-
-**Example**
-
-Query:
-
-``` sql
-SELECT h3CellAreaRads2(579205133326352383) AS area;
-```
-
-Result:
-
-``` text
-┌────────────────area─┐
-│ 0.10116268528089567 │
-└─────────────────────┘
-```
-
->>>>>>> b4e30ad7
 [Original article](https://clickhouse.com/docs/en/sql-reference/functions/geo/h3) <!--hide-->