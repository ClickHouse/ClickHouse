--- conflicted
+++ resolved
@@ -4391,64 +4391,71 @@
    └──────────────────────────────────────────────────────────────────────────────────────────────────────────────────┘
 ```
 
-<<<<<<< HEAD
+## globalVariable
+
+Takes constant string argument and returns the value of global variable with that name. It is intended for compatibility with MySQL.
+
+**Syntax**
+
+```sql
+globalVariable(name)
+```
+
+**Arguments**
+
+- `name` — Global variable name. [String](../data-types/string.md).
+
+**Returned value**
+
+- Returns the value of variable `name`.
+
+**Example**
+
+Query:
+
+```sql
+SELECT globalVariable('max_allowed_packet');
+```
+
+Result:
+
+```response
+┌─globalVariable('max_allowed_packet')─┐
+│                             67108864 │
+└──────────────────────────────────────┘
+```
+
 ## getMaxTableNameLengthForDatabase
 
 Returns the maximum table name length in a specified database.
-=======
-## globalVariable
-
-Takes constant string argument and returns the value of global variable with that name. It is intended for compatibility with MySQL.
->>>>>>> ffb72011
-
-**Syntax**
-
-```sql
-<<<<<<< HEAD
+
+**Syntax**
+
+```sql
 getMaxTableNameLengthForDatabase(database_name)
-=======
-globalVariable(name)
->>>>>>> ffb72011
-```
-
-**Arguments**
-
-<<<<<<< HEAD
+```
+
+**Arguments**
+
 - `database_name` — The name of the specified database. [String](../data-types/string.md).
 
 **Returned value**
 
 - Returns the length of the maximum table name.
-=======
 - `name` — Global variable name. [String](../data-types/string.md).
 
-**Returned value**
-
-- Returns the value of variable `name`.
->>>>>>> ffb72011
-
-**Example**
-
-Query:
-
-```sql
-<<<<<<< HEAD
+**Example**
+
+Query:
+
+```sql
 SELECT getMaxTableNameLengthForDatabase('default');
-=======
-SELECT globalVariable('max_allowed_packet');
->>>>>>> ffb72011
 ```
 
 Result:
 
 ```response
-<<<<<<< HEAD
 ┌─getMaxTableNameLengthForDatabase('default')─┐
 │                                         206 │
 └─────────────────────────────────────────────┘
-=======
-┌─globalVariable('max_allowed_packet')─┐
-│                             67108864 │
-└──────────────────────────────────────┘
->>>>>>> ffb72011
 ```