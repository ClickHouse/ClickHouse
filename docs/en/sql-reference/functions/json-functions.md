---
description: 'Documentation for Json Functions'
sidebar_label: 'JSON'
slug: /sql-reference/functions/json-functions
title: 'JSON Functions'
doc_type: 'reference'
---

## Types of JSON functions {#types-of-functions}

There are two sets of functions to parse JSON:
- [`simpleJSON*` (`visitParam*`)](#simplejson-visitparam-functions) which is made for parsing a limited subset of JSON extremely fast.
- [`JSONExtract*`](#jsonextract-functions) which is made for parsing ordinary JSON.

### simpleJSON (visitParam) functions {#simplejson-visitparam-functions}

ClickHouse has special functions for working with simplified JSON. All these JSON functions are based on strong assumptions about what the JSON can be. They try to do as little as possible to get the job done as quickly as possible.

The following assumptions are made:

1.  The field name (function argument) must be a constant.
2.  The field name is somehow canonically encoded in JSON. For example: `simpleJSONHas('{"abc":"def"}', 'abc') = 1`, but `simpleJSONHas('{"\\u0061\\u0062\\u0063":"def"}', 'abc') = 0`
3.  Fields are searched for on any nesting level, indiscriminately. If there are multiple matching fields, the first occurrence is used.
4.  The JSON does not have space characters outside of string literals.

<<<<<<< HEAD
### JSONExtract functions {#jsonextract-functions}
=======
### simpleJSONHas {#simplejsonhas}

Checks whether there is a field named `field_name`.  The result is `UInt8`.

**Syntax**

```sql
simpleJSONHas(json, field_name)
```

Alias: `visitParamHas`.

**Parameters**

- `json` — The JSON in which the field is searched for. [String](/sql-reference/data-types/string)
- `field_name` — The name of the field to search for. [String literal](/sql-reference/syntax#string)
**Returned value**

- Returns `1` if the field exists, `0` otherwise. [UInt8](../data-types/int-uint.md).

**Example**

Query:

```sql
CREATE TABLE jsons
(
    `json` String
)
ENGINE = Memory;

INSERT INTO jsons VALUES ('{"foo":"true","qux":1}');

SELECT simpleJSONHas(json, 'foo') FROM jsons;
SELECT simpleJSONHas(json, 'bar') FROM jsons;
```

Result:

```response
1
0
```
### simpleJSONExtractUInt {#simplejsonextractuint}

Parses `UInt64` from the value of the field named `field_name`. If this is a string field, it tries to parse a number from the beginning of the string. If the field does not exist, or it exists but does not contain a number, it returns `0`.

**Syntax**

```sql
simpleJSONExtractUInt(json, field_name)
```

Alias: `visitParamExtractUInt`.

**Parameters**

- `json` — The JSON in which the field is searched for. [String](/sql-reference/data-types/string)
- `field_name` — The name of the field to search for. [String literal](/sql-reference/syntax#string)

**Returned value**

- Returns the number parsed from the field if the field exists and contains a number, `0` otherwise. [UInt64](../data-types/int-uint.md).

**Example**

Query:

```sql
CREATE TABLE jsons
(
    `json` String
)
ENGINE = Memory;

INSERT INTO jsons VALUES ('{"foo":"4e3"}');
INSERT INTO jsons VALUES ('{"foo":3.4}');
INSERT INTO jsons VALUES ('{"foo":5}');
INSERT INTO jsons VALUES ('{"foo":"not1number"}');
INSERT INTO jsons VALUES ('{"baz":2}');

SELECT simpleJSONExtractUInt(json, 'foo') FROM jsons ORDER BY json;
```

Result:

```response
0
4
0
3
5
```

### simpleJSONExtractInt {#simplejsonextractint}

Parses `Int64` from the value of the field named `field_name`. If this is a string field, it tries to parse a number from the beginning of the string. If the field does not exist, or it exists but does not contain a number, it returns `0`.

**Syntax**

```sql
simpleJSONExtractInt(json, field_name)
```

Alias: `visitParamExtractInt`.

**Parameters**

- `json` — The JSON in which the field is searched for. [String](/sql-reference/data-types/string)
- `field_name` — The name of the field to search for. [String literal](/sql-reference/syntax#string)

**Returned value**

- Returns the number parsed from the field if the field exists and contains a number, `0` otherwise. [Int64](../data-types/int-uint.md).

**Example**

Query:

```sql
CREATE TABLE jsons
(
    `json` String
)
ENGINE = Memory;

INSERT INTO jsons VALUES ('{"foo":"-4e3"}');
INSERT INTO jsons VALUES ('{"foo":-3.4}');
INSERT INTO jsons VALUES ('{"foo":5}');
INSERT INTO jsons VALUES ('{"foo":"not1number"}');
INSERT INTO jsons VALUES ('{"baz":2}');

SELECT simpleJSONExtractInt(json, 'foo') FROM jsons ORDER BY json;
```

Result:

```response
0
-4
0
-3
5
```

### simpleJSONExtractFloat {#simplejsonextractfloat}

Parses `Float64` from the value of the field named `field_name`. If this is a string field, it tries to parse a number from the beginning of the string. If the field does not exist, or it exists but does not contain a number, it returns `0`.

**Syntax**

```sql
simpleJSONExtractFloat(json, field_name)
```

Alias: `visitParamExtractFloat`.

**Parameters**

- `json` — The JSON in which the field is searched for. [String](/sql-reference/data-types/string)
- `field_name` — The name of the field to search for. [String literal](/sql-reference/syntax#string)

**Returned value**

- Returns the number parsed from the field if the field exists and contains a number, `0` otherwise. [Float64](/sql-reference/data-types/float).

**Example**

Query:

```sql
CREATE TABLE jsons
(
    `json` String
)
ENGINE = Memory;

INSERT INTO jsons VALUES ('{"foo":"-4e3"}');
INSERT INTO jsons VALUES ('{"foo":-3.4}');
INSERT INTO jsons VALUES ('{"foo":5}');
INSERT INTO jsons VALUES ('{"foo":"not1number"}');
INSERT INTO jsons VALUES ('{"baz":2}');

SELECT simpleJSONExtractFloat(json, 'foo') FROM jsons ORDER BY json;
```

Result:

```response
0
-4000
0
-3.4
5
```

### simpleJSONExtractBool {#simplejsonextractbool}

Parses a true/false value from the value of the field named `field_name`. The result is `UInt8`.

**Syntax**

```sql
simpleJSONExtractBool(json, field_name)
```

Alias: `visitParamExtractBool`.

**Parameters**

- `json` — The JSON in which the field is searched for. [String](/sql-reference/data-types/string)
- `field_name` — The name of the field to search for. [String literal](/sql-reference/syntax#string)

**Returned value**

It returns `1` if the value of the field is `true`, `0` otherwise. This means this function will return `0` including (and not only) in the following cases:
 - If the field doesn't exists.
 - If the field contains `true` as a string, e.g.: `{"field":"true"}`.
 - If the field contains `1` as a numerical value.

**Example**

Query:

```sql
CREATE TABLE jsons
(
    `json` String
)
ENGINE = Memory;

INSERT INTO jsons VALUES ('{"foo":false,"bar":true}');
INSERT INTO jsons VALUES ('{"foo":"true","qux":1}');

SELECT simpleJSONExtractBool(json, 'bar') FROM jsons ORDER BY json;
SELECT simpleJSONExtractBool(json, 'foo') FROM jsons ORDER BY json;
```

Result:

```response
0
1
0
0
```

### simpleJSONExtractRaw {#simplejsonextractraw}

Returns the value of the field named `field_name` as a `String`, including separators.

**Syntax**

```sql
simpleJSONExtractRaw(json, field_name)
```

Alias: `visitParamExtractRaw`.

**Parameters**

- `json` — The JSON in which the field is searched for. [String](/sql-reference/data-types/string)
- `field_name` — The name of the field to search for. [String literal](/sql-reference/syntax#string)

**Returned value**

- Returns the value of the field as a string, including separators if the field exists, or an empty string otherwise. [`String`](/sql-reference/data-types/string)

**Example**

Query:

```sql
CREATE TABLE jsons
(
    `json` String
)
ENGINE = Memory;

INSERT INTO jsons VALUES ('{"foo":"-4e3"}');
INSERT INTO jsons VALUES ('{"foo":-3.4}');
INSERT INTO jsons VALUES ('{"foo":5}');
INSERT INTO jsons VALUES ('{"foo":{"def":[1,2,3]}}');
INSERT INTO jsons VALUES ('{"baz":2}');

SELECT simpleJSONExtractRaw(json, 'foo') FROM jsons ORDER BY json;
```

Result:

```response

"-4e3"
-3.4
5
{"def":[1,2,3]}
```

### simpleJSONExtractString {#simplejsonextractstring}

Parses `String` in double quotes from the value of the field named `field_name`.

**Syntax**

```sql
simpleJSONExtractString(json, field_name)
```

Alias: `visitParamExtractString`.

**Parameters**

- `json` — The JSON in which the field is searched for. [String](/sql-reference/data-types/string)
- `field_name` — The name of the field to search for. [String literal](/sql-reference/syntax#string)

**Returned value**

- Returns the unescaped value of a field as a string, including separators. An empty string is returned if the field doesn't contain a double quoted string, if unescaping fails or if the field doesn't exist. [String](../data-types/string.md).

**Implementation details**

There is currently no support for code points in the format `\uXXXX\uYYYY` that are not from the basic multilingual plane (they are converted to CESU-8 instead of UTF-8).

**Example**

Query:

```sql
CREATE TABLE jsons
(
    `json` String
)
ENGINE = Memory;

INSERT INTO jsons VALUES ('{"foo":"\\n\\u0000"}');
INSERT INTO jsons VALUES ('{"foo":"\\u263"}');
INSERT INTO jsons VALUES ('{"foo":"\\u263a"}');
INSERT INTO jsons VALUES ('{"foo":"hello}');

SELECT simpleJSONExtractString(json, 'foo') FROM jsons ORDER BY json;
```

Result:

```response
\n\0

☺

```

## JSONExtract functions {#jsonextract-functions}

The following functions are based on [simdjson](https://github.com/lemire/simdjson), and designed for more complex JSON parsing requirements.

### isValidJSON {#isvalidjson}

Checks that passed string is valid JSON.

**Syntax**

```sql
isValidJSON(json)
```

**Examples**

```sql
SELECT isValidJSON('{"a": "hello", "b": [-100, 200.0, 300]}') = 1
SELECT isValidJSON('not a json') = 0
```

### JSONHas {#jsonhas}

If the value exists in the JSON document, `1` will be returned. If the value does not exist, `0` will be returned.

**Syntax**
>>>>>>> bd9e4dc3

These functions are based on [simdjson](https://github.com/lemire/simdjson), and designed for more complex JSON parsing requirements.

<<<<<<< HEAD
### Case-Insensitive JSONExtract Functions {#case-insensitive-jsonextract-functions}
=======
**Parameters**

- `json` — JSON string to parse. [String](../data-types/string.md).
- `indices_or_keys` — A list of zero or more arguments, each of which can be either string or integer. [String](../data-types/string.md), [Int*](../data-types/int-uint.md).

`indices_or_keys` type:
- String = access object member by key.
- Positive integer = access the n-th member/key from the beginning.
- Negative integer = access the n-th member/key from the end.

**Returned value**

- Returns `1` if the value exists in `json`, otherwise `0`. [UInt8](../data-types/int-uint.md).

**Examples**

Query:

```sql
SELECT JSONHas('{"a": "hello", "b": [-100, 200.0, 300]}', 'b') = 1
SELECT JSONHas('{"a": "hello", "b": [-100, 200.0, 300]}', 'b', 4) = 0
```

The minimum index of the element is 1. Thus the element 0 does not exist. You may use integers to access both JSON arrays and JSON objects. For example:

```sql
SELECT JSONExtractKey('{"a": "hello", "b": [-100, 200.0, 300]}', 1) = 'a'
SELECT JSONExtractKey('{"a": "hello", "b": [-100, 200.0, 300]}', 2) = 'b'
SELECT JSONExtractKey('{"a": "hello", "b": [-100, 200.0, 300]}', -1) = 'b'
SELECT JSONExtractKey('{"a": "hello", "b": [-100, 200.0, 300]}', -2) = 'a'
SELECT JSONExtractString('{"a": "hello", "b": [-100, 200.0, 300]}', 1) = 'hello'
```

### JSONLength {#jsonlength}

Return the length of a JSON array or a JSON object. If the value does not exist or has the wrong type, `0` will be returned.

**Syntax**

```sql
JSONLength(json [, indices_or_keys]...)
```

**Parameters**

- `json` — JSON string to parse. [String](../data-types/string.md).
- `indices_or_keys` — A list of zero or more arguments, each of which can be either string or integer. [String](../data-types/string.md), [Int*](../data-types/int-uint.md).

`indices_or_keys` type:
- String = access object member by key.
- Positive integer = access the n-th member/key from the beginning.
- Negative integer = access the n-th member/key from the end.

**Returned value**

- Returns the length of the JSON array or JSON object. Returns `0` if the value does not exist or has the wrong type. [UInt64](../data-types/int-uint.md).

**Examples**

```sql
SELECT JSONLength('{"a": "hello", "b": [-100, 200.0, 300]}', 'b') = 3
SELECT JSONLength('{"a": "hello", "b": [-100, 200.0, 300]}') = 2
```

### JSONType {#jsontype}

Return the type of a JSON value. If the value does not exist, `Null=0` will be returned (not usual [Null](../data-types/nullable.md), but `Null=0` of `Enum8('Null' = 0, 'String' = 34,...`). .

**Syntax**

```sql
JSONType(json [, indices_or_keys]...)
```

**Parameters**

- `json` — JSON string to parse. [String](../data-types/string.md).
- `indices_or_keys` — A list of zero or more arguments, each of which can be either string or integer. [String](../data-types/string.md), [Int*](../data-types/int-uint.md).

`indices_or_keys` type:
- String = access object member by key.
- Positive integer = access the n-th member/key from the beginning.
- Negative integer = access the n-th member/key from the end.

**Returned value**

- Returns the type of a JSON value as a string, otherwise if the value doesn't exists it returns `Null=0`. [Enum](../data-types/enum.md).

**Examples**

```sql
SELECT JSONType('{"a": "hello", "b": [-100, 200.0, 300]}') = 'Object'
SELECT JSONType('{"a": "hello", "b": [-100, 200.0, 300]}', 'a') = 'String'
SELECT JSONType('{"a": "hello", "b": [-100, 200.0, 300]}', 'b') = 'Array'
```

### JSONExtractUInt {#jsonextractuint}

Parses JSON and extracts a value of UInt type.

**Syntax**

```sql
JSONExtractUInt(json [, indices_or_keys]...)
```

**Parameters**

- `json` — JSON string to parse. [String](../data-types/string.md).
- `indices_or_keys` — A list of zero or more arguments, each of which can be either string or integer. [String](../data-types/string.md), [Int*](../data-types/int-uint.md).

`indices_or_keys` type:
- String = access object member by key.
- Positive integer = access the n-th member/key from the beginning.
- Negative integer = access the n-th member/key from the end.

**Returned value**

- Returns a UInt value if it exists, otherwise it returns `0`. [UInt64](../data-types/int-uint.md).

**Examples**

Query:

```sql
SELECT JSONExtractUInt('{"a": "hello", "b": [-100, 200.0, 300]}', 'b', -1) AS x, toTypeName(x);
```

Result:

```response
┌───x─┬─toTypeName(x)─┐
│ 300 │ UInt64        │
└─────┴───────────────┘
```

### JSONExtractInt {#jsonextractint}

Parses JSON and extracts a value of Int type.

**Syntax**

```sql
JSONExtractInt(json [, indices_or_keys]...)
```

**Parameters**

- `json` — JSON string to parse. [String](../data-types/string.md).
- `indices_or_keys` — A list of zero or more arguments, each of which can be either string or integer. [String](../data-types/string.md), [Int*](../data-types/int-uint.md).

`indices_or_keys` type:
- String = access object member by key.
- Positive integer = access the n-th member/key from the beginning.
- Negative integer = access the n-th member/key from the end.

**Returned value**

- Returns an Int value if it exists, otherwise it returns `0`. [Int64](../data-types/int-uint.md).

**Examples**

Query:

```sql
SELECT JSONExtractInt('{"a": "hello", "b": [-100, 200.0, 300]}', 'b', -1) AS x, toTypeName(x);
```

Result:

```response
┌───x─┬─toTypeName(x)─┐
│ 300 │ Int64         │
└─────┴───────────────┘
```

### JSONExtractFloat {#jsonextractfloat}

Parses JSON and extracts a value of Int type.

**Syntax**

```sql
JSONExtractFloat(json [, indices_or_keys]...)
```

**Parameters**

- `json` — JSON string to parse. [String](../data-types/string.md).
- `indices_or_keys` — A list of zero or more arguments, each of which can be either string or integer. [String](../data-types/string.md), [Int*](../data-types/int-uint.md).

`indices_or_keys` type:
- String = access object member by key.
- Positive integer = access the n-th member/key from the beginning.
- Negative integer = access the n-th member/key from the end.

**Returned value**

- Returns an Float value if it exists, otherwise it returns `0`. [Float64](../data-types/float.md).

**Examples**

Query:

```sql
SELECT JSONExtractFloat('{"a": "hello", "b": [-100, 200.0, 300]}', 'b', 2) AS x, toTypeName(x);
```

Result:

```response
┌───x─┬─toTypeName(x)─┐
│ 200 │ Float64       │
└─────┴───────────────┘
```

### JSONExtractBool {#jsonextractbool}

Parses JSON and extracts a boolean value. If the value does not exist or has a wrong type, `0` will be returned.

**Syntax**

```sql
JSONExtractBool(json\[, indices_or_keys\]...)
```

**Parameters**

- `json` — JSON string to parse. [String](../data-types/string.md).
- `indices_or_keys` — A list of zero or more arguments, each of which can be either string or integer. [String](../data-types/string.md), [Int*](../data-types/int-uint.md).

`indices_or_keys` type:
- String = access object member by key.
- Positive integer = access the n-th member/key from the beginning.
- Negative integer = access the n-th member/key from the end.

**Returned value**

- Returns a Boolean value if it exists, otherwise it returns `0`. [Bool](../data-types/boolean.md).

**Example**

Query:

```sql
SELECT JSONExtractBool('{"passed": true}', 'passed');
```

Result:

```response
┌─JSONExtractBool('{"passed": true}', 'passed')─┐
│                                             1 │
└───────────────────────────────────────────────┘
```

### JSONExtractString {#jsonextractstring}

Parses JSON and extracts a string. This function is similar to [`visitParamExtractString`](#simplejsonextractstring) functions. If the value does not exist or has a wrong type, an empty string will be returned.

**Syntax**

```sql
JSONExtractString(json [, indices_or_keys]...)
```

**Parameters**

- `json` — JSON string to parse. [String](../data-types/string.md).
- `indices_or_keys` — A list of zero or more arguments, each of which can be either string or integer. [String](../data-types/string.md), [Int*](../data-types/int-uint.md).

`indices_or_keys` type:
- String = access object member by key.
- Positive integer = access the n-th member/key from the beginning.
- Negative integer = access the n-th member/key from the end.

**Returned value**

- Returns an unescaped string from `json`. If unescaping failed, if the value does not exist or if it has a wrong type then it returns an empty string. [String](../data-types/string.md).

**Examples**

```sql
SELECT JSONExtractString('{"a": "hello", "b": [-100, 200.0, 300]}', 'a') = 'hello'
SELECT JSONExtractString('{"abc":"\\n\\u0000"}', 'abc') = '\n\0'
SELECT JSONExtractString('{"abc":"\\u263a"}', 'abc') = '☺'
SELECT JSONExtractString('{"abc":"\\u263"}', 'abc') = ''
SELECT JSONExtractString('{"abc":"hello}', 'abc') = ''
```

### JSONExtract {#jsonextract}

Parses JSON and extracts a value of the given ClickHouse data type. This function is a generalized version of the previous `JSONExtract<type>` functions. Meaning:

`JSONExtract(..., 'String')` returns exactly the same as `JSONExtractString()`,
`JSONExtract(..., 'Float64')` returns exactly the same as `JSONExtractFloat()`.

**Syntax**

```sql
JSONExtract(json [, indices_or_keys...], return_type)
```

**Parameters**

- `json` — JSON string to parse. [String](../data-types/string.md).
- `indices_or_keys` — A list of zero or more arguments, each of which can be either string or integer. [String](../data-types/string.md), [Int*](../data-types/int-uint.md).
- `return_type` — A string specifying the type of the value to extract. [String](../data-types/string.md). 

`indices_or_keys` type:
- String = access object member by key.
- Positive integer = access the n-th member/key from the beginning.
- Negative integer = access the n-th member/key from the end.

**Returned value**

- Returns a value if it exists of the specified return type, otherwise it returns `0`, `Null`, or an empty-string depending on the specified return type. [UInt64](../data-types/int-uint.md), [Int64](../data-types/int-uint.md), [Float64](../data-types/float.md), [Bool](../data-types/boolean.md) or [String](../data-types/string.md).

**Examples**

```sql
SELECT JSONExtract('{"a": "hello", "b": [-100, 200.0, 300]}', 'Tuple(String, Array(Float64))') = ('hello',[-100,200,300])
SELECT JSONExtract('{"a": "hello", "b": [-100, 200.0, 300]}', 'Tuple(b Array(Float64), a String)') = ([-100,200,300],'hello')
SELECT JSONExtract('{"a": "hello", "b": "world"}', 'Map(String, String)') = map('a',  'hello', 'b', 'world');
SELECT JSONExtract('{"a": "hello", "b": [-100, 200.0, 300]}', 'b', 'Array(Nullable(Int8))') = [-100, NULL, NULL]
SELECT JSONExtract('{"a": "hello", "b": [-100, 200.0, 300]}', 'b', 4, 'Nullable(Int64)') = NULL
SELECT JSONExtract('{"passed": true}', 'passed', 'UInt8') = 1
SELECT JSONExtract('{"day": "Thursday"}', 'day', 'Enum8(\'Sunday\' = 0, \'Monday\' = 1, \'Tuesday\' = 2, \'Wednesday\' = 3, \'Thursday\' = 4, \'Friday\' = 5, \'Saturday\' = 6)') = 'Thursday'
SELECT JSONExtract('{"day": 5}', 'day', 'Enum8(\'Sunday\' = 0, \'Monday\' = 1, \'Tuesday\' = 2, \'Wednesday\' = 3, \'Thursday\' = 4, \'Friday\' = 5, \'Saturday\' = 6)') = 'Friday'
```

Referring to a nested values by passing multiple indices_or_keys parameters:
```sql
SELECT JSONExtract('{"a":{"b":"hello","c":{"d":[1,2,3],"e":[1,3,7]}}}','a','c','Map(String, Array(UInt8))') AS val, toTypeName(val), val['d'];
```
Result:
```response
┌─val───────────────────────┬─toTypeName(val)───────────┬─arrayElement(val, 'd')─┐
│ {'d':[1,2,3],'e':[1,3,7]} │ Map(String, Array(UInt8)) │ [1,2,3]                │
└───────────────────────────┴───────────────────────────┴────────────────────────┘
```
### JSONExtractKeysAndValues {#jsonextractkeysandvalues}

Parses key-value pairs from JSON where the values are of the given ClickHouse data type.

**Syntax**

```sql
JSONExtractKeysAndValues(json [, indices_or_keys...], value_type)
```

**Parameters**

- `json` — JSON string to parse. [String](../data-types/string.md).
- `indices_or_keys` — A list of zero or more arguments, each of which can be either string or integer. [String](../data-types/string.md), [Int*](../data-types/int-uint.md).
- `value_type` — A string specifying the type of the value to extract. [String](../data-types/string.md). 

`indices_or_keys` type:
- String = access object member by key.
- Positive integer = access the n-th member/key from the beginning.
- Negative integer = access the n-th member/key from the end.

**Returned value**

- Returns an array of parsed key-value pairs. [Array](../data-types/array.md)([Tuple](../data-types/tuple.md)(`value_type`)). 

**Example**

```sql
SELECT JSONExtractKeysAndValues('{"x": {"a": 5, "b": 7, "c": 11}}', 'x', 'Int8') = [('a',5),('b',7),('c',11)];
```

### JSONExtractKeys {#jsonextractkeys}

Parses a JSON string and extracts the keys.

**Syntax**

```sql
JSONExtractKeys(json[, a, b, c...])
```
>>>>>>> bd9e4dc3

These functions perform ASCII case-insensitive key matching when extracting values from JSON objects.
They work identically to their case-sensitive counterparts, except that object keys are matched without regard to case.
When multiple keys match with different cases, the first match is returned.

:::note
These functions may be less performant than their case-sensitive counterparts, so use the regular JSONExtract functions if possible.
:::

<<<<<<< HEAD
=======
### JSONExtractIntCaseInsensitive {#jsonextractintcaseinsensitive}

Parses JSON and extracts a value of Int type using case-insensitive key matching. This function is similar to [`JSONExtractInt`](#jsonextractint).

**Syntax**

```sql
JSONExtractIntCaseInsensitive(json [, indices_or_keys]...)
```

**Example**

```sql
SELECT JSONExtractIntCaseInsensitive('{"Value": 123}', 'value') = 123;
SELECT JSONExtractIntCaseInsensitive('{"VALUE": -456}', 'Value') = -456;
```

### JSONExtractUIntCaseInsensitive {#jsonextractuintcaseinsensitive}

Parses JSON and extracts a value of UInt type using case-insensitive key matching. This function is similar to [`JSONExtractUInt`](#jsonextractuint).

**Syntax**

```sql
JSONExtractUIntCaseInsensitive(json [, indices_or_keys]...)
```

**Example**

```sql
SELECT JSONExtractUIntCaseInsensitive('{"COUNT": 789}', 'count') = 789;
```

### JSONExtractFloatCaseInsensitive {#jsonextractfloatcaseinsensitive}

Parses JSON and extracts a value of Float type using case-insensitive key matching. This function is similar to [`JSONExtractFloat`](#jsonextractfloat).

**Syntax**

```sql
JSONExtractFloatCaseInsensitive(json [, indices_or_keys]...)
```

**Example**

```sql
SELECT JSONExtractFloatCaseInsensitive('{"Price": 12.34}', 'PRICE') = 12.34;
```

### JSONExtractBoolCaseInsensitive {#jsonextractboolcaseinsensitive}

Parses JSON and extracts a boolean value using case-insensitive key matching. This function is similar to [`JSONExtractBool`](#jsonextractbool).

**Syntax**

```sql
JSONExtractBoolCaseInsensitive(json [, indices_or_keys]...)
```

**Example**

```sql
SELECT JSONExtractBoolCaseInsensitive('{"IsActive": true}', 'isactive') = 1;
```

### JSONExtractStringCaseInsensitive {#jsonextractstringcaseinsensitive}

Parses JSON and extracts a string using case-insensitive key matching. This function is similar to [`JSONExtractString`](#jsonextractstring).

**Syntax**

```sql
JSONExtractStringCaseInsensitive(json [, indices_or_keys]...)
```

**Example**

```sql
SELECT JSONExtractStringCaseInsensitive('{"ABC": "def"}', 'abc') = 'def';
SELECT JSONExtractStringCaseInsensitive('{"User": {"Name": "John"}}', 'user', 'name') = 'John';
```

### JSONExtractCaseInsensitive {#jsonextractcaseinsensitive}

Parses JSON and extracts a value of the given ClickHouse data type using case-insensitive key matching. This function is similar to [`JSONExtract`](#jsonextract).

**Syntax**

```sql
JSONExtractCaseInsensitive(json [, indices_or_keys...], return_type)
```

**Example**

```sql
SELECT JSONExtractCaseInsensitive('{"Number": 123}', 'number', 'Int32') = 123;
SELECT JSONExtractCaseInsensitive('{"List": [1, 2, 3]}', 'list', 'Array(Int32)') = [1, 2, 3];
```

### JSONExtractKeysAndValuesCaseInsensitive {#jsonextractkeysandvaluescaseinsensitive}

Parses key-value pairs from JSON using case-insensitive key matching. This function is similar to [`JSONExtractKeysAndValues`](#jsonextractkeysandvalues).

**Syntax**

```sql
JSONExtractKeysAndValuesCaseInsensitive(json [, indices_or_keys...], value_type)
```

**Example**

```sql
SELECT JSONExtractKeysAndValuesCaseInsensitive('{"Name": "Alice", "AGE": 30}', 'String')[1] = ('Name', 'Alice');
```

### JSONExtractRawCaseInsensitive {#jsonextractrawcaseinsensitive}

Returns part of the JSON as an unparsed string using case-insensitive key matching. This function is similar to [`JSONExtractRaw`](#jsonextractraw).

**Syntax**

```sql
JSONExtractRawCaseInsensitive(json [, indices_or_keys]...)
```

**Example**

```sql
SELECT JSONExtractRawCaseInsensitive('{"Object": {"key": "value"}}', 'OBJECT') = '{"key":"value"}';
```

### JSONExtractArrayRawCaseInsensitive {#jsonextractarrayrawcaseinsensitive}

Returns an array with elements of JSON array, each represented as unparsed string, using case-insensitive key matching. This function is similar to [`JSONExtractArrayRaw`](#jsonextractarrayraw).

**Syntax**

```sql
JSONExtractArrayRawCaseInsensitive(json [, indices_or_keys]...)
```

**Example**

```sql
SELECT JSONExtractArrayRawCaseInsensitive('{"Items": [1, 2, 3]}', 'ITEMS') = ['1', '2', '3'];
```

### JSONExtractKeysAndValuesRawCaseInsensitive {#jsonextractkeysandvaluesrawcaseinsensitive}

Extracts raw key-value pairs from JSON using case-insensitive key matching. This function is similar to [`JSONExtractKeysAndValuesRaw`](#jsonextractkeysandvaluesraw).

**Syntax**

```sql
JSONExtractKeysAndValuesRawCaseInsensitive(json [, indices_or_keys]...)
```

**Example**

```sql
SELECT JSONExtractKeysAndValuesRawCaseInsensitive('{"Name": "Alice", "AGE": 30}')[1] = ('Name', '"Alice"');
```

### JSONExtractKeysCaseInsensitive {#jsonextractkeyscaseinsensitive}

Parses a JSON string and extracts the keys using case-insensitive key matching to navigate to nested objects. This function is similar to [`JSONExtractKeys`](#jsonextractkeys).

**Syntax**

```sql
JSONExtractKeysCaseInsensitive(json [, indices_or_keys]...)
```

**Example**

```sql
SELECT JSONExtractKeysCaseInsensitive('{"Name": "Alice", "AGE": 30}') = ['Name', 'AGE'];
SELECT JSONExtractKeysCaseInsensitive('{"User": {"name": "John", "AGE": 25}}', 'user') = ['name', 'AGE'];
```

### JSONExtractArrayRaw {#jsonextractarrayraw}

Returns an array with elements of JSON array, each represented as unparsed string. If the part does not exist or isn't an array, then an empty array will be returned.

**Syntax**

```sql
JSONExtractArrayRaw(json [, indices_or_keys...])
```

**Parameters**

- `json` — JSON string to parse. [String](../data-types/string.md).
- `indices_or_keys` — A list of zero or more arguments, each of which can be either string or integer. [String](../data-types/string.md), [Int*](../data-types/int-uint.md).

`indices_or_keys` type:
- String = access object member by key.
- Positive integer = access the n-th member/key from the beginning.
- Negative integer = access the n-th member/key from the end.

**Returned value**

- Returns an array with elements of JSON array, each represented as unparsed string. Otherwise, an empty array is returned if the part does not exist or is not an array. [Array](../data-types/array.md)([String](../data-types/string.md)).

**Example**

```sql
SELECT JSONExtractArrayRaw('{"a": "hello", "b": [-100, 200.0, "hello"]}', 'b') = ['-100', '200.0', '"hello"'];
```

### JSONExtractKeysAndValuesRaw {#jsonextractkeysandvaluesraw}

Extracts raw data from a JSON object.

**Syntax**

```sql
JSONExtractKeysAndValuesRaw(json[, p, a, t, h])
```

**Arguments**

- `json` — [String](../data-types/string.md) with valid JSON.
- `p, a, t, h` — Comma-separated indices or keys that specify the path to the inner field in a nested JSON object. Each argument can be either a [string](../data-types/string.md) to get the field by the key or an [integer](../data-types/int-uint.md) to get the N-th field (indexed from 1, negative integers count from the end). If not set, the whole JSON is parsed as the top-level object. Optional parameter.

**Returned values**

- Array with `('key', 'value')` tuples. Both tuple members are strings. [Array](../data-types/array.md)([Tuple](../data-types/tuple.md)([String](../data-types/string.md), [String](../data-types/string.md)).
- Empty array if the requested object does not exist, or input JSON is invalid. [Array](../data-types/array.md)([Tuple](../data-types/tuple.md)([String](../data-types/string.md), [String](../data-types/string.md)).

**Examples**

Query:

```sql
SELECT JSONExtractKeysAndValuesRaw('{"a": [-100, 200.0], "b":{"c": {"d": "hello", "f": "world"}}}');
```

Result:

```text
┌─JSONExtractKeysAndValuesRaw('{"a": [-100, 200.0], "b":{"c": {"d": "hello", "f": "world"}}}')─┐
│ [('a','[-100,200]'),('b','{"c":{"d":"hello","f":"world"}}')]                                 │
└──────────────────────────────────────────────────────────────────────────────────────────────┘
```

Query:

```sql
SELECT JSONExtractKeysAndValuesRaw('{"a": [-100, 200.0], "b":{"c": {"d": "hello", "f": "world"}}}', 'b');
```

Result:

```text
┌─JSONExtractKeysAndValuesRaw('{"a": [-100, 200.0], "b":{"c": {"d": "hello", "f": "world"}}}', 'b')─┐
│ [('c','{"d":"hello","f":"world"}')]                                                               │
└───────────────────────────────────────────────────────────────────────────────────────────────────┘
```

Query:

```sql
SELECT JSONExtractKeysAndValuesRaw('{"a": [-100, 200.0], "b":{"c": {"d": "hello", "f": "world"}}}', -1, 'c');
```

Result:

```text
┌─JSONExtractKeysAndValuesRaw('{"a": [-100, 200.0], "b":{"c": {"d": "hello", "f": "world"}}}', -1, 'c')─┐
│ [('d','"hello"'),('f','"world"')]                                                                     │
└───────────────────────────────────────────────────────────────────────────────────────────────────────┘
```

### JSON_EXISTS {#json_exists}

If the value exists in the JSON document, `1` will be returned. If the value does not exist, `0` will be returned.

**Syntax**

```sql
JSON_EXISTS(json, path)
```

**Parameters**

- `json` — A string with valid JSON. [String](../data-types/string.md). 
- `path` — A string representing the path. [String](../data-types/string.md).

:::note
Before version 21.11 the order of arguments was wrong, i.e. JSON_EXISTS(path, json)
:::

**Returned value**

- Returns `1` if the value exists in the JSON document, otherwise `0`.

**Examples**

```sql
SELECT JSON_EXISTS('{"hello":1}', '$.hello');
SELECT JSON_EXISTS('{"hello":{"world":1}}', '$.hello.world');
SELECT JSON_EXISTS('{"hello":["world"]}', '$.hello[*]');
SELECT JSON_EXISTS('{"hello":["world"]}', '$.hello[0]');
```

### JSON_QUERY {#json_query}

Parses a JSON and extract a value as a JSON array or JSON object. If the value does not exist, an empty string will be returned.

**Syntax**

```sql
JSON_QUERY(json, path)
```

**Parameters**

- `json` — A string with valid JSON. [String](../data-types/string.md). 
- `path` — A string representing the path. [String](../data-types/string.md).

:::note
Before version 21.11 the order of arguments was wrong, i.e. JSON_EXISTS(path, json)
:::

**Returned value**

- Returns the extracted value as a JSON array or JSON object. Otherwise it returns an empty string if the value does not exist. [String](../data-types/string.md).

**Example**

Query:

```sql
SELECT JSON_QUERY('{"hello":"world"}', '$.hello');
SELECT JSON_QUERY('{"array":[[0, 1, 2, 3, 4, 5], [0, -1, -2, -3, -4, -5]]}', '$.array[*][0 to 2, 4]');
SELECT JSON_QUERY('{"hello":2}', '$.hello');
SELECT toTypeName(JSON_QUERY('{"hello":2}', '$.hello'));
```

Result:

```text
["world"]
[0, 1, 4, 0, -1, -4]
[2]
String
```

### JSON_VALUE {#json_value}

Parses a JSON and extract a value as a JSON scalar. If the value does not exist, an empty string will be returned by default.

This function is controlled by the following settings:

- by SET `function_json_value_return_type_allow_nullable` = `true`, `NULL` will be returned. If the value is complex type (such as: struct, array, map), an empty string will be returned by default.
- by SET `function_json_value_return_type_allow_complex` = `true`, the complex value will be returned.

**Syntax**

```sql
JSON_VALUE(json, path)
```

**Parameters**

- `json` — A string with valid JSON. [String](../data-types/string.md). 
- `path` — A string representing the path. [String](../data-types/string.md).

:::note
Before version 21.11 the order of arguments was wrong, i.e. JSON_EXISTS(path, json)
:::

**Returned value**

- Returns the extracted value as a JSON scalar if it exists, otherwise an empty string is returned. [String](../data-types/string.md).

**Example**

Query:

```sql
SELECT JSON_VALUE('{"hello":"world"}', '$.hello');
SELECT JSON_VALUE('{"array":[[0, 1, 2, 3, 4, 5], [0, -1, -2, -3, -4, -5]]}', '$.array[*][0 to 2, 4]');
SELECT JSON_VALUE('{"hello":2}', '$.hello');
SELECT toTypeName(JSON_VALUE('{"hello":2}', '$.hello'));
SELECT JSON_VALUE('{"hello":"world"}', '$.b') settings function_json_value_return_type_allow_nullable=true;
SELECT JSON_VALUE('{"hello":{"world":"!"}}', '$.hello') settings function_json_value_return_type_allow_complex=true;
```

Result:

```text
world
0
2
String
```

### toJSONString {#tojsonstring}

Serializes a value to its JSON representation. Various data types and nested structures are supported.
64-bit [integers](../data-types/int-uint.md) or bigger (like `UInt64` or `Int128`) are enclosed in quotes by default. [output_format_json_quote_64bit_integers](/operations/settings/formats#output_format_json_quote_64bit_integers) controls this behavior.
Special values `NaN` and `inf` are replaced with `null`. Enable [output_format_json_quote_denormals](/operations/settings/formats#output_format_json_quote_denormals) setting to show them.
When serializing an [Enum](../data-types/enum.md) value, the function outputs its name.

**Syntax**

```sql
toJSONString(value)
```

**Arguments**

- `value` — Value to serialize. Value may be of any data type.

**Returned value**

- JSON representation of the value. [String](../data-types/string.md).

**Example**

The first example shows serialization of a [Map](../data-types/map.md).
The second example shows some special values wrapped into a [Tuple](../data-types/tuple.md).

Query:

```sql
SELECT toJSONString(map('key1', 1, 'key2', 2));
SELECT toJSONString(tuple(1.25, NULL, NaN, +inf, -inf, [])) SETTINGS output_format_json_quote_denormals = 1;
```

Result:

```text
{"key1":1,"key2":2}
[1.25,null,"nan","inf","-inf",[]]
```

**See Also**

- [output_format_json_quote_64bit_integers](/operations/settings/formats#output_format_json_quote_64bit_integers)
- [output_format_json_quote_denormals](/operations/settings/formats#output_format_json_quote_denormals)
### JSONArrayLength {#jsonarraylength}

Returns the number of elements in the outermost JSON array. The function returns NULL if input JSON string is invalid.

**Syntax**

```sql
JSONArrayLength(json)
```

Alias: `JSON_ARRAY_LENGTH(json)`.

**Arguments**

- `json` — [String](../data-types/string.md) with valid JSON.

**Returned value**

- If `json` is a valid JSON array string, returns the number of array elements, otherwise returns NULL. [Nullable(UInt64)](../data-types/int-uint.md).

**Example**

```sql
SELECT
    JSONArrayLength(''),
    JSONArrayLength('[1,2,3]')

┌─JSONArrayLength('')─┬─JSONArrayLength('[1,2,3]')─┐
│                ᴺᵁᴸᴸ │                          3 │
└─────────────────────┴────────────────────────────┘
```
### jsonMergePatch {#jsonmergepatch}

Returns the merged JSON object string which is formed by merging multiple JSON objects.

**Syntax**

```sql
jsonMergePatch(json1, json2, ...)
```

**Arguments**

- `json` — [String](../data-types/string.md) with valid JSON.

**Returned value**

- If JSON object strings are valid, return the merged JSON object string. [String](../data-types/string.md).

**Example**

```sql
SELECT jsonMergePatch('{"a":1}', '{"name": "joey"}', '{"name": "tom"}', '{"name": "zoey"}') AS res

┌─res───────────────────┐
│ {"a":1,"name":"zoey"} │
└───────────────────────┘
```

### JSONAllPaths {#jsonallpaths}

Returns the list of all paths stored in each row in [JSON](../data-types/newjson.md) column.

**Syntax**

```sql
JSONAllPaths(json)
```

**Arguments**

- `json` — [JSON](../data-types/newjson.md).

**Returned value**

- An array of paths. [Array(String)](../data-types/array.md).

**Example**

```sql
CREATE TABLE test (json JSON(max_dynamic_paths=1)) ENGINE = Memory;
INSERT INTO test FORMAT JSONEachRow {"json" : {"a" : 42}}, {"json" : {"b" : "Hello"}}, {"json" : {"a" : [1, 2, 3], "c" : "2020-01-01"}}
SELECT json, JSONAllPaths(json) FROM test;
```

```response
┌─json─────────────────────────────────┬─JSONAllPaths(json)─┐
│ {"a":"42"}                           │ ['a']              │
│ {"b":"Hello"}                        │ ['b']              │
│ {"a":["1","2","3"],"c":"2020-01-01"} │ ['a','c']          │
└──────────────────────────────────────┴────────────────────┘
```

### JSONAllPathsWithTypes {#jsonallpathswithtypes}

Returns the map of all paths and their data types stored in each row in [JSON](../data-types/newjson.md) column.

**Syntax**

```sql
JSONAllPathsWithTypes(json)
```

**Arguments**

- `json` — [JSON](../data-types/newjson.md).

**Returned value**

- An array of paths. [Map(String, String)](../data-types/array.md).

**Example**

```sql
CREATE TABLE test (json JSON(max_dynamic_paths=1)) ENGINE = Memory;
INSERT INTO test FORMAT JSONEachRow {"json" : {"a" : 42}}, {"json" : {"b" : "Hello"}}, {"json" : {"a" : [1, 2, 3], "c" : "2020-01-01"}}
SELECT json, JSONAllPathsWithTypes(json) FROM test;
```

```response
┌─json─────────────────────────────────┬─JSONAllPathsWithTypes(json)───────────────┐
│ {"a":"42"}                           │ {'a':'Int64'}                             │
│ {"b":"Hello"}                        │ {'b':'String'}                            │
│ {"a":["1","2","3"],"c":"2020-01-01"} │ {'a':'Array(Nullable(Int64))','c':'Date'} │
└──────────────────────────────────────┴───────────────────────────────────────────┘
```

### JSONDynamicPaths {#jsondynamicpaths}

Returns the list of dynamic paths that are stored as separate subcolumns in [JSON](../data-types/newjson.md) column.

**Syntax**

```sql
JSONDynamicPaths(json)
```

**Arguments**

- `json` — [JSON](../data-types/newjson.md).

**Returned value**

- An array of paths. [Array(String)](../data-types/array.md).

**Example**

```sql
CREATE TABLE test (json JSON(max_dynamic_paths=1)) ENGINE = Memory;
INSERT INTO test FORMAT JSONEachRow {"json" : {"a" : 42}}, {"json" : {"b" : "Hello"}}, {"json" : {"a" : [1, 2, 3], "c" : "2020-01-01"}}
SELECT json, JSONDynamicPaths(json) FROM test;
```

```response
┌─json─────────────────────────────────┬─JSONDynamicPaths(json)─┐
| {"a":"42"}                           │ ['a']                  │
│ {"b":"Hello"}                        │ []                     │
│ {"a":["1","2","3"],"c":"2020-01-01"} │ ['a']                  │
└──────────────────────────────────────┴────────────────────────┘
```

### JSONDynamicPathsWithTypes {#jsondynamicpathswithtypes}

Returns the map of dynamic paths that are stored as separate subcolumns and their types in each row in [JSON](../data-types/newjson.md) column.

**Syntax**

```sql
JSONAllPathsWithTypes(json)
```

**Arguments**

- `json` — [JSON](../data-types/newjson.md).

**Returned value**

- An array of paths. [Map(String, String)](../data-types/array.md).

**Example**

```sql
CREATE TABLE test (json JSON(max_dynamic_paths=1)) ENGINE = Memory;
INSERT INTO test FORMAT JSONEachRow {"json" : {"a" : 42}}, {"json" : {"b" : "Hello"}}, {"json" : {"a" : [1, 2, 3], "c" : "2020-01-01"}}
SELECT json, JSONDynamicPathsWithTypes(json) FROM test;
```

```response
┌─json─────────────────────────────────┬─JSONDynamicPathsWithTypes(json)─┐
│ {"a":"42"}                           │ {'a':'Int64'}                   │
│ {"b":"Hello"}                        │ {}                              │
│ {"a":["1","2","3"],"c":"2020-01-01"} │ {'a':'Array(Nullable(Int64))'}  │
└──────────────────────────────────────┴─────────────────────────────────┘
```

### JSONSharedDataPaths {#jsonshareddatapaths}

Returns the list of paths that are stored in shared data structure in [JSON](../data-types/newjson.md) column.

**Syntax**

```sql
JSONSharedDataPaths(json)
```

**Arguments**

- `json` — [JSON](../data-types/newjson.md).

**Returned value**

- An array of paths. [Array(String)](../data-types/array.md).

**Example**

```sql
CREATE TABLE test (json JSON(max_dynamic_paths=1)) ENGINE = Memory;
INSERT INTO test FORMAT JSONEachRow {"json" : {"a" : 42}}, {"json" : {"b" : "Hello"}}, {"json" : {"a" : [1, 2, 3], "c" : "2020-01-01"}}
SELECT json, JSONSharedDataPaths(json) FROM test;
```

```response
┌─json─────────────────────────────────┬─JSONSharedDataPaths(json)─┐
│ {"a":"42"}                           │ []                        │
│ {"b":"Hello"}                        │ ['b']                     │
│ {"a":["1","2","3"],"c":"2020-01-01"} │ ['c']                     │
└──────────────────────────────────────┴───────────────────────────┘
```

### JSONSharedDataPathsWithTypes {#jsonshareddatapathswithtypes}

Returns the map of paths that are stored in shared data structure and their types in each row in [JSON](../data-types/newjson.md) column.

**Syntax**

```sql
JSONSharedDataPathsWithTypes(json)
```

**Arguments**

- `json` — [JSON](../data-types/newjson.md).

**Returned value**

- An array of paths. [Map(String, String)](../data-types/array.md).

**Example**

```sql
CREATE TABLE test (json JSON(max_dynamic_paths=1)) ENGINE = Memory;
INSERT INTO test FORMAT JSONEachRow {"json" : {"a" : 42}}, {"json" : {"b" : "Hello"}}, {"json" : {"a" : [1, 2, 3], "c" : "2020-01-01"}}
SELECT json, JSONSharedDataPathsWithTypes(json) FROM test;
```

```response
┌─json─────────────────────────────────┬─JSONSharedDataPathsWithTypes(json)─┐
│ {"a":"42"}                           │ {}                                 │
│ {"b":"Hello"}                        │ {'b':'String'}                     │
│ {"a":["1","2","3"],"c":"2020-01-01"} │ {'c':'Date'}                       │
└──────────────────────────────────────┴────────────────────────────────────┘
```

>>>>>>> bd9e4dc3
<!-- 
The inner content of the tags below are replaced at doc framework build time with 
docs generated from system.functions. Please do not modify or remove the tags.
See: https://github.com/ClickHouse/clickhouse-docs/blob/main/contribute/autogenerated-documentation-from-source.md
-->

<!--AUTOGENERATED_START-->
<!--AUTOGENERATED_END--><|MERGE_RESOLUTION|>--- conflicted
+++ resolved
@@ -23,775 +23,11 @@
 3.  Fields are searched for on any nesting level, indiscriminately. If there are multiple matching fields, the first occurrence is used.
 4.  The JSON does not have space characters outside of string literals.
 
-<<<<<<< HEAD
 ### JSONExtract functions {#jsonextract-functions}
-=======
-### simpleJSONHas {#simplejsonhas}
-
-Checks whether there is a field named `field_name`.  The result is `UInt8`.
-
-**Syntax**
-
-```sql
-simpleJSONHas(json, field_name)
-```
-
-Alias: `visitParamHas`.
-
-**Parameters**
-
-- `json` — The JSON in which the field is searched for. [String](/sql-reference/data-types/string)
-- `field_name` — The name of the field to search for. [String literal](/sql-reference/syntax#string)
-**Returned value**
-
-- Returns `1` if the field exists, `0` otherwise. [UInt8](../data-types/int-uint.md).
-
-**Example**
-
-Query:
-
-```sql
-CREATE TABLE jsons
-(
-    `json` String
-)
-ENGINE = Memory;
-
-INSERT INTO jsons VALUES ('{"foo":"true","qux":1}');
-
-SELECT simpleJSONHas(json, 'foo') FROM jsons;
-SELECT simpleJSONHas(json, 'bar') FROM jsons;
-```
-
-Result:
-
-```response
-1
-0
-```
-### simpleJSONExtractUInt {#simplejsonextractuint}
-
-Parses `UInt64` from the value of the field named `field_name`. If this is a string field, it tries to parse a number from the beginning of the string. If the field does not exist, or it exists but does not contain a number, it returns `0`.
-
-**Syntax**
-
-```sql
-simpleJSONExtractUInt(json, field_name)
-```
-
-Alias: `visitParamExtractUInt`.
-
-**Parameters**
-
-- `json` — The JSON in which the field is searched for. [String](/sql-reference/data-types/string)
-- `field_name` — The name of the field to search for. [String literal](/sql-reference/syntax#string)
-
-**Returned value**
-
-- Returns the number parsed from the field if the field exists and contains a number, `0` otherwise. [UInt64](../data-types/int-uint.md).
-
-**Example**
-
-Query:
-
-```sql
-CREATE TABLE jsons
-(
-    `json` String
-)
-ENGINE = Memory;
-
-INSERT INTO jsons VALUES ('{"foo":"4e3"}');
-INSERT INTO jsons VALUES ('{"foo":3.4}');
-INSERT INTO jsons VALUES ('{"foo":5}');
-INSERT INTO jsons VALUES ('{"foo":"not1number"}');
-INSERT INTO jsons VALUES ('{"baz":2}');
-
-SELECT simpleJSONExtractUInt(json, 'foo') FROM jsons ORDER BY json;
-```
-
-Result:
-
-```response
-0
-4
-0
-3
-5
-```
-
-### simpleJSONExtractInt {#simplejsonextractint}
-
-Parses `Int64` from the value of the field named `field_name`. If this is a string field, it tries to parse a number from the beginning of the string. If the field does not exist, or it exists but does not contain a number, it returns `0`.
-
-**Syntax**
-
-```sql
-simpleJSONExtractInt(json, field_name)
-```
-
-Alias: `visitParamExtractInt`.
-
-**Parameters**
-
-- `json` — The JSON in which the field is searched for. [String](/sql-reference/data-types/string)
-- `field_name` — The name of the field to search for. [String literal](/sql-reference/syntax#string)
-
-**Returned value**
-
-- Returns the number parsed from the field if the field exists and contains a number, `0` otherwise. [Int64](../data-types/int-uint.md).
-
-**Example**
-
-Query:
-
-```sql
-CREATE TABLE jsons
-(
-    `json` String
-)
-ENGINE = Memory;
-
-INSERT INTO jsons VALUES ('{"foo":"-4e3"}');
-INSERT INTO jsons VALUES ('{"foo":-3.4}');
-INSERT INTO jsons VALUES ('{"foo":5}');
-INSERT INTO jsons VALUES ('{"foo":"not1number"}');
-INSERT INTO jsons VALUES ('{"baz":2}');
-
-SELECT simpleJSONExtractInt(json, 'foo') FROM jsons ORDER BY json;
-```
-
-Result:
-
-```response
-0
--4
-0
--3
-5
-```
-
-### simpleJSONExtractFloat {#simplejsonextractfloat}
-
-Parses `Float64` from the value of the field named `field_name`. If this is a string field, it tries to parse a number from the beginning of the string. If the field does not exist, or it exists but does not contain a number, it returns `0`.
-
-**Syntax**
-
-```sql
-simpleJSONExtractFloat(json, field_name)
-```
-
-Alias: `visitParamExtractFloat`.
-
-**Parameters**
-
-- `json` — The JSON in which the field is searched for. [String](/sql-reference/data-types/string)
-- `field_name` — The name of the field to search for. [String literal](/sql-reference/syntax#string)
-
-**Returned value**
-
-- Returns the number parsed from the field if the field exists and contains a number, `0` otherwise. [Float64](/sql-reference/data-types/float).
-
-**Example**
-
-Query:
-
-```sql
-CREATE TABLE jsons
-(
-    `json` String
-)
-ENGINE = Memory;
-
-INSERT INTO jsons VALUES ('{"foo":"-4e3"}');
-INSERT INTO jsons VALUES ('{"foo":-3.4}');
-INSERT INTO jsons VALUES ('{"foo":5}');
-INSERT INTO jsons VALUES ('{"foo":"not1number"}');
-INSERT INTO jsons VALUES ('{"baz":2}');
-
-SELECT simpleJSONExtractFloat(json, 'foo') FROM jsons ORDER BY json;
-```
-
-Result:
-
-```response
-0
--4000
-0
--3.4
-5
-```
-
-### simpleJSONExtractBool {#simplejsonextractbool}
-
-Parses a true/false value from the value of the field named `field_name`. The result is `UInt8`.
-
-**Syntax**
-
-```sql
-simpleJSONExtractBool(json, field_name)
-```
-
-Alias: `visitParamExtractBool`.
-
-**Parameters**
-
-- `json` — The JSON in which the field is searched for. [String](/sql-reference/data-types/string)
-- `field_name` — The name of the field to search for. [String literal](/sql-reference/syntax#string)
-
-**Returned value**
-
-It returns `1` if the value of the field is `true`, `0` otherwise. This means this function will return `0` including (and not only) in the following cases:
- - If the field doesn't exists.
- - If the field contains `true` as a string, e.g.: `{"field":"true"}`.
- - If the field contains `1` as a numerical value.
-
-**Example**
-
-Query:
-
-```sql
-CREATE TABLE jsons
-(
-    `json` String
-)
-ENGINE = Memory;
-
-INSERT INTO jsons VALUES ('{"foo":false,"bar":true}');
-INSERT INTO jsons VALUES ('{"foo":"true","qux":1}');
-
-SELECT simpleJSONExtractBool(json, 'bar') FROM jsons ORDER BY json;
-SELECT simpleJSONExtractBool(json, 'foo') FROM jsons ORDER BY json;
-```
-
-Result:
-
-```response
-0
-1
-0
-0
-```
-
-### simpleJSONExtractRaw {#simplejsonextractraw}
-
-Returns the value of the field named `field_name` as a `String`, including separators.
-
-**Syntax**
-
-```sql
-simpleJSONExtractRaw(json, field_name)
-```
-
-Alias: `visitParamExtractRaw`.
-
-**Parameters**
-
-- `json` — The JSON in which the field is searched for. [String](/sql-reference/data-types/string)
-- `field_name` — The name of the field to search for. [String literal](/sql-reference/syntax#string)
-
-**Returned value**
-
-- Returns the value of the field as a string, including separators if the field exists, or an empty string otherwise. [`String`](/sql-reference/data-types/string)
-
-**Example**
-
-Query:
-
-```sql
-CREATE TABLE jsons
-(
-    `json` String
-)
-ENGINE = Memory;
-
-INSERT INTO jsons VALUES ('{"foo":"-4e3"}');
-INSERT INTO jsons VALUES ('{"foo":-3.4}');
-INSERT INTO jsons VALUES ('{"foo":5}');
-INSERT INTO jsons VALUES ('{"foo":{"def":[1,2,3]}}');
-INSERT INTO jsons VALUES ('{"baz":2}');
-
-SELECT simpleJSONExtractRaw(json, 'foo') FROM jsons ORDER BY json;
-```
-
-Result:
-
-```response
-
-"-4e3"
--3.4
-5
-{"def":[1,2,3]}
-```
-
-### simpleJSONExtractString {#simplejsonextractstring}
-
-Parses `String` in double quotes from the value of the field named `field_name`.
-
-**Syntax**
-
-```sql
-simpleJSONExtractString(json, field_name)
-```
-
-Alias: `visitParamExtractString`.
-
-**Parameters**
-
-- `json` — The JSON in which the field is searched for. [String](/sql-reference/data-types/string)
-- `field_name` — The name of the field to search for. [String literal](/sql-reference/syntax#string)
-
-**Returned value**
-
-- Returns the unescaped value of a field as a string, including separators. An empty string is returned if the field doesn't contain a double quoted string, if unescaping fails or if the field doesn't exist. [String](../data-types/string.md).
-
-**Implementation details**
-
-There is currently no support for code points in the format `\uXXXX\uYYYY` that are not from the basic multilingual plane (they are converted to CESU-8 instead of UTF-8).
-
-**Example**
-
-Query:
-
-```sql
-CREATE TABLE jsons
-(
-    `json` String
-)
-ENGINE = Memory;
-
-INSERT INTO jsons VALUES ('{"foo":"\\n\\u0000"}');
-INSERT INTO jsons VALUES ('{"foo":"\\u263"}');
-INSERT INTO jsons VALUES ('{"foo":"\\u263a"}');
-INSERT INTO jsons VALUES ('{"foo":"hello}');
-
-SELECT simpleJSONExtractString(json, 'foo') FROM jsons ORDER BY json;
-```
-
-Result:
-
-```response
-\n\0
-
-☺
-
-```
-
-## JSONExtract functions {#jsonextract-functions}
-
-The following functions are based on [simdjson](https://github.com/lemire/simdjson), and designed for more complex JSON parsing requirements.
-
-### isValidJSON {#isvalidjson}
-
-Checks that passed string is valid JSON.
-
-**Syntax**
-
-```sql
-isValidJSON(json)
-```
-
-**Examples**
-
-```sql
-SELECT isValidJSON('{"a": "hello", "b": [-100, 200.0, 300]}') = 1
-SELECT isValidJSON('not a json') = 0
-```
-
-### JSONHas {#jsonhas}
-
-If the value exists in the JSON document, `1` will be returned. If the value does not exist, `0` will be returned.
-
-**Syntax**
->>>>>>> bd9e4dc3
 
 These functions are based on [simdjson](https://github.com/lemire/simdjson), and designed for more complex JSON parsing requirements.
 
-<<<<<<< HEAD
 ### Case-Insensitive JSONExtract Functions {#case-insensitive-jsonextract-functions}
-=======
-**Parameters**
-
-- `json` — JSON string to parse. [String](../data-types/string.md).
-- `indices_or_keys` — A list of zero or more arguments, each of which can be either string or integer. [String](../data-types/string.md), [Int*](../data-types/int-uint.md).
-
-`indices_or_keys` type:
-- String = access object member by key.
-- Positive integer = access the n-th member/key from the beginning.
-- Negative integer = access the n-th member/key from the end.
-
-**Returned value**
-
-- Returns `1` if the value exists in `json`, otherwise `0`. [UInt8](../data-types/int-uint.md).
-
-**Examples**
-
-Query:
-
-```sql
-SELECT JSONHas('{"a": "hello", "b": [-100, 200.0, 300]}', 'b') = 1
-SELECT JSONHas('{"a": "hello", "b": [-100, 200.0, 300]}', 'b', 4) = 0
-```
-
-The minimum index of the element is 1. Thus the element 0 does not exist. You may use integers to access both JSON arrays and JSON objects. For example:
-
-```sql
-SELECT JSONExtractKey('{"a": "hello", "b": [-100, 200.0, 300]}', 1) = 'a'
-SELECT JSONExtractKey('{"a": "hello", "b": [-100, 200.0, 300]}', 2) = 'b'
-SELECT JSONExtractKey('{"a": "hello", "b": [-100, 200.0, 300]}', -1) = 'b'
-SELECT JSONExtractKey('{"a": "hello", "b": [-100, 200.0, 300]}', -2) = 'a'
-SELECT JSONExtractString('{"a": "hello", "b": [-100, 200.0, 300]}', 1) = 'hello'
-```
-
-### JSONLength {#jsonlength}
-
-Return the length of a JSON array or a JSON object. If the value does not exist or has the wrong type, `0` will be returned.
-
-**Syntax**
-
-```sql
-JSONLength(json [, indices_or_keys]...)
-```
-
-**Parameters**
-
-- `json` — JSON string to parse. [String](../data-types/string.md).
-- `indices_or_keys` — A list of zero or more arguments, each of which can be either string or integer. [String](../data-types/string.md), [Int*](../data-types/int-uint.md).
-
-`indices_or_keys` type:
-- String = access object member by key.
-- Positive integer = access the n-th member/key from the beginning.
-- Negative integer = access the n-th member/key from the end.
-
-**Returned value**
-
-- Returns the length of the JSON array or JSON object. Returns `0` if the value does not exist or has the wrong type. [UInt64](../data-types/int-uint.md).
-
-**Examples**
-
-```sql
-SELECT JSONLength('{"a": "hello", "b": [-100, 200.0, 300]}', 'b') = 3
-SELECT JSONLength('{"a": "hello", "b": [-100, 200.0, 300]}') = 2
-```
-
-### JSONType {#jsontype}
-
-Return the type of a JSON value. If the value does not exist, `Null=0` will be returned (not usual [Null](../data-types/nullable.md), but `Null=0` of `Enum8('Null' = 0, 'String' = 34,...`). .
-
-**Syntax**
-
-```sql
-JSONType(json [, indices_or_keys]...)
-```
-
-**Parameters**
-
-- `json` — JSON string to parse. [String](../data-types/string.md).
-- `indices_or_keys` — A list of zero or more arguments, each of which can be either string or integer. [String](../data-types/string.md), [Int*](../data-types/int-uint.md).
-
-`indices_or_keys` type:
-- String = access object member by key.
-- Positive integer = access the n-th member/key from the beginning.
-- Negative integer = access the n-th member/key from the end.
-
-**Returned value**
-
-- Returns the type of a JSON value as a string, otherwise if the value doesn't exists it returns `Null=0`. [Enum](../data-types/enum.md).
-
-**Examples**
-
-```sql
-SELECT JSONType('{"a": "hello", "b": [-100, 200.0, 300]}') = 'Object'
-SELECT JSONType('{"a": "hello", "b": [-100, 200.0, 300]}', 'a') = 'String'
-SELECT JSONType('{"a": "hello", "b": [-100, 200.0, 300]}', 'b') = 'Array'
-```
-
-### JSONExtractUInt {#jsonextractuint}
-
-Parses JSON and extracts a value of UInt type.
-
-**Syntax**
-
-```sql
-JSONExtractUInt(json [, indices_or_keys]...)
-```
-
-**Parameters**
-
-- `json` — JSON string to parse. [String](../data-types/string.md).
-- `indices_or_keys` — A list of zero or more arguments, each of which can be either string or integer. [String](../data-types/string.md), [Int*](../data-types/int-uint.md).
-
-`indices_or_keys` type:
-- String = access object member by key.
-- Positive integer = access the n-th member/key from the beginning.
-- Negative integer = access the n-th member/key from the end.
-
-**Returned value**
-
-- Returns a UInt value if it exists, otherwise it returns `0`. [UInt64](../data-types/int-uint.md).
-
-**Examples**
-
-Query:
-
-```sql
-SELECT JSONExtractUInt('{"a": "hello", "b": [-100, 200.0, 300]}', 'b', -1) AS x, toTypeName(x);
-```
-
-Result:
-
-```response
-┌───x─┬─toTypeName(x)─┐
-│ 300 │ UInt64        │
-└─────┴───────────────┘
-```
-
-### JSONExtractInt {#jsonextractint}
-
-Parses JSON and extracts a value of Int type.
-
-**Syntax**
-
-```sql
-JSONExtractInt(json [, indices_or_keys]...)
-```
-
-**Parameters**
-
-- `json` — JSON string to parse. [String](../data-types/string.md).
-- `indices_or_keys` — A list of zero or more arguments, each of which can be either string or integer. [String](../data-types/string.md), [Int*](../data-types/int-uint.md).
-
-`indices_or_keys` type:
-- String = access object member by key.
-- Positive integer = access the n-th member/key from the beginning.
-- Negative integer = access the n-th member/key from the end.
-
-**Returned value**
-
-- Returns an Int value if it exists, otherwise it returns `0`. [Int64](../data-types/int-uint.md).
-
-**Examples**
-
-Query:
-
-```sql
-SELECT JSONExtractInt('{"a": "hello", "b": [-100, 200.0, 300]}', 'b', -1) AS x, toTypeName(x);
-```
-
-Result:
-
-```response
-┌───x─┬─toTypeName(x)─┐
-│ 300 │ Int64         │
-└─────┴───────────────┘
-```
-
-### JSONExtractFloat {#jsonextractfloat}
-
-Parses JSON and extracts a value of Int type.
-
-**Syntax**
-
-```sql
-JSONExtractFloat(json [, indices_or_keys]...)
-```
-
-**Parameters**
-
-- `json` — JSON string to parse. [String](../data-types/string.md).
-- `indices_or_keys` — A list of zero or more arguments, each of which can be either string or integer. [String](../data-types/string.md), [Int*](../data-types/int-uint.md).
-
-`indices_or_keys` type:
-- String = access object member by key.
-- Positive integer = access the n-th member/key from the beginning.
-- Negative integer = access the n-th member/key from the end.
-
-**Returned value**
-
-- Returns an Float value if it exists, otherwise it returns `0`. [Float64](../data-types/float.md).
-
-**Examples**
-
-Query:
-
-```sql
-SELECT JSONExtractFloat('{"a": "hello", "b": [-100, 200.0, 300]}', 'b', 2) AS x, toTypeName(x);
-```
-
-Result:
-
-```response
-┌───x─┬─toTypeName(x)─┐
-│ 200 │ Float64       │
-└─────┴───────────────┘
-```
-
-### JSONExtractBool {#jsonextractbool}
-
-Parses JSON and extracts a boolean value. If the value does not exist or has a wrong type, `0` will be returned.
-
-**Syntax**
-
-```sql
-JSONExtractBool(json\[, indices_or_keys\]...)
-```
-
-**Parameters**
-
-- `json` — JSON string to parse. [String](../data-types/string.md).
-- `indices_or_keys` — A list of zero or more arguments, each of which can be either string or integer. [String](../data-types/string.md), [Int*](../data-types/int-uint.md).
-
-`indices_or_keys` type:
-- String = access object member by key.
-- Positive integer = access the n-th member/key from the beginning.
-- Negative integer = access the n-th member/key from the end.
-
-**Returned value**
-
-- Returns a Boolean value if it exists, otherwise it returns `0`. [Bool](../data-types/boolean.md).
-
-**Example**
-
-Query:
-
-```sql
-SELECT JSONExtractBool('{"passed": true}', 'passed');
-```
-
-Result:
-
-```response
-┌─JSONExtractBool('{"passed": true}', 'passed')─┐
-│                                             1 │
-└───────────────────────────────────────────────┘
-```
-
-### JSONExtractString {#jsonextractstring}
-
-Parses JSON and extracts a string. This function is similar to [`visitParamExtractString`](#simplejsonextractstring) functions. If the value does not exist or has a wrong type, an empty string will be returned.
-
-**Syntax**
-
-```sql
-JSONExtractString(json [, indices_or_keys]...)
-```
-
-**Parameters**
-
-- `json` — JSON string to parse. [String](../data-types/string.md).
-- `indices_or_keys` — A list of zero or more arguments, each of which can be either string or integer. [String](../data-types/string.md), [Int*](../data-types/int-uint.md).
-
-`indices_or_keys` type:
-- String = access object member by key.
-- Positive integer = access the n-th member/key from the beginning.
-- Negative integer = access the n-th member/key from the end.
-
-**Returned value**
-
-- Returns an unescaped string from `json`. If unescaping failed, if the value does not exist or if it has a wrong type then it returns an empty string. [String](../data-types/string.md).
-
-**Examples**
-
-```sql
-SELECT JSONExtractString('{"a": "hello", "b": [-100, 200.0, 300]}', 'a') = 'hello'
-SELECT JSONExtractString('{"abc":"\\n\\u0000"}', 'abc') = '\n\0'
-SELECT JSONExtractString('{"abc":"\\u263a"}', 'abc') = '☺'
-SELECT JSONExtractString('{"abc":"\\u263"}', 'abc') = ''
-SELECT JSONExtractString('{"abc":"hello}', 'abc') = ''
-```
-
-### JSONExtract {#jsonextract}
-
-Parses JSON and extracts a value of the given ClickHouse data type. This function is a generalized version of the previous `JSONExtract<type>` functions. Meaning:
-
-`JSONExtract(..., 'String')` returns exactly the same as `JSONExtractString()`,
-`JSONExtract(..., 'Float64')` returns exactly the same as `JSONExtractFloat()`.
-
-**Syntax**
-
-```sql
-JSONExtract(json [, indices_or_keys...], return_type)
-```
-
-**Parameters**
-
-- `json` — JSON string to parse. [String](../data-types/string.md).
-- `indices_or_keys` — A list of zero or more arguments, each of which can be either string or integer. [String](../data-types/string.md), [Int*](../data-types/int-uint.md).
-- `return_type` — A string specifying the type of the value to extract. [String](../data-types/string.md). 
-
-`indices_or_keys` type:
-- String = access object member by key.
-- Positive integer = access the n-th member/key from the beginning.
-- Negative integer = access the n-th member/key from the end.
-
-**Returned value**
-
-- Returns a value if it exists of the specified return type, otherwise it returns `0`, `Null`, or an empty-string depending on the specified return type. [UInt64](../data-types/int-uint.md), [Int64](../data-types/int-uint.md), [Float64](../data-types/float.md), [Bool](../data-types/boolean.md) or [String](../data-types/string.md).
-
-**Examples**
-
-```sql
-SELECT JSONExtract('{"a": "hello", "b": [-100, 200.0, 300]}', 'Tuple(String, Array(Float64))') = ('hello',[-100,200,300])
-SELECT JSONExtract('{"a": "hello", "b": [-100, 200.0, 300]}', 'Tuple(b Array(Float64), a String)') = ([-100,200,300],'hello')
-SELECT JSONExtract('{"a": "hello", "b": "world"}', 'Map(String, String)') = map('a',  'hello', 'b', 'world');
-SELECT JSONExtract('{"a": "hello", "b": [-100, 200.0, 300]}', 'b', 'Array(Nullable(Int8))') = [-100, NULL, NULL]
-SELECT JSONExtract('{"a": "hello", "b": [-100, 200.0, 300]}', 'b', 4, 'Nullable(Int64)') = NULL
-SELECT JSONExtract('{"passed": true}', 'passed', 'UInt8') = 1
-SELECT JSONExtract('{"day": "Thursday"}', 'day', 'Enum8(\'Sunday\' = 0, \'Monday\' = 1, \'Tuesday\' = 2, \'Wednesday\' = 3, \'Thursday\' = 4, \'Friday\' = 5, \'Saturday\' = 6)') = 'Thursday'
-SELECT JSONExtract('{"day": 5}', 'day', 'Enum8(\'Sunday\' = 0, \'Monday\' = 1, \'Tuesday\' = 2, \'Wednesday\' = 3, \'Thursday\' = 4, \'Friday\' = 5, \'Saturday\' = 6)') = 'Friday'
-```
-
-Referring to a nested values by passing multiple indices_or_keys parameters:
-```sql
-SELECT JSONExtract('{"a":{"b":"hello","c":{"d":[1,2,3],"e":[1,3,7]}}}','a','c','Map(String, Array(UInt8))') AS val, toTypeName(val), val['d'];
-```
-Result:
-```response
-┌─val───────────────────────┬─toTypeName(val)───────────┬─arrayElement(val, 'd')─┐
-│ {'d':[1,2,3],'e':[1,3,7]} │ Map(String, Array(UInt8)) │ [1,2,3]                │
-└───────────────────────────┴───────────────────────────┴────────────────────────┘
-```
-### JSONExtractKeysAndValues {#jsonextractkeysandvalues}
-
-Parses key-value pairs from JSON where the values are of the given ClickHouse data type.
-
-**Syntax**
-
-```sql
-JSONExtractKeysAndValues(json [, indices_or_keys...], value_type)
-```
-
-**Parameters**
-
-- `json` — JSON string to parse. [String](../data-types/string.md).
-- `indices_or_keys` — A list of zero or more arguments, each of which can be either string or integer. [String](../data-types/string.md), [Int*](../data-types/int-uint.md).
-- `value_type` — A string specifying the type of the value to extract. [String](../data-types/string.md). 
-
-`indices_or_keys` type:
-- String = access object member by key.
-- Positive integer = access the n-th member/key from the beginning.
-- Negative integer = access the n-th member/key from the end.
-
-**Returned value**
-
-- Returns an array of parsed key-value pairs. [Array](../data-types/array.md)([Tuple](../data-types/tuple.md)(`value_type`)). 
-
-**Example**
-
-```sql
-SELECT JSONExtractKeysAndValues('{"x": {"a": 5, "b": 7, "c": 11}}', 'x', 'Int8') = [('a',5),('b',7),('c',11)];
-```
-
-### JSONExtractKeys {#jsonextractkeys}
-
-Parses a JSON string and extracts the keys.
-
-**Syntax**
-
-```sql
-JSONExtractKeys(json[, a, b, c...])
-```
->>>>>>> bd9e4dc3
 
 These functions perform ASCII case-insensitive key matching when extracting values from JSON objects.
 They work identically to their case-sensitive counterparts, except that object keys are matched without regard to case.
@@ -801,715 +37,6 @@
 These functions may be less performant than their case-sensitive counterparts, so use the regular JSONExtract functions if possible.
 :::
 
-<<<<<<< HEAD
-=======
-### JSONExtractIntCaseInsensitive {#jsonextractintcaseinsensitive}
-
-Parses JSON and extracts a value of Int type using case-insensitive key matching. This function is similar to [`JSONExtractInt`](#jsonextractint).
-
-**Syntax**
-
-```sql
-JSONExtractIntCaseInsensitive(json [, indices_or_keys]...)
-```
-
-**Example**
-
-```sql
-SELECT JSONExtractIntCaseInsensitive('{"Value": 123}', 'value') = 123;
-SELECT JSONExtractIntCaseInsensitive('{"VALUE": -456}', 'Value') = -456;
-```
-
-### JSONExtractUIntCaseInsensitive {#jsonextractuintcaseinsensitive}
-
-Parses JSON and extracts a value of UInt type using case-insensitive key matching. This function is similar to [`JSONExtractUInt`](#jsonextractuint).
-
-**Syntax**
-
-```sql
-JSONExtractUIntCaseInsensitive(json [, indices_or_keys]...)
-```
-
-**Example**
-
-```sql
-SELECT JSONExtractUIntCaseInsensitive('{"COUNT": 789}', 'count') = 789;
-```
-
-### JSONExtractFloatCaseInsensitive {#jsonextractfloatcaseinsensitive}
-
-Parses JSON and extracts a value of Float type using case-insensitive key matching. This function is similar to [`JSONExtractFloat`](#jsonextractfloat).
-
-**Syntax**
-
-```sql
-JSONExtractFloatCaseInsensitive(json [, indices_or_keys]...)
-```
-
-**Example**
-
-```sql
-SELECT JSONExtractFloatCaseInsensitive('{"Price": 12.34}', 'PRICE') = 12.34;
-```
-
-### JSONExtractBoolCaseInsensitive {#jsonextractboolcaseinsensitive}
-
-Parses JSON and extracts a boolean value using case-insensitive key matching. This function is similar to [`JSONExtractBool`](#jsonextractbool).
-
-**Syntax**
-
-```sql
-JSONExtractBoolCaseInsensitive(json [, indices_or_keys]...)
-```
-
-**Example**
-
-```sql
-SELECT JSONExtractBoolCaseInsensitive('{"IsActive": true}', 'isactive') = 1;
-```
-
-### JSONExtractStringCaseInsensitive {#jsonextractstringcaseinsensitive}
-
-Parses JSON and extracts a string using case-insensitive key matching. This function is similar to [`JSONExtractString`](#jsonextractstring).
-
-**Syntax**
-
-```sql
-JSONExtractStringCaseInsensitive(json [, indices_or_keys]...)
-```
-
-**Example**
-
-```sql
-SELECT JSONExtractStringCaseInsensitive('{"ABC": "def"}', 'abc') = 'def';
-SELECT JSONExtractStringCaseInsensitive('{"User": {"Name": "John"}}', 'user', 'name') = 'John';
-```
-
-### JSONExtractCaseInsensitive {#jsonextractcaseinsensitive}
-
-Parses JSON and extracts a value of the given ClickHouse data type using case-insensitive key matching. This function is similar to [`JSONExtract`](#jsonextract).
-
-**Syntax**
-
-```sql
-JSONExtractCaseInsensitive(json [, indices_or_keys...], return_type)
-```
-
-**Example**
-
-```sql
-SELECT JSONExtractCaseInsensitive('{"Number": 123}', 'number', 'Int32') = 123;
-SELECT JSONExtractCaseInsensitive('{"List": [1, 2, 3]}', 'list', 'Array(Int32)') = [1, 2, 3];
-```
-
-### JSONExtractKeysAndValuesCaseInsensitive {#jsonextractkeysandvaluescaseinsensitive}
-
-Parses key-value pairs from JSON using case-insensitive key matching. This function is similar to [`JSONExtractKeysAndValues`](#jsonextractkeysandvalues).
-
-**Syntax**
-
-```sql
-JSONExtractKeysAndValuesCaseInsensitive(json [, indices_or_keys...], value_type)
-```
-
-**Example**
-
-```sql
-SELECT JSONExtractKeysAndValuesCaseInsensitive('{"Name": "Alice", "AGE": 30}', 'String')[1] = ('Name', 'Alice');
-```
-
-### JSONExtractRawCaseInsensitive {#jsonextractrawcaseinsensitive}
-
-Returns part of the JSON as an unparsed string using case-insensitive key matching. This function is similar to [`JSONExtractRaw`](#jsonextractraw).
-
-**Syntax**
-
-```sql
-JSONExtractRawCaseInsensitive(json [, indices_or_keys]...)
-```
-
-**Example**
-
-```sql
-SELECT JSONExtractRawCaseInsensitive('{"Object": {"key": "value"}}', 'OBJECT') = '{"key":"value"}';
-```
-
-### JSONExtractArrayRawCaseInsensitive {#jsonextractarrayrawcaseinsensitive}
-
-Returns an array with elements of JSON array, each represented as unparsed string, using case-insensitive key matching. This function is similar to [`JSONExtractArrayRaw`](#jsonextractarrayraw).
-
-**Syntax**
-
-```sql
-JSONExtractArrayRawCaseInsensitive(json [, indices_or_keys]...)
-```
-
-**Example**
-
-```sql
-SELECT JSONExtractArrayRawCaseInsensitive('{"Items": [1, 2, 3]}', 'ITEMS') = ['1', '2', '3'];
-```
-
-### JSONExtractKeysAndValuesRawCaseInsensitive {#jsonextractkeysandvaluesrawcaseinsensitive}
-
-Extracts raw key-value pairs from JSON using case-insensitive key matching. This function is similar to [`JSONExtractKeysAndValuesRaw`](#jsonextractkeysandvaluesraw).
-
-**Syntax**
-
-```sql
-JSONExtractKeysAndValuesRawCaseInsensitive(json [, indices_or_keys]...)
-```
-
-**Example**
-
-```sql
-SELECT JSONExtractKeysAndValuesRawCaseInsensitive('{"Name": "Alice", "AGE": 30}')[1] = ('Name', '"Alice"');
-```
-
-### JSONExtractKeysCaseInsensitive {#jsonextractkeyscaseinsensitive}
-
-Parses a JSON string and extracts the keys using case-insensitive key matching to navigate to nested objects. This function is similar to [`JSONExtractKeys`](#jsonextractkeys).
-
-**Syntax**
-
-```sql
-JSONExtractKeysCaseInsensitive(json [, indices_or_keys]...)
-```
-
-**Example**
-
-```sql
-SELECT JSONExtractKeysCaseInsensitive('{"Name": "Alice", "AGE": 30}') = ['Name', 'AGE'];
-SELECT JSONExtractKeysCaseInsensitive('{"User": {"name": "John", "AGE": 25}}', 'user') = ['name', 'AGE'];
-```
-
-### JSONExtractArrayRaw {#jsonextractarrayraw}
-
-Returns an array with elements of JSON array, each represented as unparsed string. If the part does not exist or isn't an array, then an empty array will be returned.
-
-**Syntax**
-
-```sql
-JSONExtractArrayRaw(json [, indices_or_keys...])
-```
-
-**Parameters**
-
-- `json` — JSON string to parse. [String](../data-types/string.md).
-- `indices_or_keys` — A list of zero or more arguments, each of which can be either string or integer. [String](../data-types/string.md), [Int*](../data-types/int-uint.md).
-
-`indices_or_keys` type:
-- String = access object member by key.
-- Positive integer = access the n-th member/key from the beginning.
-- Negative integer = access the n-th member/key from the end.
-
-**Returned value**
-
-- Returns an array with elements of JSON array, each represented as unparsed string. Otherwise, an empty array is returned if the part does not exist or is not an array. [Array](../data-types/array.md)([String](../data-types/string.md)).
-
-**Example**
-
-```sql
-SELECT JSONExtractArrayRaw('{"a": "hello", "b": [-100, 200.0, "hello"]}', 'b') = ['-100', '200.0', '"hello"'];
-```
-
-### JSONExtractKeysAndValuesRaw {#jsonextractkeysandvaluesraw}
-
-Extracts raw data from a JSON object.
-
-**Syntax**
-
-```sql
-JSONExtractKeysAndValuesRaw(json[, p, a, t, h])
-```
-
-**Arguments**
-
-- `json` — [String](../data-types/string.md) with valid JSON.
-- `p, a, t, h` — Comma-separated indices or keys that specify the path to the inner field in a nested JSON object. Each argument can be either a [string](../data-types/string.md) to get the field by the key or an [integer](../data-types/int-uint.md) to get the N-th field (indexed from 1, negative integers count from the end). If not set, the whole JSON is parsed as the top-level object. Optional parameter.
-
-**Returned values**
-
-- Array with `('key', 'value')` tuples. Both tuple members are strings. [Array](../data-types/array.md)([Tuple](../data-types/tuple.md)([String](../data-types/string.md), [String](../data-types/string.md)).
-- Empty array if the requested object does not exist, or input JSON is invalid. [Array](../data-types/array.md)([Tuple](../data-types/tuple.md)([String](../data-types/string.md), [String](../data-types/string.md)).
-
-**Examples**
-
-Query:
-
-```sql
-SELECT JSONExtractKeysAndValuesRaw('{"a": [-100, 200.0], "b":{"c": {"d": "hello", "f": "world"}}}');
-```
-
-Result:
-
-```text
-┌─JSONExtractKeysAndValuesRaw('{"a": [-100, 200.0], "b":{"c": {"d": "hello", "f": "world"}}}')─┐
-│ [('a','[-100,200]'),('b','{"c":{"d":"hello","f":"world"}}')]                                 │
-└──────────────────────────────────────────────────────────────────────────────────────────────┘
-```
-
-Query:
-
-```sql
-SELECT JSONExtractKeysAndValuesRaw('{"a": [-100, 200.0], "b":{"c": {"d": "hello", "f": "world"}}}', 'b');
-```
-
-Result:
-
-```text
-┌─JSONExtractKeysAndValuesRaw('{"a": [-100, 200.0], "b":{"c": {"d": "hello", "f": "world"}}}', 'b')─┐
-│ [('c','{"d":"hello","f":"world"}')]                                                               │
-└───────────────────────────────────────────────────────────────────────────────────────────────────┘
-```
-
-Query:
-
-```sql
-SELECT JSONExtractKeysAndValuesRaw('{"a": [-100, 200.0], "b":{"c": {"d": "hello", "f": "world"}}}', -1, 'c');
-```
-
-Result:
-
-```text
-┌─JSONExtractKeysAndValuesRaw('{"a": [-100, 200.0], "b":{"c": {"d": "hello", "f": "world"}}}', -1, 'c')─┐
-│ [('d','"hello"'),('f','"world"')]                                                                     │
-└───────────────────────────────────────────────────────────────────────────────────────────────────────┘
-```
-
-### JSON_EXISTS {#json_exists}
-
-If the value exists in the JSON document, `1` will be returned. If the value does not exist, `0` will be returned.
-
-**Syntax**
-
-```sql
-JSON_EXISTS(json, path)
-```
-
-**Parameters**
-
-- `json` — A string with valid JSON. [String](../data-types/string.md). 
-- `path` — A string representing the path. [String](../data-types/string.md).
-
-:::note
-Before version 21.11 the order of arguments was wrong, i.e. JSON_EXISTS(path, json)
-:::
-
-**Returned value**
-
-- Returns `1` if the value exists in the JSON document, otherwise `0`.
-
-**Examples**
-
-```sql
-SELECT JSON_EXISTS('{"hello":1}', '$.hello');
-SELECT JSON_EXISTS('{"hello":{"world":1}}', '$.hello.world');
-SELECT JSON_EXISTS('{"hello":["world"]}', '$.hello[*]');
-SELECT JSON_EXISTS('{"hello":["world"]}', '$.hello[0]');
-```
-
-### JSON_QUERY {#json_query}
-
-Parses a JSON and extract a value as a JSON array or JSON object. If the value does not exist, an empty string will be returned.
-
-**Syntax**
-
-```sql
-JSON_QUERY(json, path)
-```
-
-**Parameters**
-
-- `json` — A string with valid JSON. [String](../data-types/string.md). 
-- `path` — A string representing the path. [String](../data-types/string.md).
-
-:::note
-Before version 21.11 the order of arguments was wrong, i.e. JSON_EXISTS(path, json)
-:::
-
-**Returned value**
-
-- Returns the extracted value as a JSON array or JSON object. Otherwise it returns an empty string if the value does not exist. [String](../data-types/string.md).
-
-**Example**
-
-Query:
-
-```sql
-SELECT JSON_QUERY('{"hello":"world"}', '$.hello');
-SELECT JSON_QUERY('{"array":[[0, 1, 2, 3, 4, 5], [0, -1, -2, -3, -4, -5]]}', '$.array[*][0 to 2, 4]');
-SELECT JSON_QUERY('{"hello":2}', '$.hello');
-SELECT toTypeName(JSON_QUERY('{"hello":2}', '$.hello'));
-```
-
-Result:
-
-```text
-["world"]
-[0, 1, 4, 0, -1, -4]
-[2]
-String
-```
-
-### JSON_VALUE {#json_value}
-
-Parses a JSON and extract a value as a JSON scalar. If the value does not exist, an empty string will be returned by default.
-
-This function is controlled by the following settings:
-
-- by SET `function_json_value_return_type_allow_nullable` = `true`, `NULL` will be returned. If the value is complex type (such as: struct, array, map), an empty string will be returned by default.
-- by SET `function_json_value_return_type_allow_complex` = `true`, the complex value will be returned.
-
-**Syntax**
-
-```sql
-JSON_VALUE(json, path)
-```
-
-**Parameters**
-
-- `json` — A string with valid JSON. [String](../data-types/string.md). 
-- `path` — A string representing the path. [String](../data-types/string.md).
-
-:::note
-Before version 21.11 the order of arguments was wrong, i.e. JSON_EXISTS(path, json)
-:::
-
-**Returned value**
-
-- Returns the extracted value as a JSON scalar if it exists, otherwise an empty string is returned. [String](../data-types/string.md).
-
-**Example**
-
-Query:
-
-```sql
-SELECT JSON_VALUE('{"hello":"world"}', '$.hello');
-SELECT JSON_VALUE('{"array":[[0, 1, 2, 3, 4, 5], [0, -1, -2, -3, -4, -5]]}', '$.array[*][0 to 2, 4]');
-SELECT JSON_VALUE('{"hello":2}', '$.hello');
-SELECT toTypeName(JSON_VALUE('{"hello":2}', '$.hello'));
-SELECT JSON_VALUE('{"hello":"world"}', '$.b') settings function_json_value_return_type_allow_nullable=true;
-SELECT JSON_VALUE('{"hello":{"world":"!"}}', '$.hello') settings function_json_value_return_type_allow_complex=true;
-```
-
-Result:
-
-```text
-world
-0
-2
-String
-```
-
-### toJSONString {#tojsonstring}
-
-Serializes a value to its JSON representation. Various data types and nested structures are supported.
-64-bit [integers](../data-types/int-uint.md) or bigger (like `UInt64` or `Int128`) are enclosed in quotes by default. [output_format_json_quote_64bit_integers](/operations/settings/formats#output_format_json_quote_64bit_integers) controls this behavior.
-Special values `NaN` and `inf` are replaced with `null`. Enable [output_format_json_quote_denormals](/operations/settings/formats#output_format_json_quote_denormals) setting to show them.
-When serializing an [Enum](../data-types/enum.md) value, the function outputs its name.
-
-**Syntax**
-
-```sql
-toJSONString(value)
-```
-
-**Arguments**
-
-- `value` — Value to serialize. Value may be of any data type.
-
-**Returned value**
-
-- JSON representation of the value. [String](../data-types/string.md).
-
-**Example**
-
-The first example shows serialization of a [Map](../data-types/map.md).
-The second example shows some special values wrapped into a [Tuple](../data-types/tuple.md).
-
-Query:
-
-```sql
-SELECT toJSONString(map('key1', 1, 'key2', 2));
-SELECT toJSONString(tuple(1.25, NULL, NaN, +inf, -inf, [])) SETTINGS output_format_json_quote_denormals = 1;
-```
-
-Result:
-
-```text
-{"key1":1,"key2":2}
-[1.25,null,"nan","inf","-inf",[]]
-```
-
-**See Also**
-
-- [output_format_json_quote_64bit_integers](/operations/settings/formats#output_format_json_quote_64bit_integers)
-- [output_format_json_quote_denormals](/operations/settings/formats#output_format_json_quote_denormals)
-### JSONArrayLength {#jsonarraylength}
-
-Returns the number of elements in the outermost JSON array. The function returns NULL if input JSON string is invalid.
-
-**Syntax**
-
-```sql
-JSONArrayLength(json)
-```
-
-Alias: `JSON_ARRAY_LENGTH(json)`.
-
-**Arguments**
-
-- `json` — [String](../data-types/string.md) with valid JSON.
-
-**Returned value**
-
-- If `json` is a valid JSON array string, returns the number of array elements, otherwise returns NULL. [Nullable(UInt64)](../data-types/int-uint.md).
-
-**Example**
-
-```sql
-SELECT
-    JSONArrayLength(''),
-    JSONArrayLength('[1,2,3]')
-
-┌─JSONArrayLength('')─┬─JSONArrayLength('[1,2,3]')─┐
-│                ᴺᵁᴸᴸ │                          3 │
-└─────────────────────┴────────────────────────────┘
-```
-### jsonMergePatch {#jsonmergepatch}
-
-Returns the merged JSON object string which is formed by merging multiple JSON objects.
-
-**Syntax**
-
-```sql
-jsonMergePatch(json1, json2, ...)
-```
-
-**Arguments**
-
-- `json` — [String](../data-types/string.md) with valid JSON.
-
-**Returned value**
-
-- If JSON object strings are valid, return the merged JSON object string. [String](../data-types/string.md).
-
-**Example**
-
-```sql
-SELECT jsonMergePatch('{"a":1}', '{"name": "joey"}', '{"name": "tom"}', '{"name": "zoey"}') AS res
-
-┌─res───────────────────┐
-│ {"a":1,"name":"zoey"} │
-└───────────────────────┘
-```
-
-### JSONAllPaths {#jsonallpaths}
-
-Returns the list of all paths stored in each row in [JSON](../data-types/newjson.md) column.
-
-**Syntax**
-
-```sql
-JSONAllPaths(json)
-```
-
-**Arguments**
-
-- `json` — [JSON](../data-types/newjson.md).
-
-**Returned value**
-
-- An array of paths. [Array(String)](../data-types/array.md).
-
-**Example**
-
-```sql
-CREATE TABLE test (json JSON(max_dynamic_paths=1)) ENGINE = Memory;
-INSERT INTO test FORMAT JSONEachRow {"json" : {"a" : 42}}, {"json" : {"b" : "Hello"}}, {"json" : {"a" : [1, 2, 3], "c" : "2020-01-01"}}
-SELECT json, JSONAllPaths(json) FROM test;
-```
-
-```response
-┌─json─────────────────────────────────┬─JSONAllPaths(json)─┐
-│ {"a":"42"}                           │ ['a']              │
-│ {"b":"Hello"}                        │ ['b']              │
-│ {"a":["1","2","3"],"c":"2020-01-01"} │ ['a','c']          │
-└──────────────────────────────────────┴────────────────────┘
-```
-
-### JSONAllPathsWithTypes {#jsonallpathswithtypes}
-
-Returns the map of all paths and their data types stored in each row in [JSON](../data-types/newjson.md) column.
-
-**Syntax**
-
-```sql
-JSONAllPathsWithTypes(json)
-```
-
-**Arguments**
-
-- `json` — [JSON](../data-types/newjson.md).
-
-**Returned value**
-
-- An array of paths. [Map(String, String)](../data-types/array.md).
-
-**Example**
-
-```sql
-CREATE TABLE test (json JSON(max_dynamic_paths=1)) ENGINE = Memory;
-INSERT INTO test FORMAT JSONEachRow {"json" : {"a" : 42}}, {"json" : {"b" : "Hello"}}, {"json" : {"a" : [1, 2, 3], "c" : "2020-01-01"}}
-SELECT json, JSONAllPathsWithTypes(json) FROM test;
-```
-
-```response
-┌─json─────────────────────────────────┬─JSONAllPathsWithTypes(json)───────────────┐
-│ {"a":"42"}                           │ {'a':'Int64'}                             │
-│ {"b":"Hello"}                        │ {'b':'String'}                            │
-│ {"a":["1","2","3"],"c":"2020-01-01"} │ {'a':'Array(Nullable(Int64))','c':'Date'} │
-└──────────────────────────────────────┴───────────────────────────────────────────┘
-```
-
-### JSONDynamicPaths {#jsondynamicpaths}
-
-Returns the list of dynamic paths that are stored as separate subcolumns in [JSON](../data-types/newjson.md) column.
-
-**Syntax**
-
-```sql
-JSONDynamicPaths(json)
-```
-
-**Arguments**
-
-- `json` — [JSON](../data-types/newjson.md).
-
-**Returned value**
-
-- An array of paths. [Array(String)](../data-types/array.md).
-
-**Example**
-
-```sql
-CREATE TABLE test (json JSON(max_dynamic_paths=1)) ENGINE = Memory;
-INSERT INTO test FORMAT JSONEachRow {"json" : {"a" : 42}}, {"json" : {"b" : "Hello"}}, {"json" : {"a" : [1, 2, 3], "c" : "2020-01-01"}}
-SELECT json, JSONDynamicPaths(json) FROM test;
-```
-
-```response
-┌─json─────────────────────────────────┬─JSONDynamicPaths(json)─┐
-| {"a":"42"}                           │ ['a']                  │
-│ {"b":"Hello"}                        │ []                     │
-│ {"a":["1","2","3"],"c":"2020-01-01"} │ ['a']                  │
-└──────────────────────────────────────┴────────────────────────┘
-```
-
-### JSONDynamicPathsWithTypes {#jsondynamicpathswithtypes}
-
-Returns the map of dynamic paths that are stored as separate subcolumns and their types in each row in [JSON](../data-types/newjson.md) column.
-
-**Syntax**
-
-```sql
-JSONAllPathsWithTypes(json)
-```
-
-**Arguments**
-
-- `json` — [JSON](../data-types/newjson.md).
-
-**Returned value**
-
-- An array of paths. [Map(String, String)](../data-types/array.md).
-
-**Example**
-
-```sql
-CREATE TABLE test (json JSON(max_dynamic_paths=1)) ENGINE = Memory;
-INSERT INTO test FORMAT JSONEachRow {"json" : {"a" : 42}}, {"json" : {"b" : "Hello"}}, {"json" : {"a" : [1, 2, 3], "c" : "2020-01-01"}}
-SELECT json, JSONDynamicPathsWithTypes(json) FROM test;
-```
-
-```response
-┌─json─────────────────────────────────┬─JSONDynamicPathsWithTypes(json)─┐
-│ {"a":"42"}                           │ {'a':'Int64'}                   │
-│ {"b":"Hello"}                        │ {}                              │
-│ {"a":["1","2","3"],"c":"2020-01-01"} │ {'a':'Array(Nullable(Int64))'}  │
-└──────────────────────────────────────┴─────────────────────────────────┘
-```
-
-### JSONSharedDataPaths {#jsonshareddatapaths}
-
-Returns the list of paths that are stored in shared data structure in [JSON](../data-types/newjson.md) column.
-
-**Syntax**
-
-```sql
-JSONSharedDataPaths(json)
-```
-
-**Arguments**
-
-- `json` — [JSON](../data-types/newjson.md).
-
-**Returned value**
-
-- An array of paths. [Array(String)](../data-types/array.md).
-
-**Example**
-
-```sql
-CREATE TABLE test (json JSON(max_dynamic_paths=1)) ENGINE = Memory;
-INSERT INTO test FORMAT JSONEachRow {"json" : {"a" : 42}}, {"json" : {"b" : "Hello"}}, {"json" : {"a" : [1, 2, 3], "c" : "2020-01-01"}}
-SELECT json, JSONSharedDataPaths(json) FROM test;
-```
-
-```response
-┌─json─────────────────────────────────┬─JSONSharedDataPaths(json)─┐
-│ {"a":"42"}                           │ []                        │
-│ {"b":"Hello"}                        │ ['b']                     │
-│ {"a":["1","2","3"],"c":"2020-01-01"} │ ['c']                     │
-└──────────────────────────────────────┴───────────────────────────┘
-```
-
-### JSONSharedDataPathsWithTypes {#jsonshareddatapathswithtypes}
-
-Returns the map of paths that are stored in shared data structure and their types in each row in [JSON](../data-types/newjson.md) column.
-
-**Syntax**
-
-```sql
-JSONSharedDataPathsWithTypes(json)
-```
-
-**Arguments**
-
-- `json` — [JSON](../data-types/newjson.md).
-
-**Returned value**
-
-- An array of paths. [Map(String, String)](../data-types/array.md).
-
-**Example**
-
-```sql
-CREATE TABLE test (json JSON(max_dynamic_paths=1)) ENGINE = Memory;
-INSERT INTO test FORMAT JSONEachRow {"json" : {"a" : 42}}, {"json" : {"b" : "Hello"}}, {"json" : {"a" : [1, 2, 3], "c" : "2020-01-01"}}
-SELECT json, JSONSharedDataPathsWithTypes(json) FROM test;
-```
-
-```response
-┌─json─────────────────────────────────┬─JSONSharedDataPathsWithTypes(json)─┐
-│ {"a":"42"}                           │ {}                                 │
-│ {"b":"Hello"}                        │ {'b':'String'}                     │
-│ {"a":["1","2","3"],"c":"2020-01-01"} │ {'c':'Date'}                       │
-└──────────────────────────────────────┴────────────────────────────────────┘
-```
-
->>>>>>> bd9e4dc3
 <!-- 
 The inner content of the tags below are replaced at doc framework build time with 
 docs generated from system.functions. Please do not modify or remove the tags.
