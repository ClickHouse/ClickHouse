---
toc_priority: 39
toc_title: Dates and Times
---

# Functions for Working with Dates and Times {#functions-for-working-with-dates-and-times}

Support for time zones.

All functions for working with the date and time that have a logical use for the time zone can accept a second optional time zone argument. Example: Asia/Yekaterinburg. In this case, they use the specified time zone instead of the local (default) one.

``` sql
SELECT
    toDateTime('2016-06-15 23:00:00') AS time,
    toDate(time) AS date_local,
    toDate(time, 'Asia/Yekaterinburg') AS date_yekat,
    toString(time, 'US/Samoa') AS time_samoa
```

``` text
┌────────────────time─┬─date_local─┬─date_yekat─┬─time_samoa──────────┐
│ 2016-06-15 23:00:00 │ 2016-06-15 │ 2016-06-16 │ 2016-06-15 09:00:00 │
└─────────────────────┴────────────┴────────────┴─────────────────────┘
```

## timeZone {#timezone}

Returns the timezone of the server.

**Syntax** 

``` sql
timeZone()
```

Alias: `timezone`. 

**Returned value**

-   Timezone. 

Type: [String](../../sql-reference/data-types/string.md).

## toTimeZone {#totimezone}

Converts time or date and time to the specified time zone. The time zone is an attribute of the `Date` and `DateTime` data types. The internal value (number of seconds) of the table field or of the resultset's column does not change, the column's type changes and its string representation changes accordingly.

**Syntax** 

``` sql
toTimezone(value, timezone)
```

Alias: `toTimezone`.

**Arguments** 

-   `value` — Time or date and time. [DateTime64](../../sql-reference/data-types/datetime64.md).
-   `timezone` — Timezone for the returned value. [String](../../sql-reference/data-types/string.md).

**Returned value**

-   Date and time. 

Type: [DateTime](../../sql-reference/data-types/datetime.md).

**Example**

Query:

```sql
SELECT toDateTime('2019-01-01 00:00:00', 'UTC') AS time_utc,
    toTypeName(time_utc) AS type_utc,
    toInt32(time_utc) AS int32utc,
    toTimeZone(time_utc, 'Asia/Yekaterinburg') AS time_yekat,
    toTypeName(time_yekat) AS type_yekat,
    toInt32(time_yekat) AS int32yekat,
    toTimeZone(time_utc, 'US/Samoa') AS time_samoa,
    toTypeName(time_samoa) AS type_samoa,
    toInt32(time_samoa) AS int32samoa
FORMAT Vertical;
```
Result:

```text
Row 1:
──────
time_utc:   2019-01-01 00:00:00
type_utc:   DateTime('UTC')
int32utc:   1546300800
time_yekat: 2019-01-01 05:00:00
type_yekat: DateTime('Asia/Yekaterinburg')
int32yekat: 1546300800
time_samoa: 2018-12-31 13:00:00
type_samoa: DateTime('US/Samoa')
int32samoa: 1546300800
```

`toTimeZone(time_utc, 'Asia/Yekaterinburg')` changes the `DateTime('UTC')` type to `DateTime('Asia/Yekaterinburg')`. The value (Unixtimestamp) 1546300800 stays the same, but the string representation (the result of the toString() function) changes from `time_utc:   2019-01-01 00:00:00` to `time_yekat: 2019-01-01 05:00:00`.

<<<<<<< HEAD
## timezoneOffset {#timezoneoffset}

Returns a timezone offset in seconds from [UTC](https://en.wikipedia.org/wiki/Coordinated_Universal_Time). The function takes into account [daylight saving time](https://en.wikipedia.org/wiki/Daylight_saving_time) and historical timezone changes at the specified date and time.
[IANA timezone database](https://www.iana.org/time-zones) is used to calculate the offset.

**Syntax**

``` sql
timezoneOffset(datetime)
```

**Arguments**

-   `datetime` — Date and time. [DateTime](../../sql-reference/data-types/datetime.md) or [DateTime64](../../sql-reference/data-types/datetime64.md). 

**Returned value**

-   Offset from UTC in seconds. 

Type: [Int32](../../sql-reference/data-types/int-uint.md).
=======
## timeZoneOf {#timezoneof}

Returns the timezone name of [DateTime](../../sql-reference/data-types/datetime.md) or [DateTime64](../../sql-reference/data-types/datetime64.md) data types.

**Syntax** 

``` sql
timeZoneOf(value)
```

Alias: `timezoneOf`. 

**Arguments**

-   `value` — Date and time. [DateTime](../../sql-reference/data-types/datetime.md) or [DateTime64](../../sql-reference/data-types/datetime64.md). 

**Returned value**

-   Timezone name. 

Type: [String](../../sql-reference/data-types/string.md).
>>>>>>> 1a5b18cf

**Example**

Query:
<<<<<<< HEAD

``` sql
SELECT toDateTime('2021-04-21 10:20:30', 'America/New_York') AS Time, toTypeName(Time) AS Type,
       timezoneOffset(Time) AS Offset_in_seconds, (Offset_in_seconds / 3600) AS Offset_in_hours;
```

Result:

``` text
┌────────────────Time─┬─Type─────────────────────────┬─Offset_in_seconds─┬─Offset_in_hours─┐
│ 2021-04-21 10:20:30 │ DateTime('America/New_York') │            -14400 │              -4 │
└─────────────────────┴──────────────────────────────┴───────────────────┴─────────────────┘
=======
``` sql
SELECT timezoneOf(now());
```

Result:
``` text
┌─timezoneOf(now())─┐
│ Etc/UTC           │
└───────────────────┘
>>>>>>> 1a5b18cf
```

## toYear {#toyear}

Converts a date or date with time to a UInt16 number containing the year number (AD).

Alias: `YEAR`.

## toQuarter {#toquarter}

Converts a date or date with time to a UInt8 number containing the quarter number.

Alias: `QUARTER`.

## toMonth {#tomonth}

Converts a date or date with time to a UInt8 number containing the month number (1-12).

Alias: `MONTH`.

## toDayOfYear {#todayofyear}

Converts a date or date with time to a UInt16 number containing the number of the day of the year (1-366).

Alias: `DAYOFYEAR`.

## toDayOfMonth {#todayofmonth}

Converts a date or date with time to a UInt8 number containing the number of the day of the month (1-31).

Aliases: `DAYOFMONTH`, `DAY`.

## toDayOfWeek {#todayofweek}

Converts a date or date with time to a UInt8 number containing the number of the day of the week (Monday is 1, and Sunday is 7).

Alias: `DAYOFWEEK`.

## toHour {#tohour}

Converts a date with time to a UInt8 number containing the number of the hour in 24-hour time (0-23).
This function assumes that if clocks are moved ahead, it is by one hour and occurs at 2 a.m., and if clocks are moved back, it is by one hour and occurs at 3 a.m. (which is not always true – even in Moscow the clocks were twice changed at a different time).

Alias: `HOUR`.

## toMinute {#tominute}

Converts a date with time to a UInt8 number containing the number of the minute of the hour (0-59).

Alias: `MINUTE`.

## toSecond {#tosecond}

Converts a date with time to a UInt8 number containing the number of the second in the minute (0-59).
Leap seconds are not accounted for.

Alias: `SECOND`.

## toUnixTimestamp {#to-unix-timestamp}

For DateTime argument: converts value to the number with type UInt32 -- Unix Timestamp (https://en.wikipedia.org/wiki/Unix_time).
For String argument: converts the input string to the datetime according to the timezone (optional second argument, server timezone is used by default) and returns the corresponding unix timestamp.

**Syntax**

``` sql
toUnixTimestamp(datetime)
toUnixTimestamp(str, [timezone])
```

**Returned value**

-   Returns the unix timestamp.

Type: `UInt32`.

**Example**

Query:

``` sql
SELECT toUnixTimestamp('2017-11-05 08:07:47', 'Asia/Tokyo') AS unix_timestamp
```

Result:

``` text
┌─unix_timestamp─┐
│     1509836867 │
└────────────────┘
```

!!! attention "Attention"
    The return type `toStartOf*` functions described below is `Date` or `DateTime`. Though these functions can take `DateTime64` as an argument, passing them a `DateTime64` that is out of normal range (years 1970 - 2105) will give incorrect result.

## toStartOfYear {#tostartofyear}

Rounds down a date or date with time to the first day of the year.
Returns the date.

## toStartOfISOYear {#tostartofisoyear}

Rounds down a date or date with time to the first day of ISO year.
Returns the date.

## toStartOfQuarter {#tostartofquarter}

Rounds down a date or date with time to the first day of the quarter.
The first day of the quarter is either 1 January, 1 April, 1 July, or 1 October.
Returns the date.

## toStartOfMonth {#tostartofmonth}

Rounds down a date or date with time to the first day of the month.
Returns the date.

!!! attention "Attention"
    The behavior of parsing incorrect dates is implementation specific. ClickHouse may return zero date, throw an exception or do “natural” overflow.

## toMonday {#tomonday}

Rounds down a date or date with time to the nearest Monday.
Returns the date.

## toStartOfWeek(t\[,mode\]) {#tostartofweektmode}

Rounds down a date or date with time to the nearest Sunday or Monday by mode.
Returns the date.
The mode argument works exactly like the mode argument to toWeek(). For the single-argument syntax, a mode value of 0 is used.

## toStartOfDay {#tostartofday}

Rounds down a date with time to the start of the day.

## toStartOfHour {#tostartofhour}

Rounds down a date with time to the start of the hour.

## toStartOfMinute {#tostartofminute}

Rounds down a date with time to the start of the minute.

## toStartOfSecond {#tostartofsecond}

Truncates sub-seconds.

**Syntax**

``` sql
toStartOfSecond(value[, timezone])
```

**Arguments**

-   `value` — Date and time. [DateTime64](../../sql-reference/data-types/datetime64.md).
-   `timezone` — [Timezone](../../operations/server-configuration-parameters/settings.md#server_configuration_parameters-timezone) for the returned value (optional). If not specified, the function uses the timezone of the `value` parameter. [String](../../sql-reference/data-types/string.md).

**Returned value**

-   Input value without sub-seconds.

Type: [DateTime64](../../sql-reference/data-types/datetime64.md).

**Examples**

Query without timezone:

``` sql
WITH toDateTime64('2020-01-01 10:20:30.999', 3) AS dt64
SELECT toStartOfSecond(dt64);
```

Result:

``` text
┌───toStartOfSecond(dt64)─┐
│ 2020-01-01 10:20:30.000 │
└─────────────────────────┘
```

Query with timezone:

``` sql
WITH toDateTime64('2020-01-01 10:20:30.999', 3) AS dt64
SELECT toStartOfSecond(dt64, 'Europe/Moscow');
```

Result:

``` text
┌─toStartOfSecond(dt64, 'Europe/Moscow')─┐
│                2020-01-01 13:20:30.000 │
└────────────────────────────────────────┘
```

**See also**

-   [Timezone](../../operations/server-configuration-parameters/settings.md#server_configuration_parameters-timezone) server configuration parameter.

## toStartOfFiveMinute {#tostartoffiveminute}

Rounds down a date with time to the start of the five-minute interval.

## toStartOfTenMinutes {#tostartoftenminutes}

Rounds down a date with time to the start of the ten-minute interval.

## toStartOfFifteenMinutes {#tostartoffifteenminutes}

Rounds down the date with time to the start of the fifteen-minute interval.

## toStartOfInterval(time_or_data, INTERVAL x unit \[, time_zone\]) {#tostartofintervaltime-or-data-interval-x-unit-time-zone}

This is a generalization of other functions named `toStartOf*`. For example,
`toStartOfInterval(t, INTERVAL 1 year)` returns the same as `toStartOfYear(t)`,
`toStartOfInterval(t, INTERVAL 1 month)` returns the same as `toStartOfMonth(t)`,
`toStartOfInterval(t, INTERVAL 1 day)` returns the same as `toStartOfDay(t)`,
`toStartOfInterval(t, INTERVAL 15 minute)` returns the same as `toStartOfFifteenMinutes(t)` etc.

## toTime {#totime}

Converts a date with time to a certain fixed date, while preserving the time.

## toRelativeYearNum {#torelativeyearnum}

Converts a date with time or date to the number of the year, starting from a certain fixed point in the past.

## toRelativeQuarterNum {#torelativequarternum}

Converts a date with time or date to the number of the quarter, starting from a certain fixed point in the past.

## toRelativeMonthNum {#torelativemonthnum}

Converts a date with time or date to the number of the month, starting from a certain fixed point in the past.

## toRelativeWeekNum {#torelativeweeknum}

Converts a date with time or date to the number of the week, starting from a certain fixed point in the past.

## toRelativeDayNum {#torelativedaynum}

Converts a date with time or date to the number of the day, starting from a certain fixed point in the past.

## toRelativeHourNum {#torelativehournum}

Converts a date with time or date to the number of the hour, starting from a certain fixed point in the past.

## toRelativeMinuteNum {#torelativeminutenum}

Converts a date with time or date to the number of the minute, starting from a certain fixed point in the past.

## toRelativeSecondNum {#torelativesecondnum}

Converts a date with time or date to the number of the second, starting from a certain fixed point in the past.

## toISOYear {#toisoyear}

Converts a date or date with time to a UInt16 number containing the ISO Year number.

## toISOWeek {#toisoweek}

Converts a date or date with time to a UInt8 number containing the ISO Week number.

## toWeek(date\[,mode\]) {#toweekdatemode}

This function returns the week number for date or datetime. The two-argument form of toWeek() enables you to specify whether the week starts on Sunday or Monday and whether the return value should be in the range from 0 to 53 or from 1 to 53. If the mode argument is omitted, the default mode is 0.
`toISOWeek()`is a compatibility function that is equivalent to `toWeek(date,3)`.
The following table describes how the mode argument works.

| Mode | First day of week | Range | Week 1 is the first week …    |
|------|-------------------|-------|-------------------------------|
| 0    | Sunday            | 0-53  | with a Sunday in this year    |
| 1    | Monday            | 0-53  | with 4 or more days this year |
| 2    | Sunday            | 1-53  | with a Sunday in this year    |
| 3    | Monday            | 1-53  | with 4 or more days this year |
| 4    | Sunday            | 0-53  | with 4 or more days this year |
| 5    | Monday            | 0-53  | with a Monday in this year    |
| 6    | Sunday            | 1-53  | with 4 or more days this year |
| 7    | Monday            | 1-53  | with a Monday in this year    |
| 8    | Sunday            | 1-53  | contains January 1            |
| 9    | Monday            | 1-53  | contains January 1            |

For mode values with a meaning of “with 4 or more days this year,” weeks are numbered according to ISO 8601:1988:

-   If the week containing January 1 has 4 or more days in the new year, it is week 1.

-   Otherwise, it is the last week of the previous year, and the next week is week 1.

For mode values with a meaning of “contains January 1”, the week contains January 1 is week 1. It doesn’t matter how many days in the new year the week contained, even if it contained only one day.

``` sql
toWeek(date, [, mode][, Timezone])
```

**Arguments**

-   `date` – Date or DateTime.
-   `mode` – Optional parameter, Range of values is \[0,9\], default is 0.
-   `Timezone` – Optional parameter, it behaves like any other conversion function.

**Example**

``` sql
SELECT toDate('2016-12-27') AS date, toWeek(date) AS week0, toWeek(date,1) AS week1, toWeek(date,9) AS week9;
```

``` text
┌───────date─┬─week0─┬─week1─┬─week9─┐
│ 2016-12-27 │    52 │    52 │     1 │
└────────────┴───────┴───────┴───────┘
```

## toYearWeek(date\[,mode\]) {#toyearweekdatemode}

Returns year and week for a date. The year in the result may be different from the year in the date argument for the first and the last week of the year.

The mode argument works exactly like the mode argument to toWeek(). For the single-argument syntax, a mode value of 0 is used.

`toISOYear()`is a compatibility function that is equivalent to `intDiv(toYearWeek(date,3),100)`.

**Example**

``` sql
SELECT toDate('2016-12-27') AS date, toYearWeek(date) AS yearWeek0, toYearWeek(date,1) AS yearWeek1, toYearWeek(date,9) AS yearWeek9;
```

``` text
┌───────date─┬─yearWeek0─┬─yearWeek1─┬─yearWeek9─┐
│ 2016-12-27 │    201652 │    201652 │    201701 │
└────────────┴───────────┴───────────┴───────────┘
```

## date\_trunc {#date_trunc}

Truncates date and time data to the specified part of date.

**Syntax**

``` sql
date_trunc(unit, value[, timezone])
```

Alias: `dateTrunc`.

**Arguments**

-   `unit` — The type of interval to truncate the result. [String Literal](../syntax.md#syntax-string-literal).
    Possible values:

    - `second`
    - `minute`
    - `hour`
    - `day`
    - `week`
    - `month`
    - `quarter`
    - `year`

-   `value` — Date and time. [DateTime](../../sql-reference/data-types/datetime.md) or [DateTime64](../../sql-reference/data-types/datetime64.md).
-   `timezone` — [Timezone name](../../operations/server-configuration-parameters/settings.md#server_configuration_parameters-timezone) for the returned value (optional). If not specified, the function uses the timezone of the `value` parameter. [String](../../sql-reference/data-types/string.md).

**Returned value**

-   Value, truncated to the specified part of date.

Type: [Datetime](../../sql-reference/data-types/datetime.md).

**Example**

Query without timezone:

``` sql
SELECT now(), date_trunc('hour', now());
```

Result:

``` text
┌───────────────now()─┬─date_trunc('hour', now())─┐
│ 2020-09-28 10:40:45 │       2020-09-28 10:00:00 │
└─────────────────────┴───────────────────────────┘
```

Query with the specified timezone:

```sql
SELECT now(), date_trunc('hour', now(), 'Europe/Moscow');
```

Result:

```text
┌───────────────now()─┬─date_trunc('hour', now(), 'Europe/Moscow')─┐
│ 2020-09-28 10:46:26 │                        2020-09-28 13:00:00 │
└─────────────────────┴────────────────────────────────────────────┘
```

**See Also**

-   [toStartOfInterval](#tostartofintervaltime-or-data-interval-x-unit-time-zone)

## date\_add {#date_add}

Adds the time interval or date interval to the provided date or date with time.

**Syntax**

``` sql
date_add(unit, value, date)
```

Aliases: `dateAdd`, `DATE_ADD`.

**Arguments**

-   `unit` — The type of interval to add. [String](../../sql-reference/data-types/string.md).
    Possible values:

    - `second`
    - `minute`
    - `hour`
    - `day`
    - `week`
    - `month`
    - `quarter`
    - `year`

-   `value` — Value of interval to add. [Int](../../sql-reference/data-types/int-uint.md).  
-   `date` — The date or date with time to which `value` is added. [Date](../../sql-reference/data-types/date.md) or [DateTime](../../sql-reference/data-types/datetime.md).

**Returned value**

Date or date with time obtained by adding `value`, expressed in `unit`, to `date`.

Type: [Date](../../sql-reference/data-types/date.md) or [DateTime](../../sql-reference/data-types/datetime.md).

**Example**

Query:

```sql
SELECT date_add(YEAR, 3, toDate('2018-01-01'));
```

Result:

```text
┌─plus(toDate('2018-01-01'), toIntervalYear(3))─┐
│                                    2021-01-01 │
└───────────────────────────────────────────────┘
```

## date\_diff {#date_diff}

Returns the difference between two dates or dates with time values.

**Syntax**

``` sql
date_diff('unit', startdate, enddate, [timezone])
```

Aliases: `dateDiff`, `DATE_DIFF`.

**Arguments**

-   `unit` — The type of interval for result. [String](../../sql-reference/data-types/string.md).
    Possible values:

    - `second`
    - `minute`
    - `hour`
    - `day`
    - `week`
    - `month`
    - `quarter`
    - `year`

-   `startdate` — The first time value to subtract (the subtrahend). [Date](../../sql-reference/data-types/date.md) or [DateTime](../../sql-reference/data-types/datetime.md).

-   `enddate` — The second time value to subtract from (the minuend). [Date](../../sql-reference/data-types/date.md) or [DateTime](../../sql-reference/data-types/datetime.md).

-   `timezone` — [Timezone name](../../operations/server-configuration-parameters/settings.md#server_configuration_parameters-timezone) (optional). If specified, it is applied to both `startdate` and `enddate`. If not specified, timezones of `startdate` and `enddate` are used. If they are not the same, the result is unspecified. [String](../../sql-reference/data-types/string.md).

**Returned value**

Difference between `enddate` and `startdate` expressed in `unit`.

Type: [Int](../../sql-reference/data-types/int-uint.md).

**Example**

Query:

``` sql
SELECT dateDiff('hour', toDateTime('2018-01-01 22:00:00'), toDateTime('2018-01-02 23:00:00'));
```

Result:

``` text
┌─dateDiff('hour', toDateTime('2018-01-01 22:00:00'), toDateTime('2018-01-02 23:00:00'))─┐
│                                                                                     25 │
└────────────────────────────────────────────────────────────────────────────────────────┘
```

## date\_sub {#date_sub}

Subtracts the time interval or date interval from the provided date or date with time.

**Syntax**

``` sql
date_sub(unit, value, date)
```

Aliases: `dateSub`, `DATE_SUB`.

**Arguments**

-   `unit` — The type of interval to subtract. [String](../../sql-reference/data-types/string.md).
    Possible values:

    - `second`
    - `minute`
    - `hour`
    - `day`
    - `week`
    - `month`
    - `quarter`
    - `year`

-   `value` — Value of interval to subtract. [Int](../../sql-reference/data-types/int-uint.md).    
-   `date` — The date or date with time from which `value` is subtracted. [Date](../../sql-reference/data-types/date.md) or [DateTime](../../sql-reference/data-types/datetime.md).

**Returned value**

Date or date with time obtained by subtracting `value`, expressed in `unit`, from `date`.

Type: [Date](../../sql-reference/data-types/date.md) or [DateTime](../../sql-reference/data-types/datetime.md).

**Example**

Query:

``` sql
SELECT date_sub(YEAR, 3, toDate('2018-01-01'));
```

Result:

``` text
┌─minus(toDate('2018-01-01'), toIntervalYear(3))─┐
│                                     2015-01-01 │
└────────────────────────────────────────────────┘
```

## timestamp\_add {#timestamp_add}

Adds the specified time value with the provided date or date time value.

**Syntax**

``` sql
timestamp_add(date, INTERVAL value unit)
```

Aliases: `timeStampAdd`, `TIMESTAMP_ADD`.

**Arguments**

-   `date` — Date or date with time. [Date](../../sql-reference/data-types/date.md) or [DateTime](../../sql-reference/data-types/datetime.md).
-   `value` — Value of interval to add. [Int](../../sql-reference/data-types/int-uint.md).
-   `unit` — The type of interval to add. [String](../../sql-reference/data-types/string.md).
    Possible values:

    - `second`
    - `minute`
    - `hour`
    - `day`
    - `week`
    - `month`
    - `quarter`
    - `year`

**Returned value**

Date or date with time with the specified `value` expressed in `unit` added to `date`.

Type: [Date](../../sql-reference/data-types/date.md) or [DateTime](../../sql-reference/data-types/datetime.md).

**Example**

Query:

```sql
select timestamp_add(toDate('2018-01-01'), INTERVAL 3 MONTH);
```

Result:

```text
┌─plus(toDate('2018-01-01'), toIntervalMonth(3))─┐
│                                     2018-04-01 │
└────────────────────────────────────────────────┘
```

## timestamp\_sub {#timestamp_sub}

Subtracts the time interval from the provided date or date with time.

**Syntax**

``` sql
timestamp_sub(unit, value, date)
```

Aliases: `timeStampSub`, `TIMESTAMP_SUB`.

**Arguments**

-   `unit` — The type of interval to subtract. [String](../../sql-reference/data-types/string.md).
    Possible values:

    - `second`
    - `minute`
    - `hour`
    - `day`
    - `week`
    - `month`
    - `quarter`
    - `year`

-   `value` — Value of interval to subtract. [Int](../../sql-reference/data-types/int-uint.md).   
-   `date` — Date or date with time. [Date](../../sql-reference/data-types/date.md) or [DateTime](../../sql-reference/data-types/datetime.md).

**Returned value**

Date or date with time obtained by subtracting `value`, expressed in `unit`, from `date`.

Type: [Date](../../sql-reference/data-types/date.md) or [DateTime](../../sql-reference/data-types/datetime.md).

**Example**

Query:

```sql
select timestamp_sub(MONTH, 5, toDateTime('2018-12-18 01:02:03'));
```

Result:

```text
┌─minus(toDateTime('2018-12-18 01:02:03'), toIntervalMonth(5))─┐
│                                          2018-07-18 01:02:03 │
└──────────────────────────────────────────────────────────────┘
```

## now {#now}

Returns the current date and time.

**Syntax**

``` sql
now([timezone])
```

**Arguments**

-   `timezone` — [Timezone name](../../operations/server-configuration-parameters/settings.md#server_configuration_parameters-timezone) for the returned value (optional). [String](../../sql-reference/data-types/string.md).

**Returned value**

-   Current date and time.

Type: [Datetime](../../sql-reference/data-types/datetime.md).

**Example**

Query without timezone:

``` sql
SELECT now();
```

Result:

``` text
┌───────────────now()─┐
│ 2020-10-17 07:42:09 │
└─────────────────────┘
```

Query with the specified timezone:

``` sql
SELECT now('Europe/Moscow');
```

Result:

``` text
┌─now('Europe/Moscow')─┐
│  2020-10-17 10:42:23 │
└──────────────────────┘
```

## today {#today}

Accepts zero arguments and returns the current date at one of the moments of request execution.
The same as ‘toDate(now())’.

## yesterday {#yesterday}

Accepts zero arguments and returns yesterday’s date at one of the moments of request execution.
The same as ‘today() - 1’.

## timeSlot {#timeslot}

Rounds the time to the half hour.
This function is specific to Yandex.Metrica, since half an hour is the minimum amount of time for breaking a session into two sessions if a tracking tag shows a single user’s consecutive pageviews that differ in time by strictly more than this amount. This means that tuples (the tag ID, user ID, and time slot) can be used to search for pageviews that are included in the corresponding session.

## toYYYYMM {#toyyyymm}

Converts a date or date with time to a UInt32 number containing the year and month number (YYYY \* 100 + MM).

## toYYYYMMDD {#toyyyymmdd}

Converts a date or date with time to a UInt32 number containing the year and month number (YYYY \* 10000 + MM \* 100 + DD).

## toYYYYMMDDhhmmss {#toyyyymmddhhmmss}

Converts a date or date with time to a UInt64 number containing the year and month number (YYYY \* 10000000000 + MM \* 100000000 + DD \* 1000000 + hh \* 10000 + mm \* 100 + ss).

## addYears, addMonths, addWeeks, addDays, addHours, addMinutes, addSeconds, addQuarters {#addyears-addmonths-addweeks-adddays-addhours-addminutes-addseconds-addquarters}

Function adds a Date/DateTime interval to a Date/DateTime and then return the Date/DateTime. For example:

``` sql
WITH
    toDate('2018-01-01') AS date,
    toDateTime('2018-01-01 00:00:00') AS date_time
SELECT
    addYears(date, 1) AS add_years_with_date,
    addYears(date_time, 1) AS add_years_with_date_time
```

``` text
┌─add_years_with_date─┬─add_years_with_date_time─┐
│          2019-01-01 │      2019-01-01 00:00:00 │
└─────────────────────┴──────────────────────────┘
```

## subtractYears, subtractMonths, subtractWeeks, subtractDays, subtractHours, subtractMinutes, subtractSeconds, subtractQuarters {#subtractyears-subtractmonths-subtractweeks-subtractdays-subtracthours-subtractminutes-subtractseconds-subtractquarters}

Function subtract a Date/DateTime interval to a Date/DateTime and then return the Date/DateTime. For example:

``` sql
WITH
    toDate('2019-01-01') AS date,
    toDateTime('2019-01-01 00:00:00') AS date_time
SELECT
    subtractYears(date, 1) AS subtract_years_with_date,
    subtractYears(date_time, 1) AS subtract_years_with_date_time
```

``` text
┌─subtract_years_with_date─┬─subtract_years_with_date_time─┐
│               2018-01-01 │           2018-01-01 00:00:00 │
└──────────────────────────┴───────────────────────────────┘
```

## timeSlots(StartTime, Duration,\[, Size\]) {#timeslotsstarttime-duration-size}

For a time interval starting at ‘StartTime’ and continuing for ‘Duration’ seconds, it returns an array of moments in time, consisting of points from this interval rounded down to the ‘Size’ in seconds. ‘Size’ is an optional parameter: a constant UInt32, set to 1800 by default.
For example, `timeSlots(toDateTime('2012-01-01 12:20:00'), 600) = [toDateTime('2012-01-01 12:00:00'), toDateTime('2012-01-01 12:30:00')]`.
This is necessary for searching for pageviews in the corresponding session.

## formatDateTime {#formatdatetime}

Formats a Time according to the given Format string. Format is a constant expression, so you cannot have multiple formats for a single result column.

**Syntax**

``` sql
formatDateTime(Time, Format\[, Timezone\])
```

**Returned value(s)**

Returnes time and date values according to the determined format.

**Replacement fields**
Using replacement fields, you can define a pattern for the resulting string. “Example” column shows formatting result for `2018-01-02 22:33:44`.

| Placeholder | Description                                             | Example    |
|----------|---------------------------------------------------------|------------|
| %C       | year divided by 100 and truncated to integer (00-99)    | 20         |
| %d       | day of the month, zero-padded (01-31)                   | 02         |
| %D       | Short MM/DD/YY date, equivalent to %m/%d/%y             | 01/02/18   |
| %e       | day of the month, space-padded ( 1-31)                  | &nbsp; 2   |
| %F       | short YYYY-MM-DD date, equivalent to %Y-%m-%d           | 2018-01-02 |
| %G       | four-digit year format for ISO week number, calculated from the week-based year [defined by the ISO 8601](https://en.wikipedia.org/wiki/ISO_8601#Week_dates) standard, normally useful only with %V  | 2018         |
| %g       | two-digit year format, aligned to ISO 8601, abbreviated from four-digit notation                                | 18       |
| %H       | hour in 24h format (00-23)                              | 22         |
| %I       | hour in 12h format (01-12)                              | 10         |
| %j       | day of the year (001-366)                               | 002        |
| %m       | month as a decimal number (01-12)                       | 01         |
| %M       | minute (00-59)                                          | 33         |
| %n       | new-line character (‘’)                                 |            |
| %p       | AM or PM designation                                    | PM         |
| %Q       | Quarter (1-4)                                           | 1          |
| %R       | 24-hour HH:MM time, equivalent to %H:%M                 | 22:33      |
| %S       | second (00-59)                                          | 44         |
| %t       | horizontal-tab character (’)                            |            |
| %T       | ISO 8601 time format (HH:MM:SS), equivalent to %H:%M:%S | 22:33:44   |
| %u       | ISO 8601 weekday as number with Monday as 1 (1-7)       | 2          |
| %V       | ISO 8601 week number (01-53)                            | 01         |
| %w       | weekday as a decimal number with Sunday as 0 (0-6)      | 2          |
| %y       | Year, last two digits (00-99)                           | 18         |
| %Y       | Year                                                    | 2018       |
| %%       | a % sign                                                | %          |

**Example**

Query:

``` sql
SELECT formatDateTime(toDate('2010-01-04'), '%g')
```

Result:

```
┌─formatDateTime(toDate('2010-01-04'), '%g')─┐
│ 10                                         │
└────────────────────────────────────────────┘
```

## FROM\_UNIXTIME {#fromunixfime}

Function converts Unix timestamp to a calendar date and a time of a day. When there is only a single argument of [Integer](../../sql-reference/data-types/int-uint.md) type, it acts in the same way as [toDateTime](../../sql-reference/functions/type-conversion-functions.md#todatetime) and return [DateTime](../../sql-reference/data-types/datetime.md) type.

**Example:**

Query:

```sql
SELECT FROM_UNIXTIME(423543535);
```

Result:

```text
┌─FROM_UNIXTIME(423543535)─┐
│      1983-06-04 10:58:55 │
└──────────────────────────┘
```

When there are two arguments: first is an [Integer](../../sql-reference/data-types/int-uint.md) or [DateTime](../../sql-reference/data-types/datetime.md), second is a constant format string — it acts in the same way as [formatDateTime](#formatdatetime) and return [String](../../sql-reference/data-types/string.md#string) type.

For example:

```sql
SELECT FROM_UNIXTIME(1234334543, '%Y-%m-%d %R:%S') AS DateTime;
```

```text
┌─DateTime────────────┐
│ 2009-02-11 14:42:23 │
└─────────────────────┘
```

## toModifiedJulianDay {#tomodifiedjulianday}

Converts a [Proleptic Gregorian calendar](https://en.wikipedia.org/wiki/Proleptic_Gregorian_calendar) date in text form `YYYY-MM-DD` to a [Modified Julian Day](https://en.wikipedia.org/wiki/Julian_day#Variants) number in Int32. This function supports date from `0000-01-01` to `9999-12-31`. It raises an exception if the argument cannot be parsed as a date, or the date is invalid.

**Syntax**

``` sql
toModifiedJulianDay(date)
```

**Arguments**

-   `date` — Date in text form. [String](../../sql-reference/data-types/string.md) or [FixedString](../../sql-reference/data-types/fixedstring.md).

**Returned value**

-   Modified Julian Day number.

Type: [Int32](../../sql-reference/data-types/int-uint.md).

**Example**

Query:

``` sql
SELECT toModifiedJulianDay('2020-01-01');
```

Result:

``` text
┌─toModifiedJulianDay('2020-01-01')─┐
│                             58849 │
└───────────────────────────────────┘
```

## toModifiedJulianDayOrNull {#tomodifiedjuliandayornull}

Similar to [toModifiedJulianDay()](#tomodifiedjulianday), but instead of raising exceptions it returns `NULL`.

**Syntax**

``` sql
toModifiedJulianDayOrNull(date)
```

**Arguments**

-   `date` — Date in text form. [String](../../sql-reference/data-types/string.md) or [FixedString](../../sql-reference/data-types/fixedstring.md).

**Returned value**

-   Modified Julian Day number.

Type: [Nullable(Int32)](../../sql-reference/data-types/int-uint.md).

**Example**

Query:

``` sql
SELECT toModifiedJulianDayOrNull('2020-01-01');
```

Result:

``` text
┌─toModifiedJulianDayOrNull('2020-01-01')─┐
│                                   58849 │
└─────────────────────────────────────────┘
```

## fromModifiedJulianDay {#frommodifiedjulianday}

Converts a [Modified Julian Day](https://en.wikipedia.org/wiki/Julian_day#Variants) number to a [Proleptic Gregorian calendar](https://en.wikipedia.org/wiki/Proleptic_Gregorian_calendar) date in text form `YYYY-MM-DD`. This function supports day number from `-678941` to `2973119` (which represent 0000-01-01 and 9999-12-31 respectively). It raises an exception if the day number is outside of the supported range.

**Syntax**

``` sql
fromModifiedJulianDay(day)
```

**Arguments**

-   `day` — Modified Julian Day number. [Any integral types](../../sql-reference/data-types/int-uint.md).

**Returned value**

-   Date in text form.

Type: [String](../../sql-reference/data-types/string.md)

**Example**

Query:

``` sql
SELECT fromModifiedJulianDay(58849);
```

Result:

``` text
┌─fromModifiedJulianDay(58849)─┐
│ 2020-01-01                   │
└──────────────────────────────┘
```

## fromModifiedJulianDayOrNull {#frommodifiedjuliandayornull}

Similar to [fromModifiedJulianDayOrNull()](#frommodifiedjuliandayornull), but instead of raising exceptions it returns `NULL`.

**Syntax**

``` sql
fromModifiedJulianDayOrNull(day)
```

**Arguments**

-   `day` — Modified Julian Day number. [Any integral types](../../sql-reference/data-types/int-uint.md).

**Returned value**

-   Date in text form.

Type: [Nullable(String)](../../sql-reference/data-types/string.md)

**Example**

Query:

``` sql
SELECT fromModifiedJulianDayOrNull(58849);
```

Result:

``` text
┌─fromModifiedJulianDayOrNull(58849)─┐
│ 2020-01-01                         │
└────────────────────────────────────┘
```<|MERGE_RESOLUTION|>--- conflicted
+++ resolved
@@ -98,7 +98,42 @@
 
 `toTimeZone(time_utc, 'Asia/Yekaterinburg')` changes the `DateTime('UTC')` type to `DateTime('Asia/Yekaterinburg')`. The value (Unixtimestamp) 1546300800 stays the same, but the string representation (the result of the toString() function) changes from `time_utc:   2019-01-01 00:00:00` to `time_yekat: 2019-01-01 05:00:00`.
 
-<<<<<<< HEAD
+## timeZoneOf {#timezoneof}
+
+Returns the timezone name of [DateTime](../../sql-reference/data-types/datetime.md) or [DateTime64](../../sql-reference/data-types/datetime64.md) data types.
+
+**Syntax** 
+
+``` sql
+timeZoneOf(value)
+```
+
+Alias: `timezoneOf`. 
+
+**Arguments**
+
+-   `value` — Date and time. [DateTime](../../sql-reference/data-types/datetime.md) or [DateTime64](../../sql-reference/data-types/datetime64.md). 
+
+**Returned value**
+
+-   Timezone name. 
+
+Type: [String](../../sql-reference/data-types/string.md).
+
+**Example**
+
+Query:
+``` sql
+SELECT timezoneOf(now());
+```
+
+Result:
+``` text
+┌─timezoneOf(now())─┐
+│ Etc/UTC           │
+└───────────────────┘
+```
+
 ## timezoneOffset {#timezoneoffset}
 
 Returns a timezone offset in seconds from [UTC](https://en.wikipedia.org/wiki/Coordinated_Universal_Time). The function takes into account [daylight saving time](https://en.wikipedia.org/wiki/Daylight_saving_time) and historical timezone changes at the specified date and time.
@@ -119,34 +154,10 @@
 -   Offset from UTC in seconds. 
 
 Type: [Int32](../../sql-reference/data-types/int-uint.md).
-=======
-## timeZoneOf {#timezoneof}
-
-Returns the timezone name of [DateTime](../../sql-reference/data-types/datetime.md) or [DateTime64](../../sql-reference/data-types/datetime64.md) data types.
-
-**Syntax** 
-
-``` sql
-timeZoneOf(value)
-```
-
-Alias: `timezoneOf`. 
-
-**Arguments**
-
--   `value` — Date and time. [DateTime](../../sql-reference/data-types/datetime.md) or [DateTime64](../../sql-reference/data-types/datetime64.md). 
-
-**Returned value**
-
--   Timezone name. 
-
-Type: [String](../../sql-reference/data-types/string.md).
->>>>>>> 1a5b18cf
-
-**Example**
-
-Query:
-<<<<<<< HEAD
+
+**Example**
+
+Query:
 
 ``` sql
 SELECT toDateTime('2021-04-21 10:20:30', 'America/New_York') AS Time, toTypeName(Time) AS Type,
@@ -159,18 +170,6 @@
 ┌────────────────Time─┬─Type─────────────────────────┬─Offset_in_seconds─┬─Offset_in_hours─┐
 │ 2021-04-21 10:20:30 │ DateTime('America/New_York') │            -14400 │              -4 │
 └─────────────────────┴──────────────────────────────┴───────────────────┴─────────────────┘
-=======
-``` sql
-SELECT timezoneOf(now());
-```
-
-Result:
-``` text
-┌─timezoneOf(now())─┐
-│ Etc/UTC           │
-└───────────────────┘
->>>>>>> 1a5b18cf
-```
 
 ## toYear {#toyear}
 
