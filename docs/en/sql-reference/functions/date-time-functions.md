--- conflicted
+++ resolved
@@ -271,19 +271,10 @@
 The return type of `toStartOf*`, `toLastDayOfMonth`, `toMonday` functions described below is determined by the configuration parameter [enable_extended_results_for_datetime_functions](../../operations/settings/settings#enable-extended-results-for-datetime-functions) which is `0` by default.
 
 Behavior for
-<<<<<<< HEAD
 * `enable_extended_results_for_datetime_functions = 0`: Functions `toStartOfYear`, `toStartOfISOYear`, `toStartOfQuarter`, `toStartOfMonth`, `toStartOfWeek`, `toLastDayOfMonth`, `toMonday` return `Date` or `DateTime`. Functions `toStartOfDay`, `toStartOfHour`, `toStartOfFifteenMinutes`, `toStartOfTenMinutes`, `toStartOfFiveMinutes`, `toStartOfMinute`, `timeSlot` return `DateTime`. Though these functions can take values of the extended types `Date32` and `DateTime64` as an argument, passing them a time outside the normal range (year 1970 to 2149 for `Date` / 2106 for `DateTime`) will produce wrong results.
 * `enable_extended_results_for_datetime_functions = 1`:
   * Functions `toStartOfYear`, `toStartOfISOYear`, `toStartOfQuarter`, `toStartOfMonth`, `toStartOfWeek`, `toLastDayOfMonth`, `toMonday` return `Date` or `DateTime` if their argument is a `Date` or `DateTime`, and they return `Date32` or `DateTime64` if their argument is a `Date32` or `DateTime64`.
   * Functions `toStartOfDay`, `toStartOfHour`, `toStartOfFifteenMinutes`, `toStartOfTenMinutes`, `toStartOfFiveMinutes`, `toStartOfMinute`, `timeSlot` return `DateTime` if their argument is a `Date` or `DateTime`, and they return `DateTime64` if their argument is a `Date32` or `DateTime64`.
-=======
-* `enable_extended_results_for_datetime_functions = 0`: Functions `toStartOf*`, `toLastDayOfMonth`, `toMonday` return `Date` or `DateTime`. Though these functions can take values of the extended types `Date32` and `DateTime64` as an argument, passing them a time outside the normal range (year 1970 to 2149 for `Date` / 2106 for `DateTime`) will produce wrong results. In case argument is out of normal range:
-  * If the argument is smaller than 1970, the result will be calculated from the argument `1970-01-01 (00:00:00)` instead.
-  * If the return type is `DateTime` and the argument is larger than `2106-02-07 08:28:15`, the result will be calculated from the argument `2106-02-07 08:28:15` instead.
-  * If the return type is `Date` and the argument is larger than `2149-06-06`, the result will be calculated from the argument `2149-06-06` instead.
-  *  If `toLastDayOfMonth` is called with an argument greater then `2149-05-31`, the result will be calculated from the argument `2149-05-31` instead.
-* `enable_extended_results_for_datetime_functions = 1`: Functions `toStartOfYear`, `toStartOfISOYear`, `toStartOfQuarter`, `toStartOfMonth`, `toStartOfWeek`, `toLastDayOfMonth`, `toMonday` return `Date` or `DateTime` if their argument is a `Date` or `DateTime`, and they return `Date32` or `DateTime64` if their argument is a `Date32` or `DateTime64`.
->>>>>>> 9b5c47cb
 :::
 
 ## toStartOfYear
