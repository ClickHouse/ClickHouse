--- conflicted
+++ resolved
@@ -51,7 +51,6 @@
 └──────────────────┴─────────────────────┴──────────────────┘
 ```
 
-<<<<<<< HEAD
 ## Notes on `toString` functions {#to-string-functions}
 
 The `toString` family of functions allows for converting between numbers, strings (but not fixed strings), dates, and dates with times.
@@ -65,38 +64,19 @@
 ## Notes on `toDate`/`toDateTime` functions {#to-date-and-date-time-functions}
 
 The date and date-with-time formats for the `toDate`/`toDateTime` functions are defined as follows:
-=======
-## toString family functions {#tostring-family}
-
-The `toString` type functions are used for converting between numbers, strings (but not fixed strings), dates, and dates with times.
-All these functions accept one argument.
-
-When converting to or from a string, the value is formatted or parsed using the same rules as for the `TabSeparated` format (and almost all other text formats).
-If the string can't be parsed, an exception is thrown and the request is canceled.
-
-When converting dates to numbers or vice versa, the date corresponds to the number of days since the beginning of the Unix epoch.
-When converting dates with times to numbers or vice versa, the date with time corresponds to the number of seconds since the beginning of the Unix epoch.
-
-The date and date-with-time formats for the toDate/toDateTime functions are defined as follows:
->>>>>>> 4a0b8b03
 
 ```response
 YYYY-MM-DD
 YYYY-MM-DD hh:mm:ss
 ```
 
-<<<<<<< HEAD
 As an exception, if converting from UInt32, Int32, UInt64, or Int64 numeric types to Date, and if the number is greater than or equal to 65536, the number is interpreted as a Unix timestamp (and not as the number of days) and is rounded to the date.
-=======
-As an exception, if converting from `UInt32`, `Int32`, `UInt64`, or `Int64` numeric types to `Date`, and if the number is greater than or equal to 65536, the number is interpreted as a Unix timestamp (and not as the number of days) and is rounded to the date.
->>>>>>> 4a0b8b03
 This allows support for the common occurrence of writing `toDate(unix_timestamp)`, which otherwise would be an error and would require writing the more cumbersome `toDate(toDateTime(unix_timestamp))`.
 
 Conversion between a date and a date with time is performed the natural way: by adding a null time or dropping the time.
 
 Conversion between numeric types uses the same rules as assignments between different numeric types in C++.
 
-<<<<<<< HEAD
 **Example**
 
 Query:
@@ -130,8 +110,6 @@
 
 Also see the [`toUnixTimestamp`](#toUnixTimestamp) function.
 
-=======
->>>>>>> 4a0b8b03
 ## toBool {#tobool}
 
 Converts an input value to a value of type [`Bool`](../data-types/boolean.md). Throws an exception in case of an error.
@@ -5400,8 +5378,6 @@
 
 ## toString {#tostring}
 
-<<<<<<< HEAD
-=======
 Converts values to their string representation.
 For DateTime arguments, the function can take a second String argument containing the name of the time zone.
 
@@ -5441,7 +5417,6 @@
 │ 2023-09-08 19:14:59 │ Europe/Belfast    │ 2023-09-08 20:14:59 │
 └─────────────────────┴───────────────────┴─────────────────────┘
 ```
->>>>>>> 4a0b8b03
 
 ## toFixedString {#tofixedstring}
 
