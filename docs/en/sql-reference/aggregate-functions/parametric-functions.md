--- conflicted
+++ resolved
@@ -390,7 +390,6 @@
 └───────┴───┘
 ```
 
-<<<<<<< HEAD
 **Example (`conversion_time`)**
 
 Determine the maximum funnel step reached and the time taken between steps for users booking a trip.
@@ -469,10 +468,7 @@
 └─────────┴───────────────┴───────────┴─────────────┘
 ```
 
-## retention
-=======
 ## retention {#retention}
->>>>>>> 2bf1a492
 
 The function takes as arguments a set of conditions from 1 to 32 arguments of type `UInt8` that indicate whether a certain condition was met for the event.
 Any condition can be specified as an argument (as in [WHERE](/sql-reference/statements/select/where)).
