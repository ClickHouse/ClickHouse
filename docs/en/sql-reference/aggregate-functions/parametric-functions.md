---
toc_priority: 38
toc_title: Parametric
---

# Parametric Aggregate Functions {#aggregate_functions_parametric}

Some aggregate functions can accept not only argument columns (used for compression), but a set of parameters – constants for initialization. The syntax is two pairs of brackets instead of one. The first is for parameters, and the second is for arguments.

## histogram {#histogram}

Calculates an adaptive histogram. It does not guarantee precise results.

``` sql
histogram(number_of_bins)(values)
```

The functions uses [A Streaming Parallel Decision Tree Algorithm](http://jmlr.org/papers/volume11/ben-haim10a/ben-haim10a.pdf). The borders of histogram bins are adjusted as new data enters a function. In common case, the widths of bins are not equal.

**Arguments**

`values` — [Expression](../../sql-reference/syntax.md#syntax-expressions) resulting in input values.

**Parameters**

`number_of_bins` — Upper limit for the number of bins in the histogram. The function automatically calculates the number of bins. It tries to reach the specified number of bins, but if it fails, it uses fewer bins.

**Returned values**

-   [Array](../../sql-reference/data-types/array.md) of [Tuples](../../sql-reference/data-types/tuple.md) of the following format:

        ```
        [(lower_1, upper_1, height_1), ... (lower_N, upper_N, height_N)]
        ```

        - `lower` — Lower bound of the bin.
        - `upper` — Upper bound of the bin.
        - `height` — Calculated height of the bin.

**Example**

``` sql
SELECT histogram(5)(number + 1)
FROM (
    SELECT *
    FROM system.numbers
    LIMIT 20
)
```

``` text
┌─histogram(5)(plus(number, 1))───────────────────────────────────────────┐
│ [(1,4.5,4),(4.5,8.5,4),(8.5,12.75,4.125),(12.75,17,4.625),(17,20,3.25)] │
└─────────────────────────────────────────────────────────────────────────┘
```

You can visualize a histogram with the [bar](../../sql-reference/functions/other-functions.md#function-bar) function, for example:

``` sql
WITH histogram(5)(rand() % 100) AS hist
SELECT
    arrayJoin(hist).3 AS height,
    bar(height, 0, 6, 5) AS bar
FROM
(
    SELECT *
    FROM system.numbers
    LIMIT 20
)
```

``` text
┌─height─┬─bar───┐
│  2.125 │ █▋    │
│   3.25 │ ██▌   │
│  5.625 │ ████▏ │
│  5.625 │ ████▏ │
│  3.375 │ ██▌   │
└────────┴───────┘
```

In this case, you should remember that you do not know the histogram bin borders.

## sequenceMatch(pattern)(timestamp, cond1, cond2, …) {#function-sequencematch}

Checks whether the sequence contains an event chain that matches the pattern.

``` sql
sequenceMatch(pattern)(timestamp, cond1, cond2, ...)
```

!!! warning "Warning"
    Events that occur at the same second may lay in the sequence in an undefined order affecting the result.

**Arguments**

-   `timestamp` — Column considered to contain time data. Typical data types are `Date` and `DateTime`. You can also use any of the supported [UInt](../../sql-reference/data-types/int-uint.md) data types.

-   `cond1`, `cond2` — Conditions that describe the chain of events. Data type: `UInt8`. You can pass up to 32 condition arguments. The function takes only the events described in these conditions into account. If the sequence contains data that isn’t described in a condition, the function skips them.

**Parameters**

-   `pattern` — Pattern string. See [Pattern syntax](#sequence-function-pattern-syntax).

**Returned values**

-   1, if the pattern is matched.
-   0, if the pattern isn’t matched.

Type: `UInt8`.

<a name="sequence-function-pattern-syntax"></a>
**Pattern syntax**

-   `(?N)` — Matches the condition argument at position `N`. Conditions are numbered in the `[1, 32]` range. For example, `(?1)` matches the argument passed to the `cond1` parameter.

-   `.*` — Matches any number of events. You do not need conditional arguments to match this element of the pattern.

-   `(?t operator value)` — Sets the time in seconds that should separate two events. For example, pattern `(?1)(?t>1800)(?2)` matches events that occur more than 1800 seconds from each other. An arbitrary number of any events can lay between these events. You can use the `>=`, `>`, `<`, `<=`, `==` operators.

**Examples**

Consider data in the `t` table:

``` text
┌─time─┬─number─┐
│    1 │      1 │
│    2 │      3 │
│    3 │      2 │
└──────┴────────┘
```

Perform the query:

``` sql
SELECT sequenceMatch('(?1)(?2)')(time, number = 1, number = 2) FROM t
```

``` text
┌─sequenceMatch('(?1)(?2)')(time, equals(number, 1), equals(number, 2))─┐
│                                                                     1 │
└───────────────────────────────────────────────────────────────────────┘
```

The function found the event chain where number 2 follows number 1. It skipped number 3 between them, because the number is not described as an event. If we want to take this number into account when searching for the event chain given in the example, we should make a condition for it.

``` sql
SELECT sequenceMatch('(?1)(?2)')(time, number = 1, number = 2, number = 3) FROM t
```

``` text
┌─sequenceMatch('(?1)(?2)')(time, equals(number, 1), equals(number, 2), equals(number, 3))─┐
│                                                                                        0 │
└──────────────────────────────────────────────────────────────────────────────────────────┘
```

In this case, the function couldn’t find the event chain matching the pattern, because the event for number 3 occured between 1 and 2. If in the same case we checked the condition for number 4, the sequence would match the pattern.

``` sql
SELECT sequenceMatch('(?1)(?2)')(time, number = 1, number = 2, number = 4) FROM t
```

``` text
┌─sequenceMatch('(?1)(?2)')(time, equals(number, 1), equals(number, 2), equals(number, 4))─┐
│                                                                                        1 │
└──────────────────────────────────────────────────────────────────────────────────────────┘
```

**See Also**

-   [sequenceCount](#function-sequencecount)

## sequenceCount(pattern)(time, cond1, cond2, …) {#function-sequencecount}

Counts the number of event chains that matched the pattern. The function searches event chains that do not overlap. It starts to search for the next chain after the current chain is matched.

!!! warning "Warning"
    Events that occur at the same second may lay in the sequence in an undefined order affecting the result.

``` sql
sequenceCount(pattern)(timestamp, cond1, cond2, ...)
```

**Arguments**

-   `timestamp` — Column considered to contain time data. Typical data types are `Date` and `DateTime`. You can also use any of the supported [UInt](../../sql-reference/data-types/int-uint.md) data types.

-   `cond1`, `cond2` — Conditions that describe the chain of events. Data type: `UInt8`. You can pass up to 32 condition arguments. The function takes only the events described in these conditions into account. If the sequence contains data that isn’t described in a condition, the function skips them.

**Parameters**

-   `pattern` — Pattern string. See [Pattern syntax](#sequence-function-pattern-syntax).

**Returned values**

-   Number of non-overlapping event chains that are matched.

Type: `UInt64`.

**Example**

Consider data in the `t` table:

``` text
┌─time─┬─number─┐
│    1 │      1 │
│    2 │      3 │
│    3 │      2 │
│    4 │      1 │
│    5 │      3 │
│    6 │      2 │
└──────┴────────┘
```

Count how many times the number 2 occurs after the number 1 with any amount of other numbers between them:

``` sql
SELECT sequenceCount('(?1).*(?2)')(time, number = 1, number = 2) FROM t
```

``` text
┌─sequenceCount('(?1).*(?2)')(time, equals(number, 1), equals(number, 2))─┐
│                                                                       2 │
└─────────────────────────────────────────────────────────────────────────┘
```

**See Also**

-   [sequenceMatch](#function-sequencematch)

## windowFunnel {#windowfunnel}

Searches for event chains in a sliding time window and calculates the maximum number of events that occurred from the chain.

The function works according to the algorithm:

-   The function searches for data that triggers the first condition in the chain and sets the event counter to 1. This is the moment when the sliding window starts.

-   If events from the chain occur sequentially within the window, the counter is incremented. If the sequence of events is disrupted, the counter isn’t incremented.

-   If the data has multiple event chains at varying points of completion, the function will only output the size of the longest chain.

**Syntax**

``` sql
windowFunnel(window, [mode, [mode, ... ]])(timestamp, cond1, cond2, ..., condN)
```

**Arguments**

-   `timestamp` — Name of the column containing the timestamp. Data types supported: [Date](../../sql-reference/data-types/date.md), [DateTime](../../sql-reference/data-types/datetime.md#data_type-datetime) and other unsigned integer types (note that even though timestamp supports the `UInt64` type, it’s value can’t exceed the Int64 maximum, which is 2^63 - 1).
-   `cond` — Conditions or data describing the chain of events. [UInt8](../../sql-reference/data-types/int-uint.md).

**Parameters**

-   `window` — Length of the sliding window, it is the time interval between the first and the last condition. The unit of `window` depends on the `timestamp` itself and varies. Determined using the expression `timestamp of cond1 <= timestamp of cond2 <= ... <= timestamp of condN <= timestamp of cond1 + window`.
-   `mode` — It is an optional argument. One or more modes can be set.
<<<<<<< HEAD
    -   `'strict_deduplication'` — If a same condition holds for sequence of events, then such repeating event interrupts further processing.
=======
    -   `'strict'` — If same condition holds for sequence of events then such non-unique events would be skipped.
>>>>>>> c335ee4b
    -   `'strict_order'` — Don't allow interventions of other events. E.g. in the case of `A->B->D->C`, it stops finding `A->B->C` at the `D` and the max event level is 2.
    -   `'strict_increase'` — Apply conditions only to events with strictly increasing timestamps.

**Returned value**

The maximum number of consecutive triggered conditions from the chain within the sliding time window.
All the chains in the selection are analyzed.

Type: `Integer`.

**Example**

Determine if a set period of time is enough for the user to select a phone and purchase it twice in the online store.

Set the following chain of events:

1.  The user logged in to their account on the store (`eventID = 1003`).
2.  The user searches for a phone (`eventID = 1007, product = 'phone'`).
3.  The user placed an order (`eventID = 1009`).
4.  The user made the order again (`eventID = 1010`).

Input table:

``` text
┌─event_date─┬─user_id─┬───────────timestamp─┬─eventID─┬─product─┐
│ 2019-01-28 │       1 │ 2019-01-29 10:00:00 │    1003 │ phone   │
└────────────┴─────────┴─────────────────────┴─────────┴─────────┘
┌─event_date─┬─user_id─┬───────────timestamp─┬─eventID─┬─product─┐
│ 2019-01-31 │       1 │ 2019-01-31 09:00:00 │    1007 │ phone   │
└────────────┴─────────┴─────────────────────┴─────────┴─────────┘
┌─event_date─┬─user_id─┬───────────timestamp─┬─eventID─┬─product─┐
│ 2019-01-30 │       1 │ 2019-01-30 08:00:00 │    1009 │ phone   │
└────────────┴─────────┴─────────────────────┴─────────┴─────────┘
┌─event_date─┬─user_id─┬───────────timestamp─┬─eventID─┬─product─┐
│ 2019-02-01 │       1 │ 2019-02-01 08:00:00 │    1010 │ phone   │
└────────────┴─────────┴─────────────────────┴─────────┴─────────┘
```

Find out how far the user `user_id` could get through the chain in a period in January-February of 2019.

Query:

``` sql
SELECT
    level,
    count() AS c
FROM
(
    SELECT
        user_id,
        windowFunnel(6048000000000000)(timestamp, eventID = 1003, eventID = 1009, eventID = 1007, eventID = 1010) AS level
    FROM trend
    WHERE (event_date >= '2019-01-01') AND (event_date <= '2019-02-02')
    GROUP BY user_id
)
GROUP BY level
ORDER BY level ASC;
```

Result:

``` text
┌─level─┬─c─┐
│     4 │ 1 │
└───────┴───┘
```

## retention {#retention}

The function takes as arguments a set of conditions from 1 to 32 arguments of type `UInt8` that indicate whether a certain condition was met for the event.
Any condition can be specified as an argument (as in [WHERE](../../sql-reference/statements/select/where.md#select-where)).

The conditions, except the first, apply in pairs: the result of the second will be true if the first and second are true, of the third if the first and third are true, etc.

**Syntax**

``` sql
retention(cond1, cond2, ..., cond32);
```

**Arguments**

-   `cond` — An expression that returns a `UInt8` result (1 or 0).

**Returned value**

The array of 1 or 0.

-   1 — Condition was met for the event.
-   0 — Condition wasn’t met for the event.

Type: `UInt8`.

**Example**

Let’s consider an example of calculating the `retention` function to determine site traffic.

**1.** Сreate a table to illustrate an example.

``` sql
CREATE TABLE retention_test(date Date, uid Int32) ENGINE = Memory;

INSERT INTO retention_test SELECT '2020-01-01', number FROM numbers(5);
INSERT INTO retention_test SELECT '2020-01-02', number FROM numbers(10);
INSERT INTO retention_test SELECT '2020-01-03', number FROM numbers(15);
```

Input table:

Query:

``` sql
SELECT * FROM retention_test
```

Result:

``` text
┌───────date─┬─uid─┐
│ 2020-01-01 │   0 │
│ 2020-01-01 │   1 │
│ 2020-01-01 │   2 │
│ 2020-01-01 │   3 │
│ 2020-01-01 │   4 │
└────────────┴─────┘
┌───────date─┬─uid─┐
│ 2020-01-02 │   0 │
│ 2020-01-02 │   1 │
│ 2020-01-02 │   2 │
│ 2020-01-02 │   3 │
│ 2020-01-02 │   4 │
│ 2020-01-02 │   5 │
│ 2020-01-02 │   6 │
│ 2020-01-02 │   7 │
│ 2020-01-02 │   8 │
│ 2020-01-02 │   9 │
└────────────┴─────┘
┌───────date─┬─uid─┐
│ 2020-01-03 │   0 │
│ 2020-01-03 │   1 │
│ 2020-01-03 │   2 │
│ 2020-01-03 │   3 │
│ 2020-01-03 │   4 │
│ 2020-01-03 │   5 │
│ 2020-01-03 │   6 │
│ 2020-01-03 │   7 │
│ 2020-01-03 │   8 │
│ 2020-01-03 │   9 │
│ 2020-01-03 │  10 │
│ 2020-01-03 │  11 │
│ 2020-01-03 │  12 │
│ 2020-01-03 │  13 │
│ 2020-01-03 │  14 │
└────────────┴─────┘
```

**2.** Group users by unique ID `uid` using the `retention` function.

Query:

``` sql
SELECT
    uid,
    retention(date = '2020-01-01', date = '2020-01-02', date = '2020-01-03') AS r
FROM retention_test
WHERE date IN ('2020-01-01', '2020-01-02', '2020-01-03')
GROUP BY uid
ORDER BY uid ASC
```

Result:

``` text
┌─uid─┬─r───────┐
│   0 │ [1,1,1] │
│   1 │ [1,1,1] │
│   2 │ [1,1,1] │
│   3 │ [1,1,1] │
│   4 │ [1,1,1] │
│   5 │ [0,0,0] │
│   6 │ [0,0,0] │
│   7 │ [0,0,0] │
│   8 │ [0,0,0] │
│   9 │ [0,0,0] │
│  10 │ [0,0,0] │
│  11 │ [0,0,0] │
│  12 │ [0,0,0] │
│  13 │ [0,0,0] │
│  14 │ [0,0,0] │
└─────┴─────────┘
```

**3.** Calculate the total number of site visits per day.

Query:

``` sql
SELECT
    sum(r[1]) AS r1,
    sum(r[2]) AS r2,
    sum(r[3]) AS r3
FROM
(
    SELECT
        uid,
        retention(date = '2020-01-01', date = '2020-01-02', date = '2020-01-03') AS r
    FROM retention_test
    WHERE date IN ('2020-01-01', '2020-01-02', '2020-01-03')
    GROUP BY uid
)
```

Result:

``` text
┌─r1─┬─r2─┬─r3─┐
│  5 │  5 │  5 │
└────┴────┴────┘
```

Where:

-   `r1`- the number of unique visitors who visited the site during 2020-01-01 (the `cond1` condition).
-   `r2`- the number of unique visitors who visited the site during a specific time period between 2020-01-01 and 2020-01-02 (`cond1` and `cond2` conditions).
-   `r3`- the number of unique visitors who visited the site during a specific time period between 2020-01-01 and 2020-01-03 (`cond1` and `cond3` conditions).

## uniqUpTo(N)(x) {#uniquptonx}

Calculates the number of different argument values ​​if it is less than or equal to N. If the number of different argument values is greater than N, it returns N + 1.

Recommended for use with small Ns, up to 10. The maximum value of N is 100.

For the state of an aggregate function, it uses the amount of memory equal to 1 + N \* the size of one value of bytes.
For strings, it stores a non-cryptographic hash of 8 bytes. That is, the calculation is approximated for strings.

The function also works for several arguments.

It works as fast as possible, except for cases when a large N value is used and the number of unique values is slightly less than N.

Usage example:

``` text
Problem: Generate a report that shows only keywords that produced at least 5 unique users.
Solution: Write in the GROUP BY query SearchPhrase HAVING uniqUpTo(4)(UserID) >= 5
```


## sumMapFiltered(keys_to_keep)(keys, values) {#summapfilteredkeys-to-keepkeys-values}

Same behavior as [sumMap](../../sql-reference/aggregate-functions/reference/summap.md#agg_functions-summap) except that an array of keys is passed as a parameter. This can be especially useful when working with a high cardinality of keys.

## sequenceNextNode {#sequenceNextNode}

Returns a value of the next event that matched an event chain.

_Experimental function, `SET allow_experimental_funnel_functions = 1` to enable it._

**Syntax**

``` sql
sequenceNextNode(direction, base)(timestamp, event_column, base_condition, event1, event2, event3, ...)
```

**Parameters**

-   `direction` — Used to navigate to directions.
    - forward — Moving forward.
    - backward — Moving backward.

-   `base` — Used to set the base point.
    - head — Set the base point to the first event.
    - tail — Set the base point to the last event.
    - first_match — Set the base point to the first matched `event1`.
    - last_match — Set the base point to the last matched `event1`.

**Arguments**

-   `timestamp` — Name of the column containing the timestamp. Data types supported: [Date](../../sql-reference/data-types/date.md), [DateTime](../../sql-reference/data-types/datetime.md#data_type-datetime) and other unsigned integer types.
-   `event_column` — Name of the column containing the value of the next event to be returned. Data types supported: [String](../../sql-reference/data-types/string.md) and [Nullable(String)](../../sql-reference/data-types/nullable.md).
-   `base_condition` — Condition that the base point must fulfill.
-   `event1`, `event2`, ... — Conditions describing the chain of events. [UInt8](../../sql-reference/data-types/int-uint.md).

**Returned values**

-  `event_column[next_index]` — If the pattern is matched and next value exists.
-  `NULL` - If the pattern isn’t matched or next value doesn't exist.

Type: [Nullable(String)](../../sql-reference/data-types/nullable.md).

**Example**

It can be used when events are A->B->C->D->E and you want to know the event following B->C, which is D.

The query statement searching the event following A->B:

``` sql
CREATE TABLE test_flow (
    dt DateTime,
    id int,
    page String)
ENGINE = MergeTree()
PARTITION BY toYYYYMMDD(dt)
ORDER BY id;

INSERT INTO test_flow VALUES (1, 1, 'A') (2, 1, 'B') (3, 1, 'C') (4, 1, 'D') (5, 1, 'E');

SELECT id, sequenceNextNode('forward', 'head')(dt, page, page = 'A', page = 'A', page = 'B') as next_flow FROM test_flow GROUP BY id;
```

Result:

``` text
┌─id─┬─next_flow─┐
│  1 │ C         │
└────┴───────────┘
```

**Behavior for `forward` and `head`**

``` sql
ALTER TABLE test_flow DELETE WHERE 1 = 1 settings mutations_sync = 1;

INSERT INTO test_flow VALUES (1, 1, 'Home') (2, 1, 'Gift') (3, 1, 'Exit');
INSERT INTO test_flow VALUES (1, 2, 'Home') (2, 2, 'Home') (3, 2, 'Gift') (4, 2, 'Basket');
INSERT INTO test_flow VALUES (1, 3, 'Gift') (2, 3, 'Home') (3, 3, 'Gift') (4, 3, 'Basket');
```

``` sql
SELECT id, sequenceNextNode('forward', 'head')(dt, page, page = 'Home', page = 'Home', page = 'Gift') FROM test_flow GROUP BY id;

                  dt   id   page
 1970-01-01 09:00:01    1   Home // Base point, Matched with Home
 1970-01-01 09:00:02    1   Gift // Matched with Gift
 1970-01-01 09:00:03    1   Exit // The result

 1970-01-01 09:00:01    2   Home // Base point, Matched with Home
 1970-01-01 09:00:02    2   Home // Unmatched with Gift
 1970-01-01 09:00:03    2   Gift
 1970-01-01 09:00:04    2   Basket

 1970-01-01 09:00:01    3   Gift // Base point, Unmatched with Home
 1970-01-01 09:00:02    3   Home
 1970-01-01 09:00:03    3   Gift
 1970-01-01 09:00:04    3   Basket
```

**Behavior for `backward` and `tail`**

``` sql
SELECT id, sequenceNextNode('backward', 'tail')(dt, page, page = 'Basket', page = 'Basket', page = 'Gift') FROM test_flow GROUP BY id;

                 dt   id   page
1970-01-01 09:00:01    1   Home
1970-01-01 09:00:02    1   Gift
1970-01-01 09:00:03    1   Exit // Base point, Unmatched with Basket

1970-01-01 09:00:01    2   Home
1970-01-01 09:00:02    2   Home // The result
1970-01-01 09:00:03    2   Gift // Matched with Gift
1970-01-01 09:00:04    2   Basket // Base point, Matched with Basket

1970-01-01 09:00:01    3   Gift
1970-01-01 09:00:02    3   Home // The result
1970-01-01 09:00:03    3   Gift // Base point, Matched with Gift
1970-01-01 09:00:04    3   Basket // Base point, Matched with Basket
```


**Behavior for `forward` and `first_match`**

``` sql
SELECT id, sequenceNextNode('forward', 'first_match')(dt, page, page = 'Gift', page = 'Gift') FROM test_flow GROUP BY id;

                 dt   id   page
1970-01-01 09:00:01    1   Home
1970-01-01 09:00:02    1   Gift // Base point
1970-01-01 09:00:03    1   Exit // The result

1970-01-01 09:00:01    2   Home
1970-01-01 09:00:02    2   Home
1970-01-01 09:00:03    2   Gift // Base point
1970-01-01 09:00:04    2   Basket  The result

1970-01-01 09:00:01    3   Gift // Base point
1970-01-01 09:00:02    3   Home // The result
1970-01-01 09:00:03    3   Gift
1970-01-01 09:00:04    3   Basket
```

``` sql
SELECT id, sequenceNextNode('forward', 'first_match')(dt, page, page = 'Gift', page = 'Gift', page = 'Home') FROM test_flow GROUP BY id;

                 dt   id   page
1970-01-01 09:00:01    1   Home
1970-01-01 09:00:02    1   Gift // Base point
1970-01-01 09:00:03    1   Exit // Unmatched with Home

1970-01-01 09:00:01    2   Home
1970-01-01 09:00:02    2   Home
1970-01-01 09:00:03    2   Gift // Base point
1970-01-01 09:00:04    2   Basket // Unmatched with Home

1970-01-01 09:00:01    3   Gift // Base point
1970-01-01 09:00:02    3   Home // Matched with Home
1970-01-01 09:00:03    3   Gift // The result
1970-01-01 09:00:04    3   Basket
```


**Behavior for `backward` and `last_match`**

``` sql
SELECT id, sequenceNextNode('backward', 'last_match')(dt, page, page = 'Gift', page = 'Gift') FROM test_flow GROUP BY id;

                 dt   id   page
1970-01-01 09:00:01    1   Home // The result
1970-01-01 09:00:02    1   Gift // Base point
1970-01-01 09:00:03    1   Exit

1970-01-01 09:00:01    2   Home
1970-01-01 09:00:02    2   Home // The result
1970-01-01 09:00:03    2   Gift // Base point
1970-01-01 09:00:04    2   Basket

1970-01-01 09:00:01    3   Gift
1970-01-01 09:00:02    3   Home // The result
1970-01-01 09:00:03    3   Gift // Base point
1970-01-01 09:00:04    3   Basket
```

``` sql
SELECT id, sequenceNextNode('backward', 'last_match')(dt, page, page = 'Gift', page = 'Gift', page = 'Home') FROM test_flow GROUP BY id;

                 dt   id   page
1970-01-01 09:00:01    1   Home // Matched with Home, the result is null
1970-01-01 09:00:02    1   Gift // Base point
1970-01-01 09:00:03    1   Exit

1970-01-01 09:00:01    2   Home // The result
1970-01-01 09:00:02    2   Home // Matched with Home
1970-01-01 09:00:03    2   Gift // Base point
1970-01-01 09:00:04    2   Basket

1970-01-01 09:00:01    3   Gift // The result
1970-01-01 09:00:02    3   Home // Matched with Home
1970-01-01 09:00:03    3   Gift // Base point
1970-01-01 09:00:04    3   Basket
```


**Behavior for `base_condition`**

``` sql
CREATE TABLE test_flow_basecond
(
    `dt` DateTime,
    `id` int,
    `page` String,
    `ref` String
)
ENGINE = MergeTree
PARTITION BY toYYYYMMDD(dt)
ORDER BY id;

INSERT INTO test_flow_basecond VALUES (1, 1, 'A', 'ref4') (2, 1, 'A', 'ref3') (3, 1, 'B', 'ref2') (4, 1, 'B', 'ref1');
```

``` sql
SELECT id, sequenceNextNode('forward', 'head')(dt, page, ref = 'ref1', page = 'A') FROM test_flow_basecond GROUP BY id;

                  dt   id   page   ref
 1970-01-01 09:00:01    1   A      ref4 // The head can not be base point because the ref column of the head unmatched with 'ref1'.
 1970-01-01 09:00:02    1   A      ref3
 1970-01-01 09:00:03    1   B      ref2
 1970-01-01 09:00:04    1   B      ref1
 ```

``` sql
SELECT id, sequenceNextNode('backward', 'tail')(dt, page, ref = 'ref4', page = 'B') FROM test_flow_basecond GROUP BY id;

                  dt   id   page   ref
 1970-01-01 09:00:01    1   A      ref4
 1970-01-01 09:00:02    1   A      ref3
 1970-01-01 09:00:03    1   B      ref2
 1970-01-01 09:00:04    1   B      ref1 // The tail can not be base point because the ref column of the tail unmatched with 'ref4'.
```

``` sql
SELECT id, sequenceNextNode('forward', 'first_match')(dt, page, ref = 'ref3', page = 'A') FROM test_flow_basecond GROUP BY id;

                  dt   id   page   ref
 1970-01-01 09:00:01    1   A      ref4 // This row can not be base point because the ref column unmatched with 'ref3'.
 1970-01-01 09:00:02    1   A      ref3 // Base point
 1970-01-01 09:00:03    1   B      ref2 // The result
 1970-01-01 09:00:04    1   B      ref1
```

``` sql
SELECT id, sequenceNextNode('backward', 'last_match')(dt, page, ref = 'ref2', page = 'B') FROM test_flow_basecond GROUP BY id;

                  dt   id   page   ref
 1970-01-01 09:00:01    1   A      ref4
 1970-01-01 09:00:02    1   A      ref3 // The result
 1970-01-01 09:00:03    1   B      ref2 // Base point
 1970-01-01 09:00:04    1   B      ref1 // This row can not be base point because the ref column unmatched with 'ref2'.
```<|MERGE_RESOLUTION|>--- conflicted
+++ resolved
@@ -255,11 +255,7 @@
 
 -   `window` — Length of the sliding window, it is the time interval between the first and the last condition. The unit of `window` depends on the `timestamp` itself and varies. Determined using the expression `timestamp of cond1 <= timestamp of cond2 <= ... <= timestamp of condN <= timestamp of cond1 + window`.
 -   `mode` — It is an optional argument. One or more modes can be set.
-<<<<<<< HEAD
     -   `'strict_deduplication'` — If a same condition holds for sequence of events, then such repeating event interrupts further processing.
-=======
-    -   `'strict'` — If same condition holds for sequence of events then such non-unique events would be skipped.
->>>>>>> c335ee4b
     -   `'strict_order'` — Don't allow interventions of other events. E.g. in the case of `A->B->D->C`, it stops finding `A->B->C` at the `D` and the max event level is 2.
     -   `'strict_increase'` — Apply conditions only to events with strictly increasing timestamps.
 
