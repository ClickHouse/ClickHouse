--- conflicted
+++ resolved
@@ -8,71 +8,9 @@
 
 Calculate the sample variance of a data set.
 
-<<<<<<< HEAD
 :::note
 This function uses a numerically unstable algorithm. If you need [numerical stability](https://en.wikipedia.org/wiki/Numerical_stability) in calculations, use the [`varSampStable`](../reference/varsampstable.md) function. It works slower but provides a lower computational error.
 :::
-=======
-**Syntax**
-
-```sql
-varSamp(expr)
-```
-
-**Parameters**
-
-- `expr`: An expression representing the data set for which you want to calculate the sample variance. [Expression](../../syntax#syntax-expressions)
-
-**Returned value**
-
-Returns a Float64 value representing the sample variance of the input data set.
-
-**Implementation details**
-
-The `varSamp()` function calculates the sample variance using the following formula:
-
-```plaintext
-∑(x - mean(x))^2 / (n - 1)
-```
-
-Where:
-
-- `x` is each individual data point in the data set.
-- `mean(x)` is the arithmetic mean of the data set.
-- `n` is the number of data points in the data set.
-
-The function assumes that the input data set represents a sample from a larger population. If you want to calculate the variance of the entire population (when you have the complete data set), you should use the [`varPop()` function](./varpop#varpop) instead.
-
-This function uses a numerically unstable algorithm. If you need numerical stability in calculations, use the slower but more stable [`varSampStable`](#varsampstable) function.
-
-**Example**
-
-Query:
-
-```sql
-CREATE TABLE example_table
-(
-    id UInt64,
-    value Float64
-)
-ENGINE = MergeTree
-ORDER BY id;
-
-INSERT INTO example_table VALUES (1, 10.5), (2, 12.3), (3, 9.8), (4, 11.2), (5, 10.7);
-
-SELECT varSamp(value) FROM example_table;
-```
-
-Response:
-
-```response
-0.8650000000000091
-```
-
-## varSampStable
-
-Calculate the sample variance of a data set using a numerically stable algorithm.
->>>>>>> 06b27f09
 
 **Syntax**
 
@@ -88,19 +26,12 @@
 
 **Returned value**
 
-<<<<<<< HEAD
+
 - Returns the sample variance of the input data set `x`. [Float64](../../data-types/float.md).
 
 **Implementation details**
 
 The `varSamp` function calculates the sample variance using the following formula:
-=======
-The `varSampStable` function returns a Float64 value representing the sample variance of the input data set.
-
-**Implementation details**
-
-The `varSampStable` function calculates the sample variance using the same formula as the [`varSamp`](#varsamp) function:
->>>>>>> 06b27f09
 
 $$
 \sum\frac{(x - \text{mean}(x))^2}{(n - 1)}
@@ -112,13 +43,7 @@
 - `mean(x)` is the arithmetic mean of the data set.
 - `n` is the number of data points in the data set.
 
-<<<<<<< HEAD
 The function assumes that the input data set represents a sample from a larger population. If you want to calculate the variance of the entire population (when you have the complete data set), you should use [`varPop`](../reference/varpop.md) instead.
-=======
-The difference between `varSampStable` and `varSamp` is that `varSampStable` is designed to provide a more deterministic and stable result when dealing with floating-point arithmetic. It uses an algorithm that minimizes the accumulation of rounding errors, which can be particularly important when dealing with large data sets or data with a wide range of values.
-
-Like `varSamp`, the `varSampStable` function assumes that the input data set represents a sample from a larger population. If you want to calculate the variance of the entire population (when you have the complete data set), you should use the [`varPopStable`](./varpop#varpopstable) function instead.
->>>>>>> 06b27f09
 
 **Example**
 
@@ -140,14 +65,7 @@
 Response:
 
 ```response
-<<<<<<< HEAD
 ┌─var_samp─┐
 │    0.865 │
 └──────────┘
-```
-=======
-0.865
-```
-
-This query calculates the sample variance of the `value` column in the `example_table` using the `varSampStable()` function. The result shows that the sample variance of the values `[10.5, 12.3, 9.8, 11.2, 10.7]` is approximately 0.865, which may differ slightly from the result of `varSamp` due to the more precise handling of floating-point arithmetic.
->>>>>>> 06b27f09
+```