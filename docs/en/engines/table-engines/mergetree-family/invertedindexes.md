---
description: 'Quickly find search terms in text.'
keywords: ['full-text search', 'text search', 'index', 'indices']
sidebar_label: 'Full-text Indexes'
slug: /engines/table-engines/mergetree-family/invertedindexes
title: 'Full-text Search using Full-text Indexes'
---

import ExperimentalBadge from '@theme/badges/ExperimentalBadge';
import CloudNotSupportedBadge from '@theme/badges/CloudNotSupportedBadge';

# Full-text Search using Full-text Indexes

<ExperimentalBadge/>
<CloudNotSupportedBadge/>

Full-text indexes are an experimental type of [secondary indexes](/engines/table-engines/mergetree-family/mergetree.md/#available-types-of-indices) which provide fast text search
capabilities for [String](/sql-reference/data-types/string.md) or [FixedString](/sql-reference/data-types/fixedstring.md)
columns. The main idea of a full-text index is to store a mapping from "terms" to the rows which contain these terms. "Terms" are
tokenized cells of the string column. For example, the string cell "I will be a little late" is by default tokenized into six terms "I", "will",
"be", "a", "little" and "late". Another kind of tokenizer is n-grams. For example, the result of 3-gram tokenization will be 21 terms "I w",
" wi", "wil", "ill", "ll ", "l b", " be" etc. The more fine-granular the input strings are tokenized, the bigger but also the more
useful the resulting full-text index will be.

<div class='vimeo-container'>
  <iframe src="//www.youtube.com/embed/O_MnyUkrIq8"
    width="640"
    height="360"
    frameborder="0"
    allow="autoplay;
    fullscreen;
    picture-in-picture"
    allowfullscreen>
  </iframe>
</div>

:::note
Full-text indexes are experimental and should not be used in production environments yet. They may change in the future in backward-incompatible
ways, for example with respect to their DDL/DQL syntax or performance/compression characteristics.
:::

## Usage {#usage}

To use full-text indexes, first enable them in the configuration:

```sql
SET allow_experimental_full_text_index = true;
```

An full-text index can be defined on a string column using the following syntax

```sql
CREATE TABLE tab
(
    `key` UInt64,
    `str` String,
<<<<<<< HEAD
    INDEX inv_idx(str) TYPE gin(tokenizer = 'default|ngram|no_op' [, ngram_size = N] [, max_rows_per_postings_list = M]) GRANULARITY 1
=======
    INDEX inv_idx(str) TYPE text(tokenizer = 'default|ngram|noop' [, ngram_size = N] [, max_rows_per_postings_list = M]) GRANULARITY 1
>>>>>>> dee9cf64
)
ENGINE = MergeTree
ORDER BY key
```

where `tokenizer` specifies the tokenizer:

- `default` set the tokenizer to "tokens('default')", i.e. split strings along non-alphanumeric characters.
- `ngram` set the tokenizer to "tokens('ngram')". i.e. splits strings to equal size terms.
- `no_op` set the tokenizer to "tokens('no_op')", i.e. every value itself is a term.

The ngram size can be specified via the `ngram_size` parameter. This is an optional parameter. The following variants exist:

- `ngram_size = N`: with `N` between 2 and 8 sets the tokenizer to "tokens('ngram', N)".
- If not specified: Use a default ngram size which is 3.

The maximum rows per postings list can be specified via an optional `max_rows_per_postings_list`. This parameter can be used to control postings list sizes to avoid generating huge postings list files. The following variants exist:

- `max_rows_per_postings_list = 0`: No limitation of maximum rows per postings list.
- `max_rows_per_postings_list = M`: with `M` should be at least 8192.
- If not specified: Use a default maximum rows which is 64K.

Being a type of skipping index, full-text indexes can be dropped or added to a column after table creation:

```sql
ALTER TABLE tab DROP INDEX inv_idx;
ALTER TABLE tab ADD INDEX inv_idx(s) TYPE text(tokenizer = 'default');
```

To use the index, no special functions or syntax are required. Typical string search predicates automatically leverage the index. As
examples, consider:

```sql
INSERT INTO tab(key, str) values (1, 'Hello World');
SELECT * from tab WHERE str == 'Hello World';
SELECT * from tab WHERE str IN ('Hello', 'World');
SELECT * from tab WHERE str LIKE '%Hello%';
SELECT * from tab WHERE multiSearchAny(str, ['Hello', 'World']);
SELECT * from tab WHERE hasToken(str, 'Hello');
```

The full-text index also works on columns of type `Array(String)`, `Array(FixedString)`, `Map(String)` and `Map(String)`.

Like for other secondary indices, each column part has its own full-text index. Furthermore, each full-text index is internally divided into
"segments". The existence and size of the segments are generally transparent to users but the segment size determines the memory consumption
during index construction (e.g. when two parts are merged). Configuration parameter "max_digestion_size_per_segment" (default: 256 MB)
controls the amount of data read consumed from the underlying column before a new segment is created. Incrementing the parameter raises the
intermediate memory consumption for index construction but also improves lookup performance since fewer segments need to be checked on
average to evaluate a query.

## Full-text search of the Hacker News dataset {#full-text-search-of-the-hacker-news-dataset}

Let's look at the performance improvements of full-text indexes on a large dataset with lots of text. We will use 28.7M rows of comments on the popular Hacker News website. Here is the table without an full-text index:

```sql
CREATE TABLE hackernews (
    id UInt64,
    deleted UInt8,
    type String,
    author String,
    timestamp DateTime,
    comment String,
    dead UInt8,
    parent UInt64,
    poll UInt64,
    children Array(UInt32),
    url String,
    score UInt32,
    title String,
    parts Array(UInt32),
    descendants UInt32
)
ENGINE = MergeTree
ORDER BY (type, author);
```

The 28.7M rows are in a Parquet file in S3 - let's insert them into the `hackernews` table:

```sql
INSERT INTO hackernews
    SELECT * FROM s3Cluster(
        'default',
        'https://datasets-documentation.s3.eu-west-3.amazonaws.com/hackernews/hacknernews.parquet',
        'Parquet',
        '
    id UInt64,
    deleted UInt8,
    type String,
    by String,
    time DateTime,
    text String,
    dead UInt8,
    parent UInt64,
    poll UInt64,
    kids Array(UInt32),
    url String,
    score UInt32,
    title String,
    parts Array(UInt32),
    descendants UInt32');
```

Consider the following simple search for the term `ClickHouse` (and its varied upper and lower cases) in the `comment` column:

```sql
SELECT count()
FROM hackernews
WHERE hasToken(lower(comment), 'clickhouse');
```

Notice it takes 3 seconds to execute the query:

```response
┌─count()─┐
│    1145 │
└─────────┘

1 row in set. Elapsed: 3.001 sec. Processed 28.74 million rows, 9.75 GB (9.58 million rows/s., 3.25 GB/s.)
```

We will use `ALTER TABLE` and add an full-text index on the lowercase of the `comment` column, then materialize it (which can take a while - wait for it to materialize):

```sql
ALTER TABLE hackernews
     ADD INDEX comment_lowercase(lower(comment)) TYPE text;

ALTER TABLE hackernews MATERIALIZE INDEX comment_lowercase;
```

We run the same query...

```sql
SELECT count()
FROM hackernews
WHERE hasToken(lower(comment), 'clickhouse')
```

...and notice the query executes 4x faster:

```response
┌─count()─┐
│    1145 │
└─────────┘

1 row in set. Elapsed: 0.747 sec. Processed 4.49 million rows, 1.77 GB (6.01 million rows/s., 2.37 GB/s.)
```

We can also search for one or all of multiple terms, i.e., disjunctions or conjunctions:

```sql
-- multiple OR'ed terms
SELECT count(*)
FROM hackernews
WHERE multiSearchAny(lower(comment), ['oltp', 'olap']);

-- multiple AND'ed terms
SELECT count(*)
FROM hackernews
WHERE hasToken(lower(comment), 'avx') AND hasToken(lower(comment), 'sve');
```

:::note
Unlike other secondary indices, full-text indexes (for now) map to row numbers (row ids) instead of granule ids. The reason for this design
is performance. In practice, users often search for multiple terms at once. For example, filter predicate `WHERE s LIKE '%little%' OR s LIKE
'%big%'` can be evaluated directly using an full-text index by forming the union of the row id lists for terms "little" and "big". This also
means that the parameter `GRANULARITY` supplied to index creation has no meaning (it may be removed from the syntax in the future).
:::

## Related Content {#related-content}

- Blog: [Introducing Inverted Indices in ClickHouse](https://clickhouse.com/blog/clickhouse-search-with-inverted-indices)<|MERGE_RESOLUTION|>--- conflicted
+++ resolved
@@ -54,11 +54,7 @@
 (
     `key` UInt64,
     `str` String,
-<<<<<<< HEAD
-    INDEX inv_idx(str) TYPE gin(tokenizer = 'default|ngram|no_op' [, ngram_size = N] [, max_rows_per_postings_list = M]) GRANULARITY 1
-=======
-    INDEX inv_idx(str) TYPE text(tokenizer = 'default|ngram|noop' [, ngram_size = N] [, max_rows_per_postings_list = M]) GRANULARITY 1
->>>>>>> dee9cf64
+    INDEX inv_idx(str) TYPE text(tokenizer = 'default|ngram|no_op' [, ngram_size = N] [, max_rows_per_postings_list = M]) GRANULARITY 1
 )
 ENGINE = MergeTree
 ORDER BY key
