---
description: '`MergeTree`-family table engines are designed for high data ingest rates
  and huge data volumes.'
sidebar_label: 'MergeTree'
sidebar_position: 11
slug: /engines/table-engines/mergetree-family/mergetree
title: 'MergeTree table engine'
doc_type: 'reference'
---

import ExperimentalBadge from '@theme/badges/ExperimentalBadge';
import CloudNotSupportedBadge from '@theme/badges/CloudNotSupportedBadge';

# MergeTree table engine

The `MergeTree` engine and other engines of the `MergeTree` family (e.g. `ReplacingMergeTree`, `AggregatingMergeTree` ) are the most commonly used and most robust table engines in ClickHouse.

`MergeTree`-family table engines are designed for high data ingest rates and huge data volumes.
Insert operations create table parts which are merged by a background process with other table parts.

Main features of `MergeTree`-family table engines.

- The table's primary key determines the sort order within each table part (clustered index). The primary key also does not reference individual rows but blocks of 8192 rows called granules. This makes primary keys of huge data sets small enough to remain loaded in main memory, while still providing fast access to on-disk data.

- Tables can be partitioned using an arbitrary partition expression. Partition pruning ensures partitions are omitted from reading when the query allows it.

- Data can be replicated across multiple cluster nodes for high availability, failover, and zero downtime upgrades. See [Data replication](/engines/table-engines/mergetree-family/replication.md).

- `MergeTree` table engines support various statistics kinds and sampling methods to help query optimization.

:::note
Despite a similar name, the [Merge](/engines/table-engines/special/merge) engine is different from `*MergeTree` engines.
:::

## Creating tables {#table_engine-mergetree-creating-a-table}

```sql
CREATE TABLE [IF NOT EXISTS] [db.]table_name [ON CLUSTER cluster]
(
    name1 [type1] [[NOT] NULL] [DEFAULT|MATERIALIZED|ALIAS|EPHEMERAL expr1] [COMMENT ...] [CODEC(codec1)] [STATISTICS(stat1)] [TTL expr1] [PRIMARY KEY] [SETTINGS (name = value, ...)],
    name2 [type2] [[NOT] NULL] [DEFAULT|MATERIALIZED|ALIAS|EPHEMERAL expr2] [COMMENT ...] [CODEC(codec2)] [STATISTICS(stat2)] [TTL expr2] [PRIMARY KEY] [SETTINGS (name = value, ...)],
    ...
    INDEX index_name1 expr1 TYPE type1(...) [GRANULARITY value1],
    INDEX index_name2 expr2 TYPE type2(...) [GRANULARITY value2],
    ...
    PROJECTION projection_name_1 (SELECT <COLUMN LIST EXPR> [GROUP BY] [ORDER BY]),
    PROJECTION projection_name_2 (SELECT <COLUMN LIST EXPR> [GROUP BY] [ORDER BY])
) ENGINE = MergeTree()
ORDER BY expr
[PARTITION BY expr]
[PRIMARY KEY expr]
[SAMPLE BY expr]
[TTL expr
    [DELETE|TO DISK 'xxx'|TO VOLUME 'xxx' [, ...] ]
    [WHERE conditions]
    [GROUP BY key_expr [SET v1 = aggr_func(v1) [, v2 = aggr_func(v2) ...]] ] ]
[SETTINGS name = value, ...]
```

For a detailed description of the parameters, see the [CREATE TABLE](/sql-reference/statements/create/table.md) statement

### Query clauses {#mergetree-query-clauses}

#### ENGINE {#engine}

`ENGINE` — Name and parameters of the engine. `ENGINE = MergeTree()`. The `MergeTree` engine has no parameters.

#### ORDER BY {#order_by}

`ORDER BY` — The sorting key.

A tuple of column names or arbitrary expressions. Example: `ORDER BY (CounterID + 1, EventDate)`.

If no primary key is defined (i.e. `PRIMARY KEY` was not specified), ClickHouse uses the the sorting key as primary key.

If no sorting is required, you can use syntax `ORDER BY tuple()`.
Alternatively, if setting `create_table_empty_primary_key_by_default` is enabled, `ORDER BY ()` is implicitly added to `CREATE TABLE` statements. See [Selecting a Primary Key](#selecting-a-primary-key).

#### PARTITION BY {#partition-by}

`PARTITION BY` — The [partitioning key](/engines/table-engines/mergetree-family/custom-partitioning-key.md). Optional. In most cases, you don't need a partition key, and if you do need to partition, generally you do not need a partition key more granular than by month. Partitioning does not speed up queries (in contrast to the ORDER BY expression). You should never use too granular partitioning. Don't partition your data by client identifiers or names (instead, make client identifier or name the first column in the ORDER BY expression).

For partitioning by month, use the `toYYYYMM(date_column)` expression, where `date_column` is a column with a date of the type [Date](/sql-reference/data-types/date.md). The partition names here have the `"YYYYMM"` format.

#### PRIMARY KEY {#primary-key}

`PRIMARY KEY` — The primary key if it [differs from the sorting key](#choosing-a-primary-key-that-differs-from-the-sorting-key). Optional.

Specifying a sorting key (using `ORDER BY` clause) implicitly specifies a primary key.
It is usually not necessary to specify the primary key in addition to the sorting key.

#### SAMPLE BY {#sample-by}

`SAMPLE BY` — A sampling expression. Optional.

If specified, it must be contained in the primary key.
The sampling expression must result in an unsigned integer.

Example: `SAMPLE BY intHash32(UserID) ORDER BY (CounterID, EventDate, intHash32(UserID))`.

####  TTL {#ttl}

`TTL` — A list of rules that specify the storage duration of rows and the logic of automatic parts movement [between disks and volumes](#table_engine-mergetree-multiple-volumes). Optional.

Expression must result in a `Date` or `DateTime`, e.g. `TTL date + INTERVAL 1 DAY`.

Type of the rule `DELETE|TO DISK 'xxx'|TO VOLUME 'xxx'|GROUP BY` specifies an action to be done with the part if the expression is satisfied (reaches current time): removal of expired rows, moving a part (if expression is satisfied for all rows in a part) to specified disk (`TO DISK 'xxx'`) or to volume (`TO VOLUME 'xxx'`), or aggregating values in expired rows. Default type of the rule is removal (`DELETE`). List of multiple rules can be specified, but there should be no more than one `DELETE` rule.

For more details, see [TTL for columns and tables](#table_engine-mergetree-ttl)

#### SETTINGS {#settings}

See [MergeTree Settings](../../../operations/settings/merge-tree-settings.md).

**Example of Sections Setting**

```sql
ENGINE MergeTree() PARTITION BY toYYYYMM(EventDate) ORDER BY (CounterID, EventDate, intHash32(UserID)) SAMPLE BY intHash32(UserID) SETTINGS index_granularity=8192
```

In the example, we set partitioning by month.

We also set an expression for sampling as a hash by the user ID. This allows you to pseudorandomize the data in the table for each `CounterID` and `EventDate`. If you define a [SAMPLE](/sql-reference/statements/select/sample) clause when selecting the data, ClickHouse will return an evenly pseudorandom data sample for a subset of users.

The `index_granularity` setting can be omitted because 8192 is the default value.

<details markdown="1">

<summary>Deprecated Method for Creating a Table</summary>

:::note
Do not use this method in new projects. If possible, switch old projects to the method described above.
:::

```sql
CREATE TABLE [IF NOT EXISTS] [db.]table_name [ON CLUSTER cluster]
(
    name1 [type1] [DEFAULT|MATERIALIZED|ALIAS expr1],
    name2 [type2] [DEFAULT|MATERIALIZED|ALIAS expr2],
    ...
) ENGINE [=] MergeTree(date-column [, sampling_expression], (primary, key), index_granularity)
```

**MergeTree() Parameters**

- `date-column` — The name of a column of the [Date](/sql-reference/data-types/date.md) type. ClickHouse automatically creates partitions by month based on this column. The partition names are in the `"YYYYMM"` format.
- `sampling_expression` — An expression for sampling.
- `(primary, key)` — Primary key. Type: [Tuple()](/sql-reference/data-types/tuple.md)
- `index_granularity` — The granularity of an index. The number of data rows between the "marks" of an index. The value 8192 is appropriate for most tasks.

**Example**

```sql
MergeTree(EventDate, intHash32(UserID), (CounterID, EventDate, intHash32(UserID)), 8192)
```

The `MergeTree` engine is configured in the same way as in the example above for the main engine configuration method.
</details>

## Data storage {#mergetree-data-storage}

A table consists of data parts sorted by primary key.

When data is inserted in a table, separate data parts are created and each of them is lexicographically sorted by primary key. For example, if the primary key is `(CounterID, Date)`, the data in the part is sorted by `CounterID`, and within each `CounterID`, it is ordered by `Date`.

Data belonging to different partitions are separated into different parts. In the background, ClickHouse merges data parts for more efficient storage. Parts belonging to different partitions are not merged. The merge mechanism does not guarantee that all rows with the same primary key will be in the same data part.

Data parts can be stored in `Wide` or `Compact` format. In `Wide` format each column is stored in a separate file in a filesystem, in `Compact` format all columns are stored in one file. `Compact` format can be used to increase performance of small and frequent inserts.

Data storing format is controlled by the `min_bytes_for_wide_part` and `min_rows_for_wide_part` settings of the table engine. If the number of bytes or rows in a data part is less then the corresponding setting's value, the part is stored in `Compact` format. Otherwise it is stored in `Wide` format. If none of these settings is set, data parts are stored in `Wide` format.

Each data part is logically divided into granules. A granule is the smallest indivisible data set that ClickHouse reads when selecting data. ClickHouse does not split rows or values, so each granule always contains an integer number of rows. The first row of a granule is marked with the value of the primary key for the row. For each data part, ClickHouse creates an index file that stores the marks. For each column, whether it's in the primary key or not, ClickHouse also stores the same marks. These marks let you find data directly in column files.

The granule size is restricted by the `index_granularity` and `index_granularity_bytes` settings of the table engine. The number of rows in a granule lays in the `[1, index_granularity]` range, depending on the size of the rows. The size of a granule can exceed `index_granularity_bytes` if the size of a single row is greater than the value of the setting. In this case, the size of the granule equals the size of the row.

## Primary Keys and Indexes in Queries {#primary-keys-and-indexes-in-queries}

Take the `(CounterID, Date)` primary key as an example. In this case, the sorting and index can be illustrated as follows:

```text
Whole data:     [---------------------------------------------]
CounterID:      [aaaaaaaaaaaaaaaaaabbbbcdeeeeeeeeeeeeefgggggggghhhhhhhhhiiiiiiiiikllllllll]
Date:           [1111111222222233331233211111222222333211111112122222223111112223311122333]
Marks:           |      |      |      |      |      |      |      |      |      |      |
                a,1    a,2    a,3    b,3    e,2    e,3    g,1    h,2    i,1    i,3    l,3
Marks numbers:   0      1      2      3      4      5      6      7      8      9      10
```

If the data query specifies:

- `CounterID in ('a', 'h')`, the server reads the data in the ranges of marks `[0, 3)` and `[6, 8)`.
- `CounterID IN ('a', 'h') AND Date = 3`, the server reads the data in the ranges of marks `[1, 3)` and `[7, 8)`.
- `Date = 3`, the server reads the data in the range of marks `[1, 10]`.

The examples above show that it is always more effective to use an index than a full scan.

A sparse index allows extra data to be read. When reading a single range of the primary key, up to `index_granularity * 2` extra rows in each data block can be read.

Sparse indexes allow you to work with a very large number of table rows, because in most cases, such indexes fit in the computer's RAM.

ClickHouse does not require a unique primary key. You can insert multiple rows with the same primary key.

You can use `Nullable`-typed expressions in the `PRIMARY KEY` and `ORDER BY` clauses but it is strongly discouraged. To allow this feature, turn on the [allow_nullable_key](/operations/settings/merge-tree-settings/#allow_nullable_key) setting. The [NULLS_LAST](/sql-reference/statements/select/order-by.md/#sorting-of-special-values) principle applies for `NULL` values in the `ORDER BY` clause.

### Selecting a primary key {#selecting-a-primary-key}

The number of columns in the primary key is not explicitly limited. Depending on the data structure, you can include more or fewer columns in the primary key. This may:

- Improve the performance of an index.

    If the primary key is `(a, b)`, then adding another column `c` will improve the performance if the following conditions are met:

  - There are queries with a condition on column `c`.
  - Long data ranges (several times longer than the `index_granularity`) with identical values for `(a, b)` are common. In other words, when adding another column allows you to skip quite long data ranges.

- Improve data compression.

    ClickHouse sorts data by primary key, so the higher the consistency, the better the compression.

- Provide additional logic when merging data parts in the [CollapsingMergeTree](/engines/table-engines/mergetree-family/collapsingmergetree) and [SummingMergeTree](/engines/table-engines/mergetree-family/summingmergetree.md) engines.

    In this case it makes sense to specify the *sorting key* that is different from the primary key.

A long primary key will negatively affect the insert performance and memory consumption, but extra columns in the primary key do not affect ClickHouse performance during `SELECT` queries.

You can create a table without a primary key using the `ORDER BY tuple()` syntax. In this case, ClickHouse stores data in the order of inserting. If you want to save data order when inserting data by `INSERT ... SELECT` queries, set [max_insert_threads = 1](/operations/settings/settings#max_insert_threads).

To select data in the initial order, use [single-threaded](/operations/settings/settings.md/#max_threads) `SELECT` queries.

### Choosing a primary key that differs from the sorting key {#choosing-a-primary-key-that-differs-from-the-sorting-key}

It is possible to specify a primary key (an expression with values that are written in the index file for each mark) that is different from the sorting key (an expression for sorting the rows in data parts). In this case the primary key expression tuple must be a prefix of the sorting key expression tuple.

This feature is helpful when using the [SummingMergeTree](/engines/table-engines/mergetree-family/summingmergetree.md) and
[AggregatingMergeTree](/engines/table-engines/mergetree-family/aggregatingmergetree.md) table engines. In a common case when using these engines, the table has two types of columns: *dimensions* and *measures*. Typical queries aggregate values of measure columns with arbitrary `GROUP BY` and filtering by dimensions. Because SummingMergeTree and AggregatingMergeTree aggregate rows with the same value of the sorting key, it is natural to add all dimensions to it. As a result, the key expression consists of a long list of columns and this list must be frequently updated with newly added dimensions.

In this case it makes sense to leave only a few columns in the primary key that will provide efficient range scans and add the remaining dimension columns to the sorting key tuple.

[ALTER](/sql-reference/statements/alter/index.md) of the sorting key is a lightweight operation because when a new column is simultaneously added to the table and to the sorting key, existing data parts do not need to be changed. Since the old sorting key is a prefix of the new sorting key and there is no data in the newly added column, the data is sorted by both the old and new sorting keys at the moment of table modification.

### Use of indexes and partitions in queries {#use-of-indexes-and-partitions-in-queries}

For `SELECT` queries, ClickHouse analyzes whether an index can be used. An index can be used if the `WHERE/PREWHERE` clause has an expression (as one of the conjunction elements, or entirely) that represents an equality or inequality comparison operation, or if it has `IN` or `LIKE` with a fixed prefix on columns or expressions that are in the primary key or partitioning key, or on certain partially repetitive functions of these columns, or logical relationships of these expressions.

Thus, it is possible to quickly run queries on one or many ranges of the primary key. In this example, queries will be fast when run for a specific tracking tag, for a specific tag and date range, for a specific tag and date, for multiple tags with a date range, and so on.

Let's look at the engine configured as follows:
```sql
ENGINE MergeTree()
PARTITION BY toYYYYMM(EventDate)
ORDER BY (CounterID, EventDate)
SETTINGS index_granularity=8192
```

In this case, in queries:

```sql
SELECT count() FROM table
WHERE EventDate = toDate(now())
AND CounterID = 34

SELECT count() FROM table
WHERE EventDate = toDate(now())
AND (CounterID = 34 OR CounterID = 42)

SELECT count() FROM table
WHERE ((EventDate >= toDate('2014-01-01')
AND EventDate <= toDate('2014-01-31')) OR EventDate = toDate('2014-05-01'))
AND CounterID IN (101500, 731962, 160656)
AND (CounterID = 101500 OR EventDate != toDate('2014-05-01'))
```

ClickHouse will use the primary key index to trim improper data and the monthly partitioning key to trim partitions that are in improper date ranges.

The queries above show that the index is used even for complex expressions. Reading from the table is organized so that using the index can't be slower than a full scan.

In the example below, the index can't be used.

```sql
SELECT count() FROM table WHERE CounterID = 34 OR URL LIKE '%upyachka%'
```

To check whether ClickHouse can use the index when running a query, use the settings [force_index_by_date](/operations/settings/settings.md/#force_index_by_date) and [force_primary_key](/operations/settings/settings#force_primary_key).

The key for partitioning by month allows reading only those data blocks which contain dates from the proper range. In this case, the data block may contain data for many dates (up to an entire month). Within a block, data is sorted by primary key, which might not contain the date as the first column. Because of this, using a query with only a date condition that does not specify the primary key prefix will cause more data to be read than for a single date.

### Use of index for partially-monotonic primary keys {#use-of-index-for-partially-monotonic-primary-keys}

Consider, for example, the days of the month. They form a [monotonic sequence](https://en.wikipedia.org/wiki/Monotonic_function) for one month, but not monotonic for more extended periods. This is a partially-monotonic sequence. If a user creates the table with partially-monotonic primary key, ClickHouse creates a sparse index as usual. When a user selects data from this kind of table, ClickHouse analyzes the query conditions. If the user wants to get data between two marks of the index and both these marks fall within one month, ClickHouse can use the index in this particular case because it can calculate the distance between the parameters of a query and index marks.

ClickHouse cannot use an index if the values of the primary key in the query parameter range do not represent a monotonic sequence. In this case, ClickHouse uses the full scan method.

ClickHouse uses this logic not only for days of the month sequences, but for any primary key that represents a partially-monotonic sequence.

### Data skipping indexes {#table_engine-mergetree-data_skipping-indexes}

The index declaration is in the columns section of the `CREATE` query.

```sql
INDEX index_name expr TYPE type(...) [GRANULARITY granularity_value]
```

For tables from the `*MergeTree` family, data skipping indices can be specified.

These indices aggregate some information about the specified expression on blocks, which consist of `granularity_value` granules (the size of the granule is specified using the `index_granularity` setting in the table engine). Then these aggregates are used in `SELECT` queries for reducing the amount of data to read from the disk by skipping big blocks of data where the `where` query cannot be satisfied.

The `GRANULARITY` clause can be omitted, the default value of `granularity_value` is 1.

**Example**

```sql
CREATE TABLE table_name
(
    u64 UInt64,
    i32 Int32,
    s String,
    ...
    INDEX idx1 u64 TYPE bloom_filter GRANULARITY 3,
    INDEX idx2 u64 * i32 TYPE minmax GRANULARITY 3,
    INDEX idx3 u64 * length(s) TYPE set(1000) GRANULARITY 4
) ENGINE = MergeTree()
...
```

Indices from the example can be used by ClickHouse to reduce the amount of data to read from disk in the following queries:

```sql
SELECT count() FROM table WHERE u64 == 10;
SELECT count() FROM table WHERE u64 * i32 >= 1234
SELECT count() FROM table WHERE u64 * length(s) == 1234
```

Data skipping indexes can also be created on composite columns:

```sql
-- on columns of type Map:
INDEX map_key_index mapKeys(map_column) TYPE bloom_filter
INDEX map_value_index mapValues(map_column) TYPE bloom_filter

-- on columns of type Tuple:
INDEX tuple_1_index tuple_column.1 TYPE bloom_filter
INDEX tuple_2_index tuple_column.2 TYPE bloom_filter

-- on columns of type Nested:
INDEX nested_1_index col.nested_col1 TYPE bloom_filter
INDEX nested_2_index col.nested_col2 TYPE bloom_filter
```

### Skip Index Types {#skip-index-types}

The `MergeTree` table engine supports the following types of skip indexes.
For more information on how skip indexes can be used for performance optimization
see ["Understanding ClickHouse data skipping indexes"](/optimize/skipping-indexes).

- [`MinMax`](#minmax) index
- [`Set`](#set) index
- [`bloom_filter`](#bloom-filter) index
- [`ngrambf_v1`](#n-gram-bloom-filter) index
- [`tokenbf_v1`](#token-bloom-filter) index

#### MinMax skip index {#minmax}

For each index granule, the minimum and maximum values of an expression are stored.
(If the expression is of type `tuple`, it stores the minimum and maximum for each tuple element.)

```text title="Syntax"
minmax
```

#### Set {#set}

For each index granule at most `max_rows` many unique values of the specified expression are stored.
`max_rows = 0` means "store all unique values".

```text title="Syntax"
set(max_rows)
```

#### Bloom filter {#bloom-filter}

For each index granule stores a [bloom filter](https://en.wikipedia.org/wiki/Bloom_filter) for the specified columns.

```text title="Syntax"
bloom_filter([false_positive_rate])
```

The `false_positive_rate` parameter can take on a value between 0 and 1 (by default: `0.025`) and specifies the probability of generating a positive (which increases the amount of data to be read).

The following data types are supported:
- `(U)Int*`
- `Float*`
- `Enum`
- `Date`
- `DateTime`
- `String`
- `FixedString`
- `Array`
- `LowCardinality`
- `Nullable`
- `UUID`
- `Map`

:::note Map data type: specifying index creation with keys or values
For the `Map` data type, the client can specify if the index should be created for keys or for values using the [`mapKeys`](/sql-reference/functions/tuple-map-functions.md/#mapkeys) or [`mapValues`](/sql-reference/functions/tuple-map-functions.md/#mapvalues) functions.
:::

#### N-gram bloom filter {#n-gram-bloom-filter}

For each index granule stores a [bloom filter](https://en.wikipedia.org/wiki/Bloom_filter) for the [n-grams](https://en.wikipedia.org/wiki/N-gram) of the specified columns.

```text title="Syntax"
ngrambf_v1(n, size_of_bloom_filter_in_bytes, number_of_hash_functions, random_seed)
```

| Parameter                       | Description |
|---------------------------------|-------------|
| `n`                             | ngram size  |
| `size_of_bloom_filter_in_bytes` | Bloom filter size in bytes. You can use a large value here, for example, `256` or `512`, because it can be compressed well).|
|`number_of_hash_functions`       |The number of hash functions used in the bloom filter.|
|`random_seed` |Seed for the bloom filter hash functions.|

This index only works with the following data types:
- [`String`](/sql-reference/data-types/string.md)
- [`FixedString`](/sql-reference/data-types/fixedstring.md)
- [`Map`](/sql-reference/data-types/map.md)

To estimate the parameters of `ngrambf_v1`, you can use the following [User Defined Functions (UDFs)](/sql-reference/statements/create/function.md).

```sql title="UDFs for ngrambf_v1"
CREATE FUNCTION bfEstimateFunctions [ON CLUSTER cluster]
AS
(total_number_of_all_grams, size_of_bloom_filter_in_bits) -> round((size_of_bloom_filter_in_bits / total_number_of_all_grams) * log(2));

CREATE FUNCTION bfEstimateBmSize [ON CLUSTER cluster]
AS
(total_number_of_all_grams,  probability_of_false_positives) -> ceil((total_number_of_all_grams * log(probability_of_false_positives)) / log(1 / pow(2, log(2))));

CREATE FUNCTION bfEstimateFalsePositive [ON CLUSTER cluster]
AS
(total_number_of_all_grams, number_of_hash_functions, size_of_bloom_filter_in_bytes) -> pow(1 - exp(-number_of_hash_functions/ (size_of_bloom_filter_in_bytes / total_number_of_all_grams)), number_of_hash_functions);

CREATE FUNCTION bfEstimateGramNumber [ON CLUSTER cluster]
AS
(number_of_hash_functions, probability_of_false_positives, size_of_bloom_filter_in_bytes) -> ceil(size_of_bloom_filter_in_bytes / (-number_of_hash_functions / log(1 - exp(log(probability_of_false_positives) / number_of_hash_functions))))
```

To use these functions, you need to specify at least two parameters:
- `total_number_of_all_grams`
- `probability_of_false_positives`

For example, there are `4300` ngrams in the granule and you expect false positives to be less than `0.0001`.
The other parameters can then be estimated by executing the following queries:

```sql
--- estimate number of bits in the filter
SELECT bfEstimateBmSize(4300, 0.0001) / 8 AS size_of_bloom_filter_in_bytes;

┌─size_of_bloom_filter_in_bytes─┐
│                         10304 │
└───────────────────────────────┘

--- estimate number of hash functions
SELECT bfEstimateFunctions(4300, bfEstimateBmSize(4300, 0.0001)) as number_of_hash_functions

┌─number_of_hash_functions─┐
│                       13 │
└──────────────────────────┘
```

Of course, you can also use those functions to estimate parameters for other conditions.
The functions above refer to the bloom filter calculator [here](https://hur.st/bloomfilter).

#### Token bloom filter {#token-bloom-filter}

The token bloom filter is the same as `ngrambf_v1`, but stores tokens (sequences separated by non-alphanumeric characters) instead of ngrams.

```text title="Syntax"
tokenbf_v1(size_of_bloom_filter_in_bytes, number_of_hash_functions, random_seed)
```

#### Sparse grams bloom filter {#sparse-grams-bloom-filter}

The sparse grams bloom filter is the same as `ngrambf_v1`, but sparse grams tokens instead of ngrams.

```text title="Syntax"
sparse_grams(min_ngram_length, max_ngram_length, min_cutoff_length, size_of_bloom_filter_in_bytes, number_of_hash_functions, random_seed)
```

### Text index {#text}

Supports full-text search, see [here](invertedindexes.md) for details.

<<<<<<< HEAD
#### Hypothesis

Special type of index which is applied to the checks defined in a query (e.g. in a WHERE clause).

Example for table with column `a`:

We define the following index first
```sql
INDEX t (a < 10) TYPE hypothesis GRANULARITY 1`
```

If a check contains `a > 15`, based on the hypothesis we can instantly return empty results
because we know this check will never be true.

Multiple hypothesis indices can be defined for a single table.

#### Special-purpose
=======
#### Vector similarity {#vector-similarity}
>>>>>>> 018cdee8

Supports approximate nearest neighbor search, see [here](annindexes.md) for details.

### Functions support {#functions-support}

Conditions in the `WHERE` clause contains calls of the functions that operate with columns. If the column is a part of an index, ClickHouse tries to use this index when performing the functions. ClickHouse supports different subsets of functions for using indexes.

Indexes of type `set` can be utilized by all functions. The other index types are supported as follows:

| Function (operator) / Index                                                                                                    | primary key | minmax | ngrambf_v1 | tokenbf_v1 | bloom_filter | text | sparse_grams |
|--------------------------------------------------------------------------------------------------------------------------------|-------------|--------|------------|------------|--------------|------|------|
| [equals (=, ==)](/sql-reference/functions/comparison-functions.md/#equals)                                                     | ✔           | ✔      | ✔          | ✔          | ✔            | ✔    | ✔    |
| [notEquals(!=, &lt;&gt;)](/sql-reference/functions/comparison-functions.md/#notEquals)                                         | ✔           | ✔      | ✔          | ✔          | ✔            | ✔    | ✔    |
| [like](/sql-reference/functions/string-search-functions.md/#like)                                                              | ✔           | ✔      | ✔          | ✔          | ✗            | ✔    | ✔    |
| [notLike](/sql-reference/functions/string-search-functions.md/#notLike)                                                        | ✔           | ✔      | ✔          | ✔          | ✗            | ✔    | ✔    |
| [match](/sql-reference/functions/string-search-functions.md/#match)                                                            | ✗           | ✗      | ✔          | ✔          | ✗            | ✔    | ✔    |
| [startsWith](/sql-reference/functions/string-functions.md/#startsWith)                                                         | ✔           | ✔      | ✔          | ✔          | ✗            | ✔    | ✔    |
| [endsWith](/sql-reference/functions/string-functions.md/#endsWith)                                                             | ✗           | ✗      | ✔          | ✔          | ✗            | ✔    | ✔    |
| [multiSearchAny](/sql-reference/functions/string-search-functions.md/#multiSearchAny)                                          | ✗           | ✗      | ✔          | ✗          | ✗            | ✗    | ✗    |
| [in](/sql-reference/functions/in-functions)                                                                                    | ✔           | ✔      | ✔          | ✔          | ✔            | ✔    | ✔    |
| [notIn](/sql-reference/functions/in-functions)                                                                                 | ✔           | ✔      | ✔          | ✔          | ✔            | ✔    | ✔    |
| [less (`<`)](/sql-reference/functions/comparison-functions.md/#less)                                                           | ✔           | ✔      | ✗          | ✗          | ✗            | ✗    | ✗    |
| [greater (`>`)](/sql-reference/functions/comparison-functions.md/#greater)                                                     | ✔           | ✔      | ✗          | ✗          | ✗            | ✗    | ✗    |
| [lessOrEquals (`<=`)](/sql-reference/functions/comparison-functions.md/#lessOrEquals)                                          | ✔           | ✔      | ✗          | ✗          | ✗            | ✗    | ✗    |
| [greaterOrEquals (`>=`)](/sql-reference/functions/comparison-functions.md/#greaterOrEquals)                                    | ✔           | ✔      | ✗          | ✗          | ✗            | ✗    | ✗    |
| [empty](/sql-reference/functions/array-functions/#empty)                                                                       | ✔           | ✔      | ✗          | ✗          | ✗            | ✗    | ✗    |
| [notEmpty](/sql-reference/functions/array-functions/#notEmpty)                                                                 | ✗           | ✔      | ✗          | ✗          | ✗            | ✗    | ✔    |
| [has](/sql-reference/functions/array-functions#has)                                                                            | ✗           | ✗      | ✔          | ✔          | ✔            | ✔    | ✔    |
| [hasAny](/sql-reference/functions/array-functions#hasAny)                                                                      | ✗           | ✗      | ✔          | ✔          | ✔            | ✗    | ✔    |
| [hasAll](/sql-reference/functions/array-functions#hasAll)                                                                      | ✗           | ✗      | ✔          | ✔          | ✔            | ✗    | ✔    |
| [hasToken](/sql-reference/functions/string-search-functions.md/#hasToken)                                                      | ✗           | ✗      | ✗          | ✔          | ✗            | ✔    | ✗    |
| [hasTokenOrNull](/sql-reference/functions/string-search-functions.md/#hasTokenOrNull)                                          | ✗           | ✗      | ✗          | ✔          | ✗            | ✔    | ✗    |
| [hasTokenCaseInsensitive (`*`)](/sql-reference/functions/string-search-functions.md/#hasTokenCaseInsensitive)                  | ✗           | ✗      | ✗          | ✔          | ✗            | ✗    | ✗    |
| [hasTokenCaseInsensitiveOrNull (`*`)](/sql-reference/functions/string-search-functions.md/#hasTokenCaseInsensitiveOrNull)      | ✗           | ✗      | ✗          | ✔          | ✗            | ✗    | ✗    |
| [hasAnyTokens](/sql-reference/functions/string-search-functions.md/#hasAnyTokens)                                              | ✗           | ✗      | ✗          | ✗          | ✗            | ✔    | ✗    |
| [hasAllTokens](/sql-reference/functions/string-search-functions.md/#hasAllTokens)                                              | ✗           | ✗      | ✗          | ✗          | ✗            | ✔    | ✗    |
| [mapContains](/sql-reference/functions/tuple-map-functions#mapcontains)                                                        | ✗           | ✗      | ✗          | ✗          | ✗            | ✔    | ✗    |

Functions with a constant argument that is less than ngram size can't be used by `ngrambf_v1` for query optimization.

(*) For `hasTokenCaseInsensitive` and `hasTokenCaseInsensitiveOrNull` to be effective, the `tokenbf_v1` index must be created on lowercased data, for example `INDEX idx (lower(str_col)) TYPE tokenbf_v1(512, 3, 0)`.

:::note
Bloom filters can have false positive matches, so the `ngrambf_v1`, `tokenbf_v1`, `sparse_grams`, and `bloom_filter` indexes can not be used for optimizing queries where the result of a function is expected to be false.

For example:

- Can be optimized:
  - `s LIKE '%test%'`
  - `NOT s NOT LIKE '%test%'`
  - `s = 1`
  - `NOT s != 1`
  - `startsWith(s, 'test')`
- Can not be optimized:
  - `NOT s LIKE '%test%'`
  - `s NOT LIKE '%test%'`
  - `NOT s = 1`
  - `s != 1`
  - `NOT startsWith(s, 'test')`
:::

## Projections {#projections}
Projections are like [materialized views](/sql-reference/statements/create/view) but defined in part-level. It provides consistency guarantees along with automatic usage in queries.

:::note
When you are implementing projections you should also consider the [force_optimize_projection](/operations/settings/settings#force_optimize_projection) setting.
:::

Projections are not supported in the `SELECT` statements with the [FINAL](/sql-reference/statements/select/from#final-modifier) modifier.

### Projection query {#projection-query}
A projection query is what defines a projection. It implicitly selects data from the parent table.
**Syntax**

```sql
SELECT <column list expr> [GROUP BY] <group keys expr> [ORDER BY] <expr>
```

Projections can be modified or dropped with the [ALTER](/sql-reference/statements/alter/projection.md) statement.

### Projection storage {#projection-storage}
Projections are stored inside the part directory. It's similar to an index but contains a subdirectory that stores an anonymous `MergeTree` table's part. The table is induced by the definition query of the projection. If there is a `GROUP BY` clause, the underlying storage engine becomes [AggregatingMergeTree](aggregatingmergetree.md), and all aggregate functions are converted to `AggregateFunction`. If there is an `ORDER BY` clause, the `MergeTree` table uses it as its primary key expression. During the merge process the projection part is merged via its storage's merge routine. The checksum of the parent table's part is combined with the projection's part. Other maintenance jobs are similar to skip indices.

### Query analysis {#projection-query-analysis}
1. Check if the projection can be used to answer the given query, that is, it generates the same answer as querying the base table.
2. Select the best feasible match, which contains the least granules to read.
3. The query pipeline which uses projections will be different from the one that uses the original parts. If the projection is absent in some parts, we can add the pipeline to "project" it on the fly.

## Concurrent data access {#concurrent-data-access}

For concurrent table access, we use multi-versioning. In other words, when a table is simultaneously read and updated, data is read from a set of parts that is current at the time of the query. There are no lengthy locks. Inserts do not get in the way of read operations.

Reading from a table is automatically parallelized.

## TTL for columns and tables {#table_engine-mergetree-ttl}

Determines the lifetime of values.

The `TTL` clause can be set for the whole table and for each individual column. Table-level `TTL` can also specify the logic of automatic moving data between disks and volumes, or recompressing parts where all the data has been expired.

Expressions must evaluate to [Date](/sql-reference/data-types/date.md), [Date32](/sql-reference/data-types/date32.md), [DateTime](/sql-reference/data-types/datetime.md) or [DateTime64](/sql-reference/data-types/datetime64.md) data type.

**Syntax**

Setting time-to-live for a column:

```sql
TTL time_column
TTL time_column + interval
```

To define `interval`, use [time interval](/sql-reference/operators#operators-for-working-with-dates-and-times) operators, for example:

```sql
TTL date_time + INTERVAL 1 MONTH
TTL date_time + INTERVAL 15 HOUR
```

### Column TTL {#mergetree-column-ttl}

When the values in the column expire, ClickHouse replaces them with the default values for the column data type. If all the column values in the data part expire, ClickHouse deletes this column from the data part in a filesystem.

The `TTL` clause can't be used for key columns.

**Examples**

#### Creating a table with `TTL`: {#creating-a-table-with-ttl}

```sql
CREATE TABLE tab
(
    d DateTime,
    a Int TTL d + INTERVAL 1 MONTH,
    b Int TTL d + INTERVAL 1 MONTH,
    c String
)
ENGINE = MergeTree
PARTITION BY toYYYYMM(d)
ORDER BY d;
```

#### Adding TTL to a column of an existing table {#adding-ttl-to-a-column-of-an-existing-table}

```sql
ALTER TABLE tab
    MODIFY COLUMN
    c String TTL d + INTERVAL 1 DAY;
```

#### Altering TTL of the column {#altering-ttl-of-the-column}

```sql
ALTER TABLE tab
    MODIFY COLUMN
    c String TTL d + INTERVAL 1 MONTH;
```

### Table TTL {#mergetree-table-ttl}

Table can have an expression for removal of expired rows, and multiple expressions for automatic move of parts between [disks or volumes](#table_engine-mergetree-multiple-volumes). When rows in the table expire, ClickHouse deletes all corresponding rows. For parts moving or recompressing, all rows of a part must satisfy the `TTL` expression criteria.

```sql
TTL expr
    [DELETE|RECOMPRESS codec_name1|TO DISK 'xxx'|TO VOLUME 'xxx'][, DELETE|RECOMPRESS codec_name2|TO DISK 'aaa'|TO VOLUME 'bbb'] ...
    [WHERE conditions]
    [GROUP BY key_expr [SET v1 = aggr_func(v1) [, v2 = aggr_func(v2) ...]] ]
```

Type of TTL rule may follow each TTL expression. It affects an action which is to be done once the expression is satisfied (reaches current time):

- `DELETE` - delete expired rows (default action);
- `RECOMPRESS codec_name` - recompress data part with the `codec_name`;
- `TO DISK 'aaa'` - move part to the disk `aaa`;
- `TO VOLUME 'bbb'` - move part to the disk `bbb`;
- `GROUP BY` - aggregate expired rows.

`DELETE` action can be used together with `WHERE` clause to delete only some of the expired rows based on a filtering condition:
```sql
TTL time_column + INTERVAL 1 MONTH DELETE WHERE column = 'value'
```

`GROUP BY` expression must be a prefix of the table primary key.

If a column is not part of the `GROUP BY` expression and is not set explicitly in the `SET` clause, in result row it contains an occasional value from the grouped rows (as if aggregate function `any` is applied to it).

**Examples**

#### Creating a table with `TTL`: {#creating-a-table-with-ttl-1}

```sql
CREATE TABLE tab
(
    d DateTime,
    a Int
)
ENGINE = MergeTree
PARTITION BY toYYYYMM(d)
ORDER BY d
TTL d + INTERVAL 1 MONTH DELETE,
    d + INTERVAL 1 WEEK TO VOLUME 'aaa',
    d + INTERVAL 2 WEEK TO DISK 'bbb';
```

#### Altering `TTL` of the table: {#altering-ttl-of-the-table}

```sql
ALTER TABLE tab
    MODIFY TTL d + INTERVAL 1 DAY;
```

Creating a table, where the rows are expired after one month. The expired rows where dates are Mondays are deleted:

```sql
CREATE TABLE table_with_where
(
    d DateTime,
    a Int
)
ENGINE = MergeTree
PARTITION BY toYYYYMM(d)
ORDER BY d
TTL d + INTERVAL 1 MONTH DELETE WHERE toDayOfWeek(d) = 1;
```

#### Creating a table, where expired rows are recompressed: {#creating-a-table-where-expired-rows-are-recompressed}

```sql
CREATE TABLE table_for_recompression
(
    d DateTime,
    key UInt64,
    value String
) ENGINE MergeTree()
ORDER BY tuple()
PARTITION BY key
TTL d + INTERVAL 1 MONTH RECOMPRESS CODEC(ZSTD(17)), d + INTERVAL 1 YEAR RECOMPRESS CODEC(LZ4HC(10))
SETTINGS min_rows_for_wide_part = 0, min_bytes_for_wide_part = 0;
```

Creating a table, where expired rows are aggregated. In result rows `x` contains the maximum value across the grouped rows, `y` — the minimum value, and `d` — any occasional value from grouped rows.

```sql
CREATE TABLE table_for_aggregation
(
    d DateTime,
    k1 Int,
    k2 Int,
    x Int,
    y Int
)
ENGINE = MergeTree
ORDER BY (k1, k2)
TTL d + INTERVAL 1 MONTH GROUP BY k1, k2 SET x = max(x), y = min(y);
```

### Removing expired data {#mergetree-removing-expired-data}

Data with an expired `TTL` is removed when ClickHouse merges data parts.

When ClickHouse detects that data is expired, it performs an off-schedule merge. To control the frequency of such merges, you can set `merge_with_ttl_timeout`. If the value is too low, it will perform many off-schedule merges that may consume a lot of resources.

If you perform the `SELECT` query between merges, you may get expired data. To avoid it, use the [OPTIMIZE](/sql-reference/statements/optimize.md) query before `SELECT`.

**See Also**

- [ttl_only_drop_parts](/operations/settings/merge-tree-settings#ttl_only_drop_parts) setting

## Disk types {#disk-types}

In addition to local block devices, ClickHouse supports these storage types:
- [`s3` for S3 and MinIO](#table_engine-mergetree-s3)
- [`gcs` for GCS](/integrations/data-ingestion/gcs/index.md/#creating-a-disk)
- [`blob_storage_disk` for Azure Blob Storage](/operations/storing-data#azure-blob-storage)
- [`hdfs` for HDFS](/engines/table-engines/integrations/hdfs)
- [`web` for read-only from web](/operations/storing-data#web-storage)
- [`cache` for local caching](/operations/storing-data#using-local-cache)
- [`s3_plain` for backups to S3](/operations/backup#backuprestore-using-an-s3-disk)
- [`s3_plain_rewritable` for immutable, non-replicated tables in S3](/operations/storing-data.md#s3-plain-rewritable-storage)

## Using multiple block devices for data storage {#table_engine-mergetree-multiple-volumes}

### Introduction {#introduction}

`MergeTree` family table engines can store data on multiple block devices. For example, it can be useful when the data of a certain table are implicitly split into "hot" and "cold". The most recent data is regularly requested but requires only a small amount of space. On the contrary, the fat-tailed historical data is requested rarely. If several disks are available, the "hot" data may be located on fast disks (for example, NVMe SSDs or in memory), while the "cold" data - on relatively slow ones (for example, HDD).

Data part is the minimum movable unit for `MergeTree`-engine tables. The data belonging to one part are stored on one disk. Data parts can be moved between disks in the background (according to user settings) as well as by means of the [ALTER](/sql-reference/statements/alter/partition) queries.

### Terms {#terms}

- Disk — Block device mounted to the filesystem.
- Default disk — Disk that stores the path specified in the [path](/operations/server-configuration-parameters/settings.md/#path) server setting.
- Volume — Ordered set of equal disks (similar to [JBOD](https://en.wikipedia.org/wiki/Non-RAID_drive_architectures)).
- Storage policy — Set of volumes and the rules for moving data between them.

The names given to the described entities can be found in the system tables, [system.storage_policies](/operations/system-tables/storage_policies) and [system.disks](/operations/system-tables/disks). To apply one of the configured storage policies for a table, use the `storage_policy` setting of `MergeTree`-engine family tables.

### Configuration {#table_engine-mergetree-multiple-volumes_configure}

Disks, volumes and storage policies should be declared inside the `<storage_configuration>` tag either in a file in the `config.d` directory.

:::tip
Disks can also be declared in the `SETTINGS` section of a query.  This is useful
for ad-hoc analysis to temporarily attach a disk that is, for example, hosted at a URL.
See [dynamic storage](/operations/storing-data#dynamic-configuration) for more details.
:::

Configuration structure:

```xml
<storage_configuration>
    <disks>
        <disk_name_1> <!-- disk name -->
            <path>/mnt/fast_ssd/clickhouse/</path>
        </disk_name_1>
        <disk_name_2>
            <path>/mnt/hdd1/clickhouse/</path>
            <keep_free_space_bytes>10485760</keep_free_space_bytes>
        </disk_name_2>
        <disk_name_3>
            <path>/mnt/hdd2/clickhouse/</path>
            <keep_free_space_bytes>10485760</keep_free_space_bytes>
        </disk_name_3>

        ...
    </disks>

    ...
</storage_configuration>
```

Tags:

- `<disk_name_N>` — Disk name. Names must be different for all disks.
- `path` — path under which a server will store data (`data` and `shadow` folders), should be terminated with '/'.
- `keep_free_space_bytes` — the amount of free disk space to be reserved.

The order of the disk definition is not important.

Storage policies configuration markup:

```xml
<storage_configuration>
    ...
    <policies>
        <policy_name_1>
            <volumes>
                <volume_name_1>
                    <disk>disk_name_from_disks_configuration</disk>
                    <max_data_part_size_bytes>1073741824</max_data_part_size_bytes>
                    <load_balancing>round_robin</load_balancing>
                </volume_name_1>
                <volume_name_2>
                    <!-- configuration -->
                </volume_name_2>
                <!-- more volumes -->
            </volumes>
            <move_factor>0.2</move_factor>
        </policy_name_1>
        <policy_name_2>
            <!-- configuration -->
        </policy_name_2>

        <!-- more policies -->
    </policies>
    ...
</storage_configuration>
```

Tags:

- `policy_name_N` — Policy name. Policy names must be unique.
- `volume_name_N` — Volume name. Volume names must be unique.
- `disk` — a disk within a volume.
- `max_data_part_size_bytes` — the maximum size of a part that can be stored on any of the volume's disks. If the a size of a merged part estimated to be bigger than `max_data_part_size_bytes` then this part will be written to a next volume. Basically this feature allows to keep new/small parts on a hot (SSD) volume and move them to a cold (HDD) volume when they reach large size. Do not use this setting if your policy has only one volume.
- `move_factor` — when the amount of available space gets lower than this factor, data automatically starts to move on the next volume if any (by default, 0.1). ClickHouse sorts existing parts by size from largest to smallest (in descending order) and selects parts with the total size that is sufficient to meet the `move_factor` condition. If the total size of all parts is insufficient, all parts will be moved.
- `perform_ttl_move_on_insert` — Disables TTL move on data part INSERT. By default (if enabled) if we insert a data part that already expired by the TTL move rule it immediately goes to a volume/disk declared in move rule. This can significantly slowdown insert in case if destination volume/disk is slow (e.g. S3). If disabled then already expired data part is written into a default volume and then right after moved to TTL volume.
- `load_balancing` - Policy for disk balancing, `round_robin` or `least_used`.
- `least_used_ttl_ms` - Configure timeout (in milliseconds) for the updating available space on all disks (`0` - update always, `-1` - never update, default is `60000`). Note, if the disk can be used by ClickHouse only and is not subject to a online filesystem resize/shrink you can use `-1`, in all other cases it is not recommended, since eventually it will lead to incorrect space distribution.
- `prefer_not_to_merge` — You should not use this setting. Disables merging of data parts on this volume (this is harmful and leads to performance degradation). When this setting is enabled (don't do it), merging data on this volume is not allowed (which is bad). This allows (but you don't need it) controlling (if you want to control something, you're making a mistake) how ClickHouse works with slow disks (but ClickHouse knows better, so please don't use this setting).
- `volume_priority` — Defines the priority (order) in which volumes are filled. Lower value means higher priority. The parameter values should be natural numbers and collectively cover the range from 1 to N (lowest priority given) without skipping any numbers.
  * If _all_ volumes are tagged, they are prioritized in given order.
  * If only _some_ volumes are tagged, those without the tag have the lowest priority, and they are prioritized in the order they are defined in config.
  * If _no_ volumes are tagged, their priority is set correspondingly to their order they are declared in configuration.
  * Two volumes cannot have the same priority value.

Configuration examples:

```xml
<storage_configuration>
    ...
    <policies>
        <hdd_in_order> <!-- policy name -->
            <volumes>
                <single> <!-- volume name -->
                    <disk>disk1</disk>
                    <disk>disk2</disk>
                </single>
            </volumes>
        </hdd_in_order>

        <moving_from_ssd_to_hdd>
            <volumes>
                <hot>
                    <disk>fast_ssd</disk>
                    <max_data_part_size_bytes>1073741824</max_data_part_size_bytes>
                </hot>
                <cold>
                    <disk>disk1</disk>
                </cold>
            </volumes>
            <move_factor>0.2</move_factor>
        </moving_from_ssd_to_hdd>

        <small_jbod_with_external_no_merges>
            <volumes>
                <main>
                    <disk>jbod1</disk>
                </main>
                <external>
                    <disk>external</disk>
                </external>
            </volumes>
        </small_jbod_with_external_no_merges>
    </policies>
    ...
</storage_configuration>
```

In given example, the `hdd_in_order` policy implements the [round-robin](https://en.wikipedia.org/wiki/Round-robin_scheduling) approach. Thus this policy defines only one volume (`single`), the data parts are stored on all its disks in circular order. Such policy can be quite useful if there are several similar disks are mounted to the system, but RAID is not configured. Keep in mind that each individual disk drive is not reliable and you might want to compensate it with replication factor of 3 or more.

If there are different kinds of disks available in the system, `moving_from_ssd_to_hdd` policy can be used instead. The volume `hot` consists of an SSD disk (`fast_ssd`), and the maximum size of a part that can be stored on this volume is 1GB. All the parts with the size larger than 1GB will be stored directly on the `cold` volume, which contains an HDD disk `disk1`.
Also, once the disk `fast_ssd` gets filled by more than 80%, data will be transferred to the `disk1` by a background process.

The order of volume enumeration within a storage policy is important in case at least one of the volumes listed has no explicit `volume_priority` parameter.
Once a volume is overfilled, data are moved to the next one. The order of disk enumeration is important as well because data are stored on them in turns.

When creating a table, one can apply one of the configured storage policies to it:

```sql
CREATE TABLE table_with_non_default_policy (
    EventDate Date,
    OrderID UInt64,
    BannerID UInt64,
    SearchPhrase String
) ENGINE = MergeTree
ORDER BY (OrderID, BannerID)
PARTITION BY toYYYYMM(EventDate)
SETTINGS storage_policy = 'moving_from_ssd_to_hdd'
```

The `default` storage policy implies using only one volume, which consists of only one disk given in `<path>`.
You could change storage policy after table creation with [ALTER TABLE ... MODIFY SETTING] query, new policy should include all old disks and volumes with same names.

The number of threads performing background moves of data parts can be changed by [background_move_pool_size](/operations/server-configuration-parameters/settings.md/#background_move_pool_size) setting.

### Details {#details}

In the case of `MergeTree` tables, data is getting to disk in different ways:

- As a result of an insert (`INSERT` query).
- During background merges and [mutations](/sql-reference/statements/alter#mutations).
- When downloading from another replica.
- As a result of partition freezing [ALTER TABLE ... FREEZE PARTITION](/sql-reference/statements/alter/partition#freeze-partition).

In all these cases except for mutations and partition freezing, a part is stored on a volume and a disk according to the given storage policy:

1.  The first volume (in the order of definition) that has enough disk space for storing a part (`unreserved_space > current_part_size`) and allows for storing parts of a given size (`max_data_part_size_bytes > current_part_size`) is chosen.
2.  Within this volume, that disk is chosen that follows the one, which was used for storing the previous chunk of data, and that has free space more than the part size (`unreserved_space - keep_free_space_bytes > current_part_size`).

Under the hood, mutations and partition freezing make use of [hard links](https://en.wikipedia.org/wiki/Hard_link). Hard links between different disks are not supported, therefore in such cases the resulting parts are stored on the same disks as the initial ones.

In the background, parts are moved between volumes on the basis of the amount of free space (`move_factor` parameter) according to the order the volumes are declared in the configuration file.
Data is never transferred from the last one and into the first one. One may use system tables [system.part_log](/operations/system-tables/part_log) (field `type = MOVE_PART`) and [system.parts](/operations/system-tables/parts.md) (fields `path` and `disk`) to monitor background moves. Also, the detailed information can be found in server logs.

User can force moving a part or a partition from one volume to another using the query [ALTER TABLE ... MOVE PART\|PARTITION ... TO VOLUME\|DISK ...](/sql-reference/statements/alter/partition), all the restrictions for background operations are taken into account. The query initiates a move on its own and does not wait for background operations to be completed. User will get an error message if not enough free space is available or if any of the required conditions are not met.

Moving data does not interfere with data replication. Therefore, different storage policies can be specified for the same table on different replicas.

After the completion of background merges and mutations, old parts are removed only after a certain amount of time (`old_parts_lifetime`).
During this time, they are not moved to other volumes or disks. Therefore, until the parts are finally removed, they are still taken into account for evaluation of the occupied disk space.

User can assign new big parts to different disks of a [JBOD](https://en.wikipedia.org/wiki/Non-RAID_drive_architectures) volume in a balanced way using the [min_bytes_to_rebalance_partition_over_jbod](/operations/settings/merge-tree-settings.md/#min_bytes_to_rebalance_partition_over_jbod) setting.

## Using external storage for data storage {#table_engine-mergetree-s3}

[MergeTree](/engines/table-engines/mergetree-family/mergetree.md) family table engines can store data to `S3`, `AzureBlobStorage`, `HDFS` using a disk with types `s3`, `azure_blob_storage`, `hdfs` accordingly. See [configuring external storage options](/operations/storing-data.md/#configuring-external-storage) for more details.

Example for [S3](https://aws.amazon.com/s3/) as external storage using a disk with type `s3`.

Configuration markup:
```xml
<storage_configuration>
    ...
    <disks>
        <s3>
            <type>s3</type>
            <support_batch_delete>true</support_batch_delete>
            <endpoint>https://clickhouse-public-datasets.s3.amazonaws.com/my-bucket/root-path/</endpoint>
            <access_key_id>your_access_key_id</access_key_id>
            <secret_access_key>your_secret_access_key</secret_access_key>
            <region></region>
            <header>Authorization: Bearer SOME-TOKEN</header>
            <server_side_encryption_customer_key_base64>your_base64_encoded_customer_key</server_side_encryption_customer_key_base64>
            <server_side_encryption_kms_key_id>your_kms_key_id</server_side_encryption_kms_key_id>
            <server_side_encryption_kms_encryption_context>your_kms_encryption_context</server_side_encryption_kms_encryption_context>
            <server_side_encryption_kms_bucket_key_enabled>true</server_side_encryption_kms_bucket_key_enabled>
            <proxy>
                <uri>http://proxy1</uri>
                <uri>http://proxy2</uri>
            </proxy>
            <connect_timeout_ms>10000</connect_timeout_ms>
            <request_timeout_ms>5000</request_timeout_ms>
            <retry_attempts>10</retry_attempts>
            <single_read_retries>4</single_read_retries>
            <min_bytes_for_seek>1000</min_bytes_for_seek>
            <metadata_path>/var/lib/clickhouse/disks/s3/</metadata_path>
            <skip_access_check>false</skip_access_check>
        </s3>
        <s3_cache>
            <type>cache</type>
            <disk>s3</disk>
            <path>/var/lib/clickhouse/disks/s3_cache/</path>
            <max_size>10Gi</max_size>
        </s3_cache>
    </disks>
    ...
</storage_configuration>
```

Also see [configuring external storage options](/operations/storing-data.md/#configuring-external-storage).

:::note cache configuration
ClickHouse versions 22.3 through 22.7 use a different cache configuration, see [using local cache](/operations/storing-data.md/#using-local-cache) if you are using one of those versions.
:::

## Virtual columns {#virtual-columns}

- `_part` — Name of a part.
- `_part_index` — Sequential index of the part in the query result.
- `_part_starting_offset` — Cumulative starting row of the part in the query result.
- `_part_offset` — Number of row in the part.
- `_part_granule_offset` — Number of granule in the part.
- `_partition_id` — Name of a partition.
- `_part_uuid` — Unique part identifier (if enabled MergeTree setting `assign_part_uuids`).
- `_part_data_version` — Data version of part (either min block number or mutation version).
- `_partition_value` — Values (a tuple) of a `partition by` expression.
- `_sample_factor` — Sample factor (from the query).
- `_block_number` — Original number of block for row that was assigned at insert, persisted on merges when setting `enable_block_number_column` is enabled.
- `_block_offset` — Original number of row in block that was assigned at insert, persisted on merges when setting `enable_block_offset_column` is enabled.
- `_disk_name` — Disk name used for the storage.

## Column statistics {#column-statistics}

<ExperimentalBadge/>
<CloudNotSupportedBadge/>

The statistics declaration is in the columns section of the `CREATE` query for tables from the `*MergeTree*` Family when we enable `set allow_experimental_statistics = 1`.

```sql
CREATE TABLE tab
(
    a Int64 STATISTICS(TDigest, Uniq),
    b Float64
)
ENGINE = MergeTree
ORDER BY a
```

We can also manipulate statistics with `ALTER` statements.

```sql
ALTER TABLE tab ADD STATISTICS b TYPE TDigest, Uniq;
ALTER TABLE tab DROP STATISTICS a;
```

These lightweight statistics aggregate information about distribution of values in columns. Statistics are stored in every part and updated when every insert comes.
They can be used for prewhere optimization only if we enable `set allow_statistics_optimize = 1`.

### Available types of column statistics {#available-types-of-column-statistics}

- `MinMax`

    The minimum and maximum column value which allows to estimate the selectivity of range filters on numeric columns.

    Syntax: `minmax`

- `TDigest`

    [TDigest](https://github.com/tdunning/t-digest) sketches which allow to compute approximate percentiles (e.g. the 90th percentile) for numeric columns.

    Syntax: `tdigest`

- `Uniq`

    [HyperLogLog](https://en.wikipedia.org/wiki/HyperLogLog) sketches which provide an estimation how many distinct values a column contains.

    Syntax: `uniq`

- `CountMin`

    [CountMin](https://en.wikipedia.org/wiki/Count%E2%80%93min_sketch) sketches which provide an approximate count of the frequency of each value in a column.

    Syntax `countmin`

### Supported data types {#supported-data-types}

|           | (U)Int*, Float*, Decimal(*), Date*, Boolean, Enum* | String or FixedString |
|-----------|----------------------------------------------------|-----------------------|
| CountMin  | ✔                                                  | ✔                     |
| MinMax    | ✔                                                  | ✗                     |
| TDigest   | ✔                                                  | ✗                     |
| Uniq      | ✔                                                  | ✔                     |

### Supported operations {#supported-operations}

|           | Equality filters (==) | Range filters (`>, >=, <, <=`) |
|-----------|-----------------------|------------------------------|
| CountMin  | ✔                     | ✗                            |
| MinMax    | ✗                     | ✔                            |
| TDigest   | ✗                     | ✔                            |
| Uniq      | ✔                     | ✗                            |

## Column-level settings {#column-level-settings}

Certain MergeTree settings can be overridden at column level:

- `max_compress_block_size` — Maximum size of blocks of uncompressed data before compressing for writing to a table.
- `min_compress_block_size` — Minimum size of blocks of uncompressed data required for compression when writing the next mark.

Example:

```sql
CREATE TABLE tab
(
    id Int64,
    document String SETTINGS (min_compress_block_size = 16777216, max_compress_block_size = 16777216)
)
ENGINE = MergeTree
ORDER BY id
```

Column-level settings can be modified or removed using [ALTER MODIFY COLUMN](/sql-reference/statements/alter/column.md), for example:

- Remove `SETTINGS` from column declaration:

```sql
ALTER TABLE tab MODIFY COLUMN document REMOVE SETTINGS;
```

- Modify a setting:

```sql
ALTER TABLE tab MODIFY COLUMN document MODIFY SETTING min_compress_block_size = 8192;
```

- Reset one or more settings, also removes the setting declaration in the column expression of the table's CREATE query.

```sql
ALTER TABLE tab MODIFY COLUMN document RESET SETTING min_compress_block_size;
```<|MERGE_RESOLUTION|>--- conflicted
+++ resolved
@@ -478,6 +478,22 @@
 tokenbf_v1(size_of_bloom_filter_in_bytes, number_of_hash_functions, random_seed)
 ```
 
+#### Hypothesis
+
+Special type of index which is applied to the checks defined in a query (e.g. in a WHERE clause).
+
+Example for table with column `a`:
+
+We define the following index first
+```sql
+INDEX t (a < 10) TYPE hypothesis GRANULARITY 1`
+```
+
+If a check contains `a > 15`, based on the hypothesis we can instantly return empty results
+because we know this check will never be true.
+
+Multiple hypothesis indices can be defined for a single table.
+
 #### Sparse grams bloom filter {#sparse-grams-bloom-filter}
 
 The sparse grams bloom filter is the same as `ngrambf_v1`, but sparse grams tokens instead of ngrams.
@@ -490,27 +506,7 @@
 
 Supports full-text search, see [here](invertedindexes.md) for details.
 
-<<<<<<< HEAD
-#### Hypothesis
-
-Special type of index which is applied to the checks defined in a query (e.g. in a WHERE clause).
-
-Example for table with column `a`:
-
-We define the following index first
-```sql
-INDEX t (a < 10) TYPE hypothesis GRANULARITY 1`
-```
-
-If a check contains `a > 15`, based on the hypothesis we can instantly return empty results
-because we know this check will never be true.
-
-Multiple hypothesis indices can be defined for a single table.
-
-#### Special-purpose
-=======
 #### Vector similarity {#vector-similarity}
->>>>>>> 018cdee8
 
 Supports approximate nearest neighbor search, see [here](annindexes.md) for details.
 
