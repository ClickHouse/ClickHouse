# Overview of ClickHouse Architecture {#overview-of-clickhouse-architecture}

ClickHouse is a true column-oriented DBMS. Data is stored by columns and during the execution of arrays (vectors or chunks of columns). Whenever possible, operations are dispatched on arrays, rather than on individual values. This is called “vectorized query execution,” and it helps lower the cost of actual data processing.

> This idea is nothing new. It dates back to the `APL` programming language and its descendants: `A +`, `J`, `K`, and `Q`. Array programming is used in the scientific data processing. Neither is this idea something new in relational databases: for example, it is used in the `Vectorwise` system.

There are two different approaches for speeding up query processing: vectorized query execution and runtime code generation. In the latter, the code is generated for every kind of query on the fly, removing all indirection and dynamic dispatch. Neither of these approaches is strictly better than the other. Runtime code generation can be better when it fuses many operations together, thus fully utilizing CPU execution units and the pipeline. Vectorized query execution can be less practical because it involves temporary vectors that must be written to the cache and read back. If the temporary data does not fit in the L2 cache, this becomes an issue. But vectorized query execution more easily utilizes the SIMD capabilities of the CPU. A [research paper](http://15721.courses.cs.cmu.edu/spring2016/papers/p5-sompolski.pdf) written by our friends shows that it is better to combine both approaches. ClickHouse uses vectorized query execution and has limited initial support for runtime code generation.

## Columns {#columns}

To represent columns in memory (actually, chunks of columns), the `IColumn` interface is used. This interface provides helper methods for implementation of various relational operators. Almost all operations are immutable: they do not modify the original column, but create a new modified one. For example, the `IColumn :: filter` method accepts a filter byte mask. It is used for the `WHERE` and `HAVING` relational operators. Additional examples: the `IColumn :: permute` method to support `ORDER BY`, the `IColumn :: cut` method to support `LIMIT`, and so on.

Various `IColumn` implementations (`ColumnUInt8`, `ColumnString` and so on) are responsible for the memory layout of columns. The memory layout is usually a contiguous array. For the integer type of columns, it is just one contiguous array, like `std :: vector`. For `String` and `Array` columns, it is two vectors: one for all array elements, placed contiguously, and a second one for offsets to the beginning of each array. There is also `ColumnConst` that stores just one value in memory, but looks like a column.

## Field {#field}

Nevertheless, it is possible to work with individual values as well. To represent an individual value, the `Field` is used. `Field` is just a discriminated union of `UInt64`, `Int64`, `Float64`, `String` and `Array`. `IColumn` has the `operator[]` method to get the n-th value as a `Field` and the `insert` method to append a `Field` to the end of a column. These methods are not very efficient, because they require dealing with temporary `Field` objects representing an individual value. There are more efficient methods, such as `insertFrom`, `insertRangeFrom`, and so on.

`Field` doesn’t have enough information about a specific data type for a table. For example, `UInt8`, `UInt16`, `UInt32`, and `UInt64` are all represented as `UInt64` in a `Field`.

## Leaky Abstractions {#leaky-abstractions}

`IColumn` has methods for common relational transformations of data, but they don’t meet all needs. For example, `ColumnUInt64` doesn’t have a method to calculate the sum of two columns, and `ColumnString` doesn’t have a method to run a substring search. These countless routines are implemented outside of `IColumn`.

Various functions on columns can be implemented in a generic, non-efficient way using `IColumn` methods to extract `Field` values, or in a specialized way using knowledge of inner memory layout of data in a specific `IColumn` implementation. To do this, functions are cast to a specific `IColumn` type and deal with internal representation directly. For example, `ColumnUInt64` has the `getData` method that returns a reference to an internal array, then a separate routine reads or fills that array directly. In fact, we have “leaky abstractions” to allow efficient specializations of various routines.

## Data Types {#data_types}

`IDataType` is responsible for serialization and deserialization: for reading and writing chunks of columns or individual values in binary or text form. `IDataType` directly corresponds to data types in tables. For example, there are `DataTypeUInt32`, `DataTypeDateTime`, `DataTypeString` and so on.

`IDataType` and `IColumn` are only loosely related to each other. Different data types can be represented in memory by the same `IColumn` implementations. For example, `DataTypeUInt32` and `DataTypeDateTime` are both represented by `ColumnUInt32` or `ColumnConstUInt32`. In addition, the same data type can be represented by different `IColumn` implementations. For example, `DataTypeUInt8` can be represented by `ColumnUInt8` or `ColumnConstUInt8`.

`IDataType` only stores metadata. For instance, `DataTypeUInt8` doesn’t store anything at all (except vptr) and `DataTypeFixedString` stores just `N` (the size of fixed-size strings).

`IDataType` has helper methods for various data formats. Examples are methods to serialize a value with possible quoting, to serialize a value for JSON, and to serialize a value as part of the XML format. There is no direct correspondence to data formats. For example, the different data formats `Pretty` and `TabSeparated` can use the same `serializeTextEscaped` helper method from the `IDataType` interface.

## Block {#block}

A `Block` is a container that represents a subset (chunk) of a table in memory. It is just a set of triples: `(IColumn, IDataType, column name)`. During query execution, data is processed by `Block`s. If we have a `Block`, we have data (in the `IColumn` object), we have information about its type (in `IDataType`) that tells us how to deal with that column, and we have the column name (either the original column name from the table or some artificial name assigned for getting temporary results of calculations).

When we calculate some function over columns in a block, we add another column with its result to the block, and we don’t touch columns for arguments of the function because operations are immutable. Later, unneeded columns can be removed from the block, but not modified. This is convenient for the elimination of common subexpressions.

Blocks are created for every processed chunk of data. Note that for the same type of calculation, the column names and types remain the same for different blocks and only column data changes. It is better to split block data from the block header because small block sizes will have a high overhead of temporary strings for copying shared\_ptrs and column names.

## Block Streams {#block-streams}

Block streams are for processing data. We use streams of blocks to read data from somewhere, perform data transformations, or write data to somewhere. `IBlockInputStream` has the `read` method to fetch the next block while available. `IBlockOutputStream` has the `write` method to push the block somewhere.

Streams are responsible for:

1.  Reading or writing to a table. The table just returns a stream for reading or writing blocks.
2.  Implementing data formats. For example, if you want to output data to a terminal in `Pretty` format, you create a block output stream where you push blocks, and it formats them.
3.  Performing data transformations. Let’s say you have `IBlockInputStream` and want to create a filtered stream. You create `FilterBlockInputStream` and initialize it with your stream. Then when you pull a block from `FilterBlockInputStream`, it pulls a block from your stream, filters it, and returns the filtered block to you. Query execution pipelines are represented this way.

There are more sophisticated transformations. For example, when you pull from `AggregatingBlockInputStream`, it reads all data from its source, aggregates it, and then returns a stream of aggregated data for you. Another example: `UnionBlockInputStream` accepts many input sources in the constructor and also a number of threads. It launches multiple threads and reads from multiple sources in parallel.

> Block streams use the “pull” approach to control flow: when you pull a block from the first stream, it consequently pulls the required blocks from nested streams, and the entire execution pipeline will work. Neither “pull” nor “push” is the best solution, because control flow is implicit, and that limits the implementation of various features like simultaneous execution of multiple queries (merging many pipelines together). This limitation could be overcome with coroutines or just running extra threads that wait for each other. We may have more possibilities if we make control flow explicit: if we locate the logic for passing data from one calculation unit to another outside of those calculation units. Read this [article](http://journal.stuffwithstuff.com/2013/01/13/iteration-inside-and-out/) for more thoughts.

We should note that the query execution pipeline creates temporary data at each step. We try to keep block size small enough so that temporary data fits in the CPU cache. With that assumption, writing and reading temporary data is almost free in comparison with other calculations. We could consider an alternative, which is to fuse many operations in the pipeline together, to make the pipeline as short as possible and remove much of the temporary data. This could be an advantage, but it also has drawbacks. For example, a split pipeline makes it easy to implement caching intermediate data, stealing intermediate data from similar queries running at the same time, and merging pipelines for similar queries.

## Formats {#formats}

Data formats are implemented with block streams. There are “presentational” formats only suitable for the output of data to the client, such as `Pretty` format, which provides only `IBlockOutputStream`. And there are input/output formats, such as `TabSeparated` or `JSONEachRow`.

There are also row streams: `IRowInputStream` and `IRowOutputStream`. They allow you to pull/push data by individual rows, not by blocks. And they are only needed to simplify the implementation of row-oriented formats. The wrappers `BlockInputStreamFromRowInputStream` and `BlockOutputStreamFromRowOutputStream` allow you to convert row-oriented streams to regular block-oriented streams.

## I/O {#io}

For byte-oriented input/output, there are `ReadBuffer` and `WriteBuffer` abstract classes. They are used instead of C++ `iostream`s. Don’t worry: every mature C++ project is using something other than `iostream`s for good reasons.

`ReadBuffer` and `WriteBuffer` are just a contiguous buffer and a cursor pointing to the position in that buffer. Implementations may own or not own the memory for the buffer. There is a virtual method to fill the buffer with the following data (for `ReadBuffer`) or to flush the buffer somewhere (for `WriteBuffer`). The virtual methods are rarely called.

Implementations of `ReadBuffer`/`WriteBuffer` are used for working with files and file descriptors and network sockets, for implementing compression (`CompressedWriteBuffer` is initialized with another WriteBuffer and performs compression before writing data to it), and for other purposes – the names `ConcatReadBuffer`, `LimitReadBuffer`, and `HashingWriteBuffer` speak for themselves.

Read/WriteBuffers only deal with bytes. To help with formatted input/output (for instance, to write a number in decimal format), there are functions from `ReadHelpers` and `WriteHelpers` header files.

Let’s look at what happens when you want to write a result set in `JSON` format to stdout. You have a result set ready to be fetched from `IBlockInputStream`. You create `WriteBufferFromFileDescriptor(STDOUT_FILENO)` to write bytes to stdout. You create `JSONRowOutputStream`, initialized with that `WriteBuffer`, to write rows in `JSON` to stdout. You create `BlockOutputStreamFromRowOutputStream` on top of it, to represent it as `IBlockOutputStream`. Then you call `copyData` to transfer data from `IBlockInputStream` to `IBlockOutputStream`, and everything works. Internally, `JSONRowOutputStream` will write various JSON delimiters and call the `IDataType::serializeTextJSON` method with a reference to `IColumn` and the row number as arguments. Consequently, `IDataType::serializeTextJSON` will call a method from `WriteHelpers.h`: for example, `writeText` for numeric types and `writeJSONString` for `DataTypeString`.

## Tables {#tables}

Tables are represented by the `IStorage` interface. Different implementations of that interface are different table engines. Examples are `StorageMergeTree`, `StorageMemory`, and so on. Instances of these classes are just tables.

The most important `IStorage` methods are `read` and `write`. There are also `alter`, `rename`, `drop`, and so on. The `read` method accepts the following arguments: the set of columns to read from a table, the `AST` query to consider, and the desired number of streams to return. It returns one or multiple `IBlockInputStream` objects and information about the stage of data processing that was completed inside a table engine during query execution.

In most cases, the read method is only responsible for reading the specified columns from a table, not for any further data processing. All further data processing is done by the query interpreter and is outside the responsibility of `IStorage`.

But there are notable exceptions:

-   The AST query is passed to the `read` method and the table engine can use it to derive index usage and to read less data from a table.
-   Sometimes the table engine can process data itself to a specific stage. For example, `StorageDistributed` can send a query to remote servers, ask them to process data to a stage where data from different remote servers can be merged, and return that preprocessed data. The query interpreter then finishes processing the data.

The table’s `read` method can return multiple `IBlockInputStream` objects to allow parallel data processing. These multiple block input streams can read from a table in parallel. Then you can wrap these streams with various transformations (such as expression evaluation or filtering) that can be calculated independently and create a `UnionBlockInputStream` on top of them, to read from multiple streams in parallel.

There are also `TableFunction`s. These are functions that return a temporary `IStorage` object to use in the `FROM` clause of a query.

To get a quick idea of how to implement your own table engine, look at something simple, like `StorageMemory` or `StorageTinyLog`.

> As the result of the `read` method, `IStorage` returns `QueryProcessingStage` – information about what parts of the query were already calculated inside storage. Currently, we have only very coarse granularity for that information. There is no way for the storage to say “I have already processed this part of the expression in WHERE, for this range of data”. We need to work on that.

## Parsers {#parsers}

A query is parsed by a hand-written recursive descent parser. For example, `ParserSelectQuery` just recursively calls the underlying parsers for various parts of the query. Parsers create an `AST`. The `AST` is represented by nodes, which are instances of `IAST`.

> Parser generators are not used for historical reasons.

## Interpreters {#interpreters}

Interpreters are responsible for creating the query execution pipeline from an `AST`. There are simple interpreters, such as `InterpreterExistsQuery` and `InterpreterDropQuery`, or the more sophisticated `InterpreterSelectQuery`. The query execution pipeline is a combination of block input or output streams. For example, the result of interpreting the `SELECT` query is the `IBlockInputStream` to read the result set from; the result of the INSERT query is the `IBlockOutputStream` to write data for insertion to, and the result of interpreting the `INSERT SELECT` query is the `IBlockInputStream` that returns an empty result set on the first read, but that copies data from `SELECT` to `INSERT` at the same time.

`InterpreterSelectQuery` uses `ExpressionAnalyzer` and `ExpressionActions` machinery for query analysis and transformations. This is where most rule-based query optimizations are done. `ExpressionAnalyzer` is quite messy and should be rewritten: various query transformations and optimizations should be extracted to separate classes to allow modular transformations or query.

## Functions {#functions}

There are ordinary functions and aggregate functions. For aggregate functions, see the next section.

Ordinary functions don’t change the number of rows – they work as if they are processing each row independently. In fact, functions are not called for individual rows, but for `Block`’s of data to implement vectorized query execution.

There are some miscellaneous functions, like [blockSize](../query_language/functions/other_functions.md#function-blocksize), [rowNumberInBlock](../query_language/functions/other_functions.md#function-rownumberinblock), and [runningAccumulate](../query_language/functions/other_functions.md#function-runningaccumulate), that exploit block processing and violate the independence of rows.

ClickHouse has strong typing, so implicit type conversion doesn’t occur. If a function doesn’t support a specific combination of types, an exception will be thrown. But functions can work (be overloaded) for many different combinations of types. For example, the `plus` function (to implement the `+` operator) works for any combination of numeric types: `UInt8` + `Float32`, `UInt16` + `Int8`, and so on. Also, some variadic functions can accept any number of arguments, such as the `concat` function.

Implementing a function may be slightly inconvenient because a function explicitly dispatches supported data types and supported `IColumns`. For example, the `plus` function has code generated by instantiation of a C++ template for each combination of numeric types, and for constant or non-constant left and right arguments.

> This is a nice place to implement runtime code generation to avoid template code bloat. Also, it will make it possible to add fused functions like fused multiply-add or to make multiple comparisons in one loop iteration.

Due to vectorized query execution, functions are not short-circuited. For example, if you write `WHERE f(x) AND g(y)`, both sides will be calculated, even for rows, when `f(x)` is zero (except when `f(x)` is a zero constant expression). But if the selectivity of the `f(x)` condition is high, and calculation of `f(x)` is much cheaper than `g(y)`, it’s better to implement multi-pass calculation: first calculate `f(x)`, then filter columns by the result, and then calculate `g(y)` only for smaller, filtered chunks of data.

## Aggregate Functions {#aggregate-functions}

Aggregate functions are stateful functions. They accumulate passed values into some state and allow you to get results from that state. They are managed with the `IAggregateFunction` interface. States can be rather simple (the state for `AggregateFunctionCount` is just a single `UInt64` value) or quite complex (the state of `AggregateFunctionUniqCombined` is a combination of a linear array, a hash table and a `HyperLogLog` probabilistic data structure).

To deal with multiple states while executing a high-cardinality `GROUP BY` query, states are allocated in `Arena` (a memory pool), or they could be allocated in any suitable piece of memory. States can have a non-trivial constructor and destructor: for example, complex aggregation states can allocate additional memory themselves. This requires some attention to creating and destroying states and properly passing their ownership, to keep track of who and when will destroy states.

Aggregation states can be serialized and deserialized to pass over the network during distributed query execution or to write them on the disk where there is not enough RAM. They can even be stored in a table with the `DataTypeAggregateFunction` to allow incremental aggregation of data.

> The serialized data format for aggregate function states is not versioned right now. This is ok if aggregate states are only stored temporarily. But we have the `AggregatingMergeTree` table engine for incremental aggregation, and people are already using it in production. This is why we should add support for backward compatibility when changing the serialized format for any aggregate function in the future.

## Server {#server}

The server implements several different interfaces:

-   An HTTP interface for any foreign clients.
-   A TCP interface for the native ClickHouse client and for cross-server communication during distributed query execution.
-   An interface for transferring data for replication.

Internally, it is just a basic multithreaded server without coroutines, fibers, etc. Since the server is not designed to process a high rate of simple queries but is intended to process a relatively low rate of complex queries, each of them can process a vast amount of data for analytics.

The server initializes the `Context` class with the necessary environment for query execution: the list of available databases, users and access rights, settings, clusters, the process list, the query log, and so on. This environment is used by interpreters.

We maintain full backwards and forward compatibility for the server TCP protocol: old clients can talk to new servers and new clients can talk to old servers. But we don’t want to maintain it eternally, and we are removing support for old versions after about one year.

> For all external applications, we recommend using the HTTP interface because it is simple and easy to use. The TCP protocol is more tightly linked to internal data structures: it uses an internal format for passing blocks of data and it uses custom framing for compressed data. We haven’t released a C library for that protocol because it requires linking most of the ClickHouse codebase, which is not practical.

## Distributed Query Execution {#distributed-query-execution}

Servers in a cluster setup are mostly independent. You can create a `Distributed` table on one or all servers in a cluster. The `Distributed` table does not store data itself – it only provides a “view” to all local tables on multiple nodes of a cluster. When you SELECT from a `Distributed` table, it rewrites that query, chooses remote nodes according to load balancing settings, and sends the query to them. The `Distributed` table requests remote servers to process a query just up to a stage where intermediate results from different servers can be merged. Then it receives the intermediate results and merges them. The distributed table tries to distribute as much work as possible to remote servers and does not send much intermediate data over the network.

> Things become more complicated when you have subqueries in IN or JOIN clauses and each of them uses a `Distributed` table. We have different strategies for the execution of these queries.

There is no global query plan for distributed query execution. Each node has its own local query plan for its part of the job. We only have simple one-pass distributed query execution: we send queries for remote nodes and then merge the results. But this is not feasible for difficult queries with high cardinality GROUP BYs or with a large amount of temporary data for JOIN: in such cases, we need to “reshuffle” data between servers, which requires additional coordination. ClickHouse does not support that kind of query execution, and we need to work on it.

## Merge Tree {#merge-tree}

`MergeTree` is a family of storage engines that supports indexing by primary key. The primary key can be an arbitrary tuple of columns or expressions. Data in a `MergeTree` table is stored in “parts”. Each part stores data in the primary key order (data is ordered lexicographically by the primary key tuple). All the table columns are stored in separate `column.bin` files in these parts. The files consist of compressed blocks. Each block is usually from 64 KB to 1 MB of uncompressed data, depending on the average value size. The blocks consist of column values placed contiguously one after the other. Column values are in the same order for each column (the order is defined by the primary key), so when you iterate by many columns, you get values for the corresponding rows.

The primary key itself is “sparse”. It doesn’t address every single row, but only some ranges of data. A separate `primary.idx` file has the value of the primary key for each N-th row, where N is called `index_granularity` (usually, N = 8192). Also, for each column, we have `column.mrk` files with “marks,” which are offsets to each N-th row in the data file. Each mark is a pair: the offset in the file to the beginning of the compressed block, and the offset in the decompressed block to the beginning of data. Usually, compressed blocks are aligned by marks, and the offset in the decompressed block is zero. Data for `primary.idx` always resides in memory and data for `column.mrk` files is cached.

When we are going to read something from a part in `MergeTree`, we look at `primary.idx` data and locate ranges that could possibly contain requested data, then look at `column.mrk` data and calculate offsets for where to start reading those ranges. Because of sparseness, excess data may be read. ClickHouse is not suitable for a high load of simple point queries, because the entire range with `index_granularity` rows must be read for each key, and the entire compressed block must be decompressed for each column. We made the index sparse because we must be able to maintain trillions of rows per single server without noticeable memory consumption for the index. Also, because the primary key is sparse, it is not unique: it cannot check the existence of the key in the table at INSERT time. You could have many rows with the same key in a table.

When you `INSERT` a bunch of data into `MergeTree`, that bunch is sorted by primary key order and forms a new part. To keep the number of parts relatively low, there are background threads that periodically select some parts and merge them into a single sorted part. That’s why it is called `MergeTree`. Of course, merging leads to “write amplification”. All parts are immutable: they are only created and deleted, but not modified. When SELECT is run, it holds a snapshot of the table (a set of parts). After merging, we also keep old parts for some time to make recovery after failure easier, so if we see that some merged part is probably broken, we can replace it with its source parts.

`MergeTree` is not an LSM tree because it doesn’t contain “memtable” and “log”: inserted data is written directly to the filesystem. This makes it suitable only to INSERT data in batches, not by individual row and not very frequently – about once per second is ok, but a thousand times a second is not. We did it this way for simplicity’s sake, and because we are already inserting data in batches in our applications.

> MergeTree tables can only have one (primary) index: there aren’t any secondary indices. It would be nice to allow multiple physical representations under one logical table, for example, to store data in more than one physical order or even to allow representations with pre-aggregated data along with original data.

There are MergeTree engines that are doing additional work during background merges. Examples are `CollapsingMergeTree` and `AggregatingMergeTree`. This could be treated as a special support for updates. Keep in mind that these are not real updates because users usually have no control over the time when background merges will be executed, and data in a `MergeTree` table is almost always stored in more than one part, not in completely merged form.

## Replication {#replication}

Replication in ClickHouse is implemented on a per-table basis. You could have some replicated and some non-replicated tables on the same server. You could also have tables replicated in different ways, such as one table with two-factor replication and another with three-factor.

Replication is implemented in the `ReplicatedMergeTree` storage engine. The path in `ZooKeeper` is specified as a parameter for the storage engine. All tables with the same path in `ZooKeeper` become replicas of each other: they synchronize their data and maintain consistency. Replicas can be added and removed dynamically simply by creating or dropping a table.

Replication uses an asynchronous multi-master scheme. You can insert data into any replica that has a session with `ZooKeeper`, and data is replicated to all other replicas asynchronously. Because ClickHouse doesn’t support UPDATEs, replication is conflict-free. As there is no quorum acknowledgement of inserts, just-inserted data might be lost if one node fails.

Metadata for replication is stored in ZooKeeper. There is a replication log that lists what actions to do. Actions are: get part; merge parts; drop a partition, etc. Each replica copies the replication log to its queue and then executes the actions from the queue. For example, on insertion, the “get the part” action is created in the log, and every replica downloads that part. Merges are coordinated between replicas to get byte-identical results. All parts are merged in the same way on all replicas. To achieve this, one replica is elected as the leader, and that replica initiates merges and writes “merge parts” actions to the log.

Replication is physical: only compressed parts are transferred between nodes, not queries. To lower the network cost (to avoid network amplification), merges are processed on each replica independently in most cases. Large merged parts are sent over the network only in cases of significant replication lag.

In addition, each replica stores its state in ZooKeeper as the set of parts and its checksums. When the state on the local filesystem diverges from the reference state in ZooKeeper, the replica restores its consistency by downloading missing and broken parts from other replicas. When there is some unexpected or broken data in the local filesystem, ClickHouse does not remove it, but moves it to a separate directory and forgets it.

> The ClickHouse cluster consists of independent shards, and each shard consists of replicas. The cluster is not elastic, so after adding a new shard, data is not rebalanced between shards automatically. Instead, the cluster load will be uneven. This implementation gives you more control, and it is fine for relatively small clusters such as tens of nodes. But for clusters with hundreds of nodes that we are using in production, this approach becomes a significant drawback. We should implement a table engine that will span its data across the cluster with dynamically replicated regions that could be split and balanced between clusters automatically.

<<<<<<< HEAD
{## [Original article](https://clickhouse.tech/docs/en/development/architecture/) #}}
=======
{## [Original article](https://clickhouse.tech/docs/en/development/architecture/) ##}
>>>>>>> d8eea84b
<|MERGE_RESOLUTION|>--- conflicted
+++ resolved
@@ -191,8 +191,4 @@
 
 > The ClickHouse cluster consists of independent shards, and each shard consists of replicas. The cluster is not elastic, so after adding a new shard, data is not rebalanced between shards automatically. Instead, the cluster load will be uneven. This implementation gives you more control, and it is fine for relatively small clusters such as tens of nodes. But for clusters with hundreds of nodes that we are using in production, this approach becomes a significant drawback. We should implement a table engine that will span its data across the cluster with dynamically replicated regions that could be split and balanced between clusters automatically.
 
-<<<<<<< HEAD
-{## [Original article](https://clickhouse.tech/docs/en/development/architecture/) #}}
-=======
-{## [Original article](https://clickhouse.tech/docs/en/development/architecture/) ##}
->>>>>>> d8eea84b
+{## [Original article](https://clickhouse.tech/docs/en/development/architecture/) ##}