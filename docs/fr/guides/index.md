--- conflicted
+++ resolved
@@ -10,12 +10,7 @@
 
 Liste des instructions détaillées étape par étape qui aident à résoudre diverses tâches en utilisant ClickHouse:
 
-<<<<<<< HEAD
--   [Tutoriel sur la configuration simple du cluster](../getting_started/tutorial.md)
--   [Application D'un modèle CatBoost dans ClickHouse](apply_catboost_model.md)
-=======
 -   [Tutoriel sur la configuration simple du cluster](../getting-started/tutorial.md)
 -   [Application D'un modèle CatBoost dans ClickHouse](apply-catboost-model.md)
->>>>>>> upstream/master
 
 [Article Original](https://clickhouse.tech/docs/en/guides/) <!--hide-->