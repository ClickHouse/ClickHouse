---
machine_translated: true
machine_translated_rev: 72537a2d527c63c07aa5d2361a8829f3895cf2bd
toc_priority: 0
toc_title: "Aper\xE7u"
---

<<<<<<< HEAD
# Qu'est-ce que ClickHouse? {#what-is-clickhouse}
=======
# Qu'Est-Ce Que ClickHouse? {#what-is-clickhouse}
>>>>>>> upstream/master

ClickHouse est un système de gestion de base de données orienté colonne (SGBD) pour le traitement analytique en ligne des requêtes (OLAP).

Dans un “normal” SGBD orienté ligne, les données sont stockées dans cet ordre:

| Rangée | WatchID     | JavaEnable | Intitulé                         | GoodEvent | EventTime           |
|--------|-------------|------------|----------------------------------|-----------|---------------------|
| \#0    | 89354350662 | 1          | Relations Avec Les Investisseurs | 1         | 2016-05-18 05:19:20 |
| \#1    | 90329509958 | 0          | Contacter                        | 1         | 2016-05-18 08:10:20 |
| \#2    | 89953706054 | 1          | Mission                          | 1         | 2016-05-18 07:38:00 |
| \#N    | …           | …          | …                                | …         | …                   |

En d'autres termes, toutes les valeurs liées à une ligne sont physiquement stockées l'une à côté de l'autre.

Des exemples d'un SGBD orienté ligne sont MySQL, Postgres et MS SQL Server.

Dans un SGBD orienté colonne, les données sont stockées comme ceci:

| Rangée:     | \#0                              | \#1                 | \#2                 | \#N |
|-------------|----------------------------------|---------------------|---------------------|-----|
| WatchID:    | 89354350662                      | 90329509958         | 89953706054         | …   |
| JavaEnable: | 1                                | 0                   | 1                   | …   |
| Intitulé:   | Relations Avec Les Investisseurs | Contacter           | Mission             | …   |
| GoodEvent:  | 1                                | 1                   | 1                   | …   |
| EventTime:  | 2016-05-18 05:19:20              | 2016-05-18 08:10:20 | 2016-05-18 07:38:00 | …   |

Ces exemples montrent l'ordre que les données sont organisées en. Les valeurs de différentes colonnes sont stockés séparément, et les données de la même colonne sont stockées ensemble.

Exemples D'un SGBD orienté colonne: Vertica, Paraccel (matrice Actian et Amazon Redshift), Sybase IQ, Exasol, Infobright, InfiniDB, MonetDB (VectorWise et Actian Vector), LucidDB, SAP HANA, Google Dremel, Google PowerDrill, Druid et kdb+.

Different orders for storing data are better suited to different scenarios. The data access scenario refers to what queries are made, how often, and in what proportion; how much data is read for each type of query – rows, columns, and bytes; the relationship between reading and updating data; the working size of the data and how locally it is used; whether transactions are used, and how isolated they are; requirements for data replication and logical integrity; requirements for latency and throughput for each type of query, and so on.

Plus la charge sur le système est élevée, plus il est important de personnaliser le système configuré pour correspondre aux exigences du scénario d'utilisation, et plus cette personnalisation devient fine. Il n'y a pas de système qui soit aussi bien adapté à des scénarios significativement différents. Si un système est adaptable à un large ensemble de scénarios, sous une charge élevée, le système traitera tous les scénarios de manière également médiocre, ou fonctionnera bien pour un ou quelques-uns des scénarios possibles.

## Propriétés clés du scénario OLAP {#key-properties-of-olap-scenario}

-   La grande majorité des demandes concernent l'accès en lecture.
-   Les données sont mises à jour en lots assez importants (\> 1000 lignes), pas par des lignes simples; ou elles ne sont pas mises à jour du tout.
-   Les données sont ajoutées à la base de données mais ne sont pas modifiées.
-   Pour les lectures, un assez grand nombre de lignes sont extraites de la base de données, mais seulement un petit sous-ensemble de colonnes.
-   Les Tables sont “wide,” ce qui signifie qu'ils contiennent un grand nombre de colonnes.
-   Les requêtes sont relativement rares (généralement des centaines de requêtes par serveur ou moins par seconde).
-   Pour les requêtes simples, les latences autour de 50 ms sont autorisées.
-   Les valeurs de colonne sont assez petites: nombres et chaînes courtes (par exemple, 60 octets par URL).
-   Nécessite un débit élevé lors du traitement d'une seule requête (jusqu'à des milliards de lignes par seconde par serveur).
-   Les Transactions ne sont pas nécessaires.
-   Faibles exigences en matière de cohérence des données.
-   Il y a une grande table par requête. Toutes les tables sont petites, sauf une.
-   Un résultat de requête est significativement plus petit que les données source. En d'autres termes, les données sont filtrées ou agrégées, de sorte que le résultat s'intègre dans la RAM d'un seul serveur.

Il est facile de voir que le scénario OLAP est très différent des autres scénarios populaires (tels que OLTP ou key-Value access). Il n'est donc pas logique d'essayer D'utiliser OLTP ou une base de données clé-valeur pour traiter les requêtes analytiques si vous voulez obtenir des performances décentes. Par exemple, si vous essayez D'utiliser MongoDB ou Redis pour l'analyse, vous obtiendrez des performances très médiocres par rapport aux bases de données OLAP.

## Pourquoi les bases de données orientées colonne fonctionnent mieux dans le scénario OLAP {#why-column-oriented-databases-work-better-in-the-olap-scenario}

Les bases de données orientées colonne sont mieux adaptées aux scénarios OLAP: elles sont au moins 100 fois plus rapides dans le traitement de la plupart des requêtes. Les raisons sont expliquées en détail ci-dessous, mais le fait est plus facile de démontrer visuellement:

**SGBD orienté ligne**

![Row-oriented](images/row_oriented.gif#)

**SGBD orienté colonne**

![Column-oriented](images/column_oriented.gif#)

Vous voyez la différence?

### D'entrée/sortie {#inputoutput}

1.  Pour une requête analytique, seul un petit nombre de colonnes de table doit être lu. Dans une base de données orientée colonne, vous pouvez lire uniquement les données dont vous avez besoin. Par exemple, si vous avez besoin de 5 colonnes sur 100, Vous pouvez vous attendre à une réduction de 20 fois des e / s.
2.  Puisque les données sont lues en paquets, il est plus facile de les compresser. Les données dans les colonnes sont également plus faciles à compresser. Cela réduit d'autant le volume d'e/S.
3.  En raison de la réduction des E / S, Plus de données s'insèrent dans le cache du système.

Par exemple, la requête “count the number of records for each advertising platform” nécessite la lecture d'un “advertising platform ID” colonne, qui prend 1 octet non compressé. Si la majeure partie du trafic ne provenait pas de plates-formes publicitaires, vous pouvez vous attendre à une compression d'au moins 10 fois de cette colonne. Lors de l'utilisation d'un algorithme de compression rapide, la décompression des données est possible à une vitesse d'au moins plusieurs gigaoctets de données non compressées par seconde. En d'autres termes, cette requête ne peut être traitée qu'à une vitesse d'environ plusieurs milliards de lignes par seconde sur un seul serveur. Cette vitesse est effectivement atteinte dans la pratique.

### CPU {#cpu}

Étant donné que l'exécution d'une requête nécessite le traitement d'un grand nombre de lignes, il est utile de répartir toutes les opérations pour des vecteurs entiers au lieu de lignes séparées, ou d'implémenter le moteur de requête de sorte qu'il n'y ait presque aucun coût d'expédition. Si vous ne le faites pas, avec un sous-système de disque à moitié décent, l'interpréteur de requête bloque inévitablement le processeur. Il est logique de stocker des données dans des colonnes et de les traiter, si possible, par des colonnes.

Il y a deux façons de le faire:

1.  Un moteur vectoriel. Toutes les opérations sont écrites pour les vecteurs, au lieu de valeurs séparées. Cela signifie que vous n'avez pas besoin d'appeler les opérations très souvent, et les coûts d'expédition sont négligeables. Le code d'opération contient un cycle interne optimisé.

2.  La génération de Code. Le code généré pour la requête contient tous les appels indirects.

Ce n'est pas fait dans “normal” bases de données, car cela n'a pas de sens lors de l'exécution de requêtes simples. Cependant, il y a des exceptions. Par exemple, MemSQL utilise la génération de code pour réduire la latence lors du traitement des requêtes SQL. (À titre de comparaison, les SGBD analytiques nécessitent une optimisation du débit, et non une latence.)

Notez que pour l'efficacité du processeur, le langage de requête doit être déclaratif (SQL ou MDX), ou au moins un vecteur (J, K). La requête ne doit contenir que des boucles implicites, permettant une optimisation.

{## [Article Original](https://clickhouse.tech/docs/en/) ##}<|MERGE_RESOLUTION|>--- conflicted
+++ resolved
@@ -5,11 +5,7 @@
 toc_title: "Aper\xE7u"
 ---
 
-<<<<<<< HEAD
-# Qu'est-ce que ClickHouse? {#what-is-clickhouse}
-=======
 # Qu'Est-Ce Que ClickHouse? {#what-is-clickhouse}
->>>>>>> upstream/master
 
 ClickHouse est un système de gestion de base de données orienté colonne (SGBD) pour le traitement analytique en ligne des requêtes (OLAP).
 
@@ -68,11 +64,11 @@
 
 **SGBD orienté ligne**
 
-![Row-oriented](images/row_oriented.gif#)
+![Row-oriented](images/row-oriented.gif#)
 
 **SGBD orienté colonne**
 
-![Column-oriented](images/column_oriented.gif#)
+![Column-oriented](images/column-oriented.gif#)
 
 Vous voyez la différence?
 
