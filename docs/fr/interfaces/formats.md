--- conflicted
+++ resolved
@@ -110,13 +110,9 @@
 
 Les tableaux sont écrits sous la forme d'une liste de valeurs séparées par des virgules entre crochets. Le nombre d'éléments dans le tableau sont formatés comme normalement. `Date` et `DateTime` les types sont écrits entre guillemets simples. Les chaînes sont écrites entre guillemets simples avec les mêmes règles d'échappement que ci-dessus.
 
-<<<<<<< HEAD
-[NULL](../sql_reference/syntax.md) est formaté en tant qu' `\N`.
-=======
 [NULL](../sql-reference/syntax.md) est formaté en tant qu' `\N`.
->>>>>>> upstream/master
-
-Chaque élément de [Imbriqué](../sql_reference/data_types/nested_data_structures/nested.md) structures est représenté sous forme de tableau.
+
+Chaque élément de [Imbriqué](../sql-reference/data-types/nested-data-structures/nested.md) structures est représenté sous forme de tableau.
 
 Exemple:
 
@@ -336,11 +332,7 @@
 SearchPhrase=baku       count()=1000
 ```
 
-<<<<<<< HEAD
-[NULL](../sql_reference/syntax.md) est formaté en tant qu' `\N`.
-=======
 [NULL](../sql-reference/syntax.md) est formaté en tant qu' `\N`.
->>>>>>> upstream/master
 
 ``` sql
 SELECT * FROM t_null FORMAT TSKV
@@ -472,11 +464,7 @@
 
 Ce format n'est approprié que pour la sortie d'un résultat de requête, mais pas pour l'analyse (récupération des données à insérer dans une table).
 
-<<<<<<< HEAD
-Supports ClickHouse [NULL](../sql_reference/syntax.md) s'affiche à l'écran `null` dans la sortie JSON.
-=======
 Supports ClickHouse [NULL](../sql-reference/syntax.md) s'affiche à l'écran `null` dans la sortie JSON.
->>>>>>> upstream/master
 
 Voir aussi l' [JSONEachRow](#jsoneachrow) format.
 
@@ -553,7 +541,7 @@
 
 **Valeurs omises traitement**
 
-Clickhouse remplace les valeurs omises par les valeurs par défaut pour le [types de données](../sql_reference/data_types/index.md).
+Clickhouse remplace les valeurs omises par les valeurs par défaut pour le [types de données](../sql-reference/data-types/index.md).
 
 Si `DEFAULT expr` clickhouse utilise différentes règles de substitution en fonction de [input\_format\_defaults\_for\_omitted\_fields](../operations/settings/settings.md#session_settings-input_format_defaults_for_omitted_fields) paramètre.
 
@@ -598,7 +586,7 @@
 
 ### Utilisation de Structures imbriquées {#jsoneachrow-nested}
 
-Si vous avez une table avec [Imbriqué](../sql_reference/data_types/nested_data_structures/nested.md) colonnes de type de données, vous pouvez insérer des données JSON avec la même structure. Activer cette fonctionnalité avec le [input\_format\_import\_nested\_json](../operations/settings/settings.md#settings-input_format_import_nested_json) paramètre.
+Si vous avez une table avec [Imbriqué](../sql-reference/data-types/nested-data-structures/nested.md) colonnes de type de données, vous pouvez insérer des données JSON avec la même structure. Activer cette fonctionnalité avec le [input\_format\_import\_nested\_json](../operations/settings/settings.md#settings-input_format_import_nested_json) paramètre.
 
 Par exemple, considérez le tableau suivant:
 
@@ -672,7 +660,7 @@
 Une grille complète de la table est dessinée, et chaque ligne occupe deux lignes dans le terminal.
 Chaque bloc de résultat est sorti sous la forme d'une table séparée. Ceci est nécessaire pour que les blocs puissent être sortis sans résultats de mise en mémoire tampon (la mise en mémoire tampon serait nécessaire pour pré-calculer la largeur visible de toutes les valeurs).
 
-[NULL](../sql_reference/syntax.md) est sortie `ᴺᵁᴸᴸ`.
+[NULL](../sql-reference/syntax.md) est sortie `ᴺᵁᴸᴸ`.
 
 Exemple (montré pour le [PrettyCompact](#prettycompact) format):
 
@@ -776,11 +764,7 @@
 
 Le tableau est représenté sous la forme d'une longueur varint (non signée [LEB128](https://en.wikipedia.org/wiki/LEB128)), suivie par les éléments de la matrice.
 
-<<<<<<< HEAD
-Pour [NULL](../sql_reference/syntax.md#null-literal) un soutien, un octet supplémentaire contenant 1 ou 0 est ajouté avant chaque [Nullable](../sql_reference/data_types/nullable.md) valeur. Si la valeur est 1, alors la valeur est `NULL` et cet octet est interprétée comme une valeur distincte. Si 0, la valeur après l'octet n'est pas `NULL`.
-=======
 Pour [NULL](../sql-reference/syntax.md#null-literal) un soutien, un octet supplémentaire contenant 1 ou 0 est ajouté avant chaque [Nullable](../sql-reference/data-types/nullable.md) valeur. Si la valeur est 1, alors la valeur est `NULL` et cet octet est interprétée comme une valeur distincte. Si 0, la valeur après l'octet n'est pas `NULL`.
->>>>>>> upstream/master
 
 ## Rowbinarywithnamesettypes {#rowbinarywithnamesandtypes}
 
@@ -792,11 +776,7 @@
 
 ## Valeur {#data-format-values}
 
-<<<<<<< HEAD
-Imprime chaque ligne entre parenthèses. Les lignes sont séparées par des virgules. Il n'y a pas de virgule après la dernière ligne. Les valeurs entre parenthèses sont également séparées par des virgules. Les nombres sont produits dans un format décimal sans guillemets. Les tableaux sont affichés entre crochets. Les chaînes, les dates et les dates avec des heures sont affichées entre guillemets. Les règles d'échappement et l'analyse sont similaires à [TabSeparated](#tabseparated) format. Pendant le formatage, les espaces supplémentaires ne sont pas insérés, mais pendant l'analyse, ils sont autorisés et ignorés (sauf pour les espaces à l'intérieur des valeurs de tableau, qui ne sont pas autorisés). [NULL](../sql_reference/syntax.md) est représentée comme `NULL`.
-=======
 Imprime chaque ligne entre parenthèses. Les lignes sont séparées par des virgules. Il n'y a pas de virgule après la dernière ligne. Les valeurs entre parenthèses sont également séparées par des virgules. Les nombres sont produits dans un format décimal sans guillemets. Les tableaux sont affichés entre crochets. Les chaînes, les dates et les dates avec des heures sont affichées entre guillemets. Les règles d'échappement et l'analyse sont similaires à [TabSeparated](#tabseparated) format. Pendant le formatage, les espaces supplémentaires ne sont pas insérés, mais pendant l'analyse, ils sont autorisés et ignorés (sauf pour les espaces à l'intérieur des valeurs de tableau, qui ne sont pas autorisés). [NULL](../sql-reference/syntax.md) est représentée comme `NULL`.
->>>>>>> upstream/master
 
 The minimum set of characters that you need to escape when passing data in Values ​​format: single quotes and backslashes.
 
@@ -808,7 +788,7 @@
 
 Imprime chaque valeur sur une ligne distincte avec le nom de colonne spécifié. Ce format est pratique pour imprimer une ou plusieurs lignes si chaque ligne est constituée d'un grand nombre de colonnes.
 
-[NULL](../sql_reference/syntax.md) est sortie `ᴺᵁᴸᴸ`.
+[NULL](../sql-reference/syntax.md) est sortie `ᴺᵁᴸᴸ`.
 
 Exemple:
 
@@ -987,11 +967,7 @@
 ```
 
 ClickHouse tente de trouver une colonne nommée `x.y.z` (ou `x_y_z` ou `X.y_Z` et ainsi de suite).
-<<<<<<< HEAD
-Les messages imbriqués conviennent à l'entrée ou à la sortie d'un [structures de données imbriquées](../sql_reference/data_types/nested_data_structures/nested.md).
-=======
 Les messages imbriqués conviennent à l'entrée ou à la sortie d'un [structures de données imbriquées](../sql-reference/data-types/nested-data-structures/nested.md).
->>>>>>> upstream/master
 
 Valeurs par défaut définies dans un schéma protobuf comme ceci
 
@@ -1003,7 +979,7 @@
 }
 ```
 
-ne sont pas appliquées; la [valeurs par défaut de la table](../sql_reference/statements/create.md#create-default-values) sont utilisés à leur place.
+ne sont pas appliquées; la [valeurs par défaut de la table](../sql-reference/statements/create.md#create-default-values) sont utilisés à leur place.
 
 Clickhouse entrées et sorties messages protobuf dans le `length-delimited` format.
 Cela signifie avant que chaque message devrait être écrit sa longueur comme un [varint](https://developers.google.com/protocol-buffers/docs/encoding#varints).
@@ -1017,23 +993,23 @@
 
 ### Types De Données Correspondant {#data_types-matching}
 
-Le tableau ci-dessous montre les types de données pris en charge et comment ils correspondent à ClickHouse [types de données](../sql_reference/data_types/index.md) dans `INSERT` et `SELECT` requête.
+Le tableau ci-dessous montre les types de données pris en charge et comment ils correspondent à ClickHouse [types de données](../sql-reference/data-types/index.md) dans `INSERT` et `SELECT` requête.
 
 | Type de données Avro `INSERT`               | Type de données ClickHouse                                                                                          | Type de données Avro `SELECT` |
 |---------------------------------------------|---------------------------------------------------------------------------------------------------------------------|-------------------------------|
-| `boolean`, `int`, `long`, `float`, `double` | [Int (8/16/32)](../sql_reference/data_types/int_uint.md), [UInt (8/16/32)](../sql_reference/data_types/int_uint.md) | `int`                         |
-| `boolean`, `int`, `long`, `float`, `double` | [Int64](../sql_reference/data_types/int_uint.md), [UInt64](../sql_reference/data_types/int_uint.md)                 | `long`                        |
-| `boolean`, `int`, `long`, `float`, `double` | [Float32](../sql_reference/data_types/float.md)                                                                     | `float`                       |
-| `boolean`, `int`, `long`, `float`, `double` | [Float64](../sql_reference/data_types/float.md)                                                                     | `double`                      |
-| `bytes`, `string`, `fixed`, `enum`          | [Chaîne](../sql_reference/data_types/string.md)                                                                     | `bytes`                       |
-| `bytes`, `string`, `fixed`                  | [FixedString (N)](../sql_reference/data_types/fixedstring.md)                                                       | `fixed(N)`                    |
-| `enum`                                      | [Enum (8/16)](../sql_reference/data_types/enum.md)                                                                  | `enum`                        |
-| `array(T)`                                  | [Array(T)](../sql_reference/data_types/array.md)                                                                    | `array(T)`                    |
-| `union(null, T)`, `union(T, null)`          | [Nullable (T)](../sql_reference/data_types/date.md)                                                                 | `union(null, T)`              |
-| `null`                                      | [Les Valeurs Null(Nothing)](../sql_reference/data_types/special_data_types/nothing.md)                              | `null`                        |
-| `int (date)` \*                             | [Date](../sql_reference/data_types/date.md)                                                                         | `int (date)` \*               |
-| `long (timestamp-millis)` \*                | [DateTime64 (3)](../sql_reference/data_types/datetime.md)                                                           | `long (timestamp-millis)` \*  |
-| `long (timestamp-micros)` \*                | [DateTime64 (6)](../sql_reference/data_types/datetime.md)                                                           | `long (timestamp-micros)` \*  |
+| `boolean`, `int`, `long`, `float`, `double` | [Int (8/16/32)](../sql-reference/data-types/int-uint.md), [UInt (8/16/32)](../sql-reference/data-types/int-uint.md) | `int`                         |
+| `boolean`, `int`, `long`, `float`, `double` | [Int64](../sql-reference/data-types/int-uint.md), [UInt64](../sql-reference/data-types/int-uint.md)                 | `long`                        |
+| `boolean`, `int`, `long`, `float`, `double` | [Float32](../sql-reference/data-types/float.md)                                                                     | `float`                       |
+| `boolean`, `int`, `long`, `float`, `double` | [Float64](../sql-reference/data-types/float.md)                                                                     | `double`                      |
+| `bytes`, `string`, `fixed`, `enum`          | [Chaîne](../sql-reference/data-types/string.md)                                                                     | `bytes`                       |
+| `bytes`, `string`, `fixed`                  | [FixedString (N)](../sql-reference/data-types/fixedstring.md)                                                       | `fixed(N)`                    |
+| `enum`                                      | [Enum (8/16)](../sql-reference/data-types/enum.md)                                                                  | `enum`                        |
+| `array(T)`                                  | [Array(T)](../sql-reference/data-types/array.md)                                                                    | `array(T)`                    |
+| `union(null, T)`, `union(T, null)`          | [Nullable (T)](../sql-reference/data-types/date.md)                                                                 | `union(null, T)`              |
+| `null`                                      | [Les Valeurs Null(Nothing)](../sql-reference/data-types/special-data-types/nothing.md)                              | `null`                        |
+| `int (date)` \*                             | [Date](../sql-reference/data-types/date.md)                                                                         | `int (date)` \*               |
+| `long (timestamp-millis)` \*                | [DateTime64 (3)](../sql-reference/data-types/datetime.md)                                                           | `long (timestamp-millis)` \*  |
+| `long (timestamp-micros)` \*                | [DateTime64 (6)](../sql-reference/data-types/datetime.md)                                                           | `long (timestamp-micros)` \*  |
 
 \* [Types logiques Avro](http://avro.apache.org/docs/current/spec.html#Logical+Types)
 
@@ -1054,11 +1030,7 @@
 Pour trouver la correspondance entre les colonnes de table et les champs du schéma Avro ClickHouse compare leurs noms. Cette comparaison est sensible à la casse.
 Les champs inutilisés sont ignorés.
 
-<<<<<<< HEAD
-Les types de données des colonnes de la table ClickHouse peuvent différer des champs correspondants des données Avro insérées. Lors de l'insertion de données, ClickHouse interprète les types de données selon le tableau ci-dessus, puis [jeter](../query_language/functions/type_conversion_functions/#type_conversion_function-cast) les données au type de colonne correspondant.
-=======
 Les types de données des colonnes de la table ClickHouse peuvent différer des champs correspondants des données Avro insérées. Lors de l'insertion de données, ClickHouse interprète les types de données selon le tableau ci-dessus, puis [jeter](../sql-reference/functions/type-conversion-functions.md#type_conversion_function-cast) les données au type de colonne correspondant.
->>>>>>> upstream/master
 
 ### La Sélection De Données {#selecting-data-1}
 
@@ -1100,7 +1072,7 @@
 3 c
 ```
 
-Utiliser `AvroConfluent` avec [Kafka](../engines/table_engines/integrations/kafka.md):
+Utiliser `AvroConfluent` avec [Kafka](../engines/table-engines/integrations/kafka.md):
 
 ``` sql
 CREATE TABLE topic1_stream
@@ -1129,25 +1101,25 @@
 
 ### Types De Données Correspondant {#data_types-matching-2}
 
-Le tableau ci-dessous montre les types de données pris en charge et comment ils correspondent à ClickHouse [types de données](../sql_reference/data_types/index.md) dans `INSERT` et `SELECT` requête.
+Le tableau ci-dessous montre les types de données pris en charge et comment ils correspondent à ClickHouse [types de données](../sql-reference/data-types/index.md) dans `INSERT` et `SELECT` requête.
 
 | Type de données Parquet (`INSERT`) | Type de données ClickHouse                                | Type de données Parquet (`SELECT`) |
 |------------------------------------|-----------------------------------------------------------|------------------------------------|
-| `UINT8`, `BOOL`                    | [UInt8](../sql_reference/data_types/int_uint.md)          | `UINT8`                            |
-| `INT8`                             | [Int8](../sql_reference/data_types/int_uint.md)           | `INT8`                             |
-| `UINT16`                           | [UInt16](../sql_reference/data_types/int_uint.md)         | `UINT16`                           |
-| `INT16`                            | [Int16](../sql_reference/data_types/int_uint.md)          | `INT16`                            |
-| `UINT32`                           | [UInt32](../sql_reference/data_types/int_uint.md)         | `UINT32`                           |
-| `INT32`                            | [Int32](../sql_reference/data_types/int_uint.md)          | `INT32`                            |
-| `UINT64`                           | [UInt64](../sql_reference/data_types/int_uint.md)         | `UINT64`                           |
-| `INT64`                            | [Int64](../sql_reference/data_types/int_uint.md)          | `INT64`                            |
-| `FLOAT`, `HALF_FLOAT`              | [Float32](../sql_reference/data_types/float.md)           | `FLOAT`                            |
-| `DOUBLE`                           | [Float64](../sql_reference/data_types/float.md)           | `DOUBLE`                           |
-| `DATE32`                           | [Date](../sql_reference/data_types/date.md)               | `UINT16`                           |
-| `DATE64`, `TIMESTAMP`              | [DateTime](../sql_reference/data_types/datetime.md)       | `UINT32`                           |
-| `STRING`, `BINARY`                 | [Chaîne](../sql_reference/data_types/string.md)           | `STRING`                           |
-| —                                  | [FixedString](../sql_reference/data_types/fixedstring.md) | `STRING`                           |
-| `DECIMAL`                          | [Décimal](../sql_reference/data_types/decimal.md)         | `DECIMAL`                          |
+| `UINT8`, `BOOL`                    | [UInt8](../sql-reference/data-types/int-uint.md)          | `UINT8`                            |
+| `INT8`                             | [Int8](../sql-reference/data-types/int-uint.md)           | `INT8`                             |
+| `UINT16`                           | [UInt16](../sql-reference/data-types/int-uint.md)         | `UINT16`                           |
+| `INT16`                            | [Int16](../sql-reference/data-types/int-uint.md)          | `INT16`                            |
+| `UINT32`                           | [UInt32](../sql-reference/data-types/int-uint.md)         | `UINT32`                           |
+| `INT32`                            | [Int32](../sql-reference/data-types/int-uint.md)          | `INT32`                            |
+| `UINT64`                           | [UInt64](../sql-reference/data-types/int-uint.md)         | `UINT64`                           |
+| `INT64`                            | [Int64](../sql-reference/data-types/int-uint.md)          | `INT64`                            |
+| `FLOAT`, `HALF_FLOAT`              | [Float32](../sql-reference/data-types/float.md)           | `FLOAT`                            |
+| `DOUBLE`                           | [Float64](../sql-reference/data-types/float.md)           | `DOUBLE`                           |
+| `DATE32`                           | [Date](../sql-reference/data-types/date.md)               | `UINT16`                           |
+| `DATE64`, `TIMESTAMP`              | [DateTime](../sql-reference/data-types/datetime.md)       | `UINT32`                           |
+| `STRING`, `BINARY`                 | [Chaîne](../sql-reference/data-types/string.md)           | `STRING`                           |
+| —                                  | [FixedString](../sql-reference/data-types/fixedstring.md) | `STRING`                           |
+| `DECIMAL`                          | [Décimal](../sql-reference/data-types/decimal.md)         | `DECIMAL`                          |
 
 Clickhouse prend en charge la précision configurable de `Decimal` type. Le `INSERT` requête traite le Parquet `DECIMAL` tapez comme le ClickHouse `Decimal128` type.
 
@@ -1169,7 +1141,7 @@
 $ clickhouse-client --query="SELECT * FROM {some_table} FORMAT Parquet" > {some_file.pq}
 ```
 
-Pour échanger des données avec Hadoop, vous pouvez utiliser [Moteur de table HDFS](../engines/table_engines/integrations/hdfs.md).
+Pour échanger des données avec Hadoop, vous pouvez utiliser [Moteur de table HDFS](../engines/table-engines/integrations/hdfs.md).
 
 ## ORC {#data-format-orc}
 
@@ -1177,26 +1149,10 @@
 
 ### Types De Données Correspondant {#data_types-matching-3}
 
-Le tableau ci-dessous montre les types de données pris en charge et comment ils correspondent à ClickHouse [types de données](../sql_reference/data_types/index.md) dans `INSERT` requête.
+Le tableau ci-dessous montre les types de données pris en charge et comment ils correspondent à ClickHouse [types de données](../sql-reference/data-types/index.md) dans `INSERT` requête.
 
 | Type de données ORC (`INSERT`) | Type de données ClickHouse                          |
 |--------------------------------|-----------------------------------------------------|
-<<<<<<< HEAD
-| `UINT8`, `BOOL`                | [UInt8](../sql_reference/data_types/int_uint.md)    |
-| `INT8`                         | [Int8](../sql_reference/data_types/int_uint.md)     |
-| `UINT16`                       | [UInt16](../sql_reference/data_types/int_uint.md)   |
-| `INT16`                        | [Int16](../sql_reference/data_types/int_uint.md)    |
-| `UINT32`                       | [UInt32](../sql_reference/data_types/int_uint.md)   |
-| `INT32`                        | [Int32](../sql_reference/data_types/int_uint.md)    |
-| `UINT64`                       | [UInt64](../sql_reference/data_types/int_uint.md)   |
-| `INT64`                        | [Int64](../sql_reference/data_types/int_uint.md)    |
-| `FLOAT`, `HALF_FLOAT`          | [Float32](../sql_reference/data_types/float.md)     |
-| `DOUBLE`                       | [Float64](../sql_reference/data_types/float.md)     |
-| `DATE32`                       | [Date](../sql_reference/data_types/date.md)         |
-| `DATE64`, `TIMESTAMP`          | [DateTime](../sql_reference/data_types/datetime.md) |
-| `STRING`, `BINARY`             | [Chaîne](../sql_reference/data_types/string.md)     |
-| `DECIMAL`                      | [Décimal](../sql_reference/data_types/decimal.md)   |
-=======
 | `UINT8`, `BOOL`                | [UInt8](../sql-reference/data-types/int-uint.md)    |
 | `INT8`                         | [Int8](../sql-reference/data-types/int-uint.md)     |
 | `UINT16`                       | [UInt16](../sql-reference/data-types/int-uint.md)   |
@@ -1211,17 +1167,12 @@
 | `DATE64`, `TIMESTAMP`          | [DateTime](../sql-reference/data-types/datetime.md) |
 | `STRING`, `BINARY`             | [Chaîne](../sql-reference/data-types/string.md)     |
 | `DECIMAL`                      | [Décimal](../sql-reference/data-types/decimal.md)   |
->>>>>>> upstream/master
 
 Clickhouse prend en charge la précision configurable de la `Decimal` type. Le `INSERT` requête traite de l'ORC `DECIMAL` tapez comme le ClickHouse `Decimal128` type.
 
 Types de données ORC non pris en charge: `DATE32`, `TIME32`, `FIXED_SIZE_BINARY`, `JSON`, `UUID`, `ENUM`.
 
-<<<<<<< HEAD
-Les types de données des colonnes de la table ClickHouse ne doivent pas correspondre aux champs de données Orc correspondants. Lors de l'insertion de données, ClickHouse interprète les types de données selon le tableau ci-dessus, puis [jeter](../query_language/functions/type_conversion_functions/#type_conversion_function-cast) les données du type de données défini pour la colonne clickhouse table.
-=======
 Les types de données des colonnes de la table ClickHouse ne doivent pas correspondre aux champs de données Orc correspondants. Lors de l'insertion de données, ClickHouse interprète les types de données selon le tableau ci-dessus, puis [jeter](../sql-reference/functions/type-conversion-functions.md#type_conversion_function-cast) les données du type de données défini pour la colonne clickhouse table.
->>>>>>> upstream/master
 
 ### Insertion De Données {#inserting-data-2}
 
@@ -1231,7 +1182,7 @@
 $ cat filename.orc | clickhouse-client --query="INSERT INTO some_table FORMAT ORC"
 ```
 
-Pour échanger des données avec Hadoop, vous pouvez utiliser [Moteur de table HDFS](../engines/table_engines/integrations/hdfs.md).
+Pour échanger des données avec Hadoop, vous pouvez utiliser [Moteur de table HDFS](../engines/table-engines/integrations/hdfs.md).
 
 ## Schéma De Format {#formatschema}
 
@@ -1247,7 +1198,7 @@
 Si vous utilisez le client dans le [mode batch](../interfaces/cli.md#cli_usage), le chemin d'accès au schéma doit être relatif pour des raisons de sécurité.
 
 Si vous entrez ou sortez des données via le [Interface HTTP](../interfaces/http.md) le nom de fichier spécifié dans le format de schéma
-doit être situé dans le répertoire spécifié dans [format\_schema\_path](../operations/server_configuration_parameters/settings.md#server_configuration_parameters-format_schema_path)
+doit être situé dans le répertoire spécifié dans [format\_schema\_path](../operations/server-configuration-parameters/settings.md#server_configuration_parameters-format_schema_path)
 dans la configuration du serveur.
 
 ## Sauter Les Erreurs {#skippingerrors}
