import concurrent.futures
import hashlib
import json
import logging
import os
import shutil
import subprocess
import sys

import closure
import cssmin
import htmlmin
import jsmin

import util


def handle_iframe(iframe, soup):
    if not iframe.attrs['src'].startswith('https://www.youtube.com/'):
        raise RuntimeError('iframes are allowed only for YouTube')
    wrapper = soup.new_tag('div')
    wrapper.attrs['class'] = ['embed-responsive', 'embed-responsive-16by9']
    iframe.insert_before(wrapper)
    iframe.extract()
    wrapper.insert(0, iframe)
    if 'width' in iframe.attrs:
        del iframe.attrs['width']
    if 'height' in iframe.attrs:
        del iframe.attrs['height']
    iframe.attrs['allow'] = 'accelerometer; autoplay; encrypted-media; gyroscope; picture-in-picture'
    iframe.attrs['class'] = 'embed-responsive-item'
    iframe.attrs['frameborder'] = '0'
    iframe.attrs['allowfullscreen'] = '1'


<<<<<<< HEAD
def build_website(args):
    logging.info('Building website')
    env = jinja2.Environment(
        loader=jinja2.FileSystemLoader(args.website_dir),
        extensions=[
            'jinja2.ext.i18n',
            'jinja2_highlight.HighlightExtension'
        ]
    )
    env.extend(jinja2_highlight_cssclass='syntax p-3 my-3')
    translations_dir = os.path.join(args.website_dir, 'locale')
    env.install_gettext_translations(
        mdx_clickhouse.get_translations(translations_dir, 'en'),
        newstyle=True
    )
=======
def adjust_markdown_html(content):
    soup = bs4.BeautifulSoup(
        content,
        features='html.parser'
    )

    for a in soup.find_all('a'):
        a_class = a.attrs.get('class')
        if a_class and 'headerlink' in a_class:
            a.string = '\xa0'

    for iframe in soup.find_all('iframe'):
        handle_iframe(iframe, soup)

    for img in soup.find_all('img'):
        if img.attrs.get('alt') == 'iframe':
            img.name = 'iframe'
            img.string = ''
            handle_iframe(img, soup)
            continue
        img_class = img.attrs.get('class')
        if img_class:
            img.attrs['class'] = img_class + ['img-fluid']
        else:
            img.attrs['class'] = 'img-fluid'

    for details in soup.find_all('details'):
        for summary in details.find_all('summary'):
            if summary.parent != details:
                summary.extract()
                details.insert(0, summary)

    for dd in soup.find_all('dd'):
        dd_class = dd.attrs.get('class')
        if dd_class:
            dd.attrs['class'] = dd_class + ['pl-3']
        else:
            dd.attrs['class'] = 'pl-3'

    for div in soup.find_all('div'):
        div_class = div.attrs.get('class')
        is_admonition = div_class and 'admonition' in div.attrs.get('class')
        if is_admonition:
            for a in div.find_all('a'):
                a_class = a.attrs.get('class')
                if a_class:
                    a.attrs['class'] = a_class + ['alert-link']
                else:
                    a.attrs['class'] = 'alert-link'

        for p in div.find_all('p'):
            p_class = p.attrs.get('class')
            if is_admonition and p_class and ('admonition-title' in p_class):
                p.attrs['class'] = p_class + ['alert-heading', 'display-6', 'mb-2']

        if is_admonition:
            div.attrs['role'] = 'alert'
            if ('info' in div_class) or ('note' in div_class):
                mode = 'alert-primary'
            elif ('attention' in div_class) or ('warning' in div_class):
                mode = 'alert-warning'
            elif 'important' in div_class:
                mode = 'alert-danger'
            elif 'tip' in div_class:
                mode = 'alert-info'
            else:
                mode = 'alert-secondary'
            div.attrs['class'] = div_class + ['alert', 'pb-0', 'mb-4', mode]

    return str(soup)


def minify_html(content):
    return htmlmin.minify(content,
                          remove_comments=False,
                          remove_empty_space=True,
                          remove_all_empty_space=False,
                          reduce_empty_attributes=True,
                          reduce_boolean_attributes=False,
                          remove_optional_attribute_quotes=True,
                          convert_charrefs=False,
                          keep_pre=True)


def build_website(args):
    logging.info('Building website')
    env = util.init_jinja2_env(args)
>>>>>>> 811d124a

    shutil.copytree(
        args.website_dir,
        args.output_dir,
        ignore=shutil.ignore_patterns(
            '*.md',
            '*.sh',
            '*.css',
            'js/*.js',
            'build',
            'docs',
            'public',
            'node_modules',
            'templates',
            'locale'
        )
    )
    shutil.copy2(
        os.path.join(args.website_dir, 'js', 'embedd.min.js'),
        os.path.join(args.output_dir, 'js', 'embedd.min.js')
    )

    for root, _, filenames in os.walk(args.output_dir):
        for filename in filenames:
            if filename == 'main.html':
                continue

            path = os.path.join(root, filename)
            if not filename.endswith('.html'):
                continue
            logging.info('Processing %s', path)
            with open(path, 'rb') as f:
                content = f.read().decode('utf-8')

            template = env.from_string(content)
            content = template.render(args.__dict__)

            with open(path, 'wb') as f:
                f.write(content.encode('utf-8'))


def get_css_in(args):
    return [
        f"'{args.website_dir}/css/bootstrap.css'",
        f"'{args.website_dir}/css/docsearch.css'",
        f"'{args.website_dir}/css/base.css'",
        f"'{args.website_dir}/css/blog.css'",
        f"'{args.website_dir}/css/docs.css'",
        f"'{args.website_dir}/css/highlight.css'"
    ]


def get_js_in(args):
    return [
        f"'{args.website_dir}/js/jquery-3.4.1.js'",
        f"'{args.website_dir}/js/popper.js'",
        f"'{args.website_dir}/js/bootstrap.js'",
        f"'{args.website_dir}/js/sentry.js'",
        f"'{args.website_dir}/js/base.js'",
        f"'{args.website_dir}/js/index.js'",
        f"'{args.website_dir}/js/docsearch.js'",
        f"'{args.website_dir}/js/docs.js'"
    ]


def minify_file(path, css_digest, js_digest):
    if not (
        path.endswith('.html') or
        path.endswith('.css')
    ):
        return

    logging.info('Minifying %s', path)
    with open(path, 'rb') as f:
        content = f.read().decode('utf-8')
    if path.endswith('.html'):
        content = minify_html(content)
        content = content.replace('base.css?css_digest', f'base.css?{css_digest}')
        content = content.replace('base.js?js_digest', f'base.js?{js_digest}')
    elif path.endswith('.css'):
        content = cssmin.cssmin(content)
    elif path.endswith('.js'):
        content = jsmin.jsmin(content)
    with open(path, 'wb') as f:
        f.write(content.encode('utf-8'))


def minify_website(args):
    css_in = ' '.join(get_css_in(args))
    css_out = f'{args.output_dir}/css/base.css'
    if args.minify:
        command = f"purifycss -w '*algolia*' --min {css_in} '{args.output_dir}/*.html' " \
            f"'{args.output_dir}/docs/en/**/*.html' '{args.website_dir}/js/**/*.js' > {css_out}"
    else:
        command = f'cat {css_in} > {css_out}'
    logging.info(command)
    output = subprocess.check_output(command, shell=True)
    logging.debug(output)
    with open(css_out, 'rb') as f:
        css_digest = hashlib.sha3_224(f.read()).hexdigest()[0:8]

    js_in = get_js_in(args)
    js_out = f'{args.output_dir}/js/base.js'
    if args.minify:
        js_in = [js[1:-1] for js in js_in]
        closure_args = [
            '--js', *js_in, '--js_output_file', js_out,
            '--compilation_level', 'SIMPLE',
            '--dependency_mode', 'NONE',
            '--third_party', '--use_types_for_optimization',
            '--isolation_mode', 'IIFE'
        ]
        logging.info(closure_args)
        if closure.run(*closure_args):
            raise RuntimeError('failed to run closure compiler')

    else:
        js_in = ' '.join(js_in)
        command = f'cat {js_in} > {js_out}'
        logging.info(command)
        output = subprocess.check_output(command, shell=True)
        logging.debug(output)
    with open(js_out, 'rb') as f:
        js_digest = hashlib.sha3_224(f.read()).hexdigest()[0:8]
        logging.info(js_digest)

    if args.minify:
        logging.info('Minifying website')
<<<<<<< HEAD
        for root, _, filenames in os.walk(args.output_dir):
            for filename in filenames:
                path = os.path.join(root, filename)
                if not (
                    filename.endswith('.html') or
                    filename.endswith('.css')
                ):
                    continue

                logging.info('Minifying %s', path)
                with open(path, 'rb') as f:
                    content = f.read().decode('utf-8')
                if filename.endswith('.html'):
                    content = htmlmin.minify(content, remove_empty_space=False)
                    content = content.replace('base.css?css_digest', f'base.css?{css_digest}')
                    content = content.replace('base.js?js_digest', f'base.js?{js_digest}')
                elif filename.endswith('.css'):
                    content = cssmin.cssmin(content)
                elif filename.endswith('.js'):
                    content = jsmin.jsmin(content)
                with open(path, 'wb') as f:
                    f.write(content.encode('utf-8'))
=======
        with concurrent.futures.ThreadPoolExecutor() as executor:
            futures = []
            for root, _, filenames in os.walk(args.output_dir):
                for filename in filenames:
                    path = os.path.join(root, filename)
                    futures.append(executor.submit(minify_file, path, css_digest, js_digest))
            for future in futures:
                exc = future.exception()
                if exc:
                    logging.error(exc)
                    sys.exit(1)
>>>>>>> 811d124a


def process_benchmark_results(args):
    benchmark_root = os.path.join(args.website_dir, 'benchmark')
    required_keys = {
        'dbms': ['result'],
        'hardware': ['result', 'system', 'system_full', 'kind']
    }
    for benchmark_kind in ['dbms', 'hardware']:
        results = []
        results_root = os.path.join(benchmark_root, benchmark_kind, 'results')
        for result in sorted(os.listdir(results_root)):
            result_file = os.path.join(results_root, result)
            logging.debug(f'Reading benchmark result from {result_file}')
            with open(result_file, 'r') as f:
                result = json.loads(f.read())
                for item in result:
                    for required_key in required_keys[benchmark_kind]:
                        assert required_key in item, f'No "{required_key}" in {result_file}'
                results += result
        results_js = os.path.join(args.output_dir, 'benchmark', benchmark_kind, 'results.js')
        with open(results_js, 'w') as f:
            data = json.dumps(results)
            f.write(f'var results = {data};')<|MERGE_RESOLUTION|>--- conflicted
+++ resolved
@@ -7,6 +7,7 @@
 import subprocess
 import sys
 
+import bs4
 import closure
 import cssmin
 import htmlmin
@@ -33,23 +34,6 @@
     iframe.attrs['allowfullscreen'] = '1'
 
 
-<<<<<<< HEAD
-def build_website(args):
-    logging.info('Building website')
-    env = jinja2.Environment(
-        loader=jinja2.FileSystemLoader(args.website_dir),
-        extensions=[
-            'jinja2.ext.i18n',
-            'jinja2_highlight.HighlightExtension'
-        ]
-    )
-    env.extend(jinja2_highlight_cssclass='syntax p-3 my-3')
-    translations_dir = os.path.join(args.website_dir, 'locale')
-    env.install_gettext_translations(
-        mdx_clickhouse.get_translations(translations_dir, 'en'),
-        newstyle=True
-    )
-=======
 def adjust_markdown_html(content):
     soup = bs4.BeautifulSoup(
         content,
@@ -137,7 +121,6 @@
 def build_website(args):
     logging.info('Building website')
     env = util.init_jinja2_env(args)
->>>>>>> 811d124a
 
     shutil.copytree(
         args.website_dir,
@@ -146,6 +129,7 @@
             '*.md',
             '*.sh',
             '*.css',
+            '*.json',
             'js/*.js',
             'build',
             'docs',
@@ -192,7 +176,7 @@
 
 def get_js_in(args):
     return [
-        f"'{args.website_dir}/js/jquery-3.4.1.js'",
+        f"'{args.website_dir}/js/jquery.js'",
         f"'{args.website_dir}/js/popper.js'",
         f"'{args.website_dir}/js/bootstrap.js'",
         f"'{args.website_dir}/js/sentry.js'",
@@ -253,6 +237,10 @@
         logging.info(closure_args)
         if closure.run(*closure_args):
             raise RuntimeError('failed to run closure compiler')
+        with open(js_out, 'r') as f:
+            js_content = jsmin.jsmin(f.read())
+        with open(js_out, 'w') as f:
+            f.write(js_content)
 
     else:
         js_in = ' '.join(js_in)
@@ -266,30 +254,6 @@
 
     if args.minify:
         logging.info('Minifying website')
-<<<<<<< HEAD
-        for root, _, filenames in os.walk(args.output_dir):
-            for filename in filenames:
-                path = os.path.join(root, filename)
-                if not (
-                    filename.endswith('.html') or
-                    filename.endswith('.css')
-                ):
-                    continue
-
-                logging.info('Minifying %s', path)
-                with open(path, 'rb') as f:
-                    content = f.read().decode('utf-8')
-                if filename.endswith('.html'):
-                    content = htmlmin.minify(content, remove_empty_space=False)
-                    content = content.replace('base.css?css_digest', f'base.css?{css_digest}')
-                    content = content.replace('base.js?js_digest', f'base.js?{js_digest}')
-                elif filename.endswith('.css'):
-                    content = cssmin.cssmin(content)
-                elif filename.endswith('.js'):
-                    content = jsmin.jsmin(content)
-                with open(path, 'wb') as f:
-                    f.write(content.encode('utf-8'))
-=======
         with concurrent.futures.ThreadPoolExecutor() as executor:
             futures = []
             for root, _, filenames in os.walk(args.output_dir):
@@ -301,7 +265,6 @@
                 if exc:
                     logging.error(exc)
                     sys.exit(1)
->>>>>>> 811d124a
 
 
 def process_benchmark_results(args):
