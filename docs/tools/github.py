import collections
import copy
import io
import logging
import os
import random
import sys
import tarfile
import time

import requests

import util


def yield_candidates():
    for page in range(1, 100):
<<<<<<< HEAD
        url = 'https://api.github.com/repos/ClickHouse/ClickHouse/tags?per_page=100&page=%d' % page
        for candidate in requests.get(url).json():
=======
        url = f'https://api.github.com/repos/ClickHouse/ClickHouse/tags?per_page=100&page={page}'
        github_token = os.getenv('GITHUB_TOKEN')
        if github_token:
            headers = {'authorization': f'OAuth {github_token}'}
        else:
            headers = {}
        for candidate in requests.get(url, headers=headers).json():
>>>>>>> 811d124a
            yield candidate
    time.sleep(random.random() * 3)


def choose_latest_releases(args):
    logging.info('Collecting release candidates')
    seen_stable = collections.OrderedDict()
    seen_lts = collections.OrderedDict()
    candidates = []
    stable_count = 0
    lts_count = 0

    for tag in yield_candidates():
        if isinstance(tag, dict):
            name = tag.get('name', '')
            is_stable = 'stable' in name
            is_lts = 'lts' in name
            is_unstable = not (is_stable or is_lts)
            is_in_blacklist = ('v18' in name) or ('prestable' in name) or ('v1.1' in name)
            if is_unstable or is_in_blacklist:
                continue
            major_version = '.'.join((name.split('.', 2))[:2])
            if major_version not in seen_lts:
                if (stable_count >= args.stable_releases_limit) and (lts_count >= args.lts_releases_limit):
                    break

                payload = (name, tag.get('tarball_url'), is_lts,)
                logging.debug(payload)
                if is_lts:
                    if lts_count < args.lts_releases_limit:
                        seen_lts[major_version] = payload
                        try:
                            del seen_stable[major_version]
                        except KeyError:
                            pass
                    lts_count += 1
                else:
                    if stable_count < args.stable_releases_limit:
                        if major_version not in seen_stable:
                            seen_stable[major_version] = payload
                            stable_count += 1

            logging.debug(
                f'Stables: {stable_count}/{args.stable_releases_limit} LTS: {lts_count}/{args.lts_releases_limit}'
            )
        else:
            logging.fatal('Unexpected GitHub response: %s', str(candidates))
            sys.exit(1)

    logging.info('Found LTS releases: %s', ', '.join(seen_lts.keys()))
    logging.info('Found stable releases: %s', ', '.join(seen_stable.keys()))
    return sorted(list(seen_lts.items()) + list(seen_stable.items()))


def process_release(args, callback, release):
    name, (full_name, tarball_url, is_lts,) = release
    logging.info(f'Building docs for {full_name}')
    buf = io.BytesIO(requests.get(tarball_url).content)
    tar = tarfile.open(mode='r:gz', fileobj=buf)
    with util.temp_dir() as base_dir:
        tar.extractall(base_dir)
        args = copy.copy(args)
        args.version_prefix = name
        args.is_stable_release = True
        args.docs_dir = os.path.join(base_dir, os.listdir(base_dir)[0], 'docs')
        callback(args)


def build_releases(args, callback):
    for release in args.stable_releases:
        process_release(args, callback, release)


def get_events(args):
    events = []
    skip = True
    with open(os.path.join(args.docs_dir, '..', 'README.md')) as f:
        for line in f:
            if skip:
                if 'Upcoming Events' in line:
                    skip = False
            else:
                if not line:
                    continue
                line = line.strip().split('](')
                if len(line) == 2:
                    tail = line[1].split(') ')
                    events.append({
                        'signup_link': tail[0],
                        'event_name':  line[0].replace('* [', ''),
                        'event_date':  tail[1].replace('on ', '').replace('.', '')
                    })
    return events


if __name__ == '__main__':
    class DummyArgs(object):
        lts_releases_limit = 1
        stable_releases_limit = 3
    logging.basicConfig(
        level=logging.DEBUG,
        stream=sys.stderr
    )
    for item in choose_latest_releases(DummyArgs()):
        print(item)<|MERGE_RESOLUTION|>--- conflicted
+++ resolved
@@ -15,10 +15,6 @@
 
 def yield_candidates():
     for page in range(1, 100):
-<<<<<<< HEAD
-        url = 'https://api.github.com/repos/ClickHouse/ClickHouse/tags?per_page=100&page=%d' % page
-        for candidate in requests.get(url).json():
-=======
         url = f'https://api.github.com/repos/ClickHouse/ClickHouse/tags?per_page=100&page={page}'
         github_token = os.getenv('GITHUB_TOKEN')
         if github_token:
@@ -26,7 +22,6 @@
         else:
             headers = {}
         for candidate in requests.get(url, headers=headers).json():
->>>>>>> 811d124a
             yield candidate
     time.sleep(random.random() * 3)
 
