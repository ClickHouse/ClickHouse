--- conflicted
+++ resolved
@@ -23,12 +23,9 @@
         title = meta.get('toc_title')
         if title:
             meta['toc_title'] = translate.translate(title, target_language)
-<<<<<<< HEAD
-=======
         folder_title = meta.get('toc_folder_title')
         if folder_title:
             meta['toc_folder_title'] = translate.translate(folder_title, target_language)
->>>>>>> f6f4fb00
         if 'en_copy' in meta:
             del meta['en_copy']
     
