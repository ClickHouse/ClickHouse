--- conflicted
+++ resolved
@@ -91,26 +91,13 @@
     set (CMAKE_CXX_FLAGS "${CMAKE_CXX_FLAGS} -nostdlib++")
     set (ENABLE_BENCHMARKS OFF)
     set (ENABLE_CHECK_HEAVY_BUILDS ON)
-    set (ENABLE_CHECK_HEAVY_BUILDS ON)
     set (ENABLE_CLICKHOUSE_ODBC_BRIDGE OFF)
-<<<<<<< HEAD
-    set (ENABLE_EMBEDDED_COMPILER OFF)
     set (ENABLE_EXAMPLES OFF)
     set (ENABLE_JEMALLOC OFF)
     set (ENABLE_LIBRARIES OFF)
     set (ENABLE_SSL ON)
     set (ENABLE_THINLTO OFF)
     set (ENABLE_UTILS OFF)
-=======
-    set (ENABLE_LIBRARIES 0)
-    set (ENABLE_SSL 1)
-    set (ENABLE_EXAMPLES 0)
-    set (ENABLE_UTILS 0)
-    set (ENABLE_THINLTO 0)
-    set (ENABLE_TCMALLOC 0)
-    set (ENABLE_JEMALLOC 0)
-    set (ENABLE_CHECK_HEAVY_BUILDS 1)
->>>>>>> 3fe8babe
     set (GLIBC_COMPATIBILITY OFF)
     set (USE_UNWIND ON)
 
@@ -118,20 +105,6 @@
     set (ENABLE_PROTOBUF 1)
 endif()
 
-<<<<<<< HEAD
-option (ENABLE_WOBOQ_CODEBROWSER "Build for woboq codebrowser" OFF)
-
-if (ENABLE_WOBOQ_CODEBROWSER)
-    set (ENABLE_EMBEDDED_COMPILER OFF)
-    set (CMAKE_C_FLAGS "${CMAKE_C_FLAGS} -Wno-poison-system-directories")
-    # woboq codebrowser uses clang tooling, and they could add default system
-    # clang includes, and later clang will warn for those added by itself
-    # includes.
-    set (CMAKE_CXX_FLAGS "${CMAKE_CXX_FLAGS} -Wno-poison-system-directories")
-endif()
-
-=======
->>>>>>> 3fe8babe
 # Global libraries
 # See:
 # - default_libs.cmake
