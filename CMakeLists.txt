cmake_minimum_required(VERSION 3.3)

foreach(policy
        CMP0023
        CMP0048 # CMake 3.0
        CMP0074 # CMake 3.12
        CMP0077
        CMP0079
    )
    if(POLICY ${policy})
        cmake_policy(SET ${policy} NEW)
    endif()
endforeach()

# set default policy
foreach(default_policy_var_name
        # make option() honor normal variables for BUILD_SHARED_LIBS:
        # - re2
        # - snappy
        CMAKE_POLICY_DEFAULT_CMP0077
        # Google Test from sources uses too old cmake, 2.6.x, and CMP0022 should
        # set, to avoid using deprecated LINK_INTERFACE_LIBRARIES(_<CONFIG>)? over
        # INTERFACE_LINK_LIBRARIES.
        CMAKE_POLICY_DEFAULT_CMP0022
    )
    set(${default_policy_var_name} NEW)
endforeach()

project(ClickHouse)

# If turned off: e.g. when ENABLE_FOO is ON, but FOO tool was not found, the CMake will continue.
option(FAIL_ON_UNSUPPORTED_OPTIONS_COMBINATION
   "Stop/Fail CMake configuration if some ENABLE_XXX option is defined (either ON or OFF)
   but is not possible to satisfy" ON)

if(FAIL_ON_UNSUPPORTED_OPTIONS_COMBINATION)
    set(RECONFIGURE_MESSAGE_LEVEL FATAL_ERROR)
else()
    set(RECONFIGURE_MESSAGE_LEVEL STATUS)
endif()

enable_language(C CXX ASM)

include (cmake/arch.cmake)
include (cmake/target.cmake)
include (cmake/tools.cmake)
include (cmake/analysis.cmake)

# Ignore export() since we don't use it,
# but it gets broken with a global targets via link_libraries()
macro (export)
endmacro ()

set(CMAKE_MODULE_PATH ${CMAKE_MODULE_PATH} "${CMAKE_CURRENT_SOURCE_DIR}/cmake/Modules/")
set(CMAKE_EXPORT_COMPILE_COMMANDS 1) # Write compile_commands.json
set(CMAKE_LINK_DEPENDS_NO_SHARED 1) # Do not relink all depended targets on .so
set(CMAKE_CONFIGURATION_TYPES "RelWithDebInfo;Debug;Release;MinSizeRel" CACHE STRING "" FORCE)
set(CMAKE_DEBUG_POSTFIX "d" CACHE STRING "Generate debug library name with a postfix.")    # To be consistent with CMakeLists from contrib libs.

# Enable the ability to organize targets into hierarchies of "folders" for capable GUI-based IDEs.
# For more info see https://cmake.org/cmake/help/latest/prop_gbl/USE_FOLDERS.html
set_property(GLOBAL PROPERTY USE_FOLDERS ON)

# Check that submodules are present only if source was downloaded with git
if (EXISTS "${CMAKE_CURRENT_SOURCE_DIR}/.git" AND NOT EXISTS "${ClickHouse_SOURCE_DIR}/contrib/boost/boost")
    message (FATAL_ERROR "Submodules are not initialized. Run\n\tgit submodule update --init --recursive")
endif ()

include (cmake/find/ccache.cmake)

option(ENABLE_CHECK_HEAVY_BUILDS "Don't allow C++ translation units to compile too long or to take too much memory while compiling" OFF)
if (ENABLE_CHECK_HEAVY_BUILDS)
    # set DATA (since RSS does not work since 2.6.x+) to 2G
    set (RLIMIT_DATA 5000000000)
    # set VIRT (RLIMIT_AS) to 10G (DATA*10)
    set (RLIMIT_AS 10000000000)
    # gcc10/gcc10/clang -fsanitize=memory is too heavy
    if (SANITIZE STREQUAL "memory" OR COMPILER_GCC)
       set (RLIMIT_DATA 10000000000)
    endif()
    set (CMAKE_CXX_COMPILER_LAUNCHER prlimit --as=${RLIMIT_AS} --data=${RLIMIT_DATA} --cpu=600)
endif ()

if (NOT CMAKE_BUILD_TYPE OR CMAKE_BUILD_TYPE STREQUAL "None")
    set (CMAKE_BUILD_TYPE "RelWithDebInfo")
    message (STATUS "CMAKE_BUILD_TYPE is not set, set to default = ${CMAKE_BUILD_TYPE}")
endif ()
message (STATUS "CMAKE_BUILD_TYPE: ${CMAKE_BUILD_TYPE}")

string (TOUPPER ${CMAKE_BUILD_TYPE} CMAKE_BUILD_TYPE_UC)

option(USE_STATIC_LIBRARIES "Disable to use shared libraries" ON)
option(MAKE_STATIC_LIBRARIES "Disable to make shared libraries" ${USE_STATIC_LIBRARIES})

if (NOT MAKE_STATIC_LIBRARIES)
    # DEVELOPER ONLY.
    # Faster linking if turned on.
    option(SPLIT_SHARED_LIBRARIES "Keep all internal libraries as separate .so files")

    option(CLICKHOUSE_SPLIT_BINARY
        "Make several binaries (clickhouse-server, clickhouse-client etc.) instead of one bundled")
endif ()

if (MAKE_STATIC_LIBRARIES AND SPLIT_SHARED_LIBRARIES)
    message(FATAL_ERROR "Defining SPLIT_SHARED_LIBRARIES=1 without MAKE_STATIC_LIBRARIES=0 has no effect.")
endif()

if (NOT MAKE_STATIC_LIBRARIES AND SPLIT_SHARED_LIBRARIES)
    set(BUILD_SHARED_LIBS 1 CACHE INTERNAL "")
endif ()

if (USE_STATIC_LIBRARIES)
    list(REVERSE CMAKE_FIND_LIBRARY_SUFFIXES)
endif ()

# Implies ${WITH_COVERAGE}
option (ENABLE_FUZZING "Fuzzy testing using libfuzzer" OFF)

if (ENABLE_FUZZING)
    message (STATUS "Fuzzing instrumentation enabled")
    set (WITH_COVERAGE ON)
    set (FUZZER "libfuzzer")
endif()

# Global libraries
# See:
# - default_libs.cmake
# - sanitize.cmake
add_library(global-libs INTERFACE)

include (cmake/fuzzer.cmake)
include (cmake/sanitize.cmake)

if (CMAKE_GENERATOR STREQUAL "Ninja" AND NOT DISABLE_COLORED_BUILD)
    # Turn on colored output. https://github.com/ninja-build/ninja/wiki/FAQ
    set (CMAKE_CXX_FLAGS "${CMAKE_CXX_FLAGS} -fdiagnostics-color=always")
    set (CMAKE_C_FLAGS "${CMAKE_C_FLAGS} -fdiagnostics-color=always")
endif ()

include (cmake/add_warning.cmake)

if (NOT MSVC)
    set (COMMON_WARNING_FLAGS "${COMMON_WARNING_FLAGS} -Wall")    # -Werror and many more is also added inside cmake/warnings.cmake
endif ()

if (COMPILER_CLANG)
    # clang: warning: argument unused during compilation: '-specs=/usr/share/dpkg/no-pie-compile.specs' [-Wunused-command-line-argument]
    set (COMMON_WARNING_FLAGS "${COMMON_WARNING_FLAGS} -Wno-unused-command-line-argument")
    # generate ranges for fast "addr2line" search
    if (NOT CMAKE_BUILD_TYPE_UC STREQUAL "RELEASE")
        set(COMPILER_FLAGS "${COMPILER_FLAGS} -gdwarf-aranges")
    endif ()
endif ()

# If turned `ON`, assumes the user has either the system GTest library or the bundled one.
option(ENABLE_TESTS "Provide unit_test_dbms target with Google.Test unit tests" ON)

if (OS_LINUX AND NOT UNBUNDLED AND MAKE_STATIC_LIBRARIES AND NOT SPLIT_SHARED_LIBRARIES AND CMAKE_VERSION VERSION_GREATER "3.9.0")
    # Only for Linux, x86_64.
    option(GLIBC_COMPATIBILITY "Enable compatibility with older glibc libraries." ON)
elseif(GLIBC_COMPATIBILITY)
    message (${RECONFIGURE_MESSAGE_LEVEL} "Glibc compatibility cannot be enabled in current configuration")
endif ()

if (NOT CMAKE_VERSION VERSION_GREATER "3.9.0")
    message (WARNING "CMake version must be greater than 3.9.0 for production builds.")
endif ()

# Make sure the final executable has symbols exported
set (CMAKE_EXE_LINKER_FLAGS "${CMAKE_EXE_LINKER_FLAGS} -rdynamic")

if (OS_LINUX)
    find_program (OBJCOPY_PATH NAMES "llvm-objcopy" "llvm-objcopy-12" "llvm-objcopy-11" "llvm-objcopy-10" "llvm-objcopy-9" "llvm-objcopy-8" "objcopy")
    if (OBJCOPY_PATH)
        message(STATUS "Using objcopy: ${OBJCOPY_PATH}.")

        if (ARCH_AMD64)
            set(OBJCOPY_ARCH_OPTIONS -O elf64-x86-64 -B i386)
        elseif (ARCH_AARCH64)
            set(OBJCOPY_ARCH_OPTIONS -O elf64-aarch64 -B aarch64)
        endif ()
    else ()
        message(FATAL_ERROR "Cannot find objcopy.")
    endif ()
endif ()

if (OS_DARWIN)
    set(WHOLE_ARCHIVE -all_load)
    set(NO_WHOLE_ARCHIVE -noall_load)
else ()
    set(WHOLE_ARCHIVE --whole-archive)
    set(NO_WHOLE_ARCHIVE --no-whole-archive)
endif ()

# Ignored if `lld` is used
option(ADD_GDB_INDEX_FOR_GOLD "Add .gdb-index to resulting binaries for gold linker.")

if (NOT CMAKE_BUILD_TYPE_UC STREQUAL "RELEASE")
    # Can be lld or ld-lld.
    if (LINKER_NAME MATCHES "lld$")
        set (CMAKE_EXE_LINKER_FLAGS "${CMAKE_EXE_LINKER_FLAGS} -Wl,--gdb-index")
        set (CMAKE_SHARED_LINKER_FLAGS "${CMAKE_SHARED_LINKER_FLAGS} -Wl,--gdb-index")
        message (STATUS "Adding .gdb-index via --gdb-index linker option.")
    # we use another tool for gdb-index, because gold linker removes section .debug_aranges, which used inside clickhouse stacktraces
    # http://sourceware-org.1504.n7.nabble.com/gold-No-debug-aranges-section-when-linking-with-gdb-index-td540965.html#a556932
    elseif (LINKER_NAME MATCHES "gold$" AND ADD_GDB_INDEX_FOR_GOLD)
        find_program (GDB_ADD_INDEX_EXE NAMES "gdb-add-index" DOC "Path to gdb-add-index executable")
        if (NOT GDB_ADD_INDEX_EXE)
            set (USE_GDB_ADD_INDEX 0)
            message (WARNING "Cannot add gdb index to binaries, because gold linker is used, but gdb-add-index executable not found.")
        else()
            set (USE_GDB_ADD_INDEX 1)
            message (STATUS "gdb-add-index found: ${GDB_ADD_INDEX_EXE}")
        endif()
    endif ()
endif()

# Create BuildID when using lld. For other linkers it is created by default.
if (LINKER_NAME MATCHES "lld$")
    # SHA1 is not cryptographically secure but it is the best what lld is offering.
    set (CMAKE_EXE_LINKER_FLAGS "${CMAKE_EXE_LINKER_FLAGS} -Wl,--build-id=sha1")
endif ()

# Add a section with the hash of the compiled machine code for integrity checks.
# Only for official builds, because adding a section can be time consuming (rewrite of several GB).
# And cross compiled binaries are not supported (since you cannot execute clickhouse hash-binary)
if (OBJCOPY_PATH AND YANDEX_OFFICIAL_BUILD AND (NOT CMAKE_TOOLCHAIN_FILE))
    set (USE_BINARY_HASH 1)
endif ()

cmake_host_system_information(RESULT AVAILABLE_PHYSICAL_MEMORY QUERY AVAILABLE_PHYSICAL_MEMORY) # Not available under freebsd


if(NOT AVAILABLE_PHYSICAL_MEMORY OR AVAILABLE_PHYSICAL_MEMORY GREATER 8000)
    # Less `/tmp` usage, more RAM usage.
    option(COMPILER_PIPE "-pipe compiler option" ON)
endif()

if(COMPILER_PIPE)
    set(COMPILER_FLAGS "${COMPILER_FLAGS} -pipe")
else()
    message(STATUS "Disabling compiler -pipe option (have only ${AVAILABLE_PHYSICAL_MEMORY} mb of memory)")
endif()

include(cmake/cpu_features.cmake)

option(ARCH_NATIVE "Add -march=native compiler flag")

if (ARCH_NATIVE)
    set (COMPILER_FLAGS "${COMPILER_FLAGS} -march=native")
endif ()

if (${CMAKE_VERSION} VERSION_LESS "3.12.4")
    # CMake < 3.12 doesn't support setting 20 as a C++ standard version.
    # We will add C++ standard controlling flag in CMAKE_CXX_FLAGS manually for now.
<<<<<<< HEAD

    if (COMPILER_GCC OR COMPILER_CLANG)
        # to make numeric_limits<__int128> works with GCC
        set (_CXX_STANDARD "gnu++2a")
    else ()
        set (_CXX_STANDARD "c++2a")
    endif ()

=======

    if (COMPILER_GCC OR COMPILER_CLANG)
        # to make numeric_limits<__int128> works with GCC
        set (_CXX_STANDARD "gnu++2a")
    else ()
        set (_CXX_STANDARD "c++2a")
    endif ()

>>>>>>> 51bbc9c9
    set (CMAKE_CXX_FLAGS "${CMAKE_CXX_FLAGS} -std=${_CXX_STANDARD}")
else ()
    set (CMAKE_CXX_STANDARD 20)
    set (CMAKE_CXX_EXTENSIONS ON) # Same as gnu++2a (ON) vs c++2a (OFF): https://cmake.org/cmake/help/latest/prop_tgt/CXX_EXTENSIONS.html
    set (CMAKE_CXX_STANDARD_REQUIRED ON)
endif ()

set (CMAKE_C_STANDARD 11)
set (CMAKE_C_EXTENSIONS ON)
set (CMAKE_C_STANDARD_REQUIRED ON)

if (COMPILER_GCC OR COMPILER_CLANG)
    # Enable C++14 sized global deallocation functions. It should be enabled by setting -std=c++14 but I'm not sure.
    set(CMAKE_CXX_FLAGS "${CMAKE_CXX_FLAGS} -fsized-deallocation")
endif ()

# Compiler-specific coverage flags e.g. -fcoverage-mapping for gcc
option(WITH_COVERAGE "Profile the resulting binary/binaries" OFF)

if (WITH_COVERAGE AND COMPILER_CLANG)
    set(COMPILER_FLAGS "${COMPILER_FLAGS} -fprofile-instr-generate -fcoverage-mapping")
    # If we want to disable coverage for specific translation units
    set(WITHOUT_COVERAGE "-fno-profile-instr-generate -fno-coverage-mapping")
endif()

if (WITH_COVERAGE AND COMPILER_GCC)
    set(COMPILER_FLAGS "${COMPILER_FLAGS} -fprofile-arcs -ftest-coverage")
    set(COVERAGE_OPTION "-lgcov")
    set(WITHOUT_COVERAGE "-fno-profile-arcs -fno-test-coverage")
endif()

set(COMPILER_FLAGS "${COMPILER_FLAGS}")

set (CMAKE_BUILD_COLOR_MAKEFILE          ON)
set (CMAKE_CXX_FLAGS                     "${CMAKE_CXX_FLAGS} ${COMPILER_FLAGS} ${PLATFORM_EXTRA_CXX_FLAG} ${COMMON_WARNING_FLAGS} ${CXX_WARNING_FLAGS}")
set (CMAKE_CXX_FLAGS_RELWITHDEBINFO      "${CMAKE_CXX_FLAGS_RELWITHDEBINFO} -O3 ${CMAKE_CXX_FLAGS_ADD}")
set (CMAKE_CXX_FLAGS_DEBUG               "${CMAKE_CXX_FLAGS_DEBUG} -O0 -g3 -ggdb3 -fno-inline ${CMAKE_CXX_FLAGS_ADD}")

set (CMAKE_C_FLAGS                       "${CMAKE_C_FLAGS} ${COMPILER_FLAGS} ${COMMON_WARNING_FLAGS} ${CMAKE_C_FLAGS_ADD}")
set (CMAKE_C_FLAGS_RELWITHDEBINFO        "${CMAKE_C_FLAGS_RELWITHDEBINFO} -O3 ${CMAKE_C_FLAGS_ADD}")
set (CMAKE_C_FLAGS_DEBUG                 "${CMAKE_C_FLAGS_DEBUG} -O0 -g3 -ggdb3 -fno-inline ${CMAKE_C_FLAGS_ADD}")

if (COMPILER_CLANG)
    if (OS_DARWIN)
        set(CMAKE_CXX_FLAGS "${CMAKE_CXX_FLAGS} -stdlib=libc++")
        set(CMAKE_EXE_LINKER_FLAGS "${CMAKE_EXE_LINKER_FLAGS} -Wl,-U,_inside_main")
    endif()

    # Display absolute paths in error messages. Otherwise KDevelop fails to navigate to correct file and opens a new file instead.
    set(CMAKE_CXX_FLAGS "${CMAKE_CXX_FLAGS} -fdiagnostics-absolute-paths")
    set(CMAKE_C_FLAGS "${CMAKE_C_FLAGS} -fdiagnostics-absolute-paths")

    if (NOT ENABLE_TESTS AND NOT SANITIZE)
        # https://clang.llvm.org/docs/ThinLTO.html
        # Applies to clang only.
        # Disabled when building with tests or sanitizers.
        option(ENABLE_THINLTO "Clang-specific link time optimization" ON)
    endif()

    # Set new experimental pass manager, it's a performance, build time and binary size win.
    # Can be removed after https://reviews.llvm.org/D66490 merged and released to at least two versions of clang.
    set(CMAKE_CXX_FLAGS "${CMAKE_CXX_FLAGS} -fexperimental-new-pass-manager")
    set(CMAKE_C_FLAGS "${CMAKE_C_FLAGS} -fexperimental-new-pass-manager")

    # We cannot afford to use LTO when compiling unit tests, and it's not enough
    # to only supply -fno-lto at the final linking stage. So we disable it
    # completely.
    if (ENABLE_THINLTO AND NOT ENABLE_TESTS AND NOT SANITIZE)
        # Link time optimization
        set (CMAKE_C_FLAGS_RELWITHDEBINFO "${CMAKE_C_FLAGS_RELWITHDEBINFO} -flto=thin")
        set (CMAKE_CXX_FLAGS_RELWITHDEBINFO "${CMAKE_CXX_FLAGS_RELWITHDEBINFO} -flto=thin")
        set (CMAKE_EXE_LINKER_FLAGS_RELWITHDEBINFO "${CMAKE_EXE_LINKER_FLAGS_RELWITHDEBINFO} -flto=thin")
    elseif (ENABLE_THINLTO)
        message (${RECONFIGURE_MESSAGE_LEVEL} "Cannot enable ThinLTO")
    endif ()

    # Always prefer llvm tools when using clang. For instance, we cannot use GNU ar when llvm LTO is enabled
    find_program (LLVM_AR_PATH NAMES "llvm-ar" "llvm-ar-12" "llvm-ar-11" "llvm-ar-10" "llvm-ar-9" "llvm-ar-8")

    if (LLVM_AR_PATH)
        message(STATUS "Using llvm-ar: ${LLVM_AR_PATH}.")
        set (CMAKE_AR ${LLVM_AR_PATH})
    else ()
        message(WARNING "Cannot find llvm-ar. System ar will be used instead. It does not work with ThinLTO.")
    endif ()

    find_program (LLVM_RANLIB_PATH NAMES "llvm-ranlib" "llvm-ranlib-12" "llvm-ranlib-11" "llvm-ranlib-10" "llvm-ranlib-9" "llvm-ranlib-8")

    if (LLVM_RANLIB_PATH)
        message(STATUS "Using llvm-ranlib: ${LLVM_RANLIB_PATH}.")
        set (CMAKE_RANLIB ${LLVM_RANLIB_PATH})
    else ()
        message(WARNING "Cannot find llvm-ranlib. System ranlib will be used instead. It does not work with ThinLTO.")
    endif ()

elseif (ENABLE_THINLTO)
    message (${RECONFIGURE_MESSAGE_LEVEL} "ThinLTO is only available with CLang")
endif ()

# Turns on all external libs like s3, kafka, ODBC, ...
option(ENABLE_LIBRARIES "Enable all external libraries by default" ON)

# We recommend avoiding this mode for production builds because we can't guarantee all needed libraries exist in your
# system.
# This mode exists for enthusiastic developers who are searching for trouble.
# Useful for maintainers of OS packages.
option (UNBUNDLED "Use system libraries instead of ones in contrib/" OFF)

if (UNBUNDLED)
    set(NOT_UNBUNDLED OFF)
else ()
    set(NOT_UNBUNDLED ON)
endif ()

if (UNBUNDLED OR NOT (OS_LINUX OR OS_DARWIN))
    # Using system libs can cause a lot of warnings in includes (on macro expansion).
    option(WERROR "Enable -Werror compiler option" OFF)
else ()
    option(WERROR "Enable -Werror compiler option" ON)
endif ()

if (WERROR)
    add_warning(error)
endif ()

# Make this extra-checks for correct library dependencies.
if (OS_LINUX AND NOT SANITIZE)
    set (CMAKE_EXE_LINKER_FLAGS "${CMAKE_EXE_LINKER_FLAGS} -Wl,--no-undefined")
    set (CMAKE_SHARED_LINKER_FLAGS "${CMAKE_SHARED_LINKER_FLAGS} -Wl,--no-undefined")
endif ()

include(cmake/dbms_glob_sources.cmake)

if (OS_LINUX OR OS_ANDROID)
    include(cmake/linux/default_libs.cmake)
elseif (OS_DARWIN)
    include(cmake/darwin/default_libs.cmake)
elseif (OS_FREEBSD)
    include(cmake/freebsd/default_libs.cmake)
endif ()

######################################
### Add targets below this comment ###
######################################

set (CMAKE_POSTFIX_VARIABLE "CMAKE_${CMAKE_BUILD_TYPE_UC}_POSTFIX")

if (MAKE_STATIC_LIBRARIES)
    set (CMAKE_POSITION_INDEPENDENT_CODE OFF)
    if (OS_LINUX AND NOT ARCH_ARM)
        # Slightly more efficient code can be generated
        # It's disabled for ARM because otherwise ClickHouse cannot run on Android.
        set (CMAKE_CXX_FLAGS_RELWITHDEBINFO "${CMAKE_CXX_FLAGS_RELWITHDEBINFO} -fno-pie")
        set (CMAKE_C_FLAGS_RELWITHDEBINFO "${CMAKE_C_FLAGS_RELWITHDEBINFO} -fno-pie")
        set (CMAKE_EXE_LINKER_FLAGS "${CMAKE_EXE_LINKER_FLAGS} -Wl,-no-pie")
    endif ()
else ()
    set (CMAKE_POSITION_INDEPENDENT_CODE ON)
endif ()

# https://github.com/include-what-you-use/include-what-you-use
option (USE_INCLUDE_WHAT_YOU_USE "Automatically reduce unneeded includes in source code (external tool)" OFF)

if (USE_INCLUDE_WHAT_YOU_USE)
    find_program(IWYU_PATH NAMES include-what-you-use iwyu)
    if (NOT IWYU_PATH)
        message(FATAL_ERROR "Could not find the program include-what-you-use")
    endif()
    if (${CMAKE_VERSION} VERSION_LESS "3.3.0")
        message(FATAL_ERROR "include-what-you-use requires CMake version at least 3.3.")
    endif()
endif ()

if (ENABLE_TESTS)
    message (STATUS "Unit tests are enabled")
else()
    message(STATUS "Unit tests are disabled")
endif ()

enable_testing() # Enable for tests without binary

# when installing to /usr - place configs to /etc but for /usr/local place to /usr/local/etc
if (CMAKE_INSTALL_PREFIX STREQUAL "/usr")
    set (CLICKHOUSE_ETC_DIR "/etc")
else ()
    set (CLICKHOUSE_ETC_DIR "${CMAKE_INSTALL_PREFIX}/etc")
endif ()

message (STATUS
    "Building for: ${CMAKE_SYSTEM} ${CMAKE_SYSTEM_PROCESSOR} ${CMAKE_LIBRARY_ARCHITECTURE} ;
    USE_STATIC_LIBRARIES=${USE_STATIC_LIBRARIES}
    MAKE_STATIC_LIBRARIES=${MAKE_STATIC_LIBRARIES}
    SPLIT_SHARED=${SPLIT_SHARED_LIBRARIES}
    UNBUNDLED=${UNBUNDLED}
    CCACHE=${CCACHE_FOUND} ${CCACHE_VERSION}")

include (GNUInstallDirs)
include (cmake/contrib_finder.cmake)

find_contrib_lib(double-conversion) # Must be before parquet
include (cmake/find/ssl.cmake)
include (cmake/find/ldap.cmake) # after ssl
include (cmake/find/icu.cmake)
include (cmake/find/zlib.cmake)
include (cmake/find/zstd.cmake)
include (cmake/find/ltdl.cmake) # for odbc
# openssl, zlib before poco
include (cmake/find/sparsehash.cmake)
include (cmake/find/re2.cmake)
include (cmake/find/krb5.cmake)
include (cmake/find/libgsasl.cmake)
include (cmake/find/cyrus-sasl.cmake)
include (cmake/find/rdkafka.cmake)
include (cmake/find/amqpcpp.cmake)
include (cmake/find/capnp.cmake)
include (cmake/find/llvm.cmake)
include (cmake/find/termcap.cmake) # for external static llvm
include (cmake/find/h3.cmake)
include (cmake/find/libxml2.cmake)
include (cmake/find/brotli.cmake)
include (cmake/find/protobuf.cmake)
include (cmake/find/grpc.cmake)
include (cmake/find/pdqsort.cmake)
include (cmake/find/miniselect.cmake)
include (cmake/find/hdfs3.cmake) # uses protobuf
include (cmake/find/poco.cmake)
include (cmake/find/curl.cmake)
include (cmake/find/s3.cmake)
include (cmake/find/base64.cmake)
include (cmake/find/parquet.cmake)
include (cmake/find/simdjson.cmake)
include (cmake/find/fast_float.cmake)
include (cmake/find/rapidjson.cmake)
include (cmake/find/fastops.cmake)
include (cmake/find/odbc.cmake)
include (cmake/find/rocksdb.cmake)
include (cmake/find/libpqxx.cmake)
include (cmake/find/nuraft.cmake)


if(NOT USE_INTERNAL_PARQUET_LIBRARY)
    set (ENABLE_ORC OFF CACHE INTERNAL "")
endif()
include (cmake/find/orc.cmake)

include (cmake/find/avro.cmake)
include (cmake/find/msgpack.cmake)
include (cmake/find/cassandra.cmake)
include (cmake/find/sentry.cmake)
include (cmake/find/stats.cmake)
include (cmake/find/datasketches.cmake)

set (USE_INTERNAL_CITYHASH_LIBRARY ON CACHE INTERNAL "")
find_contrib_lib(cityhash)

find_contrib_lib(farmhash)

if (ENABLE_TESTS)
    include (cmake/find/gtest.cmake)
endif ()

# Need to process before "contrib" dir:
include (cmake/find/mysqlclient.cmake)

# When testing for memory leaks with Valgrind, don't link tcmalloc or jemalloc.

include (cmake/print_flags.cmake)

if (TARGET global-group)
    install (EXPORT global DESTINATION cmake)
endif ()

add_subdirectory (contrib EXCLUDE_FROM_ALL)

if (NOT ENABLE_JEMALLOC)
    message (WARNING "Non default allocator is disabled. This is not recommended for production builds.")
endif ()

macro (add_executable target)
    # invoke built-in add_executable
    # explicitly acquire and interpose malloc symbols by clickhouse_malloc
    # if GLIBC_COMPATIBILITY is ON and ENABLE_THINLTO is on than provide memcpy symbol explicitly to neutrialize thinlto's libcall generation.
    if (GLIBC_COMPATIBILITY AND ENABLE_THINLTO)
        _add_executable (${ARGV} $<TARGET_OBJECTS:clickhouse_malloc> $<TARGET_OBJECTS:memcpy>)
    else ()
        _add_executable (${ARGV} $<TARGET_OBJECTS:clickhouse_malloc>)
    endif ()

    get_target_property (type ${target} TYPE)
    if (${type} STREQUAL EXECUTABLE)
        # disabled for TSAN and gcc since libtsan.a provides overrides too
        if (TARGET clickhouse_new_delete)
            # operator::new/delete for executables (MemoryTracker stuff)
            target_link_libraries (${target} PRIVATE clickhouse_new_delete ${MALLOC_LIBRARIES})
        endif()
    endif()
endmacro()

set(ConfigIncludePath ${CMAKE_CURRENT_BINARY_DIR}/includes/configs CACHE INTERNAL "Path to generated configuration files.")
include_directories(${ConfigIncludePath})

# Add as many warnings as possible for our own code.
include (cmake/warnings.cmake)

add_subdirectory (base)
add_subdirectory (src)
add_subdirectory (programs)
add_subdirectory (tests)
add_subdirectory (utils)

include (cmake/print_include_directories.cmake)

include (cmake/sanitize_target_link_libraries.cmake)<|MERGE_RESOLUTION|>--- conflicted
+++ resolved
@@ -253,7 +253,6 @@
 if (${CMAKE_VERSION} VERSION_LESS "3.12.4")
     # CMake < 3.12 doesn't support setting 20 as a C++ standard version.
     # We will add C++ standard controlling flag in CMAKE_CXX_FLAGS manually for now.
-<<<<<<< HEAD
 
     if (COMPILER_GCC OR COMPILER_CLANG)
         # to make numeric_limits<__int128> works with GCC
@@ -262,16 +261,6 @@
         set (_CXX_STANDARD "c++2a")
     endif ()
 
-=======
-
-    if (COMPILER_GCC OR COMPILER_CLANG)
-        # to make numeric_limits<__int128> works with GCC
-        set (_CXX_STANDARD "gnu++2a")
-    else ()
-        set (_CXX_STANDARD "c++2a")
-    endif ()
-
->>>>>>> 51bbc9c9
     set (CMAKE_CXX_FLAGS "${CMAKE_CXX_FLAGS} -std=${_CXX_STANDARD}")
 else ()
     set (CMAKE_CXX_STANDARD 20)
