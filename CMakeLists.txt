--- conflicted
+++ resolved
@@ -222,50 +222,10 @@
     option (NO_WERROR "Disable -Werror compiler option" ON)
 endif ()
 
-<<<<<<< HEAD
+# Make this extra-checks for correct library dependencies.
 if (NOT SANITIZE)
     set (CMAKE_EXE_LINKER_FLAGS              "${CMAKE_EXE_LINKER_FLAGS} -Wl,--no-undefined")
     set (CMAKE_SHARED_LINKER_FLAGS           "${CMAKE_SHARED_LINKER_FLAGS} -Wl,--no-undefined")
-=======
-
-set(THREADS_PREFER_PTHREAD_FLAG ON)
-find_package (Threads)
-
-include (cmake/find_cxx.cmake)
-
-include (cmake/test_compiler.cmake)
-
-if (OS_LINUX AND COMPILER_CLANG AND USE_STATIC_LIBRARIES)
-    option (USE_LIBCXX "Use libc++ and libc++abi instead of libstdc++ (only make sense on Linux)" ${HAVE_LIBCXX})
-
-    if (USE_LIBCXX)
-        set (CMAKE_CXX_FLAGS_DEBUG       "${CMAKE_CXX_FLAGS_DEBUG} -D_LIBCPP_DEBUG=0") # More checks in debug build.
-    endif ()
-endif ()
-
-if (USE_LIBCXX)
-    set (STATIC_STDLIB_FLAGS "")
-else ()
-    set (STATIC_STDLIB_FLAGS "-static-libgcc -static-libstdc++")
-endif ()
-
-if (MAKE_STATIC_LIBRARIES AND NOT APPLE AND NOT (COMPILER_CLANG AND OS_FREEBSD))
-    set (CMAKE_EXE_LINKER_FLAGS "${CMAKE_EXE_LINKER_FLAGS} ${STATIC_STDLIB_FLAGS}")
-
-    # Along with executables, we also build example of shared library for "library dictionary source"; and it also should be self-contained.
-    set (CMAKE_SHARED_LINKER_FLAGS "${CMAKE_SHARED_LINKER_FLAGS} ${STATIC_STDLIB_FLAGS}")
-endif ()
-
-if (USE_STATIC_LIBRARIES AND HAVE_NO_PIE)
-    set (CMAKE_CXX_FLAGS                 "${CMAKE_CXX_FLAGS} ${FLAG_NO_PIE}")
-    set (CMAKE_C_FLAGS                   "${CMAKE_C_FLAGS} ${FLAG_NO_PIE}")
-endif ()
-
-# Make this extra-checks for correct library dependencies.
-if (NOT SANITIZE)
-    set (CMAKE_EXE_LINKER_FLAGS    "${CMAKE_EXE_LINKER_FLAGS} -Wl,--no-undefined")
-    set (CMAKE_SHARED_LINKER_FLAGS "${CMAKE_SHARED_LINKER_FLAGS} -Wl,--no-undefined")
->>>>>>> 75e124f3
 endif ()
 
 include(cmake/dbms_glob_sources.cmake)
