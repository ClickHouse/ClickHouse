cmake_minimum_required(VERSION 3.3)

foreach(policy
        CMP0023
        CMP0048 # CMake 3.0
        CMP0074 # CMake 3.12
        CMP0077
        CMP0079
    )
    if(POLICY ${policy})
        cmake_policy(SET ${policy} NEW)
    endif()
endforeach()

# set default policy
foreach(default_policy_var_name
        # make option() honor normal variables for BUILD_SHARED_LIBS:
        # - re2
        # - snappy
        CMAKE_POLICY_DEFAULT_CMP0077
        # Google Test from sources uses too old cmake, 2.6.x, and CMP0022 should
        # set, to avoid using deprecated LINK_INTERFACE_LIBRARIES(_<CONFIG>)? over
        # INTERFACE_LINK_LIBRARIES.
        CMAKE_POLICY_DEFAULT_CMP0022
    )
    set(${default_policy_var_name} NEW)
endforeach()

project(ClickHouse)

# If turned off: e.g. when ENABLE_FOO is ON, but FOO tool was not found, the CMake will continue.
option(FAIL_ON_UNSUPPORTED_OPTIONS_COMBINATION
   "Stop/Fail CMake configuration if some ENABLE_XXX option is defined (either ON or OFF)
   but is not possible to satisfy" ON)

if(FAIL_ON_UNSUPPORTED_OPTIONS_COMBINATION)
    set(RECONFIGURE_MESSAGE_LEVEL FATAL_ERROR)
else()
    set(RECONFIGURE_MESSAGE_LEVEL STATUS)
endif()

enable_language(C CXX ASM)

include (cmake/arch.cmake)
include (cmake/target.cmake)
include (cmake/tools.cmake)
include (cmake/analysis.cmake)

# Ignore export() since we don't use it,
# but it gets broken with a global targets via link_libraries()
macro (export)
endmacro ()

set(CMAKE_MODULE_PATH ${CMAKE_MODULE_PATH} "${CMAKE_CURRENT_SOURCE_DIR}/cmake/Modules/")
set(CMAKE_EXPORT_COMPILE_COMMANDS 1) # Write compile_commands.json
set(CMAKE_LINK_DEPENDS_NO_SHARED 1) # Do not relink all depended targets on .so
set(CMAKE_CONFIGURATION_TYPES "RelWithDebInfo;Debug;Release;MinSizeRel" CACHE STRING "" FORCE)
set(CMAKE_DEBUG_POSTFIX "d" CACHE STRING "Generate debug library name with a postfix.")    # To be consistent with CMakeLists from contrib libs.

# Enable the ability to organize targets into hierarchies of "folders" for capable GUI-based IDEs.
# For more info see https://cmake.org/cmake/help/latest/prop_gbl/USE_FOLDERS.html
set_property(GLOBAL PROPERTY USE_FOLDERS ON)

# Check that submodules are present only if source was downloaded with git
if (EXISTS "${CMAKE_CURRENT_SOURCE_DIR}/.git" AND NOT EXISTS "${ClickHouse_SOURCE_DIR}/contrib/boost/boost")
    message (FATAL_ERROR "Submodules are not initialized. Run\n\tgit submodule update --init --recursive")
endif ()

include (cmake/find/ccache.cmake)

<<<<<<< HEAD
option(ENABLE_CHECK_HEAVY_BUILDS
    "Don't allow C++ translation units to compile too long or to take too much memory while compiling" OFF)

=======
# Take care to add prlimit in command line before ccache, or else ccache thinks that
# prlimit is compiler, and clang++ is its input file, and refuses to work  with
# multiple inputs, e.g in ccache log:
# [2021-03-31T18:06:32.655327 36900] Command line: /usr/bin/ccache prlimit --as=10000000000 --data=5000000000 --cpu=600 /usr/bin/clang++-11 - ...... std=gnu++2a -MD -MT src/CMakeFiles/dbms.dir/Storages/MergeTree/IMergeTreeDataPart.cpp.o -MF src/CMakeFiles/dbms.dir/Storages/MergeTree/IMergeTreeDataPart.cpp.o.d -o src/CMakeFiles/dbms.dir/Storages/MergeTree/IMergeTreeDataPart.cpp.o -c ../src/Storages/MergeTree/IMergeTreeDataPart.cpp
#
# [2021-03-31T18:06:32.656704 36900] Multiple input files: /usr/bin/clang++-11 and ../src/Storages/MergeTree/IMergeTreeDataPart.cpp
#
# Another way would be to use --ccache-skip option before clang++-11 to make
# ccache ignore it.
option(ENABLE_CHECK_HEAVY_BUILDS "Don't allow C++ translation units to compile too long or to take too much memory while compiling." OFF)
>>>>>>> 6d3df1e0
if (ENABLE_CHECK_HEAVY_BUILDS)
    # set DATA (since RSS does not work since 2.6.x+) to 2G
    set (RLIMIT_DATA 5000000000)
    # set VIRT (RLIMIT_AS) to 10G (DATA*10)
    set (RLIMIT_AS 10000000000)
    # set CPU time limit to 600 seconds
    set (RLIMIT_CPU 600)

    # gcc10/gcc10/clang -fsanitize=memory is too heavy
    if (SANITIZE STREQUAL "memory" OR COMPILER_GCC)
       set (RLIMIT_DATA 10000000000)
    endif()

    set (CMAKE_CXX_COMPILER_LAUNCHER prlimit --as=${RLIMIT_AS} --data=${RLIMIT_DATA} --cpu=${RLIMIT_CPU} ${CMAKE_CXX_COMPILER_LAUNCHER})
endif ()

if (NOT CMAKE_BUILD_TYPE OR CMAKE_BUILD_TYPE STREQUAL "None")
    set (CMAKE_BUILD_TYPE "RelWithDebInfo")
    message (STATUS "CMAKE_BUILD_TYPE is not set, set to default = ${CMAKE_BUILD_TYPE}")
endif ()
message (STATUS "CMAKE_BUILD_TYPE: ${CMAKE_BUILD_TYPE}")

string (TOUPPER ${CMAKE_BUILD_TYPE} CMAKE_BUILD_TYPE_UC)

option(USE_STATIC_LIBRARIES "Disable to use shared libraries" ON)
option(MAKE_STATIC_LIBRARIES "Disable to make shared libraries" ${USE_STATIC_LIBRARIES})

if (NOT MAKE_STATIC_LIBRARIES)
    # DEVELOPER ONLY.
    # Faster linking if turned on.
    option(SPLIT_SHARED_LIBRARIES "Keep all internal libraries as separate .so files")

    option(CLICKHOUSE_SPLIT_BINARY
        "Make several binaries (clickhouse-server, clickhouse-client etc.) instead of one bundled")
endif ()

if (MAKE_STATIC_LIBRARIES AND SPLIT_SHARED_LIBRARIES)
    message(FATAL_ERROR "Defining SPLIT_SHARED_LIBRARIES=1 without MAKE_STATIC_LIBRARIES=0 has no effect.")
endif()

if (NOT MAKE_STATIC_LIBRARIES AND SPLIT_SHARED_LIBRARIES)
    set(BUILD_SHARED_LIBS 1 CACHE INTERNAL "")
endif ()

if (USE_STATIC_LIBRARIES)
    list(REVERSE CMAKE_FIND_LIBRARY_SUFFIXES)
endif ()

# Implies ${WITH_COVERAGE}
option (ENABLE_FUZZING "Fuzzy testing using libfuzzer" OFF)

if (ENABLE_FUZZING)
    message (STATUS "Fuzzing instrumentation runtime: ON")
    set (WITH_COVERAGE ON)
    set (FUZZER "libfuzzer")
else()
    message (STATUS "Fuzzing instrumentation runtime: OFF")
endif()

# clang only.
option(WITH_COVERAGE "Generate functional tests code coverage reports." OFF)

if (WITH_COVERAGE)
    if (COMPILER_CLANG)
        message(STATUS "Code coverage runtime: ON")
        include(cmake/coverage.cmake)
    else()
        message(ERROR "As for now, the code coverage is supported in Clang only")
    endif()
else()
    message(STATUS "Code coverage runtime: OFF")
endif()

# Global libraries
# See:
# - default_libs.cmake
# - sanitize.cmake
add_library(global-libs INTERFACE)

include (cmake/fuzzer.cmake)
include (cmake/sanitize.cmake)

if (CMAKE_GENERATOR STREQUAL "Ninja" AND NOT DISABLE_COLORED_BUILD)
    # Turn on colored output. https://github.com/ninja-build/ninja/wiki/FAQ
    set (CMAKE_CXX_FLAGS "${CMAKE_CXX_FLAGS} -fdiagnostics-color=always")
    set (CMAKE_C_FLAGS "${CMAKE_C_FLAGS} -fdiagnostics-color=always")
endif ()

include (cmake/add_warning.cmake)

if (NOT MSVC)
    set (COMMON_WARNING_FLAGS "${COMMON_WARNING_FLAGS} -Wall")    # -Werror and many more is also added inside cmake/warnings.cmake
endif ()

if (COMPILER_CLANG)
    # clang: warning: argument unused during compilation: '-specs=/usr/share/dpkg/no-pie-compile.specs' [-Wunused-command-line-argument]
    set (COMMON_WARNING_FLAGS "${COMMON_WARNING_FLAGS} -Wno-unused-command-line-argument")
    # generate ranges for fast "addr2line" search
    if (NOT CMAKE_BUILD_TYPE_UC STREQUAL "RELEASE")
        set(COMPILER_FLAGS "${COMPILER_FLAGS} -gdwarf-aranges")
    endif ()
endif ()

# If turned `ON`, assumes the user has either the system GTest library or the bundled one.
option(ENABLE_TESTS "Provide unit_test_dbms target with Google.Test unit tests" ON)

if (OS_LINUX AND NOT UNBUNDLED AND MAKE_STATIC_LIBRARIES AND NOT SPLIT_SHARED_LIBRARIES AND CMAKE_VERSION VERSION_GREATER "3.9.0")
    # Only for Linux, x86_64.
    option(GLIBC_COMPATIBILITY "Enable compatibility with older glibc libraries." ON)
elseif(GLIBC_COMPATIBILITY)
    message (${RECONFIGURE_MESSAGE_LEVEL} "Glibc compatibility cannot be enabled in current configuration")
endif ()

if (NOT CMAKE_VERSION VERSION_GREATER "3.9.0")
    message (WARNING "CMake version must be greater than 3.9.0 for production builds.")
endif ()

# Make sure the final executable has symbols exported
set (CMAKE_EXE_LINKER_FLAGS "${CMAKE_EXE_LINKER_FLAGS} -rdynamic")

if (OS_LINUX)
    find_program (OBJCOPY_PATH NAMES "llvm-objcopy" "llvm-objcopy-12" "llvm-objcopy-11" "llvm-objcopy-10" "llvm-objcopy-9" "llvm-objcopy-8" "objcopy")
    if (OBJCOPY_PATH)
        message(STATUS "Using objcopy: ${OBJCOPY_PATH}.")

        if (ARCH_AMD64)
            set(OBJCOPY_ARCH_OPTIONS -O elf64-x86-64 -B i386)
        elseif (ARCH_AARCH64)
            set(OBJCOPY_ARCH_OPTIONS -O elf64-aarch64 -B aarch64)
        endif ()
    else ()
        message(FATAL_ERROR "Cannot find objcopy.")
    endif ()
endif ()

if (OS_DARWIN)
    set(WHOLE_ARCHIVE -all_load)
    set(NO_WHOLE_ARCHIVE -noall_load)
else ()
    set(WHOLE_ARCHIVE --whole-archive)
    set(NO_WHOLE_ARCHIVE --no-whole-archive)
endif ()

# Ignored if `lld` is used
option(ADD_GDB_INDEX_FOR_GOLD "Add .gdb-index to resulting binaries for gold linker.")

if (NOT CMAKE_BUILD_TYPE_UC STREQUAL "RELEASE")
    # Can be lld or ld-lld.
    if (LINKER_NAME MATCHES "lld$")
        set (CMAKE_EXE_LINKER_FLAGS "${CMAKE_EXE_LINKER_FLAGS} -Wl,--gdb-index")
        set (CMAKE_SHARED_LINKER_FLAGS "${CMAKE_SHARED_LINKER_FLAGS} -Wl,--gdb-index")
        message (STATUS "Adding .gdb-index via --gdb-index linker option.")
    # we use another tool for gdb-index, because gold linker removes section .debug_aranges, which used inside clickhouse stacktraces
    # http://sourceware-org.1504.n7.nabble.com/gold-No-debug-aranges-section-when-linking-with-gdb-index-td540965.html#a556932
    elseif (LINKER_NAME MATCHES "gold$" AND ADD_GDB_INDEX_FOR_GOLD)
        find_program (GDB_ADD_INDEX_EXE NAMES "gdb-add-index" DOC "Path to gdb-add-index executable")
        if (NOT GDB_ADD_INDEX_EXE)
            set (USE_GDB_ADD_INDEX 0)
            message (WARNING "Cannot add gdb index to binaries, because gold linker is used, but gdb-add-index executable not found.")
        else()
            set (USE_GDB_ADD_INDEX 1)
            message (STATUS "gdb-add-index found: ${GDB_ADD_INDEX_EXE}")
        endif()
    endif ()
endif()

# Create BuildID when using lld. For other linkers it is created by default.
if (LINKER_NAME MATCHES "lld$")
    # SHA1 is not cryptographically secure but it is the best what lld is offering.
    set (CMAKE_EXE_LINKER_FLAGS "${CMAKE_EXE_LINKER_FLAGS} -Wl,--build-id=sha1")
endif ()

# Add a section with the hash of the compiled machine code for integrity checks.
# Only for official builds, because adding a section can be time consuming (rewrite of several GB).
# And cross compiled binaries are not supported (since you cannot execute clickhouse hash-binary)
if (OBJCOPY_PATH AND YANDEX_OFFICIAL_BUILD AND (NOT CMAKE_TOOLCHAIN_FILE))
    set (USE_BINARY_HASH 1)
endif ()

cmake_host_system_information(RESULT AVAILABLE_PHYSICAL_MEMORY QUERY AVAILABLE_PHYSICAL_MEMORY) # Not available under freebsd


if(NOT AVAILABLE_PHYSICAL_MEMORY OR AVAILABLE_PHYSICAL_MEMORY GREATER 8000)
    # Less `/tmp` usage, more RAM usage.
    option(COMPILER_PIPE "-pipe compiler option" ON)
endif()

if(COMPILER_PIPE)
    set(COMPILER_FLAGS "${COMPILER_FLAGS} -pipe")
else()
    message(STATUS "Disabling compiler -pipe option (have only ${AVAILABLE_PHYSICAL_MEMORY} mb of memory)")
endif()

include(cmake/cpu_features.cmake)

option(ARCH_NATIVE "Add -march=native compiler flag")

if (ARCH_NATIVE)
    set (COMPILER_FLAGS "${COMPILER_FLAGS} -march=native")
endif ()

if (${CMAKE_VERSION} VERSION_LESS "3.12.4")
    # CMake < 3.12 doesn't support setting 20 as a C++ standard version.
    # We will add C++ standard controlling flag in CMAKE_CXX_FLAGS manually for now.

    if (COMPILER_GCC OR COMPILER_CLANG)
        # to make numeric_limits<__int128> works with GCC
        set (_CXX_STANDARD "gnu++2a")
    else ()
        set (_CXX_STANDARD "c++2a")
    endif ()

    set (CMAKE_CXX_FLAGS "${CMAKE_CXX_FLAGS} -std=${_CXX_STANDARD}")
else ()
    set (CMAKE_CXX_STANDARD 20)
    set (CMAKE_CXX_EXTENSIONS ON) # Same as gnu++2a (ON) vs c++2a (OFF): https://cmake.org/cmake/help/latest/prop_tgt/CXX_EXTENSIONS.html
    set (CMAKE_CXX_STANDARD_REQUIRED ON)
endif ()

set (CMAKE_C_STANDARD 11)
set (CMAKE_C_EXTENSIONS ON)
set (CMAKE_C_STANDARD_REQUIRED ON)

if (COMPILER_GCC OR COMPILER_CLANG)
    # Enable C++14 sized global deallocation functions. It should be enabled by setting -std=c++14 but I'm not sure.
    set(CMAKE_CXX_FLAGS "${CMAKE_CXX_FLAGS} -fsized-deallocation")
endif ()

<<<<<<< HEAD
=======
# falign-functions=32 prevents from random performance regressions with the code change. Thus, providing more stable
# benchmarks.
if (COMPILER_GCC OR COMPILER_CLANG)
    set(COMPILER_FLAGS "${COMPILER_FLAGS} -falign-functions=32")
endif ()

# Compiler-specific coverage flags e.g. -fcoverage-mapping for gcc
option(WITH_COVERAGE "Profile the resulting binary/binaries" OFF)

if (WITH_COVERAGE AND COMPILER_CLANG)
    set(COMPILER_FLAGS "${COMPILER_FLAGS} -fprofile-instr-generate -fcoverage-mapping")
    # If we want to disable coverage for specific translation units
    set(WITHOUT_COVERAGE "-fno-profile-instr-generate -fno-coverage-mapping")
endif()

if (WITH_COVERAGE AND COMPILER_GCC)
    set(COMPILER_FLAGS "${COMPILER_FLAGS} -fprofile-arcs -ftest-coverage")
    set(COVERAGE_OPTION "-lgcov")
    set(WITHOUT_COVERAGE "-fno-profile-arcs -fno-test-coverage")
endif()

>>>>>>> 6d3df1e0
set(COMPILER_FLAGS "${COMPILER_FLAGS}")

set (CMAKE_BUILD_COLOR_MAKEFILE          ON)
set (CMAKE_CXX_FLAGS                     "${CMAKE_CXX_FLAGS} ${COMPILER_FLAGS} ${PLATFORM_EXTRA_CXX_FLAG} ${COMMON_WARNING_FLAGS} ${CXX_WARNING_FLAGS}")
set (CMAKE_CXX_FLAGS_RELWITHDEBINFO      "${CMAKE_CXX_FLAGS_RELWITHDEBINFO} -O3 ${CMAKE_CXX_FLAGS_ADD}")
set (CMAKE_CXX_FLAGS_DEBUG               "${CMAKE_CXX_FLAGS_DEBUG} -O0 -g3 -ggdb3 -fno-inline ${CMAKE_CXX_FLAGS_ADD}")

set (CMAKE_C_FLAGS                       "${CMAKE_C_FLAGS} ${COMPILER_FLAGS} ${COMMON_WARNING_FLAGS} ${CMAKE_C_FLAGS_ADD}")
set (CMAKE_C_FLAGS_RELWITHDEBINFO        "${CMAKE_C_FLAGS_RELWITHDEBINFO} -O3 ${CMAKE_C_FLAGS_ADD}")
set (CMAKE_C_FLAGS_DEBUG                 "${CMAKE_C_FLAGS_DEBUG} -O0 -g3 -ggdb3 -fno-inline ${CMAKE_C_FLAGS_ADD}")

if (COMPILER_CLANG)
    if (OS_DARWIN)
        set(CMAKE_CXX_FLAGS "${CMAKE_CXX_FLAGS} -stdlib=libc++")
        set(CMAKE_EXE_LINKER_FLAGS "${CMAKE_EXE_LINKER_FLAGS} -Wl,-U,_inside_main")
    endif()

    # Display absolute paths in error messages. Otherwise KDevelop fails to navigate to correct file and opens a new file instead.
    set(CMAKE_CXX_FLAGS "${CMAKE_CXX_FLAGS} -fdiagnostics-absolute-paths")
    set(CMAKE_C_FLAGS "${CMAKE_C_FLAGS} -fdiagnostics-absolute-paths")

    if (NOT ENABLE_TESTS AND NOT SANITIZE)
        # https://clang.llvm.org/docs/ThinLTO.html
        # Applies to clang only.
        # Disabled when building with tests or sanitizers.
        option(ENABLE_THINLTO "Clang-specific link time optimization" ON)
    endif()

    # Set new experimental pass manager, it's a performance, build time and binary size win.
    # Can be removed after https://reviews.llvm.org/D66490 merged and released to at least two versions of clang.
    set(CMAKE_CXX_FLAGS "${CMAKE_CXX_FLAGS} -fexperimental-new-pass-manager")
    set(CMAKE_C_FLAGS "${CMAKE_C_FLAGS} -fexperimental-new-pass-manager")

    # We cannot afford to use LTO when compiling unit tests, and it's not enough
    # to only supply -fno-lto at the final linking stage. So we disable it
    # completely.
    if (ENABLE_THINLTO AND NOT ENABLE_TESTS AND NOT SANITIZE)
        # Link time optimization
        set (CMAKE_C_FLAGS_RELWITHDEBINFO "${CMAKE_C_FLAGS_RELWITHDEBINFO} -flto=thin")
        set (CMAKE_CXX_FLAGS_RELWITHDEBINFO "${CMAKE_CXX_FLAGS_RELWITHDEBINFO} -flto=thin")
        set (CMAKE_EXE_LINKER_FLAGS_RELWITHDEBINFO "${CMAKE_EXE_LINKER_FLAGS_RELWITHDEBINFO} -flto=thin")
    elseif (ENABLE_THINLTO)
        message (${RECONFIGURE_MESSAGE_LEVEL} "Cannot enable ThinLTO")
    endif ()

    # Always prefer llvm tools when using clang. For instance, we cannot use GNU ar when llvm LTO is enabled
    find_program (LLVM_AR_PATH NAMES "llvm-ar" "llvm-ar-12" "llvm-ar-11" "llvm-ar-10" "llvm-ar-9" "llvm-ar-8")

    if (LLVM_AR_PATH)
        message(STATUS "Using llvm-ar: ${LLVM_AR_PATH}.")
        set (CMAKE_AR ${LLVM_AR_PATH})
    else ()
        message(WARNING "Cannot find llvm-ar. System ar will be used instead. It does not work with ThinLTO.")
    endif ()

    find_program (LLVM_RANLIB_PATH NAMES "llvm-ranlib" "llvm-ranlib-12" "llvm-ranlib-11" "llvm-ranlib-10" "llvm-ranlib-9" "llvm-ranlib-8")

    if (LLVM_RANLIB_PATH)
        message(STATUS "Using llvm-ranlib: ${LLVM_RANLIB_PATH}.")
        set (CMAKE_RANLIB ${LLVM_RANLIB_PATH})
    else ()
        message(WARNING "Cannot find llvm-ranlib. System ranlib will be used instead. It does not work with ThinLTO.")
    endif ()

elseif (ENABLE_THINLTO)
    message (${RECONFIGURE_MESSAGE_LEVEL} "ThinLTO is only available with CLang")
endif ()

# Turns on all external libs like s3, kafka, ODBC, ...
option(ENABLE_LIBRARIES "Enable all external libraries by default" ON)

# We recommend avoiding this mode for production builds because we can't guarantee all needed libraries exist in your
# system.
# This mode exists for enthusiastic developers who are searching for trouble.
# Useful for maintainers of OS packages.
option (UNBUNDLED "Use system libraries instead of ones in contrib/" OFF)

if (UNBUNDLED)
    set(NOT_UNBUNDLED OFF)
else ()
    set(NOT_UNBUNDLED ON)
endif ()

if (UNBUNDLED OR NOT (OS_LINUX OR OS_DARWIN))
    # Using system libs can cause a lot of warnings in includes (on macro expansion).
    option(WERROR "Enable -Werror compiler option" OFF)
else ()
    option(WERROR "Enable -Werror compiler option" ON)
endif ()

if (WERROR)
    add_warning(error)
endif ()

# Make this extra-checks for correct library dependencies.
if (OS_LINUX AND NOT SANITIZE)
    set (CMAKE_EXE_LINKER_FLAGS "${CMAKE_EXE_LINKER_FLAGS} -Wl,--no-undefined")
    set (CMAKE_SHARED_LINKER_FLAGS "${CMAKE_SHARED_LINKER_FLAGS} -Wl,--no-undefined")
endif ()

include(cmake/dbms_glob_sources.cmake)

if (OS_LINUX OR OS_ANDROID)
    include(cmake/linux/default_libs.cmake)
elseif (OS_DARWIN)
    include(cmake/darwin/default_libs.cmake)
elseif (OS_FREEBSD)
    include(cmake/freebsd/default_libs.cmake)
endif ()

######################################
### Add targets below this comment ###
######################################

set (CMAKE_POSTFIX_VARIABLE "CMAKE_${CMAKE_BUILD_TYPE_UC}_POSTFIX")

if (MAKE_STATIC_LIBRARIES)
    set (CMAKE_POSITION_INDEPENDENT_CODE OFF)
    if (OS_LINUX AND NOT ARCH_ARM)
        # Slightly more efficient code can be generated
        # It's disabled for ARM because otherwise ClickHouse cannot run on Android.
        set (CMAKE_CXX_FLAGS_RELWITHDEBINFO "${CMAKE_CXX_FLAGS_RELWITHDEBINFO} -fno-pie")
        set (CMAKE_C_FLAGS_RELWITHDEBINFO "${CMAKE_C_FLAGS_RELWITHDEBINFO} -fno-pie")
        set (CMAKE_EXE_LINKER_FLAGS "${CMAKE_EXE_LINKER_FLAGS} -Wl,-no-pie")
    endif ()
else ()
    set (CMAKE_POSITION_INDEPENDENT_CODE ON)
endif ()

# https://github.com/include-what-you-use/include-what-you-use
option (USE_INCLUDE_WHAT_YOU_USE "Automatically reduce unneeded includes in source code (external tool)" OFF)

if (USE_INCLUDE_WHAT_YOU_USE)
    find_program(IWYU_PATH NAMES include-what-you-use iwyu)
    if (NOT IWYU_PATH)
        message(FATAL_ERROR "Could not find the program include-what-you-use")
    endif()
    if (${CMAKE_VERSION} VERSION_LESS "3.3.0")
        message(FATAL_ERROR "include-what-you-use requires CMake version at least 3.3.")
    endif()
endif ()

if (ENABLE_TESTS)
    message (STATUS "Unit tests are enabled")
else()
    message(STATUS "Unit tests are disabled")
endif ()

enable_testing() # Enable for tests without binary

# when installing to /usr - place configs to /etc but for /usr/local place to /usr/local/etc
if (CMAKE_INSTALL_PREFIX STREQUAL "/usr")
    set (CLICKHOUSE_ETC_DIR "/etc")
else ()
    set (CLICKHOUSE_ETC_DIR "${CMAKE_INSTALL_PREFIX}/etc")
endif ()

message (STATUS
    "Building for: ${CMAKE_SYSTEM} ${CMAKE_SYSTEM_PROCESSOR} ${CMAKE_LIBRARY_ARCHITECTURE} ;
    USE_STATIC_LIBRARIES=${USE_STATIC_LIBRARIES}
    MAKE_STATIC_LIBRARIES=${MAKE_STATIC_LIBRARIES}
    SPLIT_SHARED=${SPLIT_SHARED_LIBRARIES}
    UNBUNDLED=${UNBUNDLED}
    CCACHE=${CCACHE_FOUND} ${CCACHE_VERSION}")

include (GNUInstallDirs)
include (cmake/contrib_finder.cmake)

find_contrib_lib(double-conversion) # Must be before parquet
include (cmake/find/ssl.cmake)
include (cmake/find/ldap.cmake) # after ssl
include (cmake/find/icu.cmake)
include (cmake/find/xz.cmake)
include (cmake/find/zlib.cmake)
include (cmake/find/zstd.cmake)
include (cmake/find/ltdl.cmake) # for odbc
# openssl, zlib before poco
include (cmake/find/sparsehash.cmake)
include (cmake/find/re2.cmake)
include (cmake/find/krb5.cmake)
include (cmake/find/libgsasl.cmake)
include (cmake/find/cyrus-sasl.cmake)
include (cmake/find/rdkafka.cmake)
include (cmake/find/amqpcpp.cmake)
include (cmake/find/capnp.cmake)
include (cmake/find/llvm.cmake)
include (cmake/find/termcap.cmake) # for external static llvm
include (cmake/find/h3.cmake)
include (cmake/find/libxml2.cmake)
include (cmake/find/brotli.cmake)
include (cmake/find/protobuf.cmake)
include (cmake/find/grpc.cmake)
include (cmake/find/pdqsort.cmake)
include (cmake/find/miniselect.cmake)
include (cmake/find/hdfs3.cmake) # uses protobuf
include (cmake/find/poco.cmake)
include (cmake/find/curl.cmake)
include (cmake/find/s3.cmake)
include (cmake/find/base64.cmake)
include (cmake/find/parquet.cmake)
include (cmake/find/simdjson.cmake)
include (cmake/find/fast_float.cmake)
include (cmake/find/rapidjson.cmake)
include (cmake/find/fastops.cmake)
include (cmake/find/odbc.cmake)
include (cmake/find/rocksdb.cmake)
include (cmake/find/libpqxx.cmake)
include (cmake/find/nanodbc.cmake)
include (cmake/find/nuraft.cmake)


if(NOT USE_INTERNAL_PARQUET_LIBRARY)
    set (ENABLE_ORC OFF CACHE INTERNAL "")
endif()
include (cmake/find/orc.cmake)

include (cmake/find/avro.cmake)
include (cmake/find/msgpack.cmake)
include (cmake/find/cassandra.cmake)
include (cmake/find/sentry.cmake)
include (cmake/find/stats.cmake)
include (cmake/find/datasketches.cmake)

set (USE_INTERNAL_CITYHASH_LIBRARY ON CACHE INTERNAL "")
find_contrib_lib(cityhash)

find_contrib_lib(farmhash)

if (ENABLE_TESTS)
    include (cmake/find/gtest.cmake)
endif ()

# Need to process before "contrib" dir:
include (cmake/find/mysqlclient.cmake)

# When testing for memory leaks with Valgrind, don't link tcmalloc or jemalloc.

include (cmake/print_flags.cmake)

if (TARGET global-group)
    install (EXPORT global DESTINATION cmake)
endif ()

add_subdirectory (contrib EXCLUDE_FROM_ALL)

if (NOT ENABLE_JEMALLOC)
    message (WARNING "Non default allocator is disabled. This is not recommended for production builds.")
endif ()

macro (add_executable target)
    # invoke built-in add_executable
    # explicitly acquire and interpose malloc symbols by clickhouse_malloc
    # if GLIBC_COMPATIBILITY is ON and ENABLE_THINLTO is on than provide memcpy symbol explicitly to neutrialize thinlto's libcall generation.
    if (GLIBC_COMPATIBILITY AND ENABLE_THINLTO)
        _add_executable (${ARGV} $<TARGET_OBJECTS:clickhouse_malloc> $<TARGET_OBJECTS:memcpy>)
    else ()
        _add_executable (${ARGV} $<TARGET_OBJECTS:clickhouse_malloc>)
    endif ()

    get_target_property (type ${target} TYPE)
    if (${type} STREQUAL EXECUTABLE)
        # disabled for TSAN and gcc since libtsan.a provides overrides too
        if (TARGET clickhouse_new_delete)
            # operator::new/delete for executables (MemoryTracker stuff)
            target_link_libraries (${target} PRIVATE clickhouse_new_delete ${MALLOC_LIBRARIES})
        endif()
    endif()
endmacro()

set(ConfigIncludePath ${CMAKE_CURRENT_BINARY_DIR}/includes/configs CACHE INTERNAL "Path to generated configuration files.")
include_directories(${ConfigIncludePath})

# Add as many warnings as possible for our own code.
include (cmake/warnings.cmake)

add_subdirectory (base)
add_subdirectory (src)
add_subdirectory (programs)
add_subdirectory (tests)
add_subdirectory (utils)

include (cmake/print_include_directories.cmake)

include (cmake/sanitize_target_link_libraries.cmake)<|MERGE_RESOLUTION|>--- conflicted
+++ resolved
@@ -68,11 +68,6 @@
 
 include (cmake/find/ccache.cmake)
 
-<<<<<<< HEAD
-option(ENABLE_CHECK_HEAVY_BUILDS
-    "Don't allow C++ translation units to compile too long or to take too much memory while compiling" OFF)
-
-=======
 # Take care to add prlimit in command line before ccache, or else ccache thinks that
 # prlimit is compiler, and clang++ is its input file, and refuses to work  with
 # multiple inputs, e.g in ccache log:
@@ -83,7 +78,7 @@
 # Another way would be to use --ccache-skip option before clang++-11 to make
 # ccache ignore it.
 option(ENABLE_CHECK_HEAVY_BUILDS "Don't allow C++ translation units to compile too long or to take too much memory while compiling." OFF)
->>>>>>> 6d3df1e0
+
 if (ENABLE_CHECK_HEAVY_BUILDS)
     # set DATA (since RSS does not work since 2.6.x+) to 2G
     set (RLIMIT_DATA 5000000000)
@@ -312,30 +307,12 @@
     set(CMAKE_CXX_FLAGS "${CMAKE_CXX_FLAGS} -fsized-deallocation")
 endif ()
 
-<<<<<<< HEAD
-=======
 # falign-functions=32 prevents from random performance regressions with the code change. Thus, providing more stable
 # benchmarks.
 if (COMPILER_GCC OR COMPILER_CLANG)
     set(COMPILER_FLAGS "${COMPILER_FLAGS} -falign-functions=32")
 endif ()
 
-# Compiler-specific coverage flags e.g. -fcoverage-mapping for gcc
-option(WITH_COVERAGE "Profile the resulting binary/binaries" OFF)
-
-if (WITH_COVERAGE AND COMPILER_CLANG)
-    set(COMPILER_FLAGS "${COMPILER_FLAGS} -fprofile-instr-generate -fcoverage-mapping")
-    # If we want to disable coverage for specific translation units
-    set(WITHOUT_COVERAGE "-fno-profile-instr-generate -fno-coverage-mapping")
-endif()
-
-if (WITH_COVERAGE AND COMPILER_GCC)
-    set(COMPILER_FLAGS "${COMPILER_FLAGS} -fprofile-arcs -ftest-coverage")
-    set(COVERAGE_OPTION "-lgcov")
-    set(WITHOUT_COVERAGE "-fno-profile-arcs -fno-test-coverage")
-endif()
-
->>>>>>> 6d3df1e0
 set(COMPILER_FLAGS "${COMPILER_FLAGS}")
 
 set (CMAKE_BUILD_COLOR_MAKEFILE          ON)
