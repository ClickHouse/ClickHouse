--- conflicted
+++ resolved
@@ -11,11 +11,7 @@
 
 function thread1()
 {
-<<<<<<< HEAD
-    while true; do $CLICKHOUSE_CLIENT -n --query "CREATE TABLE test_01320.r (x UInt64) ENGINE = ReplicatedMergeTree('/test/$CLICKHOUSE_TEST_ZOOKEEPER_PREFIX/table', 'r') ORDER BY x; DROP TABLE test_01320.r;"; done
-=======
     while true; do $CLICKHOUSE_CLIENT -n --query "CREATE TABLE test_01320.r (x UInt64) ENGINE = ReplicatedMergeTree('/test_01320/table', 'r') ORDER BY x; DROP TABLE test_01320.r;"; done
->>>>>>> 230c75ab
 }
 
 function thread2()
