--- conflicted
+++ resolved
@@ -1,30 +1,20 @@
 #!/usr/bin/env bash
-
+# Tags: long, no-parallel
 CURDIR=$(cd "$(dirname "${BASH_SOURCE[0]}")" && pwd)
 # shellcheck source=../shell_config.sh
 . "$CURDIR"/../shell_config.sh
-
-<<<<<<< HEAD
 function query()
 {
     # NOTE: database_atomic_wait_for_drop_and_detach_synchronously needed only for local env, CI has it ON
     ${CLICKHOUSE_CURL} -sS "${CLICKHOUSE_URL}&database_atomic_wait_for_drop_and_detach_synchronously=1" -d "$*"
 }
 
-=======
-# NOTE: database = $CLICKHOUSE_DATABASE is unwanted
-verify_sql="SELECT
-    (SELECT sumIf(value, metric = 'PartsActive'), sumIf(value, metric = 'PartsOutdated') FROM system.metrics)
-    = (SELECT sum(active), sum(NOT active) FROM
-    (SELECT active FROM system.parts UNION ALL SELECT active FROM system.projection_parts UNION ALL SELECT 1 FROM system.dropped_tables_parts))"
->>>>>>> 0d5d47b9
 
 # The query is not atomic - it can compare states between system.parts and system.metrics from different points in time.
 # So, there is inherent race condition. But it should get expected result eventually.
 # In case of test failure, this code will do infinite loop and timeout.
 verify()
 {
-<<<<<<< HEAD
     local result
 
     for _ in {1..100}; do
@@ -53,28 +43,15 @@
         SELECT sum(active), sum(NOT active) FROM system.projection_parts;
         SELECT count() FROM system.dropped_tables_parts;
     "
-=======
-    while true
-    do
-        result=$( $CLICKHOUSE_CLIENT -m --query="$verify_sql" )
-        [ "$result" = "1" ] && break
-        sleep 0.1
-    done
-    echo 1
->>>>>>> 0d5d47b9
 }
 
-$CLICKHOUSE_CLIENT --database_atomic_wait_for_drop_and_detach_synchronously=1 --query="DROP TABLE IF EXISTS test_table"
-$CLICKHOUSE_CLIENT --query="CREATE TABLE test_table(data Date) ENGINE = MergeTree  PARTITION BY toYear(data) ORDER BY data;"
-
-$CLICKHOUSE_CLIENT --query="INSERT INTO test_table VALUES ('1992-01-01')"
+query "DROP TABLE IF EXISTS test_table"
+query "CREATE TABLE test_table (data Date) ENGINE = MergeTree PARTITION BY toYear(data) ORDER BY data;"
+query "INSERT INTO test_table VALUES ('1992-01-01')"
 verify
-
-$CLICKHOUSE_CLIENT --query="INSERT INTO test_table VALUES ('1992-01-02')"
+query "INSERT INTO test_table VALUES ('1992-01-02')"
 verify
-
-$CLICKHOUSE_CLIENT --query="OPTIMIZE TABLE test_table FINAL"
+query "OPTIMIZE TABLE test_table FINAL"
 verify
-
-$CLICKHOUSE_CLIENT --database_atomic_wait_for_drop_and_detach_synchronously=1 --query="DROP TABLE test_table"
+query "DROP TABLE test_table"
 verify