Expression (Project names)
  ReadFromCluster
Expression (Project names)
  ReadFromCluster
CreatingSets (Create sets before main query execution)
  Expression ((Project names + Projection))
    Filter ((WHERE + Change column names to column identifiers))
      ReadFromObjectStorage
  CreatingSet (Create set for subquery)
    Expression ((Project names + (Projection + Change column names to column identifiers)))
      ReadFromObjectStorage
<<<<<<< HEAD
Expression ((Project names + Projection))
  Aggregating
    Expression ((Before GROUP BY + (Change column names to column identifiers + (Project names + (Projection + Change column names to column identifiers)))))
      ReadFromObjectStorage
Expression ((Project names + Projection))
  Expression
    Join
      Expression
        Expression (Change column names to column identifiers)
          ReadFromSystemNumbers
      Expression
        Expression (Change column names to column identifiers)
          ReadFromObjectStorage
Expression ((Project names + Projection))
  Expression
    Join
      Expression
        Expression (Change column names to column identifiers)
          ReadFromSystemNumbers
      Expression
        Expression ((Change column names to column identifiers + (Project names + (Projection + Change column names to column identifiers))))
          ReadFromObjectStorage
4
4
=======
>>>>>>> 823fd538
Expression ((Project names + (Projection + Change column names to column identifiers)))
  ReadFromURL
Expression ((Project names + (Projection + Change column names to column identifiers)))
  ReadFromObjectStorage
4
4
4<|MERGE_RESOLUTION|>--- conflicted
+++ resolved
@@ -5,11 +5,10 @@
 CreatingSets (Create sets before main query execution)
   Expression ((Project names + Projection))
     Filter ((WHERE + Change column names to column identifiers))
-      ReadFromObjectStorage
+      S3(_table_function.s3)Source
   CreatingSet (Create set for subquery)
     Expression ((Project names + (Projection + Change column names to column identifiers)))
       ReadFromObjectStorage
-<<<<<<< HEAD
 Expression ((Project names + Projection))
   Aggregating
     Expression ((Before GROUP BY + (Change column names to column identifiers + (Project names + (Projection + Change column names to column identifiers)))))
@@ -34,8 +33,6 @@
           ReadFromObjectStorage
 4
 4
-=======
->>>>>>> 823fd538
 Expression ((Project names + (Projection + Change column names to column identifiers)))
   ReadFromURL
 Expression ((Project names + (Projection + Change column names to column identifiers)))
