Expression (Project names)
  ReadFromCluster
Expression (Project names)
  ReadFromCluster
CreatingSets (Create sets before main query execution)
  Expression ((Project names + Projection))
    Filter ((WHERE + Change column names to column identifiers))
      S3(_table_function.s3)Source
  CreatingSet (Create set for subquery)
    Expression ((Project names + (Projection + Change column names to column identifiers)))
<<<<<<< HEAD
      ReadFromObjectStorage
Expression ((Project names + Projection))
  Aggregating
    Expression ((Before GROUP BY + (Change column names to column identifiers + (Project names + (Projection + Change column names to column identifiers)))))
      ReadFromObjectStorage
Expression ((Project names + Projection))
  Expression
    Join
      Expression
        Expression (Change column names to column identifiers)
          ReadFromSystemNumbers
      Expression
        Expression (Change column names to column identifiers)
          ReadFromObjectStorage
Expression ((Project names + Projection))
  Expression
    Join
      Expression
        Expression (Change column names to column identifiers)
          ReadFromSystemNumbers
      Expression
        Expression ((Change column names to column identifiers + (Project names + (Projection + Change column names to column identifiers))))
          ReadFromObjectStorage
4
4
Expression ((Project names + (Projection + Change column names to column identifiers)))
  ReadFromURL
Expression ((Project names + (Projection + Change column names to column identifiers)))
  ReadFromObjectStorage
4
4
4
=======
      S3(_table_function.s3)Source
Expression ((Project names + (Projection + Change column names to column identifiers)))
  ReadFromURL
Expression ((Project names + (Projection + Change column names to column identifiers)))
  S3(_table_function.s3)Source
>>>>>>> f772f7ad
<|MERGE_RESOLUTION|>--- conflicted
+++ resolved
@@ -8,7 +8,6 @@
       S3(_table_function.s3)Source
   CreatingSet (Create set for subquery)
     Expression ((Project names + (Projection + Change column names to column identifiers)))
-<<<<<<< HEAD
       ReadFromObjectStorage
 Expression ((Project names + Projection))
   Aggregating
@@ -40,11 +39,4 @@
   ReadFromObjectStorage
 4
 4
-4
-=======
-      S3(_table_function.s3)Source
-Expression ((Project names + (Projection + Change column names to column identifiers)))
-  ReadFromURL
-Expression ((Project names + (Projection + Change column names to column identifiers)))
-  S3(_table_function.s3)Source
->>>>>>> f772f7ad
+4