#!/usr/bin/env bash

CURDIR=$(cd "$(dirname "${BASH_SOURCE[0]}")" && pwd)
. "$CURDIR"/../shell_config.sh

# Regression for MemoryTracker drift via HTTP queries.
#
# For this will be used:
# - max_memory_usage_for_user
# - one users' query in background (to avoid reseting max_memory_usage_for_user)

query="SELECT groupArray(repeat('a', 1000)) FROM numbers(10000) GROUP BY number%10 FORMAT JSON"

function execute_http()
{
    for _ in {1..100}; do
        $CLICKHOUSE_CURL -sS "$CLICKHOUSE_URL&user=secondary&max_memory_usage_for_user=100Mi&max_threads=1" -d@- <<<"$query" | grep -F DB::Exception:
    done
}
function execute_tcp()
{
    # slow in debug, but should trigger the problem in ~10 iterations, so 20 is ok
    for _ in {1..20}; do
        ${CLICKHOUSE_CLIENT} --user secondary --max_memory_usage_for_user=100Mi --max_threads=1 -q "$query" | grep -F DB::Exception:
    done
}
function execute_tcp_one_session()
{
    for _ in {1..30}; do
        echo "$query;"
    done | ${CLICKHOUSE_CLIENT} --user secondary -nm --max_memory_usage_for_user=100Mi --max_threads=1 | grep -F DB::Exception:
}


# one users query in background (to avoid reseting max_memory_usage_for_user)
# --max_block_size=1 to make it killable (check the state each 1 second, 1 row)
# (the test takes ~40 seconds in debug build, so 60 seconds is ok)
<<<<<<< HEAD
${CLICKHOUSE_CLIENT} --user secondary --max_block_size=1 --format Null -q 'SELECT sleepEachRow(1) FROM numbers(600)' &
=======
query_id=$$-$RANDOM-$SECONDS
${CLICKHOUSE_CLIENT} --max_block_size=1 --format Null --query_id $query_id -q 'SELECT sleepEachRow(1) FROM numbers(600)' &
>>>>>>> 691f0ec4
# trap
sleep_query_pid=$!
function cleanup()
{
    echo 'KILL sleep'
    # if the timeout will not be enough, it will trigger "No such process" error/message
    kill $sleep_query_pid
    # waiting for a query to finish
    while ${CLICKHOUSE_CLIENT} -q "SELECT query_id FROM system.processes WHERE query_id = '$query_id'" | grep -xq "$query_id"; do
        sleep 0.1
    done
}
trap cleanup EXIT

echo 'HTTP'
execute_http
echo 'TCP_ONE_SESSION'
execute_tcp_one_session
echo 'TCP'
execute_tcp
echo 'OK'

exit 0<|MERGE_RESOLUTION|>--- conflicted
+++ resolved
@@ -14,33 +14,29 @@
 function execute_http()
 {
     for _ in {1..100}; do
-        $CLICKHOUSE_CURL -sS "$CLICKHOUSE_URL&user=secondary&max_memory_usage_for_user=100Mi&max_threads=1" -d@- <<<"$query" | grep -F DB::Exception:
+        $CLICKHOUSE_CURL -sS "$CLICKHOUSE_URL&max_memory_usage_for_user=100Mi&max_threads=1" -d@- <<<"$query" | grep -F DB::Exception:
     done
 }
 function execute_tcp()
 {
     # slow in debug, but should trigger the problem in ~10 iterations, so 20 is ok
     for _ in {1..20}; do
-        ${CLICKHOUSE_CLIENT} --user secondary --max_memory_usage_for_user=100Mi --max_threads=1 -q "$query" | grep -F DB::Exception:
+        ${CLICKHOUSE_CLIENT} --max_memory_usage_for_user=100Mi --max_threads=1 -q "$query" | grep -F DB::Exception:
     done
 }
 function execute_tcp_one_session()
 {
     for _ in {1..30}; do
         echo "$query;"
-    done | ${CLICKHOUSE_CLIENT} --user secondary -nm --max_memory_usage_for_user=100Mi --max_threads=1 | grep -F DB::Exception:
+    done | ${CLICKHOUSE_CLIENT} -nm --max_memory_usage_for_user=100Mi --max_threads=1 | grep -F DB::Exception:
 }
 
 
 # one users query in background (to avoid reseting max_memory_usage_for_user)
 # --max_block_size=1 to make it killable (check the state each 1 second, 1 row)
 # (the test takes ~40 seconds in debug build, so 60 seconds is ok)
-<<<<<<< HEAD
-${CLICKHOUSE_CLIENT} --user secondary --max_block_size=1 --format Null -q 'SELECT sleepEachRow(1) FROM numbers(600)' &
-=======
 query_id=$$-$RANDOM-$SECONDS
 ${CLICKHOUSE_CLIENT} --max_block_size=1 --format Null --query_id $query_id -q 'SELECT sleepEachRow(1) FROM numbers(600)' &
->>>>>>> 691f0ec4
 # trap
 sleep_query_pid=$!
 function cleanup()
