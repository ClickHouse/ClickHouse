--- conflicted
+++ resolved
@@ -8,9 +8,5 @@
 
 SELECT *
 FROM numbers(2)
-<<<<<<< HEAD
-WHERE (SELECT count() FROM system.one WHERE number = 2) is NULL ORDER BY all;
-=======
 WHERE (SELECT count() FROM system.one WHERE number = 2) is NULL
-ORDER BY all;
->>>>>>> 2c33060d
+ORDER BY all;