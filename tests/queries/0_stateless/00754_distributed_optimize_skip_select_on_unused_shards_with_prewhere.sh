--- conflicted
+++ resolved
@@ -99,10 +99,5 @@
     SELECT count(*) FROM distributed_00754 PREWHERE a = 0 AND b = 0 OR c LIKE '%l%';
 " 2>&1 \ | grep -F -q "All connection tries failed" && echo 'OK' || echo 'FAIL'
 
-<<<<<<< HEAD
-${CLICKHOUSE_CLIENT} --query="DROP TABLE mergetree_00754"
-${CLICKHOUSE_CLIENT} --query="DROP TABLE distributed_00754"
-=======
 $CLICKHOUSE_CLIENT -q "DROP TABLE distributed_00754"
-$CLICKHOUSE_CLIENT -q "DROP TABLE mergetree_00754"
->>>>>>> d9b52f94
+$CLICKHOUSE_CLIENT -q "DROP TABLE mergetree_00754"