--- conflicted
+++ resolved
@@ -38,13 +38,9 @@
 ([1],[1])
 select sumMap(val, cnt) from ( SELECT [ CAST('a', 'Enum16(\'a\'=1)') ] as val, [1] as cnt );
 (['a'],[1])
-<<<<<<< HEAD
 select sumMap(val, cnt) from ( SELECT [ CAST(1, 'DateTime(\'Asia/Istanbul\')') ] as val, [1] as cnt );
-(['1970-01-01 02:00:01'],[1])
+(['1970-01-01 03:00:01'],[1])
 select sumMap(val, cnt) from ( SELECT [ CAST(1, 'Date') ] as val, [1] as cnt );
-=======
-(['1970-01-01 03:00:01'],[1])
->>>>>>> 809544d9
 (['1970-01-02'],[1])
 select sumMap(val, cnt) from ( SELECT [ CAST('01234567-89ab-cdef-0123-456789abcdef', 'UUID') ] as val, [1] as cnt );
 (['01234567-89ab-cdef-0123-456789abcdef'],[1])
