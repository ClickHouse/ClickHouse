<<<<<<< HEAD
SET send_logs_level = 'none';
=======
SET send_logs_level = 'fatal';
SET allow_suspicious_codecs = 1;
>>>>>>> 811d124a

DROP TABLE IF EXISTS delta_codec_for_alter;
CREATE TABLE delta_codec_for_alter (date Date, x UInt32 Codec(Delta), s FixedString(128)) ENGINE = MergeTree ORDER BY tuple();
SELECT compression_codec FROM system.columns WHERE database = currentDatabase() AND table = 'delta_codec_for_alter' AND name = 'x';
ALTER TABLE delta_codec_for_alter MODIFY COLUMN x Codec(Delta, LZ4);
SELECT compression_codec FROM system.columns WHERE database = currentDatabase() AND table = 'delta_codec_for_alter' AND name = 'x';
ALTER TABLE delta_codec_for_alter MODIFY COLUMN x UInt64 Codec(Delta, LZ4);
SELECT compression_codec FROM system.columns WHERE database = currentDatabase() AND table = 'delta_codec_for_alter' AND name = 'x';
DROP TABLE IF EXISTS delta_codec_for_alter;<|MERGE_RESOLUTION|>--- conflicted
+++ resolved
@@ -1,9 +1,5 @@
-<<<<<<< HEAD
-SET send_logs_level = 'none';
-=======
 SET send_logs_level = 'fatal';
 SET allow_suspicious_codecs = 1;
->>>>>>> 811d124a
 
 DROP TABLE IF EXISTS delta_codec_for_alter;
 CREATE TABLE delta_codec_for_alter (date Date, x UInt32 Codec(Delta), s FixedString(128)) ENGINE = MergeTree ORDER BY tuple();
