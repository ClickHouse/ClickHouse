-- { echoOn }

SET describe_compact_output = 0, describe_include_virtual_columns = 0, describe_include_subcolumns = 0;
DESCRIBE TABLE t_describe_options;
id	UInt64			index column		
arr	Array(UInt64)	DEFAULT	[10, 20]		ZSTD(1)	
t	Tuple(a String, b UInt64)	DEFAULT	(\'foo\', 0)		ZSTD(1)	
DESCRIBE remote(test_shard_localhost, currentDatabase(), t_describe_options);
id	UInt64			index column		
arr	Array(UInt64)	DEFAULT	[10, 20]		ZSTD(1)	
t	Tuple(a String, b UInt64)	DEFAULT	(\'foo\', 0)		ZSTD(1)	
SET describe_compact_output = 0, describe_include_virtual_columns = 0, describe_include_subcolumns = 1;
DESCRIBE TABLE t_describe_options;
id	UInt64			index column			0
arr	Array(UInt64)	DEFAULT	[10, 20]		ZSTD(1)		0
t	Tuple(a String, b UInt64)	DEFAULT	(\'foo\', 0)		ZSTD(1)		0
arr.size0	UInt64						1
t.a	String				ZSTD(1)		1
t.b	UInt64				ZSTD(1)		1
DESCRIBE remote(test_shard_localhost, currentDatabase(), t_describe_options);
id	UInt64			index column			0
arr	Array(UInt64)	DEFAULT	[10, 20]		ZSTD(1)		0
t	Tuple(a String, b UInt64)	DEFAULT	(\'foo\', 0)		ZSTD(1)		0
arr.size0	UInt64						1
t.a	String				ZSTD(1)		1
t.b	UInt64				ZSTD(1)		1
SET describe_compact_output = 0, describe_include_virtual_columns = 1, describe_include_subcolumns = 0;
DESCRIBE TABLE t_describe_options;
id	UInt64			index column			0
arr	Array(UInt64)	DEFAULT	[10, 20]		ZSTD(1)		0
t	Tuple(a String, b UInt64)	DEFAULT	(\'foo\', 0)		ZSTD(1)		0
_part	LowCardinality(String)			Name of part			1
_part_index	UInt64			Sequential index of the part in the query result			1
_part_starting_offset	UInt64			Cumulative starting row of the part in the query result			1
_part_uuid	UUID			Unique part identifier (if enabled MergeTree setting assign_part_uuids)			1
_partition_id	LowCardinality(String)			Name of partition			1
_sample_factor	Float64			Sample factor (from the query)			1
_part_offset	UInt64			Number of row in the part			1
_part_data_version	UInt64			Data version of part (either min block number or mutation version)			1
<<<<<<< HEAD
_distance	Float32			Pre-computed distance for vector search queries			1
=======
_disk_name	LowCardinality(String)			Disk name			1
>>>>>>> 002ef207
_row_exists	UInt8			Persisted mask created by lightweight delete that show whether row exists or is deleted			1
_block_number	UInt64			Persisted original number of block that was assigned at insert	Delta, LZ4		1
_block_offset	UInt64			Persisted original number of row in block that was assigned at insert	Delta, LZ4		1
DESCRIBE remote(test_shard_localhost, currentDatabase(), t_describe_options);
id	UInt64			index column			0
arr	Array(UInt64)	DEFAULT	[10, 20]		ZSTD(1)		0
t	Tuple(a String, b UInt64)	DEFAULT	(\'foo\', 0)		ZSTD(1)		0
_part	LowCardinality(String)			Name of part			1
_part_index	UInt64			Sequential index of the part in the query result			1
_part_starting_offset	UInt64			Cumulative starting row of the part in the query result			1
_part_uuid	UUID			Unique part identifier (if enabled MergeTree setting assign_part_uuids)			1
_partition_id	LowCardinality(String)			Name of partition			1
_sample_factor	Float64			Sample factor (from the query)			1
_part_offset	UInt64			Number of row in the part			1
_part_data_version	UInt64			Data version of part (either min block number or mutation version)			1
<<<<<<< HEAD
_distance	Float32			Pre-computed distance for vector search queries			1
=======
_disk_name	LowCardinality(String)			Disk name			1
>>>>>>> 002ef207
_row_exists	UInt8			Persisted mask created by lightweight delete that show whether row exists or is deleted			1
_block_number	UInt64			Persisted original number of block that was assigned at insert	Delta, LZ4		1
_block_offset	UInt64			Persisted original number of row in block that was assigned at insert	Delta, LZ4		1
_shard_num	UInt32			Deprecated. Use function shardNum instead			1
_database	LowCardinality(String)			The name of database which the row comes from			1
_table	LowCardinality(String)			The name of table which the row comes from			1
SET describe_compact_output = 0, describe_include_virtual_columns = 1, describe_include_subcolumns = 1;
DESCRIBE TABLE t_describe_options;
id	UInt64			index column			0	0
arr	Array(UInt64)	DEFAULT	[10, 20]		ZSTD(1)		0	0
t	Tuple(a String, b UInt64)	DEFAULT	(\'foo\', 0)		ZSTD(1)		0	0
_part	LowCardinality(String)			Name of part			0	1
_part_index	UInt64			Sequential index of the part in the query result			0	1
_part_starting_offset	UInt64			Cumulative starting row of the part in the query result			0	1
_part_uuid	UUID			Unique part identifier (if enabled MergeTree setting assign_part_uuids)			0	1
_partition_id	LowCardinality(String)			Name of partition			0	1
_sample_factor	Float64			Sample factor (from the query)			0	1
_part_offset	UInt64			Number of row in the part			0	1
_part_data_version	UInt64			Data version of part (either min block number or mutation version)			0	1
<<<<<<< HEAD
_distance	Float32			Pre-computed distance for vector search queries			0	1
=======
_disk_name	LowCardinality(String)			Disk name			0	1
>>>>>>> 002ef207
_row_exists	UInt8			Persisted mask created by lightweight delete that show whether row exists or is deleted			0	1
_block_number	UInt64			Persisted original number of block that was assigned at insert	Delta, LZ4		0	1
_block_offset	UInt64			Persisted original number of row in block that was assigned at insert	Delta, LZ4		0	1
arr.size0	UInt64						1	0
t.a	String				ZSTD(1)		1	0
t.b	UInt64				ZSTD(1)		1	0
DESCRIBE remote(test_shard_localhost, currentDatabase(), t_describe_options);
id	UInt64			index column			0	0
arr	Array(UInt64)	DEFAULT	[10, 20]		ZSTD(1)		0	0
t	Tuple(a String, b UInt64)	DEFAULT	(\'foo\', 0)		ZSTD(1)		0	0
_part	LowCardinality(String)			Name of part			0	1
_part_index	UInt64			Sequential index of the part in the query result			0	1
_part_starting_offset	UInt64			Cumulative starting row of the part in the query result			0	1
_part_uuid	UUID			Unique part identifier (if enabled MergeTree setting assign_part_uuids)			0	1
_partition_id	LowCardinality(String)			Name of partition			0	1
_sample_factor	Float64			Sample factor (from the query)			0	1
_part_offset	UInt64			Number of row in the part			0	1
_part_data_version	UInt64			Data version of part (either min block number or mutation version)			0	1
<<<<<<< HEAD
_distance	Float32			Pre-computed distance for vector search queries			0	1
=======
_disk_name	LowCardinality(String)			Disk name			0	1
>>>>>>> 002ef207
_row_exists	UInt8			Persisted mask created by lightweight delete that show whether row exists or is deleted			0	1
_block_number	UInt64			Persisted original number of block that was assigned at insert	Delta, LZ4		0	1
_block_offset	UInt64			Persisted original number of row in block that was assigned at insert	Delta, LZ4		0	1
_shard_num	UInt32			Deprecated. Use function shardNum instead			0	1
_database	LowCardinality(String)			The name of database which the row comes from			0	1
_table	LowCardinality(String)			The name of table which the row comes from			0	1
arr.size0	UInt64						1	0
t.a	String				ZSTD(1)		1	0
t.b	UInt64				ZSTD(1)		1	0
SET describe_compact_output = 1, describe_include_virtual_columns = 0, describe_include_subcolumns = 0;
DESCRIBE TABLE t_describe_options;
id	UInt64
arr	Array(UInt64)
t	Tuple(a String, b UInt64)
DESCRIBE remote(test_shard_localhost, currentDatabase(), t_describe_options);
id	UInt64
arr	Array(UInt64)
t	Tuple(a String, b UInt64)
SET describe_compact_output = 1, describe_include_virtual_columns = 0, describe_include_subcolumns = 1;
DESCRIBE TABLE t_describe_options;
id	UInt64	0
arr	Array(UInt64)	0
t	Tuple(a String, b UInt64)	0
arr.size0	UInt64	1
t.a	String	1
t.b	UInt64	1
DESCRIBE remote(test_shard_localhost, currentDatabase(), t_describe_options);
id	UInt64	0
arr	Array(UInt64)	0
t	Tuple(a String, b UInt64)	0
arr.size0	UInt64	1
t.a	String	1
t.b	UInt64	1
SET describe_compact_output = 1, describe_include_virtual_columns = 1, describe_include_subcolumns = 0;
DESCRIBE TABLE t_describe_options;
id	UInt64	0
arr	Array(UInt64)	0
t	Tuple(a String, b UInt64)	0
_part	LowCardinality(String)	1
_part_index	UInt64	1
_part_starting_offset	UInt64	1
_part_uuid	UUID	1
_partition_id	LowCardinality(String)	1
_sample_factor	Float64	1
_part_offset	UInt64	1
_part_data_version	UInt64	1
<<<<<<< HEAD
_distance	Float32	1
=======
_disk_name	LowCardinality(String)	1
>>>>>>> 002ef207
_row_exists	UInt8	1
_block_number	UInt64	1
_block_offset	UInt64	1
DESCRIBE remote(test_shard_localhost, currentDatabase(), t_describe_options);
id	UInt64	0
arr	Array(UInt64)	0
t	Tuple(a String, b UInt64)	0
_part	LowCardinality(String)	1
_part_index	UInt64	1
_part_starting_offset	UInt64	1
_part_uuid	UUID	1
_partition_id	LowCardinality(String)	1
_sample_factor	Float64	1
_part_offset	UInt64	1
_part_data_version	UInt64	1
<<<<<<< HEAD
_distance	Float32	1
=======
_disk_name	LowCardinality(String)	1
>>>>>>> 002ef207
_row_exists	UInt8	1
_block_number	UInt64	1
_block_offset	UInt64	1
_shard_num	UInt32	1
_database	LowCardinality(String)	1
_table	LowCardinality(String)	1
SET describe_compact_output = 1, describe_include_virtual_columns = 1, describe_include_subcolumns = 1;
DESCRIBE TABLE t_describe_options;
id	UInt64	0	0
arr	Array(UInt64)	0	0
t	Tuple(a String, b UInt64)	0	0
_part	LowCardinality(String)	0	1
_part_index	UInt64	0	1
_part_starting_offset	UInt64	0	1
_part_uuid	UUID	0	1
_partition_id	LowCardinality(String)	0	1
_sample_factor	Float64	0	1
_part_offset	UInt64	0	1
_part_data_version	UInt64	0	1
<<<<<<< HEAD
_distance	Float32	0	1
=======
_disk_name	LowCardinality(String)	0	1
>>>>>>> 002ef207
_row_exists	UInt8	0	1
_block_number	UInt64	0	1
_block_offset	UInt64	0	1
arr.size0	UInt64	1	0
t.a	String	1	0
t.b	UInt64	1	0
DESCRIBE remote(test_shard_localhost, currentDatabase(), t_describe_options);
id	UInt64	0	0
arr	Array(UInt64)	0	0
t	Tuple(a String, b UInt64)	0	0
_part	LowCardinality(String)	0	1
_part_index	UInt64	0	1
_part_starting_offset	UInt64	0	1
_part_uuid	UUID	0	1
_partition_id	LowCardinality(String)	0	1
_sample_factor	Float64	0	1
_part_offset	UInt64	0	1
_part_data_version	UInt64	0	1
<<<<<<< HEAD
_distance	Float32	0	1
=======
_disk_name	LowCardinality(String)	0	1
>>>>>>> 002ef207
_row_exists	UInt8	0	1
_block_number	UInt64	0	1
_block_offset	UInt64	0	1
_shard_num	UInt32	0	1
_database	LowCardinality(String)	0	1
_table	LowCardinality(String)	0	1
arr.size0	UInt64	1	0
t.a	String	1	0
t.b	UInt64	1	0<|MERGE_RESOLUTION|>--- conflicted
+++ resolved
@@ -37,11 +37,8 @@
 _sample_factor	Float64			Sample factor (from the query)			1
 _part_offset	UInt64			Number of row in the part			1
 _part_data_version	UInt64			Data version of part (either min block number or mutation version)			1
-<<<<<<< HEAD
 _distance	Float32			Pre-computed distance for vector search queries			1
-=======
 _disk_name	LowCardinality(String)			Disk name			1
->>>>>>> 002ef207
 _row_exists	UInt8			Persisted mask created by lightweight delete that show whether row exists or is deleted			1
 _block_number	UInt64			Persisted original number of block that was assigned at insert	Delta, LZ4		1
 _block_offset	UInt64			Persisted original number of row in block that was assigned at insert	Delta, LZ4		1
@@ -57,11 +54,8 @@
 _sample_factor	Float64			Sample factor (from the query)			1
 _part_offset	UInt64			Number of row in the part			1
 _part_data_version	UInt64			Data version of part (either min block number or mutation version)			1
-<<<<<<< HEAD
 _distance	Float32			Pre-computed distance for vector search queries			1
-=======
 _disk_name	LowCardinality(String)			Disk name			1
->>>>>>> 002ef207
 _row_exists	UInt8			Persisted mask created by lightweight delete that show whether row exists or is deleted			1
 _block_number	UInt64			Persisted original number of block that was assigned at insert	Delta, LZ4		1
 _block_offset	UInt64			Persisted original number of row in block that was assigned at insert	Delta, LZ4		1
@@ -81,11 +75,8 @@
 _sample_factor	Float64			Sample factor (from the query)			0	1
 _part_offset	UInt64			Number of row in the part			0	1
 _part_data_version	UInt64			Data version of part (either min block number or mutation version)			0	1
-<<<<<<< HEAD
 _distance	Float32			Pre-computed distance for vector search queries			0	1
-=======
 _disk_name	LowCardinality(String)			Disk name			0	1
->>>>>>> 002ef207
 _row_exists	UInt8			Persisted mask created by lightweight delete that show whether row exists or is deleted			0	1
 _block_number	UInt64			Persisted original number of block that was assigned at insert	Delta, LZ4		0	1
 _block_offset	UInt64			Persisted original number of row in block that was assigned at insert	Delta, LZ4		0	1
@@ -104,11 +95,8 @@
 _sample_factor	Float64			Sample factor (from the query)			0	1
 _part_offset	UInt64			Number of row in the part			0	1
 _part_data_version	UInt64			Data version of part (either min block number or mutation version)			0	1
-<<<<<<< HEAD
 _distance	Float32			Pre-computed distance for vector search queries			0	1
-=======
 _disk_name	LowCardinality(String)			Disk name			0	1
->>>>>>> 002ef207
 _row_exists	UInt8			Persisted mask created by lightweight delete that show whether row exists or is deleted			0	1
 _block_number	UInt64			Persisted original number of block that was assigned at insert	Delta, LZ4		0	1
 _block_offset	UInt64			Persisted original number of row in block that was assigned at insert	Delta, LZ4		0	1
@@ -155,11 +143,8 @@
 _sample_factor	Float64	1
 _part_offset	UInt64	1
 _part_data_version	UInt64	1
-<<<<<<< HEAD
 _distance	Float32	1
-=======
 _disk_name	LowCardinality(String)	1
->>>>>>> 002ef207
 _row_exists	UInt8	1
 _block_number	UInt64	1
 _block_offset	UInt64	1
@@ -175,11 +160,8 @@
 _sample_factor	Float64	1
 _part_offset	UInt64	1
 _part_data_version	UInt64	1
-<<<<<<< HEAD
 _distance	Float32	1
-=======
 _disk_name	LowCardinality(String)	1
->>>>>>> 002ef207
 _row_exists	UInt8	1
 _block_number	UInt64	1
 _block_offset	UInt64	1
@@ -199,11 +181,8 @@
 _sample_factor	Float64	0	1
 _part_offset	UInt64	0	1
 _part_data_version	UInt64	0	1
-<<<<<<< HEAD
 _distance	Float32	0	1
-=======
 _disk_name	LowCardinality(String)	0	1
->>>>>>> 002ef207
 _row_exists	UInt8	0	1
 _block_number	UInt64	0	1
 _block_offset	UInt64	0	1
@@ -222,11 +201,8 @@
 _sample_factor	Float64	0	1
 _part_offset	UInt64	0	1
 _part_data_version	UInt64	0	1
-<<<<<<< HEAD
 _distance	Float32	0	1
-=======
 _disk_name	LowCardinality(String)	0	1
->>>>>>> 002ef207
 _row_exists	UInt8	0	1
 _block_number	UInt64	0	1
 _block_offset	UInt64	0	1
