--- conflicted
+++ resolved
@@ -10,12 +10,8 @@
         Granules: 2/100
         Search Algorithm: binary search
         Ranges: 1
-<<<<<<< HEAD
+ReadFromMergeTree (p1)
 {"a":1,"b":"str","c":[{"d":1}]}
-=======
-ReadFromMergeTree (p1)
-{"a":1,"b":"str","c":[{"d":"1"}]}
->>>>>>> 8496a3c6
 Expression ((Project names + Projection))
   Expression
     ReadFromMergeTree (p2)
@@ -28,10 +24,7 @@
         Granules: 2/100
         Search Algorithm: binary search
         Ranges: 1
-<<<<<<< HEAD
-=======
 ReadFromMergeTree (p2)
->>>>>>> 8496a3c6
 (1,1)
 Expression ((Project names + Projection))
   Expression
@@ -45,12 +38,8 @@
         Granules: 2/100
         Search Algorithm: binary search
         Ranges: 1
-<<<<<<< HEAD
+ReadFromMergeTree (p3)
 {"a":1,"b":"str","c":[{"d":1}]}
-=======
-ReadFromMergeTree (p3)
-{"a":1,"b":"str","c":[{"d":"1"}]}
->>>>>>> 8496a3c6
 Expression ((Project names + Projection))
   Expression
     ReadFromMergeTree (p1)
@@ -63,14 +52,9 @@
         Granules: 3/200
         Search Algorithm: binary search
         Ranges: 1
-<<<<<<< HEAD
+ReadFromMergeTree (p1)
 {"a":1,"b":"str","c":[{"d":1}]}
 {"a":1,"b":"str","c":[{"d":1}]}
-=======
-ReadFromMergeTree (p1)
-{"a":1,"b":"str","c":[{"d":"1"}]}
-{"a":1,"b":"str","c":[{"d":"1"}]}
->>>>>>> 8496a3c6
 Expression ((Project names + Projection))
   Expression
     ReadFromMergeTree (p2)
@@ -83,10 +67,7 @@
         Granules: 3/200
         Search Algorithm: binary search
         Ranges: 1
-<<<<<<< HEAD
-=======
 ReadFromMergeTree (p2)
->>>>>>> 8496a3c6
 (1,1)
 (1,1)
 Expression ((Project names + Projection))
@@ -101,14 +82,9 @@
         Granules: 3/200
         Search Algorithm: binary search
         Ranges: 1
-<<<<<<< HEAD
+ReadFromMergeTree (p3)
 {"a":1,"b":"str","c":[{"d":1}]}
 {"a":1,"b":"str","c":[{"d":1}]}
-=======
-ReadFromMergeTree (p3)
-{"a":1,"b":"str","c":[{"d":"1"}]}
-{"a":1,"b":"str","c":[{"d":"1"}]}
->>>>>>> 8496a3c6
 ------------------------------------------------------------------
 Expression ((Project names + Projection))
   Expression
@@ -122,12 +98,8 @@
         Granules: 2/100
         Search Algorithm: binary search
         Ranges: 1
-<<<<<<< HEAD
+ReadFromMergeTree (p1)
 {"a":1,"b":"str","c":[{"d":1}]}
-=======
-ReadFromMergeTree (p1)
-{"a":1,"b":"str","c":[{"d":"1"}]}
->>>>>>> 8496a3c6
 Expression ((Project names + Projection))
   Expression
     ReadFromMergeTree (p2)
@@ -140,10 +112,7 @@
         Granules: 2/100
         Search Algorithm: binary search
         Ranges: 1
-<<<<<<< HEAD
-=======
 ReadFromMergeTree (p2)
->>>>>>> 8496a3c6
 (1,1)
 Expression ((Project names + Projection))
   Expression
@@ -157,9 +126,5 @@
         Granules: 2/100
         Search Algorithm: binary search
         Ranges: 1
-<<<<<<< HEAD
-{"a":1,"b":"str","c":[{"d":1}]}
-=======
 ReadFromMergeTree (p3)
-{"a":1,"b":"str","c":[{"d":"1"}]}
->>>>>>> 8496a3c6
+{"a":1,"b":"str","c":[{"d":1}]}