--- conflicted
+++ resolved
@@ -25,13 +25,8 @@
 SELECT max(t) - min(t) >= 1 FROM times;
 
 -- Check that the query was also throttled on "remote" servers.
-<<<<<<< HEAD
-SYSTEM FLUSH LOGS;
+SYSTEM FLUSH LOGS query_log;
 SELECT COUNT()
-=======
-SYSTEM FLUSH LOGS query_log;
-SELECT DISTINCT query_duration_ms >= 500
->>>>>>> de6541cc
 FROM system.query_log
 WHERE
     current_database = currentDatabase() AND
