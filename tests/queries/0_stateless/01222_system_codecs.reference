--- conflicted
+++ resolved
@@ -1,10 +1,6 @@
 AES_128_GCM_SIV	150	0	0	1	0	0	Encrypts and decrypts blocks with AES-128 in GCM-SIV mode (RFC-8452).
 AES_256_GCM_SIV	151	0	0	1	0	0	Encrypts and decrypts blocks with AES-128 in GCM-SIV mode (RFC-8452).
-<<<<<<< HEAD
 ALP	156	1	0	0	1	0	Adaptive Lossless floating-Point; suitable for time series data.
-DEFLATE_QPL	153	1	1	0	0	0	Requires hardware support for Intel’s QuickAssist Technology for DEFLATE compression; enhanced performance for specific hardware.
-=======
->>>>>>> 7c029d1a
 Delta	146	0	0	0	0	0	Preprocessor (should be followed by some compression codec). Stores difference between neighboring values; good for monotonically increasing or decreasing data.
 DoubleDelta	148	1	0	0	0	0	Stores difference between neighboring delta values; suitable for time series data.
 FPC	152	1	0	0	1	0	High Throughput Compression of Double-Precision Floating-Point Data.
@@ -16,12 +12,7 @@
 NONE	2	0	0	0	0	0	No compression. Can be used on columns that can not be compressed anyway.
 T64	147	1	0	0	0	0	Preprocessor. Crops unused high bits; puts them into a 64x64 bit matrix; optimized for 64-bit data types.
 ZSTD	144	1	1	0	0	0	Good compression; pretty fast; best for high compression needs. Don’t use levels higher than 3.
-<<<<<<< HEAD
-ZSTD_QAT	144	1	1	0	0	0	Requires hardware support for QuickAssist Technology (QAT) hardware; provides accelerated compression tasks.
-16
-=======
-13
->>>>>>> 7c029d1a
+14
 name
 method_byte
 is_compression
