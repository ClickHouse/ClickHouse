CREATE DICTIONARY test_01190.dict\n(\n    `key` UInt64 DEFAULT 0,\n    `col` UInt8 DEFAULT 1\n)\nPRIMARY KEY key\nSOURCE(CLICKHOUSE(HOST \'localhost\' PORT tcpPort() USER \'default\' TABLE \'table_for_dict\' PASSWORD \'\' DB \'test_01190\'))\nLIFETIME(MIN 1 MAX 10)\nLAYOUT(FLAT())
CREATE DICTIONARY test_01190.dict\n(\n    `key` UInt64 DEFAULT 0,\n    `col` UInt8 DEFAULT 1\n)\nPRIMARY KEY key\nSOURCE(CLICKHOUSE(HOST \'localhost\' PORT tcpPort() USER \'default\' TABLE \'table_for_dict\' PASSWORD \'\' DB \'test_01190\'))\nLIFETIME(MIN 1 MAX 10)\nLAYOUT(FLAT())
<<<<<<< HEAD
=======
CREATE TABLE test_01190.log\n(\n    `s` String\n)\nENGINE = Log
>>>>>>> d9b52f94
CREATE TABLE test_01190.log\n(\n    `s` String\n)\nENGINE = Log
test
CREATE TABLE test_01190.mt\n(\n    `key` Array(UInt8),\n    `s` String,\n    `n` UInt64,\n    `d` Date MATERIALIZED \'2000-01-01\'\n)\nENGINE = MergeTree(d, (key, s, n), 1)
[1,2]	Hello	2
CREATE TABLE test_01190.mt\n(\n    `key` Array(UInt8),\n    `s` String,\n    `n` UInt64,\n    `d` Date\n)\nENGINE = MergeTree(d, (key, s, n), 1)
CREATE MATERIALIZED VIEW test_01190.mv\n(\n    `s` String\n)\nENGINE = Null AS\nSELECT *\nFROM test_01190.log
CREATE MATERIALIZED VIEW test_01190.mv\n(\n    `s` String\n)\nENGINE = Null AS\nSELECT *\nFROM test_01190.log
CREATE MATERIALIZED VIEW test_01190.mv\n(\n    `key` Array(UInt8),\n    `s` String,\n    `n` UInt64,\n    `d` Date\n)\nENGINE = Null AS\nSELECT *\nFROM test_01190.mt
CREATE LIVE VIEW test_01190.lv\n(\n    `1` UInt8\n) AS\nSELECT 1
CREATE LIVE VIEW test_01190.lv\n(\n    `1` UInt8\n) AS\nSELECT 1<|MERGE_RESOLUTION|>--- conflicted
+++ resolved
@@ -1,9 +1,6 @@
 CREATE DICTIONARY test_01190.dict\n(\n    `key` UInt64 DEFAULT 0,\n    `col` UInt8 DEFAULT 1\n)\nPRIMARY KEY key\nSOURCE(CLICKHOUSE(HOST \'localhost\' PORT tcpPort() USER \'default\' TABLE \'table_for_dict\' PASSWORD \'\' DB \'test_01190\'))\nLIFETIME(MIN 1 MAX 10)\nLAYOUT(FLAT())
 CREATE DICTIONARY test_01190.dict\n(\n    `key` UInt64 DEFAULT 0,\n    `col` UInt8 DEFAULT 1\n)\nPRIMARY KEY key\nSOURCE(CLICKHOUSE(HOST \'localhost\' PORT tcpPort() USER \'default\' TABLE \'table_for_dict\' PASSWORD \'\' DB \'test_01190\'))\nLIFETIME(MIN 1 MAX 10)\nLAYOUT(FLAT())
-<<<<<<< HEAD
-=======
 CREATE TABLE test_01190.log\n(\n    `s` String\n)\nENGINE = Log
->>>>>>> d9b52f94
 CREATE TABLE test_01190.log\n(\n    `s` String\n)\nENGINE = Log
 test
 CREATE TABLE test_01190.mt\n(\n    `key` Array(UInt8),\n    `s` String,\n    `n` UInt64,\n    `d` Date MATERIALIZED \'2000-01-01\'\n)\nENGINE = MergeTree(d, (key, s, n), 1)
