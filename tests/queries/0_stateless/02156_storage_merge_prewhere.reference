--- conflicted
+++ resolved
@@ -1,19 +1,9 @@
-          Prewhere info
-            Prewhere filter
-            Prewhere filter column: and(equals(k, 3), notEmpty(v)) (removed)
-          Prewhere info
-            Prewhere filter
-<<<<<<< HEAD
-            Prewhere filter column: and(equals(k, 3), notEmpty(v)) (removed)
           Prewhere info
             Prewhere filter
             Prewhere filter column: and(equals(k, 3), notEmpty(v)) (removed)
           Prewhere info
             Prewhere filter
             Prewhere filter column: and(equals(k, 3), notEmpty(v)) (removed)
-=======
-            Prewhere filter column: and(notEmpty(v), equals(k, 3)) (removed)
->>>>>>> dcead47e
 2
         Filter column: and(equals(k, 3), notEmpty(v)) (removed)
           Prewhere info
