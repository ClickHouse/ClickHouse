-- Create dictionary, since dictGet*() uses DB::Context in executeImpl()
-- (To cover scope of the Context in DB::PushingToViewsBlockOutputStream::process)
DROP TABLE IF EXISTS mv;
DROP DATABASE IF EXISTS dict_in_01023;
CREATE DATABASE dict_in_01023;

CREATE TABLE dict_in_01023.input (key UInt64, val UInt64) Engine=Memory();

CREATE DICTIONARY dict_in_01023.dict
(
  key UInt64 DEFAULT 0,
  val UInt64 DEFAULT 1
)
PRIMARY KEY key
SOURCE(CLICKHOUSE(HOST 'localhost' PORT tcpPort() USER 'default' TABLE 'input' PASSWORD '' DB 'dict_in_01023'))
LIFETIME(MIN 0 MAX 0)
LAYOUT(HASHED());

CREATE TABLE input    (key UInt64) Engine=Distributed(test_shard_localhost, currentDatabase(), buffer_, key);
CREATE TABLE null_    (key UInt64) Engine=Null();
CREATE TABLE buffer_  (key UInt64) Engine=Buffer(currentDatabase(), dist_out, 1, 0, 0, 0, 0, 0, 0);
CREATE TABLE dist_out (key UInt64) Engine=Distributed(test_shard_localhost, currentDatabase(), null_, key);

CREATE TABLE output (key UInt64, val UInt64) Engine=Memory();
CREATE MATERIALIZED VIEW mv TO output AS SELECT key, dictGetUInt64('dict_in_01023.dict', 'val', key) val FROM dist_out;

INSERT INTO input VALUES (1);

SELECT count() FROM output;

<<<<<<< HEAD
DROP DICTIONARY dict;
DROP TABLE input;
DROP TABLE buffer_;
DROP TABLE dist_out;
DROP TABLE input;
DROP TABLE mv;
DROP TABLE null_;
DROP TABLE output;
=======
DROP TABLE mv;
DROP TABLE output;
DROP TABLE dist_out;
DROP TABLE buffer_;
DROP TABLE null_;
DROP TABLE input;
DROP DICTIONARY dict_in_01023.dict;
DROP TABLE dict_in_01023.input;
DROP DATABASE dict_in_01023;
>>>>>>> d9b52f94
<|MERGE_RESOLUTION|>--- conflicted
+++ resolved
@@ -28,16 +28,6 @@
 
 SELECT count() FROM output;
 
-<<<<<<< HEAD
-DROP DICTIONARY dict;
-DROP TABLE input;
-DROP TABLE buffer_;
-DROP TABLE dist_out;
-DROP TABLE input;
-DROP TABLE mv;
-DROP TABLE null_;
-DROP TABLE output;
-=======
 DROP TABLE mv;
 DROP TABLE output;
 DROP TABLE dist_out;
@@ -46,5 +36,4 @@
 DROP TABLE input;
 DROP DICTIONARY dict_in_01023.dict;
 DROP TABLE dict_in_01023.input;
-DROP DATABASE dict_in_01023;
->>>>>>> d9b52f94
+DROP DATABASE dict_in_01023;