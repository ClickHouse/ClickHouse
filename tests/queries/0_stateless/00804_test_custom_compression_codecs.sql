--- conflicted
+++ resolved
@@ -1,9 +1,5 @@
-<<<<<<< HEAD
-SET send_logs_level = 'none';
-=======
 SET send_logs_level = 'fatal';
 SET allow_suspicious_codecs = 1;
->>>>>>> 811d124a
 
 DROP TABLE IF EXISTS compression_codec;
 
