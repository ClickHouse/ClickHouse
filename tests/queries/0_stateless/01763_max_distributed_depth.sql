--- conflicted
+++ resolved
@@ -15,11 +15,8 @@
 )
 ENGINE = Distributed('test_shard_localhost', '', 'tt7', rand());
 
-<<<<<<< HEAD
-=======
 DROP TABLE IF EXISTS tt7;
 
->>>>>>> df57f8e3
 CREATE TABLE tt7 as tt6 ENGINE = Distributed('test_shard_localhost', '', 'tt6', rand());
 
 INSERT INTO tt6 VALUES (1, 1, 1, 1, 'ok'); -- { serverError 581 }
