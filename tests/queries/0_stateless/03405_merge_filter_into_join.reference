-- { echoOn }

EXPLAIN PLAN actions = 1
SELECT * FROM (SELECT * FROM users u1 INNER JOIN users u2 ON 1) WHERE age = u2.age ORDER BY ALL;
Expression (Project names)
Actions: INPUT : 0 -> __table1.uid Int16 : 0
         INPUT : 1 -> __table1.name String : 1
         INPUT : 2 -> __table1.age Int16 : 2
         INPUT : 3 -> __table1.u2.uid Int16 : 3
         INPUT : 4 -> __table1.u2.name String : 4
         INPUT : 5 -> __table1.u2.age Int16 : 5
         ALIAS __table1.uid :: 0 -> uid Int16 : 6
         ALIAS __table1.name :: 1 -> name String : 0
         ALIAS __table1.age :: 2 -> age Int16 : 1
         ALIAS __table1.u2.uid :: 3 -> u2.uid Int16 : 2
         ALIAS __table1.u2.name :: 4 -> u2.name String : 3
         ALIAS __table1.u2.age :: 5 -> u2.age Int16 : 4
Positions: 6 0 1 2 3 4
  Sorting (Sorting for ORDER BY)
  Sort description: __table1.uid ASC, __table1.name ASC, __table1.age ASC, __table1.u2.uid ASC, __table1.u2.name ASC, __table1.u2.age ASC
    Expression ((Before ORDER BY + (Projection + )))
    Actions: INPUT : 0 -> __table2.uid Int16 : 0
             INPUT : 1 -> __table2.name String : 1
             INPUT : 2 -> __table2.age Int16 : 2
             INPUT : 3 -> __table3.uid Int16 : 3
             INPUT : 4 -> __table3.name String : 4
             INPUT : 5 -> __table3.age Int16 : 5
             ALIAS __table2.uid :: 0 -> uid Int16 : 6
             ALIAS __table2.name :: 1 -> name String : 0
             ALIAS __table2.age :: 2 -> age Int16 : 1
             ALIAS __table3.uid :: 3 -> u2.uid Int16 : 2
             ALIAS __table3.name :: 4 -> u2.name String : 3
             ALIAS __table3.age :: 5 -> u2.age Int16 : 4
             ALIAS uid :: 6 -> __table1.uid Int16 : 5
             ALIAS name :: 0 -> __table1.name String : 6
             ALIAS age :: 1 -> __table1.age Int16 : 0
             ALIAS u2.uid :: 2 -> __table1.u2.uid Int16 : 1
             ALIAS u2.name :: 3 -> __table1.u2.name String : 2
             ALIAS u2.age :: 4 -> __table1.u2.age Int16 : 3
    Positions: 5 6 0 1 2 3
      Expression (Actions After Join Reorder)
      Actions: INPUT :: 0 -> __table2.uid Int16 : 0
               INPUT :: 1 -> __table2.name String : 1
               INPUT :: 2 -> __table2.age Int16 : 2
               INPUT :: 3 -> __table3.uid Int16 : 3
               INPUT :: 4 -> __table3.name String : 4
               INPUT :: 5 -> __table3.age Int16 : 5
      Positions: 0 1 2 3 4 5
<<<<<<< HEAD
        Expression (Post Join Actions)
        Actions: INPUT :: 0 -> __table2.uid Int16 : 0
                 INPUT :: 1 -> __table2.name String : 1
                 INPUT :: 2 -> __table2.age Int16 : 2
                 INPUT :: 3 -> __table3.uid Int16 : 3
                 INPUT :: 4 -> __table3.name String : 4
                 INPUT :: 5 -> __table3.age Int16 : 5
        Positions: 0 1 2 3 4 5
          Join
          Type: INNER
          Strictness: ALL
          Algorithm: ConcurrentHashJoin
          Clauses: [(__table2.age) = (__table3.age)]
            Expression (Left Pre Join Actions)
            Actions: INPUT :: 0 -> __table2.name String : 0
                     INPUT :: 1 -> __table2.age Int16 : 1
                     INPUT :: 2 -> __table2.uid Int16 : 2
            Positions: 0 1 2
              Expression (Change column names to column identifiers)
              Actions: INPUT : 0 -> uid Int16 : 0
                       INPUT : 1 -> name String : 1
                       INPUT : 2 -> age Int16 : 2
                       ALIAS uid :: 0 -> __table2.uid Int16 : 3
                       ALIAS name :: 1 -> __table2.name String : 0
                       ALIAS age :: 2 -> __table2.age Int16 : 1
              Positions: 3 0 1
                ReadFromMergeTree (default.users)
                ReadType: Default
                Parts: 3
                Granules: 3
            Expression (Right Pre Join Actions)
            Actions: INPUT :: 0 -> __table3.name String : 0
                     INPUT :: 1 -> __table3.uid Int16 : 1
                     INPUT :: 2 -> __table3.age Int16 : 2
            Positions: 0 1 2
              Expression (Change column names to column identifiers)
              Actions: INPUT : 0 -> uid Int16 : 0
                       INPUT : 1 -> name String : 1
                       INPUT : 2 -> age Int16 : 2
                       ALIAS uid :: 0 -> __table3.uid Int16 : 3
                       ALIAS name :: 1 -> __table3.name String : 0
                       ALIAS age :: 2 -> __table3.age Int16 : 1
              Positions: 3 0 1
                ReadFromMergeTree (default.users)
                ReadType: Default
                Parts: 3
                Granules: 3
=======
        Join
        Type: INNER
        Strictness: ALL
        Algorithm: ConcurrentHashJoin
        Clauses: [(__lhs_const, __table2.age) = (__rhs_const, __table3.age)]
          Expression
          Actions: INPUT :: 0 -> __table2.uid Int16 : 0
                   INPUT :: 1 -> __table2.name String : 1
                   INPUT :: 2 -> __table2.age Int16 : 2
                   COLUMN Const(UInt8) -> __lhs_const UInt8 : 3
                   INPUT :: 0 -> __table2.age Int16 : 4
          Positions: 2 0 1 3
            Expression (Change column names to column identifiers)
            Actions: INPUT : 0 -> uid Int16 : 0
                     INPUT : 1 -> name String : 1
                     INPUT : 2 -> age Int16 : 2
                     ALIAS uid :: 0 -> __table2.uid Int16 : 3
                     ALIAS name :: 1 -> __table2.name String : 0
                     ALIAS age :: 2 -> __table2.age Int16 : 1
            Positions: 3 0 1
              ReadFromMergeTree (default.users)
              ReadType: Default
              Parts: 3
              Granules: 3
          Expression
          Actions: INPUT :: 0 -> __table3.uid Int16 : 0
                   INPUT :: 1 -> __table3.name String : 1
                   INPUT :: 2 -> __table3.age Int16 : 2
                   COLUMN Const(UInt8) -> __rhs_const UInt8 : 3
                   INPUT :: 0 -> __table3.age Int16 : 4
          Positions: 2 0 1 3
            Expression (Change column names to column identifiers)
            Actions: INPUT : 0 -> uid Int16 : 0
                     INPUT : 1 -> name String : 1
                     INPUT : 2 -> age Int16 : 2
                     ALIAS uid :: 0 -> __table3.uid Int16 : 3
                     ALIAS name :: 1 -> __table3.name String : 0
                     ALIAS age :: 2 -> __table3.age Int16 : 1
            Positions: 3 0 1
              ReadFromMergeTree (default.users)
              ReadType: Default
              Parts: 3
              Granules: 3
>>>>>>> cab7eaf6
SELECT * FROM (SELECT * FROM users u1 INNER JOIN users u2 ON 1) WHERE age = u2.age ORDER BY ALL;
1231	John	33	1231	John	33
6666	Ksenia	48	6666	Ksenia	48
8888	Alice	50	8888	Alice	50
EXPLAIN PLAN actions = 1
SELECT * FROM (SELECT * FROM users u1 CROSS JOIN users u2) WHERE age = u2.age ORDER BY ALL;
Expression (Project names)
Actions: INPUT : 0 -> __table1.uid Int16 : 0
         INPUT : 1 -> __table1.name String : 1
         INPUT : 2 -> __table1.age Int16 : 2
         INPUT : 3 -> __table1.u2.uid Int16 : 3
         INPUT : 4 -> __table1.u2.name String : 4
         INPUT : 5 -> __table1.u2.age Int16 : 5
         ALIAS __table1.uid :: 0 -> uid Int16 : 6
         ALIAS __table1.name :: 1 -> name String : 0
         ALIAS __table1.age :: 2 -> age Int16 : 1
         ALIAS __table1.u2.uid :: 3 -> u2.uid Int16 : 2
         ALIAS __table1.u2.name :: 4 -> u2.name String : 3
         ALIAS __table1.u2.age :: 5 -> u2.age Int16 : 4
Positions: 6 0 1 2 3 4
  Sorting (Sorting for ORDER BY)
  Sort description: __table1.uid ASC, __table1.name ASC, __table1.age ASC, __table1.u2.uid ASC, __table1.u2.name ASC, __table1.u2.age ASC
    Expression ((Before ORDER BY + Projection))
    Actions: INPUT :: 0 -> __table1.uid Int16 : 0
             INPUT :: 1 -> __table1.name String : 1
             INPUT :: 2 -> __table1.age Int16 : 2
             INPUT :: 3 -> __table1.u2.uid Int16 : 3
             INPUT :: 4 -> __table1.u2.name String : 4
             INPUT :: 5 -> __table1.u2.age Int16 : 5
    Positions: 0 1 2 3 4 5
      Filter ((WHERE + (Change column names to column identifiers + (Project names + Projection))))
      Filter column: equals(__table1.age, __table1.u2.age) (removed)
      Actions: INPUT : 0 -> __table2.uid Int16 : 0
               INPUT : 1 -> __table2.name String : 1
               INPUT : 2 -> __table2.age Int16 : 2
               INPUT : 3 -> __table3.uid Int16 : 3
               INPUT : 4 -> __table3.name String : 4
               INPUT : 5 -> __table3.age Int16 : 5
               ALIAS __table2.uid :: 0 -> uid Int16 : 6
               ALIAS __table2.name :: 1 -> name String : 0
               ALIAS __table2.age : 2 -> age Int16 : 1
               ALIAS __table3.uid :: 3 -> u2.uid Int16 : 7
               ALIAS __table3.name :: 4 -> u2.name String : 3
               ALIAS __table3.age : 5 -> u2.age Int16 : 4
               FUNCTION equals(__table2.age :: 2, __table3.age :: 5) -> equals(__table1.age, __table1.u2.age) UInt8 : 8
               ALIAS uid :: 6 -> __table1.uid Int16 : 5
               ALIAS name :: 0 -> __table1.name String : 6
               ALIAS age :: 1 -> __table1.age Int16 : 0
               ALIAS u2.uid :: 7 -> __table1.u2.uid Int16 : 1
               ALIAS u2.name :: 3 -> __table1.u2.name String : 7
               ALIAS u2.age :: 4 -> __table1.u2.age Int16 : 3
      Positions: 8 5 6 0 1 7 3
        Join (JOIN FillRightFirst)
        Type: CROSS
        Strictness: UNSPECIFIED
        Algorithm: HashJoin
          Expression (Change column names to column identifiers)
          Actions: INPUT : 0 -> uid Int16 : 0
                   INPUT : 1 -> name String : 1
                   INPUT : 2 -> age Int16 : 2
                   ALIAS uid :: 0 -> __table2.uid Int16 : 3
                   ALIAS name :: 1 -> __table2.name String : 0
                   ALIAS age :: 2 -> __table2.age Int16 : 1
          Positions: 3 0 1
            ReadFromMergeTree (default.users)
            ReadType: Default
            Parts: 3
            Granules: 3
          Expression (Change column names to column identifiers)
          Actions: INPUT : 0 -> uid Int16 : 0
                   INPUT : 1 -> name String : 1
                   INPUT : 2 -> age Int16 : 2
                   ALIAS uid :: 0 -> __table3.uid Int16 : 3
                   ALIAS name :: 1 -> __table3.name String : 0
                   ALIAS age :: 2 -> __table3.age Int16 : 1
          Positions: 3 0 1
            ReadFromMergeTree (default.users)
            ReadType: Default
            Parts: 3
            Granules: 3
SELECT * FROM (SELECT * FROM users u1 CROSS JOIN users u2) WHERE age = u2.age ORDER BY ALL;
1231	John	33	1231	John	33
6666	Ksenia	48	6666	Ksenia	48
8888	Alice	50	8888	Alice	50
EXPLAIN PLAN actions = 1
SELECT * FROM (SELECT * FROM users u1 SEMI JOIN users u2 ON 1) WHERE age = u2.age ORDER BY ALL;
Expression (Project names)
Actions: INPUT : 0 -> __table1.uid Int16 : 0
         INPUT : 1 -> __table1.name String : 1
         INPUT : 2 -> __table1.age Int16 : 2
         INPUT : 3 -> __table1.u2.uid Int16 : 3
         INPUT : 4 -> __table1.u2.name String : 4
         INPUT : 5 -> __table1.u2.age Int16 : 5
         ALIAS __table1.uid :: 0 -> uid Int16 : 6
         ALIAS __table1.name :: 1 -> name String : 0
         ALIAS __table1.age :: 2 -> age Int16 : 1
         ALIAS __table1.u2.uid :: 3 -> u2.uid Int16 : 2
         ALIAS __table1.u2.name :: 4 -> u2.name String : 3
         ALIAS __table1.u2.age :: 5 -> u2.age Int16 : 4
Positions: 6 0 1 2 3 4
  Sorting (Sorting for ORDER BY)
  Sort description: __table1.uid ASC, __table1.name ASC, __table1.age ASC, __table1.u2.uid ASC, __table1.u2.name ASC, __table1.u2.age ASC
    Expression ((Before ORDER BY + Projection))
    Actions: INPUT :: 0 -> __table1.uid Int16 : 0
             INPUT :: 1 -> __table1.name String : 1
             INPUT :: 2 -> __table1.age Int16 : 2
             INPUT :: 3 -> __table1.u2.uid Int16 : 3
             INPUT :: 4 -> __table1.u2.name String : 4
             INPUT :: 5 -> __table1.u2.age Int16 : 5
    Positions: 0 1 2 3 4 5
      Filter ((WHERE + (Change column names to column identifiers + (Project names + Projection))))
      Filter column: equals(__table1.age, __table1.u2.age) (removed)
      Actions: INPUT : 0 -> __table2.uid Int16 : 0
               INPUT : 1 -> __table2.name String : 1
               INPUT : 2 -> __table2.age Int16 : 2
               INPUT : 3 -> __table3.uid Int16 : 3
               INPUT : 4 -> __table3.name String : 4
               INPUT : 5 -> __table3.age Int16 : 5
               ALIAS __table2.uid :: 0 -> uid Int16 : 6
               ALIAS __table2.name :: 1 -> name String : 0
               ALIAS __table2.age : 2 -> age Int16 : 1
               ALIAS __table3.uid :: 3 -> u2.uid Int16 : 7
               ALIAS __table3.name :: 4 -> u2.name String : 3
               ALIAS __table3.age : 5 -> u2.age Int16 : 4
               FUNCTION equals(__table2.age :: 2, __table3.age :: 5) -> equals(__table1.age, __table1.u2.age) UInt8 : 8
               ALIAS uid :: 6 -> __table1.uid Int16 : 5
               ALIAS name :: 0 -> __table1.name String : 6
               ALIAS age :: 1 -> __table1.age Int16 : 0
               ALIAS u2.uid :: 7 -> __table1.u2.uid Int16 : 1
               ALIAS u2.name :: 3 -> __table1.u2.name String : 7
               ALIAS u2.age :: 4 -> __table1.u2.age Int16 : 3
      Positions: 8 5 6 0 1 7 3
        Expression (Post Join Actions)
        Actions: INPUT :: 0 -> __table2.uid Int16 : 0
                 INPUT :: 1 -> __table2.name String : 1
                 INPUT :: 2 -> __table2.age Int16 : 2
                 INPUT :: 3 -> __table3.uid Int16 : 3
                 INPUT :: 4 -> __table3.name String : 4
                 INPUT :: 5 -> __table3.age Int16 : 5
        Positions: 0 1 2 3 4 5
          Join
          Type: LEFT
          Strictness: SEMI
          Algorithm: ConcurrentHashJoin
          Clauses: [(__lhs_const) = (__rhs_const)]
            Expression (Left Pre Join Actions)
            Actions: INPUT :: 0 -> __table2.name String : 0
                     COLUMN Const(UInt8) -> __lhs_const UInt8 : 1
                     INPUT :: 1 -> __table2.uid Int16 : 2
                     INPUT :: 2 -> __table2.age Int16 : 3
            Positions: 0 1 2 3
              Expression (Change column names to column identifiers)
              Actions: INPUT : 0 -> uid Int16 : 0
                       INPUT : 1 -> name String : 1
                       INPUT : 2 -> age Int16 : 2
                       ALIAS uid :: 0 -> __table2.uid Int16 : 3
                       ALIAS name :: 1 -> __table2.name String : 0
                       ALIAS age :: 2 -> __table2.age Int16 : 1
              Positions: 3 0 1
                ReadFromMergeTree (default.users)
                ReadType: Default
                Parts: 3
                Granules: 3
            Expression (Right Pre Join Actions)
            Actions: INPUT :: 0 -> __table3.age Int16 : 0
                     INPUT :: 1 -> __table3.uid Int16 : 1
                     INPUT :: 2 -> __table3.name String : 2
                     COLUMN Const(UInt8) -> __rhs_const UInt8 : 3
            Positions: 0 1 2 3
              Expression (Change column names to column identifiers)
              Actions: INPUT : 0 -> uid Int16 : 0
                       INPUT : 1 -> name String : 1
                       INPUT : 2 -> age Int16 : 2
                       ALIAS uid :: 0 -> __table3.uid Int16 : 3
                       ALIAS name :: 1 -> __table3.name String : 0
                       ALIAS age :: 2 -> __table3.age Int16 : 1
              Positions: 3 0 1
                ReadFromMergeTree (default.users)
                ReadType: Default
                Parts: 3
                Granules: 3
EXPLAIN PLAN actions = 1
SELECT * FROM (SELECT * FROM users u1 FULL JOIN users u2 ON 1) WHERE age = u2.age ORDER BY ALL;
Expression (Project names)
Actions: INPUT : 0 -> __table1.uid Int16 : 0
         INPUT : 1 -> __table1.name String : 1
         INPUT : 2 -> __table1.age Int16 : 2
         INPUT : 3 -> __table1.u2.uid Int16 : 3
         INPUT : 4 -> __table1.u2.name String : 4
         INPUT : 5 -> __table1.u2.age Int16 : 5
         ALIAS __table1.uid :: 0 -> uid Int16 : 6
         ALIAS __table1.name :: 1 -> name String : 0
         ALIAS __table1.age :: 2 -> age Int16 : 1
         ALIAS __table1.u2.uid :: 3 -> u2.uid Int16 : 2
         ALIAS __table1.u2.name :: 4 -> u2.name String : 3
         ALIAS __table1.u2.age :: 5 -> u2.age Int16 : 4
Positions: 6 0 1 2 3 4
  Sorting (Sorting for ORDER BY)
  Sort description: __table1.uid ASC, __table1.name ASC, __table1.age ASC, __table1.u2.uid ASC, __table1.u2.name ASC, __table1.u2.age ASC
    Expression ((Before ORDER BY + Projection))
    Actions: INPUT :: 0 -> __table1.uid Int16 : 0
             INPUT :: 1 -> __table1.name String : 1
             INPUT :: 2 -> __table1.age Int16 : 2
             INPUT :: 3 -> __table1.u2.uid Int16 : 3
             INPUT :: 4 -> __table1.u2.name String : 4
             INPUT :: 5 -> __table1.u2.age Int16 : 5
    Positions: 0 1 2 3 4 5
      Filter ((WHERE + (Change column names to column identifiers + (Project names + Projection))))
      Filter column: equals(__table1.age, __table1.u2.age) (removed)
      Actions: INPUT : 0 -> __table2.uid Int16 : 0
               INPUT : 1 -> __table2.name String : 1
               INPUT : 2 -> __table2.age Int16 : 2
               INPUT : 3 -> __table3.uid Int16 : 3
               INPUT : 4 -> __table3.name String : 4
               INPUT : 5 -> __table3.age Int16 : 5
               ALIAS __table2.uid :: 0 -> uid Int16 : 6
               ALIAS __table2.name :: 1 -> name String : 0
               ALIAS __table2.age : 2 -> age Int16 : 1
               ALIAS __table3.uid :: 3 -> u2.uid Int16 : 7
               ALIAS __table3.name :: 4 -> u2.name String : 3
               ALIAS __table3.age : 5 -> u2.age Int16 : 4
               FUNCTION equals(__table2.age :: 2, __table3.age :: 5) -> equals(__table1.age, __table1.u2.age) UInt8 : 8
               ALIAS uid :: 6 -> __table1.uid Int16 : 5
               ALIAS name :: 0 -> __table1.name String : 6
               ALIAS age :: 1 -> __table1.age Int16 : 0
               ALIAS u2.uid :: 7 -> __table1.u2.uid Int16 : 1
               ALIAS u2.name :: 3 -> __table1.u2.name String : 7
               ALIAS u2.age :: 4 -> __table1.u2.age Int16 : 3
      Positions: 8 5 6 0 1 7 3
        Expression (Actions After Join Reorder)
        Actions: INPUT :: 0 -> __table2.uid Int16 : 0
                 INPUT :: 1 -> __table2.name String : 1
                 INPUT :: 2 -> __table2.age Int16 : 2
                 INPUT :: 3 -> __table3.uid Int16 : 3
                 INPUT :: 4 -> __table3.name String : 4
                 INPUT :: 5 -> __table3.age Int16 : 5
        Positions: 0 1 2 3 4 5
          Expression (Post Join Actions)
          Actions: INPUT :: 0 -> __table2.uid Int16 : 0
                   INPUT :: 1 -> __table2.name String : 1
                   INPUT :: 2 -> __table2.age Int16 : 2
                   INPUT :: 3 -> __table3.uid Int16 : 3
                   INPUT :: 4 -> __table3.name String : 4
                   INPUT :: 5 -> __table3.age Int16 : 5
          Positions: 0 1 2 3 4 5
            Join
            Type: FULL
            Strictness: ALL
            Algorithm: HashJoin
            Clauses: [(__lhs_const) = (__rhs_const)]
              Expression (Left Pre Join Actions)
              Actions: INPUT :: 0 -> __table2.age Int16 : 0
                       COLUMN Const(UInt8) -> __lhs_const UInt8 : 1
                       INPUT :: 1 -> __table2.uid Int16 : 2
                       INPUT :: 2 -> __table2.name String : 3
              Positions: 0 1 2 3
                Expression (Change column names to column identifiers)
                Actions: INPUT : 0 -> uid Int16 : 0
                         INPUT : 1 -> name String : 1
                         INPUT : 2 -> age Int16 : 2
                         ALIAS uid :: 0 -> __table2.uid Int16 : 3
                         ALIAS name :: 1 -> __table2.name String : 0
                         ALIAS age :: 2 -> __table2.age Int16 : 1
                Positions: 3 0 1
                  ReadFromMergeTree (default.users)
                  ReadType: Default
                  Parts: 3
                  Granules: 3
              Expression (Right Pre Join Actions)
              Actions: INPUT :: 0 -> __table3.age Int16 : 0
                       INPUT :: 1 -> __table3.uid Int16 : 1
                       INPUT :: 2 -> __table3.name String : 2
                       COLUMN Const(UInt8) -> __rhs_const UInt8 : 3
              Positions: 0 1 2 3
                Expression (Change column names to column identifiers)
                Actions: INPUT : 0 -> uid Int16 : 0
                         INPUT : 1 -> name String : 1
                         INPUT : 2 -> age Int16 : 2
                         ALIAS uid :: 0 -> __table3.uid Int16 : 3
                         ALIAS name :: 1 -> __table3.name String : 0
                         ALIAS age :: 2 -> __table3.age Int16 : 1
                Positions: 3 0 1
                  ReadFromMergeTree (default.users)
                  ReadType: Default
                  Parts: 3
                  Granules: 3
EXPLAIN PLAN actions = 1
SELECT * FROM (SELECT * FROM users u1 ANTI JOIN users u2 ON 1) WHERE age = u2.age ORDER BY ALL;
Expression (Project names)
Actions: INPUT : 0 -> __table1.uid Int16 : 0
         INPUT : 1 -> __table1.name String : 1
         INPUT : 2 -> __table1.age Int16 : 2
         INPUT : 3 -> __table1.u2.uid Int16 : 3
         INPUT : 4 -> __table1.u2.name String : 4
         INPUT : 5 -> __table1.u2.age Int16 : 5
         ALIAS __table1.uid :: 0 -> uid Int16 : 6
         ALIAS __table1.name :: 1 -> name String : 0
         ALIAS __table1.age :: 2 -> age Int16 : 1
         ALIAS __table1.u2.uid :: 3 -> u2.uid Int16 : 2
         ALIAS __table1.u2.name :: 4 -> u2.name String : 3
         ALIAS __table1.u2.age :: 5 -> u2.age Int16 : 4
Positions: 6 0 1 2 3 4
  Sorting (Sorting for ORDER BY)
  Sort description: __table1.uid ASC, __table1.name ASC, __table1.age ASC, __table1.u2.uid ASC, __table1.u2.name ASC, __table1.u2.age ASC
    Expression ((Before ORDER BY + Projection))
    Actions: INPUT :: 0 -> __table1.uid Int16 : 0
             INPUT :: 1 -> __table1.name String : 1
             INPUT :: 2 -> __table1.age Int16 : 2
             INPUT :: 3 -> __table1.u2.uid Int16 : 3
             INPUT :: 4 -> __table1.u2.name String : 4
             INPUT :: 5 -> __table1.u2.age Int16 : 5
    Positions: 0 1 2 3 4 5
      Filter ((WHERE + (Change column names to column identifiers + (Project names + Projection))))
      Filter column: equals(__table1.age, __table1.u2.age) (removed)
      Actions: INPUT : 0 -> __table2.uid Int16 : 0
               INPUT : 1 -> __table2.name String : 1
               INPUT : 2 -> __table2.age Int16 : 2
               INPUT : 3 -> __table3.uid Int16 : 3
               INPUT : 4 -> __table3.name String : 4
               INPUT : 5 -> __table3.age Int16 : 5
               ALIAS __table2.uid :: 0 -> uid Int16 : 6
               ALIAS __table2.name :: 1 -> name String : 0
               ALIAS __table2.age : 2 -> age Int16 : 1
               ALIAS __table3.uid :: 3 -> u2.uid Int16 : 7
               ALIAS __table3.name :: 4 -> u2.name String : 3
               ALIAS __table3.age : 5 -> u2.age Int16 : 4
               FUNCTION equals(__table2.age :: 2, __table3.age :: 5) -> equals(__table1.age, __table1.u2.age) UInt8 : 8
               ALIAS uid :: 6 -> __table1.uid Int16 : 5
               ALIAS name :: 0 -> __table1.name String : 6
               ALIAS age :: 1 -> __table1.age Int16 : 0
               ALIAS u2.uid :: 7 -> __table1.u2.uid Int16 : 1
               ALIAS u2.name :: 3 -> __table1.u2.name String : 7
               ALIAS u2.age :: 4 -> __table1.u2.age Int16 : 3
      Positions: 8 5 6 0 1 7 3
        Expression (Post Join Actions)
        Actions: INPUT :: 0 -> __table2.uid Int16 : 0
                 INPUT :: 1 -> __table2.name String : 1
                 INPUT :: 2 -> __table2.age Int16 : 2
                 INPUT :: 3 -> __table3.uid Int16 : 3
                 INPUT :: 4 -> __table3.name String : 4
                 INPUT :: 5 -> __table3.age Int16 : 5
        Positions: 0 1 2 3 4 5
          Join
          Type: LEFT
          Strictness: ANTI
          Algorithm: ConcurrentHashJoin
          Clauses: [(__lhs_const) = (__rhs_const)]
            Expression (Left Pre Join Actions)
            Actions: INPUT :: 0 -> __table2.uid Int16 : 0
                     INPUT :: 1 -> __table2.age Int16 : 1
                     INPUT :: 2 -> __table2.name String : 2
                     COLUMN Const(UInt8) -> __lhs_const UInt8 : 3
            Positions: 0 1 2 3
              Expression (Change column names to column identifiers)
              Actions: INPUT : 0 -> uid Int16 : 0
                       INPUT : 1 -> name String : 1
                       INPUT : 2 -> age Int16 : 2
                       ALIAS uid :: 0 -> __table2.uid Int16 : 3
                       ALIAS name :: 1 -> __table2.name String : 0
                       ALIAS age :: 2 -> __table2.age Int16 : 1
              Positions: 3 0 1
                ReadFromMergeTree (default.users)
                ReadType: Default
                Parts: 3
                Granules: 3
            Expression (Right Pre Join Actions)
            Actions: INPUT :: 0 -> __table3.age Int16 : 0
                     INPUT :: 1 -> __table3.name String : 1
                     INPUT :: 2 -> __table3.uid Int16 : 2
                     COLUMN Const(UInt8) -> __rhs_const UInt8 : 3
            Positions: 0 1 2 3
              Expression (Change column names to column identifiers)
              Actions: INPUT : 0 -> uid Int16 : 0
                       INPUT : 1 -> name String : 1
                       INPUT : 2 -> age Int16 : 2
                       ALIAS uid :: 0 -> __table3.uid Int16 : 3
                       ALIAS name :: 1 -> __table3.name String : 0
                       ALIAS age :: 2 -> __table3.age Int16 : 1
              Positions: 3 0 1
                ReadFromMergeTree (default.users)
                ReadType: Default
                Parts: 3
                Granules: 3<|MERGE_RESOLUTION|>--- conflicted
+++ resolved
@@ -46,55 +46,6 @@
                INPUT :: 4 -> __table3.name String : 4
                INPUT :: 5 -> __table3.age Int16 : 5
       Positions: 0 1 2 3 4 5
-<<<<<<< HEAD
-        Expression (Post Join Actions)
-        Actions: INPUT :: 0 -> __table2.uid Int16 : 0
-                 INPUT :: 1 -> __table2.name String : 1
-                 INPUT :: 2 -> __table2.age Int16 : 2
-                 INPUT :: 3 -> __table3.uid Int16 : 3
-                 INPUT :: 4 -> __table3.name String : 4
-                 INPUT :: 5 -> __table3.age Int16 : 5
-        Positions: 0 1 2 3 4 5
-          Join
-          Type: INNER
-          Strictness: ALL
-          Algorithm: ConcurrentHashJoin
-          Clauses: [(__table2.age) = (__table3.age)]
-            Expression (Left Pre Join Actions)
-            Actions: INPUT :: 0 -> __table2.name String : 0
-                     INPUT :: 1 -> __table2.age Int16 : 1
-                     INPUT :: 2 -> __table2.uid Int16 : 2
-            Positions: 0 1 2
-              Expression (Change column names to column identifiers)
-              Actions: INPUT : 0 -> uid Int16 : 0
-                       INPUT : 1 -> name String : 1
-                       INPUT : 2 -> age Int16 : 2
-                       ALIAS uid :: 0 -> __table2.uid Int16 : 3
-                       ALIAS name :: 1 -> __table2.name String : 0
-                       ALIAS age :: 2 -> __table2.age Int16 : 1
-              Positions: 3 0 1
-                ReadFromMergeTree (default.users)
-                ReadType: Default
-                Parts: 3
-                Granules: 3
-            Expression (Right Pre Join Actions)
-            Actions: INPUT :: 0 -> __table3.name String : 0
-                     INPUT :: 1 -> __table3.uid Int16 : 1
-                     INPUT :: 2 -> __table3.age Int16 : 2
-            Positions: 0 1 2
-              Expression (Change column names to column identifiers)
-              Actions: INPUT : 0 -> uid Int16 : 0
-                       INPUT : 1 -> name String : 1
-                       INPUT : 2 -> age Int16 : 2
-                       ALIAS uid :: 0 -> __table3.uid Int16 : 3
-                       ALIAS name :: 1 -> __table3.name String : 0
-                       ALIAS age :: 2 -> __table3.age Int16 : 1
-              Positions: 3 0 1
-                ReadFromMergeTree (default.users)
-                ReadType: Default
-                Parts: 3
-                Granules: 3
-=======
         Join
         Type: INNER
         Strictness: ALL
@@ -138,7 +89,6 @@
               ReadType: Default
               Parts: 3
               Granules: 3
->>>>>>> cab7eaf6
 SELECT * FROM (SELECT * FROM users u1 INNER JOIN users u2 ON 1) WHERE age = u2.age ORDER BY ALL;
 1231	John	33	1231	John	33
 6666	Ksenia	48	6666	Ksenia	48
