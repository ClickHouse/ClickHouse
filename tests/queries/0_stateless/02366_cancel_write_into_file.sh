--- conflicted
+++ resolved
@@ -22,8 +22,4 @@
 
 sleep 2
 
-<<<<<<< HEAD
-$CLICKHOUSE_CLIENT -q "kill query where startsWith(query_id, '02366_') sync settings kill_throw_if_noop = false" > /dev/null 2>&1
-=======
-$CLICKHOUSE_CLIENT -q "kill query where startsWith(query_id, '02366_') sync" > /dev/null 2>&1
->>>>>>> 2246635f
+$CLICKHOUSE_CLIENT -q "kill query where startsWith(query_id, '02366_') sync settings kill_throw_if_noop = false" > /dev/null 2>&1