SHOW DATABASES	[]	DATABASE	SHOW
SHOW TABLES	[]	TABLE	SHOW
SHOW COLUMNS	[]	COLUMN	SHOW
SHOW DICTIONARIES	[]	DICTIONARY	SHOW
SHOW	[]	\N	ALL
SHOW FILESYSTEM CACHES	[]	\N	ALL
SELECT	[]	COLUMN	ALL
INSERT	[]	COLUMN	ALL
ALTER UPDATE	['UPDATE']	COLUMN	ALTER TABLE
ALTER DELETE	['DELETE']	COLUMN	ALTER TABLE
ALTER ADD COLUMN	['ADD COLUMN']	COLUMN	ALTER COLUMN
ALTER MODIFY COLUMN	['MODIFY COLUMN']	COLUMN	ALTER COLUMN
ALTER DROP COLUMN	['DROP COLUMN']	COLUMN	ALTER COLUMN
ALTER COMMENT COLUMN	['COMMENT COLUMN']	COLUMN	ALTER COLUMN
ALTER CLEAR COLUMN	['CLEAR COLUMN']	COLUMN	ALTER COLUMN
ALTER RENAME COLUMN	['RENAME COLUMN']	COLUMN	ALTER COLUMN
ALTER MATERIALIZE COLUMN	['MATERIALIZE COLUMN']	COLUMN	ALTER COLUMN
ALTER COLUMN	[]	\N	ALTER TABLE
ALTER MODIFY COMMENT	['MODIFY COMMENT']	TABLE	ALTER TABLE
ALTER ORDER BY	['ALTER MODIFY ORDER BY','MODIFY ORDER BY']	TABLE	ALTER INDEX
ALTER SAMPLE BY	['ALTER MODIFY SAMPLE BY','MODIFY SAMPLE BY']	TABLE	ALTER INDEX
ALTER ADD INDEX	['ADD INDEX']	TABLE	ALTER INDEX
ALTER DROP INDEX	['DROP INDEX']	TABLE	ALTER INDEX
ALTER MATERIALIZE INDEX	['MATERIALIZE INDEX']	TABLE	ALTER INDEX
ALTER CLEAR INDEX	['CLEAR INDEX']	TABLE	ALTER INDEX
ALTER INDEX	['INDEX']	\N	ALTER TABLE
ALTER ADD STATISTIC	['ALTER ADD STATISTIC']	TABLE	ALTER STATISTIC
ALTER DROP STATISTIC	['ALTER DROP STATISTIC']	TABLE	ALTER STATISTIC
ALTER MATERIALIZE STATISTIC	['ALTER MATERIALIZE STATISTIC']	TABLE	ALTER STATISTIC
ALTER STATISTIC	['STATISTIC']	\N	ALTER TABLE
ALTER ADD PROJECTION	['ADD PROJECTION']	TABLE	ALTER PROJECTION
ALTER DROP PROJECTION	['DROP PROJECTION']	TABLE	ALTER PROJECTION
ALTER MATERIALIZE PROJECTION	['MATERIALIZE PROJECTION']	TABLE	ALTER PROJECTION
ALTER CLEAR PROJECTION	['CLEAR PROJECTION']	TABLE	ALTER PROJECTION
ALTER PROJECTION	['PROJECTION']	\N	ALTER TABLE
ALTER ADD CONSTRAINT	['ADD CONSTRAINT']	TABLE	ALTER CONSTRAINT
ALTER DROP CONSTRAINT	['DROP CONSTRAINT']	TABLE	ALTER CONSTRAINT
ALTER CONSTRAINT	['CONSTRAINT']	\N	ALTER TABLE
ALTER TTL	['ALTER MODIFY TTL','MODIFY TTL']	TABLE	ALTER TABLE
ALTER MATERIALIZE TTL	['MATERIALIZE TTL']	TABLE	ALTER TABLE
ALTER SETTINGS	['ALTER SETTING','ALTER MODIFY SETTING','MODIFY SETTING','RESET SETTING']	TABLE	ALTER TABLE
ALTER MOVE PARTITION	['ALTER MOVE PART','MOVE PARTITION','MOVE PART']	TABLE	ALTER TABLE
ALTER FETCH PARTITION	['ALTER FETCH PART','FETCH PARTITION']	TABLE	ALTER TABLE
ALTER FREEZE PARTITION	['FREEZE PARTITION','UNFREEZE']	TABLE	ALTER TABLE
ALTER DATABASE SETTINGS	['ALTER DATABASE SETTING','ALTER MODIFY DATABASE SETTING','MODIFY DATABASE SETTING']	DATABASE	ALTER DATABASE
ALTER NAMED COLLECTION	[]	NAMED_COLLECTION	NAMED COLLECTION ADMIN
ALTER TABLE	[]	\N	ALTER
ALTER DATABASE	[]	\N	ALTER
ALTER VIEW REFRESH	['ALTER LIVE VIEW REFRESH','REFRESH VIEW']	VIEW	ALTER VIEW
ALTER VIEW MODIFY QUERY	['ALTER TABLE MODIFY QUERY']	VIEW	ALTER VIEW
<<<<<<< HEAD
ALTER VIEW MODIFY SQL SECURITY	['ALTER TABLE MODIFY SQL SECURITY']	VIEW	ALTER VIEW
=======
ALTER VIEW MODIFY REFRESH	['ALTER TABLE MODIFY QUERY']	VIEW	ALTER VIEW
>>>>>>> 47ada944
ALTER VIEW	[]	\N	ALTER
ALTER	[]	\N	ALL
CREATE DATABASE	[]	DATABASE	CREATE
CREATE TABLE	[]	TABLE	CREATE
CREATE VIEW	[]	VIEW	CREATE
CREATE DICTIONARY	[]	DICTIONARY	CREATE
CREATE TEMPORARY TABLE	[]	GLOBAL	CREATE ARBITRARY TEMPORARY TABLE
CREATE ARBITRARY TEMPORARY TABLE	[]	GLOBAL	CREATE
CREATE FUNCTION	[]	GLOBAL	CREATE
CREATE NAMED COLLECTION	[]	NAMED_COLLECTION	NAMED COLLECTION ADMIN
CREATE	[]	\N	ALL
DROP DATABASE	[]	DATABASE	DROP
DROP TABLE	[]	TABLE	DROP
DROP VIEW	[]	VIEW	DROP
DROP DICTIONARY	[]	DICTIONARY	DROP
DROP FUNCTION	[]	GLOBAL	DROP
DROP NAMED COLLECTION	[]	NAMED_COLLECTION	NAMED COLLECTION ADMIN
DROP	[]	\N	ALL
UNDROP TABLE	[]	TABLE	ALL
TRUNCATE	['TRUNCATE TABLE']	TABLE	ALL
OPTIMIZE	['OPTIMIZE TABLE']	TABLE	ALL
BACKUP	[]	TABLE	ALL
KILL QUERY	[]	GLOBAL	ALL
KILL TRANSACTION	[]	GLOBAL	ALL
MOVE PARTITION BETWEEN SHARDS	[]	GLOBAL	ALL
CREATE USER	[]	GLOBAL	ACCESS MANAGEMENT
ALTER USER	[]	GLOBAL	ACCESS MANAGEMENT
DROP USER	[]	GLOBAL	ACCESS MANAGEMENT
CREATE ROLE	[]	GLOBAL	ACCESS MANAGEMENT
ALTER ROLE	[]	GLOBAL	ACCESS MANAGEMENT
DROP ROLE	[]	GLOBAL	ACCESS MANAGEMENT
ROLE ADMIN	[]	GLOBAL	ACCESS MANAGEMENT
CREATE ROW POLICY	['CREATE POLICY']	TABLE	ACCESS MANAGEMENT
ALTER ROW POLICY	['ALTER POLICY']	TABLE	ACCESS MANAGEMENT
DROP ROW POLICY	['DROP POLICY']	TABLE	ACCESS MANAGEMENT
CREATE QUOTA	[]	GLOBAL	ACCESS MANAGEMENT
ALTER QUOTA	[]	GLOBAL	ACCESS MANAGEMENT
DROP QUOTA	[]	GLOBAL	ACCESS MANAGEMENT
CREATE SETTINGS PROFILE	['CREATE PROFILE']	GLOBAL	ACCESS MANAGEMENT
ALTER SETTINGS PROFILE	['ALTER PROFILE']	GLOBAL	ACCESS MANAGEMENT
DROP SETTINGS PROFILE	['DROP PROFILE']	GLOBAL	ACCESS MANAGEMENT
ALLOW SQL SECURITY NONE	['CREATE SQL SECURITY NONE','ALLOW SQL SECURITY NONE','SQL SECURITY NONE','SECURITY NONE']	GLOBAL	ACCESS MANAGEMENT
SHOW USERS	['SHOW CREATE USER']	GLOBAL	SHOW ACCESS
SHOW ROLES	['SHOW CREATE ROLE']	GLOBAL	SHOW ACCESS
SHOW ROW POLICIES	['SHOW POLICIES','SHOW CREATE ROW POLICY','SHOW CREATE POLICY']	TABLE	SHOW ACCESS
SHOW QUOTAS	['SHOW CREATE QUOTA']	GLOBAL	SHOW ACCESS
SHOW SETTINGS PROFILES	['SHOW PROFILES','SHOW CREATE SETTINGS PROFILE','SHOW CREATE PROFILE']	GLOBAL	SHOW ACCESS
SHOW ACCESS	[]	\N	ACCESS MANAGEMENT
ACCESS MANAGEMENT	[]	\N	ALL
SHOW NAMED COLLECTIONS	['SHOW NAMED COLLECTIONS']	NAMED_COLLECTION	NAMED COLLECTION ADMIN
SHOW NAMED COLLECTIONS SECRETS	['SHOW NAMED COLLECTIONS SECRETS']	NAMED_COLLECTION	NAMED COLLECTION ADMIN
NAMED COLLECTION	['NAMED COLLECTION USAGE','USE NAMED COLLECTION']	NAMED_COLLECTION	NAMED COLLECTION ADMIN
NAMED COLLECTION ADMIN	['NAMED COLLECTION CONTROL']	NAMED_COLLECTION	ALL
SET DEFINER	[]	USER_NAME	ALL
SYSTEM SHUTDOWN	['SYSTEM KILL','SHUTDOWN']	GLOBAL	SYSTEM
SYSTEM DROP DNS CACHE	['SYSTEM DROP DNS','DROP DNS CACHE','DROP DNS']	GLOBAL	SYSTEM DROP CACHE
SYSTEM DROP MARK CACHE	['SYSTEM DROP MARK','DROP MARK CACHE','DROP MARKS']	GLOBAL	SYSTEM DROP CACHE
SYSTEM DROP UNCOMPRESSED CACHE	['SYSTEM DROP UNCOMPRESSED','DROP UNCOMPRESSED CACHE','DROP UNCOMPRESSED']	GLOBAL	SYSTEM DROP CACHE
SYSTEM DROP MMAP CACHE	['SYSTEM DROP MMAP','DROP MMAP CACHE','DROP MMAP']	GLOBAL	SYSTEM DROP CACHE
SYSTEM DROP QUERY CACHE	['SYSTEM DROP QUERY','DROP QUERY CACHE','DROP QUERY']	GLOBAL	SYSTEM DROP CACHE
SYSTEM DROP COMPILED EXPRESSION CACHE	['SYSTEM DROP COMPILED EXPRESSION','DROP COMPILED EXPRESSION CACHE','DROP COMPILED EXPRESSIONS']	GLOBAL	SYSTEM DROP CACHE
SYSTEM DROP FILESYSTEM CACHE	['SYSTEM DROP FILESYSTEM CACHE','DROP FILESYSTEM CACHE']	GLOBAL	SYSTEM DROP CACHE
SYSTEM SYNC FILESYSTEM CACHE	['SYSTEM REPAIR FILESYSTEM CACHE','REPAIR FILESYSTEM CACHE','SYNC FILESYSTEM CACHE']	GLOBAL	SYSTEM
SYSTEM DROP SCHEMA CACHE	['SYSTEM DROP SCHEMA CACHE','DROP SCHEMA CACHE']	GLOBAL	SYSTEM DROP CACHE
SYSTEM DROP FORMAT SCHEMA CACHE	['SYSTEM DROP FORMAT SCHEMA CACHE','DROP FORMAT SCHEMA CACHE']	GLOBAL	SYSTEM DROP CACHE
SYSTEM DROP S3 CLIENT CACHE	['SYSTEM DROP S3 CLIENT','DROP S3 CLIENT CACHE']	GLOBAL	SYSTEM DROP CACHE
SYSTEM DROP CACHE	['DROP CACHE']	\N	SYSTEM
SYSTEM RELOAD CONFIG	['RELOAD CONFIG']	GLOBAL	SYSTEM RELOAD
SYSTEM RELOAD USERS	['RELOAD USERS']	GLOBAL	SYSTEM RELOAD
SYSTEM RELOAD DICTIONARY	['SYSTEM RELOAD DICTIONARIES','RELOAD DICTIONARY','RELOAD DICTIONARIES']	GLOBAL	SYSTEM RELOAD
SYSTEM RELOAD MODEL	['SYSTEM RELOAD MODELS','RELOAD MODEL','RELOAD MODELS']	GLOBAL	SYSTEM RELOAD
SYSTEM RELOAD FUNCTION	['SYSTEM RELOAD FUNCTIONS','RELOAD FUNCTION','RELOAD FUNCTIONS']	GLOBAL	SYSTEM RELOAD
SYSTEM RELOAD EMBEDDED DICTIONARIES	['RELOAD EMBEDDED DICTIONARIES']	GLOBAL	SYSTEM RELOAD
SYSTEM RELOAD	[]	\N	SYSTEM
SYSTEM RESTART DISK	['SYSTEM RESTART DISK']	GLOBAL	SYSTEM
SYSTEM MERGES	['SYSTEM STOP MERGES','SYSTEM START MERGES','STOP MERGES','START MERGES']	TABLE	SYSTEM
SYSTEM TTL MERGES	['SYSTEM STOP TTL MERGES','SYSTEM START TTL MERGES','STOP TTL MERGES','START TTL MERGES']	TABLE	SYSTEM
SYSTEM FETCHES	['SYSTEM STOP FETCHES','SYSTEM START FETCHES','STOP FETCHES','START FETCHES']	TABLE	SYSTEM
SYSTEM MOVES	['SYSTEM STOP MOVES','SYSTEM START MOVES','STOP MOVES','START MOVES']	TABLE	SYSTEM
SYSTEM PULLING REPLICATION LOG	['SYSTEM STOP PULLING REPLICATION LOG','SYSTEM START PULLING REPLICATION LOG']	TABLE	SYSTEM
SYSTEM CLEANUP	['SYSTEM STOP CLEANUP','SYSTEM START CLEANUP']	TABLE	SYSTEM
SYSTEM VIEWS	['SYSTEM REFRESH VIEW','SYSTEM START VIEWS','SYSTEM STOP VIEWS','SYSTEM START VIEW','SYSTEM STOP VIEW','SYSTEM CANCEL VIEW','REFRESH VIEW','START VIEWS','STOP VIEWS','START VIEW','STOP VIEW','CANCEL VIEW']	VIEW	SYSTEM
SYSTEM DISTRIBUTED SENDS	['SYSTEM STOP DISTRIBUTED SENDS','SYSTEM START DISTRIBUTED SENDS','STOP DISTRIBUTED SENDS','START DISTRIBUTED SENDS']	TABLE	SYSTEM SENDS
SYSTEM REPLICATED SENDS	['SYSTEM STOP REPLICATED SENDS','SYSTEM START REPLICATED SENDS','STOP REPLICATED SENDS','START REPLICATED SENDS']	TABLE	SYSTEM SENDS
SYSTEM SENDS	['SYSTEM STOP SENDS','SYSTEM START SENDS','STOP SENDS','START SENDS']	\N	SYSTEM
SYSTEM REPLICATION QUEUES	['SYSTEM STOP REPLICATION QUEUES','SYSTEM START REPLICATION QUEUES','STOP REPLICATION QUEUES','START REPLICATION QUEUES']	TABLE	SYSTEM
SYSTEM DROP REPLICA	['DROP REPLICA']	TABLE	SYSTEM
SYSTEM SYNC REPLICA	['SYNC REPLICA']	TABLE	SYSTEM
SYSTEM REPLICA READINESS	['SYSTEM REPLICA READY','SYSTEM REPLICA UNREADY']	GLOBAL	SYSTEM
SYSTEM RESTART REPLICA	['RESTART REPLICA']	TABLE	SYSTEM
SYSTEM RESTORE REPLICA	['RESTORE REPLICA']	TABLE	SYSTEM
SYSTEM WAIT LOADING PARTS	['WAIT LOADING PARTS']	TABLE	SYSTEM
SYSTEM SYNC DATABASE REPLICA	['SYNC DATABASE REPLICA']	DATABASE	SYSTEM
SYSTEM SYNC TRANSACTION LOG	['SYNC TRANSACTION LOG']	GLOBAL	SYSTEM
SYSTEM SYNC FILE CACHE	['SYNC FILE CACHE']	GLOBAL	SYSTEM
SYSTEM FLUSH DISTRIBUTED	['FLUSH DISTRIBUTED']	TABLE	SYSTEM FLUSH
SYSTEM FLUSH LOGS	['FLUSH LOGS']	GLOBAL	SYSTEM FLUSH
SYSTEM FLUSH ASYNC INSERT QUEUE	['FLUSH ASYNC INSERT QUEUE']	GLOBAL	SYSTEM FLUSH
SYSTEM FLUSH	[]	\N	SYSTEM
SYSTEM THREAD FUZZER	['SYSTEM START THREAD FUZZER','SYSTEM STOP THREAD FUZZER','START THREAD FUZZER','STOP THREAD FUZZER']	GLOBAL	SYSTEM
SYSTEM UNFREEZE	['SYSTEM UNFREEZE']	GLOBAL	SYSTEM
SYSTEM FAILPOINT	['SYSTEM ENABLE FAILPOINT','SYSTEM DISABLE FAILPOINT']	GLOBAL	SYSTEM
SYSTEM LISTEN	['SYSTEM START LISTEN','SYSTEM STOP LISTEN']	GLOBAL	SYSTEM
SYSTEM	[]	\N	ALL
dictGet	['dictHas','dictGetHierarchy','dictIsIn']	DICTIONARY	ALL
displaySecretsInShowAndSelect	[]	GLOBAL	ALL
addressToLine	[]	GLOBAL	INTROSPECTION
addressToLineWithInlines	[]	GLOBAL	INTROSPECTION
addressToSymbol	[]	GLOBAL	INTROSPECTION
demangle	[]	GLOBAL	INTROSPECTION
INTROSPECTION	['INTROSPECTION FUNCTIONS']	\N	ALL
FILE	[]	GLOBAL	SOURCES
URL	[]	GLOBAL	SOURCES
REMOTE	[]	GLOBAL	SOURCES
MONGO	[]	GLOBAL	SOURCES
REDIS	[]	GLOBAL	SOURCES
MYSQL	[]	GLOBAL	SOURCES
POSTGRES	[]	GLOBAL	SOURCES
SQLITE	[]	GLOBAL	SOURCES
ODBC	[]	GLOBAL	SOURCES
JDBC	[]	GLOBAL	SOURCES
HDFS	[]	GLOBAL	SOURCES
S3	[]	GLOBAL	SOURCES
HIVE	[]	GLOBAL	SOURCES
AZURE	[]	GLOBAL	SOURCES
SOURCES	[]	\N	ALL
CLUSTER	[]	GLOBAL	ALL
ALL	['ALL PRIVILEGES']	\N	\N
NONE	['USAGE','NO PRIVILEGES']	\N	\N<|MERGE_RESOLUTION|>--- conflicted
+++ resolved
@@ -48,11 +48,8 @@
 ALTER DATABASE	[]	\N	ALTER
 ALTER VIEW REFRESH	['ALTER LIVE VIEW REFRESH','REFRESH VIEW']	VIEW	ALTER VIEW
 ALTER VIEW MODIFY QUERY	['ALTER TABLE MODIFY QUERY']	VIEW	ALTER VIEW
-<<<<<<< HEAD
+ALTER VIEW MODIFY REFRESH	['ALTER TABLE MODIFY QUERY']	VIEW	ALTER VIEW
 ALTER VIEW MODIFY SQL SECURITY	['ALTER TABLE MODIFY SQL SECURITY']	VIEW	ALTER VIEW
-=======
-ALTER VIEW MODIFY REFRESH	['ALTER TABLE MODIFY QUERY']	VIEW	ALTER VIEW
->>>>>>> 47ada944
 ALTER VIEW	[]	\N	ALTER
 ALTER	[]	\N	ALL
 CREATE DATABASE	[]	DATABASE	CREATE
