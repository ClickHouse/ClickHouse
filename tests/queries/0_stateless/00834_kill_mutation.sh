--- conflicted
+++ resolved
@@ -30,11 +30,7 @@
 # but exception doesn't stop mutations, and we will still see them in system.mutations
 ${CLICKHOUSE_CLIENT} --query="SELECT count() FROM system.mutations WHERE database = '$CLICKHOUSE_DATABASE' AND table = 'kill_mutation' AND mutation_id = 'mutation_4.txt'" # 1
 
-<<<<<<< HEAD
-# waiting	default	kill_mutation	mutation_4.txt	DELETE WHERE toUInt32(s) = 1
-=======
 # waiting	test	kill_mutation	mutation_4.txt	DELETE WHERE toUInt32(s) = 1
->>>>>>> d9b52f94
 ${CLICKHOUSE_CLIENT} --query="KILL MUTATION WHERE database = '$CLICKHOUSE_DATABASE' AND table = 'kill_mutation' AND mutation_id = 'mutation_4.txt'"
 
 # just to wait previous mutation to finish (and don't poll system.mutations), doesn't affect data
