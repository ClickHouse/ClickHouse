--- conflicted
+++ resolved
@@ -130,11 +130,7 @@
 ALL INNER JOIN default.customer AS __table2 ON __table5.LO_CUSTKEY = __table2.C_CUSTKEY
 ALL INNER JOIN default.supplier AS __table3 ON __table5.LO_SUPPKEY = __table3.S_SUPPKEY
 ALL INNER JOIN default.part AS __table4 ON __table5.LO_PARTKEY = __table4.P_PARTKEY
-<<<<<<< HEAD
 WHERE (__table5.LO_QUANTITY >= 34) AND (__table5.LO_QUANTITY <= 44) AND (__table5.LO_ORDERDATE >= _CAST(\'1996-01-01\', \'Date\')) AND (__table5.LO_ORDERDATE <= _CAST(\'1996-12-31\', \'Date\')) AND (__table1.D_DATEKEY <= _CAST(\'1996-12-31\', \'Date\')) AND (__table1.D_DATEKEY >= _CAST(\'1996-01-01\', \'Date\')) AND (__table3.S_NATION = \'UNITED KINGDOM\') AND (__table4.P_CATEGORY = \'MFGR#21\')
-=======
-WHERE (__table5.LO_QUANTITY >= 34) AND (__table5.LO_QUANTITY <= 44) AND (__table5.LO_ORDERDATE >= _CAST(9496, \'Date\')) AND (__table5.LO_ORDERDATE <= _CAST(9861, \'Date\')) AND (__table3.S_NATION = \'UNITED KINGDOM\') AND (__table4.P_CATEGORY = \'MFGR#21\')
->>>>>>> cf201cc3
 GROUP BY
     __table1.D_YEARMONTHNUM,
     __table3.S_CITY,
