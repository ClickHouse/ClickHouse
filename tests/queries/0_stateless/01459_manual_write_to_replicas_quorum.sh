#!/usr/bin/env bash
<<<<<<< HEAD
# Tags: replica, no-replicated-database, no-randon-detach
=======
# Tags: replica, no-replicated-database, no-parallel, no-debug, no-random-settings
>>>>>>> 330af1c3
# Tag no-replicated-database: Fails due to additional replicas or shards
# Tag no-random-detach: it's a bug, will be fixed in https://github.com/ClickHouse/ClickHouse/pull/42509

set -e

CURDIR=$(cd "$(dirname "${BASH_SOURCE[0]}")" && pwd)
# shellcheck source=../shell_config.sh
. "$CURDIR"/../shell_config.sh

# This test does many invocations of clickhouse-client in a loop,
# leading to "Too many parts" in the system.coverage_log,
# but we are not interested in client-side coverage here.
unset CLICKHOUSE_WRITE_COVERAGE

NUM_REPLICAS=10

for i in $(seq 1 $NUM_REPLICAS); do
    $CLICKHOUSE_CLIENT -n -q "
        DROP TABLE IF EXISTS r$i SYNC;
        CREATE TABLE r$i (x UInt64) ENGINE = ReplicatedMergeTree('/clickhouse/tables/$CLICKHOUSE_TEST_ZOOKEEPER_PREFIX/r', 'r$i') ORDER BY x;
    "
done

valid_exceptions_to_retry='Quorum for previous write has not been satisfied yet|Another quorum insert has been already started|Unexpected logical error while adding block'

function thread {
    for x in {0..99}; do
        while true; do
            $CLICKHOUSE_CLIENT --insert_quorum 5 --insert_quorum_parallel 0 --insert_keeper_fault_injection_probability=0 --query "INSERT INTO r$1 SELECT $x" 2>&1 | grep -qE "$valid_exceptions_to_retry" || break
        done
    done
}

for i in $(seq 1 $NUM_REPLICAS); do
    thread $i &
done

wait

for i in $(seq 1 $NUM_REPLICAS); do
    $CLICKHOUSE_CLIENT -n -q "
        SYSTEM SYNC REPLICA r$i;
        SELECT count(), min(x), max(x), sum(x) FROM r$i;"
done

for i in $(seq 1 $NUM_REPLICAS); do
    $CLICKHOUSE_CLIENT -q "DROP TABLE IF EXISTS r$i SYNC;"
done<|MERGE_RESOLUTION|>--- conflicted
+++ resolved
@@ -1,11 +1,6 @@
 #!/usr/bin/env bash
-<<<<<<< HEAD
-# Tags: replica, no-replicated-database, no-randon-detach
-=======
 # Tags: replica, no-replicated-database, no-parallel, no-debug, no-random-settings
->>>>>>> 330af1c3
 # Tag no-replicated-database: Fails due to additional replicas or shards
-# Tag no-random-detach: it's a bug, will be fixed in https://github.com/ClickHouse/ClickHouse/pull/42509
 
 set -e
 
