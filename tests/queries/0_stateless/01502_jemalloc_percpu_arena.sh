--- conflicted
+++ resolved
@@ -1,9 +1,5 @@
 #!/usr/bin/env bash
-<<<<<<< HEAD
-# Tags: no-tsan, no-asan, no-msan, no-ubsan
-=======
 # Tags: no-tsan, no-asan, no-msan, no-ubsan, no-fasttest
->>>>>>> f5a7e58c
 #       ^^^^^^^^^^^^^^^^^^^^^^^^^^^^^^^^^^^
 # NOTE: jemalloc is disabled under sanitizers
 
