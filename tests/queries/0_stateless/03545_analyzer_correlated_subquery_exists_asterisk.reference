Expression ((Project names + (Projection + WHERE)))
Actions: INPUT :: 0 -> exists(__table2) UInt8 : 0
         INPUT :: 1 -> __table1.i1 Int64 : 1
         COLUMN Const(UInt8) -> 1 UInt8 : 2
Positions: 2
  Expression (Post Join Actions)
  Actions: INPUT :: 0 -> __table1.i1 Int64 : 0
           INPUT :: 1 -> exists(__table2) UInt8 : 1
  Positions: 0 1
    Join (JOIN FillRightFirst)
    Type: LEFT
    Strictness: SEMI
    Algorithm: ConcurrentHashJoin
    Clauses: [(__table1.i1) = (exists(__table2).__table1.i1)]
      Expression (Left Pre Join Actions)
      Actions: INPUT :: 0 -> __table1.i1 Int64 : 0
      Positions: 0
        Expression (Change column names to column identifiers)
        Actions: INPUT : 0 -> i1 Int64 : 0
                 ALIAS i1 :: 0 -> __table1.i1 Int64 : 1
        Positions: 1
          ReadFromMergeTree (default.test)
          ReadType: Default
          Parts: 1
          Granules: 1
      Expression (Right Pre Join Actions)
      Actions: INPUT :: 0 -> exists(__table2).__table1.i1 Int64 : 0
               INPUT :: 1 -> exists(__table2) UInt8 : 1
      Positions: 0 1
        Expression ((Create result for always true EXISTS expression + ))
        Actions: INPUT : 0 -> __table1.i1 Int64 : 0
                 COLUMN Const(UInt8) -> exists(__table2) UInt8 : 1
                 ALIAS __table1.i1 :: 0 -> exists(__table2).__table1.i1 Int64 : 2
                 FUNCTION materialize(exists(__table2) :: 1) -> materialize(exists(__table2)) UInt8 : 0
                 ALIAS materialize(exists(__table2)) :: 0 -> exists(__table2) UInt8 : 1
        Positions: 2 1
          Expression (Post Join Actions)
          Actions: INPUT :: 0 -> __table1.i1 Int64 : 0
<<<<<<< HEAD
                   INPUT :: 1 -> __table4.i1 Int64 : 1
                   INPUT :: 2 -> __table4.i2 Int64 : 2
          Positions: 0 1 2
            Join (JOIN FillRightFirst)
=======
          Positions: 0
            Join
>>>>>>> 7faed2dd
            Type: INNER
            Strictness: ALL
            Algorithm: HashJoin
            Clauses: [(__table1.i1) = (__table4.i2)]
              Expression (Left Pre Join Actions)
              Actions: INPUT :: 0 -> __table1.i1 Int64 : 0
              Positions: 0
                Expression (Change column names to column identifiers)
                Actions: INPUT : 0 -> i1 Int64 : 0
                         ALIAS i1 :: 0 -> __table1.i1 Int64 : 1
                Positions: 1
                  ReadFromMergeTree (default.test)
                  ReadType: Default
                  Parts: 1
                  Granules: 1
              Expression (Right Pre Join Actions)
              Actions: INPUT :: 0 -> __table4.i2 Int64 : 0
                       INPUT :: 1 -> __table4.i1 Int64 : 1
              Positions: 0 1
                Expression (Change column names to column identifiers)
                Actions: INPUT : 0 -> i1 Int64 : 0
                         INPUT : 1 -> i2 Int64 : 1
                         ALIAS i1 :: 0 -> __table4.i1 Int64 : 2
                         ALIAS i2 :: 1 -> __table4.i2 Int64 : 0
                Positions: 2 0
                  ReadFromMergeTree (default.test)
                  ReadType: Default
                  Parts: 1
                  Granules: 1<|MERGE_RESOLUTION|>--- conflicted
+++ resolved
@@ -36,15 +36,8 @@
         Positions: 2 1
           Expression (Post Join Actions)
           Actions: INPUT :: 0 -> __table1.i1 Int64 : 0
-<<<<<<< HEAD
-                   INPUT :: 1 -> __table4.i1 Int64 : 1
-                   INPUT :: 2 -> __table4.i2 Int64 : 2
-          Positions: 0 1 2
+          Positions: 0
             Join (JOIN FillRightFirst)
-=======
-          Positions: 0
-            Join
->>>>>>> 7faed2dd
             Type: INNER
             Strictness: ALL
             Algorithm: HashJoin
