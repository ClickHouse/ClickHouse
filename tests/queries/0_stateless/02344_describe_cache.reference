<<<<<<< HEAD
134217728	10000000	33554432	4194304	1	0	0	0	/var/lib/clickhouse/caches/s3_cache/	2	0
=======
134217728	10000000	33554432	4194304	1	0	0	0	/var/lib/clickhouse/filesystem_caches/s3_cache/	100	2	0
>>>>>>> 40f6c4d8
<|MERGE_RESOLUTION|>--- conflicted
+++ resolved
@@ -1,5 +1 @@
-<<<<<<< HEAD
-134217728	10000000	33554432	4194304	1	0	0	0	/var/lib/clickhouse/caches/s3_cache/	2	0
-=======
-134217728	10000000	33554432	4194304	1	0	0	0	/var/lib/clickhouse/filesystem_caches/s3_cache/	100	2	0
->>>>>>> 40f6c4d8
+134217728	10000000	33554432	4194304	1	0	0	0	/var/lib/clickhouse/filesystem_caches/s3_cache/	2	0