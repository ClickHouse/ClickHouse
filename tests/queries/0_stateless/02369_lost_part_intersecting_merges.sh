#!/usr/bin/env bash
<<<<<<< HEAD
# Tags: long, zookeeper
=======
# Tags: zookeeper, no-random-detach
# Tag no-random-detach: test relies on DETACH/ATTACH in specific place
>>>>>>> d2f91b1f

CURDIR=$(cd "$(dirname "${BASH_SOURCE[0]}")" && pwd)
# shellcheck source=../shell_config.sh
. "$CURDIR"/../shell_config.sh

$CLICKHOUSE_CLIENT -q "drop table if exists rmt1 sync;"
$CLICKHOUSE_CLIENT -q "drop table if exists rmt2 sync;"

$CLICKHOUSE_CLIENT -q "create table rmt1 (n int) engine=ReplicatedMergeTree('/test/02369/$CLICKHOUSE_TEST_ZOOKEEPER_PREFIX/{database}', '1') order by n;"
$CLICKHOUSE_CLIENT -q "create table rmt2 (n int) engine=ReplicatedMergeTree('/test/02369/$CLICKHOUSE_TEST_ZOOKEEPER_PREFIX/{database}', '2') order by n;"

$CLICKHOUSE_CLIENT --insert_keeper_fault_injection_probability=0 -q "insert into rmt1 values (1);"
$CLICKHOUSE_CLIENT --insert_keeper_fault_injection_probability=0 -q "insert into rmt1 values (2);"

$CLICKHOUSE_CLIENT -q "system sync replica rmt1;"
$CLICKHOUSE_CLIENT -q "system sync replica rmt2;"
$CLICKHOUSE_CLIENT -q "system stop merges rmt2;"
$CLICKHOUSE_CLIENT -q "optimize table rmt1 final;"

$CLICKHOUSE_CLIENT -q "select 1, *, _part from rmt1 order by n;"
$CLICKHOUSE_CLIENT -q "select 2, *, _part from rmt2 order by n;"

path=$($CLICKHOUSE_CLIENT -q "select path from system.parts where database='$CLICKHOUSE_DATABASE' and table='rmt1' and name='all_0_1_1'")
# ensure that path is absolute before removing
$CLICKHOUSE_CLIENT -q "select throwIf(substring('$path', 1, 1) != '/', 'Path is relative: $path')" || exit
rm -rf $path

$CLICKHOUSE_CLIENT -q "select * from rmt1;" 2>&1 | grep LOGICAL_ERROR
$CLICKHOUSE_CLIENT --min_bytes_to_use_direct_io=1 --local_filesystem_read_method=pread_threadpool -q "select * from rmt1;" 2>&1 | grep LOGICAL_ERROR

$CLICKHOUSE_CLIENT -q "detach table rmt1;"
$CLICKHOUSE_CLIENT -q "attach table rmt1;"

$CLICKHOUSE_CLIENT --insert_keeper_fault_injection_probability=0 -q "insert into rmt1 values (3);"
$CLICKHOUSE_CLIENT -q "system start merges rmt2;"
$CLICKHOUSE_CLIENT -q "system sync replica rmt1;"
$CLICKHOUSE_CLIENT -q "optimize table rmt1 final;"

$CLICKHOUSE_CLIENT -q "system sync replica rmt1;"
$CLICKHOUSE_CLIENT -q "system sync replica rmt2;"
$CLICKHOUSE_CLIENT -q "select 3, *, _part from rmt1 order by n;"
$CLICKHOUSE_CLIENT -q "select 4, *, _part from rmt2 order by n;"

$CLICKHOUSE_CLIENT -q "drop table rmt1 sync;"
$CLICKHOUSE_CLIENT -q "drop table rmt2 sync;"<|MERGE_RESOLUTION|>--- conflicted
+++ resolved
@@ -1,10 +1,6 @@
 #!/usr/bin/env bash
-<<<<<<< HEAD
-# Tags: long, zookeeper
-=======
-# Tags: zookeeper, no-random-detach
+# Tags: long, zookeeper, no-random-detach
 # Tag no-random-detach: test relies on DETACH/ATTACH in specific place
->>>>>>> d2f91b1f
 
 CURDIR=$(cd "$(dirname "${BASH_SOURCE[0]}")" && pwd)
 # shellcheck source=../shell_config.sh
