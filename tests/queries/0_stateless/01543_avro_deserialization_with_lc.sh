#!/usr/bin/env bash
<<<<<<< HEAD
# Tags: no-unbundled, no-fasttest, no-parallel
=======
>>>>>>> 7badf224

CURDIR=$(cd "$(dirname "${BASH_SOURCE[0]}")" && pwd)
# shellcheck source=../shell_config.sh
. "$CURDIR"/../shell_config.sh

USER_FILES_PATH=$(clickhouse-client --query "select _path,_file from file('nonexist.txt', 'CSV', 'val1 char')" 2>&1 | grep Exception | awk '{gsub("/nonexist.txt","",$9); print $9}')

$CLICKHOUSE_CLIENT --multiquery --query "
SET allow_suspicious_low_cardinality_types=1;
CREATE TABLE IF NOT EXISTS test_01543 (value LowCardinality(String), value2 LowCardinality(UInt64)) ENGINE=Memory();
"

$CLICKHOUSE_CLIENT --query "INSERT INTO test_01543 SELECT toString(number), number FROM numbers(10)"

$CLICKHOUSE_CLIENT -q "SELECT * FROM test_01543 FORMAT Avro" |
    $CLICKHOUSE_CLIENT -q "INSERT INTO test_01543 FORMAT Avro";

$CLICKHOUSE_CLIENT -q "SELECT * FROM test_01543";

$CLICKHOUSE_CLIENT --query "DROP TABLE IF EXISTS test_01543"

$CLICKHOUSE_CLIENT --query "SELECT number % 2 ? number: NULL as x from numbers(10) FORMAT Avro" > $USER_FILES_PATH/test_01543.avro

$CLICKHOUSE_CLIENT --query "SELECT * FROM file('test_01543.avro', 'Avro', 'x LowCardinality(Nullable(UInt64))')"

rm $USER_FILES_PATH/test_01543.avro<|MERGE_RESOLUTION|>--- conflicted
+++ resolved
@@ -1,8 +1,4 @@
 #!/usr/bin/env bash
-<<<<<<< HEAD
-# Tags: no-unbundled, no-fasttest, no-parallel
-=======
->>>>>>> 7badf224
 
 CURDIR=$(cd "$(dirname "${BASH_SOURCE[0]}")" && pwd)
 # shellcheck source=../shell_config.sh
