--- conflicted
+++ resolved
@@ -22,8 +22,4 @@
 (echo "INSERT INTO test_empty_data FORMAT Parquet" && ${CLICKHOUSE_CLIENT} --query="SELECT 1 AS x LIMIT 0 FORMAT Parquet") | ${CLICKHOUSE_CLIENT}
 ${CLICKHOUSE_CLIENT} --query="SELECT count() FROM test_empty_data"
 
-<<<<<<< HEAD
-${CLICKHOUSE_CLIENT} --query="DROP TABLE test_empty_data"
-=======
-${CLICKHOUSE_CLIENT} -q "DROP TABLE test_empty_data"
->>>>>>> d9b52f94
+${CLICKHOUSE_CLIENT} -q "DROP TABLE test_empty_data"