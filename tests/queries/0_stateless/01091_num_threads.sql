set log_queries=1;
set log_query_threads=1;

WITH 01091 AS id SELECT 1;
SYSTEM FLUSH LOGS;

WITH 
    (
        SELECT query_id
        FROM system.query_log
        WHERE (query = 'WITH 01091 AS id SELECT 1;\n') AND (event_date >= (today() - 1))
        ORDER BY event_time DESC
        LIMIT 1
    ) AS id
SELECT uniqExact(thread_id)
FROM system.query_thread_log
WHERE (event_date >= (today() - 1)) AND (query_id = id) AND (thread_id != master_thread_id);

with 01091 as id select sum(number) from numbers(1000000);
SYSTEM FLUSH LOGS;

WITH 
    (
        SELECT query_id
        FROM system.query_log
<<<<<<< HEAD
        WHERE (query LIKE 'with 01091 as id select sum(number) from numbers(1000000);%') AND (event_date >= (today() - 1))
=======
        WHERE (query = 'SELECT sum(number) FROM numbers(1000000)') AND (event_date >= (today() - 1))
>>>>>>> d1708a03
        ORDER BY event_time DESC
        LIMIT 1
    ) AS id
SELECT uniqExact(thread_id)
FROM system.query_thread_log
WHERE (event_date >= (today() - 1)) AND (query_id = id) AND (thread_id != master_thread_id);

with 01091 as id select sum(number) from numbers_mt(1000000);
SYSTEM FLUSH LOGS;

WITH 
    (
        SELECT query_id
        FROM system.query_log
<<<<<<< HEAD
        WHERE (query LIKE 'with 01091 as id select sum(number) from numbers_mt(1000000);%') AND (event_date >= (today() - 1))
=======
        WHERE (query = 'SELECT sum(number) FROM numbers_mt(1000000)') AND (event_date >= (today() - 1))
>>>>>>> d1708a03
        ORDER BY event_time DESC
        LIMIT 1
    ) AS id
SELECT uniqExact(thread_id) > 2
FROM system.query_thread_log
WHERE (event_date >= (today() - 1)) AND (query_id = id) AND (thread_id != master_thread_id);<|MERGE_RESOLUTION|>--- conflicted
+++ resolved
@@ -23,11 +23,7 @@
     (
         SELECT query_id
         FROM system.query_log
-<<<<<<< HEAD
-        WHERE (query LIKE 'with 01091 as id select sum(number) from numbers(1000000);%') AND (event_date >= (today() - 1))
-=======
-        WHERE (query = 'SELECT sum(number) FROM numbers(1000000)') AND (event_date >= (today() - 1))
->>>>>>> d1708a03
+        WHERE (query = 'WITH 01091 as id SELECT sum(number) FROM numbers(1000000)') AND (event_date >= (today() - 1))
         ORDER BY event_time DESC
         LIMIT 1
     ) AS id
@@ -42,11 +38,7 @@
     (
         SELECT query_id
         FROM system.query_log
-<<<<<<< HEAD
-        WHERE (query LIKE 'with 01091 as id select sum(number) from numbers_mt(1000000);%') AND (event_date >= (today() - 1))
-=======
-        WHERE (query = 'SELECT sum(number) FROM numbers_mt(1000000)') AND (event_date >= (today() - 1))
->>>>>>> d1708a03
+        WHERE (query = 'WITH 01091 as id SELECT sum(number) FROM numbers_mt(1000000)') AND (event_date >= (today() - 1))
         ORDER BY event_time DESC
         LIMIT 1
     ) AS id
