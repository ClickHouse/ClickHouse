#!/usr/bin/env bash
# Tags: no-fasttest, long

CUR_DIR=$(cd "$(dirname "${BASH_SOURCE[0]}")" && pwd)
# shellcheck source=../shell_config.sh
. "$CUR_DIR"/../shell_config.sh

# In this test we only increase cache size and then decrease it back while making concurrent selects.
# There is no .reference file, because the purpose of this test
# is to be run in parallel to other tests, not to produce .reference.
# `s3_cache` is used for many tests and for all tests in case of s3-storage run.
disk_name="s3_cache"
table_name="table_${CLICKHOUSE_TEST_UNIQUE_NAME}"

$CLICKHOUSE_CLIENT -m --query "
DROP TABLE IF EXISTS ${table_name};
CREATE TABLE ${table_name} (a String) engine=MergeTree() ORDER BY tuple() SETTINGS disk = '$disk_name';
INSERT INTO ${table_name} SELECT randomString(10000000);
"

$CLICKHOUSE_CLIENT --query "SELECT * FROM ${table_name} FORMAT Null"

prev_max_size=$($CLICKHOUSE_CLIENT --query "SELECT max_size FROM system.filesystem_cache_settings WHERE cache_name = '$disk_name'")
$CLICKHOUSE_CLIENT --query "SELECT current_size > 0 FROM system.filesystem_cache_settings WHERE cache_name = '$disk_name' FORMAT TabSeparated"

config_path=${CLICKHOUSE_CONFIG_DIR}/config.d/storage_conf.xml

new_max_size=$($CLICKHOUSE_CLIENT --query "SELECT multiply(max_size, 3) FROM system.filesystem_cache_settings WHERE cache_name = '$disk_name'")
sed -i "s|<max_size>$prev_max_size<\/max_size>|<max_size>$new_max_size<\/max_size>|"  $config_path

<<<<<<< HEAD
TIMEOUT=5

function select_func {
    local TIMELIMIT=$((SECONDS+TIMEOUT))
    while [ $SECONDS -lt "$TIMELIMIT" ]
    do
        $CLICKHOUSE_CLIENT --query "SELECT * FROM ${table_name} FORMAT Null SETTINGS filesystem_cache_segments_batch_size=1, max_read_buffer_size_remote_fs=50000"
=======
function select {
    while true; do
        $CLICKHOUSE_CLIENT --query "SELECT * FROM ${table_name} FORMAT Null"
>>>>>>> 48ec7b6e
    done
}

export -f select
timeout 5 bash -c select 2>/dev/null &
timeout 5 bash -c select 2>/dev/null &
timeout 5 bash -c select 2>/dev/null &
timeout 5 bash -c select 2>/dev/null &
timeout 5 bash -c select 2>/dev/null &

$CLICKHOUSE_CLIENT -m --query "
SET send_logs_level='error';
SYSTEM RELOAD CONFIG"

$CLICKHOUSE_CLIENT --query "SELECT sleep(3) FORMAT Null"
wait

sed -i "s|<max_size>$new_max_size<\/max_size>|<max_size>$prev_max_size<\/max_size>|"  $config_path

export -f select
timeout 5 bash -c select 2>/dev/null &
timeout 5 bash -c select 2>/dev/null &
timeout 5 bash -c select 2>/dev/null &
timeout 5 bash -c select 2>/dev/null &
timeout 5 bash -c select 2>/dev/null &

$CLICKHOUSE_CLIENT -m --query "
SET send_logs_level='error';
SYSTEM RELOAD CONFIG"

$CLICKHOUSE_CLIENT --query "SELECT sleep(3) FORMAT Null"
wait<|MERGE_RESOLUTION|>--- conflicted
+++ resolved
@@ -28,7 +28,6 @@
 new_max_size=$($CLICKHOUSE_CLIENT --query "SELECT multiply(max_size, 3) FROM system.filesystem_cache_settings WHERE cache_name = '$disk_name'")
 sed -i "s|<max_size>$prev_max_size<\/max_size>|<max_size>$new_max_size<\/max_size>|"  $config_path
 
-<<<<<<< HEAD
 TIMEOUT=5
 
 function select_func {
@@ -36,11 +35,6 @@
     while [ $SECONDS -lt "$TIMELIMIT" ]
     do
         $CLICKHOUSE_CLIENT --query "SELECT * FROM ${table_name} FORMAT Null SETTINGS filesystem_cache_segments_batch_size=1, max_read_buffer_size_remote_fs=50000"
-=======
-function select {
-    while true; do
-        $CLICKHOUSE_CLIENT --query "SELECT * FROM ${table_name} FORMAT Null"
->>>>>>> 48ec7b6e
     done
 }
 
