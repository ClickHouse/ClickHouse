{
    "num_columns": 3,
    "num_rows": 100000,
    "num_row_groups": 2,
    "format_version": "2.6",
    "metadata_size": 617,
    "total_uncompressed_size": 314147,
    "total_compressed_size": 27081,
    "columns": [
        {
            "name": "number",
            "path": "number",
            "max_definition_level": 0,
            "max_repetition_level": 0,
            "physical_type": "INT32",
            "logical_type": "Int(bitWidth=16, isSigned=false)",
            "compression": "LZ4",
            "total_uncompressed_size": 133321,
            "total_compressed_size": 13293,
            "space_saved": "90.03%",
            "encodings": [
                "RLE_DICTIONARY",
                "PLAIN",
                "RLE"
            ]
        },
        {
            "name": "str",
            "path": "str",
            "max_definition_level": 0,
            "max_repetition_level": 0,
            "physical_type": "BYTE_ARRAY",
            "logical_type": "None",
            "compression": "LZ4",
            "total_uncompressed_size": 149115,
            "total_compressed_size": 13340,
            "space_saved": "91.05%",
            "encodings": [
                "RLE_DICTIONARY",
                "PLAIN",
                "RLE"
            ]
        },
        {
            "name": "mod",
            "path": "mod",
            "max_definition_level": 1,
            "max_repetition_level": 0,
            "physical_type": "INT32",
            "logical_type": "Int(bitWidth=8, isSigned=false)",
            "compression": "LZ4",
            "total_uncompressed_size": 31711,
            "total_compressed_size": 448,
            "space_saved": "98.59%",
            "encodings": [
                "RLE_DICTIONARY",
                "PLAIN",
                "RLE"
            ]
        }
    ],
    "row_groups": [
        {
<<<<<<< HEAD
            "num_columns": 3,
            "num_rows": 65409,
            "total_uncompressed_size": 200527,
            "total_compressed_size": 14406,
=======
            "file_offset": "4",
            "num_columns": "3",
            "num_rows": "65409",
            "total_uncompressed_size": "200527",
            "total_compressed_size": "14406",
>>>>>>> 9f612240
            "columns": [
                {
                    "name": "number",
                    "path": "number",
                    "total_compressed_size": 7070,
                    "total_uncompressed_size": 85956,
                    "have_statistics": true,
                    "statistics": {
                        "num_values": 65409,
                        "null_count": 0,
                        "distinct_count": null,
                        "min": "0",
                        "max": "999"
                    },
                    "bloom_filter_bytes": "0"
                },
                {
                    "name": "str",
                    "path": "str",
                    "total_compressed_size": 7093,
                    "total_uncompressed_size": 93853,
                    "have_statistics": true,
                    "statistics": {
                        "num_values": 65409,
                        "null_count": 0,
                        "distinct_count": null,
                        "min": "Hello0",
                        "max": "Hello999"
                    },
                    "bloom_filter_bytes": "0"
                },
                {
                    "name": "mod",
                    "path": "mod",
                    "total_compressed_size": 243,
                    "total_uncompressed_size": 20718,
                    "have_statistics": true,
                    "statistics": {
                        "num_values": 32705,
                        "null_count": 32704,
                        "distinct_count": null,
                        "min": "0",
                        "max": "8"
                    },
                    "bloom_filter_bytes": "0"
                }
            ]
        },
        {
<<<<<<< HEAD
            "num_columns": 3,
            "num_rows": 34591,
            "total_uncompressed_size": 113620,
            "total_compressed_size": 12675,
=======
            "file_offset": "14635",
            "num_columns": "3",
            "num_rows": "34591",
            "total_uncompressed_size": "113620",
            "total_compressed_size": "12675",
>>>>>>> 9f612240
            "columns": [
                {
                    "name": "number",
                    "path": "number",
                    "total_compressed_size": 6223,
                    "total_uncompressed_size": 47365,
                    "have_statistics": true,
                    "statistics": {
                        "num_values": 34591,
                        "null_count": 0,
                        "distinct_count": null,
                        "min": "0",
                        "max": "999"
                    },
                    "bloom_filter_bytes": "0"
                },
                {
                    "name": "str",
                    "path": "str",
                    "total_compressed_size": 6247,
                    "total_uncompressed_size": 55262,
                    "have_statistics": true,
                    "statistics": {
                        "num_values": 34591,
                        "null_count": 0,
                        "distinct_count": null,
                        "min": "Hello0",
                        "max": "Hello999"
                    },
                    "bloom_filter_bytes": "0"
                },
                {
                    "name": "mod",
                    "path": "mod",
                    "total_compressed_size": 205,
                    "total_uncompressed_size": 10993,
                    "have_statistics": true,
                    "statistics": {
                        "num_values": 17295,
                        "null_count": 17296,
                        "distinct_count": null,
                        "min": "0",
                        "max": "8"
                    },
                    "bloom_filter_bytes": "0"
                }
            ]
        }
    ]
}
{
    "num_columns": 3,
    "format_version": "2.6"
}
{
    "columns": [
        {
            "name": "number",
            "path": "number",
            "max_definition_level": 0,
            "max_repetition_level": 0,
            "physical_type": "INT32",
            "logical_type": "Int(bitWidth=16, isSigned=false)",
            "compression": "LZ4",
            "total_uncompressed_size": 133321,
            "total_compressed_size": 13293,
            "space_saved": "90.03%",
            "encodings": [
                "RLE_DICTIONARY",
                "PLAIN",
                "RLE"
            ]
        },
        {
            "name": "str",
            "path": "str",
            "max_definition_level": 0,
            "max_repetition_level": 0,
            "physical_type": "BYTE_ARRAY",
            "logical_type": "None",
            "compression": "LZ4",
            "total_uncompressed_size": 149115,
            "total_compressed_size": 13340,
            "space_saved": "91.05%",
            "encodings": [
                "RLE_DICTIONARY",
                "PLAIN",
                "RLE"
            ]
        },
        {
            "name": "mod",
            "path": "mod",
            "max_definition_level": 1,
            "max_repetition_level": 0,
            "physical_type": "INT32",
            "logical_type": "Int(bitWidth=8, isSigned=false)",
            "compression": "LZ4",
            "total_uncompressed_size": 31711,
            "total_compressed_size": 448,
            "space_saved": "98.59%",
            "encodings": [
                "RLE_DICTIONARY",
                "PLAIN",
                "RLE"
            ]
        }
    ]
}
1
1
{
    "num_columns": 1,
    "num_rows": 5,
    "num_row_groups": 1,
    "format_version": "1.0",
    "metadata_size": 267,
    "total_uncompressed_size": 105,
    "total_compressed_size": 128,
    "columns": [
        {
            "name": "ipv6",
            "path": "ipv6",
            "max_definition_level": 0,
            "max_repetition_level": 0,
            "physical_type": "FIXED_LEN_BYTE_ARRAY",
            "logical_type": "None",
            "compression": "GZIP",
            "total_uncompressed_size": 105,
            "total_compressed_size": 128,
            "space_saved": "-21.9%",
            "encodings": [
                "PLAIN",
                "BIT_PACKED"
            ]
        }
    ],
    "row_groups": [
        {
<<<<<<< HEAD
            "num_columns": 1,
            "num_rows": 5,
            "total_uncompressed_size": 105,
            "total_compressed_size": 128,
=======
            "file_offset": "4",
            "num_columns": "1",
            "num_rows": "5",
            "total_uncompressed_size": "105",
            "total_compressed_size": "128",
>>>>>>> 9f612240
            "columns": [
                {
                    "name": "ipv6",
                    "path": "ipv6",
                    "total_compressed_size": 128,
                    "total_uncompressed_size": 105,
                    "have_statistics": true,
                    "statistics": {
                        "num_values": 5,
                        "null_count": 0,
                        "distinct_count": null,
                        "min": "27 32 150 125 17 250 66 31 157 44 75 218 51 50 19 144 ",
                        "max": "154 31 90 141 15 7 68 47 190 29 121 145 188 162 234 154 "
                    },
                    "bloom_filter_bytes": "1048594"
                }
            ]
        }
    ]
}<|MERGE_RESOLUTION|>--- conflicted
+++ resolved
@@ -61,18 +61,11 @@
     ],
     "row_groups": [
         {
-<<<<<<< HEAD
+            "file_offset": 4,
             "num_columns": 3,
             "num_rows": 65409,
             "total_uncompressed_size": 200527,
             "total_compressed_size": 14406,
-=======
-            "file_offset": "4",
-            "num_columns": "3",
-            "num_rows": "65409",
-            "total_uncompressed_size": "200527",
-            "total_compressed_size": "14406",
->>>>>>> 9f612240
             "columns": [
                 {
                     "name": "number",
@@ -122,18 +115,11 @@
             ]
         },
         {
-<<<<<<< HEAD
+            "file_offset": 14635,
             "num_columns": 3,
             "num_rows": 34591,
             "total_uncompressed_size": 113620,
             "total_compressed_size": 12675,
-=======
-            "file_offset": "14635",
-            "num_columns": "3",
-            "num_rows": "34591",
-            "total_uncompressed_size": "113620",
-            "total_compressed_size": "12675",
->>>>>>> 9f612240
             "columns": [
                 {
                     "name": "number",
@@ -273,18 +259,11 @@
     ],
     "row_groups": [
         {
-<<<<<<< HEAD
+            "file_offset": 4,
             "num_columns": 1,
             "num_rows": 5,
             "total_uncompressed_size": 105,
             "total_compressed_size": 128,
-=======
-            "file_offset": "4",
-            "num_columns": "1",
-            "num_rows": "5",
-            "total_uncompressed_size": "105",
-            "total_compressed_size": "128",
->>>>>>> 9f612240
             "columns": [
                 {
                     "name": "ipv6",
