#!/usr/bin/env bash
<<<<<<< HEAD
# Tags: no-s3-storage, no-random-merge-tree-settings
=======
# Tags: no-s3-storage, no-random-detach
>>>>>>> d2f91b1f
# Tag no-s3-storage: s3 does not have fsync
# Tag no-random-detach: extra FileOpen while attach.

CUR_DIR=$(cd "$(dirname "${BASH_SOURCE[0]}")" && pwd)
# shellcheck source=../shell_config.sh
. "$CUR_DIR"/../shell_config.sh

$CLICKHOUSE_CLIENT -nm -q "
    drop table if exists data_fsync_pe;

    create table data_fsync_pe (key Int) engine=MergeTree()
    order by key
    settings
        min_rows_for_wide_part = 2,
        fsync_after_insert = 1,
        fsync_part_directory = 1,
        ratio_of_defaults_for_sparse_serialization = 1;
"

ret=1
# Retry in case of fsync/fdatasync was too fast
# (FileSyncElapsedMicroseconds/DirectorySyncElapsedMicroseconds was 0)
for i in {1..100}; do
    query_id="insert-$i-$CLICKHOUSE_DATABASE"

    $CLICKHOUSE_CLIENT --query_id "$query_id" -q "insert into data_fsync_pe values (1)"

    read -r FileSync FileOpen DirectorySync FileSyncElapsedMicroseconds DirectorySyncElapsedMicroseconds <<<"$(
    $CLICKHOUSE_CLIENT -nm --param_query_id "$query_id" -q "
        system flush logs;

        select
            ProfileEvents['FileSync'],
            ProfileEvents['FileOpen'],
            ProfileEvents['DirectorySync'],
            ProfileEvents['FileSyncElapsedMicroseconds']>0,
            ProfileEvents['DirectorySyncElapsedMicroseconds']>0
        from system.query_log
        where
            event_date >= yesterday() and
            current_database = currentDatabase() and
            query_id = {query_id:String} and
            type = 'QueryFinish';
    ")"

    # Non retriable errors
    if [[ $FileSync -ne 8 ]]; then
        echo "FileSync: $FileSync != 8" >&2
        exit 2
    fi
    # Check that all files was synced
    if [[ $FileSync -ne $FileOpen ]]; then
        echo "$FileSync (FileSync) != $FileOpen (FileOpen)" >&2
        exit 3
    fi
    if [[ $DirectorySync -ne 2 ]]; then
        echo "DirectorySync: $DirectorySync != 2" >&2
        exit 4
    fi

    # Retriable errors
    if [[ $FileSyncElapsedMicroseconds -eq 0 ]]; then
        continue
    fi
    if [[ $DirectorySyncElapsedMicroseconds -eq 0 ]]; then
        continue
    fi

    # Everything is OK
    ret=0
    break
done

$CLICKHOUSE_CLIENT -q "drop table data_fsync_pe"

exit $ret<|MERGE_RESOLUTION|>--- conflicted
+++ resolved
@@ -1,9 +1,5 @@
 #!/usr/bin/env bash
-<<<<<<< HEAD
-# Tags: no-s3-storage, no-random-merge-tree-settings
-=======
-# Tags: no-s3-storage, no-random-detach
->>>>>>> d2f91b1f
+# Tags: no-s3-storage, no-random-detach, no-random-merge-tree-settings
 # Tag no-s3-storage: s3 does not have fsync
 # Tag no-random-detach: extra FileOpen while attach.
 
