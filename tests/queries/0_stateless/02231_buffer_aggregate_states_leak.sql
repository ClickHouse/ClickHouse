-- Tags: long

drop table if exists buffer_02231;
drop table if exists out_02231;
drop table if exists in_02231;
drop table if exists mv_02231;

-- To reproduce leak of memory tracking of aggregate states,
-- background flush is required.
create table buffer_02231
(
    key Int,
    v1 AggregateFunction(groupArray, String)
) engine=Buffer(currentDatabase(), 'out_02231',
    /* layers= */1,
    /* min/max time  */ 86400, 86400,
    /* min/max rows  */ 1e9, 1e9,
    /* min/max bytes */ 1e12, 1e12,
    /* flush time */    1
);
create table out_02231 as buffer_02231 engine=Null();
create table in_02231 (number Int) engine=Null();

-- Create lots of INSERT blocks with MV
create materialized view mv_02231 to buffer_02231 as select
    number as key,
    groupArrayState(toString(number)) as v1
from in_02231
group by key;

<<<<<<< HEAD
set optimize_trivial_insert_select = 1;
insert into in_02231 select * from numbers(10e6) settings max_memory_usage='400Mi', max_threads=1;
=======
insert into in_02231 select * from numbers(10e6) settings max_memory_usage='310Mi', max_threads=1;
>>>>>>> eb0c1bdb

drop table buffer_02231;
drop table out_02231;
drop table in_02231;
drop table mv_02231;<|MERGE_RESOLUTION|>--- conflicted
+++ resolved
@@ -28,12 +28,7 @@
 from in_02231
 group by key;
 
-<<<<<<< HEAD
-set optimize_trivial_insert_select = 1;
 insert into in_02231 select * from numbers(10e6) settings max_memory_usage='400Mi', max_threads=1;
-=======
-insert into in_02231 select * from numbers(10e6) settings max_memory_usage='310Mi', max_threads=1;
->>>>>>> eb0c1bdb
 
 drop table buffer_02231;
 drop table out_02231;
