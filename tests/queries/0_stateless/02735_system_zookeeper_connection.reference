--- conflicted
+++ resolved
@@ -1,7 +1,2 @@
-<<<<<<< HEAD
-default	::1	9181	0	0	4
-zookeeper2	::1	9181	0	0	0
-=======
-default	::1	9181	0	0	0	1	1	['FILTERED_LIST','MULTI_READ','CHECK_NOT_EXISTS']
-zookeeper2	::1	9181	0	0	0	1
->>>>>>> 8eb7e075
+default	::1	9181	0	0	0	1	1	['FILTERED_LIST','MULTI_READ','CHECK_NOT_EXISTS','CREATE_IF_NOT_EXISTS']
+zookeeper2	::1	9181	0	0	0	1