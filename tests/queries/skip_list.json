--- conflicted
+++ resolved
@@ -111,7 +111,6 @@
     "polymorphic-parts": [
         "01508_partition_pruning", /// bug, shoud be fixed
         "01482_move_to_prewhere_and_cast" /// bug, shoud be fixed
-<<<<<<< HEAD
     ],
     "antlr": [
         "00186_very_long_arrays",
@@ -588,7 +587,5 @@
         "memory_leak",
         "memory_limit",
         "polygon_dicts" // they use an explicitly specified database
-=======
->>>>>>> c8292279
     ]
 }