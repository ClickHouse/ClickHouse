--- conflicted
+++ resolved
@@ -759,11 +759,8 @@
         "01715_background_checker_blather_zookeeper",
         "01747_alter_partition_key_enum_zookeeper",
         "01761_alter_decimal_zookeeper",
-<<<<<<< HEAD
         "01360_materialized_view_with_join_on_query_log", // creates and drops MVs on query_log, which may interrupt flushes.
         "01509_parallel_quorum_insert_no_replicas", // It's ok to execute in parallel with oter tests but not several instances of the same test.
-=======
->>>>>>> b45c1832
         "attach",
         "ddl_dictionaries",
         "dictionary",
