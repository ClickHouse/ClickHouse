--- conflicted
+++ resolved
@@ -732,41 +732,7 @@
     conn.close()
 
 
-<<<<<<< HEAD
-# Regression for (k, v) IN ((k, v))
-def test_mysql_in(started_cluster):
-    table_name = 'test_mysql_in'
-    node1.query(f'DROP TABLE IF EXISTS {table_name}')
-
-    conn = get_mysql_conn(started_cluster, cluster.mysql_ip)
-    drop_mysql_table(conn, table_name)
-    create_mysql_table(conn, table_name)
-
-    node1.query('''
-        CREATE TABLE {}
-        (
-            id UInt32,
-            name String,
-            age UInt32,
-            money UInt32
-        )
-        ENGINE = MySQL('mysql57:3306', 'clickhouse', '{}', 'root', 'clickhouse')
-        '''.format(table_name, table_name)
-    )
-
-    node1.query("INSERT INTO {} (id, name) SELECT number, concat('name_', toString(number)) from numbers(10) ".format(table_name))
-    node1.query("SELECT * FROM {} WHERE (id) IN (1)".format(table_name))
-    node1.query("SELECT * FROM {} WHERE (id) IN (1, 2)".format(table_name))
-    node1.query("SELECT * FROM {} WHERE (id, name) IN ((1, 'name_1'))".format(table_name))
-    node1.query("SELECT * FROM {} WHERE (id, name) IN ((1, 'name_1'),(1, 'name_1'))".format(table_name))
-
-    drop_mysql_table(conn, table_name)
-    conn.close()
-
-if __name__ == '__main__':
-=======
 if __name__ == "__main__":
->>>>>>> df57f8e3
     with contextmanager(started_cluster)() as cluster:
         for name, instance in list(cluster.instances.items()):
             print(name, instance.ip_address)
