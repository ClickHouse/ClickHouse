from contextlib import contextmanager

## sudo -H pip install PyMySQL
import pymysql.cursors
import pytest
import time
import threading
from helpers.cluster import ClickHouseCluster
from helpers.client import QueryRuntimeException

cluster = ClickHouseCluster(__file__)

node1 = cluster.add_instance('node1', main_configs=['configs/remote_servers.xml', 'configs/named_collections.xml'], with_mysql=True)
node2 = cluster.add_instance('node2', main_configs=['configs/remote_servers.xml'], with_mysql_cluster=True)
node3 = cluster.add_instance('node3', main_configs=['configs/remote_servers.xml'], user_configs=['configs/users.xml'], with_mysql=True)

create_table_sql_template = """
    CREATE TABLE `clickhouse`.`{}` (
    `id` int(11) NOT NULL,
    `name` varchar(50) NOT NULL,
    `age` int  NOT NULL default 0,
    `money` int NOT NULL default 0,
    `source` enum('IP','URL') DEFAULT 'IP',
    PRIMARY KEY (`id`)) ENGINE=InnoDB;
    """

drop_table_sql_template = """
    DROP TABLE IF EXISTS `clickhouse`.`{}`;
    """

def get_mysql_conn(started_cluster, host):
    conn = pymysql.connect(user='root', password='clickhouse', host=host, port=started_cluster.mysql_port)
    return conn

def create_mysql_table(conn, tableName):
    with conn.cursor() as cursor:
        cursor.execute(create_table_sql_template.format(tableName))

def drop_mysql_table(conn, tableName):
    with conn.cursor() as cursor:
        cursor.execute(drop_table_sql_template.format(tableName))

def create_mysql_db(conn, name):
    with conn.cursor() as cursor:
        cursor.execute("DROP DATABASE IF EXISTS {}".format(name))
        cursor.execute("CREATE DATABASE {} DEFAULT CHARACTER SET 'utf8'".format(name))


@pytest.fixture(scope="module")
def started_cluster():
    try:
        cluster.start()

        conn = get_mysql_conn(cluster, cluster.mysql_ip)
        create_mysql_db(conn, 'clickhouse')

        ## create mysql db and table
        conn1 = get_mysql_conn(cluster, cluster.mysql2_ip)
        create_mysql_db(conn1, 'clickhouse')
        yield cluster

    finally:
        cluster.shutdown()


def test_many_connections(started_cluster):
    table_name = 'test_many_connections'
    node1.query(f'DROP TABLE IF EXISTS {table_name}')

    conn = get_mysql_conn(started_cluster, cluster.mysql_ip)
    drop_mysql_table(conn, table_name)
    create_mysql_table(conn, table_name)

    node1.query('''
CREATE TABLE {}(id UInt32, name String, age UInt32, money UInt32) ENGINE = MySQL('mysql57:3306', 'clickhouse', '{}', 'root', 'clickhouse');
'''.format(table_name, table_name))

    node1.query("INSERT INTO {} (id, name) SELECT number, concat('name_', toString(number)) from numbers(10) ".format(table_name))

    query = "SELECT count() FROM ("
    for i in range (24):
        query += "SELECT id FROM {t} UNION ALL "
    query += "SELECT id FROM {t})"

    assert node1.query(query.format(t=table_name)) == '250\n'
    drop_mysql_table(conn, table_name)
    conn.close()


def test_insert_select(started_cluster):
    table_name = 'test_insert_select'
    node1.query(f'DROP TABLE IF EXISTS {table_name}')
    conn = get_mysql_conn(started_cluster, cluster.mysql_ip)
    drop_mysql_table(conn, table_name)
    create_mysql_table(conn, table_name)


    node1.query('''
CREATE TABLE {}(id UInt32, name String, age UInt32, money UInt32) ENGINE = MySQL('mysql57:3306', 'clickhouse', '{}', 'root', 'clickhouse');
'''.format(table_name, table_name))
    node1.query(
        "INSERT INTO {}(id, name, money) select number, concat('name_', toString(number)), 3 from numbers(10000) ".format(
            table_name))
    assert node1.query("SELECT count() FROM {}".format(table_name)).rstrip() == '10000'
    assert node1.query("SELECT sum(money) FROM {}".format(table_name)).rstrip() == '30000'
    conn.close()


def test_replace_select(started_cluster):
    table_name = 'test_replace_select'
    node1.query(f'DROP TABLE IF EXISTS {table_name}')
    conn = get_mysql_conn(started_cluster, cluster.mysql_ip)
    drop_mysql_table(conn, table_name)
    create_mysql_table(conn, table_name)

    node1.query('''
CREATE TABLE {}(id UInt32, name String, age UInt32, money UInt32) ENGINE = MySQL('mysql57:3306', 'clickhouse', '{}', 'root', 'clickhouse', 1);
'''.format(table_name, table_name))
    node1.query(
        "INSERT INTO {}(id, name, money) select number, concat('name_', toString(number)), 3 from numbers(10000) ".format(
            table_name))
    node1.query(
        "INSERT INTO {}(id, name, money) select number, concat('name_', toString(number)), 3 from numbers(10000) ".format(
            table_name))
    assert node1.query("SELECT count() FROM {}".format(table_name)).rstrip() == '10000'
    assert node1.query("SELECT sum(money) FROM {}".format(table_name)).rstrip() == '30000'
    conn.close()


def test_insert_on_duplicate_select(started_cluster):
    table_name = 'test_insert_on_duplicate_select'
    node1.query(f'DROP TABLE IF EXISTS {table_name}')
    conn = get_mysql_conn(started_cluster, cluster.mysql_ip)
    drop_mysql_table(conn, table_name)
    create_mysql_table(conn, table_name)

    node1.query('''
CREATE TABLE {}(id UInt32, name String, age UInt32, money UInt32) ENGINE = MySQL('mysql57:3306', 'clickhouse', '{}', 'root', 'clickhouse', 0, 'update money = money + values(money)');
'''.format(table_name, table_name))
    node1.query(
        "INSERT INTO {}(id, name, money) select number, concat('name_', toString(number)), 3 from numbers(10000) ".format(
            table_name))
    node1.query(
        "INSERT INTO {}(id, name, money) select number, concat('name_', toString(number)), 3 from numbers(10000) ".format(
            table_name))
    assert node1.query("SELECT count() FROM {}".format(table_name)).rstrip() == '10000'
    assert node1.query("SELECT sum(money) FROM {}".format(table_name)).rstrip() == '60000'
    conn.close()


def test_where(started_cluster):
    table_name = 'test_where'
    node1.query(f'DROP TABLE IF EXISTS {table_name}')

    conn = get_mysql_conn(started_cluster, cluster.mysql_ip)
    drop_mysql_table(conn, table_name)
    create_mysql_table(conn, table_name)
    node1.query('''
CREATE TABLE {}(id UInt32, name String, age UInt32, money UInt32) ENGINE = MySQL('mysql57:3306', 'clickhouse', '{}', 'root', 'clickhouse');
'''.format(table_name, table_name))
    node1.query(
        "INSERT INTO {}(id, name, money) select number, concat('name_', toString(number)), 3 from numbers(10000) ".format(
            table_name))
    assert node1.query("SELECT count() FROM {} WHERE name LIKE '%name_%'".format(table_name)).rstrip() == '10000'
    assert node1.query("SELECT count() FROM {} WHERE name NOT LIKE '%tmp_%'".format(table_name)).rstrip() == '10000'
    assert node1.query("SELECT count() FROM {} WHERE money IN (1, 2, 3)".format(table_name)).rstrip() == '10000'
    assert node1.query("SELECT count() FROM {} WHERE money IN (1, 2, 4, 5, 6)".format(table_name)).rstrip() == '0'
    assert node1.query(
        "SELECT count() FROM {} WHERE money NOT IN (1, 2, 4, 5, 6)".format(table_name)).rstrip() == '10000'
    assert node1.query(
        "SELECT count() FROM {} WHERE name LIKE concat('name_', toString(1))".format(table_name)).rstrip() == '1'
    conn.close()


def test_table_function(started_cluster):
    conn = get_mysql_conn(started_cluster, cluster.mysql_ip)
    drop_mysql_table(conn, 'table_function')
    create_mysql_table(conn, 'table_function')
    table_function = "mysql('mysql57:3306', 'clickhouse', '{}', 'root', 'clickhouse')".format('table_function')
    assert node1.query("SELECT count() FROM {}".format(table_function)).rstrip() == '0'
    node1.query(
        "INSERT INTO {} (id, name, money) select number, concat('name_', toString(number)), 3 from numbers(10000)".format(
            'TABLE FUNCTION ' + table_function))
    assert node1.query("SELECT count() FROM {}".format(table_function)).rstrip() == '10000'
    assert node1.query("SELECT sum(c) FROM ("
                       "SELECT count() as c FROM {} WHERE id % 3 == 0"
                       " UNION ALL SELECT count() as c FROM {} WHERE id % 3 == 1"
                       " UNION ALL SELECT count() as c FROM {} WHERE id % 3 == 2)".format(table_function,
                                                                                          table_function,
                                                                                          table_function)).rstrip() == '10000'
    assert node1.query("SELECT sum(`money`) FROM {}".format(table_function)).rstrip() == '30000'
    node1.query("INSERT INTO {} (id, name, age, money) SELECT id + 100000, name, age, money FROM {}".format(
        'TABLE FUNCTION ' + table_function, table_function))
    assert node1.query("SELECT sum(`money`) FROM {}".format(table_function)).rstrip() == '60000'
    conn.close()


def test_binary_type(started_cluster):
    conn = get_mysql_conn(started_cluster, cluster.mysql_ip)
    drop_mysql_table(conn, 'binary_type')

    with conn.cursor() as cursor:
        cursor.execute("CREATE TABLE clickhouse.binary_type (id INT PRIMARY KEY, data BINARY(16) NOT NULL)")
    table_function = "mysql('mysql57:3306', 'clickhouse', '{}', 'root', 'clickhouse')".format('binary_type')
    node1.query("INSERT INTO {} VALUES (42, 'clickhouse')".format('TABLE FUNCTION ' + table_function))
    assert node1.query("SELECT * FROM {}".format(table_function)) == '42\tclickhouse\\0\\0\\0\\0\\0\\0\n'


def test_enum_type(started_cluster):
    table_name = 'test_enum_type'
    node1.query(f'DROP TABLE IF EXISTS {table_name}')

    conn = get_mysql_conn(started_cluster, cluster.mysql_ip)
    drop_mysql_table(conn, table_name)
    create_mysql_table(conn, table_name)
    node1.query('''
CREATE TABLE {}(id UInt32, name String, age UInt32, money UInt32, source Enum8('IP' = 1, 'URL' = 2)) ENGINE = MySQL('mysql57:3306', 'clickhouse', '{}', 'root', 'clickhouse', 1);
'''.format(table_name, table_name))
    node1.query("INSERT INTO {} (id, name, age, money, source) VALUES (1, 'name', 0, 0, 'URL')".format(table_name))
    assert node1.query("SELECT source FROM {} LIMIT 1".format(table_name)).rstrip() == 'URL'
    conn.close()



def test_mysql_distributed(started_cluster):
    table_name = 'test_replicas'

    conn1 = get_mysql_conn(started_cluster, started_cluster.mysql_ip)
    conn2 = get_mysql_conn(started_cluster, started_cluster.mysql2_ip)
    conn3 = get_mysql_conn(started_cluster, started_cluster.mysql3_ip)
    conn4 = get_mysql_conn(started_cluster, started_cluster.mysql4_ip)

    create_mysql_db(conn1, 'clickhouse')
    create_mysql_db(conn2, 'clickhouse')
    create_mysql_db(conn3, 'clickhouse')
    create_mysql_db(conn4, 'clickhouse')

    create_mysql_table(conn1, table_name)
    create_mysql_table(conn2, table_name)
    create_mysql_table(conn3, table_name)
    create_mysql_table(conn4, table_name)

    node2.query('DROP TABLE IF EXISTS test_replicas')

    # Storage with with 3 replicas
    node2.query('''
        CREATE TABLE test_replicas
        (id UInt32, name String, age UInt32, money UInt32)
        ENGINE = MySQL('mysql{2|3|4}:3306', 'clickhouse', 'test_replicas', 'root', 'clickhouse'); ''')

    # Fill remote tables with different data to be able to check
    nodes = [node1, node2, node2, node2]
    for i in range(1, 5):
        nodes[i-1].query('DROP TABLE IF EXISTS test_replica{}'.format(i))
        nodes[i-1].query('''
            CREATE TABLE test_replica{}
            (id UInt32, name String, age UInt32, money UInt32)
            ENGINE = MySQL('mysql{}:3306', 'clickhouse', 'test_replicas', 'root', 'clickhouse');'''.format(i, 57 if i==1 else i))
        nodes[i-1].query("INSERT INTO test_replica{} (id, name) SELECT number, 'host{}' from numbers(10) ".format(i, i))

    # test multiple ports parsing
    result = node2.query('''SELECT DISTINCT(name) FROM mysql('mysql{57|2|3}:3306', 'clickhouse', 'test_replicas', 'root', 'clickhouse'); ''')
    assert(result == 'host1\n' or result == 'host2\n' or result == 'host3\n')
    result = node2.query('''SELECT DISTINCT(name) FROM mysql('mysql57:3306|mysql2:3306|mysql3:3306', 'clickhouse', 'test_replicas', 'root', 'clickhouse'); ''')
    assert(result == 'host1\n' or result == 'host2\n' or result == 'host3\n')

    # check all replicas are traversed
    query = "SELECT * FROM ("
    for i in range (3):
        query += "SELECT name FROM test_replicas UNION DISTINCT "
    query += "SELECT name FROM test_replicas)"

    result = node2.query(query)
    assert(result == 'host2\nhost3\nhost4\n')

    # Storage with with two shards, each has 2 replicas
    node2.query('DROP TABLE IF EXISTS test_shards')

    node2.query('''
        CREATE TABLE test_shards
        (id UInt32, name String, age UInt32, money UInt32)
        ENGINE = ExternalDistributed('MySQL', 'mysql{57|2}:3306,mysql{3|4}:3306', 'clickhouse', 'test_replicas', 'root', 'clickhouse'); ''')

    # Check only one replica in each shard is used
    result = node2.query("SELECT DISTINCT(name) FROM test_shards ORDER BY name")
    assert(result == 'host1\nhost3\n')

    # check all replicas are traversed
    query = "SELECT name FROM ("
    for i in range (3):
        query += "SELECT name FROM test_shards UNION DISTINCT "
    query += "SELECT name FROM test_shards) ORDER BY name"
    result = node2.query(query)
    assert(result == 'host1\nhost2\nhost3\nhost4\n')

    # disconnect mysql57
    started_cluster.pause_container('mysql57')
    result = node2.query("SELECT DISTINCT(name) FROM test_shards ORDER BY name")
    started_cluster.unpause_container('mysql57')
    assert(result == 'host2\nhost4\n' or result == 'host3\nhost4\n')


def test_external_settings(started_cluster):
    table_name = 'test_external_settings'
    node1.query(f'DROP TABLE IF EXISTS {table_name}')
    conn = get_mysql_conn(started_cluster, started_cluster.mysql_ip)
    drop_mysql_table(conn, table_name)
    create_mysql_table(conn, table_name)

    node3.query(f'DROP TABLE IF EXISTS {table_name}')
    node3.query('''
CREATE TABLE {}(id UInt32, name String, age UInt32, money UInt32) ENGINE = MySQL('mysql57:3306', 'clickhouse', '{}', 'root', 'clickhouse');
'''.format(table_name, table_name))
    node3.query(
        "INSERT INTO {}(id, name, money) select number, concat('name_', toString(number)), 3 from numbers(100) ".format(
            table_name))
    assert node3.query("SELECT count() FROM {}".format(table_name)).rstrip() == '100'
    assert node3.query("SELECT sum(money) FROM {}".format(table_name)).rstrip() == '300'
    node3.query("select value from system.settings where name = 'max_block_size' FORMAT TSV") == "2\n"
    node3.query("select value from system.settings where name = 'external_storage_max_read_rows' FORMAT TSV") == "0\n"
    assert node3.query("SELECT COUNT(DISTINCT blockNumber()) FROM {} FORMAT TSV".format(table_name)) == '50\n'
    conn.close()


def test_settings_connection_wait_timeout(started_cluster):
    table_name = 'test_settings_connection_wait_timeout'
    node1.query(f'DROP TABLE IF EXISTS {table_name}')
    wait_timeout = 2

    conn = get_mysql_conn(started_cluster, cluster.mysql_ip)
    drop_mysql_table(conn, table_name)
    create_mysql_table(conn, table_name)

    node1.query('''
        CREATE TABLE {}
        (
            id UInt32,
            name String,
            age UInt32,
            money UInt32
        )
        ENGINE = MySQL('mysql57:3306', 'clickhouse', '{}', 'root', 'clickhouse')
        SETTINGS connection_wait_timeout={}, connection_pool_size=1
        '''.format(table_name, table_name, wait_timeout)
    )

    node1.query("INSERT INTO {} (id, name) SELECT number, concat('name_', toString(number)) from numbers(10) ".format(table_name))

    def worker():
        node1.query("SELECT sleepEachRow(1) FROM {}".format(table_name))

    worker_thread = threading.Thread(target=worker)
    worker_thread.start()

    # ensure that first query started in worker_thread
    time.sleep(1)

    started = time.time()
    with pytest.raises(QueryRuntimeException, match=r"Exception: mysqlxx::Pool is full \(connection_wait_timeout is exceeded\)"):
        node1.query("SELECT sleepEachRow(1) FROM {}".format(table_name))
    ended = time.time()
    assert (ended - started) >= wait_timeout

    worker_thread.join()

    drop_mysql_table(conn, table_name)
    conn.close()

<<<<<<< HEAD
=======

def test_predefined_connection_configuration(started_cluster):
    conn = get_mysql_conn(started_cluster, started_cluster.mysql_ip)
    table_name = 'test_table'
    drop_mysql_table(conn, table_name)
    create_mysql_table(conn, table_name)

    node1.query('''
        DROP TABLE IF EXISTS test_table;
        CREATE TABLE test_table (id UInt32, name String, age UInt32, money UInt32)
        ENGINE MySQL(mysql1);
    ''')
    node1.query("INSERT INTO test_table (id, name, money) select number, toString(number), number from numbers(100)")
    assert (node1.query(f"SELECT count() FROM test_table").rstrip() == '100')

    node1.query('''
        DROP TABLE IF EXISTS test_table;
        CREATE TABLE test_table (id UInt32, name String, age UInt32, money UInt32)
        ENGINE MySQL(mysql1, replace_query=1);
    ''')
    node1.query("INSERT INTO test_table (id, name, money) select number, toString(number), number from numbers(100)")
    node1.query("INSERT INTO test_table (id, name, money) select number, toString(number), number from numbers(100)")
    assert (node1.query(f"SELECT count() FROM test_table").rstrip() == '100')

    node1.query_and_get_error('''
        DROP TABLE IF EXISTS test_table;
        CREATE TABLE test_table (id UInt32, name String, age UInt32, money UInt32)
        ENGINE MySQL(mysql1, query=1);
    ''')
    node1.query_and_get_error('''
        DROP TABLE IF EXISTS test_table;
        CREATE TABLE test_table (id UInt32, name String, age UInt32, money UInt32)
        ENGINE MySQL(mysql1, replace_query=1, on_duplicate_clause='kek');
    ''')
    node1.query_and_get_error('''
        DROP TABLE IF EXISTS test_table;
        CREATE TABLE test_table (id UInt32, name String, age UInt32, money UInt32)
        ENGINE MySQL(fff);
    ''')
    node1.query_and_get_error('''
        DROP TABLE IF EXISTS test_table;
        CREATE TABLE test_table (id UInt32, name String, age UInt32, money UInt32)
        ENGINE MySQL(mysql2);
    ''')

    node1.query('''
        DROP TABLE IF EXISTS test_table;
        CREATE TABLE test_table (id UInt32, name String, age UInt32, money UInt32)
        ENGINE MySQL(mysql3, port=3306);
    ''')
    assert (node1.query(f"SELECT count() FROM test_table").rstrip() == '100')


>>>>>>> 59c8ed9b
# Regression for (k, v) IN ((k, v))
def test_mysql_in(started_cluster):
    table_name = 'test_mysql_in'
    node1.query(f'DROP TABLE IF EXISTS {table_name}')

    conn = get_mysql_conn(started_cluster, cluster.mysql_ip)
    drop_mysql_table(conn, table_name)
    create_mysql_table(conn, table_name)

    node1.query('''
        CREATE TABLE {}
        (
            id UInt32,
            name String,
            age UInt32,
            money UInt32
        )
        ENGINE = MySQL('mysql57:3306', 'clickhouse', '{}', 'root', 'clickhouse')
        '''.format(table_name, table_name)
    )

    node1.query("INSERT INTO {} (id, name) SELECT number, concat('name_', toString(number)) from numbers(10) ".format(table_name))
    node1.query("SELECT * FROM {} WHERE (id) IN (1)".format(table_name))
    node1.query("SELECT * FROM {} WHERE (id) IN (1, 2)".format(table_name))
    node1.query("SELECT * FROM {} WHERE (id, name) IN ((1, 'name_1'))".format(table_name))
    node1.query("SELECT * FROM {} WHERE (id, name) IN ((1, 'name_1'),(1, 'name_1'))".format(table_name))

    drop_mysql_table(conn, table_name)
    conn.close()

<<<<<<< HEAD
=======
def test_mysql_null(started_cluster):
    table_name = 'test_mysql_in'
    node1.query(f'DROP TABLE IF EXISTS {table_name}')

    conn = get_mysql_conn(started_cluster, cluster.mysql_ip)
    drop_mysql_table(conn, table_name)
    with conn.cursor() as cursor:
        cursor.execute("""
            CREATE TABLE `clickhouse`.`{}` (
            `id` int(11) NOT NULL,
            `money` int NULL default NULL,
            PRIMARY KEY (`id`)) ENGINE=InnoDB;
        """.format(table_name))

    node1.query('''
        CREATE TABLE {}
        (
            id UInt32,
            money Nullable(UInt32)
        )
        ENGINE = MySQL('mysql57:3306', 'clickhouse', '{}', 'root', 'clickhouse')
        '''.format(table_name, table_name)
    )

    node1.query("INSERT INTO {} (id, money) SELECT number, if(number%2, NULL, 1) from numbers(10) ".format(table_name))

    assert int(node1.query("SELECT count() FROM {} WHERE money IS NULL SETTINGS external_table_strict_query=1".format(table_name))) == 5
    assert int(node1.query("SELECT count() FROM {} WHERE money IS NOT NULL SETTINGS external_table_strict_query=1".format(table_name))) == 5

    drop_mysql_table(conn, table_name)
    conn.close()


>>>>>>> 59c8ed9b
if __name__ == '__main__':
    with contextmanager(started_cluster)() as cluster:
        for name, instance in list(cluster.instances.items()):
            print(name, instance.ip_address)
        input("Cluster created, press any key to destroy...")<|MERGE_RESOLUTION|>--- conflicted
+++ resolved
@@ -366,8 +366,6 @@
     drop_mysql_table(conn, table_name)
     conn.close()
 
-<<<<<<< HEAD
-=======
 
 def test_predefined_connection_configuration(started_cluster):
     conn = get_mysql_conn(started_cluster, started_cluster.mysql_ip)
@@ -421,7 +419,6 @@
     assert (node1.query(f"SELECT count() FROM test_table").rstrip() == '100')
 
 
->>>>>>> 59c8ed9b
 # Regression for (k, v) IN ((k, v))
 def test_mysql_in(started_cluster):
     table_name = 'test_mysql_in'
@@ -452,8 +449,6 @@
     drop_mysql_table(conn, table_name)
     conn.close()
 
-<<<<<<< HEAD
-=======
 def test_mysql_null(started_cluster):
     table_name = 'test_mysql_in'
     node1.query(f'DROP TABLE IF EXISTS {table_name}')
@@ -487,7 +482,6 @@
     conn.close()
 
 
->>>>>>> 59c8ed9b
 if __name__ == '__main__':
     with contextmanager(started_cluster)() as cluster:
         for name, instance in list(cluster.instances.items()):
