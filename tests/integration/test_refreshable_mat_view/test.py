--- conflicted
+++ resolved
@@ -174,7 +174,6 @@
 
 @pytest.fixture(scope="function")
 def fn_setup_tables():
-<<<<<<< HEAD
     try:
         node.query("DROP TABLE IF EXISTS src1 ON CLUSTER default")
     except QueryRuntimeException as e:
@@ -183,8 +182,6 @@
                 and "Connection loss" not in str(e)):
             raise
     node.query("DROP TABLE IF EXISTS tgt1 ON CLUSTER default")
-=======
->>>>>>> 95d771b0
     node.query("DROP TABLE IF EXISTS test_rmv ON CLUSTER default")
     node.query("DROP TABLE IF EXISTS test_db.test_rmv ON CLUSTER default")
     node.query("DROP TABLE IF EXISTS src1 ON CLUSTER default")
