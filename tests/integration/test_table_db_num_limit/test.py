--- conflicted
+++ resolved
@@ -221,7 +221,6 @@
     assert "TOO_MANY_TABLES" in node.query_and_get_error(
         f"CREATE DICTIONARY d{throw_limit} (a Int32) primary key a source(null()) layout(flat()) lifetime(1000)"
     )
-<<<<<<< HEAD
 
     # Cleanup and check warning disappears
     for i in range(throw_limit):
@@ -230,62 +229,59 @@
     verify_no_warning(node, "The number of attached dictionaries")
 
 
-def test_named_collection_limit(started_cluster):
-    warn_limit = 5
-    throw_limit = 10
-
-    def _get_number_of_collections():
-        return int(node.query("SELECT value FROM system.metrics WHERE name = 'NamedCollection'"))
-
-    try:
-        for i in range(warn_limit):
-            node.query(f"CREATE NAMED COLLECTION nc_{i} AS key=1")
-
-        node.query(f"CREATE NAMED COLLECTION nc_{warn_limit} AS key=1")
-
-        verify_warning_with_values(
-            node,
-            current_val=warn_limit + 1,
-            warn_val=warn_limit,
-            throw_val=throw_limit
-        )
-
-        for i in range(warn_limit + 1, throw_limit):
-            node.query(f"CREATE NAMED COLLECTION nc_{i} AS key=1")
-
-        assert _get_number_of_collections() == throw_limit
-
-        assert "TOO_MANY_NAMED_COLLECTIONS" in node.query_and_get_error(
-            f"CREATE NAMED COLLECTION nc_{throw_limit} AS key=1"
-        )
-
-        node.query(f"DROP NAMED COLLECTION IF EXISTS nc_1")
-
-        verify_warning_with_values(
-            node,
-            current_val=throw_limit-1,
-            warn_val=warn_limit,
-            throw_val=throw_limit
-        )
-
-        node.query(f"DROP NAMED COLLECTION IF EXISTS nc_1")
-
-        verify_warning_with_values(
-            node,
-            current_val=throw_limit-1,
-            warn_val=warn_limit,
-            throw_val=throw_limit
-        )
-
-        # Cleanup and check warning disappears
-        for i in range(throw_limit + 1):
-            node.query(f"DROP NAMED COLLECTION IF EXISTS nc_{i}")
-
-        verify_no_warning(node, "The number of named collections")
-
-    finally:
-        for i in range(throw_limit + 1):
-            node.query(f"DROP NAMED COLLECTION IF EXISTS nc_{i}")
-=======
-    node.query("DROP DATABASE db_replicated SYNC;")
->>>>>>> 05bf4d5c
+# def test_named_collection_limit(started_cluster):
+#     warn_limit = 5
+#     throw_limit = 10
+#
+#     def _get_number_of_collections():
+#         return int(node.query("SELECT value FROM system.metrics WHERE name = 'NamedCollection'"))
+#
+#     try:
+#         for i in range(warn_limit):
+#             node.query(f"CREATE NAMED COLLECTION nc_{i} AS key=1")
+#
+#         node.query(f"CREATE NAMED COLLECTION nc_{warn_limit} AS key=1")
+#
+#         verify_warning_with_values(
+#             node,
+#             current_val=warn_limit + 1,
+#             warn_val=warn_limit,
+#             throw_val=throw_limit
+#         )
+#
+#         for i in range(warn_limit + 1, throw_limit):
+#             node.query(f"CREATE NAMED COLLECTION nc_{i} AS key=1")
+#
+#         assert _get_number_of_collections() == throw_limit
+#
+#         assert "TOO_MANY_NAMED_COLLECTIONS" in node.query_and_get_error(
+#             f"CREATE NAMED COLLECTION nc_{throw_limit} AS key=1"
+#         )
+#
+#         node.query(f"DROP NAMED COLLECTION IF EXISTS nc_1")
+#
+#         verify_warning_with_values(
+#             node,
+#             current_val=throw_limit-1,
+#             warn_val=warn_limit,
+#             throw_val=throw_limit
+#         )
+#
+#         node.query(f"DROP NAMED COLLECTION IF EXISTS nc_1")
+#
+#         verify_warning_with_values(
+#             node,
+#             current_val=throw_limit-1,
+#             warn_val=warn_limit,
+#             throw_val=throw_limit
+#         )
+#
+#         # Cleanup and check warning disappears
+#         for i in range(throw_limit + 1):
+#             node.query(f"DROP NAMED COLLECTION IF EXISTS nc_{i}")
+#
+#         verify_no_warning(node, "The number of named collections")
+#
+#     finally:
+#         for i in range(throw_limit + 1):
+#             node.query(f"DROP NAMED COLLECTION IF EXISTS nc_{i}")