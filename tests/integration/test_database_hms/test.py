#!/usr/bin/env python3
import glob
import json
import logging
import os
import random
import time
import uuid
from datetime import datetime, timedelta

import pyarrow as pa
import pytest
import requests
import urllib3
from minio import Minio
from pyiceberg.catalog import load_catalog
from pyiceberg.partitioning import PartitionField, PartitionSpec
from pyiceberg.schema import Schema
from pyiceberg.table.sorting import SortField, SortOrder
from pyiceberg.transforms import DayTransform, IdentityTransform
from pyiceberg.types import (
    DoubleType,
    FloatType,
    NestedField,
    StringType,
    StructType,
    TimestampType,
)
from pyiceberg.catalog.hive import HiveCatalog

from helpers.config_cluster import minio_access_key, minio_secret_key
from helpers.cluster import ClickHouseCluster, ClickHouseInstance, is_arm
from helpers.s3_tools import get_file_contents, list_s3_objects, prepare_s3_bucket
from helpers.test_tools import TSV, csv_compare

import boto3

from thrift.transport import TTransport
from thrift.transport import TSocket
from thrift.protocol import TBinaryProtocol
from hive_metastore import ThriftHiveMetastore

CATALOG_NAME = "default"

BASE_URL = "thrift://hive:9083"

DEFAULT_SCHEMA = Schema(
    NestedField(
        field_id=1, name="datetime", field_type=TimestampType(), required=False
    ),
    NestedField(field_id=2, name="symbol", field_type=StringType(), required=False),
    NestedField(field_id=3, name="bid", field_type=DoubleType(), required=False),
    NestedField(field_id=4, name="ask", field_type=DoubleType(), required=False),
    NestedField(
        field_id=5,
        name="details",
        field_type=StructType(
            NestedField(
                field_id=4,
                name="created_by",
                field_type=StringType(),
                required=False,
            ),
        ),
        required=False,
    ),
)

DEFAULT_CREATE_TABLE = "CREATE TABLE {}.`{}.{}`\\n(\\n    `datetime` Nullable(DateTime64(6)),\\n    `symbol` Nullable(String),\\n    `bid` Nullable(Float64),\\n    `ask` Nullable(Float64),\\n    `details` Tuple(created_by Nullable(String))\\n)\\nENGINE = Iceberg(\\'http://minio:9000/warehouse-hms/data/\\', \\'minio\\', \\'[HIDDEN]\\')\n"

DEFAULT_PARTITION_SPEC = PartitionSpec(
    PartitionField(
        source_id=1, field_id=1000, transform=DayTransform(), name="datetime_day"
    )
)

DEFAULT_SORT_ORDER = SortOrder(SortField(source_id=2, transform=IdentityTransform()))

def load_catalog_impl(started_cluster):
    return load_catalog(
        CATALOG_NAME,
        **{
            "uri": "thrift://0.0.0.0:9083",
            "type": "hive",
            "s3.endpoint": f"http://{started_cluster.get_instance_ip('minio')}:9000",
<<<<<<< HEAD
            "s3.access-key-id": "minio",
            "s3.secret-access-key": "minio123",
=======
            "s3.access-key-id": minio_access_key,
            "s3.secret-access-key": minio_secret_key,
>>>>>>> bdae49ab
        },
    )

def create_table(
    catalog,
    namespace,
    table,
    schema=DEFAULT_SCHEMA,
    partition_spec=DEFAULT_PARTITION_SPEC,
    sort_order=DEFAULT_SORT_ORDER,
):
    return catalog.create_table(
        identifier=f"{namespace}.{table}",
        schema=schema,
        location=f"s3a://warehouse-hms/data",
        partition_spec=partition_spec,
        sort_order=sort_order,
    )


def generate_record():
    return {
        "datetime": datetime.now(),
        "symbol": str("kek"),
        "bid": round(random.uniform(100, 200), 2),
        "ask": round(random.uniform(200, 300), 2),
        "details": {"created_by": "Alice Smith"},
    }


def create_clickhouse_iceberg_database(
    started_cluster, node, name, additional_settings={}
):
    settings = {
        "catalog_type": "hive",
        "warehouse": "demo",
        "storage_endpoint": "http://minio:9000/warehouse-hms",
    }

    settings.update(additional_settings)
    node.query(
            f"""
    DROP DATABASE IF EXISTS {name};
    SET allow_experimental_database_hms_catalog=true;
    CREATE DATABASE {name} ENGINE = DataLakeCatalog('{BASE_URL}', '{minio_access_key}', '{minio_secret_key}')
    SETTINGS {",".join((k+"="+repr(v) for k, v in settings.items()))}
        """
        )


@pytest.fixture(scope="module")
def started_cluster():
    try:
        cluster = ClickHouseCluster(__file__)
        cluster.add_instance(
            "node1",
            main_configs=[],
            user_configs=[],
            stay_alive=True,
            with_hms_catalog=True,
        )

        logging.info("Starting cluster...")
        cluster.start()

        # TODO: properly wait for container
        time.sleep(10)

        yield cluster

    finally:
        cluster.shutdown()


def test_list_tables(started_cluster):
    node = started_cluster.instances["node1"]

    root_namespace = f"clickhouse_{uuid.uuid4()}"
    namespace_1 = f"{root_namespace}"
    namespace_1_tables = ["table1", "table2"]

    catalog = load_catalog_impl(started_cluster)
    for namespace in [namespace_1]:
        catalog.create_namespace(namespace)

    found = False
    for namespace_list in catalog.list_namespaces():
        if root_namespace == namespace_list[0]:
            found = True
            break
    assert found

    found = False
    for namespace_list in catalog.list_namespaces():
        if root_namespace == namespace_list[0]:
            found = True
            break
    assert found

    for namespace in [namespace_1]:
        assert len(catalog.list_tables(namespace)) == 0

    create_clickhouse_iceberg_database(started_cluster, node, CATALOG_NAME)

    tables_list = ""
    for table in namespace_1_tables:
        create_table(catalog, namespace_1, table)
        if len(tables_list) > 0:
            tables_list += "\n"
        tables_list += f"{namespace_1}.{table}"

    assert (
        tables_list
        == node.query(
            f"SELECT name FROM system.tables WHERE database = '{CATALOG_NAME}' and name ILIKE '{root_namespace}%' ORDER BY name"
        ).strip()
    )
    node.restart_clickhouse()
    assert (
        tables_list
        == node.query(
            f"SELECT name FROM system.tables WHERE database = '{CATALOG_NAME}' and name ILIKE '{root_namespace}%' ORDER BY name"
        ).strip()
    )


### NOTE: pyiceberg with hive catalog does not support inheritable namespaces
def test_many_namespaces(started_cluster):
    node = started_cluster.instances["node1"]
    root_namespace_1 = f"a_{uuid.uuid4()}"
    root_namespace_2 = f"b_{uuid.uuid4()}"
    namespaces = [
        f"{root_namespace_1}",
        f"{root_namespace_2}",
    ]
    tables = ["table_a", "table_b", "table_c"]
    catalog = load_catalog_impl(started_cluster)

    for namespace in namespaces:
        catalog.create_namespace(namespace)
        for table in tables:
            create_table(catalog, namespace, table)

    create_clickhouse_iceberg_database(started_cluster, node, CATALOG_NAME)

    for namespace in namespaces:
        for table in tables:
            table_name = f"{namespace}.{table}"
            assert int(
                node.query(
                    f"SELECT count() FROM system.tables WHERE database = '{CATALOG_NAME}' and name = '{table_name}'"
                )
            )


def test_select(started_cluster):
    node = started_cluster.instances["node1"]

    test_ref = f"test_list_tables_{uuid.uuid4()}"
    table_name = f"{test_ref}_table"
    root_namespace = f"{test_ref}_namespace"

    namespace = f"{root_namespace}"
    namespaces_to_create = [
        root_namespace
    ]

    catalog = load_catalog_impl(started_cluster)

    for namespace in namespaces_to_create:
        catalog.create_namespace(namespace)
        assert len(catalog.list_tables(namespace)) == 0

    table = create_table(catalog, namespace, table_name)

    num_rows = 10
    data = [generate_record() for _ in range(num_rows)]
    df = pa.Table.from_pylist(data)
    table.append(df)

    create_clickhouse_iceberg_database(started_cluster, node, CATALOG_NAME)

    expected = DEFAULT_CREATE_TABLE.format(CATALOG_NAME, namespace, table_name)
    assert expected == node.query(
        f"SHOW CREATE TABLE {CATALOG_NAME}.`{namespace}.{table_name}`"
    )

    assert num_rows == int(
        node.query(f"SELECT count() FROM {CATALOG_NAME}.`{namespace}.{table_name}`")
    )

def test_hide_sensitive_info(started_cluster):
    node = started_cluster.instances["node1"]

    test_ref = f"test_hide_sensitive_info_{uuid.uuid4()}"
    table_name = f"{test_ref}_table"
    root_namespace = f"{test_ref}_namespace"

    namespace = f"{root_namespace}"
    catalog = load_catalog_impl(started_cluster)
    catalog.create_namespace(namespace)

    table = create_table(catalog, namespace, table_name)

    create_clickhouse_iceberg_database(
        started_cluster,
        node,
        CATALOG_NAME,
        additional_settings={"catalog_credential": "SECRET_1"},
    )
    assert "SECRET_1" not in node.query(f"SHOW CREATE DATABASE {CATALOG_NAME}")

    create_clickhouse_iceberg_database(
        started_cluster,
        node,
        CATALOG_NAME,
        additional_settings={"auth_header": "SECRET_2"},
    )
    assert "SECRET_2" not in node.query(f"SHOW CREATE DATABASE {CATALOG_NAME}")


def test_tables_with_same_location(started_cluster):
    node = started_cluster.instances["node1"]

    test_ref = f"test_tables_with_same_location_{uuid.uuid4()}"
    namespace = f"{test_ref}_namespace"
    catalog = load_catalog_impl(started_cluster)

    table_name = f"{test_ref}_table"
    table_name_2 = f"{test_ref}_table_2"

    catalog.create_namespace(namespace)
    table = create_table(catalog, namespace, table_name)
    table_2 = create_table(catalog, namespace, table_name_2)

    def record(key):
        return {
            "datetime": datetime.now(),
            "symbol": str(key),
            "bid": round(random.uniform(100, 200), 2),
            "ask": round(random.uniform(200, 300), 2),
            "details": {"created_by": "Alice Smith"},
        }

    data = [record('aaa') for _ in range(3)]
    df = pa.Table.from_pylist(data)
    table.append(df)

    data = [record('bbb') for _ in range(3)]
    df = pa.Table.from_pylist(data)
    table_2.append(df)

    create_clickhouse_iceberg_database(started_cluster, node, CATALOG_NAME)

    assert 'aaa\naaa\naaa' == node.query(f"SELECT symbol FROM {CATALOG_NAME}.`{namespace}.{table_name}`").strip()
    assert 'bbb\nbbb\nbbb' == node.query(f"SELECT symbol FROM {CATALOG_NAME}.`{namespace}.{table_name_2}`").strip()<|MERGE_RESOLUTION|>--- conflicted
+++ resolved
@@ -83,13 +83,8 @@
             "uri": "thrift://0.0.0.0:9083",
             "type": "hive",
             "s3.endpoint": f"http://{started_cluster.get_instance_ip('minio')}:9000",
-<<<<<<< HEAD
-            "s3.access-key-id": "minio",
-            "s3.secret-access-key": "minio123",
-=======
             "s3.access-key-id": minio_access_key,
             "s3.secret-access-key": minio_secret_key,
->>>>>>> bdae49ab
         },
     )
 
