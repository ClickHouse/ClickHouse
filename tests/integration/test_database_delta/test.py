#!/usr/bin/env python3

import glob
import json
import logging
import os
import random
import time
import uuid
from datetime import datetime, timedelta
from helpers.cluster import ClickHouseCluster
import pytest
import requests
import urllib3

from helpers.test_tools import TSV


def start_unity_catalog(node):
    node.exec_in_container(
        [
            "bash",
            "-c",
            f"""cd /unitycatalog && nohup bin/start-uc-server &""",
        ]
    )


@pytest.fixture(scope="module")
def started_cluster():
    try:
        cluster = ClickHouseCluster(__file__)
        cluster.add_instance(
            "node1",
            main_configs=[],
            user_configs=[],
            image="clickhouse/integration-test-with-unity-catalog",
            with_installed_binary=False,
            tag=os.environ.get("DOCKER_BASE_WITH_UNITY_CATALOG_TAG", "latest")
        )

        logging.info("Starting cluster...")
        cluster.start()

        start_unity_catalog(cluster.instances['node1'])

        yield cluster

    finally:
        cluster.shutdown()


def execute_spark_query(node, query_text, ignore_exit_code=False):
    return node.exec_in_container(
        [
            "bash",
            "-c",
            f"""
cd /spark-3.5.4-bin-hadoop3 && bin/spark-sql --name "s3-uc-test" \\
    --master "local[*]" \\
    --packages "org.apache.hadoop:hadoop-aws:3.3.4,io.delta:delta-spark_2.12:3.2.1,io.unitycatalog:unitycatalog-spark_2.12:0.2.0" \\
    --conf "spark.sql.extensions=io.delta.sql.DeltaSparkSessionExtension" \\
    --conf "spark.sql.catalog.spark_catalog=io.unitycatalog.spark.UCSingleCatalog" \\
    --conf "spark.hadoop.fs.s3.impl=org.apache.hadoop.fs.s3a.S3AFileSystem" \\
    --conf "spark.sql.catalog.unity=io.unitycatalog.spark.UCSingleCatalog" \\
    --conf "spark.sql.catalog.unity.uri=http://localhost:8080" \\
    --conf "spark.sql.catalog.unity.token=" \\
    --conf "spark.sql.defaultCatalog=unity" \\
    -S -e "{query_text}" | grep -v 'loading settings'
""",
        ], nothrow=ignore_exit_code
    )

def execute_multiple_spark_queries(node, queries_list, ignore_exit_code=False):
    return execute_spark_query(node, ';'.join(queries_list), ignore_exit_code)

def test_embedded_database_and_tables(started_cluster):
    node1 = started_cluster.instances['node1']
    node1.query("create database unity_test engine DataLakeCatalog('http://localhost:8080/api/2.1/unity-catalog') settings warehouse = 'unity', catalog_type='unity', vended_credentials=false", settings={"allow_experimental_database_unity_catalog": "1"})
    default_tables = list(sorted(node1.query("SHOW TABLES FROM unity_test LIKE 'default%'", settings={'use_hive_partitioning':'0'}).strip().split('\n')))
    print("Default tables", default_tables)
    assert default_tables == ['default.marksheet', 'default.marksheet_uniform', 'default.numbers', 'default.user_countries']

    for table in default_tables:
        if table == "default.marksheet_uniform":
            continue
        assert "DeltaLake" in node1.query(f"show create table unity_test.`{table}`")
        if table in ('default.marksheet', 'default.user_countries'):
            data_clickhouse = TSV(node1.query(f"SELECT * FROM unity_test.`{table}` ORDER BY 1,2,3"))
            data_spark = TSV(execute_spark_query(node1, f"SELECT * FROM unity.{table} ORDER BY 1,2,3"))
            print("Data ClickHouse\n", data_clickhouse)
            print("Data Spark\n", data_spark)
            assert data_clickhouse == data_spark


def test_multiple_schemes_tables(started_cluster):
    node1 = started_cluster.instances['node1']
    execute_multiple_spark_queries(node1, [f'CREATE SCHEMA test_schema{i}' for i in range(10)], True)
    execute_multiple_spark_queries(node1, [f'CREATE TABLE test_schema{i}.test_table{i} (col1 int, col2 double) using Delta location \'/tmp/test_schema{i}/test_table{i}\'' for i in range(10)], True)
    execute_multiple_spark_queries(node1, [f'INSERT INTO test_schema{i}.test_table{i} VALUES ({i}, {i}.0)' for i in range(10)], True)

    node1.query("create database multi_schema_test engine DataLakeCatalog('http://localhost:8080/api/2.1/unity-catalog') settings warehouse = 'unity', catalog_type='unity', vended_credentials=false", settings={"allow_experimental_database_unity_catalog": "1"})
    multi_schema_tables = list(sorted(node1.query("SHOW TABLES FROM multi_schema_test LIKE 'test_schema%'", settings={'use_hive_partitioning':'0'}).strip().split('\n')))
    print(multi_schema_tables)

    for i, table in enumerate(multi_schema_tables):
        assert node1.query(f"SELECT col1 FROM multi_schema_test.`{table}`").strip() == str(i)
        assert int(node1.query(f"SELECT col2 FROM multi_schema_test.`{table}`").strip()) == i


def test_complex_table_schema(started_cluster):
    node1 = started_cluster.instances['node1']
    execute_spark_query(node1, "CREATE SCHEMA schema_with_complex_tables", ignore_exit_code=True)
    schema = "event_date DATE, event_time TIMESTAMP, hits ARRAY<integer>, ids MAP<int, string>, really_complex STRUCT<f1:int,f2:string>"
    create_query = f"CREATE TABLE schema_with_complex_tables.complex_table ({schema}) using Delta location '/tmp/complex_schema/complex_table'"
    execute_spark_query(node1, create_query, ignore_exit_code=True)
    execute_spark_query(node1, "insert into schema_with_complex_tables.complex_table SELECT to_date('2024-10-01', 'yyyy-MM-dd'), to_timestamp('2024-10-01 00:12:00'), array(42, 123, 77), map(7, 'v7', 5, 'v5'), named_struct(\\\"f1\\\", 34, \\\"f2\\\", 'hello')", ignore_exit_code=True)

    node1.query("create database complex_schema engine DataLakeCatalog('http://localhost:8080/api/2.1/unity-catalog') settings warehouse = 'unity', catalog_type='unity', vended_credentials=false", settings={"allow_experimental_database_unity_catalog": "1"})

    complex_schema_tables = list(sorted(node1.query("SHOW TABLES FROM complex_schema LIKE 'schema_with_complex_tables%'", settings={'use_hive_partitioning':'0'}).strip().split('\n')))

    assert len(complex_schema_tables) == 1

    print(node1.query("SHOW CREATE TABLE complex_schema.`schema_with_complex_tables.complex_table`"))
    complex_data = node1.query("SELECT * FROM complex_schema.`schema_with_complex_tables.complex_table`").strip().split('\t')
    print(complex_data)
    assert complex_data[0] == "2024-10-01"
    assert complex_data[1] == "2024-10-01 00:12:00.000000"
    assert complex_data[2] == "[42,123,77]"
    assert complex_data[3] == "{7:'v7',5:'v5'}"
<<<<<<< HEAD
    assert complex_data[4] == "(34,'hello')"

    if use_delta_kernel == "1":
        assert node1.contains_in_log(f"DeltaLakeMetadata: Initializing snapshot")

@pytest.mark.parametrize("use_delta_kernel", ["1", "0"])
def test_timestamp_ntz(started_cluster, use_delta_kernel):
    node1 = started_cluster.instances["node1"]
    node1.query("drop database if exists ntz_schema")

    schema_name = f"schema_with_timetstamp_ntz_{use_delta_kernel}"
    execute_spark_query(
        node1, f"CREATE SCHEMA {schema_name}", ignore_exit_code=True
    )
    table_name = f"table_with_timestamp_{use_delta_kernel}"
    schema = "event_date DATE, event_time TIMESTAMP, event_time_ntz TIMESTAMP_NTZ"
    create_query = f"CREATE TABLE {schema_name}.{table_name} ({schema}) using Delta location '/tmp/ntz_schema/{table_name}'"
    execute_spark_query(node1, create_query, ignore_exit_code=True)
    execute_spark_query(
        node1,
        f"insert into {schema_name}.{table_name} SELECT to_date('2024-10-01', 'yyyy-MM-dd'), to_timestamp('2024-10-01 00:12:00'), to_timestamp_ntz('2024-10-01 00:12:00')",
        ignore_exit_code=True,
    )

    node1.query(
        f"""
drop database if exists ntz_schema;
create database ntz_schema
engine DataLakeCatalog('http://localhost:8080/api/2.1/unity-catalog')
settings warehouse = 'unity', catalog_type='unity', vended_credentials=false, allow_experimental_delta_kernel_rs={use_delta_kernel}
        """,
        settings={"allow_experimental_database_unity_catalog": "1"},
    )

    ntz_tables = list(
        sorted(
            node1.query(
                f"SHOW TABLES FROM ntz_schema LIKE '{schema_name}%'",
                settings={"use_hive_partitioning": "0"},
            )
            .strip()
            .split("\n")
        )
    )

    assert len(ntz_tables) == 1

    ntz_data = (
        node1.query(
            f"SELECT * FROM ntz_schema.`{schema_name}.{table_name}`", settings={"allow_experimental_delta_kernel_rs": use_delta_kernel}
        )
        .strip()
        .split("\t")
    )
    print(ntz_data)
    assert ntz_data[0] == "2024-10-01"
    if use_delta_kernel == "1":
        assert ntz_data[1] == "2024-10-01 00:12:00.000" #FIXME
        assert ntz_data[2] == "2024-10-01 00:12:00.000" #FIXME
    else:
        assert ntz_data[1] == "2024-10-01 00:12:00.000000"
        assert ntz_data[2] == "2024-10-01 00:12:00.000000"

def test_no_permission_and_list_tables(started_cluster):
    # this test supposed to test "SHOW TABLES" query when we have no permissions for some table
    # unfortunately Unity catalog open source (or integration with spark) doesn't fully supports grants
    # So this query fails and the test doesn't check anything :(
    pytest.skip("Skipping test because it doesn't check anything")
    node1 = started_cluster.instances["node1"]
    node1.query("drop database if exists schema_with_permissions")

    schema_name = f"schema_with_permissions"
    execute_spark_query(
        node1, f"CREATE SCHEMA {schema_name}", ignore_exit_code=True
    )
    table_name_1 = f"table_granted"
    table_name_2 = f"table_not_granted"

    create_query_1 = f"CREATE TABLE {schema_name}.{table_name_1} (id INT) using Delta location '/tmp/{schema_name}/{table_name_1}'"
    create_query_2 = f"CREATE TABLE {schema_name}.{table_name_2} (id INT) using Delta location '/tmp/{schema_name}/{table_name_2}'"

    execute_multiple_spark_queries(node1, [create_query_2, create_query_1], True)

    execute_spark_query(node1, f"REVOKE ALL PRIVILEGES ON TABLE {schema_name}.{table_name_1} FROM PUBLIC;", ignore_exit_code=True)

    node1.query(
        f"""
drop database if exists {schema_name};
create database {schema_name}
engine DataLakeCatalog('http://localhost:8080/api/2.1/unity-catalog')
settings warehouse = 'unity', catalog_type='unity', vended_credentials=True
        """,
        settings={"allow_experimental_database_unity_catalog": "1"},
    )

    # This query will fail if bug exists
    print(node1.query(f"SHOW TABLES FROM {schema_name}"))
=======
    assert complex_data[4] == "(34,'hello')"
>>>>>>> 86fa5821
<|MERGE_RESOLUTION|>--- conflicted
+++ resolved
@@ -129,11 +129,7 @@
     assert complex_data[1] == "2024-10-01 00:12:00.000000"
     assert complex_data[2] == "[42,123,77]"
     assert complex_data[3] == "{7:'v7',5:'v5'}"
-<<<<<<< HEAD
     assert complex_data[4] == "(34,'hello')"
-
-    if use_delta_kernel == "1":
-        assert node1.contains_in_log(f"DeltaLakeMetadata: Initializing snapshot")
 
 @pytest.mark.parametrize("use_delta_kernel", ["1", "0"])
 def test_timestamp_ntz(started_cluster, use_delta_kernel):
@@ -226,7 +222,4 @@
     )
 
     # This query will fail if bug exists
-    print(node1.query(f"SHOW TABLES FROM {schema_name}"))
-=======
-    assert complex_data[4] == "(34,'hello')"
->>>>>>> 86fa5821
+    print(node1.query(f"SHOW TABLES FROM {schema_name}"))