import logging
import os
import re
import shutil
import threading
import time

import pytest

from helpers.cluster import ClickHouseCluster
from helpers.network import PartitionManager
from helpers.test_tools import assert_eq_with_retry, assert_logs_contain
from helpers.database_disk import get_database_disk_name, replace_text_in_metadata

test_recover_staled_replica_run = 1

cluster = ClickHouseCluster(__file__)

main_node = cluster.add_instance(
    "main_node",
    main_configs=["configs/config.xml"],
    user_configs=["configs/settings.xml"],
    with_zookeeper=True,
    stay_alive=True,
    macros={"shard": 1, "replica": 1},
    # Disable `with_remote_database_disk` as in `test_startup_without_zk`, Keeper rejects `main_node` connections before restarting
    with_remote_database_disk=False,
    keeper_required_feature_flags=["multi_read", "create_if_not_exists"],
)
dummy_node = cluster.add_instance(
    "dummy_node",
    main_configs=["configs/config.xml"],
    user_configs=["configs/settings2.xml"],
    with_zookeeper=True,
    stay_alive=True,
    macros={"shard": 1, "replica": 2},
    keeper_required_feature_flags=["multi_read", "create_if_not_exists"],
)
competing_node = cluster.add_instance(
    "competing_node",
    main_configs=["configs/config.xml"],
    user_configs=["configs/settings.xml"],
    with_zookeeper=True,
    stay_alive=True,
    macros={"shard": 1, "replica": 3},
    keeper_required_feature_flags=["multi_read", "create_if_not_exists"],
)
snapshotting_node = cluster.add_instance(
    "snapshotting_node",
    main_configs=["configs/config.xml"],
    user_configs=["configs/settings.xml"],
    with_zookeeper=True,
    macros={"shard": 2, "replica": 1},
    keeper_required_feature_flags=["multi_read", "create_if_not_exists"],
)
snapshot_recovering_node = cluster.add_instance(
    "snapshot_recovering_node",
    main_configs=["configs/config.xml"],
    user_configs=["configs/settings.xml"],
    with_zookeeper=True,
    keeper_required_feature_flags=["multi_read", "create_if_not_exists"],
)

all_nodes = [
    main_node,
    dummy_node,
    competing_node,
    snapshotting_node,
    snapshot_recovering_node,
]

bad_settings_node = cluster.add_instance(
    "bad_settings_node",
    main_configs=["configs/config2.xml"],
    user_configs=["configs/inconsistent_settings.xml"],
    with_zookeeper=True,
    macros={"shard": 1, "replica": 4},
    keeper_required_feature_flags=["multi_read", "create_if_not_exists"],
)

uuid_regex = re.compile("[0-9a-f]{8}-[0-9a-f]{4}-[0-9a-f]{4}-[0-9a-f]{4}-[0-9a-f]{12}")


def assert_create_query(nodes, table_name, expected):
    replace_uuid = lambda x: re.sub(uuid_regex, "uuid", x)
    query = "show create table {}".format(table_name)
    for node in nodes:
        assert_eq_with_retry(node, query, expected, get_result=replace_uuid)


@pytest.fixture(scope="module")
def started_cluster():
    try:
        cluster.start()
        yield cluster

    finally:
        cluster.shutdown()


def test_flatten_nested(started_cluster):
    main_node.query(
        "CREATE DATABASE flatten_nested ENGINE = Replicated('/test/flatten_nested', 'shard1', 'replica' || '1');"
    )
    dummy_node.query(
        "CREATE DATABASE flatten_nested ENGINE = Replicated('/test/flatten_nested', 'shard1', 'replica2');"
    )

    main_node.query(
        "CREATE TABLE flatten_nested.replicated_table (d Date, k UInt64, i32 Int32) ENGINE=ReplicatedMergeTree ORDER BY k PARTITION BY toYYYYMM(d);"
    )

    main_node.query(
        "CREATE MATERIALIZED VIEW flatten_nested.mv ENGINE=ReplicatedMergeTree ORDER BY tuple() AS select d, cast([(k, toString(i32))] as Nested(a UInt64, b String)) from flatten_nested.replicated_table"
    )

    main_node.query(
        "CREATE TABLE flatten_nested.no_flatten (n Nested(a UInt64, b String)) ENGINE=ReplicatedMergeTree ORDER BY tuple();",
        settings={"flatten_nested": 0},
    )

    snapshot_recovering_node.query(
        "CREATE DATABASE flatten_nested ENGINE = Replicated('/test/flatten_nested', 'shard1', 'replica3');"
    )
    snapshot_recovering_node.query("SYSTEM SYNC DATABASE REPLICA flatten_nested")

    for node in [dummy_node, snapshot_recovering_node]:
        for table in ["replicated_table", "mv", "no_flatten"]:
            assert main_node.query(f"show create flatten_nested.{table}") == node.query(
                f"show create flatten_nested.{table}"
            )

    main_node.query("DROP DATABASE flatten_nested SYNC")
    dummy_node.query("DROP DATABASE flatten_nested SYNC")
    snapshot_recovering_node.query("DROP DATABASE flatten_nested SYNC")


def test_create_replicated_table(started_cluster):
    main_node.query(
        "CREATE DATABASE create_replicated_table ENGINE = Replicated('/test/create_replicated_table', 'shard1', 'replica' || '1');"
    )
    dummy_node.query(
        "CREATE DATABASE create_replicated_table ENGINE = Replicated('/test/create_replicated_table', 'shard1', 'replica2');"
    )
    assert (
        "Explicit zookeeper_path and replica_name are specified"
        in main_node.query_and_get_error(
            "CREATE TABLE create_replicated_table.replicated_table (d Date, k UInt64, i32 Int32) "
            "ENGINE=ReplicatedMergeTree('/test/tmp', 'r') ORDER BY k PARTITION BY toYYYYMM(d);"
        )
    )

    assert (
        "Explicit zookeeper_path and replica_name are specified"
        in main_node.query_and_get_error(
            "CREATE TABLE create_replicated_table.replicated_table (d Date, k UInt64, i32 Int32) "
            "ENGINE=ReplicatedMergeTree('/test/tmp', 'r') ORDER BY k PARTITION BY toYYYYMM(d);"
        )
    )

    assert (
        "This syntax for *MergeTree engine is deprecated"
        in main_node.query_and_get_error(
            "CREATE TABLE create_replicated_table.replicated_table (d Date, k UInt64, i32 Int32) "
            "ENGINE=ReplicatedMergeTree('/test/tmp/{shard}', '{replica}', d, k, 8192);"
        )
    )

    main_node.query(
        "CREATE TABLE create_replicated_table.replicated_table (d Date, k UInt64, i32 Int32) ENGINE=ReplicatedMergeTree ORDER BY k PARTITION BY toYYYYMM(d);"
    )

    expected = (
        "CREATE TABLE create_replicated_table.replicated_table\\n(\\n    `d` Date,\\n    `k` UInt64,\\n    `i32` Int32\\n)\\n"
        "ENGINE = ReplicatedMergeTree(\\'/clickhouse/tables/{uuid}/{shard}\\', \\'{replica}\\')\\n"
        "PARTITION BY toYYYYMM(d)\\nORDER BY k\\nSETTINGS index_granularity = 8192"
    )
    assert_create_query(
        [main_node, dummy_node], "create_replicated_table.replicated_table", expected
    )
    # assert without replacing uuid
    assert main_node.query(
        "show create create_replicated_table.replicated_table"
    ) == dummy_node.query("show create create_replicated_table.replicated_table")
    main_node.query("DROP DATABASE create_replicated_table SYNC")
    dummy_node.query("DROP DATABASE create_replicated_table SYNC")


@pytest.mark.parametrize("engine", ["MergeTree", "ReplicatedMergeTree"])
def test_simple_alter_table(started_cluster, engine):
    database = f"test_simple_alter_table_{engine}"
    main_node.query(
        f"CREATE DATABASE {database} ENGINE = Replicated('/test/{database}', 'shard1', 'replica1');"
    )
    dummy_node.query(
        f"CREATE DATABASE {database} ENGINE = Replicated('/test/{database}', 'shard1', 'replica2');"
    )
    # test_simple_alter_table
    name = f"{database}.alter_test"
    main_node.query(
        "CREATE TABLE {} "
        "(CounterID UInt32, StartDate Date, UserID UInt32, VisitID UInt32, NestedColumn Nested(A UInt8, S String), ToDrop UInt32) "
        "ENGINE = {} PARTITION BY StartDate ORDER BY (CounterID, StartDate, intHash32(UserID), VisitID);".format(
            name, engine
        )
    )
    main_node.query("ALTER TABLE {} ADD COLUMN Added0 UInt32;".format(name))
    main_node.query("ALTER TABLE {} ADD COLUMN Added2 UInt32;".format(name))
    main_node.query(
        "ALTER TABLE {} ADD COLUMN Added1 UInt32 AFTER Added0;".format(name)
    )
    main_node.query(
        "ALTER TABLE {} ADD COLUMN AddedNested1 Nested(A UInt32, B UInt64) AFTER Added2;".format(
            name
        )
    )
    main_node.query(
        "ALTER TABLE {} ADD COLUMN AddedNested1.C Array(String) AFTER AddedNested1.B;".format(
            name
        )
    )
    main_node.query(
        "ALTER TABLE {} ADD COLUMN AddedNested2 Nested(A UInt32, B UInt64) AFTER AddedNested1;".format(
            name
        )
    )

    full_engine = (
        engine
        if not "Replicated" in engine
        else engine + "(\\'/clickhouse/tables/{uuid}/{shard}\\', \\'{replica}\\')"
    )
    expected = (
        "CREATE TABLE {}\\n(\\n    `CounterID` UInt32,\\n    `StartDate` Date,\\n    `UserID` UInt32,\\n"
        "    `VisitID` UInt32,\\n    `NestedColumn.A` Array(UInt8),\\n    `NestedColumn.S` Array(String),\\n"
        "    `ToDrop` UInt32,\\n    `Added0` UInt32,\\n    `Added1` UInt32,\\n    `Added2` UInt32,\\n"
        "    `AddedNested1.A` Array(UInt32),\\n    `AddedNested1.B` Array(UInt64),\\n    `AddedNested1.C` Array(String),\\n"
        "    `AddedNested2.A` Array(UInt32),\\n    `AddedNested2.B` Array(UInt64)\\n)\\n"
        "ENGINE = {}\\nPARTITION BY StartDate\\nORDER BY (CounterID, StartDate, intHash32(UserID), VisitID)\\n"
        "SETTINGS index_granularity = 8192".format(name, full_engine)
    )

    assert_create_query([main_node, dummy_node], name, expected)

    # test_create_replica_after_delay
    competing_node.query(
        f"CREATE DATABASE IF NOT EXISTS {database} ENGINE = Replicated('/test/{database}', 'shard1', 'replica3');"
    )

    main_node.query("ALTER TABLE {} ADD COLUMN Added3 UInt32;".format(name))
    main_node.query("ALTER TABLE {} DROP COLUMN AddedNested1;".format(name))
    main_node.query("ALTER TABLE {} RENAME COLUMN Added1 TO AddedNested1;".format(name))

    full_engine = (
        engine
        if not "Replicated" in engine
        else engine + "(\\'/clickhouse/tables/{uuid}/{shard}\\', \\'{replica}\\')"
    )
    expected = (
        "CREATE TABLE {}\\n(\\n    `CounterID` UInt32,\\n    `StartDate` Date,\\n    `UserID` UInt32,\\n"
        "    `VisitID` UInt32,\\n    `NestedColumn.A` Array(UInt8),\\n    `NestedColumn.S` Array(String),\\n"
        "    `ToDrop` UInt32,\\n    `Added0` UInt32,\\n    `AddedNested1` UInt32,\\n    `Added2` UInt32,\\n"
        "    `AddedNested2.A` Array(UInt32),\\n    `AddedNested2.B` Array(UInt64),\\n    `Added3` UInt32\\n)\\n"
        "ENGINE = {}\\nPARTITION BY StartDate\\nORDER BY (CounterID, StartDate, intHash32(UserID), VisitID)\\n"
        "SETTINGS index_granularity = 8192".format(name, full_engine)
    )

    assert_create_query([main_node, dummy_node, competing_node], name, expected)
    main_node.query(f"DROP DATABASE {database} SYNC")
    dummy_node.query(f"DROP DATABASE {database} SYNC")
    competing_node.query(f"DROP DATABASE {database} SYNC")


@pytest.mark.parametrize("engine", ["MergeTree", "ReplicatedMergeTree"])
def test_delete_from_table(started_cluster, engine):
    database = f"delete_from_table_{engine}"

    main_node.query(
        f"CREATE DATABASE {database} ENGINE = Replicated('/test/{database}', 'shard1', 'replica1');"
    )
    dummy_node.query(
        f"CREATE DATABASE {database} ENGINE = Replicated('/test/{database}', 'shard2', 'replica1');"
    )

    name = f"{database}.delete_test"
    main_node.query(
        "CREATE TABLE {} "
        "(id UInt64, value String) "
        "ENGINE = {} PARTITION BY id%2 ORDER BY (id);".format(name, engine)
    )
    main_node.query("INSERT INTO TABLE {} VALUES(1, 'aaaa');".format(name))
    main_node.query("INSERT INTO TABLE {} VALUES(2, 'aaaa');".format(name))
    dummy_node.query("INSERT INTO TABLE {} VALUES(1, 'bbbb');".format(name))
    dummy_node.query("INSERT INTO TABLE {} VALUES(2, 'bbbb');".format(name))

    main_node.query("DELETE FROM {} WHERE id=2;".format(name))

    expected = "1\taaaa\n1\tbbbb"

    table_for_select = name
    if not "Replicated" in engine:
        table_for_select = f"cluster('{database}', {name})"
    for node in [main_node, dummy_node]:
        assert_eq_with_retry(
            node,
            "SELECT * FROM {} ORDER BY id, value;".format(table_for_select),
            expected,
        )

    main_node.query(f"DROP DATABASE {database} SYNC")
    dummy_node.query(f"DROP DATABASE {database} SYNC")


def get_table_uuid(database, name):
    return main_node.query(
        f"SELECT uuid FROM system.tables WHERE database = '{database}' and name = '{name}'"
    ).strip()


@pytest.fixture(scope="module", name="attachable_part")
def fixture_attachable_part(started_cluster):
    main_node.query(f"CREATE DATABASE testdb_attach_atomic ENGINE = Atomic")
    main_node.query(
        f"CREATE TABLE testdb_attach_atomic.test (CounterID UInt32) ENGINE = MergeTree ORDER BY (CounterID)"
    )
    main_node.query(f"INSERT INTO testdb_attach_atomic.test VALUES (123)")
    main_node.query(
        f"ALTER TABLE testdb_attach_atomic.test FREEZE WITH NAME 'test_attach'"
    )
    table_uuid = get_table_uuid("testdb_attach_atomic", "test")
    return os.path.join(
        main_node.path,
        f"database/shadow/test_attach/store/{table_uuid[:3]}/{table_uuid}/all_1_1_0",
    )


@pytest.mark.parametrize("engine", ["MergeTree", "ReplicatedMergeTree"])
def test_alter_attach(started_cluster, attachable_part, engine):
    database = f"alter_attach_{engine}"
    main_node.query(
        f"CREATE DATABASE {database} ENGINE = Replicated('/test/{database}', 'shard1', 'replica1');"
    )
    dummy_node.query(
        f"CREATE DATABASE {database} ENGINE = Replicated('/test/{database}', 'shard1', 'replica2');"
    )

    main_node.query(
        f"CREATE TABLE {database}.alter_attach_test (CounterID UInt32) ENGINE = {engine} ORDER BY (CounterID)"
    )
    table_uuid = get_table_uuid(database, "alter_attach_test")
    # Provide and attach a part to the main node
    shutil.copytree(
        attachable_part,
        os.path.join(
            main_node.path,
            f"database/store/{table_uuid[:3]}/{table_uuid}/detached/all_1_1_0",
        ),
    )
    main_node.query(f"ALTER TABLE {database}.alter_attach_test ATTACH PART 'all_1_1_0'")
    # On the main node, data is attached
    assert (
        main_node.query(f"SELECT CounterID FROM {database}.alter_attach_test")
        == "123\n"
    )

    # On the other node, data is replicated only if using a Replicated table engine
    if engine == "ReplicatedMergeTree":
        dummy_node.query(
            f"SYSTEM SYNC REPLICA {database}.alter_attach_test LIGHTWEIGHT"
        )
        assert (
            dummy_node.query(f"SELECT CounterID FROM {database}.alter_attach_test")
            == "123\n"
        )
    else:
        assert (
            dummy_node.query(f"SELECT CounterID FROM {database}.alter_attach_test")
            == ""
        )
    main_node.query(f"DROP DATABASE {database} SYNC")
    dummy_node.query(f"DROP DATABASE {database} SYNC")


@pytest.mark.parametrize("engine", ["MergeTree", "ReplicatedMergeTree"])
def test_alter_drop_part(started_cluster, engine):
    database = f"alter_drop_part_{engine}"
    main_node.query(
        f"CREATE DATABASE {database} ENGINE = Replicated('/test/{database}', 'shard1', 'replica1');"
    )
    dummy_node.query(
        f"CREATE DATABASE {database} ENGINE = Replicated('/test/{database}', 'shard1', 'replica2');"
    )

    part_name = "all_0_0_0" if engine == "ReplicatedMergeTree" else "all_1_1_0"
    main_node.query(
        f"CREATE TABLE {database}.alter_drop_part (CounterID UInt32) ENGINE = {engine} ORDER BY (CounterID)"
    )
    main_node.query(f"INSERT INTO {database}.alter_drop_part VALUES (123)")
    if engine == "MergeTree":
        dummy_node.query(f"INSERT INTO {database}.alter_drop_part VALUES (456)")
    else:
        main_node.query(f"SYSTEM SYNC REPLICA {database}.alter_drop_part PULL")
    main_node.query(f"ALTER TABLE {database}.alter_drop_part DROP PART '{part_name}'")
    assert main_node.query(f"SELECT CounterID FROM {database}.alter_drop_part") == ""
    if engine == "ReplicatedMergeTree":
        # The DROP operation is still replicated at the table engine level
        assert (
            dummy_node.query(f"SELECT CounterID FROM {database}.alter_drop_part") == ""
        )
    else:
        assert (
            dummy_node.query(f"SELECT CounterID FROM {database}.alter_drop_part")
            == "456\n"
        )
    main_node.query(f"DROP DATABASE {database} SYNC")
    dummy_node.query(f"DROP DATABASE {database} SYNC")


@pytest.mark.parametrize("engine", ["MergeTree", "ReplicatedMergeTree"])
def test_alter_detach_part(started_cluster, engine):
    database = f"alter_detach_part_{engine}"
    main_node.query(
        f"CREATE DATABASE {database} ENGINE = Replicated('/test/{database}', 'shard1', 'replica1');"
    )
    dummy_node.query(
        f"CREATE DATABASE {database} ENGINE = Replicated('/test/{database}', 'shard1', 'replica2');"
    )

    part_name = "all_0_0_0" if engine == "ReplicatedMergeTree" else "all_1_1_0"
    main_node.query(
        f"CREATE TABLE {database}.alter_detach (CounterID UInt32) ENGINE = {engine} ORDER BY (CounterID)"
    )
    main_node.query(f"INSERT INTO {database}.alter_detach VALUES (123)")
    if engine == "MergeTree":
        dummy_node.query(f"INSERT INTO {database}.alter_detach VALUES (456)")
    else:
        main_node.query(f"SYSTEM SYNC REPLICA {database}.alter_detach PULL")
    main_node.query(f"ALTER TABLE {database}.alter_detach DETACH PART '{part_name}'")
    detached_parts_query = f"SELECT name FROM system.detached_parts WHERE database='{database}' AND table='alter_detach'"
    assert main_node.query(detached_parts_query) == f"{part_name}\n"
    if engine == "ReplicatedMergeTree":
        # The detach operation is still replicated at the table engine level
        assert dummy_node.query(detached_parts_query) == f"{part_name}\n"
    else:
        assert dummy_node.query(detached_parts_query) == ""
    main_node.query(f"DROP DATABASE {database} SYNC")
    dummy_node.query(f"DROP DATABASE {database} SYNC")


@pytest.mark.parametrize("engine", ["MergeTree", "ReplicatedMergeTree"])
def test_alter_drop_detached_part(started_cluster, engine):
    database = f"alter_drop_detached_part_{engine}"
    main_node.query(
        f"CREATE DATABASE {database} ENGINE = Replicated('/test/{database}', 'shard1', 'replica1');"
    )
    dummy_node.query(
        f"CREATE DATABASE {database} ENGINE = Replicated('/test/{database}', 'shard1', 'replica2');"
    )

    part_name = "all_0_0_0" if engine == "ReplicatedMergeTree" else "all_1_1_0"
    main_node.query(
        f"CREATE TABLE {database}.alter_drop_detached (CounterID UInt32) ENGINE = {engine} ORDER BY (CounterID)"
    )
    main_node.query(f"INSERT INTO {database}.alter_drop_detached VALUES (123)")
    main_node.query(
        f"ALTER TABLE {database}.alter_drop_detached DETACH PART '{part_name}'"
    )
    if engine == "MergeTree":
        dummy_node.query(f"INSERT INTO {database}.alter_drop_detached VALUES (456)")
        dummy_node.query(
            f"ALTER TABLE {database}.alter_drop_detached DETACH PART '{part_name}'"
        )
    main_node.query(
        f"ALTER TABLE {database}.alter_drop_detached DROP DETACHED PART '{part_name}'"
    )
    detached_parts_query = f"SELECT name FROM system.detached_parts WHERE database='{database}' AND table='alter_drop_detached'"
    assert main_node.query(detached_parts_query) == ""
    assert dummy_node.query(detached_parts_query) == f"{part_name}\n"

    main_node.query(f"DROP DATABASE {database} SYNC")
    dummy_node.query(f"DROP DATABASE {database} SYNC")


@pytest.mark.parametrize("engine", ["MergeTree", "ReplicatedMergeTree"])
def test_alter_drop_partition(started_cluster, engine):
    database = f"alter_drop_partition_{engine}"
    main_node.query(
        f"CREATE DATABASE {database} ENGINE = Replicated('/test/{database}', 'shard1', 'replica1');"
    )
    dummy_node.query(
        f"CREATE DATABASE {database} ENGINE = Replicated('/test/{database}', 'shard1', 'replica2');"
    )
    snapshotting_node.query(
        f"CREATE DATABASE {database} ENGINE = Replicated('/test/{database}', 'shard2', 'replica1');"
    )

    main_node.query(
        f"CREATE TABLE {database}.alter_drop (CounterID UInt32) ENGINE = {engine} ORDER BY (CounterID)"
    )
    main_node.query(f"INSERT INTO {database}.alter_drop VALUES (123)")
    if engine == "MergeTree":
        dummy_node.query(f"INSERT INTO {database}.alter_drop VALUES (456)")
    snapshotting_node.query(f"INSERT INTO {database}.alter_drop VALUES (789)")
    main_node.query(
        f"ALTER TABLE {database}.alter_drop ON CLUSTER {database} DROP PARTITION ID 'all'",
        settings={"replication_alter_partitions_sync": 2},
    )
    assert (
        main_node.query(
            f"SELECT CounterID FROM clusterAllReplicas('{database}', {database}.alter_drop)"
        )
        == ""
    )
    assert dummy_node.query(f"SELECT CounterID FROM {database}.alter_drop") == ""
    main_node.query(f"DROP DATABASE {database}")
    dummy_node.query(f"DROP DATABASE {database}")
    snapshotting_node.query(f"DROP DATABASE {database}")


def test_alter_fetch(started_cluster):
    main_node.query(
        "CREATE DATABASE alter_fetch ENGINE = Replicated('/test/alter_fetch', 'shard1', 'replica1');"
    )
    dummy_node.query(
        "CREATE DATABASE alter_fetch ENGINE = Replicated('/test/alter_fetch', 'shard1', 'replica2');"
    )

    main_node.query(
        "CREATE TABLE alter_fetch.fetch_source (CounterID UInt32) ENGINE = ReplicatedMergeTree ORDER BY (CounterID)"
    )
    main_node.query(
        "CREATE TABLE alter_fetch.fetch_target (CounterID UInt32) ENGINE = ReplicatedMergeTree ORDER BY (CounterID)"
    )
    main_node.query("INSERT INTO alter_fetch.fetch_source VALUES (123)")
    table_uuid = get_table_uuid("alter_fetch", "fetch_source")
    main_node.query(
        f"ALTER TABLE alter_fetch.fetch_target FETCH PART 'all_0_0_0' FROM '/clickhouse/tables/{table_uuid}/{{shard}}' "
    )
    detached_parts_query = "SELECT name FROM system.detached_parts WHERE database='alter_fetch' AND table='fetch_target'"
    assert main_node.query(detached_parts_query) == "all_0_0_0\n"
    assert dummy_node.query(detached_parts_query) == ""

    main_node.query("DROP DATABASE alter_fetch SYNC")
    dummy_node.query("DROP DATABASE alter_fetch SYNC")


def test_alters_from_different_replicas(started_cluster):
    main_node.query(
        "CREATE DATABASE alters_from_different_replicas ENGINE = Replicated('/test/alters_from_different_replicas', 'shard1', 'replica1');"
    )
    dummy_node.query(
        "CREATE DATABASE alters_from_different_replicas ENGINE = Replicated('/test/alters_from_different_replicas', 'shard1', 'replica2');"
    )

    # test_alters_from_different_replicas
    competing_node.query(
        "CREATE DATABASE alters_from_different_replicas ENGINE = Replicated('/test/alters_from_different_replicas', 'shard1', 'replica3');"
    )

    main_node.query(
        "CREATE TABLE alters_from_different_replicas.concurrent_test "
        "(CounterID UInt32, StartDate Date, UserID UInt32, VisitID UInt32, NestedColumn Nested(A UInt8, S String), ToDrop UInt32) "
        "ENGINE = MergeTree PARTITION BY toYYYYMM(StartDate) ORDER BY (CounterID, StartDate, intHash32(UserID), VisitID);"
    )

    main_node.query(
        "CREATE TABLE alters_from_different_replicas.dist AS alters_from_different_replicas.concurrent_test ENGINE = Distributed(alters_from_different_replicas, alters_from_different_replicas, concurrent_test, CounterID)"
    )

    dummy_node.stop_clickhouse(kill=True)

    settings = {"distributed_ddl_task_timeout": 5}
    assert "is not finished on 1 of 3 hosts" in competing_node.query_and_get_error(
        "ALTER TABLE alters_from_different_replicas.concurrent_test ADD COLUMN Added0 UInt32;",
        settings=settings,
    )
    settings = {
        "distributed_ddl_task_timeout": 5,
        "distributed_ddl_output_mode": "null_status_on_timeout",
    }
    assert "shard1\treplica2\tQUEUED\t" in main_node.query(
        "ALTER TABLE alters_from_different_replicas.concurrent_test ADD COLUMN Added2 UInt32;",
        settings=settings,
    )
    settings = {
        "distributed_ddl_task_timeout": 5,
        "distributed_ddl_output_mode": "never_throw",
    }
    assert "shard1\treplica2\tQUEUED\t" in competing_node.query(
        "ALTER TABLE alters_from_different_replicas.concurrent_test ADD COLUMN Added1 UInt32 AFTER Added0;",
        settings=settings,
    )
    dummy_node.start_clickhouse()
    main_node.query(
        "ALTER TABLE alters_from_different_replicas.concurrent_test ADD COLUMN AddedNested1 Nested(A UInt32, B UInt64) AFTER Added2;"
    )
    competing_node.query(
        "ALTER TABLE alters_from_different_replicas.concurrent_test ADD COLUMN AddedNested1.C Array(String) AFTER AddedNested1.B;"
    )
    main_node.query(
        "ALTER TABLE alters_from_different_replicas.concurrent_test ADD COLUMN AddedNested2 Nested(A UInt32, B UInt64) AFTER AddedNested1;"
    )

    expected = (
        "CREATE TABLE alters_from_different_replicas.concurrent_test\\n(\\n    `CounterID` UInt32,\\n    `StartDate` Date,\\n    `UserID` UInt32,\\n"
        "    `VisitID` UInt32,\\n    `NestedColumn.A` Array(UInt8),\\n    `NestedColumn.S` Array(String),\\n    `ToDrop` UInt32,\\n"
        "    `Added0` UInt32,\\n    `Added1` UInt32,\\n    `Added2` UInt32,\\n    `AddedNested1.A` Array(UInt32),\\n"
        "    `AddedNested1.B` Array(UInt64),\\n    `AddedNested1.C` Array(String),\\n    `AddedNested2.A` Array(UInt32),\\n"
        "    `AddedNested2.B` Array(UInt64)\\n)\\n"
        "ENGINE = MergeTree\\nPARTITION BY toYYYYMM(StartDate)\\nORDER BY (CounterID, StartDate, intHash32(UserID), VisitID)\\nSETTINGS index_granularity = 8192"
    )

    assert_create_query(
        [main_node, competing_node],
        "alters_from_different_replicas.concurrent_test",
        expected,
    )

    # test_create_replica_after_delay
    main_node.query("DROP TABLE alters_from_different_replicas.concurrent_test SYNC")
    main_node.query(
        "CREATE TABLE alters_from_different_replicas.concurrent_test "
        "(CounterID UInt32, StartDate Date, UserID UInt32, VisitID UInt32, NestedColumn Nested(A UInt8, S String), ToDrop UInt32) "
        "ENGINE = ReplicatedMergeTree ORDER BY CounterID;"
    )

    expected = (
        "CREATE TABLE alters_from_different_replicas.concurrent_test\\n(\\n    `CounterID` UInt32,\\n    `StartDate` Date,\\n    `UserID` UInt32,\\n"
        "    `VisitID` UInt32,\\n    `NestedColumn.A` Array(UInt8),\\n    `NestedColumn.S` Array(String),\\n    `ToDrop` UInt32\\n)\\n"
        "ENGINE = ReplicatedMergeTree(\\'/clickhouse/tables/{uuid}/{shard}\\', \\'{replica}\\')\\nORDER BY CounterID\\nSETTINGS index_granularity = 8192"
    )

    assert_create_query(
        [main_node, competing_node],
        "alters_from_different_replicas.concurrent_test",
        expected,
    )

    main_node.query(
        "INSERT INTO alters_from_different_replicas.dist (CounterID, StartDate, UserID) SELECT number, addDays(toDate('2020-02-02'), number), intHash32(number) FROM numbers(10)"
    )

    # test_replica_restart
    main_node.restart_clickhouse()

    expected = (
        "CREATE TABLE alters_from_different_replicas.concurrent_test\\n(\\n    `CounterID` UInt32,\\n    `StartDate` Date,\\n    `UserID` UInt32,\\n"
        "    `VisitID` UInt32,\\n    `NestedColumn.A` Array(UInt8),\\n    `NestedColumn.S` Array(String),\\n    `ToDrop` UInt32\\n)\\n"
        "ENGINE = ReplicatedMergeTree(\\'/clickhouse/tables/{uuid}/{shard}\\', \\'{replica}\\')\\nORDER BY CounterID\\nSETTINGS index_granularity = 8192"
    )

    # test_snapshot_and_snapshot_recover
    snapshotting_node.query(
        "CREATE DATABASE alters_from_different_replicas ENGINE = Replicated('/test/alters_from_different_replicas', 'shard2', 'replica1');"
    )
    snapshot_recovering_node.query(
        "CREATE DATABASE alters_from_different_replicas ENGINE = Replicated('/test/alters_from_different_replicas', 'shard2', 'replica2');"
    )
    assert_create_query(
        all_nodes, "alters_from_different_replicas.concurrent_test", expected
    )

    main_node.query("SYSTEM FLUSH DISTRIBUTED alters_from_different_replicas.dist")
    main_node.query(
        "ALTER TABLE alters_from_different_replicas.concurrent_test UPDATE StartDate = addYears(StartDate, 1) WHERE 1"
    )
    res = main_node.query(
        "ALTER TABLE alters_from_different_replicas.concurrent_test DELETE WHERE UserID % 2"
    )
    assert (
        "shard1\treplica1\tOK" in res
        and "shard1\treplica2\tOK" in res
        and "shard1\treplica3\tOK" in res
    )
    assert "shard2\treplica1\tOK" in res and "shard2\treplica2\tOK" in res

    expected = (
        "1\t1\tmain_node\n"
        "1\t2\tdummy_node\n"
        "1\t3\tcompeting_node\n"
        "2\t1\tsnapshotting_node\n"
        "2\t2\tsnapshot_recovering_node\n"
    )
    assert (
        main_node.query(
            "SELECT shard_num, replica_num, host_name FROM system.clusters WHERE cluster='alters_from_different_replicas'"
        )
        == expected
    )

    # test_drop_and_create_replica
    main_node.query("DROP DATABASE alters_from_different_replicas SYNC")
    main_node.query(
        "CREATE DATABASE alters_from_different_replicas ENGINE = Replicated('/test/alters_from_different_replicas', 'shard1', 'replica1');"
    )

    expected = (
        "CREATE TABLE alters_from_different_replicas.concurrent_test\\n(\\n    `CounterID` UInt32,\\n    `StartDate` Date,\\n    `UserID` UInt32,\\n"
        "    `VisitID` UInt32,\\n    `NestedColumn.A` Array(UInt8),\\n    `NestedColumn.S` Array(String),\\n    `ToDrop` UInt32\\n)\\n"
        "ENGINE = ReplicatedMergeTree(\\'/clickhouse/tables/{uuid}/{shard}\\', \\'{replica}\\')\\nORDER BY CounterID\\nSETTINGS index_granularity = 8192"
    )

    assert_create_query(
        [main_node, competing_node],
        "alters_from_different_replicas.concurrent_test",
        expected,
    )
    assert_create_query(
        all_nodes, "alters_from_different_replicas.concurrent_test", expected
    )

    for node in all_nodes:
        node.query("SYSTEM SYNC REPLICA alters_from_different_replicas.concurrent_test")

    expected = (
        "0\t2021-02-02\t4249604106\n"
        "1\t2021-02-03\t1343103100\n"
        "4\t2021-02-06\t3902320246\n"
        "7\t2021-02-09\t3844986530\n"
        "9\t2021-02-11\t1241149650\n"
    )

    assert_eq_with_retry(
        dummy_node,
        "SELECT CounterID, StartDate, UserID FROM alters_from_different_replicas.dist ORDER BY CounterID",
        expected,
    )
    main_node.query("DROP DATABASE alters_from_different_replicas SYNC")
    dummy_node.query("DROP DATABASE alters_from_different_replicas SYNC")
    competing_node.query("DROP DATABASE alters_from_different_replicas SYNC")
    snapshotting_node.query("DROP DATABASE alters_from_different_replicas SYNC")
    snapshot_recovering_node.query("DROP DATABASE alters_from_different_replicas SYNC")


def create_some_tables(db):
    settings = {
        "distributed_ddl_task_timeout": 0,
        "allow_experimental_object_type": 1,
        "allow_suspicious_codecs": 1,
    }
    main_node.query(f"CREATE TABLE {db}.t1 (n int) ENGINE=Memory", settings=settings)
    dummy_node.query(
        f"CREATE TABLE {db}.t2 (s String) ENGINE=Memory", settings=settings
    )
    main_node.query(
        f"CREATE TABLE {db}.mt1 (n int) ENGINE=MergeTree order by n",
        settings=settings,
    )
    dummy_node.query(
        f"CREATE TABLE {db}.mt2 (n int) ENGINE=MergeTree order by n",
        settings=settings,
    )
    main_node.query(
        f"CREATE TABLE {db}.rmt1 (n int) ENGINE=ReplicatedMergeTree order by n",
        settings=settings,
    )
    dummy_node.query(
        f"CREATE TABLE {db}.rmt2 (n int CODEC(ZSTD, ZSTD, ZSTD(12), LZ4HC(12))) ENGINE=ReplicatedMergeTree order by n",
        settings=settings,
    )
    main_node.query(
        f"CREATE TABLE {db}.rmt3 (n int, json Object('json') materialized '') ENGINE=ReplicatedMergeTree order by n",
        settings=settings,
    )
    dummy_node.query(
        f"CREATE TABLE {db}.rmt5 (n int) ENGINE=ReplicatedMergeTree order by n",
        settings=settings,
    )
    main_node.query(
        f"CREATE MATERIALIZED VIEW {db}.mv1 (n int) ENGINE=ReplicatedMergeTree order by n AS SELECT n FROM {db}.rmt1",
        settings=settings,
    )
    dummy_node.query(
        f"CREATE MATERIALIZED VIEW {db}.mv2 (n int) ENGINE=ReplicatedMergeTree order by n  AS SELECT n FROM {db}.rmt2",
        settings=settings,
    )
    main_node.query(
        f"CREATE DICTIONARY {db}.d1 (n int DEFAULT 0, m int DEFAULT 1) PRIMARY KEY n "
        "SOURCE(CLICKHOUSE(HOST 'localhost' PORT 9000 USER 'default' TABLE 'rmt1' PASSWORD '' DB 'recover')) "
        "LIFETIME(MIN 1 MAX 10) LAYOUT(FLAT())"
    )
    dummy_node.query(
        f"CREATE DICTIONARY {db}.d2 (n int DEFAULT 0, m int DEFAULT 1) PRIMARY KEY n "
        "SOURCE(CLICKHOUSE(HOST 'localhost' PORT 9000 USER 'default' TABLE 'rmt2' PASSWORD '' DB 'recover')) "
        "LIFETIME(MIN 1 MAX 10) LAYOUT(FLAT())"
    )


# These tables are used to check that DatabaseReplicated correctly renames all the tables in case when it restores from the lost state
def create_table_for_exchanges(db):
    settings = {"distributed_ddl_task_timeout": 0}
    for table in ["a1", "a2", "a3", "a4", "a5", "a6"]:
        main_node.query(
            f"CREATE TABLE {db}.{table} (s String) ENGINE=ReplicatedMergeTree order by s",
            settings=settings,
        )


def test_recover_staled_replica(started_cluster):
    main_node.query(
        "CREATE DATABASE recover ENGINE = Replicated('/clickhouse/databases/recover', 'shard1', 'replica1');"
    )
    started_cluster.get_kazoo_client("zoo1").set(
        "/clickhouse/databases/recover/logs_to_keep", b"10"
    )
    dummy_node.query(
        "CREATE DATABASE recover ENGINE = Replicated('/clickhouse/databases/recover', 'shard1', 'replica2');"
    )

    settings = {"distributed_ddl_task_timeout": 0}
    create_some_tables("recover")
    create_table_for_exchanges("recover")

    for table in ["t1", "t2", "mt1", "mt2", "rmt1", "rmt2", "rmt3", "rmt5"]:
        main_node.query(f"INSERT INTO recover.{table} VALUES (42)")
    for table in ["t1", "t2", "mt1", "mt2"]:
        dummy_node.query(f"INSERT INTO recover.{table} VALUES (42)")

    for i, table in enumerate(["a1", "a2", "a3", "a4", "a5", "a6"]):
        main_node.query(f"INSERT INTO recover.{table} VALUES ('{str(i + 1) * 10}')")

    for table in ["rmt1", "rmt2", "rmt3", "rmt5"]:
        main_node.query(f"SYSTEM SYNC REPLICA recover.{table}")
    for table in ["a1", "a2", "a3", "a4", "a5", "a6"]:
        main_node.query(f"SYSTEM SYNC REPLICA recover.{table}")

    with PartitionManager() as pm:
        pm.drop_instance_zk_connections(dummy_node)
        dummy_node.query_and_get_error("RENAME TABLE recover.t1 TO recover.m1")

        main_node.query_with_retry(
            "RENAME TABLE recover.t1 TO recover.m1", settings=settings
        )
        main_node.query_with_retry(
            "ALTER TABLE recover.mt1  ADD COLUMN m int", settings=settings
        )
        main_node.query_with_retry(
            "ALTER TABLE recover.rmt1 ADD COLUMN m int", settings=settings
        )
        main_node.query_with_retry(
            "RENAME TABLE recover.rmt3 TO recover.rmt4", settings=settings
        )
        main_node.query_with_retry("DROP TABLE recover.rmt5", settings=settings)
        main_node.query_with_retry("DROP DICTIONARY recover.d2", settings=settings)
        main_node.query_with_retry(
            "CREATE DICTIONARY recover.d2 (n int DEFAULT 0, m int DEFAULT 1) PRIMARY KEY n "
            "SOURCE(CLICKHOUSE(HOST 'localhost' PORT 9000 USER 'default' TABLE 'rmt1' PASSWORD '' DB 'recover')) "
            "LIFETIME(MIN 1 MAX 10) LAYOUT(FLAT());",
            settings=settings,
        )

        inner_table = (
            ".inner_id."
            + dummy_node.query_with_retry(
                "SELECT uuid FROM system.tables WHERE database='recover' AND name='mv1'"
            ).strip()
        )
        main_node.query_with_retry(
            f"ALTER TABLE recover.`{inner_table}` MODIFY COLUMN n int DEFAULT 42",
            settings=settings,
        )
        main_node.query_with_retry(
            "ALTER TABLE recover.mv1 MODIFY QUERY SELECT m as n FROM recover.rmt1",
            settings=settings,
        )
        main_node.query_with_retry(
            "RENAME TABLE recover.mv2 TO recover.mv3",
            settings=settings,
        )

        main_node.query_with_retry(
            "CREATE TABLE recover.tmp AS recover.m1", settings=settings
        )
        main_node.query_with_retry("DROP TABLE recover.tmp", settings=settings)
        main_node.query_with_retry(
            "CREATE TABLE recover.tmp AS recover.m1", settings=settings
        )
        main_node.query_with_retry("DROP TABLE recover.tmp", settings=settings)
        main_node.query_with_retry(
            "CREATE TABLE recover.tmp AS recover.m1", settings=settings
        )

        main_node.query("EXCHANGE TABLES recover.a1 AND recover.a2", settings=settings)
        main_node.query("EXCHANGE TABLES recover.a3 AND recover.a4", settings=settings)
        main_node.query("EXCHANGE TABLES recover.a5 AND recover.a4", settings=settings)
        main_node.query("EXCHANGE TABLES recover.a6 AND recover.a3", settings=settings)
        main_node.query("RENAME TABLE recover.a6 TO recover.a7", settings=settings)
        main_node.query("RENAME TABLE recover.a1 TO recover.a8", settings=settings)

    assert (
        main_node.query(
            "SELECT name FROM system.tables WHERE database='recover' AND name NOT LIKE '.inner_id.%' ORDER BY name"
        )
        == "a2\na3\na4\na5\na7\na8\nd1\nd2\nm1\nmt1\nmt2\nmv1\nmv3\nrmt1\nrmt2\nrmt4\nt2\ntmp\n"
    )
    query = (
        "SELECT name, uuid, create_table_query FROM system.tables WHERE database='recover' AND name NOT LIKE '.inner_id.%' "
        "ORDER BY name SETTINGS show_table_uuid_in_table_create_query_if_not_nil=1"
    )
    expected = main_node.query(query)
    assert_eq_with_retry(dummy_node, query, expected)
    assert (
        main_node.query(
            "SELECT count() FROM system.tables WHERE database='recover' AND name LIKE '.inner_id.%'"
        )
        == "2\n"
    )
    assert (
        dummy_node.query(
            "SELECT count() FROM system.tables WHERE database='recover' AND name LIKE '.inner_id.%'"
        )
        == "2\n"
    )

    # Check that Database Replicated renamed all the tables correctly
    for i, table in enumerate(["a2", "a8", "a5", "a7", "a4", "a3"]):
        assert (
            dummy_node.query(f"SELECT * FROM recover.{table}") == f"{str(i + 1) * 10}\n"
        )

    for table in [
        "m1",
        "t2",
        "mt1",
        "mt2",
        "rmt1",
        "rmt2",
        "rmt4",
        "d1",
        "d2",
        "mv1",
        "mv3",
    ]:
        assert main_node.query(f"SELECT (*,).1 FROM recover.{table}") == "42\n"
    for table in ["t2", "rmt1", "rmt2", "rmt4", "d1", "d2", "mt2", "mv1", "mv3"]:
        assert (
            dummy_node.query(f"SELECT '{table}', (*,).1 FROM recover.{table}")
            == f"{table}\t42\n"
        )
    for table in ["m1", "mt1"]:
        assert dummy_node.query(f"SELECT count() FROM recover.{table}") == "0\n"

    logging.debug("Result: %s", dummy_node.query("SHOW DATABASES"))
    logging.debug(
        "Result: %s", dummy_node.query("SHOW TABLES FROM recover_broken_tables")
    )
    logging.debug(
        "Result: %s",
        dummy_node.query("SHOW TABLES FROM recover_broken_replicated_tables"),
    )

    global test_recover_staled_replica_run
    assert (
        dummy_node.query(
            "SELECT count() FROM system.tables WHERE database='recover_broken_tables'"
        )
        == f"{test_recover_staled_replica_run}\n"
    )
    assert (
        dummy_node.query(
            "SELECT count() FROM system.tables WHERE database='recover_broken_replicated_tables'"
        )
        == f"{test_recover_staled_replica_run}\n"
    )
    test_recover_staled_replica_run += 1

    table = dummy_node.query(
        "SHOW TABLES FROM recover_broken_tables LIKE 'mt1_41_%' LIMIT 1"
    ).strip()
    assert (
        dummy_node.query(f"SELECT (*,).1 FROM recover_broken_tables.{table}") == "42\n"
    )
    table = dummy_node.query(
        "SHOW TABLES FROM recover_broken_replicated_tables LIKE 'rmt5_41_%' LIMIT 1"
    ).strip()
    assert (
        dummy_node.query(f"SELECT (*,).1 FROM recover_broken_replicated_tables.{table}")
        == "42\n"
    )

    expected = "Cleaned 6 outdated objects: dropped 1 dictionaries and 3 tables, moved 2 tables"
    assert_logs_contain(dummy_node, expected)

    dummy_node.query("DROP TABLE recover.tmp")
    assert_eq_with_retry(
        main_node,
        "SELECT count() FROM system.tables WHERE database='recover' AND name='tmp'",
        "0\n",
    )
    main_node.query("DROP DATABASE recover SYNC")
    dummy_node.query("DROP DATABASE recover SYNC")


def test_recover_staled_replica_many_mvs(started_cluster):
    main_node.query("DROP DATABASE IF EXISTS recover_mvs SYNC")
    dummy_node.query("DROP DATABASE IF EXISTS recover_mvs SYNC")

    main_node.query_with_retry(
        "CREATE DATABASE IF NOT EXISTS recover_mvs ENGINE = Replicated('/clickhouse/databases/recover_mvs', 'shard1', 'replica1');"
    )
    started_cluster.get_kazoo_client("zoo1").set(
        "/clickhouse/databases/recover_mvs/logs_to_keep", b"10"
    )
    dummy_node.query_with_retry(
        "CREATE DATABASE IF NOT EXISTS recover_mvs ENGINE = Replicated('/clickhouse/databases/recover_mvs', 'shard1', 'replica2');"
    )

    settings = {"distributed_ddl_task_timeout": 0}

    with PartitionManager() as pm:
        pm.drop_instance_zk_connections(dummy_node)
        dummy_node.query_and_get_error("RENAME TABLE recover_mvs.t1 TO recover_mvs.m1")

        for identifier in ["1", "2", "3", "4"]:
            main_node.query(
                f"CREATE TABLE recover_mvs.rmt{identifier} (n int) ENGINE=ReplicatedMergeTree ORDER BY n",
                settings=settings,
            )

        print("Created tables")

        for identifier in ["1", "2", "3", "4"]:
            main_node.query(
                f"CREATE TABLE recover_mvs.mv_inner{identifier} (n int) ENGINE=ReplicatedMergeTree ORDER BY n",
                settings=settings,
            )

        for identifier in ["1", "2", "3", "4"]:
            main_node.query_with_retry(
                f"""CREATE MATERIALIZED VIEW recover_mvs.mv{identifier}
                    TO recover_mvs.mv_inner{identifier}
                    AS SELECT * FROM recover_mvs.rmt{identifier}""",
                settings=settings,
            )

        print("Created MVs")

        for identifier in ["1", "2", "3", "4"]:
            main_node.query_with_retry(
                f"""CREATE VIEW recover_mvs.view_from_mv{identifier}
                    AS SELECT * FROM recover_mvs.mv{identifier}""",
                settings=settings,
            )

        print("Created Views on top of MVs")

        for identifier in ["1", "2", "3", "4"]:
            main_node.query_with_retry(
                f"""CREATE MATERIALIZED VIEW recover_mvs.cascade_mv{identifier}
                    ENGINE=MergeTree() ORDER BY tuple()
                    POPULATE AS SELECT * FROM recover_mvs.mv_inner{identifier};""",
                settings=settings,
            )

        print("Created cascade MVs")

        for identifier in ["1", "2", "3", "4"]:
            main_node.query_with_retry(
                f"""CREATE VIEW recover_mvs.view_from_cascade_mv{identifier}
                    AS SELECT * FROM recover_mvs.cascade_mv{identifier}""",
                settings=settings,
            )

        print("Created Views on top of cascade MVs")

        for identifier in ["1", "2", "3", "4"]:
            main_node.query_with_retry(
                f"""CREATE MATERIALIZED VIEW recover_mvs.double_cascade_mv{identifier}
                    ENGINE=MergeTree() ORDER BY tuple()
                    POPULATE AS SELECT * FROM recover_mvs.`.inner_id.{get_table_uuid("recover_mvs", f"cascade_mv{identifier}")}`""",
                settings=settings,
            )

        print("Created double cascade MVs")

        for identifier in ["1", "2", "3", "4"]:
            main_node.query_with_retry(
                f"""CREATE VIEW recover_mvs.view_from_double_cascade_mv{identifier}
                    AS SELECT * FROM recover_mvs.double_cascade_mv{identifier}""",
                settings=settings,
            )

        print("Created Views on top of double cascade MVs")

        # This weird table name is actually makes sence because it starts with letter `a` and may break some internal sorting
        main_node.query_with_retry(
            """
            CREATE VIEW recover_mvs.anime
            AS
            SELECT n
            FROM
            (
                SELECT *
                FROM
                (
                    SELECT *
                    FROM
                    (
                        SELECT *
                        FROM recover_mvs.mv_inner1 AS q1
                        INNER JOIN recover_mvs.mv_inner2 AS q2 ON q1.n = q2.n
                    ) AS new_table_1
                    INNER JOIN recover_mvs.mv_inner3 AS q3 ON new_table_1.n = q3.n
                ) AS new_table_2
                INNER JOIN recover_mvs.mv_inner4 AS q4 ON new_table_2.n = q4.n
            )
            """,
            settings=settings,
        )

        print("Created final boss")

        for identifier in ["1", "2", "3", "4"]:
            main_node.query_with_retry(
                f"""CREATE DICTIONARY recover_mvs.`11111d{identifier}` (n UInt64)
                PRIMARY KEY n
                SOURCE(CLICKHOUSE(HOST 'localhost' PORT tcpPort() TABLE 'double_cascade_mv{identifier}' DB 'recover_mvs'))
                LAYOUT(FLAT()) LIFETIME(1)""",
                settings=settings,
            )

        print("Created dictionaries")

        for identifier in ["1", "2", "3", "4"]:
            main_node.query_with_retry(
                f"""CREATE VIEW recover_mvs.`00000vd{identifier}`
                AS SELECT * FROM recover_mvs.`11111d{identifier}`""",
                settings=settings,
            )

        print("Created Views on top of dictionaries")

    dummy_node.query("SYSTEM SYNC DATABASE REPLICA recover_mvs")
    query = "SELECT name FROM system.tables WHERE database='recover_mvs' ORDER BY name"
    assert main_node.query(query) == dummy_node.query(query)

    main_node.query("DROP DATABASE IF EXISTS recover_mvs SYNC")
    dummy_node.query("DROP DATABASE IF EXISTS recover_mvs SYNC")


def test_startup_without_zk(started_cluster):
    with PartitionManager() as pm:
        pm.drop_instance_zk_connections(main_node)
        err = main_node.query_and_get_error(
            "CREATE DATABASE startup ENGINE = Replicated('/clickhouse/databases/startup', 'shard1', 'replica1');"
        )
        assert "ZooKeeper" in err or "Coordination::Exception" in err
    main_node.query(
        "CREATE DATABASE startup ENGINE = Replicated('/clickhouse/databases/startup', 'shard1', 'replica1');"
    )
    main_node.query(
        "CREATE TABLE startup.rmt (n int) ENGINE=ReplicatedMergeTree order by n"
    )

    main_node.query("INSERT INTO startup.rmt VALUES (42)")
    with PartitionManager() as pm:
        pm.drop_instance_zk_connections(
            main_node, action="REJECT --reject-with tcp-reset"
        )
        main_node.restart_clickhouse(stop_start_wait_sec=120)
        assert main_node.query("SELECT (*,).1 FROM startup.rmt") == "42\n"

    # we need to wait until the table is not readonly
    main_node.query_with_retry("INSERT INTO startup.rmt VALUES(42)")

    main_node.query_with_retry("CREATE TABLE startup.m (n int) ENGINE=Memory")

    main_node.query("EXCHANGE TABLES startup.rmt AND startup.m")
    assert main_node.query("SELECT (*,).1 FROM startup.m") == "42\n"

    main_node.query("DROP DATABASE startup SYNC")


def test_server_uuid(started_cluster):
    uuid1 = main_node.query("select serverUUID()")
    uuid2 = dummy_node.query("select serverUUID()")
    assert uuid1 != uuid2
    main_node.restart_clickhouse()
    uuid1_after_restart = main_node.query("select serverUUID()")
    assert uuid1 == uuid1_after_restart


def test_sync_replica(started_cluster):
    main_node.query(
        "CREATE DATABASE test_sync_database ENGINE = Replicated('/test/sync_replica', 'shard1', 'replica1');"
    )
    dummy_node.query(
        "CREATE DATABASE test_sync_database ENGINE = Replicated('/test/sync_replica', 'shard1', 'replica2');"
    )

    number_of_tables = 1000

    settings = {"distributed_ddl_task_timeout": 0}

    with PartitionManager() as pm:
        pm.drop_instance_zk_connections(dummy_node)

        for i in range(number_of_tables):
            main_node.query(
                "CREATE TABLE test_sync_database.table_{} (n int) ENGINE=MergeTree order by n".format(
                    i
                ),
                settings=settings,
            )

    # wait for host to reconnect
    dummy_node.query_with_retry("SELECT * FROM system.zookeeper WHERE path='/'")

    dummy_node.query("SYSTEM SYNC DATABASE REPLICA test_sync_database")

    assert "2\n" == main_node.query(
        "SELECT sum(is_active) FROM system.clusters WHERE cluster='test_sync_database'"
    )

    assert dummy_node.query(
        "SELECT count() FROM system.tables where database='test_sync_database'"
    ).strip() == str(number_of_tables)

    assert main_node.query(
        "SELECT count() FROM system.tables where database='test_sync_database'"
    ).strip() == str(number_of_tables)

    engine_settings = {"default_table_engine": "ReplicatedMergeTree"}
    dummy_node.query(
        "CREATE TABLE test_sync_database.table (n int, primary key n) partition by n",
        settings=engine_settings,
    )
    main_node.query("INSERT INTO test_sync_database.table SELECT * FROM numbers(10)")
    dummy_node.query("TRUNCATE TABLE test_sync_database.table", settings=settings)
    dummy_node.query(
        "ALTER TABLE test_sync_database.table ADD COLUMN m int", settings=settings
    )

    main_node.query(
        "SYSTEM SYNC DATABASE REPLICA ON CLUSTER test_sync_database test_sync_database"
    )

    lp1 = main_node.query(
        "select value from system.zookeeper where path='/test/sync_replica/replicas/shard1|replica1' and name='log_ptr'"
    )
    lp2 = main_node.query(
        "select value from system.zookeeper where path='/test/sync_replica/replicas/shard1|replica2' and name='log_ptr'"
    )
    max_lp = main_node.query(
        "select value from system.zookeeper where path='/test/sync_replica/' and name='max_log_ptr'"
    )
    assert lp1 == max_lp
    assert lp2 == max_lp

    main_node.query("DROP DATABASE test_sync_database SYNC")
    dummy_node.query("DROP DATABASE test_sync_database SYNC")


def test_force_synchronous_settings(started_cluster):
    main_node.query("DROP DATABASE IF EXISTS test_force_synchronous_settings SYNC")
    dummy_node.query("DROP DATABASE IF EXISTS test_force_synchronous_settings SYNC")
    snapshotting_node.query(
        "DROP DATABASE IF EXISTS test_force_synchronous_settings SYNC"
    )
    main_node.query(
        "CREATE DATABASE test_force_synchronous_settings ENGINE = Replicated('/clickhouse/databases/test2', 'shard1', 'replica1');"
    )
    dummy_node.query(
        "CREATE DATABASE test_force_synchronous_settings ENGINE = Replicated('/clickhouse/databases/test2', 'shard1', 'replica2');"
    )
    snapshotting_node.query(
        "CREATE DATABASE test_force_synchronous_settings ENGINE = Replicated('/clickhouse/databases/test2', 'shard2', 'replica1');"
    )
    main_node.query(
        "CREATE TABLE test_force_synchronous_settings.t (n int) ENGINE=ReplicatedMergeTree('/test/same/path/{shard}', '{replica}') ORDER BY tuple()"
    )
    main_node.query(
        "INSERT INTO test_force_synchronous_settings.t SELECT * FROM numbers(10)"
    )
    snapshotting_node.query(
        "INSERT INTO test_force_synchronous_settings.t SELECT * FROM numbers(10)"
    )
    snapshotting_node.query(
        "SYSTEM SYNC DATABASE REPLICA test_force_synchronous_settings"
    )
    dummy_node.query("SYSTEM SYNC DATABASE REPLICA test_force_synchronous_settings")

    snapshotting_node.query("SYSTEM STOP MERGES test_force_synchronous_settings.t")

    def start_merges_func():
        time.sleep(5)
        snapshotting_node.query("SYSTEM START MERGES test_force_synchronous_settings.t")

    start_merges_thread = threading.Thread(target=start_merges_func)
    start_merges_thread.start()

    settings = {
        "mutations_sync": 2,
        "database_replicated_enforce_synchronous_settings": 1,
    }
    main_node.query(
        "ALTER TABLE test_force_synchronous_settings.t UPDATE n = n * 10 WHERE 1",
        settings=settings,
    )
    assert "10\t450\n" == snapshotting_node.query(
        "SELECT count(), sum(n) FROM test_force_synchronous_settings.t"
    )
    start_merges_thread.join()

    def select_func():
        dummy_node.query(
            "SELECT sleepEachRow(1) FROM test_force_synchronous_settings.t SETTINGS function_sleep_max_microseconds_per_block = 0"
        )

    select_thread = threading.Thread(target=select_func)
    select_thread.start()

    settings = {"database_replicated_enforce_synchronous_settings": 1}
    snapshotting_node.query(
        "DROP TABLE test_force_synchronous_settings.t SYNC", settings=settings
    )
    main_node.query(
        "CREATE TABLE test_force_synchronous_settings.t (n String) ENGINE=ReplicatedMergeTree('/test/same/path/{shard}', '{replica}') ORDER BY tuple()"
    )
    select_thread.join()

    main_node.query("DROP DATABASE test_force_synchronous_settings SYNC")
    dummy_node.query("DROP DATABASE test_force_synchronous_settings SYNC")
    snapshotting_node.query("DROP DATABASE test_force_synchronous_settings SYNC")


def test_replicated_table_structure_alter(started_cluster):
    main_node.query("DROP DATABASE IF EXISTS table_structure SYNC")
    dummy_node.query("DROP DATABASE IF EXISTS table_structure SYNC")
    competing_node.query("DROP DATABASE IF EXISTS table_structure SYNC")

    main_node.query(
        "CREATE DATABASE table_structure ENGINE = Replicated('/clickhouse/databases/table_structure', 'shard1', 'replica1');"
    )
    dummy_node.query(
        "CREATE DATABASE table_structure ENGINE = Replicated('/clickhouse/databases/table_structure', 'shard1', 'replica2');"
    )
    competing_node.query(
        "CREATE DATABASE table_structure ENGINE = Replicated('/clickhouse/databases/table_structure', 'shard1', 'replica3');"
    )

    competing_node.query("CREATE TABLE table_structure.mem (n int) ENGINE=Memory")
    dummy_node.query("DETACH DATABASE table_structure")

    settings = {"distributed_ddl_task_timeout": 0}
    main_node.query(
        "CREATE TABLE table_structure.rmt (n int, v UInt64) ENGINE=ReplicatedReplacingMergeTree(v) ORDER BY n",
        settings=settings,
    )

    competing_node.query("SYSTEM SYNC DATABASE REPLICA table_structure")
    competing_node.query("DETACH DATABASE table_structure")

    main_node.query(
        "ALTER TABLE table_structure.rmt ADD COLUMN m int", settings=settings
    )
    main_node.query(
        "ALTER TABLE table_structure.rmt COMMENT COLUMN v 'version'", settings=settings
    )
    main_node.query("INSERT INTO table_structure.rmt VALUES (1, 2, 3)")

    metadata_path = competing_node.query(
        f"SELECT metadata_path FROM system.tables WHERE database='table_structure' AND name='mem'"
    ).strip()
    db_disk_name = get_database_disk_name(competing_node)
    competing_node.exec_in_container(
        [
            "/usr/bin/clickhouse",
            "disks",
            "-C",
            "/etc/clickhouse-server/config.xml",
            "--disk",
            f"{db_disk_name}",
            "--save-logs",
            "--query",
            f"remove {metadata_path}",
        ],
        user="root",
    )
    competing_node.restart_clickhouse(kill=True)

    dummy_node.query("ATTACH DATABASE table_structure")
    dummy_node.query("SYSTEM SYNC DATABASE REPLICA table_structure")
    dummy_node.query("SYSTEM SYNC REPLICA table_structure.rmt")
    assert "1\t2\t3\n" == dummy_node.query("SELECT * FROM table_structure.rmt")

    competing_node.query("SYSTEM SYNC DATABASE REPLICA table_structure")
    competing_node.query("SYSTEM SYNC REPLICA table_structure.rmt")
    # time.sleep(600)
    assert "mem" in competing_node.query("SHOW TABLES FROM table_structure")
    assert "1\t2\t3\n" == competing_node.query("SELECT * FROM table_structure.rmt")

    main_node.query("ALTER TABLE table_structure.rmt ADD COLUMN k int")
    main_node.query("INSERT INTO table_structure.rmt VALUES (1, 2, 3, 4)")
    dummy_node.query("SYSTEM SYNC DATABASE REPLICA table_structure")
    dummy_node.query("SYSTEM SYNC REPLICA table_structure.rmt")
    assert "1\t2\t3\t0\n1\t2\t3\t4\n" == dummy_node.query(
        "SELECT * FROM table_structure.rmt ORDER BY k"
    )


def test_modify_comment(started_cluster):
    main_node.query(
        "CREATE DATABASE modify_comment_db ENGINE = Replicated('/test/modify_comment', 'shard1', 'replica' || '1');"
    )

    dummy_node.query(
        "CREATE DATABASE modify_comment_db ENGINE = Replicated('/test/modify_comment', 'shard1', 'replica' || '2');"
    )

    main_node.query(
        "CREATE TABLE modify_comment_db.modify_comment_table (d Date, k UInt64, i32 Int32) ENGINE=ReplicatedMergeTree ORDER BY k PARTITION BY toYYYYMM(d);"
    )

    def restart_verify_not_readonly():
        main_node.restart_clickhouse()
        assert (
            main_node.query(
                "SELECT is_readonly FROM system.replicas WHERE table = 'modify_comment_table'"
            )
            == "0\n"
        )
        dummy_node.restart_clickhouse()
        assert (
            dummy_node.query(
                "SELECT is_readonly FROM system.replicas WHERE table = 'modify_comment_table'"
            )
            == "0\n"
        )

    main_node.query(
        "ALTER TABLE modify_comment_db.modify_comment_table COMMENT COLUMN d 'Some comment'"
    )

    restart_verify_not_readonly()

    main_node.query(
        "ALTER TABLE modify_comment_db.modify_comment_table MODIFY COMMENT 'Some error comment'"
    )

    restart_verify_not_readonly()

    main_node.query("DROP DATABASE modify_comment_db SYNC")
    dummy_node.query("DROP DATABASE modify_comment_db SYNC")


def test_table_metadata_corruption(started_cluster):
    main_node.query("DROP DATABASE IF EXISTS table_metadata_corruption SYNC")
    dummy_node.query("DROP DATABASE IF EXISTS table_metadata_corruption SYNC")

    main_node.query(
        "CREATE DATABASE table_metadata_corruption ENGINE = Replicated('/clickhouse/databases/table_metadata_corruption', 'shard1', 'replica1');"
    )
    dummy_node.query(
        "CREATE DATABASE table_metadata_corruption ENGINE = Replicated('/clickhouse/databases/table_metadata_corruption', 'shard1', 'replica2');"
    )

    create_some_tables("table_metadata_corruption")

    main_node.query("SYSTEM SYNC DATABASE REPLICA table_metadata_corruption")
    dummy_node.query("SYSTEM SYNC DATABASE REPLICA table_metadata_corruption")

    metadata_path = dummy_node.query(
        f"SELECT metadata_path FROM system.tables WHERE database='table_metadata_corruption' AND name='rmt1'"
    ).strip()
    # Server should handle this by throwing an exception during table loading, which should lead to server shutdown

    print(f"Corrupting metadata {metadata_path}")
    dummy_node.stop_clickhouse(kill=True)
    replace_text_in_metadata(
        dummy_node, metadata_path, "ReplicatedMergeTree", "CorruptedMergeTree"
    )
    query = (
        "SELECT name, uuid, create_table_query FROM system.tables WHERE database='table_metadata_corruption' AND name NOT LIKE '.inner_id.%' "
        "ORDER BY name SETTINGS show_table_uuid_in_table_create_query_if_not_nil=1"
    )
    expected = main_node.query(query)

    # We expect clickhouse server to shutdown without LOGICAL_ERRORs or deadlocks
    dummy_node.start_clickhouse(expected_to_fail=True)

    assert not dummy_node.contains_in_log("LOGICAL_ERROR")

    print(f"Fix corrupted metadata")
    replace_text_in_metadata(
        dummy_node, metadata_path, "CorruptedMergeTree", "ReplicatedMergeTree"
    )

    dummy_node.start_clickhouse()
    assert_eq_with_retry(dummy_node, query, expected)

    main_node.query("DROP DATABASE IF EXISTS table_metadata_corruption SYNC")
    dummy_node.query("DROP DATABASE IF EXISTS table_metadata_corruption SYNC")


def test_auto_recovery(started_cluster):
    dummy_node.query("DROP DATABASE IF EXISTS auto_recovery SYNC")
    bad_settings_node.query(
        "DROP DATABASE IF EXISTS auto_recovery",
        settings={
            "implicit_transaction": 0,
        },
    )

    dummy_node.query(
        "CREATE DATABASE auto_recovery ENGINE = Replicated('/clickhouse/databases/auto_recovery', 'shard1', 'replica1');"
    )
    bad_settings_node.query(
        "CREATE DATABASE auto_recovery ENGINE = Replicated('/clickhouse/databases/auto_recovery', 'shard1', 'replica2') SETTINGS max_retries_before_automatic_recovery=3;"
    )

    dummy_node.query(
        "CREATE TABLE auto_recovery.t1 (n int) ENGINE=ReplicatedMergeTree ORDER BY n"
    )
    dummy_node.query("INSERT INTO auto_recovery.t1 SELECT 42")
    # dummy_node has <throw_on_unsupported_query_inside_transaction>0</throw_on_unsupported_query_inside_transaction> (default is 1),
    # so it will consider that the setting is changed, and will write it to the DDL entry
    # bad_settings_node has implicit_transaction=1, so it will fail and recover from snapshot
    dummy_node.query(
        "CREATE TABLE auto_recovery.t2 (n int) ENGINE=ReplicatedMergeTree ORDER BY tuple()",
        settings={
            "throw_on_unsupported_query_inside_transaction": 1,
            "distributed_ddl_task_timeout": 0,
        },
    )
    dummy_node.query("INSERT INTO auto_recovery.t2 SELECT 137")
    dummy_node.query(
        "EXCHANGE TABLES auto_recovery.t1 AND auto_recovery.t2",
        settings={"distributed_ddl_task_timeout": 0},
    )

    bad_settings_node.query(
        "SYSTEM SYNC DATABASE REPLICA auto_recovery", settings={"receive_timeout": 60}
    )
    assert bad_settings_node.contains_in_log(
        "Unexpected error (3 times in a row), will try to restart main thread"
    )
    assert bad_settings_node.contains_in_log("Cannot begin an implicit transaction")
    bad_settings_node.query("SYSTEM SYNC REPLICA auto_recovery.t1")
    bad_settings_node.query("SYSTEM SYNC REPLICA auto_recovery.t2")

    assert "42\n" == dummy_node.query("SELECT * FROM auto_recovery.t2")
    assert "137\n" == dummy_node.query("SELECT * FROM auto_recovery.t1")

    assert "42\n" == bad_settings_node.query("SELECT * FROM auto_recovery.t2")
    assert "137\n" == bad_settings_node.query("SELECT * FROM auto_recovery.t1")


def test_all_groups_cluster(started_cluster):
    dummy_node.query("DROP DATABASE IF EXISTS db_cluster SYNC")
    bad_settings_node.query("DROP DATABASE IF EXISTS db_cluster SYNC")
    dummy_node.query(
        "CREATE DATABASE db_cluster ENGINE = Replicated('/clickhouse/databases/all_groups_cluster', 'shard1', 'replica1');"
    )
    bad_settings_node.query(
        "CREATE DATABASE db_cluster ENGINE = Replicated('/clickhouse/databases/all_groups_cluster', 'shard1', 'replica2');"
    )

    assert "dummy_node\n" == dummy_node.query(
        "select host_name from system.clusters where name='db_cluster' order by host_name"
    )
    assert "bad_settings_node\n" == bad_settings_node.query(
        "select host_name from system.clusters where name='db_cluster' order by host_name"
    )
    assert "bad_settings_node\ndummy_node\n" == bad_settings_node.query(
        "select host_name from system.clusters where name='all_groups.db_cluster' order by host_name"
    )


def test_detach_attach_table(started_cluster):
    main_node.query("DROP DATABASE IF EXISTS detach_attach_db SYNC")
    main_node.query(
        "CREATE DATABASE detach_attach_db ENGINE = Replicated('/clickhouse/databases/detach_attach_db');"
    )
    main_node.query(
        "CREATE TABLE detach_attach_db.detach_attach_table (k UInt64) ENGINE=ReplicatedMergeTree ORDER BY k;"
    )
    main_node.query("INSERT INTO detach_attach_db.detach_attach_table VALUES (1);")
    main_node.query("DETACH TABLE detach_attach_db.detach_attach_table PERMANENTLY;")
    main_node.query("ATTACH TABLE detach_attach_db.detach_attach_table;")
    assert (
        main_node.query("SELECT * FROM detach_attach_db.detach_attach_table;") == "1\n"
    )


def test_alter_rename(started_cluster):
    settings = {
        "distributed_ddl_output_mode": "none",
        "alter_sync": 0,
    }
    res = main_node.query(
        """
        DROP DATABASE IF EXISTS bug SYNC;
        CREATE DATABASE bug ENGINE = Replicated('/clickhouse/databases/bug');
        CREATE TABLE bug.table (`date` DateTime, `id` String) ENGINE = ReplicatedReplacingMergeTree(date) ORDER BY id SETTINGS deduplicate_merge_projection_mode = 'drop';
        ALTER TABLE bug.table ADD PROJECTION max_date (SELECT max(date));
        RENAME TABLE bug.table TO bug.table2;
        SELECT value from system.zookeeper WHERE path = '/clickhouse/databases/bug/metadata';
        """,
        settings=settings,
    )
    assert "PROJECTION" in res


@pytest.mark.parametrize("engine", ["ReplicatedMergeTree"])
def test_create_alter_sleeping(started_cluster, engine):
    competing_node.query("DROP DATABASE IF EXISTS create_alter_sleeping")
    dummy_node.query("DROP DATABASE IF EXISTS create_alter_sleeping")

    competing_node.query(
        "CREATE DATABASE create_alter_sleeping ENGINE = Replicated('/clickhouse/databases/create_alter_sleeping', 'shard1', 'replica1');"
    )
    dummy_node.query(
        "CREATE DATABASE create_alter_sleeping ENGINE = Replicated('/clickhouse/databases/create_alter_sleeping', 'shard1', 'replica2');"
    )

    dummy_node.stop_clickhouse()
    competing_node.query(
        f"""
        CREATE TABLE create_alter_sleeping.t (n int) ENGINE={engine} ORDER BY n;
        ALTER TABLE create_alter_sleeping.t ADD INDEX n_idx n TYPE minmax GRANULARITY 10;
        """,
        settings={"distributed_ddl_task_timeout": 0},
    )

    dummy_node.start_clickhouse()
    assert "n_idx" in dummy_node.query(
        """
        SYSTEM SYNC DATABASE REPLICA create_alter_sleeping;
        -- In case DDL task has been executed on another replica we need to sync the table
        SYSTEM SYNC REPLICA create_alter_sleeping.t;
        SHOW CREATE TABLE create_alter_sleeping.t;
        """,
        timeout=10,
    )


def test_lag_after_recovery(started_cluster):
    main_node.query("drop database if exists lag_after_recovery")
    dummy_node.query("drop database if exists lag_after_recovery")

    main_node.query(
        "create database lag_after_recovery engine=Replicated('/clickhouse/databases/lag_after_recovery', 'shard1', 'replica1')"
    )
    main_node.query(
        "create table lag_after_recovery.t (n int) engine=ReplicatedMergeTree order by n"
    )

    dummy_node.query("system enable failpoint database_replicated_delay_recovery")
    dummy_node.query(
        "system enable failpoint database_replicated_delay_entry_execution"
    )
    dummy_node.query(
        "create database lag_after_recovery engine=Replicated('/clickhouse/databases/lag_after_recovery', 'shard1', 'replica2') settings max_replication_lag_to_enqueue=1"
    )

    settings = {"distributed_ddl_task_timeout": 0}
    main_node.query(
        "create table lag_after_recovery.t1 (n int) engine=Memory", settings=settings
    )
    main_node.query(
        "create table lag_after_recovery.t2 (n int) engine=Memory", settings=settings
    )
    main_node.query(
        "create table lag_after_recovery.t3 (n int) engine=Memory", settings=settings
    )
    main_node.query(
        "create table lag_after_recovery.t4 (n int) engine=Memory", settings=settings
    )
    main_node.query(
        "create table lag_after_recovery.t5 (n int) engine=Memory", settings=settings
    )
    main_node.query(
        "create table lag_after_recovery.t6 (n int) engine=Memory", settings=settings
    )
    main_node.query(
        "create table lag_after_recovery.t7 (n int) engine=Memory", settings=settings
    )
    main_node.query(
        "create table lag_after_recovery.t8 (n int) engine=Memory", settings=settings
    )
    main_node.query(
        "create table lag_after_recovery.t9 (n int) engine=Memory", settings=settings
    )

    assert_eq_with_retry(
        dummy_node,
        "select is_active from system.clusters where name='lag_after_recovery' and database_replica_name='replica2'",
        "1\n",
    )

    settings = {
        "distributed_ddl_task_timeout": 1,
        "distributed_ddl_output_mode": "none_only_active",
    }
    main_node.query(
        "create table lag_after_recovery.t10 (n int) engine=Memory", settings=settings
    )
    assert (
        dummy_node.query(
            "select replication_lag=0 from system.clusters where name='lag_after_recovery' and database_replica_name='replica2'"
        )
        == "0\n"
    )

    dummy_node.query(
        "system disable failpoint database_replicated_delay_entry_execution"
    )
    dummy_node.query("system sync database replica lag_after_recovery strict")
    assert (
        dummy_node.query(
            "select unsynced_after_recovery from system.clusters where name='lag_after_recovery' and database_replica_name='replica2'"
        )
        == "0\n"
    )

<<<<<<< HEAD

def test_system_database_replicas_with_ro(started_cluster):
    prefix = generate_random_string()
    database_1 = f"{prefix}_test_system_database_replicas_1"

    main_node.query(
        f"CREATE DATABASE {database_1} ENGINE = Replicated('/test/{database_1}', 'shard1', 'replica1');"
    )

    zk = cluster.get_kazoo_client("zoo1")
    zk_rmr_with_retries(zk, f"/test/{database_1}")

    main_node.query(f"DETACH DATABASE {database_1}")
    main_node.query(f"ATTACH DATABASE {database_1}", ignore_error=True)
    
    expected = TSV([
        [database_1, 1, 1],
    ])
    assert (
        main_node.query(
            f"SELECT database, is_readonly, max_log_ptr FROM system.database_replicas WHERE database LIKE '{prefix}_%'") == expected
    )

    database_2 = f"{prefix}_test_system_database_replicas_2"
    main_node.query(
        f"CREATE DATABASE {database_2} ENGINE = Replicated('/test/{database_2}', 'shard1', 'replica1');"
    )

    expected = TSV([
        [database_1, 1, 1],
        [database_2, 0, 1],
    ])
    assert (
        main_node.query(
            f"SELECT database, is_readonly, max_log_ptr FROM system.database_replicas WHERE database LIKE '{prefix}_%' ORDER BY database"
        ) == expected
    )


def test_block_system_database_replicas(started_cluster):
    prefix = generate_random_string()
    for i in range(1, 7):
        main_node.query(
            f"CREATE DATABASE {prefix}_db_{i} ENGINE = Replicated('/test/{prefix}_db_{i}', 'shard1', 'replica1');"
        )

    expected = TSV([
        [f"{prefix}_db_1", 0, 1],
        [f"{prefix}_db_2", 0, 1],
        [f"{prefix}_db_3", 0, 1],
        [f"{prefix}_db_4", 0, 1],
        [f"{prefix}_db_5", 0, 1],
        [f"{prefix}_db_6", 0, 1],
    ])

    for i in [2,4,7]:
        assert (
            main_node.query(
                f"SET max_block_size={i}; SELECT database, is_readonly, max_log_ptr FROM system.database_replicas WHERE database LIKE '{prefix}_%' ORDER BY database"
            ) == expected
        )

    assert (
        main_node.query(
            f"SET max_block_size=2; SELECT database, is_readonly, max_log_ptr FROM system.database_replicas WHERE database LIKE '{prefix}_%' AND is_readonly=0 ORDER BY database"
        ) == expected
    )

    assert (
        main_node.query(
            f"SET max_block_size=2; SELECT database, is_readonly, max_log_ptr FROM system.database_replicas WHERE database LIKE '{prefix}_%' AND is_readonly=1 ORDER BY database"
        ) == ""
    )

    expected = TSV([[f"{prefix}_db_1", 0, 1]])
    assert (
        main_node.query(
            f"SET max_block_size=2; SELECT database, is_readonly, max_log_ptr FROM system.database_replicas WHERE database LIKE '{prefix}_%' ORDER BY database LIMIT 1"
        ) == expected
    )

    expected = TSV([
        [f"{prefix}_db_1", 0, 1],
        [f"{prefix}_db_2", 0, 1],
    ])
    assert (
        main_node.query(
            f"SET max_block_size=2; SELECT database, is_readonly, max_log_ptr FROM system.database_replicas WHERE database LIKE '{prefix}_%' ORDER BY database LIMIT 2"
        ) == expected
    )

    zk = cluster.get_kazoo_client("zoo1")
    zk_rmr_with_retries(zk, f"/test/{prefix}_db_1")
    zk_rmr_with_retries(zk, f"/test/{prefix}_db_2")
    zk_rmr_with_retries(zk, f"/test/{prefix}_db_3")

    for i in range(1, 7):
        main_node.query(
            f"DETACH DATABASE {prefix}_db_{i}"
        )
        main_node.query(
            f"ATTACH DATABASE {prefix}_db_{i}"
        )

    expected = TSV([
        [f"{prefix}_db_1", 1, 1],
        [f"{prefix}_db_2", 1, 1],
        [f"{prefix}_db_3", 1, 1],
        [f"{prefix}_db_4", 0, 1],
        [f"{prefix}_db_5", 0, 1],
        [f"{prefix}_db_6", 0, 1],
    ])

    assert (
        main_node.query(
            f"SET max_block_size=2; SELECT database, is_readonly, max_log_ptr FROM system.database_replicas WHERE database LIKE '{prefix}_%' ORDER BY database"
        ) == expected
    )

    assert (
        main_node.query(
            f"SET max_block_size=2; SELECT is_readonly FROM system.database_replicas WHERE database='{prefix}_db_1'"
        ) == "1\n"
    )

    assert (
        main_node.query(
            f"SELECT is_readonly FROM system.database_replicas WHERE database='{prefix}_db_11'"
        ) == ""
    )


def test_correct_skip_indexes(started_cluster):
    competing_node.query("DROP DATABASE IF EXISTS correct_skip_indexes")
    dummy_node.query("DROP DATABASE IF EXISTS correct_skip_indexes")

    competing_node.query(
        "CREATE DATABASE correct_skip_indexes ENGINE = Replicated('/clickhouse/databases/correct_skip_indexes', 'shard1', 'replica1');"
        "CREATE TABLE correct_skip_indexes.test (`id` UInt64, `a` String, `b` String ALIAS a, INDEX bf_a assumeNotNull(b) TYPE bloom_filter(0.01) GRANULARITY 1) ENGINE = ReplicatedMergeTree ORDER BY (id);"
    )
    dummy_node.query(
        "CREATE DATABASE correct_skip_indexes ENGINE = Replicated('/clickhouse/databases/correct_skip_indexes', 'shard1', 'replica2');"
        "SYSTEM SYNC DATABASE REPLICA correct_skip_indexes;"
    )


=======
>>>>>>> 95f360d5
def test_implicit_index(started_cluster):
    competing_node.query("DROP DATABASE IF EXISTS implicit_index")
    dummy_node.query("DROP DATABASE IF EXISTS implicit_index")

    competing_node.query(
        "CREATE DATABASE implicit_index ENGINE = Replicated('/clickhouse/databases/implicit_index', 'shard1', 'replica1');"
        "CREATE TABLE implicit_index.t0 (c0 Int) ENGINE = ReplicatedMergeTree() ORDER BY tuple() SETTINGS add_minmax_index_for_numeric_columns = 1;"
        "ALTER TABLE implicit_index.t0 MODIFY SETTING replicated_can_become_leader = 0;"
    )
    dummy_node.query(
        "CREATE DATABASE implicit_index ENGINE = Replicated('/clickhouse/databases/implicit_index', 'shard1', 'replica2');"
        "SYSTEM SYNC DATABASE REPLICA implicit_index;"
    )


def test_timeseries(started_cluster):
    for node in [competing_node, main_node, dummy_node]:
        node.query("DROP DATABASE IF EXISTS ts_db SYNC")

    competing_node.query(
        "CREATE DATABASE ts_db ENGINE = Replicated('/clickhouse/databases/ts_db', '{shard}', '{replica}');"
    )

    main_node.query(
        """
        CREATE DATABASE ts_db ENGINE = Replicated('/clickhouse/databases/ts_db', '{shard}', '{replica}');
        CREATE TABLE ts_db.table ENGINE = TimeSeries SETTINGS store_min_time_and_max_time = false
        DATA ENGINE = ReplicatedMergeTree ORDER BY (id, timestamp)
        TAGS ENGINE = ReplicatedAggregatingMergeTree PRIMARY KEY metric_name ORDER BY (metric_name, id)
        METRICS ENGINE = ReplicatedReplacingMergeTree ORDER BY metric_family_name;
        """,
        settings={"allow_experimental_time_series_table": 1}
    )

    dummy_node.query(
        "CREATE DATABASE ts_db ENGINE = Replicated('/clickhouse/databases/ts_db', '{shard}', '{replica}');"
    )

    for node in [competing_node, main_node, dummy_node]:
        assert node.query(
            """
            SYSTEM SYNC DATABASE REPLICA ts_db;
            SELECT count() FROM system.tables WHERE database='ts_db';
            """, timeout=10
        ) == "4\n", f"Node {node.name} failed"<|MERGE_RESOLUTION|>--- conflicted
+++ resolved
@@ -1714,138 +1714,6 @@
         == "0\n"
     )
 
-<<<<<<< HEAD
-
-def test_system_database_replicas_with_ro(started_cluster):
-    prefix = generate_random_string()
-    database_1 = f"{prefix}_test_system_database_replicas_1"
-
-    main_node.query(
-        f"CREATE DATABASE {database_1} ENGINE = Replicated('/test/{database_1}', 'shard1', 'replica1');"
-    )
-
-    zk = cluster.get_kazoo_client("zoo1")
-    zk_rmr_with_retries(zk, f"/test/{database_1}")
-
-    main_node.query(f"DETACH DATABASE {database_1}")
-    main_node.query(f"ATTACH DATABASE {database_1}", ignore_error=True)
-    
-    expected = TSV([
-        [database_1, 1, 1],
-    ])
-    assert (
-        main_node.query(
-            f"SELECT database, is_readonly, max_log_ptr FROM system.database_replicas WHERE database LIKE '{prefix}_%'") == expected
-    )
-
-    database_2 = f"{prefix}_test_system_database_replicas_2"
-    main_node.query(
-        f"CREATE DATABASE {database_2} ENGINE = Replicated('/test/{database_2}', 'shard1', 'replica1');"
-    )
-
-    expected = TSV([
-        [database_1, 1, 1],
-        [database_2, 0, 1],
-    ])
-    assert (
-        main_node.query(
-            f"SELECT database, is_readonly, max_log_ptr FROM system.database_replicas WHERE database LIKE '{prefix}_%' ORDER BY database"
-        ) == expected
-    )
-
-
-def test_block_system_database_replicas(started_cluster):
-    prefix = generate_random_string()
-    for i in range(1, 7):
-        main_node.query(
-            f"CREATE DATABASE {prefix}_db_{i} ENGINE = Replicated('/test/{prefix}_db_{i}', 'shard1', 'replica1');"
-        )
-
-    expected = TSV([
-        [f"{prefix}_db_1", 0, 1],
-        [f"{prefix}_db_2", 0, 1],
-        [f"{prefix}_db_3", 0, 1],
-        [f"{prefix}_db_4", 0, 1],
-        [f"{prefix}_db_5", 0, 1],
-        [f"{prefix}_db_6", 0, 1],
-    ])
-
-    for i in [2,4,7]:
-        assert (
-            main_node.query(
-                f"SET max_block_size={i}; SELECT database, is_readonly, max_log_ptr FROM system.database_replicas WHERE database LIKE '{prefix}_%' ORDER BY database"
-            ) == expected
-        )
-
-    assert (
-        main_node.query(
-            f"SET max_block_size=2; SELECT database, is_readonly, max_log_ptr FROM system.database_replicas WHERE database LIKE '{prefix}_%' AND is_readonly=0 ORDER BY database"
-        ) == expected
-    )
-
-    assert (
-        main_node.query(
-            f"SET max_block_size=2; SELECT database, is_readonly, max_log_ptr FROM system.database_replicas WHERE database LIKE '{prefix}_%' AND is_readonly=1 ORDER BY database"
-        ) == ""
-    )
-
-    expected = TSV([[f"{prefix}_db_1", 0, 1]])
-    assert (
-        main_node.query(
-            f"SET max_block_size=2; SELECT database, is_readonly, max_log_ptr FROM system.database_replicas WHERE database LIKE '{prefix}_%' ORDER BY database LIMIT 1"
-        ) == expected
-    )
-
-    expected = TSV([
-        [f"{prefix}_db_1", 0, 1],
-        [f"{prefix}_db_2", 0, 1],
-    ])
-    assert (
-        main_node.query(
-            f"SET max_block_size=2; SELECT database, is_readonly, max_log_ptr FROM system.database_replicas WHERE database LIKE '{prefix}_%' ORDER BY database LIMIT 2"
-        ) == expected
-    )
-
-    zk = cluster.get_kazoo_client("zoo1")
-    zk_rmr_with_retries(zk, f"/test/{prefix}_db_1")
-    zk_rmr_with_retries(zk, f"/test/{prefix}_db_2")
-    zk_rmr_with_retries(zk, f"/test/{prefix}_db_3")
-
-    for i in range(1, 7):
-        main_node.query(
-            f"DETACH DATABASE {prefix}_db_{i}"
-        )
-        main_node.query(
-            f"ATTACH DATABASE {prefix}_db_{i}"
-        )
-
-    expected = TSV([
-        [f"{prefix}_db_1", 1, 1],
-        [f"{prefix}_db_2", 1, 1],
-        [f"{prefix}_db_3", 1, 1],
-        [f"{prefix}_db_4", 0, 1],
-        [f"{prefix}_db_5", 0, 1],
-        [f"{prefix}_db_6", 0, 1],
-    ])
-
-    assert (
-        main_node.query(
-            f"SET max_block_size=2; SELECT database, is_readonly, max_log_ptr FROM system.database_replicas WHERE database LIKE '{prefix}_%' ORDER BY database"
-        ) == expected
-    )
-
-    assert (
-        main_node.query(
-            f"SET max_block_size=2; SELECT is_readonly FROM system.database_replicas WHERE database='{prefix}_db_1'"
-        ) == "1\n"
-    )
-
-    assert (
-        main_node.query(
-            f"SELECT is_readonly FROM system.database_replicas WHERE database='{prefix}_db_11'"
-        ) == ""
-    )
-
 
 def test_correct_skip_indexes(started_cluster):
     competing_node.query("DROP DATABASE IF EXISTS correct_skip_indexes")
@@ -1861,8 +1729,6 @@
     )
 
 
-=======
->>>>>>> 95f360d5
 def test_implicit_index(started_cluster):
     competing_node.query("DROP DATABASE IF EXISTS implicit_index")
     dummy_node.query("DROP DATABASE IF EXISTS implicit_index")
