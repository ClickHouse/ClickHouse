import logging
import os
import re
import shutil
import threading
import time

import pytest

from helpers.cluster import ClickHouseCluster
from helpers.network import PartitionManager
from helpers.test_tools import assert_eq_with_retry, assert_logs_contain
from helpers.database_disk import get_database_disk_name, replace_text_in_metadata

test_recover_staled_replica_run = 1

cluster = ClickHouseCluster(__file__)

main_node = cluster.add_instance(
    "main_node",
    main_configs=["configs/config.xml"],
    user_configs=["configs/settings.xml"],
    with_zookeeper=True,
    stay_alive=True,
    macros={"shard": 1, "replica": 1},
    # Disable `with_remote_database_disk` as in `test_startup_without_zk`, Keeper rejects `main_node` connections before restarting
    with_remote_database_disk=False,
)
dummy_node = cluster.add_instance(
    "dummy_node",
    main_configs=["configs/config.xml"],
    user_configs=["configs/settings2.xml"],
    with_zookeeper=True,
    stay_alive=True,
    macros={"shard": 1, "replica": 2},
)
competing_node = cluster.add_instance(
    "competing_node",
    main_configs=["configs/config.xml"],
    user_configs=["configs/settings.xml"],
    with_zookeeper=True,
    stay_alive=True,
    macros={"shard": 1, "replica": 3},
)
snapshotting_node = cluster.add_instance(
    "snapshotting_node",
    main_configs=["configs/config.xml"],
    user_configs=["configs/settings.xml"],
    with_zookeeper=True,
    macros={"shard": 2, "replica": 1},
)
snapshot_recovering_node = cluster.add_instance(
    "snapshot_recovering_node",
    main_configs=["configs/config.xml"],
    user_configs=["configs/settings.xml"],
    with_zookeeper=True,
)

all_nodes = [
    main_node,
    dummy_node,
    competing_node,
    snapshotting_node,
    snapshot_recovering_node,
]

bad_settings_node = cluster.add_instance(
    "bad_settings_node",
    main_configs=["configs/config2.xml"],
    user_configs=["configs/inconsistent_settings.xml"],
    with_zookeeper=True,
    macros={"shard": 1, "replica": 4},
)

uuid_regex = re.compile("[0-9a-f]{8}-[0-9a-f]{4}-[0-9a-f]{4}-[0-9a-f]{4}-[0-9a-f]{12}")


def assert_create_query(nodes, table_name, expected):
    replace_uuid = lambda x: re.sub(uuid_regex, "uuid", x)
    query = "show create table {}".format(table_name)
    for node in nodes:
        assert_eq_with_retry(node, query, expected, get_result=replace_uuid)


@pytest.fixture(scope="module")
def started_cluster():
    try:
        cluster.start()
        yield cluster

    finally:
        cluster.shutdown()


def test_flatten_nested(started_cluster):
    main_node.query(
        "CREATE DATABASE flatten_nested ENGINE = Replicated('/test/flatten_nested', 'shard1', 'replica' || '1');"
    )
    dummy_node.query(
        "CREATE DATABASE flatten_nested ENGINE = Replicated('/test/flatten_nested', 'shard1', 'replica2');"
    )

    main_node.query(
        "CREATE TABLE flatten_nested.replicated_table (d Date, k UInt64, i32 Int32) ENGINE=ReplicatedMergeTree ORDER BY k PARTITION BY toYYYYMM(d);"
    )

    main_node.query(
        "CREATE MATERIALIZED VIEW flatten_nested.mv ENGINE=ReplicatedMergeTree ORDER BY tuple() AS select d, cast([(k, toString(i32))] as Nested(a UInt64, b String)) from flatten_nested.replicated_table"
    )

    main_node.query(
        "CREATE TABLE flatten_nested.no_flatten (n Nested(a UInt64, b String)) ENGINE=ReplicatedMergeTree ORDER BY tuple();",
        settings={"flatten_nested": 0},
    )

    snapshot_recovering_node.query(
        "CREATE DATABASE flatten_nested ENGINE = Replicated('/test/flatten_nested', 'shard1', 'replica3');"
    )
    snapshot_recovering_node.query("SYSTEM SYNC DATABASE REPLICA flatten_nested")

    for node in [dummy_node, snapshot_recovering_node]:
        for table in ["replicated_table", "mv", "no_flatten"]:
            assert main_node.query(f"show create flatten_nested.{table}") == node.query(
                f"show create flatten_nested.{table}"
            )

    main_node.query("DROP DATABASE flatten_nested SYNC")
    dummy_node.query("DROP DATABASE flatten_nested SYNC")
    snapshot_recovering_node.query("DROP DATABASE flatten_nested SYNC")


def test_create_replicated_table(started_cluster):
    main_node.query(
        "CREATE DATABASE create_replicated_table ENGINE = Replicated('/test/create_replicated_table', 'shard1', 'replica' || '1');"
    )
    dummy_node.query(
        "CREATE DATABASE create_replicated_table ENGINE = Replicated('/test/create_replicated_table', 'shard1', 'replica2');"
    )
    assert (
        "Explicit zookeeper_path and replica_name are specified"
        in main_node.query_and_get_error(
            "CREATE TABLE create_replicated_table.replicated_table (d Date, k UInt64, i32 Int32) "
            "ENGINE=ReplicatedMergeTree('/test/tmp', 'r') ORDER BY k PARTITION BY toYYYYMM(d);"
        )
    )

    assert (
        "Explicit zookeeper_path and replica_name are specified"
        in main_node.query_and_get_error(
            "CREATE TABLE create_replicated_table.replicated_table (d Date, k UInt64, i32 Int32) "
            "ENGINE=ReplicatedMergeTree('/test/tmp', 'r') ORDER BY k PARTITION BY toYYYYMM(d);"
        )
    )

    assert (
        "This syntax for *MergeTree engine is deprecated"
        in main_node.query_and_get_error(
            "CREATE TABLE create_replicated_table.replicated_table (d Date, k UInt64, i32 Int32) "
            "ENGINE=ReplicatedMergeTree('/test/tmp/{shard}', '{replica}', d, k, 8192);"
        )
    )

    main_node.query(
        "CREATE TABLE create_replicated_table.replicated_table (d Date, k UInt64, i32 Int32) ENGINE=ReplicatedMergeTree ORDER BY k PARTITION BY toYYYYMM(d);"
    )

    expected = (
        "CREATE TABLE create_replicated_table.replicated_table\\n(\\n    `d` Date,\\n    `k` UInt64,\\n    `i32` Int32\\n)\\n"
        "ENGINE = ReplicatedMergeTree(\\'/clickhouse/tables/{uuid}/{shard}\\', \\'{replica}\\')\\n"
        "PARTITION BY toYYYYMM(d)\\nORDER BY k\\nSETTINGS index_granularity = 8192"
    )
    assert_create_query(
        [main_node, dummy_node], "create_replicated_table.replicated_table", expected
    )
    # assert without replacing uuid
    assert main_node.query(
        "show create create_replicated_table.replicated_table"
    ) == dummy_node.query("show create create_replicated_table.replicated_table")
    main_node.query("DROP DATABASE create_replicated_table SYNC")
    dummy_node.query("DROP DATABASE create_replicated_table SYNC")


@pytest.mark.parametrize("engine", ["MergeTree", "ReplicatedMergeTree"])
def test_simple_alter_table(started_cluster, engine):
    database = f"test_simple_alter_table_{engine}"
    main_node.query(
        f"CREATE DATABASE {database} ENGINE = Replicated('/test/{database}', 'shard1', 'replica1');"
    )
    dummy_node.query(
        f"CREATE DATABASE {database} ENGINE = Replicated('/test/{database}', 'shard1', 'replica2');"
    )
    # test_simple_alter_table
    name = f"{database}.alter_test"
    main_node.query(
        "CREATE TABLE {} "
        "(CounterID UInt32, StartDate Date, UserID UInt32, VisitID UInt32, NestedColumn Nested(A UInt8, S String), ToDrop UInt32) "
        "ENGINE = {} PARTITION BY StartDate ORDER BY (CounterID, StartDate, intHash32(UserID), VisitID);".format(
            name, engine
        )
    )
    main_node.query("ALTER TABLE {} ADD COLUMN Added0 UInt32;".format(name))
    main_node.query("ALTER TABLE {} ADD COLUMN Added2 UInt32;".format(name))
    main_node.query(
        "ALTER TABLE {} ADD COLUMN Added1 UInt32 AFTER Added0;".format(name)
    )
    main_node.query(
        "ALTER TABLE {} ADD COLUMN AddedNested1 Nested(A UInt32, B UInt64) AFTER Added2;".format(
            name
        )
    )
    main_node.query(
        "ALTER TABLE {} ADD COLUMN AddedNested1.C Array(String) AFTER AddedNested1.B;".format(
            name
        )
    )
    main_node.query(
        "ALTER TABLE {} ADD COLUMN AddedNested2 Nested(A UInt32, B UInt64) AFTER AddedNested1;".format(
            name
        )
    )

    full_engine = (
        engine
        if not "Replicated" in engine
        else engine + "(\\'/clickhouse/tables/{uuid}/{shard}\\', \\'{replica}\\')"
    )
    expected = (
        "CREATE TABLE {}\\n(\\n    `CounterID` UInt32,\\n    `StartDate` Date,\\n    `UserID` UInt32,\\n"
        "    `VisitID` UInt32,\\n    `NestedColumn.A` Array(UInt8),\\n    `NestedColumn.S` Array(String),\\n"
        "    `ToDrop` UInt32,\\n    `Added0` UInt32,\\n    `Added1` UInt32,\\n    `Added2` UInt32,\\n"
        "    `AddedNested1.A` Array(UInt32),\\n    `AddedNested1.B` Array(UInt64),\\n    `AddedNested1.C` Array(String),\\n"
        "    `AddedNested2.A` Array(UInt32),\\n    `AddedNested2.B` Array(UInt64)\\n)\\n"
        "ENGINE = {}\\nPARTITION BY StartDate\\nORDER BY (CounterID, StartDate, intHash32(UserID), VisitID)\\n"
        "SETTINGS index_granularity = 8192".format(name, full_engine)
    )

    assert_create_query([main_node, dummy_node], name, expected)

    # test_create_replica_after_delay
    competing_node.query(
        f"CREATE DATABASE IF NOT EXISTS {database} ENGINE = Replicated('/test/{database}', 'shard1', 'replica3');"
    )

    main_node.query("ALTER TABLE {} ADD COLUMN Added3 UInt32;".format(name))
    main_node.query("ALTER TABLE {} DROP COLUMN AddedNested1;".format(name))
    main_node.query("ALTER TABLE {} RENAME COLUMN Added1 TO AddedNested1;".format(name))

    full_engine = (
        engine
        if not "Replicated" in engine
        else engine + "(\\'/clickhouse/tables/{uuid}/{shard}\\', \\'{replica}\\')"
    )
    expected = (
        "CREATE TABLE {}\\n(\\n    `CounterID` UInt32,\\n    `StartDate` Date,\\n    `UserID` UInt32,\\n"
        "    `VisitID` UInt32,\\n    `NestedColumn.A` Array(UInt8),\\n    `NestedColumn.S` Array(String),\\n"
        "    `ToDrop` UInt32,\\n    `Added0` UInt32,\\n    `AddedNested1` UInt32,\\n    `Added2` UInt32,\\n"
        "    `AddedNested2.A` Array(UInt32),\\n    `AddedNested2.B` Array(UInt64),\\n    `Added3` UInt32\\n)\\n"
        "ENGINE = {}\\nPARTITION BY StartDate\\nORDER BY (CounterID, StartDate, intHash32(UserID), VisitID)\\n"
        "SETTINGS index_granularity = 8192".format(name, full_engine)
    )

    assert_create_query([main_node, dummy_node, competing_node], name, expected)
    main_node.query(f"DROP DATABASE {database} SYNC")
    dummy_node.query(f"DROP DATABASE {database} SYNC")
    competing_node.query(f"DROP DATABASE {database} SYNC")


@pytest.mark.parametrize("engine", ["MergeTree", "ReplicatedMergeTree"])
def test_delete_from_table(started_cluster, engine):
    database = f"delete_from_table_{engine}"

    main_node.query(
        f"CREATE DATABASE {database} ENGINE = Replicated('/test/{database}', 'shard1', 'replica1');"
    )
    dummy_node.query(
        f"CREATE DATABASE {database} ENGINE = Replicated('/test/{database}', 'shard2', 'replica1');"
    )

    name = f"{database}.delete_test"
    main_node.query(
        "CREATE TABLE {} "
        "(id UInt64, value String) "
        "ENGINE = {} PARTITION BY id%2 ORDER BY (id);".format(name, engine)
    )
    main_node.query("INSERT INTO TABLE {} VALUES(1, 'aaaa');".format(name))
    main_node.query("INSERT INTO TABLE {} VALUES(2, 'aaaa');".format(name))
    dummy_node.query("INSERT INTO TABLE {} VALUES(1, 'bbbb');".format(name))
    dummy_node.query("INSERT INTO TABLE {} VALUES(2, 'bbbb');".format(name))

    main_node.query("DELETE FROM {} WHERE id=2;".format(name))

    expected = "1\taaaa\n1\tbbbb"

    table_for_select = name
    if not "Replicated" in engine:
        table_for_select = f"cluster('{database}', {name})"
    for node in [main_node, dummy_node]:
        assert_eq_with_retry(
            node,
            "SELECT * FROM {} ORDER BY id, value;".format(table_for_select),
            expected,
        )

    main_node.query(f"DROP DATABASE {database} SYNC")
    dummy_node.query(f"DROP DATABASE {database} SYNC")


def get_table_uuid(database, name):
    return main_node.query(
        f"SELECT uuid FROM system.tables WHERE database = '{database}' and name = '{name}'"
    ).strip()


@pytest.fixture(scope="module", name="attachable_part")
def fixture_attachable_part(started_cluster):
    main_node.query(f"CREATE DATABASE testdb_attach_atomic ENGINE = Atomic")
    main_node.query(
        f"CREATE TABLE testdb_attach_atomic.test (CounterID UInt32) ENGINE = MergeTree ORDER BY (CounterID)"
    )
    main_node.query(f"INSERT INTO testdb_attach_atomic.test VALUES (123)")
    main_node.query(
        f"ALTER TABLE testdb_attach_atomic.test FREEZE WITH NAME 'test_attach'"
    )
    table_uuid = get_table_uuid("testdb_attach_atomic", "test")
    return os.path.join(
        main_node.path,
        f"database/shadow/test_attach/store/{table_uuid[:3]}/{table_uuid}/all_1_1_0",
    )


@pytest.mark.parametrize("engine", ["MergeTree", "ReplicatedMergeTree"])
def test_alter_attach(started_cluster, attachable_part, engine):
    database = f"alter_attach_{engine}"
    main_node.query(
        f"CREATE DATABASE {database} ENGINE = Replicated('/test/{database}', 'shard1', 'replica1');"
    )
    dummy_node.query(
        f"CREATE DATABASE {database} ENGINE = Replicated('/test/{database}', 'shard1', 'replica2');"
    )

    main_node.query(
        f"CREATE TABLE {database}.alter_attach_test (CounterID UInt32) ENGINE = {engine} ORDER BY (CounterID)"
    )
    table_uuid = get_table_uuid(database, "alter_attach_test")
    # Provide and attach a part to the main node
    shutil.copytree(
        attachable_part,
        os.path.join(
            main_node.path,
            f"database/store/{table_uuid[:3]}/{table_uuid}/detached/all_1_1_0",
        ),
    )
    main_node.query(f"ALTER TABLE {database}.alter_attach_test ATTACH PART 'all_1_1_0'")
    # On the main node, data is attached
    assert (
        main_node.query(f"SELECT CounterID FROM {database}.alter_attach_test")
        == "123\n"
    )

    # On the other node, data is replicated only if using a Replicated table engine
    if engine == "ReplicatedMergeTree":
        dummy_node.query(
            f"SYSTEM SYNC REPLICA {database}.alter_attach_test LIGHTWEIGHT"
        )
        assert (
            dummy_node.query(f"SELECT CounterID FROM {database}.alter_attach_test")
            == "123\n"
        )
    else:
        assert (
            dummy_node.query(f"SELECT CounterID FROM {database}.alter_attach_test")
            == ""
        )
    main_node.query(f"DROP DATABASE {database} SYNC")
    dummy_node.query(f"DROP DATABASE {database} SYNC")


@pytest.mark.parametrize("engine", ["MergeTree", "ReplicatedMergeTree"])
def test_alter_drop_part(started_cluster, engine):
    database = f"alter_drop_part_{engine}"
    main_node.query(
        f"CREATE DATABASE {database} ENGINE = Replicated('/test/{database}', 'shard1', 'replica1');"
    )
    dummy_node.query(
        f"CREATE DATABASE {database} ENGINE = Replicated('/test/{database}', 'shard1', 'replica2');"
    )

    part_name = "all_0_0_0" if engine == "ReplicatedMergeTree" else "all_1_1_0"
    main_node.query(
        f"CREATE TABLE {database}.alter_drop_part (CounterID UInt32) ENGINE = {engine} ORDER BY (CounterID)"
    )
    main_node.query(f"INSERT INTO {database}.alter_drop_part VALUES (123)")
    if engine == "MergeTree":
        dummy_node.query(f"INSERT INTO {database}.alter_drop_part VALUES (456)")
    else:
        main_node.query(f"SYSTEM SYNC REPLICA {database}.alter_drop_part PULL")
    main_node.query(f"ALTER TABLE {database}.alter_drop_part DROP PART '{part_name}'")
    assert main_node.query(f"SELECT CounterID FROM {database}.alter_drop_part") == ""
    if engine == "ReplicatedMergeTree":
        # The DROP operation is still replicated at the table engine level
        assert (
            dummy_node.query(f"SELECT CounterID FROM {database}.alter_drop_part") == ""
        )
    else:
        assert (
            dummy_node.query(f"SELECT CounterID FROM {database}.alter_drop_part")
            == "456\n"
        )
    main_node.query(f"DROP DATABASE {database} SYNC")
    dummy_node.query(f"DROP DATABASE {database} SYNC")


@pytest.mark.parametrize("engine", ["MergeTree", "ReplicatedMergeTree"])
def test_alter_detach_part(started_cluster, engine):
    database = f"alter_detach_part_{engine}"
    main_node.query(
        f"CREATE DATABASE {database} ENGINE = Replicated('/test/{database}', 'shard1', 'replica1');"
    )
    dummy_node.query(
        f"CREATE DATABASE {database} ENGINE = Replicated('/test/{database}', 'shard1', 'replica2');"
    )

    part_name = "all_0_0_0" if engine == "ReplicatedMergeTree" else "all_1_1_0"
    main_node.query(
        f"CREATE TABLE {database}.alter_detach (CounterID UInt32) ENGINE = {engine} ORDER BY (CounterID)"
    )
    main_node.query(f"INSERT INTO {database}.alter_detach VALUES (123)")
    if engine == "MergeTree":
        dummy_node.query(f"INSERT INTO {database}.alter_detach VALUES (456)")
    else:
        main_node.query(f"SYSTEM SYNC REPLICA {database}.alter_detach PULL")
    main_node.query(f"ALTER TABLE {database}.alter_detach DETACH PART '{part_name}'")
    detached_parts_query = f"SELECT name FROM system.detached_parts WHERE database='{database}' AND table='alter_detach'"
    assert main_node.query(detached_parts_query) == f"{part_name}\n"
    if engine == "ReplicatedMergeTree":
        # The detach operation is still replicated at the table engine level
        assert dummy_node.query(detached_parts_query) == f"{part_name}\n"
    else:
        assert dummy_node.query(detached_parts_query) == ""
    main_node.query(f"DROP DATABASE {database} SYNC")
    dummy_node.query(f"DROP DATABASE {database} SYNC")


@pytest.mark.parametrize("engine", ["MergeTree", "ReplicatedMergeTree"])
def test_alter_drop_detached_part(started_cluster, engine):
    database = f"alter_drop_detached_part_{engine}"
    main_node.query(
        f"CREATE DATABASE {database} ENGINE = Replicated('/test/{database}', 'shard1', 'replica1');"
    )
    dummy_node.query(
        f"CREATE DATABASE {database} ENGINE = Replicated('/test/{database}', 'shard1', 'replica2');"
    )

    part_name = "all_0_0_0" if engine == "ReplicatedMergeTree" else "all_1_1_0"
    main_node.query(
        f"CREATE TABLE {database}.alter_drop_detached (CounterID UInt32) ENGINE = {engine} ORDER BY (CounterID)"
    )
    main_node.query(f"INSERT INTO {database}.alter_drop_detached VALUES (123)")
    main_node.query(
        f"ALTER TABLE {database}.alter_drop_detached DETACH PART '{part_name}'"
    )
    if engine == "MergeTree":
        dummy_node.query(f"INSERT INTO {database}.alter_drop_detached VALUES (456)")
        dummy_node.query(
            f"ALTER TABLE {database}.alter_drop_detached DETACH PART '{part_name}'"
        )
    main_node.query(
        f"ALTER TABLE {database}.alter_drop_detached DROP DETACHED PART '{part_name}'"
    )
    detached_parts_query = f"SELECT name FROM system.detached_parts WHERE database='{database}' AND table='alter_drop_detached'"
    assert main_node.query(detached_parts_query) == ""
    assert dummy_node.query(detached_parts_query) == f"{part_name}\n"

    main_node.query(f"DROP DATABASE {database} SYNC")
    dummy_node.query(f"DROP DATABASE {database} SYNC")


@pytest.mark.parametrize("engine", ["MergeTree", "ReplicatedMergeTree"])
def test_alter_drop_partition(started_cluster, engine):
    database = f"alter_drop_partition_{engine}"
    main_node.query(
        f"CREATE DATABASE {database} ENGINE = Replicated('/test/{database}', 'shard1', 'replica1');"
    )
    dummy_node.query(
        f"CREATE DATABASE {database} ENGINE = Replicated('/test/{database}', 'shard1', 'replica2');"
    )
    snapshotting_node.query(
        f"CREATE DATABASE {database} ENGINE = Replicated('/test/{database}', 'shard2', 'replica1');"
    )

    main_node.query(
        f"CREATE TABLE {database}.alter_drop (CounterID UInt32) ENGINE = {engine} ORDER BY (CounterID)"
    )
    main_node.query(f"INSERT INTO {database}.alter_drop VALUES (123)")
    if engine == "MergeTree":
        dummy_node.query(f"INSERT INTO {database}.alter_drop VALUES (456)")
    snapshotting_node.query(f"INSERT INTO {database}.alter_drop VALUES (789)")
    main_node.query(
        f"ALTER TABLE {database}.alter_drop ON CLUSTER {database} DROP PARTITION ID 'all'",
        settings={"replication_alter_partitions_sync": 2},
    )
    assert (
        main_node.query(
            f"SELECT CounterID FROM clusterAllReplicas('{database}', {database}.alter_drop)"
        )
        == ""
    )
    assert dummy_node.query(f"SELECT CounterID FROM {database}.alter_drop") == ""
    main_node.query(f"DROP DATABASE {database}")
    dummy_node.query(f"DROP DATABASE {database}")
    snapshotting_node.query(f"DROP DATABASE {database}")


def test_alter_fetch(started_cluster):
    main_node.query(
        "CREATE DATABASE alter_fetch ENGINE = Replicated('/test/alter_fetch', 'shard1', 'replica1');"
    )
    dummy_node.query(
        "CREATE DATABASE alter_fetch ENGINE = Replicated('/test/alter_fetch', 'shard1', 'replica2');"
    )

    main_node.query(
        "CREATE TABLE alter_fetch.fetch_source (CounterID UInt32) ENGINE = ReplicatedMergeTree ORDER BY (CounterID)"
    )
    main_node.query(
        "CREATE TABLE alter_fetch.fetch_target (CounterID UInt32) ENGINE = ReplicatedMergeTree ORDER BY (CounterID)"
    )
    main_node.query("INSERT INTO alter_fetch.fetch_source VALUES (123)")
    table_uuid = get_table_uuid("alter_fetch", "fetch_source")
    main_node.query(
        f"ALTER TABLE alter_fetch.fetch_target FETCH PART 'all_0_0_0' FROM '/clickhouse/tables/{table_uuid}/{{shard}}' "
    )
    detached_parts_query = "SELECT name FROM system.detached_parts WHERE database='alter_fetch' AND table='fetch_target'"
    assert main_node.query(detached_parts_query) == "all_0_0_0\n"
    assert dummy_node.query(detached_parts_query) == ""

    main_node.query("DROP DATABASE alter_fetch SYNC")
    dummy_node.query("DROP DATABASE alter_fetch SYNC")


def test_alters_from_different_replicas(started_cluster):
    main_node.query(
        "CREATE DATABASE alters_from_different_replicas ENGINE = Replicated('/test/alters_from_different_replicas', 'shard1', 'replica1');"
    )
    dummy_node.query(
        "CREATE DATABASE alters_from_different_replicas ENGINE = Replicated('/test/alters_from_different_replicas', 'shard1', 'replica2');"
    )

    # test_alters_from_different_replicas
    competing_node.query(
        "CREATE DATABASE alters_from_different_replicas ENGINE = Replicated('/test/alters_from_different_replicas', 'shard1', 'replica3');"
    )

    main_node.query(
        "CREATE TABLE alters_from_different_replicas.concurrent_test "
        "(CounterID UInt32, StartDate Date, UserID UInt32, VisitID UInt32, NestedColumn Nested(A UInt8, S String), ToDrop UInt32) "
        "ENGINE = MergeTree PARTITION BY toYYYYMM(StartDate) ORDER BY (CounterID, StartDate, intHash32(UserID), VisitID);"
    )

    main_node.query(
        "CREATE TABLE alters_from_different_replicas.dist AS alters_from_different_replicas.concurrent_test ENGINE = Distributed(alters_from_different_replicas, alters_from_different_replicas, concurrent_test, CounterID)"
    )

    dummy_node.stop_clickhouse(kill=True)

    settings = {"distributed_ddl_task_timeout": 5}
    assert "is not finished on 1 of 3 hosts" in competing_node.query_and_get_error(
        "ALTER TABLE alters_from_different_replicas.concurrent_test ADD COLUMN Added0 UInt32;",
        settings=settings,
    )
    settings = {
        "distributed_ddl_task_timeout": 5,
        "distributed_ddl_output_mode": "null_status_on_timeout",
    }
    assert "shard1\treplica2\tQUEUED\t" in main_node.query(
        "ALTER TABLE alters_from_different_replicas.concurrent_test ADD COLUMN Added2 UInt32;",
        settings=settings,
    )
    settings = {
        "distributed_ddl_task_timeout": 5,
        "distributed_ddl_output_mode": "never_throw",
    }
    assert "shard1\treplica2\tQUEUED\t" in competing_node.query(
        "ALTER TABLE alters_from_different_replicas.concurrent_test ADD COLUMN Added1 UInt32 AFTER Added0;",
        settings=settings,
    )
    dummy_node.start_clickhouse()
    main_node.query(
        "ALTER TABLE alters_from_different_replicas.concurrent_test ADD COLUMN AddedNested1 Nested(A UInt32, B UInt64) AFTER Added2;"
    )
    competing_node.query(
        "ALTER TABLE alters_from_different_replicas.concurrent_test ADD COLUMN AddedNested1.C Array(String) AFTER AddedNested1.B;"
    )
    main_node.query(
        "ALTER TABLE alters_from_different_replicas.concurrent_test ADD COLUMN AddedNested2 Nested(A UInt32, B UInt64) AFTER AddedNested1;"
    )

    expected = (
        "CREATE TABLE alters_from_different_replicas.concurrent_test\\n(\\n    `CounterID` UInt32,\\n    `StartDate` Date,\\n    `UserID` UInt32,\\n"
        "    `VisitID` UInt32,\\n    `NestedColumn.A` Array(UInt8),\\n    `NestedColumn.S` Array(String),\\n    `ToDrop` UInt32,\\n"
        "    `Added0` UInt32,\\n    `Added1` UInt32,\\n    `Added2` UInt32,\\n    `AddedNested1.A` Array(UInt32),\\n"
        "    `AddedNested1.B` Array(UInt64),\\n    `AddedNested1.C` Array(String),\\n    `AddedNested2.A` Array(UInt32),\\n"
        "    `AddedNested2.B` Array(UInt64)\\n)\\n"
        "ENGINE = MergeTree\\nPARTITION BY toYYYYMM(StartDate)\\nORDER BY (CounterID, StartDate, intHash32(UserID), VisitID)\\nSETTINGS index_granularity = 8192"
    )

    assert_create_query(
        [main_node, competing_node],
        "alters_from_different_replicas.concurrent_test",
        expected,
    )

    # test_create_replica_after_delay
    main_node.query("DROP TABLE alters_from_different_replicas.concurrent_test SYNC")
    main_node.query(
        "CREATE TABLE alters_from_different_replicas.concurrent_test "
        "(CounterID UInt32, StartDate Date, UserID UInt32, VisitID UInt32, NestedColumn Nested(A UInt8, S String), ToDrop UInt32) "
        "ENGINE = ReplicatedMergeTree ORDER BY CounterID;"
    )

    expected = (
        "CREATE TABLE alters_from_different_replicas.concurrent_test\\n(\\n    `CounterID` UInt32,\\n    `StartDate` Date,\\n    `UserID` UInt32,\\n"
        "    `VisitID` UInt32,\\n    `NestedColumn.A` Array(UInt8),\\n    `NestedColumn.S` Array(String),\\n    `ToDrop` UInt32\\n)\\n"
        "ENGINE = ReplicatedMergeTree(\\'/clickhouse/tables/{uuid}/{shard}\\', \\'{replica}\\')\\nORDER BY CounterID\\nSETTINGS index_granularity = 8192"
    )

    assert_create_query(
        [main_node, competing_node],
        "alters_from_different_replicas.concurrent_test",
        expected,
    )

    main_node.query(
        "INSERT INTO alters_from_different_replicas.dist (CounterID, StartDate, UserID) SELECT number, addDays(toDate('2020-02-02'), number), intHash32(number) FROM numbers(10)"
    )

    # test_replica_restart
    main_node.restart_clickhouse()

    expected = (
        "CREATE TABLE alters_from_different_replicas.concurrent_test\\n(\\n    `CounterID` UInt32,\\n    `StartDate` Date,\\n    `UserID` UInt32,\\n"
        "    `VisitID` UInt32,\\n    `NestedColumn.A` Array(UInt8),\\n    `NestedColumn.S` Array(String),\\n    `ToDrop` UInt32\\n)\\n"
        "ENGINE = ReplicatedMergeTree(\\'/clickhouse/tables/{uuid}/{shard}\\', \\'{replica}\\')\\nORDER BY CounterID\\nSETTINGS index_granularity = 8192"
    )

    # test_snapshot_and_snapshot_recover
    snapshotting_node.query(
        "CREATE DATABASE alters_from_different_replicas ENGINE = Replicated('/test/alters_from_different_replicas', 'shard2', 'replica1');"
    )
    snapshot_recovering_node.query(
        "CREATE DATABASE alters_from_different_replicas ENGINE = Replicated('/test/alters_from_different_replicas', 'shard2', 'replica2');"
    )
    assert_create_query(
        all_nodes, "alters_from_different_replicas.concurrent_test", expected
    )

    main_node.query("SYSTEM FLUSH DISTRIBUTED alters_from_different_replicas.dist")
    main_node.query(
        "ALTER TABLE alters_from_different_replicas.concurrent_test UPDATE StartDate = addYears(StartDate, 1) WHERE 1"
    )
    res = main_node.query(
        "ALTER TABLE alters_from_different_replicas.concurrent_test DELETE WHERE UserID % 2"
    )
    assert (
        "shard1\treplica1\tOK" in res
        and "shard1\treplica2\tOK" in res
        and "shard1\treplica3\tOK" in res
    )
    assert "shard2\treplica1\tOK" in res and "shard2\treplica2\tOK" in res

    expected = (
        "1\t1\tmain_node\n"
        "1\t2\tdummy_node\n"
        "1\t3\tcompeting_node\n"
        "2\t1\tsnapshotting_node\n"
        "2\t2\tsnapshot_recovering_node\n"
    )
    assert (
        main_node.query(
            "SELECT shard_num, replica_num, host_name FROM system.clusters WHERE cluster='alters_from_different_replicas'"
        )
        == expected
    )

    # test_drop_and_create_replica
    main_node.query("DROP DATABASE alters_from_different_replicas SYNC")
    main_node.query(
        "CREATE DATABASE alters_from_different_replicas ENGINE = Replicated('/test/alters_from_different_replicas', 'shard1', 'replica1');"
    )

    expected = (
        "CREATE TABLE alters_from_different_replicas.concurrent_test\\n(\\n    `CounterID` UInt32,\\n    `StartDate` Date,\\n    `UserID` UInt32,\\n"
        "    `VisitID` UInt32,\\n    `NestedColumn.A` Array(UInt8),\\n    `NestedColumn.S` Array(String),\\n    `ToDrop` UInt32\\n)\\n"
        "ENGINE = ReplicatedMergeTree(\\'/clickhouse/tables/{uuid}/{shard}\\', \\'{replica}\\')\\nORDER BY CounterID\\nSETTINGS index_granularity = 8192"
    )

    assert_create_query(
        [main_node, competing_node],
        "alters_from_different_replicas.concurrent_test",
        expected,
    )
    assert_create_query(
        all_nodes, "alters_from_different_replicas.concurrent_test", expected
    )

    for node in all_nodes:
        node.query("SYSTEM SYNC REPLICA alters_from_different_replicas.concurrent_test")

    expected = (
        "0\t2021-02-02\t4249604106\n"
        "1\t2021-02-03\t1343103100\n"
        "4\t2021-02-06\t3902320246\n"
        "7\t2021-02-09\t3844986530\n"
        "9\t2021-02-11\t1241149650\n"
    )

    assert_eq_with_retry(
        dummy_node,
        "SELECT CounterID, StartDate, UserID FROM alters_from_different_replicas.dist ORDER BY CounterID",
        expected,
    )
    main_node.query("DROP DATABASE alters_from_different_replicas SYNC")
    dummy_node.query("DROP DATABASE alters_from_different_replicas SYNC")
    competing_node.query("DROP DATABASE alters_from_different_replicas SYNC")
    snapshotting_node.query("DROP DATABASE alters_from_different_replicas SYNC")
    snapshot_recovering_node.query("DROP DATABASE alters_from_different_replicas SYNC")


def create_some_tables(db):
    settings = {
        "distributed_ddl_task_timeout": 0,
        "allow_experimental_object_type": 1,
        "allow_suspicious_codecs": 1,
    }
    main_node.query(f"CREATE TABLE {db}.t1 (n int) ENGINE=Memory", settings=settings)
    dummy_node.query(
        f"CREATE TABLE {db}.t2 (s String) ENGINE=Memory", settings=settings
    )
    main_node.query(
        f"CREATE TABLE {db}.mt1 (n int) ENGINE=MergeTree order by n",
        settings=settings,
    )
    dummy_node.query(
        f"CREATE TABLE {db}.mt2 (n int) ENGINE=MergeTree order by n",
        settings=settings,
    )
    main_node.query(
        f"CREATE TABLE {db}.rmt1 (n int) ENGINE=ReplicatedMergeTree order by n",
        settings=settings,
    )
    dummy_node.query(
        f"CREATE TABLE {db}.rmt2 (n int CODEC(ZSTD, ZSTD, ZSTD(12), LZ4HC(12))) ENGINE=ReplicatedMergeTree order by n",
        settings=settings,
    )
    main_node.query(
        f"CREATE TABLE {db}.rmt3 (n int, json Object('json') materialized '') ENGINE=ReplicatedMergeTree order by n",
        settings=settings,
    )
    dummy_node.query(
        f"CREATE TABLE {db}.rmt5 (n int) ENGINE=ReplicatedMergeTree order by n",
        settings=settings,
    )
    main_node.query(
        f"CREATE MATERIALIZED VIEW {db}.mv1 (n int) ENGINE=ReplicatedMergeTree order by n AS SELECT n FROM {db}.rmt1",
        settings=settings,
    )
    dummy_node.query(
        f"CREATE MATERIALIZED VIEW {db}.mv2 (n int) ENGINE=ReplicatedMergeTree order by n  AS SELECT n FROM {db}.rmt2",
        settings=settings,
    )
    main_node.query(
        f"CREATE DICTIONARY {db}.d1 (n int DEFAULT 0, m int DEFAULT 1) PRIMARY KEY n "
        "SOURCE(CLICKHOUSE(HOST 'localhost' PORT 9000 USER 'default' TABLE 'rmt1' PASSWORD '' DB 'recover')) "
        "LIFETIME(MIN 1 MAX 10) LAYOUT(FLAT())"
    )
    dummy_node.query(
        f"CREATE DICTIONARY {db}.d2 (n int DEFAULT 0, m int DEFAULT 1) PRIMARY KEY n "
        "SOURCE(CLICKHOUSE(HOST 'localhost' PORT 9000 USER 'default' TABLE 'rmt2' PASSWORD '' DB 'recover')) "
        "LIFETIME(MIN 1 MAX 10) LAYOUT(FLAT())"
    )


# These tables are used to check that DatabaseReplicated correctly renames all the tables in case when it restores from the lost state
def create_table_for_exchanges(db):
    settings = {"distributed_ddl_task_timeout": 0}
    for table in ["a1", "a2", "a3", "a4", "a5", "a6"]:
        main_node.query(
            f"CREATE TABLE {db}.{table} (s String) ENGINE=ReplicatedMergeTree order by s",
            settings=settings,
        )


def test_recover_staled_replica(started_cluster):
    main_node.query(
        "CREATE DATABASE recover ENGINE = Replicated('/clickhouse/databases/recover', 'shard1', 'replica1');"
    )
    started_cluster.get_kazoo_client("zoo1").set(
        "/clickhouse/databases/recover/logs_to_keep", b"10"
    )
    dummy_node.query(
        "CREATE DATABASE recover ENGINE = Replicated('/clickhouse/databases/recover', 'shard1', 'replica2');"
    )

    settings = {"distributed_ddl_task_timeout": 0}
    create_some_tables("recover")
    create_table_for_exchanges("recover")

    for table in ["t1", "t2", "mt1", "mt2", "rmt1", "rmt2", "rmt3", "rmt5"]:
        main_node.query(f"INSERT INTO recover.{table} VALUES (42)")
    for table in ["t1", "t2", "mt1", "mt2"]:
        dummy_node.query(f"INSERT INTO recover.{table} VALUES (42)")

    for i, table in enumerate(["a1", "a2", "a3", "a4", "a5", "a6"]):
        main_node.query(f"INSERT INTO recover.{table} VALUES ('{str(i + 1) * 10}')")

    for table in ["rmt1", "rmt2", "rmt3", "rmt5"]:
        main_node.query(f"SYSTEM SYNC REPLICA recover.{table}")
    for table in ["a1", "a2", "a3", "a4", "a5", "a6"]:
        main_node.query(f"SYSTEM SYNC REPLICA recover.{table}")

    with PartitionManager() as pm:
        pm.drop_instance_zk_connections(dummy_node)
        dummy_node.query_and_get_error("RENAME TABLE recover.t1 TO recover.m1")

        main_node.query_with_retry(
            "RENAME TABLE recover.t1 TO recover.m1", settings=settings
        )
        main_node.query_with_retry(
            "ALTER TABLE recover.mt1  ADD COLUMN m int", settings=settings
        )
        main_node.query_with_retry(
            "ALTER TABLE recover.rmt1 ADD COLUMN m int", settings=settings
        )
        main_node.query_with_retry(
            "RENAME TABLE recover.rmt3 TO recover.rmt4", settings=settings
        )
        main_node.query_with_retry("DROP TABLE recover.rmt5", settings=settings)
        main_node.query_with_retry("DROP DICTIONARY recover.d2", settings=settings)
        main_node.query_with_retry(
            "CREATE DICTIONARY recover.d2 (n int DEFAULT 0, m int DEFAULT 1) PRIMARY KEY n "
            "SOURCE(CLICKHOUSE(HOST 'localhost' PORT 9000 USER 'default' TABLE 'rmt1' PASSWORD '' DB 'recover')) "
            "LIFETIME(MIN 1 MAX 10) LAYOUT(FLAT());",
            settings=settings,
        )

        inner_table = (
            ".inner_id."
            + dummy_node.query_with_retry(
                "SELECT uuid FROM system.tables WHERE database='recover' AND name='mv1'"
            ).strip()
        )
        main_node.query_with_retry(
            f"ALTER TABLE recover.`{inner_table}` MODIFY COLUMN n int DEFAULT 42",
            settings=settings,
        )
        main_node.query_with_retry(
            "ALTER TABLE recover.mv1 MODIFY QUERY SELECT m as n FROM recover.rmt1",
            settings=settings,
        )
        main_node.query_with_retry(
            "RENAME TABLE recover.mv2 TO recover.mv3",
            settings=settings,
        )

        main_node.query_with_retry(
            "CREATE TABLE recover.tmp AS recover.m1", settings=settings
        )
        main_node.query_with_retry("DROP TABLE recover.tmp", settings=settings)
        main_node.query_with_retry(
            "CREATE TABLE recover.tmp AS recover.m1", settings=settings
        )
        main_node.query_with_retry("DROP TABLE recover.tmp", settings=settings)
        main_node.query_with_retry(
            "CREATE TABLE recover.tmp AS recover.m1", settings=settings
        )

        main_node.query("EXCHANGE TABLES recover.a1 AND recover.a2", settings=settings)
        main_node.query("EXCHANGE TABLES recover.a3 AND recover.a4", settings=settings)
        main_node.query("EXCHANGE TABLES recover.a5 AND recover.a4", settings=settings)
        main_node.query("EXCHANGE TABLES recover.a6 AND recover.a3", settings=settings)
        main_node.query("RENAME TABLE recover.a6 TO recover.a7", settings=settings)
        main_node.query("RENAME TABLE recover.a1 TO recover.a8", settings=settings)

    assert (
        main_node.query(
            "SELECT name FROM system.tables WHERE database='recover' AND name NOT LIKE '.inner_id.%' ORDER BY name"
        )
        == "a2\na3\na4\na5\na7\na8\nd1\nd2\nm1\nmt1\nmt2\nmv1\nmv3\nrmt1\nrmt2\nrmt4\nt2\ntmp\n"
    )
    query = (
        "SELECT name, uuid, create_table_query FROM system.tables WHERE database='recover' AND name NOT LIKE '.inner_id.%' "
        "ORDER BY name SETTINGS show_table_uuid_in_table_create_query_if_not_nil=1"
    )
    expected = main_node.query(query)
    assert_eq_with_retry(dummy_node, query, expected)
    assert (
        main_node.query(
            "SELECT count() FROM system.tables WHERE database='recover' AND name LIKE '.inner_id.%'"
        )
        == "2\n"
    )
    assert (
        dummy_node.query(
            "SELECT count() FROM system.tables WHERE database='recover' AND name LIKE '.inner_id.%'"
        )
        == "2\n"
    )

    # Check that Database Replicated renamed all the tables correctly
    for i, table in enumerate(["a2", "a8", "a5", "a7", "a4", "a3"]):
        assert (
            dummy_node.query(f"SELECT * FROM recover.{table}") == f"{str(i + 1) * 10}\n"
        )

    for table in [
        "m1",
        "t2",
        "mt1",
        "mt2",
        "rmt1",
        "rmt2",
        "rmt4",
        "d1",
        "d2",
        "mv1",
        "mv3",
    ]:
        assert main_node.query(f"SELECT (*,).1 FROM recover.{table}") == "42\n"
    for table in ["t2", "rmt1", "rmt2", "rmt4", "d1", "d2", "mt2", "mv1", "mv3"]:
        assert (
            dummy_node.query(f"SELECT '{table}', (*,).1 FROM recover.{table}")
            == f"{table}\t42\n"
        )
    for table in ["m1", "mt1"]:
        assert dummy_node.query(f"SELECT count() FROM recover.{table}") == "0\n"

    logging.debug("Result: %s", dummy_node.query("SHOW DATABASES"))
    logging.debug(
        "Result: %s", dummy_node.query("SHOW TABLES FROM recover_broken_tables")
    )
    logging.debug(
        "Result: %s",
        dummy_node.query("SHOW TABLES FROM recover_broken_replicated_tables"),
    )

    global test_recover_staled_replica_run
    assert (
        dummy_node.query(
            "SELECT count() FROM system.tables WHERE database='recover_broken_tables'"
        )
        == f"{test_recover_staled_replica_run}\n"
    )
    assert (
        dummy_node.query(
            "SELECT count() FROM system.tables WHERE database='recover_broken_replicated_tables'"
        )
        == f"{test_recover_staled_replica_run}\n"
    )
    test_recover_staled_replica_run += 1

    table = dummy_node.query(
        "SHOW TABLES FROM recover_broken_tables LIKE 'mt1_41_%' LIMIT 1"
    ).strip()
    assert (
        dummy_node.query(f"SELECT (*,).1 FROM recover_broken_tables.{table}") == "42\n"
    )
    table = dummy_node.query(
        "SHOW TABLES FROM recover_broken_replicated_tables LIKE 'rmt5_41_%' LIMIT 1"
    ).strip()
    assert (
        dummy_node.query(f"SELECT (*,).1 FROM recover_broken_replicated_tables.{table}")
        == "42\n"
    )

    expected = "Cleaned 6 outdated objects: dropped 1 dictionaries and 3 tables, moved 2 tables"
    assert_logs_contain(dummy_node, expected)

    dummy_node.query("DROP TABLE recover.tmp")
    assert_eq_with_retry(
        main_node,
        "SELECT count() FROM system.tables WHERE database='recover' AND name='tmp'",
        "0\n",
    )
    main_node.query("DROP DATABASE recover SYNC")
    dummy_node.query("DROP DATABASE recover SYNC")


def test_recover_staled_replica_many_mvs(started_cluster):
    main_node.query("DROP DATABASE IF EXISTS recover_mvs SYNC")
    dummy_node.query("DROP DATABASE IF EXISTS recover_mvs SYNC")

    main_node.query_with_retry(
        "CREATE DATABASE IF NOT EXISTS recover_mvs ENGINE = Replicated('/clickhouse/databases/recover_mvs', 'shard1', 'replica1');"
    )
    started_cluster.get_kazoo_client("zoo1").set(
        "/clickhouse/databases/recover_mvs/logs_to_keep", b"10"
    )
    dummy_node.query_with_retry(
        "CREATE DATABASE IF NOT EXISTS recover_mvs ENGINE = Replicated('/clickhouse/databases/recover_mvs', 'shard1', 'replica2');"
    )

    settings = {"distributed_ddl_task_timeout": 0}

    with PartitionManager() as pm:
        pm.drop_instance_zk_connections(dummy_node)
        dummy_node.query_and_get_error("RENAME TABLE recover_mvs.t1 TO recover_mvs.m1")

        for identifier in ["1", "2", "3", "4"]:
            main_node.query(
                f"CREATE TABLE recover_mvs.rmt{identifier} (n int) ENGINE=ReplicatedMergeTree ORDER BY n",
                settings=settings,
            )

        print("Created tables")

        for identifier in ["1", "2", "3", "4"]:
            main_node.query(
                f"CREATE TABLE recover_mvs.mv_inner{identifier} (n int) ENGINE=ReplicatedMergeTree ORDER BY n",
                settings=settings,
            )

        for identifier in ["1", "2", "3", "4"]:
            main_node.query_with_retry(
                f"""CREATE MATERIALIZED VIEW recover_mvs.mv{identifier}
                    TO recover_mvs.mv_inner{identifier}
                    AS SELECT * FROM recover_mvs.rmt{identifier}""",
                settings=settings,
            )

        print("Created MVs")

        for identifier in ["1", "2", "3", "4"]:
            main_node.query_with_retry(
                f"""CREATE VIEW recover_mvs.view_from_mv{identifier}
                    AS SELECT * FROM recover_mvs.mv{identifier}""",
                settings=settings,
            )

        print("Created Views on top of MVs")

        for identifier in ["1", "2", "3", "4"]:
            main_node.query_with_retry(
                f"""CREATE MATERIALIZED VIEW recover_mvs.cascade_mv{identifier}
                    ENGINE=MergeTree() ORDER BY tuple()
                    POPULATE AS SELECT * FROM recover_mvs.mv_inner{identifier};""",
                settings=settings,
            )

        print("Created cascade MVs")

        for identifier in ["1", "2", "3", "4"]:
            main_node.query_with_retry(
                f"""CREATE VIEW recover_mvs.view_from_cascade_mv{identifier}
                    AS SELECT * FROM recover_mvs.cascade_mv{identifier}""",
                settings=settings,
            )

        print("Created Views on top of cascade MVs")

        for identifier in ["1", "2", "3", "4"]:
            main_node.query_with_retry(
                f"""CREATE MATERIALIZED VIEW recover_mvs.double_cascade_mv{identifier}
                    ENGINE=MergeTree() ORDER BY tuple()
                    POPULATE AS SELECT * FROM recover_mvs.`.inner_id.{get_table_uuid("recover_mvs", f"cascade_mv{identifier}")}`""",
                settings=settings,
            )

        print("Created double cascade MVs")

        for identifier in ["1", "2", "3", "4"]:
            main_node.query_with_retry(
                f"""CREATE VIEW recover_mvs.view_from_double_cascade_mv{identifier}
                    AS SELECT * FROM recover_mvs.double_cascade_mv{identifier}""",
                settings=settings,
            )

        print("Created Views on top of double cascade MVs")

        # This weird table name is actually makes sence because it starts with letter `a` and may break some internal sorting
        main_node.query_with_retry(
            """
            CREATE VIEW recover_mvs.anime
            AS
            SELECT n
            FROM
            (
                SELECT *
                FROM
                (
                    SELECT *
                    FROM
                    (
                        SELECT *
                        FROM recover_mvs.mv_inner1 AS q1
                        INNER JOIN recover_mvs.mv_inner2 AS q2 ON q1.n = q2.n
                    ) AS new_table_1
                    INNER JOIN recover_mvs.mv_inner3 AS q3 ON new_table_1.n = q3.n
                ) AS new_table_2
                INNER JOIN recover_mvs.mv_inner4 AS q4 ON new_table_2.n = q4.n
            )
            """,
            settings=settings,
        )

        print("Created final boss")

        for identifier in ["1", "2", "3", "4"]:
            main_node.query_with_retry(
                f"""CREATE DICTIONARY recover_mvs.`11111d{identifier}` (n UInt64)
                PRIMARY KEY n
                SOURCE(CLICKHOUSE(HOST 'localhost' PORT tcpPort() TABLE 'double_cascade_mv{identifier}' DB 'recover_mvs'))
                LAYOUT(FLAT()) LIFETIME(1)""",
                settings=settings,
            )

        print("Created dictionaries")

        for identifier in ["1", "2", "3", "4"]:
            main_node.query_with_retry(
                f"""CREATE VIEW recover_mvs.`00000vd{identifier}`
                AS SELECT * FROM recover_mvs.`11111d{identifier}`""",
                settings=settings,
            )

        print("Created Views on top of dictionaries")

    dummy_node.query("SYSTEM SYNC DATABASE REPLICA recover_mvs")
    query = "SELECT name FROM system.tables WHERE database='recover_mvs' ORDER BY name"
    assert main_node.query(query) == dummy_node.query(query)

    main_node.query("DROP DATABASE IF EXISTS recover_mvs SYNC")
    dummy_node.query("DROP DATABASE IF EXISTS recover_mvs SYNC")


def test_startup_without_zk(started_cluster):
    with PartitionManager() as pm:
        pm.drop_instance_zk_connections(main_node)
        err = main_node.query_and_get_error(
            "CREATE DATABASE startup ENGINE = Replicated('/clickhouse/databases/startup', 'shard1', 'replica1');"
        )
        assert "ZooKeeper" in err or "Coordination::Exception" in err
    main_node.query(
        "CREATE DATABASE startup ENGINE = Replicated('/clickhouse/databases/startup', 'shard1', 'replica1');"
    )
    main_node.query(
        "CREATE TABLE startup.rmt (n int) ENGINE=ReplicatedMergeTree order by n"
    )

    main_node.query("INSERT INTO startup.rmt VALUES (42)")
    with PartitionManager() as pm:
        pm.drop_instance_zk_connections(
            main_node, action="REJECT --reject-with tcp-reset"
        )
        main_node.restart_clickhouse(stop_start_wait_sec=120)
        assert main_node.query("SELECT (*,).1 FROM startup.rmt") == "42\n"

    # we need to wait until the table is not readonly
    main_node.query_with_retry("INSERT INTO startup.rmt VALUES(42)")

    main_node.query_with_retry("CREATE TABLE startup.m (n int) ENGINE=Memory")

    main_node.query("EXCHANGE TABLES startup.rmt AND startup.m")
    assert main_node.query("SELECT (*,).1 FROM startup.m") == "42\n"

    main_node.query("DROP DATABASE startup SYNC")


def test_server_uuid(started_cluster):
    uuid1 = main_node.query("select serverUUID()")
    uuid2 = dummy_node.query("select serverUUID()")
    assert uuid1 != uuid2
    main_node.restart_clickhouse()
    uuid1_after_restart = main_node.query("select serverUUID()")
    assert uuid1 == uuid1_after_restart


def test_sync_replica(started_cluster):
    main_node.query(
        "CREATE DATABASE test_sync_database ENGINE = Replicated('/test/sync_replica', 'shard1', 'replica1');"
    )
    dummy_node.query(
        "CREATE DATABASE test_sync_database ENGINE = Replicated('/test/sync_replica', 'shard1', 'replica2');"
    )

    number_of_tables = 1000

    settings = {"distributed_ddl_task_timeout": 0}

    with PartitionManager() as pm:
        pm.drop_instance_zk_connections(dummy_node)

        for i in range(number_of_tables):
            main_node.query(
                "CREATE TABLE test_sync_database.table_{} (n int) ENGINE=MergeTree order by n".format(
                    i
                ),
                settings=settings,
            )

    # wait for host to reconnect
    dummy_node.query_with_retry("SELECT * FROM system.zookeeper WHERE path='/'")

    dummy_node.query("SYSTEM SYNC DATABASE REPLICA test_sync_database")

    assert "2\n" == main_node.query(
        "SELECT sum(is_active) FROM system.clusters WHERE cluster='test_sync_database'"
    )

    assert dummy_node.query(
        "SELECT count() FROM system.tables where database='test_sync_database'"
    ).strip() == str(number_of_tables)

    assert main_node.query(
        "SELECT count() FROM system.tables where database='test_sync_database'"
    ).strip() == str(number_of_tables)

    engine_settings = {"default_table_engine": "ReplicatedMergeTree"}
    dummy_node.query(
        "CREATE TABLE test_sync_database.table (n int, primary key n) partition by n",
        settings=engine_settings,
    )
    main_node.query("INSERT INTO test_sync_database.table SELECT * FROM numbers(10)")
    dummy_node.query("TRUNCATE TABLE test_sync_database.table", settings=settings)
    dummy_node.query(
        "ALTER TABLE test_sync_database.table ADD COLUMN m int", settings=settings
    )

    main_node.query(
        "SYSTEM SYNC DATABASE REPLICA ON CLUSTER test_sync_database test_sync_database"
    )

    lp1 = main_node.query(
        "select value from system.zookeeper where path='/test/sync_replica/replicas/shard1|replica1' and name='log_ptr'"
    )
    lp2 = main_node.query(
        "select value from system.zookeeper where path='/test/sync_replica/replicas/shard1|replica2' and name='log_ptr'"
    )
    max_lp = main_node.query(
        "select value from system.zookeeper where path='/test/sync_replica/' and name='max_log_ptr'"
    )
    assert lp1 == max_lp
    assert lp2 == max_lp

    main_node.query("DROP DATABASE test_sync_database SYNC")
    dummy_node.query("DROP DATABASE test_sync_database SYNC")


def test_force_synchronous_settings(started_cluster):
    main_node.query("DROP DATABASE IF EXISTS test_force_synchronous_settings SYNC")
    dummy_node.query("DROP DATABASE IF EXISTS test_force_synchronous_settings SYNC")
    snapshotting_node.query(
        "DROP DATABASE IF EXISTS test_force_synchronous_settings SYNC"
    )
    main_node.query(
        "CREATE DATABASE test_force_synchronous_settings ENGINE = Replicated('/clickhouse/databases/test2', 'shard1', 'replica1');"
    )
    dummy_node.query(
        "CREATE DATABASE test_force_synchronous_settings ENGINE = Replicated('/clickhouse/databases/test2', 'shard1', 'replica2');"
    )
    snapshotting_node.query(
        "CREATE DATABASE test_force_synchronous_settings ENGINE = Replicated('/clickhouse/databases/test2', 'shard2', 'replica1');"
    )
    main_node.query(
        "CREATE TABLE test_force_synchronous_settings.t (n int) ENGINE=ReplicatedMergeTree('/test/same/path/{shard}', '{replica}') ORDER BY tuple()"
    )
    main_node.query(
        "INSERT INTO test_force_synchronous_settings.t SELECT * FROM numbers(10)"
    )
    snapshotting_node.query(
        "INSERT INTO test_force_synchronous_settings.t SELECT * FROM numbers(10)"
    )
    snapshotting_node.query(
        "SYSTEM SYNC DATABASE REPLICA test_force_synchronous_settings"
    )
    dummy_node.query("SYSTEM SYNC DATABASE REPLICA test_force_synchronous_settings")

    snapshotting_node.query("SYSTEM STOP MERGES test_force_synchronous_settings.t")

    def start_merges_func():
        time.sleep(5)
        snapshotting_node.query("SYSTEM START MERGES test_force_synchronous_settings.t")

    start_merges_thread = threading.Thread(target=start_merges_func)
    start_merges_thread.start()

    settings = {
        "mutations_sync": 2,
        "database_replicated_enforce_synchronous_settings": 1,
    }
    main_node.query(
        "ALTER TABLE test_force_synchronous_settings.t UPDATE n = n * 10 WHERE 1",
        settings=settings,
    )
    assert "10\t450\n" == snapshotting_node.query(
        "SELECT count(), sum(n) FROM test_force_synchronous_settings.t"
    )
    start_merges_thread.join()

    def select_func():
        dummy_node.query(
            "SELECT sleepEachRow(1) FROM test_force_synchronous_settings.t SETTINGS function_sleep_max_microseconds_per_block = 0"
        )

    select_thread = threading.Thread(target=select_func)
    select_thread.start()

    settings = {"database_replicated_enforce_synchronous_settings": 1}
    snapshotting_node.query(
        "DROP TABLE test_force_synchronous_settings.t SYNC", settings=settings
    )
    main_node.query(
        "CREATE TABLE test_force_synchronous_settings.t (n String) ENGINE=ReplicatedMergeTree('/test/same/path/{shard}', '{replica}') ORDER BY tuple()"
    )
    select_thread.join()

    main_node.query("DROP DATABASE test_force_synchronous_settings SYNC")
    dummy_node.query("DROP DATABASE test_force_synchronous_settings SYNC")
    snapshotting_node.query("DROP DATABASE test_force_synchronous_settings SYNC")


def test_replicated_table_structure_alter(started_cluster):
    main_node.query("DROP DATABASE IF EXISTS table_structure SYNC")
    dummy_node.query("DROP DATABASE IF EXISTS table_structure SYNC")
    competing_node.query("DROP DATABASE IF EXISTS table_structure SYNC")

    main_node.query(
        "CREATE DATABASE table_structure ENGINE = Replicated('/clickhouse/databases/table_structure', 'shard1', 'replica1');"
    )
    dummy_node.query(
        "CREATE DATABASE table_structure ENGINE = Replicated('/clickhouse/databases/table_structure', 'shard1', 'replica2');"
    )
    competing_node.query(
        "CREATE DATABASE table_structure ENGINE = Replicated('/clickhouse/databases/table_structure', 'shard1', 'replica3');"
    )

    competing_node.query("CREATE TABLE table_structure.mem (n int) ENGINE=Memory")
    dummy_node.query("DETACH DATABASE table_structure")

    settings = {"distributed_ddl_task_timeout": 0}
    main_node.query(
        "CREATE TABLE table_structure.rmt (n int, v UInt64) ENGINE=ReplicatedReplacingMergeTree(v) ORDER BY n",
        settings=settings,
    )

    competing_node.query("SYSTEM SYNC DATABASE REPLICA table_structure")
    competing_node.query("DETACH DATABASE table_structure")

    main_node.query(
        "ALTER TABLE table_structure.rmt ADD COLUMN m int", settings=settings
    )
    main_node.query(
        "ALTER TABLE table_structure.rmt COMMENT COLUMN v 'version'", settings=settings
    )
    main_node.query("INSERT INTO table_structure.rmt VALUES (1, 2, 3)")

    metadata_path = competing_node.query(
        f"SELECT metadata_path FROM system.tables WHERE database='table_structure' AND name='mem'"
    ).strip()
    db_disk_name = get_database_disk_name(competing_node)
    competing_node.exec_in_container(
        [
            "/usr/bin/clickhouse",
            "disks",
            "-C",
            "/etc/clickhouse-server/config.xml",
            "--disk",
            f"{db_disk_name}",
            "--save-logs",
            "--query",
            f"remove {metadata_path}",
        ],
        user="root",
    )
    competing_node.restart_clickhouse(kill=True)

    dummy_node.query("ATTACH DATABASE table_structure")
    dummy_node.query("SYSTEM SYNC DATABASE REPLICA table_structure")
    dummy_node.query("SYSTEM SYNC REPLICA table_structure.rmt")
    assert "1\t2\t3\n" == dummy_node.query("SELECT * FROM table_structure.rmt")

    competing_node.query("SYSTEM SYNC DATABASE REPLICA table_structure")
    competing_node.query("SYSTEM SYNC REPLICA table_structure.rmt")
    # time.sleep(600)
    assert "mem" in competing_node.query("SHOW TABLES FROM table_structure")
    assert "1\t2\t3\n" == competing_node.query("SELECT * FROM table_structure.rmt")

    main_node.query("ALTER TABLE table_structure.rmt ADD COLUMN k int")
    main_node.query("INSERT INTO table_structure.rmt VALUES (1, 2, 3, 4)")
    dummy_node.query("SYSTEM SYNC DATABASE REPLICA table_structure")
    dummy_node.query("SYSTEM SYNC REPLICA table_structure.rmt")
    assert "1\t2\t3\t0\n1\t2\t3\t4\n" == dummy_node.query(
        "SELECT * FROM table_structure.rmt ORDER BY k"
    )


def test_modify_comment(started_cluster):
    main_node.query(
        "CREATE DATABASE modify_comment_db ENGINE = Replicated('/test/modify_comment', 'shard1', 'replica' || '1');"
    )

    dummy_node.query(
        "CREATE DATABASE modify_comment_db ENGINE = Replicated('/test/modify_comment', 'shard1', 'replica' || '2');"
    )

    main_node.query(
        "CREATE TABLE modify_comment_db.modify_comment_table (d Date, k UInt64, i32 Int32) ENGINE=ReplicatedMergeTree ORDER BY k PARTITION BY toYYYYMM(d);"
    )

    def restart_verify_not_readonly():
        main_node.restart_clickhouse()
        assert (
            main_node.query(
                "SELECT is_readonly FROM system.replicas WHERE table = 'modify_comment_table'"
            )
            == "0\n"
        )
        dummy_node.restart_clickhouse()
        assert (
            dummy_node.query(
                "SELECT is_readonly FROM system.replicas WHERE table = 'modify_comment_table'"
            )
            == "0\n"
        )

    main_node.query(
        "ALTER TABLE modify_comment_db.modify_comment_table COMMENT COLUMN d 'Some comment'"
    )

    restart_verify_not_readonly()

    main_node.query(
        "ALTER TABLE modify_comment_db.modify_comment_table MODIFY COMMENT 'Some error comment'"
    )

    restart_verify_not_readonly()

    main_node.query("DROP DATABASE modify_comment_db SYNC")
    dummy_node.query("DROP DATABASE modify_comment_db SYNC")


def test_table_metadata_corruption(started_cluster):
    main_node.query("DROP DATABASE IF EXISTS table_metadata_corruption SYNC")
    dummy_node.query("DROP DATABASE IF EXISTS table_metadata_corruption SYNC")

    main_node.query(
        "CREATE DATABASE table_metadata_corruption ENGINE = Replicated('/clickhouse/databases/table_metadata_corruption', 'shard1', 'replica1');"
    )
    dummy_node.query(
        "CREATE DATABASE table_metadata_corruption ENGINE = Replicated('/clickhouse/databases/table_metadata_corruption', 'shard1', 'replica2');"
    )

    create_some_tables("table_metadata_corruption")

    main_node.query("SYSTEM SYNC DATABASE REPLICA table_metadata_corruption")
    dummy_node.query("SYSTEM SYNC DATABASE REPLICA table_metadata_corruption")

    metadata_path = dummy_node.query(
        f"SELECT metadata_path FROM system.tables WHERE database='table_metadata_corruption' AND name='rmt1'"
    ).strip()
    # Server should handle this by throwing an exception during table loading, which should lead to server shutdown

    print(f"Corrupting metadata {metadata_path}")
    dummy_node.stop_clickhouse(kill=True)
    replace_text_in_metadata(
        dummy_node, metadata_path, "ReplicatedMergeTree", "CorruptedMergeTree"
    )
    query = (
        "SELECT name, uuid, create_table_query FROM system.tables WHERE database='table_metadata_corruption' AND name NOT LIKE '.inner_id.%' "
        "ORDER BY name SETTINGS show_table_uuid_in_table_create_query_if_not_nil=1"
    )
    expected = main_node.query(query)

    # We expect clickhouse server to shutdown without LOGICAL_ERRORs or deadlocks
    dummy_node.start_clickhouse(expected_to_fail=True)

    assert not dummy_node.contains_in_log("LOGICAL_ERROR")

    print(f"Fix corrupted metadata")
    replace_text_in_metadata(
        dummy_node, metadata_path, "CorruptedMergeTree", "ReplicatedMergeTree"
    )

    dummy_node.start_clickhouse()
    assert_eq_with_retry(dummy_node, query, expected)

    main_node.query("DROP DATABASE IF EXISTS table_metadata_corruption SYNC")
    dummy_node.query("DROP DATABASE IF EXISTS table_metadata_corruption SYNC")


def test_auto_recovery(started_cluster):
    dummy_node.query("DROP DATABASE IF EXISTS auto_recovery SYNC")
    bad_settings_node.query(
        "DROP DATABASE IF EXISTS auto_recovery",
        settings={
            "implicit_transaction": 0,
        },
    )

    dummy_node.query(
        "CREATE DATABASE auto_recovery ENGINE = Replicated('/clickhouse/databases/auto_recovery', 'shard1', 'replica1');"
    )
    bad_settings_node.query(
        "CREATE DATABASE auto_recovery ENGINE = Replicated('/clickhouse/databases/auto_recovery', 'shard1', 'replica2') SETTINGS max_retries_before_automatic_recovery=3;"
    )

    dummy_node.query(
        "CREATE TABLE auto_recovery.t1 (n int) ENGINE=ReplicatedMergeTree ORDER BY n"
    )
    dummy_node.query("INSERT INTO auto_recovery.t1 SELECT 42")
    # dummy_node has <throw_on_unsupported_query_inside_transaction>0</throw_on_unsupported_query_inside_transaction> (default is 1),
    # so it will consider that the setting is changed, and will write it to the DDL entry
    # bad_settings_node has implicit_transaction=1, so it will fail and recover from snapshot
    dummy_node.query(
        "CREATE TABLE auto_recovery.t2 (n int) ENGINE=ReplicatedMergeTree ORDER BY tuple()",
        settings={
            "throw_on_unsupported_query_inside_transaction": 1,
            "distributed_ddl_task_timeout": 0,
        },
    )
    dummy_node.query("INSERT INTO auto_recovery.t2 SELECT 137")
    dummy_node.query(
        "EXCHANGE TABLES auto_recovery.t1 AND auto_recovery.t2",
        settings={"distributed_ddl_task_timeout": 0},
    )

    bad_settings_node.query(
        "SYSTEM SYNC DATABASE REPLICA auto_recovery", settings={"receive_timeout": 60}
    )
    assert bad_settings_node.contains_in_log(
        "Unexpected error (3 times in a row), will try to restart main thread"
    )
    assert bad_settings_node.contains_in_log("Cannot begin an implicit transaction")
    bad_settings_node.query("SYSTEM SYNC REPLICA auto_recovery.t1")
    bad_settings_node.query("SYSTEM SYNC REPLICA auto_recovery.t2")

    assert "42\n" == dummy_node.query("SELECT * FROM auto_recovery.t2")
    assert "137\n" == dummy_node.query("SELECT * FROM auto_recovery.t1")

    assert "42\n" == bad_settings_node.query("SELECT * FROM auto_recovery.t2")
    assert "137\n" == bad_settings_node.query("SELECT * FROM auto_recovery.t1")


def test_all_groups_cluster(started_cluster):
    dummy_node.query("DROP DATABASE IF EXISTS db_cluster SYNC")
    bad_settings_node.query("DROP DATABASE IF EXISTS db_cluster SYNC")
    dummy_node.query(
        "CREATE DATABASE db_cluster ENGINE = Replicated('/clickhouse/databases/all_groups_cluster', 'shard1', 'replica1');"
    )
    bad_settings_node.query(
        "CREATE DATABASE db_cluster ENGINE = Replicated('/clickhouse/databases/all_groups_cluster', 'shard1', 'replica2');"
    )

    assert "dummy_node\n" == dummy_node.query(
        "select host_name from system.clusters where name='db_cluster' order by host_name"
    )
    assert "bad_settings_node\n" == bad_settings_node.query(
        "select host_name from system.clusters where name='db_cluster' order by host_name"
    )
    assert "bad_settings_node\ndummy_node\n" == bad_settings_node.query(
        "select host_name from system.clusters where name='all_groups.db_cluster' order by host_name"
    )


def test_detach_attach_table(started_cluster):
    main_node.query("DROP DATABASE IF EXISTS detach_attach_db SYNC")
    main_node.query(
        "CREATE DATABASE detach_attach_db ENGINE = Replicated('/clickhouse/databases/detach_attach_db');"
    )
    main_node.query(
        "CREATE TABLE detach_attach_db.detach_attach_table (k UInt64) ENGINE=ReplicatedMergeTree ORDER BY k;"
    )
    main_node.query("INSERT INTO detach_attach_db.detach_attach_table VALUES (1);")
    main_node.query("DETACH TABLE detach_attach_db.detach_attach_table PERMANENTLY;")
    main_node.query("ATTACH TABLE detach_attach_db.detach_attach_table;")
    assert (
        main_node.query("SELECT * FROM detach_attach_db.detach_attach_table;") == "1\n"
    )


def test_alter_rename(started_cluster):
    settings = {
        "distributed_ddl_output_mode": "none",
        "alter_sync": 0,
    }
    res = main_node.query(
        """
        DROP DATABASE IF EXISTS bug SYNC;
        CREATE DATABASE bug ENGINE = Replicated('/clickhouse/databases/bug');
        CREATE TABLE bug.table (`date` DateTime, `id` String) ENGINE = ReplicatedReplacingMergeTree(date) ORDER BY id SETTINGS deduplicate_merge_projection_mode = 'drop';
        ALTER TABLE bug.table ADD PROJECTION max_date (SELECT max(date));
        RENAME TABLE bug.table TO bug.table2;
        SELECT value from system.zookeeper WHERE path = '/clickhouse/databases/bug/metadata';
        """,
        settings=settings,
    )
    assert "PROJECTION" in res


@pytest.mark.parametrize("engine", ["ReplicatedMergeTree"])
def test_create_alter_sleeping(started_cluster, engine):
    competing_node.query("DROP DATABASE IF EXISTS create_alter_sleeping")
    dummy_node.query("DROP DATABASE IF EXISTS create_alter_sleeping")

    competing_node.query(
        "CREATE DATABASE create_alter_sleeping ENGINE = Replicated('/clickhouse/databases/create_alter_sleeping', 'shard1', 'replica1');"
    )
    dummy_node.query(
        "CREATE DATABASE create_alter_sleeping ENGINE = Replicated('/clickhouse/databases/create_alter_sleeping', 'shard1', 'replica2');"
    )

    dummy_node.stop_clickhouse()
    competing_node.query(
        f"""
        CREATE TABLE create_alter_sleeping.t (n int) ENGINE={engine} ORDER BY n;
        ALTER TABLE create_alter_sleeping.t ADD INDEX n_idx n TYPE minmax GRANULARITY 10;
        """,
        settings={"distributed_ddl_task_timeout": 0},
    )

    dummy_node.start_clickhouse()
    assert "n_idx" in dummy_node.query(
        """
        SYSTEM SYNC DATABASE REPLICA create_alter_sleeping;
<<<<<<< HEAD
        SHOW CREATE TABLE create_alter_sleeping.t;
        """, timeout=10
=======
        -- In case DDL task has been executed on another replica we need to sync the table
        SYSTEM SYNC REPLICA create_alter_sleeping.t;
        SHOW CREATE TABLE create_alter_sleeping.t;
        """,
        timeout=10,
    )


def test_lag_after_recovery(started_cluster):
    main_node.query("drop database if exists lag_after_recovery")
    dummy_node.query("drop database if exists lag_after_recovery")

    main_node.query(
        "create database lag_after_recovery engine=Replicated('/clickhouse/databases/lag_after_recovery', 'shard1', 'replica1')"
    )
    main_node.query(
        "create table lag_after_recovery.t (n int) engine=ReplicatedMergeTree order by n"
    )

    dummy_node.query("system enable failpoint database_replicated_delay_recovery")
    dummy_node.query(
        "system enable failpoint database_replicated_delay_entry_execution"
    )
    dummy_node.query(
        "create database lag_after_recovery engine=Replicated('/clickhouse/databases/lag_after_recovery', 'shard1', 'replica2') settings max_replication_lag_to_enqueue=1"
    )

    settings = {"distributed_ddl_task_timeout": 0}
    main_node.query(
        "create table lag_after_recovery.t1 (n int) engine=Memory", settings=settings
    )
    main_node.query(
        "create table lag_after_recovery.t2 (n int) engine=Memory", settings=settings
    )
    main_node.query(
        "create table lag_after_recovery.t3 (n int) engine=Memory", settings=settings
    )
    main_node.query(
        "create table lag_after_recovery.t4 (n int) engine=Memory", settings=settings
    )
    main_node.query(
        "create table lag_after_recovery.t5 (n int) engine=Memory", settings=settings
    )
    main_node.query(
        "create table lag_after_recovery.t6 (n int) engine=Memory", settings=settings
    )
    main_node.query(
        "create table lag_after_recovery.t7 (n int) engine=Memory", settings=settings
    )
    main_node.query(
        "create table lag_after_recovery.t8 (n int) engine=Memory", settings=settings
    )
    main_node.query(
        "create table lag_after_recovery.t9 (n int) engine=Memory", settings=settings
    )

    assert_eq_with_retry(
        dummy_node,
        "select is_active from system.clusters where name='lag_after_recovery' and database_replica_name='replica2'",
        "1\n",
    )

    settings = {
        "distributed_ddl_task_timeout": 1,
        "distributed_ddl_output_mode": "none_only_active",
    }
    main_node.query(
        "create table lag_after_recovery.t10 (n int) engine=Memory", settings=settings
    )
    assert (
        dummy_node.query(
            "select replication_lag=0 from system.clusters where name='lag_after_recovery' and database_replica_name='replica2'"
        )
        == "0\n"
    )

    dummy_node.query(
        "system disable failpoint database_replicated_delay_entry_execution"
    )
    dummy_node.query("system sync database replica lag_after_recovery strict")
    assert (
        dummy_node.query(
            "select unsynced_after_recovery from system.clusters where name='lag_after_recovery' and database_replica_name='replica2'"
        )
        == "0\n"
>>>>>>> bdae49ab
    )<|MERGE_RESOLUTION|>--- conflicted
+++ resolved
@@ -1621,10 +1621,6 @@
     assert "n_idx" in dummy_node.query(
         """
         SYSTEM SYNC DATABASE REPLICA create_alter_sleeping;
-<<<<<<< HEAD
-        SHOW CREATE TABLE create_alter_sleeping.t;
-        """, timeout=10
-=======
         -- In case DDL task has been executed on another replica we need to sync the table
         SYSTEM SYNC REPLICA create_alter_sleeping.t;
         SHOW CREATE TABLE create_alter_sleeping.t;
@@ -1710,5 +1706,4 @@
             "select unsynced_after_recovery from system.clusters where name='lag_after_recovery' and database_replica_name='replica2'"
         )
         == "0\n"
->>>>>>> bdae49ab
     )