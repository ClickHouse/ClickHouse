--- conflicted
+++ resolved
@@ -1618,7 +1618,6 @@
     assert "PROJECTION" in res
 
 
-<<<<<<< HEAD
 @pytest.mark.parametrize("engine", ["ReplicatedMergeTree"])
 def test_create_alter_sleeping(started_cluster, engine):
     competing_node.query("DROP DATABASE IF EXISTS create_alter_sleeping")
@@ -1646,7 +1645,9 @@
         SYSTEM SYNC DATABASE REPLICA create_alter_sleeping;
         SHOW CREATE TABLE create_alter_sleeping.t;
         """, timeout=10
-=======
+    )
+
+
 def test_implicit_index(started_cluster):
     competing_node.query("DROP DATABASE IF EXISTS implicit_index")
     dummy_node.query("DROP DATABASE IF EXISTS implicit_index")
@@ -1659,5 +1660,4 @@
     dummy_node.query(
         "CREATE DATABASE implicit_index ENGINE = Replicated('/clickhouse/databases/implicit_index', 'shard1', 'replica2');"
         "SYSTEM SYNC DATABASE REPLICA implicit_index;"
->>>>>>> 3f02c110
     )