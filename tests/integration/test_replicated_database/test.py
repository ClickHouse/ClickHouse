import logging
import os
import re
import shutil
import threading
import time

import pytest

from helpers.cluster import ClickHouseCluster
from helpers.network import PartitionManager
from helpers.test_tools import assert_eq_with_retry, assert_logs_contain

test_recover_staled_replica_run = 1

cluster = ClickHouseCluster(__file__)

main_node = cluster.add_instance(
    "main_node",
    main_configs=["configs/config.xml"],
    user_configs=["configs/settings.xml"],
    with_zookeeper=True,
    stay_alive=True,
    macros={"shard": 1, "replica": 1},
)
dummy_node = cluster.add_instance(
    "dummy_node",
    main_configs=["configs/config.xml"],
    user_configs=["configs/settings2.xml"],
    with_zookeeper=True,
    stay_alive=True,
    macros={"shard": 1, "replica": 2},
)
competing_node = cluster.add_instance(
    "competing_node",
    main_configs=["configs/config.xml"],
    user_configs=["configs/settings.xml"],
    with_zookeeper=True,
    stay_alive=True,
    macros={"shard": 1, "replica": 3},
)
snapshotting_node = cluster.add_instance(
    "snapshotting_node",
    main_configs=["configs/config.xml"],
    user_configs=["configs/settings.xml"],
    with_zookeeper=True,
    macros={"shard": 2, "replica": 1},
)
snapshot_recovering_node = cluster.add_instance(
    "snapshot_recovering_node",
    main_configs=["configs/config.xml"],
    user_configs=["configs/settings.xml"],
    with_zookeeper=True,
)

all_nodes = [
    main_node,
    dummy_node,
    competing_node,
    snapshotting_node,
    snapshot_recovering_node,
]

bad_settings_node = cluster.add_instance(
    "bad_settings_node",
    main_configs=["configs/config2.xml"],
    user_configs=["configs/inconsistent_settings.xml"],
    with_zookeeper=True,
    macros={"shard": 1, "replica": 4},
)

uuid_regex = re.compile("[0-9a-f]{8}-[0-9a-f]{4}-[0-9a-f]{4}-[0-9a-f]{4}-[0-9a-f]{12}")


def assert_create_query(nodes, table_name, expected):
    replace_uuid = lambda x: re.sub(uuid_regex, "uuid", x)
    query = "show create table {}".format(table_name)
    for node in nodes:
        assert_eq_with_retry(node, query, expected, get_result=replace_uuid)


@pytest.fixture(scope="module")
def started_cluster():
    try:
        cluster.start()
        yield cluster

    finally:
        cluster.shutdown()


def test_flatten_nested(started_cluster):
    main_node.query(
        "CREATE DATABASE create_replicated_table ENGINE = Replicated('/test/create_replicated_table', 'shard1', 'replica' || '1');"
    )
    dummy_node.query(
        "CREATE DATABASE create_replicated_table ENGINE = Replicated('/test/create_replicated_table', 'shard1', 'replica2');"
    )

    main_node.query(
        "CREATE TABLE create_replicated_table.replicated_table (d Date, k UInt64, i32 Int32) ENGINE=ReplicatedMergeTree ORDER BY k PARTITION BY toYYYYMM(d);"
    )

    main_node.query(
        "CREATE MATERIALIZED VIEW create_replicated_table.mv ENGINE=ReplicatedMergeTree ORDER BY tuple() AS select d, cast([(k, toString(i32))] as Nested(a UInt64, b String)) from create_replicated_table.replicated_table"
    )

    main_node.query(
        "CREATE TABLE create_replicated_table.no_flatten (n Nested(a UInt64, b String)) ENGINE=ReplicatedMergeTree ORDER BY tuple();",
        settings={"flatten_nested": 0},
    )

    snapshot_recovering_node.query(
        "CREATE DATABASE create_replicated_table ENGINE = Replicated('/test/create_replicated_table', 'shard1', 'replica3');"
    )
    snapshot_recovering_node.query(
        "SYSTEM SYNC DATABASE REPLICA create_replicated_table"
    )

    for node in [dummy_node, snapshot_recovering_node]:
        for table in ["replicated_table", "mv", "no_flatten"]:
            assert main_node.query(
                f"show create create_replicated_table.{table}"
            ) == node.query(f"show create create_replicated_table.{table}")

    main_node.query("DROP DATABASE create_replicated_table SYNC")
    dummy_node.query("DROP DATABASE create_replicated_table SYNC")
    snapshot_recovering_node.query("DROP DATABASE create_replicated_table SYNC")


def test_create_replicated_table(started_cluster):
    main_node.query(
        "CREATE DATABASE create_replicated_table ENGINE = Replicated('/test/create_replicated_table', 'shard1', 'replica' || '1');"
    )
    dummy_node.query(
        "CREATE DATABASE create_replicated_table ENGINE = Replicated('/test/create_replicated_table', 'shard1', 'replica2');"
    )
    assert (
        "Explicit zookeeper_path and replica_name are specified"
        in main_node.query_and_get_error(
            "CREATE TABLE create_replicated_table.replicated_table (d Date, k UInt64, i32 Int32) "
            "ENGINE=ReplicatedMergeTree('/test/tmp', 'r') ORDER BY k PARTITION BY toYYYYMM(d);"
        )
    )

    assert (
        "Explicit zookeeper_path and replica_name are specified"
        in main_node.query_and_get_error(
            "CREATE TABLE create_replicated_table.replicated_table (d Date, k UInt64, i32 Int32) "
            "ENGINE=ReplicatedMergeTree('/test/tmp', 'r') ORDER BY k PARTITION BY toYYYYMM(d);"
        )
    )

    assert (
        "This syntax for *MergeTree engine is deprecated"
        in main_node.query_and_get_error(
            "CREATE TABLE create_replicated_table.replicated_table (d Date, k UInt64, i32 Int32) "
            "ENGINE=ReplicatedMergeTree('/test/tmp/{shard}', '{replica}', d, k, 8192);"
        )
    )

    main_node.query(
        "CREATE TABLE create_replicated_table.replicated_table (d Date, k UInt64, i32 Int32) ENGINE=ReplicatedMergeTree ORDER BY k PARTITION BY toYYYYMM(d);"
    )

    expected = (
        "CREATE TABLE create_replicated_table.replicated_table\\n(\\n    `d` Date,\\n    `k` UInt64,\\n    `i32` Int32\\n)\\n"
        "ENGINE = ReplicatedMergeTree(\\'/clickhouse/tables/{uuid}/{shard}\\', \\'{replica}\\')\\n"
        "PARTITION BY toYYYYMM(d)\\nORDER BY k\\nSETTINGS index_granularity = 8192"
    )
    assert_create_query(
        [main_node, dummy_node], "create_replicated_table.replicated_table", expected
    )
    # assert without replacing uuid
    assert main_node.query(
        "show create create_replicated_table.replicated_table"
    ) == dummy_node.query("show create create_replicated_table.replicated_table")
    main_node.query("DROP DATABASE create_replicated_table SYNC")
    dummy_node.query("DROP DATABASE create_replicated_table SYNC")


@pytest.mark.parametrize("engine", ["MergeTree", "ReplicatedMergeTree"])
def test_simple_alter_table(started_cluster, engine):
    database = f"test_simple_alter_table_{engine}"
    main_node.query(
        f"CREATE DATABASE {database} ENGINE = Replicated('/test/{database}', 'shard1', 'replica1');"
    )
    dummy_node.query(
        f"CREATE DATABASE {database} ENGINE = Replicated('/test/{database}', 'shard1', 'replica2');"
    )
    # test_simple_alter_table
    name = f"{database}.alter_test"
    main_node.query(
        "CREATE TABLE {} "
        "(CounterID UInt32, StartDate Date, UserID UInt32, VisitID UInt32, NestedColumn Nested(A UInt8, S String), ToDrop UInt32) "
        "ENGINE = {} PARTITION BY StartDate ORDER BY (CounterID, StartDate, intHash32(UserID), VisitID);".format(
            name, engine
        )
    )
    main_node.query("ALTER TABLE {} ADD COLUMN Added0 UInt32;".format(name))
    main_node.query("ALTER TABLE {} ADD COLUMN Added2 UInt32;".format(name))
    main_node.query(
        "ALTER TABLE {} ADD COLUMN Added1 UInt32 AFTER Added0;".format(name)
    )
    main_node.query(
        "ALTER TABLE {} ADD COLUMN AddedNested1 Nested(A UInt32, B UInt64) AFTER Added2;".format(
            name
        )
    )
    main_node.query(
        "ALTER TABLE {} ADD COLUMN AddedNested1.C Array(String) AFTER AddedNested1.B;".format(
            name
        )
    )
    main_node.query(
        "ALTER TABLE {} ADD COLUMN AddedNested2 Nested(A UInt32, B UInt64) AFTER AddedNested1;".format(
            name
        )
    )

    full_engine = (
        engine
        if not "Replicated" in engine
        else engine + "(\\'/clickhouse/tables/{uuid}/{shard}\\', \\'{replica}\\')"
    )
    expected = (
        "CREATE TABLE {}\\n(\\n    `CounterID` UInt32,\\n    `StartDate` Date,\\n    `UserID` UInt32,\\n"
        "    `VisitID` UInt32,\\n    `NestedColumn.A` Array(UInt8),\\n    `NestedColumn.S` Array(String),\\n"
        "    `ToDrop` UInt32,\\n    `Added0` UInt32,\\n    `Added1` UInt32,\\n    `Added2` UInt32,\\n"
        "    `AddedNested1.A` Array(UInt32),\\n    `AddedNested1.B` Array(UInt64),\\n    `AddedNested1.C` Array(String),\\n"
        "    `AddedNested2.A` Array(UInt32),\\n    `AddedNested2.B` Array(UInt64)\\n)\\n"
        "ENGINE = {}\\nPARTITION BY StartDate\\nORDER BY (CounterID, StartDate, intHash32(UserID), VisitID)\\n"
        "SETTINGS index_granularity = 8192".format(name, full_engine)
    )

    assert_create_query([main_node, dummy_node], name, expected)

    # test_create_replica_after_delay
    competing_node.query(
        f"CREATE DATABASE IF NOT EXISTS {database} ENGINE = Replicated('/test/{database}', 'shard1', 'replica3');"
    )

    main_node.query("ALTER TABLE {} ADD COLUMN Added3 UInt32;".format(name))
    main_node.query("ALTER TABLE {} DROP COLUMN AddedNested1;".format(name))
    main_node.query("ALTER TABLE {} RENAME COLUMN Added1 TO AddedNested1;".format(name))

    full_engine = (
        engine
        if not "Replicated" in engine
        else engine + "(\\'/clickhouse/tables/{uuid}/{shard}\\', \\'{replica}\\')"
    )
    expected = (
        "CREATE TABLE {}\\n(\\n    `CounterID` UInt32,\\n    `StartDate` Date,\\n    `UserID` UInt32,\\n"
        "    `VisitID` UInt32,\\n    `NestedColumn.A` Array(UInt8),\\n    `NestedColumn.S` Array(String),\\n"
        "    `ToDrop` UInt32,\\n    `Added0` UInt32,\\n    `AddedNested1` UInt32,\\n    `Added2` UInt32,\\n"
        "    `AddedNested2.A` Array(UInt32),\\n    `AddedNested2.B` Array(UInt64),\\n    `Added3` UInt32\\n)\\n"
        "ENGINE = {}\\nPARTITION BY StartDate\\nORDER BY (CounterID, StartDate, intHash32(UserID), VisitID)\\n"
        "SETTINGS index_granularity = 8192".format(name, full_engine)
    )

    assert_create_query([main_node, dummy_node, competing_node], name, expected)
    main_node.query(f"DROP DATABASE {database} SYNC")
    dummy_node.query(f"DROP DATABASE {database} SYNC")
    competing_node.query(f"DROP DATABASE {database} SYNC")


@pytest.mark.parametrize("engine", ["MergeTree", "ReplicatedMergeTree"])
def test_delete_from_table(started_cluster, engine):
    database = f"delete_from_table_{engine}"

    main_node.query(
        f"CREATE DATABASE {database} ENGINE = Replicated('/test/{database}', 'shard1', 'replica1');"
    )
    dummy_node.query(
        f"CREATE DATABASE {database} ENGINE = Replicated('/test/{database}', 'shard2', 'replica1');"
    )

    name = f"{database}.delete_test"
    main_node.query(
        "CREATE TABLE {} "
        "(id UInt64, value String) "
        "ENGINE = {} PARTITION BY id%2 ORDER BY (id);".format(name, engine)
    )
    main_node.query("INSERT INTO TABLE {} VALUES(1, 'aaaa');".format(name))
    main_node.query("INSERT INTO TABLE {} VALUES(2, 'aaaa');".format(name))
    dummy_node.query("INSERT INTO TABLE {} VALUES(1, 'bbbb');".format(name))
    dummy_node.query("INSERT INTO TABLE {} VALUES(2, 'bbbb');".format(name))

    main_node.query("DELETE FROM {} WHERE id=2;".format(name))

    expected = "1\taaaa\n1\tbbbb"

    table_for_select = name
    if not "Replicated" in engine:
        table_for_select = f"cluster('{database}', {name})"
    for node in [main_node, dummy_node]:
        assert_eq_with_retry(
            node,
            "SELECT * FROM {} ORDER BY id, value;".format(table_for_select),
            expected,
        )

    main_node.query(f"DROP DATABASE {database} SYNC")
    dummy_node.query(f"DROP DATABASE {database} SYNC")


def get_table_uuid(database, name):
    return main_node.query(
        f"SELECT uuid FROM system.tables WHERE database = '{database}' and name = '{name}'"
    ).strip()


@pytest.fixture(scope="module", name="attachable_part")
def fixture_attachable_part(started_cluster):
    main_node.query(f"CREATE DATABASE testdb_attach_atomic ENGINE = Atomic")
    main_node.query(
        f"CREATE TABLE testdb_attach_atomic.test (CounterID UInt32) ENGINE = MergeTree ORDER BY (CounterID)"
    )
    main_node.query(f"INSERT INTO testdb_attach_atomic.test VALUES (123)")
    main_node.query(
        f"ALTER TABLE testdb_attach_atomic.test FREEZE WITH NAME 'test_attach'"
    )
    table_uuid = get_table_uuid("testdb_attach_atomic", "test")
    return os.path.join(
        main_node.path,
        f"database/shadow/test_attach/store/{table_uuid[:3]}/{table_uuid}/all_1_1_0",
    )


@pytest.mark.parametrize("engine", ["MergeTree", "ReplicatedMergeTree"])
def test_alter_attach(started_cluster, attachable_part, engine):
    database = f"alter_attach_{engine}"
    main_node.query(
        f"CREATE DATABASE {database} ENGINE = Replicated('/test/{database}', 'shard1', 'replica1');"
    )
    dummy_node.query(
        f"CREATE DATABASE {database} ENGINE = Replicated('/test/{database}', 'shard1', 'replica2');"
    )

    main_node.query(
        f"CREATE TABLE {database}.alter_attach_test (CounterID UInt32) ENGINE = {engine} ORDER BY (CounterID)"
    )
    table_uuid = get_table_uuid(database, "alter_attach_test")
    # Provide and attach a part to the main node
    shutil.copytree(
        attachable_part,
        os.path.join(
            main_node.path,
            f"database/store/{table_uuid[:3]}/{table_uuid}/detached/all_1_1_0",
        ),
    )
    main_node.query(f"ALTER TABLE {database}.alter_attach_test ATTACH PART 'all_1_1_0'")
    # On the main node, data is attached
    assert (
        main_node.query(f"SELECT CounterID FROM {database}.alter_attach_test")
        == "123\n"
    )

    # On the other node, data is replicated only if using a Replicated table engine
    if engine == "ReplicatedMergeTree":
        dummy_node.query(
            f"SYSTEM SYNC REPLICA {database}.alter_attach_test LIGHTWEIGHT"
        )
        assert (
            dummy_node.query(f"SELECT CounterID FROM {database}.alter_attach_test")
            == "123\n"
        )
    else:
        assert (
            dummy_node.query(f"SELECT CounterID FROM {database}.alter_attach_test")
            == ""
        )
    main_node.query(f"DROP DATABASE {database} SYNC")
    dummy_node.query(f"DROP DATABASE {database} SYNC")


@pytest.mark.parametrize("engine", ["MergeTree", "ReplicatedMergeTree"])
def test_alter_drop_part(started_cluster, engine):
    database = f"alter_drop_part_{engine}"
    main_node.query(
        f"CREATE DATABASE {database} ENGINE = Replicated('/test/{database}', 'shard1', 'replica1');"
    )
    dummy_node.query(
        f"CREATE DATABASE {database} ENGINE = Replicated('/test/{database}', 'shard1', 'replica2');"
    )

    part_name = "all_0_0_0" if engine == "ReplicatedMergeTree" else "all_1_1_0"
    main_node.query(
        f"CREATE TABLE {database}.alter_drop_part (CounterID UInt32) ENGINE = {engine} ORDER BY (CounterID)"
    )
    main_node.query(f"INSERT INTO {database}.alter_drop_part VALUES (123)")
    if engine == "MergeTree":
        dummy_node.query(f"INSERT INTO {database}.alter_drop_part VALUES (456)")
    else:
        main_node.query(f"SYSTEM SYNC REPLICA {database}.alter_drop_part PULL")
    main_node.query(f"ALTER TABLE {database}.alter_drop_part DROP PART '{part_name}'")
    assert main_node.query(f"SELECT CounterID FROM {database}.alter_drop_part") == ""
    if engine == "ReplicatedMergeTree":
        # The DROP operation is still replicated at the table engine level
        assert (
            dummy_node.query(f"SELECT CounterID FROM {database}.alter_drop_part") == ""
        )
    else:
        assert (
            dummy_node.query(f"SELECT CounterID FROM {database}.alter_drop_part")
            == "456\n"
        )
    main_node.query(f"DROP DATABASE {database} SYNC")
    dummy_node.query(f"DROP DATABASE {database} SYNC")


@pytest.mark.parametrize("engine", ["MergeTree", "ReplicatedMergeTree"])
def test_alter_detach_part(started_cluster, engine):
    database = f"alter_detach_part_{engine}"
    main_node.query(
        f"CREATE DATABASE {database} ENGINE = Replicated('/test/{database}', 'shard1', 'replica1');"
    )
    dummy_node.query(
        f"CREATE DATABASE {database} ENGINE = Replicated('/test/{database}', 'shard1', 'replica2');"
    )

    part_name = "all_0_0_0" if engine == "ReplicatedMergeTree" else "all_1_1_0"
    main_node.query(
        f"CREATE TABLE {database}.alter_detach (CounterID UInt32) ENGINE = {engine} ORDER BY (CounterID)"
    )
    main_node.query(f"INSERT INTO {database}.alter_detach VALUES (123)")
    if engine == "MergeTree":
        dummy_node.query(f"INSERT INTO {database}.alter_detach VALUES (456)")
    else:
        main_node.query(f"SYSTEM SYNC REPLICA {database}.alter_detach PULL")
    main_node.query(f"ALTER TABLE {database}.alter_detach DETACH PART '{part_name}'")
    detached_parts_query = f"SELECT name FROM system.detached_parts WHERE database='{database}' AND table='alter_detach'"
    assert main_node.query(detached_parts_query) == f"{part_name}\n"
    if engine == "ReplicatedMergeTree":
        # The detach operation is still replicated at the table engine level
        assert dummy_node.query(detached_parts_query) == f"{part_name}\n"
    else:
        assert dummy_node.query(detached_parts_query) == ""
    main_node.query(f"DROP DATABASE {database} SYNC")
    dummy_node.query(f"DROP DATABASE {database} SYNC")


@pytest.mark.parametrize("engine", ["MergeTree", "ReplicatedMergeTree"])
def test_alter_drop_detached_part(started_cluster, engine):
    database = f"alter_drop_detached_part_{engine}"
    main_node.query(
        f"CREATE DATABASE {database} ENGINE = Replicated('/test/{database}', 'shard1', 'replica1');"
    )
    dummy_node.query(
        f"CREATE DATABASE {database} ENGINE = Replicated('/test/{database}', 'shard1', 'replica2');"
    )

    part_name = "all_0_0_0" if engine == "ReplicatedMergeTree" else "all_1_1_0"
    main_node.query(
        f"CREATE TABLE {database}.alter_drop_detached (CounterID UInt32) ENGINE = {engine} ORDER BY (CounterID)"
    )
    main_node.query(f"INSERT INTO {database}.alter_drop_detached VALUES (123)")
    main_node.query(
        f"ALTER TABLE {database}.alter_drop_detached DETACH PART '{part_name}'"
    )
    if engine == "MergeTree":
        dummy_node.query(f"INSERT INTO {database}.alter_drop_detached VALUES (456)")
        dummy_node.query(
            f"ALTER TABLE {database}.alter_drop_detached DETACH PART '{part_name}'"
        )
    main_node.query(
        f"ALTER TABLE {database}.alter_drop_detached DROP DETACHED PART '{part_name}'"
    )
    detached_parts_query = f"SELECT name FROM system.detached_parts WHERE database='{database}' AND table='alter_drop_detached'"
    assert main_node.query(detached_parts_query) == ""
    assert dummy_node.query(detached_parts_query) == f"{part_name}\n"

    main_node.query(f"DROP DATABASE {database} SYNC")
    dummy_node.query(f"DROP DATABASE {database} SYNC")


@pytest.mark.parametrize("engine", ["MergeTree", "ReplicatedMergeTree"])
def test_alter_drop_partition(started_cluster, engine):
    database = f"alter_drop_partition_{engine}"
    main_node.query(
        f"CREATE DATABASE {database} ENGINE = Replicated('/test/{database}', 'shard1', 'replica1');"
    )
    dummy_node.query(
        f"CREATE DATABASE {database} ENGINE = Replicated('/test/{database}', 'shard1', 'replica2');"
    )
    snapshotting_node.query(
        f"CREATE DATABASE {database} ENGINE = Replicated('/test/{database}', 'shard2', 'replica1');"
    )

    main_node.query(
        f"CREATE TABLE {database}.alter_drop (CounterID UInt32) ENGINE = {engine} ORDER BY (CounterID)"
    )
    main_node.query(f"INSERT INTO {database}.alter_drop VALUES (123)")
    if engine == "MergeTree":
        dummy_node.query(f"INSERT INTO {database}.alter_drop VALUES (456)")
    snapshotting_node.query(f"INSERT INTO {database}.alter_drop VALUES (789)")
    main_node.query(
        f"ALTER TABLE {database}.alter_drop ON CLUSTER {database} DROP PARTITION ID 'all'",
        settings={"replication_alter_partitions_sync": 2},
    )
    assert (
        main_node.query(
            f"SELECT CounterID FROM clusterAllReplicas('{database}', {database}.alter_drop)"
        )
        == ""
    )
    assert dummy_node.query(f"SELECT CounterID FROM {database}.alter_drop") == ""
    main_node.query(f"DROP DATABASE {database}")
    dummy_node.query(f"DROP DATABASE {database}")
    snapshotting_node.query(f"DROP DATABASE {database}")


def test_alter_fetch(started_cluster):
    main_node.query(
        "CREATE DATABASE alter_fetch ENGINE = Replicated('/test/alter_fetch', 'shard1', 'replica1');"
    )
    dummy_node.query(
        "CREATE DATABASE alter_fetch ENGINE = Replicated('/test/alter_fetch', 'shard1', 'replica2');"
    )

    main_node.query(
        "CREATE TABLE alter_fetch.fetch_source (CounterID UInt32) ENGINE = ReplicatedMergeTree ORDER BY (CounterID)"
    )
    main_node.query(
        "CREATE TABLE alter_fetch.fetch_target (CounterID UInt32) ENGINE = ReplicatedMergeTree ORDER BY (CounterID)"
    )
    main_node.query("INSERT INTO alter_fetch.fetch_source VALUES (123)")
    table_uuid = get_table_uuid("alter_fetch", "fetch_source")
    main_node.query(
        f"ALTER TABLE alter_fetch.fetch_target FETCH PART 'all_0_0_0' FROM '/clickhouse/tables/{table_uuid}/{{shard}}' "
    )
    detached_parts_query = "SELECT name FROM system.detached_parts WHERE database='alter_fetch' AND table='fetch_target'"
    assert main_node.query(detached_parts_query) == "all_0_0_0\n"
    assert dummy_node.query(detached_parts_query) == ""

    main_node.query("DROP DATABASE alter_fetch SYNC")
    dummy_node.query("DROP DATABASE alter_fetch SYNC")


def test_alters_from_different_replicas(started_cluster):
    main_node.query(
        "CREATE DATABASE alters_from_different_replicas ENGINE = Replicated('/test/alters_from_different_replicas', 'shard1', 'replica1');"
    )
    dummy_node.query(
        "CREATE DATABASE alters_from_different_replicas ENGINE = Replicated('/test/alters_from_different_replicas', 'shard1', 'replica2');"
    )

    # test_alters_from_different_replicas
    competing_node.query(
        "CREATE DATABASE alters_from_different_replicas ENGINE = Replicated('/test/alters_from_different_replicas', 'shard1', 'replica3');"
    )

    main_node.query(
        "CREATE TABLE alters_from_different_replicas.concurrent_test "
        "(CounterID UInt32, StartDate Date, UserID UInt32, VisitID UInt32, NestedColumn Nested(A UInt8, S String), ToDrop UInt32) "
        "ENGINE = MergeTree PARTITION BY toYYYYMM(StartDate) ORDER BY (CounterID, StartDate, intHash32(UserID), VisitID);"
    )

    main_node.query(
        "CREATE TABLE alters_from_different_replicas.dist AS alters_from_different_replicas.concurrent_test ENGINE = Distributed(alters_from_different_replicas, alters_from_different_replicas, concurrent_test, CounterID)"
    )

    dummy_node.stop_clickhouse(kill=True)

    settings = {"distributed_ddl_task_timeout": 5}
    assert "is not finished on 1 of 3 hosts" in competing_node.query_and_get_error(
        "ALTER TABLE alters_from_different_replicas.concurrent_test ADD COLUMN Added0 UInt32;",
        settings=settings,
    )
    settings = {
        "distributed_ddl_task_timeout": 5,
        "distributed_ddl_output_mode": "null_status_on_timeout",
    }
    assert "shard1\treplica2\tQUEUED\t" in main_node.query(
        "ALTER TABLE alters_from_different_replicas.concurrent_test ADD COLUMN Added2 UInt32;",
        settings=settings,
    )
    settings = {
        "distributed_ddl_task_timeout": 5,
        "distributed_ddl_output_mode": "never_throw",
    }
    assert "shard1\treplica2\tQUEUED\t" in competing_node.query(
        "ALTER TABLE alters_from_different_replicas.concurrent_test ADD COLUMN Added1 UInt32 AFTER Added0;",
        settings=settings,
    )
    dummy_node.start_clickhouse()
    main_node.query(
        "ALTER TABLE alters_from_different_replicas.concurrent_test ADD COLUMN AddedNested1 Nested(A UInt32, B UInt64) AFTER Added2;"
    )
    competing_node.query(
        "ALTER TABLE alters_from_different_replicas.concurrent_test ADD COLUMN AddedNested1.C Array(String) AFTER AddedNested1.B;"
    )
    main_node.query(
        "ALTER TABLE alters_from_different_replicas.concurrent_test ADD COLUMN AddedNested2 Nested(A UInt32, B UInt64) AFTER AddedNested1;"
    )

    expected = (
        "CREATE TABLE alters_from_different_replicas.concurrent_test\\n(\\n    `CounterID` UInt32,\\n    `StartDate` Date,\\n    `UserID` UInt32,\\n"
        "    `VisitID` UInt32,\\n    `NestedColumn.A` Array(UInt8),\\n    `NestedColumn.S` Array(String),\\n    `ToDrop` UInt32,\\n"
        "    `Added0` UInt32,\\n    `Added1` UInt32,\\n    `Added2` UInt32,\\n    `AddedNested1.A` Array(UInt32),\\n"
        "    `AddedNested1.B` Array(UInt64),\\n    `AddedNested1.C` Array(String),\\n    `AddedNested2.A` Array(UInt32),\\n"
        "    `AddedNested2.B` Array(UInt64)\\n)\\n"
        "ENGINE = MergeTree\\nPARTITION BY toYYYYMM(StartDate)\\nORDER BY (CounterID, StartDate, intHash32(UserID), VisitID)\\nSETTINGS index_granularity = 8192"
    )

    assert_create_query(
        [main_node, competing_node],
        "alters_from_different_replicas.concurrent_test",
        expected,
    )

    # test_create_replica_after_delay
    main_node.query("DROP TABLE alters_from_different_replicas.concurrent_test SYNC")
    main_node.query(
        "CREATE TABLE alters_from_different_replicas.concurrent_test "
        "(CounterID UInt32, StartDate Date, UserID UInt32, VisitID UInt32, NestedColumn Nested(A UInt8, S String), ToDrop UInt32) "
        "ENGINE = ReplicatedMergeTree ORDER BY CounterID;"
    )

    expected = (
        "CREATE TABLE alters_from_different_replicas.concurrent_test\\n(\\n    `CounterID` UInt32,\\n    `StartDate` Date,\\n    `UserID` UInt32,\\n"
        "    `VisitID` UInt32,\\n    `NestedColumn.A` Array(UInt8),\\n    `NestedColumn.S` Array(String),\\n    `ToDrop` UInt32\\n)\\n"
        "ENGINE = ReplicatedMergeTree(\\'/clickhouse/tables/{uuid}/{shard}\\', \\'{replica}\\')\\nORDER BY CounterID\\nSETTINGS index_granularity = 8192"
    )

    assert_create_query(
        [main_node, competing_node],
        "alters_from_different_replicas.concurrent_test",
        expected,
    )

    main_node.query(
        "INSERT INTO alters_from_different_replicas.dist (CounterID, StartDate, UserID) SELECT number, addDays(toDate('2020-02-02'), number), intHash32(number) FROM numbers(10)"
    )

    # test_replica_restart
    main_node.restart_clickhouse()

    expected = (
        "CREATE TABLE alters_from_different_replicas.concurrent_test\\n(\\n    `CounterID` UInt32,\\n    `StartDate` Date,\\n    `UserID` UInt32,\\n"
        "    `VisitID` UInt32,\\n    `NestedColumn.A` Array(UInt8),\\n    `NestedColumn.S` Array(String),\\n    `ToDrop` UInt32\\n)\\n"
        "ENGINE = ReplicatedMergeTree(\\'/clickhouse/tables/{uuid}/{shard}\\', \\'{replica}\\')\\nORDER BY CounterID\\nSETTINGS index_granularity = 8192"
    )

    # test_snapshot_and_snapshot_recover
    snapshotting_node.query(
        "CREATE DATABASE alters_from_different_replicas ENGINE = Replicated('/test/alters_from_different_replicas', 'shard2', 'replica1');"
    )
    snapshot_recovering_node.query(
        "CREATE DATABASE alters_from_different_replicas ENGINE = Replicated('/test/alters_from_different_replicas', 'shard2', 'replica2');"
    )
    assert_create_query(
        all_nodes, "alters_from_different_replicas.concurrent_test", expected
    )

    main_node.query("SYSTEM FLUSH DISTRIBUTED alters_from_different_replicas.dist")
    main_node.query(
        "ALTER TABLE alters_from_different_replicas.concurrent_test UPDATE StartDate = addYears(StartDate, 1) WHERE 1"
    )
    res = main_node.query(
        "ALTER TABLE alters_from_different_replicas.concurrent_test DELETE WHERE UserID % 2"
    )
    assert (
        "shard1\treplica1\tOK" in res
        and "shard1\treplica2\tOK" in res
        and "shard1\treplica3\tOK" in res
    )
    assert "shard2\treplica1\tOK" in res and "shard2\treplica2\tOK" in res

    expected = (
        "1\t1\tmain_node\n"
        "1\t2\tdummy_node\n"
        "1\t3\tcompeting_node\n"
        "2\t1\tsnapshotting_node\n"
        "2\t2\tsnapshot_recovering_node\n"
    )
    assert (
        main_node.query(
            "SELECT shard_num, replica_num, host_name FROM system.clusters WHERE cluster='alters_from_different_replicas'"
        )
        == expected
    )

    # test_drop_and_create_replica
    main_node.query("DROP DATABASE alters_from_different_replicas SYNC")
    main_node.query(
        "CREATE DATABASE alters_from_different_replicas ENGINE = Replicated('/test/alters_from_different_replicas', 'shard1', 'replica1');"
    )

    expected = (
        "CREATE TABLE alters_from_different_replicas.concurrent_test\\n(\\n    `CounterID` UInt32,\\n    `StartDate` Date,\\n    `UserID` UInt32,\\n"
        "    `VisitID` UInt32,\\n    `NestedColumn.A` Array(UInt8),\\n    `NestedColumn.S` Array(String),\\n    `ToDrop` UInt32\\n)\\n"
        "ENGINE = ReplicatedMergeTree(\\'/clickhouse/tables/{uuid}/{shard}\\', \\'{replica}\\')\\nORDER BY CounterID\\nSETTINGS index_granularity = 8192"
    )

    assert_create_query(
        [main_node, competing_node],
        "alters_from_different_replicas.concurrent_test",
        expected,
    )
    assert_create_query(
        all_nodes, "alters_from_different_replicas.concurrent_test", expected
    )

    for node in all_nodes:
        node.query("SYSTEM SYNC REPLICA alters_from_different_replicas.concurrent_test")

    expected = (
        "0\t2021-02-02\t4249604106\n"
        "1\t2021-02-03\t1343103100\n"
        "4\t2021-02-06\t3902320246\n"
        "7\t2021-02-09\t3844986530\n"
        "9\t2021-02-11\t1241149650\n"
    )

    assert_eq_with_retry(
        dummy_node,
        "SELECT CounterID, StartDate, UserID FROM alters_from_different_replicas.dist ORDER BY CounterID",
        expected,
    )
    main_node.query("DROP DATABASE alters_from_different_replicas SYNC")
    dummy_node.query("DROP DATABASE alters_from_different_replicas SYNC")
    competing_node.query("DROP DATABASE alters_from_different_replicas SYNC")
    snapshotting_node.query("DROP DATABASE alters_from_different_replicas SYNC")
    snapshot_recovering_node.query("DROP DATABASE alters_from_different_replicas SYNC")


def create_some_tables(db):
    settings = {
        "distributed_ddl_task_timeout": 0,
        "allow_experimental_object_type": 1,
        "allow_suspicious_codecs": 1,
    }
    main_node.query(f"CREATE TABLE {db}.t1 (n int) ENGINE=Memory", settings=settings)
    dummy_node.query(
        f"CREATE TABLE {db}.t2 (s String) ENGINE=Memory", settings=settings
    )
    main_node.query(
        f"CREATE TABLE {db}.mt1 (n int) ENGINE=MergeTree order by n",
        settings=settings,
    )
    dummy_node.query(
        f"CREATE TABLE {db}.mt2 (n int) ENGINE=MergeTree order by n",
        settings=settings,
    )
    main_node.query(
        f"CREATE TABLE {db}.rmt1 (n int) ENGINE=ReplicatedMergeTree order by n",
        settings=settings,
    )
    dummy_node.query(
        f"CREATE TABLE {db}.rmt2 (n int CODEC(ZSTD, ZSTD, ZSTD(12), LZ4HC(12))) ENGINE=ReplicatedMergeTree order by n",
        settings=settings,
    )
    main_node.query(
        f"CREATE TABLE {db}.rmt3 (n int, json Object('json') materialized '') ENGINE=ReplicatedMergeTree order by n",
        settings=settings,
    )
    dummy_node.query(
        f"CREATE TABLE {db}.rmt5 (n int) ENGINE=ReplicatedMergeTree order by n",
        settings=settings,
    )
    main_node.query(
        f"CREATE MATERIALIZED VIEW {db}.mv1 (n int) ENGINE=ReplicatedMergeTree order by n AS SELECT n FROM recover.rmt1",
        settings=settings,
    )
    dummy_node.query(
        f"CREATE MATERIALIZED VIEW {db}.mv2 (n int) ENGINE=ReplicatedMergeTree order by n  AS SELECT n FROM recover.rmt2",
        settings=settings,
    )
    main_node.query(
        f"CREATE DICTIONARY {db}.d1 (n int DEFAULT 0, m int DEFAULT 1) PRIMARY KEY n "
        "SOURCE(CLICKHOUSE(HOST 'localhost' PORT 9000 USER 'default' TABLE 'rmt1' PASSWORD '' DB 'recover')) "
        "LIFETIME(MIN 1 MAX 10) LAYOUT(FLAT())"
    )
    dummy_node.query(
        f"CREATE DICTIONARY {db}.d2 (n int DEFAULT 0, m int DEFAULT 1) PRIMARY KEY n "
        "SOURCE(CLICKHOUSE(HOST 'localhost' PORT 9000 USER 'default' TABLE 'rmt2' PASSWORD '' DB 'recover')) "
        "LIFETIME(MIN 1 MAX 10) LAYOUT(FLAT())"
    )


# These tables are used to check that DatabaseReplicated correctly renames all the tables in case when it restores from the lost state
def create_table_for_exchanges(db):
    settings = {"distributed_ddl_task_timeout": 0}
    for table in ["a1", "a2", "a3", "a4", "a5", "a6"]:
        main_node.query(
            f"CREATE TABLE {db}.{table} (s String) ENGINE=ReplicatedMergeTree order by s",
            settings=settings,
        )


def test_recover_staled_replica(started_cluster):
    main_node.query(
        "CREATE DATABASE recover ENGINE = Replicated('/clickhouse/databases/recover', 'shard1', 'replica1');"
    )
    started_cluster.get_kazoo_client("zoo1").set(
        "/clickhouse/databases/recover/logs_to_keep", b"10"
    )
    dummy_node.query(
        "CREATE DATABASE recover ENGINE = Replicated('/clickhouse/databases/recover', 'shard1', 'replica2');"
    )

    settings = {"distributed_ddl_task_timeout": 0}
    create_some_tables("recover")
    create_table_for_exchanges("recover")

    for table in ["t1", "t2", "mt1", "mt2", "rmt1", "rmt2", "rmt3", "rmt5"]:
        main_node.query(f"INSERT INTO recover.{table} VALUES (42)")
    for table in ["t1", "t2", "mt1", "mt2"]:
        dummy_node.query(f"INSERT INTO recover.{table} VALUES (42)")

    for i, table in enumerate(["a1", "a2", "a3", "a4", "a5", "a6"]):
        main_node.query(f"INSERT INTO recover.{table} VALUES ('{str(i + 1) * 10}')")

    for table in ["rmt1", "rmt2", "rmt3", "rmt5"]:
        main_node.query(f"SYSTEM SYNC REPLICA recover.{table}")
    for table in ["a1", "a2", "a3", "a4", "a5", "a6"]:
        main_node.query(f"SYSTEM SYNC REPLICA recover.{table}")

    with PartitionManager() as pm:
        pm.drop_instance_zk_connections(dummy_node)
        dummy_node.query_and_get_error("RENAME TABLE recover.t1 TO recover.m1")

        main_node.query_with_retry(
            "RENAME TABLE recover.t1 TO recover.m1", settings=settings
        )
        main_node.query_with_retry(
            "ALTER TABLE recover.mt1  ADD COLUMN m int", settings=settings
        )
        main_node.query_with_retry(
            "ALTER TABLE recover.rmt1 ADD COLUMN m int", settings=settings
        )
        main_node.query_with_retry(
            "RENAME TABLE recover.rmt3 TO recover.rmt4", settings=settings
        )
        main_node.query_with_retry("DROP TABLE recover.rmt5", settings=settings)
        main_node.query_with_retry("DROP DICTIONARY recover.d2", settings=settings)
        main_node.query_with_retry(
            "CREATE DICTIONARY recover.d2 (n int DEFAULT 0, m int DEFAULT 1) PRIMARY KEY n "
            "SOURCE(CLICKHOUSE(HOST 'localhost' PORT 9000 USER 'default' TABLE 'rmt1' PASSWORD '' DB 'recover')) "
            "LIFETIME(MIN 1 MAX 10) LAYOUT(FLAT());",
            settings=settings,
        )

        inner_table = (
            ".inner_id."
            + dummy_node.query_with_retry(
                "SELECT uuid FROM system.tables WHERE database='recover' AND name='mv1'"
            ).strip()
        )
        main_node.query_with_retry(
            f"ALTER TABLE recover.`{inner_table}` MODIFY COLUMN n int DEFAULT 42",
            settings=settings,
        )
        main_node.query_with_retry(
            "ALTER TABLE recover.mv1 MODIFY QUERY SELECT m as n FROM recover.rmt1",
            settings=settings,
        )
        main_node.query_with_retry(
            "RENAME TABLE recover.mv2 TO recover.mv3",
            settings=settings,
        )

        main_node.query_with_retry(
            "CREATE TABLE recover.tmp AS recover.m1", settings=settings
        )
        main_node.query_with_retry("DROP TABLE recover.tmp", settings=settings)
        main_node.query_with_retry(
            "CREATE TABLE recover.tmp AS recover.m1", settings=settings
        )
        main_node.query_with_retry("DROP TABLE recover.tmp", settings=settings)
        main_node.query_with_retry(
            "CREATE TABLE recover.tmp AS recover.m1", settings=settings
        )

        main_node.query("EXCHANGE TABLES recover.a1 AND recover.a2", settings=settings)
        main_node.query("EXCHANGE TABLES recover.a3 AND recover.a4", settings=settings)
        main_node.query("EXCHANGE TABLES recover.a5 AND recover.a4", settings=settings)
        main_node.query("EXCHANGE TABLES recover.a6 AND recover.a3", settings=settings)
        main_node.query("RENAME TABLE recover.a6 TO recover.a7", settings=settings)
        main_node.query("RENAME TABLE recover.a1 TO recover.a8", settings=settings)

    assert (
        main_node.query(
            "SELECT name FROM system.tables WHERE database='recover' AND name NOT LIKE '.inner_id.%' ORDER BY name"
        )
        == "a2\na3\na4\na5\na7\na8\nd1\nd2\nm1\nmt1\nmt2\nmv1\nmv3\nrmt1\nrmt2\nrmt4\nt2\ntmp\n"
    )
    query = (
        "SELECT name, uuid, create_table_query FROM system.tables WHERE database='recover' AND name NOT LIKE '.inner_id.%' "
        "ORDER BY name SETTINGS show_table_uuid_in_table_create_query_if_not_nil=1"
    )
    expected = main_node.query(query)
    assert_eq_with_retry(dummy_node, query, expected)
    assert (
        main_node.query(
            "SELECT count() FROM system.tables WHERE database='recover' AND name LIKE '.inner_id.%'"
        )
        == "2\n"
    )
    assert (
        dummy_node.query(
            "SELECT count() FROM system.tables WHERE database='recover' AND name LIKE '.inner_id.%'"
        )
        == "2\n"
    )

    # Check that Database Replicated renamed all the tables correctly
    for i, table in enumerate(["a2", "a8", "a5", "a7", "a4", "a3"]):
        assert (
            dummy_node.query(f"SELECT * FROM recover.{table}") == f"{str(i + 1) * 10}\n"
        )

    for table in [
        "m1",
        "t2",
        "mt1",
        "mt2",
        "rmt1",
        "rmt2",
        "rmt4",
        "d1",
        "d2",
        "mv1",
        "mv3",
    ]:
        assert main_node.query(f"SELECT (*,).1 FROM recover.{table}") == "42\n"
    for table in ["t2", "rmt1", "rmt2", "rmt4", "d1", "d2", "mt2", "mv1", "mv3"]:
        assert (
            dummy_node.query(f"SELECT '{table}', (*,).1 FROM recover.{table}")
            == f"{table}\t42\n"
        )
    for table in ["m1", "mt1"]:
        assert dummy_node.query(f"SELECT count() FROM recover.{table}") == "0\n"

    logging.debug("Result: %s", dummy_node.query("SHOW DATABASES"))
    logging.debug("Result: %s", dummy_node.query("SHOW TABLES FROM recover_broken_tables"))
    logging.debug("Result: %s", dummy_node.query("SHOW TABLES FROM recover_broken_replicated_tables"))

    global test_recover_staled_replica_run
    assert (
        dummy_node.query(
            "SELECT count() FROM system.tables WHERE database='recover_broken_tables'"
        )
        == f"{test_recover_staled_replica_run}\n"
    )
    assert (
        dummy_node.query(
            "SELECT count() FROM system.tables WHERE database='recover_broken_replicated_tables'"
        )
        == f"{test_recover_staled_replica_run}\n"
    )
    test_recover_staled_replica_run += 1

    table = dummy_node.query(
        "SHOW TABLES FROM recover_broken_tables LIKE 'mt1_41_%' LIMIT 1"
    ).strip()
    assert (
        dummy_node.query(f"SELECT (*,).1 FROM recover_broken_tables.{table}") == "42\n"
    )
    table = dummy_node.query(
        "SHOW TABLES FROM recover_broken_replicated_tables LIKE 'rmt5_41_%' LIMIT 1"
    ).strip()
    assert (
        dummy_node.query(f"SELECT (*,).1 FROM recover_broken_replicated_tables.{table}")
        == "42\n"
    )

    expected = "Cleaned 6 outdated objects: dropped 1 dictionaries and 3 tables, moved 2 tables"
    assert_logs_contain(dummy_node, expected)

    dummy_node.query("DROP TABLE recover.tmp")
    assert_eq_with_retry(
        main_node,
        "SELECT count() FROM system.tables WHERE database='recover' AND name='tmp'",
        "0\n",
    )
    main_node.query("DROP DATABASE recover SYNC")
    dummy_node.query("DROP DATABASE recover SYNC")


def test_recover_staled_replica_many_mvs(started_cluster):
    main_node.query("DROP DATABASE IF EXISTS recover_mvs SYNC")
    dummy_node.query("DROP DATABASE IF EXISTS recover_mvs SYNC")

    main_node.query_with_retry(
        "CREATE DATABASE IF NOT EXISTS recover_mvs ENGINE = Replicated('/clickhouse/databases/recover_mvs', 'shard1', 'replica1');"
    )
    started_cluster.get_kazoo_client("zoo1").set(
        "/clickhouse/databases/recover_mvs/logs_to_keep", b"10"
    )
    dummy_node.query_with_retry(
        "CREATE DATABASE IF NOT EXISTS recover_mvs ENGINE = Replicated('/clickhouse/databases/recover_mvs', 'shard1', 'replica2');"
    )

    settings = {"distributed_ddl_task_timeout": 0}

    with PartitionManager() as pm:
        pm.drop_instance_zk_connections(dummy_node)
        dummy_node.query_and_get_error("RENAME TABLE recover_mvs.t1 TO recover_mvs.m1")

        for identifier in ["1", "2", "3", "4"]:
            main_node.query(
                f"CREATE TABLE recover_mvs.rmt{identifier} (n int) ENGINE=ReplicatedMergeTree ORDER BY n",
                settings=settings,
            )

        print("Created tables")

        for identifier in ["1", "2", "3", "4"]:
            main_node.query(
                f"CREATE TABLE recover_mvs.mv_inner{identifier} (n int) ENGINE=ReplicatedMergeTree ORDER BY n",
                settings=settings,
            )

        for identifier in ["1", "2", "3", "4"]:
            main_node.query_with_retry(
                f"""CREATE MATERIALIZED VIEW recover_mvs.mv{identifier}
                    TO recover_mvs.mv_inner{identifier}
                    AS SELECT * FROM recover_mvs.rmt{identifier}""",
                settings=settings,
            )

        print("Created MVs")

        for identifier in ["1", "2", "3", "4"]:
            main_node.query_with_retry(
                f"""CREATE VIEW recover_mvs.view_from_mv{identifier}
                    AS SELECT * FROM recover_mvs.mv{identifier}""",
                settings=settings,
            )

        print("Created Views on top of MVs")

        for identifier in ["1", "2", "3", "4"]:
            main_node.query_with_retry(
                f"""CREATE MATERIALIZED VIEW recover_mvs.cascade_mv{identifier}
                    ENGINE=MergeTree() ORDER BY tuple()
                    POPULATE AS SELECT * FROM recover_mvs.mv_inner{identifier};""",
                settings=settings,
            )

        print("Created cascade MVs")

        for identifier in ["1", "2", "3", "4"]:
            main_node.query_with_retry(
                f"""CREATE VIEW recover_mvs.view_from_cascade_mv{identifier}
                    AS SELECT * FROM recover_mvs.cascade_mv{identifier}""",
                settings=settings,
            )

        print("Created Views on top of cascade MVs")

        for identifier in ["1", "2", "3", "4"]:
            main_node.query_with_retry(
                f"""CREATE MATERIALIZED VIEW recover_mvs.double_cascade_mv{identifier}
                    ENGINE=MergeTree() ORDER BY tuple()
                    POPULATE AS SELECT * FROM recover_mvs.`.inner_id.{get_table_uuid("recover_mvs", f"cascade_mv{identifier}")}`""",
                settings=settings,
            )

        print("Created double cascade MVs")

        for identifier in ["1", "2", "3", "4"]:
            main_node.query_with_retry(
                f"""CREATE VIEW recover_mvs.view_from_double_cascade_mv{identifier}
                    AS SELECT * FROM recover_mvs.double_cascade_mv{identifier}""",
                settings=settings,
            )

        print("Created Views on top of double cascade MVs")

        # This weird table name is actually makes sence because it starts with letter `a` and may break some internal sorting
        main_node.query_with_retry(
            """
            CREATE VIEW recover_mvs.anime
            AS
            SELECT n
            FROM
            (
                SELECT *
                FROM
                (
                    SELECT *
                    FROM
                    (
                        SELECT *
                        FROM recover_mvs.mv_inner1 AS q1
                        INNER JOIN recover_mvs.mv_inner2 AS q2 ON q1.n = q2.n
                    ) AS new_table_1
                    INNER JOIN recover_mvs.mv_inner3 AS q3 ON new_table_1.n = q3.n
                ) AS new_table_2
                INNER JOIN recover_mvs.mv_inner4 AS q4 ON new_table_2.n = q4.n
            )
            """,
            settings=settings,
        )

        print("Created final boss")

        for identifier in ["1", "2", "3", "4"]:
            main_node.query_with_retry(
                f"""CREATE DICTIONARY recover_mvs.`11111d{identifier}` (n UInt64)
                PRIMARY KEY n
                SOURCE(CLICKHOUSE(HOST 'localhost' PORT tcpPort() TABLE 'double_cascade_mv{identifier}' DB 'recover_mvs'))
                LAYOUT(FLAT()) LIFETIME(1)""",
                settings=settings,
            )

        print("Created dictionaries")

        for identifier in ["1", "2", "3", "4"]:
            main_node.query_with_retry(
                f"""CREATE VIEW recover_mvs.`00000vd{identifier}`
                AS SELECT * FROM recover_mvs.`11111d{identifier}`""",
                settings=settings,
            )

        print("Created Views on top of dictionaries")

    dummy_node.query("SYSTEM SYNC DATABASE REPLICA recover_mvs")
    query = "SELECT name FROM system.tables WHERE database='recover_mvs' ORDER BY name"
    assert main_node.query(query) == dummy_node.query(query)

    main_node.query("DROP DATABASE IF EXISTS recover_mvs SYNC")
    dummy_node.query("DROP DATABASE IF EXISTS recover_mvs SYNC")


def test_startup_without_zk(started_cluster):
    with PartitionManager() as pm:
        pm.drop_instance_zk_connections(main_node)
        err = main_node.query_and_get_error(
            "CREATE DATABASE startup ENGINE = Replicated('/clickhouse/databases/startup', 'shard1', 'replica1');"
        )
        assert "ZooKeeper" in err or "Coordination::Exception" in err
    main_node.query(
        "CREATE DATABASE startup ENGINE = Replicated('/clickhouse/databases/startup', 'shard1', 'replica1');"
    )
    main_node.query(
        "CREATE TABLE startup.rmt (n int) ENGINE=ReplicatedMergeTree order by n"
    )

    main_node.query("INSERT INTO startup.rmt VALUES (42)")
    with PartitionManager() as pm:
        pm.drop_instance_zk_connections(
            main_node, action="REJECT --reject-with tcp-reset"
        )
        main_node.restart_clickhouse(stop_start_wait_sec=120)
        assert main_node.query("SELECT (*,).1 FROM startup.rmt") == "42\n"

    # we need to wait until the table is not readonly
    main_node.query_with_retry("INSERT INTO startup.rmt VALUES(42)")

    main_node.query_with_retry("CREATE TABLE startup.m (n int) ENGINE=Memory")

    main_node.query("EXCHANGE TABLES startup.rmt AND startup.m")
    assert main_node.query("SELECT (*,).1 FROM startup.m") == "42\n"

    main_node.query("DROP DATABASE startup SYNC")


def test_server_uuid(started_cluster):
    uuid1 = main_node.query("select serverUUID()")
    uuid2 = dummy_node.query("select serverUUID()")
    assert uuid1 != uuid2
    main_node.restart_clickhouse()
    uuid1_after_restart = main_node.query("select serverUUID()")
    assert uuid1 == uuid1_after_restart


def test_sync_replica(started_cluster):
    main_node.query(
        "CREATE DATABASE test_sync_database ENGINE = Replicated('/test/sync_replica', 'shard1', 'replica1');"
    )
    dummy_node.query(
        "CREATE DATABASE test_sync_database ENGINE = Replicated('/test/sync_replica', 'shard1', 'replica2');"
    )

    number_of_tables = 1000

    settings = {"distributed_ddl_task_timeout": 0}

    with PartitionManager() as pm:
        pm.drop_instance_zk_connections(dummy_node)

        for i in range(number_of_tables):
            main_node.query(
                "CREATE TABLE test_sync_database.table_{} (n int) ENGINE=MergeTree order by n".format(
                    i
                ),
                settings=settings,
            )

    # wait for host to reconnect
    dummy_node.query_with_retry("SELECT * FROM system.zookeeper WHERE path='/'")

    dummy_node.query("SYSTEM SYNC DATABASE REPLICA test_sync_database")

    assert "2\n" == main_node.query(
        "SELECT sum(is_active) FROM system.clusters WHERE cluster='test_sync_database'"
    )

    assert dummy_node.query(
        "SELECT count() FROM system.tables where database='test_sync_database'"
    ).strip() == str(number_of_tables)

    assert main_node.query(
        "SELECT count() FROM system.tables where database='test_sync_database'"
    ).strip() == str(number_of_tables)

    engine_settings = {"default_table_engine": "ReplicatedMergeTree"}
    dummy_node.query(
        "CREATE TABLE test_sync_database.table (n int, primary key n) partition by n",
        settings=engine_settings,
    )
    main_node.query("INSERT INTO test_sync_database.table SELECT * FROM numbers(10)")
    dummy_node.query("TRUNCATE TABLE test_sync_database.table", settings=settings)
    dummy_node.query(
        "ALTER TABLE test_sync_database.table ADD COLUMN m int", settings=settings
    )

    main_node.query(
        "SYSTEM SYNC DATABASE REPLICA ON CLUSTER test_sync_database test_sync_database"
    )

    lp1 = main_node.query(
        "select value from system.zookeeper where path='/test/sync_replica/replicas/shard1|replica1' and name='log_ptr'"
    )
    lp2 = main_node.query(
        "select value from system.zookeeper where path='/test/sync_replica/replicas/shard1|replica2' and name='log_ptr'"
    )
    max_lp = main_node.query(
        "select value from system.zookeeper where path='/test/sync_replica/' and name='max_log_ptr'"
    )
    assert lp1 == max_lp
    assert lp2 == max_lp

    main_node.query("DROP DATABASE test_sync_database SYNC")
    dummy_node.query("DROP DATABASE test_sync_database SYNC")


def test_force_synchronous_settings(started_cluster):
    main_node.query("DROP DATABASE IF EXISTS test_force_synchronous_settings SYNC")
    dummy_node.query("DROP DATABASE IF EXISTS test_force_synchronous_settings SYNC")
    snapshotting_node.query(
        "DROP DATABASE IF EXISTS test_force_synchronous_settings SYNC"
    )
    main_node.query(
        "CREATE DATABASE test_force_synchronous_settings ENGINE = Replicated('/clickhouse/databases/test2', 'shard1', 'replica1');"
    )
    dummy_node.query(
        "CREATE DATABASE test_force_synchronous_settings ENGINE = Replicated('/clickhouse/databases/test2', 'shard1', 'replica2');"
    )
    snapshotting_node.query(
        "CREATE DATABASE test_force_synchronous_settings ENGINE = Replicated('/clickhouse/databases/test2', 'shard2', 'replica1');"
    )
    main_node.query(
        "CREATE TABLE test_force_synchronous_settings.t (n int) ENGINE=ReplicatedMergeTree('/test/same/path/{shard}', '{replica}') ORDER BY tuple()"
    )
    main_node.query(
        "INSERT INTO test_force_synchronous_settings.t SELECT * FROM numbers(10)"
    )
    snapshotting_node.query(
        "INSERT INTO test_force_synchronous_settings.t SELECT * FROM numbers(10)"
    )
    snapshotting_node.query(
        "SYSTEM SYNC DATABASE REPLICA test_force_synchronous_settings"
    )
    dummy_node.query("SYSTEM SYNC DATABASE REPLICA test_force_synchronous_settings")

    snapshotting_node.query("SYSTEM STOP MERGES test_force_synchronous_settings.t")

    def start_merges_func():
        time.sleep(5)
        snapshotting_node.query("SYSTEM START MERGES test_force_synchronous_settings.t")

    start_merges_thread = threading.Thread(target=start_merges_func)
    start_merges_thread.start()

    settings = {
        "mutations_sync": 2,
        "database_replicated_enforce_synchronous_settings": 1,
    }
    main_node.query(
        "ALTER TABLE test_force_synchronous_settings.t UPDATE n = n * 10 WHERE 1",
        settings=settings,
    )
    assert "10\t450\n" == snapshotting_node.query(
        "SELECT count(), sum(n) FROM test_force_synchronous_settings.t"
    )
    start_merges_thread.join()

    def select_func():
        dummy_node.query(
            "SELECT sleepEachRow(1) FROM test_force_synchronous_settings.t SETTINGS function_sleep_max_microseconds_per_block = 0"
        )

    select_thread = threading.Thread(target=select_func)
    select_thread.start()

    settings = {"database_replicated_enforce_synchronous_settings": 1}
    snapshotting_node.query(
        "DROP TABLE test_force_synchronous_settings.t SYNC", settings=settings
    )
    main_node.query(
        "CREATE TABLE test_force_synchronous_settings.t (n String) ENGINE=ReplicatedMergeTree('/test/same/path/{shard}', '{replica}') ORDER BY tuple()"
    )
    select_thread.join()


def test_recover_digest_mismatch(started_cluster):
    main_node.query("DROP DATABASE IF EXISTS recover_digest_mismatch SYNC")
    dummy_node.query("DROP DATABASE IF EXISTS recover_digest_mismatch SYNC")

    main_node.query(
        "CREATE DATABASE recover_digest_mismatch ENGINE = Replicated('/clickhouse/databases/recover_digest_mismatch', 'shard1', 'replica1');"
    )
    dummy_node.query(
        "CREATE DATABASE recover_digest_mismatch ENGINE = Replicated('/clickhouse/databases/recover_digest_mismatch', 'shard1', 'replica2');"
    )

    create_some_tables("recover_digest_mismatch")

    main_node.query("SYSTEM SYNC DATABASE REPLICA recover_digest_mismatch")
    dummy_node.query("SYSTEM SYNC DATABASE REPLICA recover_digest_mismatch")

    ways_to_corrupt_metadata = [
        "mv /var/lib/clickhouse/metadata/recover_digest_mismatch/t1.sql /var/lib/clickhouse/metadata/recover_digest_mismatch/m1.sql",
        "sed --follow-symlinks -i 's/Int32/String/' /var/lib/clickhouse/metadata/recover_digest_mismatch/mv1.sql",
        "rm -f /var/lib/clickhouse/metadata/recover_digest_mismatch/d1.sql",
        "rm -rf /var/lib/clickhouse/metadata/recover_digest_mismatch/",  # Will trigger "Directory already exists"
        "rm -rf /var/lib/clickhouse/store",
    ]

    for command in ways_to_corrupt_metadata:
        print(f"Corrupting data using `{command}`")
        need_remove_is_active_node = "rm -rf" in command
        dummy_node.stop_clickhouse(kill=not need_remove_is_active_node)
        dummy_node.exec_in_container(["bash", "-c", command])

        query = (
            "SELECT name, uuid, create_table_query FROM system.tables WHERE database='recover_digest_mismatch' AND name NOT LIKE '.inner_id.%' "
            "ORDER BY name SETTINGS show_table_uuid_in_table_create_query_if_not_nil=1"
        )
        expected = main_node.query(query)

        if need_remove_is_active_node:
            # NOTE Otherwise it fails to recreate ReplicatedMergeTree table due to "Replica already exists"
            main_node.query(
                "SYSTEM DROP REPLICA '2' FROM DATABASE recover_digest_mismatch"
            )

        # There is a race condition between deleting active node and creating it on server startup
        # So we start a server only after we deleted all table replicas from the Keeper
        dummy_node.start_clickhouse()
        assert_eq_with_retry(dummy_node, query, expected)

    main_node.query("DROP DATABASE IF EXISTS recover_digest_mismatch SYNC")
    dummy_node.query("DROP DATABASE IF EXISTS recover_digest_mismatch SYNC")

    print("Everything Okay")


def test_replicated_table_structure_alter(started_cluster):
    main_node.query("DROP DATABASE IF EXISTS table_structure SYNC")
    dummy_node.query("DROP DATABASE IF EXISTS table_structure SYNC")
    competing_node.query("DROP DATABASE IF EXISTS table_structure SYNC")

    main_node.query(
        "CREATE DATABASE table_structure ENGINE = Replicated('/clickhouse/databases/table_structure', 'shard1', 'replica1');"
    )
    dummy_node.query(
        "CREATE DATABASE table_structure ENGINE = Replicated('/clickhouse/databases/table_structure', 'shard1', 'replica2');"
    )
    competing_node.query(
        "CREATE DATABASE table_structure ENGINE = Replicated('/clickhouse/databases/table_structure', 'shard1', 'replica3');"
    )

    competing_node.query("CREATE TABLE table_structure.mem (n int) ENGINE=Memory")
    dummy_node.query("DETACH DATABASE table_structure")

    settings = {"distributed_ddl_task_timeout": 0}
    main_node.query(
        "CREATE TABLE table_structure.rmt (n int, v UInt64) ENGINE=ReplicatedReplacingMergeTree(v) ORDER BY n",
        settings=settings,
    )

    competing_node.query("SYSTEM SYNC DATABASE REPLICA table_structure")
    competing_node.query("DETACH DATABASE table_structure")

    main_node.query(
        "ALTER TABLE table_structure.rmt ADD COLUMN m int", settings=settings
    )
    main_node.query(
        "ALTER TABLE table_structure.rmt COMMENT COLUMN v 'version'", settings=settings
    )
    main_node.query("INSERT INTO table_structure.rmt VALUES (1, 2, 3)")

    command = "rm -f /var/lib/clickhouse/metadata/table_structure/mem.sql"
    competing_node.exec_in_container(["bash", "-c", command])
    competing_node.restart_clickhouse(kill=True)

    dummy_node.query("ATTACH DATABASE table_structure")
    dummy_node.query("SYSTEM SYNC DATABASE REPLICA table_structure")
    dummy_node.query("SYSTEM SYNC REPLICA table_structure.rmt")
    assert "1\t2\t3\n" == dummy_node.query("SELECT * FROM table_structure.rmt")

    competing_node.query("SYSTEM SYNC DATABASE REPLICA table_structure")
    competing_node.query("SYSTEM SYNC REPLICA table_structure.rmt")
    # time.sleep(600)
    assert "mem" in competing_node.query("SHOW TABLES FROM table_structure")
    assert "1\t2\t3\n" == competing_node.query("SELECT * FROM table_structure.rmt")

    main_node.query("ALTER TABLE table_structure.rmt ADD COLUMN k int")
    main_node.query("INSERT INTO table_structure.rmt VALUES (1, 2, 3, 4)")
    dummy_node.query("SYSTEM SYNC DATABASE REPLICA table_structure")
    dummy_node.query("SYSTEM SYNC REPLICA table_structure.rmt")
    assert "1\t2\t3\t0\n1\t2\t3\t4\n" == dummy_node.query(
        "SELECT * FROM table_structure.rmt ORDER BY k"
    )


def test_modify_comment(started_cluster):
    main_node.query(
        "CREATE DATABASE modify_comment_db ENGINE = Replicated('/test/modify_comment', 'shard1', 'replica' || '1');"
    )

    dummy_node.query(
        "CREATE DATABASE modify_comment_db ENGINE = Replicated('/test/modify_comment', 'shard1', 'replica' || '2');"
    )

    main_node.query(
        "CREATE TABLE modify_comment_db.modify_comment_table (d Date, k UInt64, i32 Int32) ENGINE=ReplicatedMergeTree ORDER BY k PARTITION BY toYYYYMM(d);"
    )

    def restart_verify_not_readonly():
        main_node.restart_clickhouse()
        assert (
            main_node.query(
                "SELECT is_readonly FROM system.replicas WHERE table = 'modify_comment_table'"
            )
            == "0\n"
        )
        dummy_node.restart_clickhouse()
        assert (
            dummy_node.query(
                "SELECT is_readonly FROM system.replicas WHERE table = 'modify_comment_table'"
            )
            == "0\n"
        )

    main_node.query(
        "ALTER TABLE modify_comment_db.modify_comment_table COMMENT COLUMN d 'Some comment'"
    )

    restart_verify_not_readonly()

    main_node.query(
        "ALTER TABLE modify_comment_db.modify_comment_table MODIFY COMMENT 'Some error comment'"
    )

    restart_verify_not_readonly()

    main_node.query("DROP DATABASE modify_comment_db SYNC")
    dummy_node.query("DROP DATABASE modify_comment_db SYNC")


def test_table_metadata_corruption(started_cluster):
    main_node.query("DROP DATABASE IF EXISTS table_metadata_corruption SYNC")
    dummy_node.query("DROP DATABASE IF EXISTS table_metadata_corruption SYNC")

    main_node.query(
        "CREATE DATABASE table_metadata_corruption ENGINE = Replicated('/clickhouse/databases/table_metadata_corruption', 'shard1', 'replica1');"
    )
    dummy_node.query(
        "CREATE DATABASE table_metadata_corruption ENGINE = Replicated('/clickhouse/databases/table_metadata_corruption', 'shard1', 'replica2');"
    )

    create_some_tables("table_metadata_corruption")

    main_node.query("SYSTEM SYNC DATABASE REPLICA table_metadata_corruption")
    dummy_node.query("SYSTEM SYNC DATABASE REPLICA table_metadata_corruption")

    # Server should handle this by throwing an exception during table loading, which should lead to server shutdown
    corrupt = "sed --follow-symlinks -i 's/ReplicatedMergeTree/CorruptedMergeTree/' /var/lib/clickhouse/metadata/table_metadata_corruption/rmt1.sql"

    print(f"Corrupting metadata using `{corrupt}`")
    dummy_node.stop_clickhouse(kill=True)
    dummy_node.exec_in_container(["bash", "-c", corrupt])

    query = (
        "SELECT name, uuid, create_table_query FROM system.tables WHERE database='table_metadata_corruption' AND name NOT LIKE '.inner_id.%' "
        "ORDER BY name SETTINGS show_table_uuid_in_table_create_query_if_not_nil=1"
    )
    expected = main_node.query(query)

    # We expect clickhouse server to shutdown without LOGICAL_ERRORs or deadlocks
    dummy_node.start_clickhouse(expected_to_fail=True)
    assert not dummy_node.contains_in_log("LOGICAL_ERROR")

    fix_corrupt = "sed --follow-symlinks -i 's/CorruptedMergeTree/ReplicatedMergeTree/' /var/lib/clickhouse/metadata/table_metadata_corruption/rmt1.sql"
    print(f"Fix corrupted metadata using `{fix_corrupt}`")
    dummy_node.exec_in_container(["bash", "-c", fix_corrupt])

    dummy_node.start_clickhouse()
    assert_eq_with_retry(dummy_node, query, expected)

    main_node.query("DROP DATABASE IF EXISTS table_metadata_corruption SYNC")
    dummy_node.query("DROP DATABASE IF EXISTS table_metadata_corruption SYNC")


def test_auto_recovery(started_cluster):
    dummy_node.query("DROP DATABASE IF EXISTS auto_recovery SYNC")
    bad_settings_node.query(
        "DROP DATABASE IF EXISTS auto_recovery",
        settings={
            "implicit_transaction": 0,
        },
    )

    dummy_node.query(
        "CREATE DATABASE auto_recovery ENGINE = Replicated('/clickhouse/databases/auto_recovery', 'shard1', 'replica1');"
    )
    bad_settings_node.query(
        "CREATE DATABASE auto_recovery ENGINE = Replicated('/clickhouse/databases/auto_recovery', 'shard1', 'replica2') SETTINGS max_retries_before_automatic_recovery=3;"
    )

    dummy_node.query(
        "CREATE TABLE auto_recovery.t1 (n int) ENGINE=ReplicatedMergeTree ORDER BY n"
    )
    dummy_node.query("INSERT INTO auto_recovery.t1 SELECT 42")
    # dummy_node has <throw_on_unsupported_query_inside_transaction>0</throw_on_unsupported_query_inside_transaction> (default is 1),
    # so it will consider that the setting is changed, and will write it to the DDL entry
    # bad_settings_node has implicit_transaction=1, so it will fail and recover from snapshot
    dummy_node.query(
        "CREATE TABLE auto_recovery.t2 (n int) ENGINE=ReplicatedMergeTree ORDER BY tuple()",
        settings={
            "throw_on_unsupported_query_inside_transaction": 1,
            "distributed_ddl_task_timeout": 0,
        },
    )
    dummy_node.query("INSERT INTO auto_recovery.t2 SELECT 137")
    dummy_node.query(
        "EXCHANGE TABLES auto_recovery.t1 AND auto_recovery.t2",
        settings={"distributed_ddl_task_timeout": 0},
    )

    bad_settings_node.query(
        "SYSTEM SYNC DATABASE REPLICA auto_recovery", settings={"receive_timeout": 60}
    )
    assert bad_settings_node.contains_in_log(
        "Unexpected error (3 times in a row), will try to restart main thread"
    )
    assert bad_settings_node.contains_in_log("Cannot begin an implicit transaction")
    bad_settings_node.query("SYSTEM SYNC REPLICA auto_recovery.t1")
    bad_settings_node.query("SYSTEM SYNC REPLICA auto_recovery.t2")

    assert "42\n" == dummy_node.query("SELECT * FROM auto_recovery.t2")
    assert "137\n" == dummy_node.query("SELECT * FROM auto_recovery.t1")

    assert "42\n" == bad_settings_node.query("SELECT * FROM auto_recovery.t2")
    assert "137\n" == bad_settings_node.query("SELECT * FROM auto_recovery.t1")


def test_all_groups_cluster(started_cluster):
    dummy_node.query("DROP DATABASE IF EXISTS db_cluster SYNC")
    bad_settings_node.query("DROP DATABASE IF EXISTS db_cluster SYNC")
    dummy_node.query(
        "CREATE DATABASE db_cluster ENGINE = Replicated('/clickhouse/databases/all_groups_cluster', 'shard1', 'replica1');"
    )
    bad_settings_node.query(
        "CREATE DATABASE db_cluster ENGINE = Replicated('/clickhouse/databases/all_groups_cluster', 'shard1', 'replica2');"
    )

    assert "dummy_node\n" == dummy_node.query(
        "select host_name from system.clusters where name='db_cluster' order by host_name"
    )
    assert "bad_settings_node\n" == bad_settings_node.query(
        "select host_name from system.clusters where name='db_cluster' order by host_name"
    )
    assert "bad_settings_node\ndummy_node\n" == bad_settings_node.query(
        "select host_name from system.clusters where name='all_groups.db_cluster' order by host_name"
    )


def test_detach_attach_table(started_cluster):
    main_node.query("DROP DATABASE IF EXISTS detach_attach_db SYNC")
    main_node.query(
        "CREATE DATABASE detach_attach_db ENGINE = Replicated('/clickhouse/databases/detach_attach_db');"
    )
    main_node.query(
        "CREATE TABLE detach_attach_db.detach_attach_table (k UInt64) ENGINE=ReplicatedMergeTree ORDER BY k;"
    )
    main_node.query("INSERT INTO detach_attach_db.detach_attach_table VALUES (1);")
    main_node.query("DETACH TABLE detach_attach_db.detach_attach_table PERMANENTLY;")
    main_node.query("ATTACH TABLE detach_attach_db.detach_attach_table;")
    assert (
        main_node.query("SELECT * FROM detach_attach_db.detach_attach_table;") == "1\n"
    )


def test_alter_rename(started_cluster):
    settings = {
        "distributed_ddl_output_mode": "none",
        "alter_sync": 0,
    }
    res = main_node.query(
        """
        DROP DATABASE IF EXISTS bug SYNC;
        CREATE DATABASE bug ENGINE = Replicated('/clickhouse/databases/bug');
        CREATE TABLE bug.table (`date` DateTime, `id` String) ENGINE = ReplicatedReplacingMergeTree(date) ORDER BY id SETTINGS deduplicate_merge_projection_mode = 'drop';
        ALTER TABLE bug.table ADD PROJECTION max_date (SELECT max(date));
        RENAME TABLE bug.table TO bug.table2;
        SELECT value from system.zookeeper WHERE path = '/clickhouse/databases/bug/metadata';
        """,
        settings=settings,
    )
<<<<<<< HEAD
    assert "PROJECTION" in res


@pytest.mark.parametrize("engine", ["ReplicatedMergeTree"])
def test_create_alter_sleeping(started_cluster, engine):
    competing_node.query("DROP DATABASE IF EXISTS create_alter_sleeping")
    dummy_node.query("DROP DATABASE IF EXISTS create_alter_sleeping")

    competing_node.query(
        "CREATE DATABASE create_alter_sleeping ENGINE = Replicated('/clickhouse/databases/create_alter_sleeping', 'shard1', 'replica1');"
    )
    dummy_node.query(
        "CREATE DATABASE create_alter_sleeping ENGINE = Replicated('/clickhouse/databases/create_alter_sleeping', 'shard1', 'replica2');"
    )

    dummy_node.stop_clickhouse()
    competing_node.query(
        f"""
        CREATE TABLE create_alter_sleeping.t (n int) ENGINE={engine} ORDER BY n;
        ALTER TABLE create_alter_sleeping.t ADD INDEX n_idx n TYPE minmax GRANULARITY 10;
        """,
        settings={"distributed_ddl_task_timeout": 0},
    )

    dummy_node.start_clickhouse()
    assert "n_idx" in dummy_node.query(
        """
        SYSTEM SYNC DATABASE REPLICA create_alter_sleeping;
        -- In case DDL task has been executed on another replica we need to sync the table
        SYSTEM SYNC REPLICA create_alter_sleeping.t;
        SHOW CREATE TABLE create_alter_sleeping.t;
        """,
        timeout=10,
    )


def test_lag_after_recovery(started_cluster):
    main_node.query("drop database if exists lag_after_recovery")
    dummy_node.query("drop database if exists lag_after_recovery")

    main_node.query(
        "create database lag_after_recovery engine=Replicated('/clickhouse/databases/lag_after_recovery', 'shard1', 'replica1')"
    )
    main_node.query(
        "create table lag_after_recovery.t (n int) engine=ReplicatedMergeTree order by n"
    )

    dummy_node.query("system enable failpoint database_replicated_delay_recovery")
    dummy_node.query(
        "system enable failpoint database_replicated_delay_entry_execution"
    )
    dummy_node.query(
        "create database lag_after_recovery engine=Replicated('/clickhouse/databases/lag_after_recovery', 'shard1', 'replica2') settings max_replication_lag_to_enqueue=1"
    )

    settings = {"distributed_ddl_task_timeout": 0}
    main_node.query(
        "create table lag_after_recovery.t1 (n int) engine=Memory", settings=settings
    )
    main_node.query(
        "create table lag_after_recovery.t2 (n int) engine=Memory", settings=settings
    )
    main_node.query(
        "create table lag_after_recovery.t3 (n int) engine=Memory", settings=settings
    )
    main_node.query(
        "create table lag_after_recovery.t4 (n int) engine=Memory", settings=settings
    )
    main_node.query(
        "create table lag_after_recovery.t5 (n int) engine=Memory", settings=settings
    )
    main_node.query(
        "create table lag_after_recovery.t6 (n int) engine=Memory", settings=settings
    )
    main_node.query(
        "create table lag_after_recovery.t7 (n int) engine=Memory", settings=settings
    )
    main_node.query(
        "create table lag_after_recovery.t8 (n int) engine=Memory", settings=settings
    )
    main_node.query(
        "create table lag_after_recovery.t9 (n int) engine=Memory", settings=settings
    )

    assert_eq_with_retry(
        dummy_node,
        "select is_active from system.clusters where name='lag_after_recovery' and database_replica_name='replica2'",
        "1\n",
    )

    settings = {
        "distributed_ddl_task_timeout": 1,
        "distributed_ddl_output_mode": "none_only_active",
    }
    main_node.query(
        "create table lag_after_recovery.t10 (n int) engine=Memory", settings=settings
    )
    assert (
        dummy_node.query(
            "select replication_lag=0 from system.clusters where name='lag_after_recovery' and database_replica_name='replica2'"
        )
        == "0\n"
    )

    dummy_node.query(
        "system disable failpoint database_replicated_delay_entry_execution"
    )
    dummy_node.query("system sync database replica lag_after_recovery strict")
    assert (
        dummy_node.query(
            "select unsynced_after_recovery from system.clusters where name='lag_after_recovery' and database_replica_name='replica2'"
        )
        == "0\n"
    )

def test_implicit_index(started_cluster):
    competing_node.query("DROP DATABASE IF EXISTS implicit_index")
    dummy_node.query("DROP DATABASE IF EXISTS implicit_index")

    competing_node.query(
        "CREATE DATABASE implicit_index ENGINE = Replicated('/clickhouse/databases/implicit_index', 'shard1', 'replica1');"
        "CREATE TABLE implicit_index.t0 (c0 Int) ENGINE = ReplicatedMergeTree() ORDER BY tuple() SETTINGS add_minmax_index_for_numeric_columns = 1;"
        "ALTER TABLE implicit_index.t0 MODIFY SETTING replicated_can_become_leader = 0;"
    )
    dummy_node.query(
        "CREATE DATABASE implicit_index ENGINE = Replicated('/clickhouse/databases/implicit_index', 'shard1', 'replica2');"
        "SYSTEM SYNC DATABASE REPLICA implicit_index;"
    )
=======
    assert "PROJECTION" in res
>>>>>>> 3cf30f51
<|MERGE_RESOLUTION|>--- conflicted
+++ resolved
@@ -1615,121 +1615,8 @@
         """,
         settings=settings,
     )
-<<<<<<< HEAD
     assert "PROJECTION" in res
 
-
-@pytest.mark.parametrize("engine", ["ReplicatedMergeTree"])
-def test_create_alter_sleeping(started_cluster, engine):
-    competing_node.query("DROP DATABASE IF EXISTS create_alter_sleeping")
-    dummy_node.query("DROP DATABASE IF EXISTS create_alter_sleeping")
-
-    competing_node.query(
-        "CREATE DATABASE create_alter_sleeping ENGINE = Replicated('/clickhouse/databases/create_alter_sleeping', 'shard1', 'replica1');"
-    )
-    dummy_node.query(
-        "CREATE DATABASE create_alter_sleeping ENGINE = Replicated('/clickhouse/databases/create_alter_sleeping', 'shard1', 'replica2');"
-    )
-
-    dummy_node.stop_clickhouse()
-    competing_node.query(
-        f"""
-        CREATE TABLE create_alter_sleeping.t (n int) ENGINE={engine} ORDER BY n;
-        ALTER TABLE create_alter_sleeping.t ADD INDEX n_idx n TYPE minmax GRANULARITY 10;
-        """,
-        settings={"distributed_ddl_task_timeout": 0},
-    )
-
-    dummy_node.start_clickhouse()
-    assert "n_idx" in dummy_node.query(
-        """
-        SYSTEM SYNC DATABASE REPLICA create_alter_sleeping;
-        -- In case DDL task has been executed on another replica we need to sync the table
-        SYSTEM SYNC REPLICA create_alter_sleeping.t;
-        SHOW CREATE TABLE create_alter_sleeping.t;
-        """,
-        timeout=10,
-    )
-
-
-def test_lag_after_recovery(started_cluster):
-    main_node.query("drop database if exists lag_after_recovery")
-    dummy_node.query("drop database if exists lag_after_recovery")
-
-    main_node.query(
-        "create database lag_after_recovery engine=Replicated('/clickhouse/databases/lag_after_recovery', 'shard1', 'replica1')"
-    )
-    main_node.query(
-        "create table lag_after_recovery.t (n int) engine=ReplicatedMergeTree order by n"
-    )
-
-    dummy_node.query("system enable failpoint database_replicated_delay_recovery")
-    dummy_node.query(
-        "system enable failpoint database_replicated_delay_entry_execution"
-    )
-    dummy_node.query(
-        "create database lag_after_recovery engine=Replicated('/clickhouse/databases/lag_after_recovery', 'shard1', 'replica2') settings max_replication_lag_to_enqueue=1"
-    )
-
-    settings = {"distributed_ddl_task_timeout": 0}
-    main_node.query(
-        "create table lag_after_recovery.t1 (n int) engine=Memory", settings=settings
-    )
-    main_node.query(
-        "create table lag_after_recovery.t2 (n int) engine=Memory", settings=settings
-    )
-    main_node.query(
-        "create table lag_after_recovery.t3 (n int) engine=Memory", settings=settings
-    )
-    main_node.query(
-        "create table lag_after_recovery.t4 (n int) engine=Memory", settings=settings
-    )
-    main_node.query(
-        "create table lag_after_recovery.t5 (n int) engine=Memory", settings=settings
-    )
-    main_node.query(
-        "create table lag_after_recovery.t6 (n int) engine=Memory", settings=settings
-    )
-    main_node.query(
-        "create table lag_after_recovery.t7 (n int) engine=Memory", settings=settings
-    )
-    main_node.query(
-        "create table lag_after_recovery.t8 (n int) engine=Memory", settings=settings
-    )
-    main_node.query(
-        "create table lag_after_recovery.t9 (n int) engine=Memory", settings=settings
-    )
-
-    assert_eq_with_retry(
-        dummy_node,
-        "select is_active from system.clusters where name='lag_after_recovery' and database_replica_name='replica2'",
-        "1\n",
-    )
-
-    settings = {
-        "distributed_ddl_task_timeout": 1,
-        "distributed_ddl_output_mode": "none_only_active",
-    }
-    main_node.query(
-        "create table lag_after_recovery.t10 (n int) engine=Memory", settings=settings
-    )
-    assert (
-        dummy_node.query(
-            "select replication_lag=0 from system.clusters where name='lag_after_recovery' and database_replica_name='replica2'"
-        )
-        == "0\n"
-    )
-
-    dummy_node.query(
-        "system disable failpoint database_replicated_delay_entry_execution"
-    )
-    dummy_node.query("system sync database replica lag_after_recovery strict")
-    assert (
-        dummy_node.query(
-            "select unsynced_after_recovery from system.clusters where name='lag_after_recovery' and database_replica_name='replica2'"
-        )
-        == "0\n"
-    )
 
 def test_implicit_index(started_cluster):
     competing_node.query("DROP DATABASE IF EXISTS implicit_index")
@@ -1743,7 +1630,4 @@
     dummy_node.query(
         "CREATE DATABASE implicit_index ENGINE = Replicated('/clickhouse/databases/implicit_index', 'shard1', 'replica2');"
         "SYSTEM SYNC DATABASE REPLICA implicit_index;"
-    )
-=======
-    assert "PROJECTION" in res
->>>>>>> 3cf30f51
+    )