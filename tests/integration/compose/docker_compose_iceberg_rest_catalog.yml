services:
  spark-iceberg:
<<<<<<< HEAD
    image: tabulario/spark-iceberg:3.5.5_1.8.1
=======
    image: tabulario/spark-iceberg
    container_name: spark-iceberg
>>>>>>> fd6df718
    build: spark/
    depends_on:
      rest:
        condition: service_healthy
      minio:
        condition: service_started
    environment:
      - AWS_ACCESS_KEY_ID=admin
      - AWS_SECRET_ACCESS_KEY=password
      - AWS_REGION=us-east-1
    ports:
      - 8080:8080
      - 10000:10000
      - 10001:10001
  rest:
    image: tabulario/iceberg-rest:1.6.0
    ports:
      - 8182:8181
    environment:
      - AWS_ACCESS_KEY_ID=minio
      - AWS_SECRET_ACCESS_KEY=ClickHouse_Minio_P@ssw0rd
      - AWS_REGION=us-east-1
      - CATALOG_WAREHOUSE=s3://iceberg_data/
      - CATALOG_IO__IMPL=org.apache.iceberg.aws.s3.S3FileIO
      - CATALOG_S3_ENDPOINT=http://minio:9000
    healthcheck:
      test: ["CMD", "bash", "-c", "echo > /dev/tcp/localhost/8181"]
      interval: 1s
      timeout: 5s
      retries: 10
      start_period: 30s
  # TODO: can we simply use with_minio=True instead?
  minio:
<<<<<<< HEAD
    image: minio/minio:RELEASE.2024-07-31T05-46-26Z
=======
    image: minio/minio
    container_name: minio
>>>>>>> fd6df718
    environment:
      - MINIO_ROOT_USER=minio
      - MINIO_ROOT_PASSWORD=ClickHouse_Minio_P@ssw0rd
      - MINIO_DOMAIN=minio
    networks:
      default:
        aliases:
          - warehouse-rest.minio
    ports:
        - 9001:9001
        - 9002:9000
    command: ["server", "/data", "--console-address", ":9001"]
  # TODO: move this code to cluster.py
  mc:
    depends_on:
      - minio
<<<<<<< HEAD
    # Stick to version with "mc config"
    image: minio/mc:RELEASE.2025-04-16T18-13-26Z
=======
    image: minio/mc
    container_name: mc
>>>>>>> fd6df718
    environment:
      - AWS_ACCESS_KEY_ID=minio
      - AWS_SECRET_ACCESS_KEY=ClickHouse_Minio_P@ssw0rd
      - AWS_REGION=us-east-1
    entrypoint: >
      /bin/sh -c "
      until (/usr/bin/mc config host add minio http://minio:9000 minio ClickHouse_Minio_P@ssw0rd) do echo '...waiting...' && sleep 1; done;
      /usr/bin/mc rm -r --force minio/warehouse-rest;
      /usr/bin/mc mb minio/warehouse-rest --ignore-existing;
      /usr/bin/mc policy set public minio/warehouse-rest;
      tail -f /dev/null
      "<|MERGE_RESOLUTION|>--- conflicted
+++ resolved
@@ -1,11 +1,6 @@
 services:
   spark-iceberg:
-<<<<<<< HEAD
     image: tabulario/spark-iceberg:3.5.5_1.8.1
-=======
-    image: tabulario/spark-iceberg
-    container_name: spark-iceberg
->>>>>>> fd6df718
     build: spark/
     depends_on:
       rest:
@@ -39,12 +34,7 @@
       start_period: 30s
   # TODO: can we simply use with_minio=True instead?
   minio:
-<<<<<<< HEAD
     image: minio/minio:RELEASE.2024-07-31T05-46-26Z
-=======
-    image: minio/minio
-    container_name: minio
->>>>>>> fd6df718
     environment:
       - MINIO_ROOT_USER=minio
       - MINIO_ROOT_PASSWORD=ClickHouse_Minio_P@ssw0rd
@@ -61,13 +51,8 @@
   mc:
     depends_on:
       - minio
-<<<<<<< HEAD
     # Stick to version with "mc config"
     image: minio/mc:RELEASE.2025-04-16T18-13-26Z
-=======
-    image: minio/mc
-    container_name: mc
->>>>>>> fd6df718
     environment:
       - AWS_ACCESS_KEY_ID=minio
       - AWS_SECRET_ACCESS_KEY=ClickHouse_Minio_P@ssw0rd
