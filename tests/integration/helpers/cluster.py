--- conflicted
+++ resolved
@@ -31,11 +31,7 @@
     import pymysql
     import nats
     import ssl
-<<<<<<< HEAD
-=======
     import meilisearch
-    import pyspark
->>>>>>> 1a2ab39d
     from confluent_kafka.avro.cached_schema_registry_client import (
         CachedSchemaRegistryClient,
     )
