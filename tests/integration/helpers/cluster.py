import base64
import errno
from functools import cache
import http.client
import logging
import os
import platform
import stat
import os.path as p
import pprint
import pwd
import re
import shutil
import socket
import subprocess
import time
import traceback
import urllib.parse
import shlex
import urllib3
import requests

try:
    # Please, add modules that required for specific tests only here.
    # So contributors will be able to run most tests locally
    # without installing tons of unneeded packages that may be not so easy to install.
    import asyncio
    from cassandra.policies import RoundRobinPolicy
    import cassandra.cluster
    import psycopg2
    from psycopg2.extensions import ISOLATION_LEVEL_AUTOCOMMIT
    import pymongo
    import pymysql
    import nats
    import ssl
    from confluent_kafka.avro.cached_schema_registry_client import (
        CachedSchemaRegistryClient,
    )
    from .hdfs_api import HDFSApi  # imports requests_kerberos
except Exception as e:
    logging.warning(f"Cannot import some modules, some tests may not work: {e}")

from dict2xml import dict2xml
from kazoo.client import KazooClient
from kazoo.exceptions import KazooException
from minio import Minio

from helpers.test_tools import assert_eq_with_retry, exec_query_with_retry
from helpers import pytest_xdist_logging_to_separate_files
from helpers.client import QueryRuntimeException

import docker

from .client import Client
from .retry_decorator import retry

from .config_cluster import *

HELPERS_DIR = p.dirname(__file__)
CLICKHOUSE_ROOT_DIR = p.join(p.dirname(__file__), "../../..")
LOCAL_DOCKER_COMPOSE_DIR = p.join(CLICKHOUSE_ROOT_DIR, "tests/integration/compose/")
DEFAULT_ENV_NAME = ".env"

SANITIZER_SIGN = "=================="

CLICKHOUSE_START_COMMAND = (
    "clickhouse server --config-file=/etc/clickhouse-server/{main_config_file}"
)

CLICKHOUSE_LOG_FILE = "/var/log/clickhouse-server/clickhouse-server.log"

CLICKHOUSE_ERROR_LOG_FILE = "/var/log/clickhouse-server/clickhouse-server.err.log"

# Minimum version we use in integration tests to check compatibility with old releases
# Keep in mind that we only support upgrading between releases that are at most 1 year different.
# This means that this minimum need to be, at least, 1 year older than the current release
CLICKHOUSE_CI_MIN_TESTED_VERSION = "23.3"


# to create docker-compose env file
def _create_env_file(path, variables):
    logging.debug(f"Env {variables} stored in {path}")
    with open(path, "w") as f:
        for var, value in list(variables.items()):
            f.write("=".join([var, value]) + "\n")
    return path


def run_and_check(
    args,
    env=None,
    shell=False,
    stdout=subprocess.PIPE,
    stderr=subprocess.PIPE,
    timeout=300,
    nothrow=False,
    detach=False,
):
    if detach:
        subprocess.Popen(
            args,
            stdout=subprocess.DEVNULL,
            stderr=subprocess.DEVNULL,
            env=env,
            shell=shell,
        )
        return

    logging.debug(f"Command:{args}")
    res = subprocess.run(
        args, stdout=stdout, stderr=stderr, env=env, shell=shell, timeout=timeout
    )
    out = res.stdout.decode("utf-8", "ignore")
    err = res.stderr.decode("utf-8", "ignore")
    # check_call(...) from subprocess does not print stderr, so we do it manually
    for outline in out.splitlines():
        logging.debug(f"Stdout:{outline}")
    for errline in err.splitlines():
        logging.debug(f"Stderr:{errline}")
    if res.returncode != 0:
        logging.debug(f"Exitcode:{res.returncode}")
        if env:
            logging.debug(f"Env:{env}")
        if not nothrow:
            raise Exception(
                f"Command {args} return non-zero code {res.returncode}: {res.stderr.decode('utf-8')}"
            )
    return out


# Based on https://stackoverflow.com/a/1365284/3706827
def get_free_port():
    with socket.socket() as s:
        s.bind(("", 0))
        return s.getsockname()[1]


def is_port_free(port: int) -> bool:
    try:
        with socket.socket(socket.AF_INET, socket.SOCK_STREAM) as s:
            s.bind(("", port))
            return True
    except socket.error:
        return False


class PortPoolManager:
    """
    This class is used for distribution of ports allocated to single pytest-xdist worker
    It can be used by multiple ClickHouseCluster instances
    """

    # Shared between instances
    all_ports = None
    free_ports = None

    def __init__(self):
        self.used_ports = []

        if self.all_ports is None:
            worker_ports = os.getenv("WORKER_FREE_PORTS")
            ports = [int(p) for p in worker_ports.split(" ")]

            # Static vars
            PortPoolManager.all_ports = ports
            PortPoolManager.free_ports = ports

    def get_port(self):
        for port in self.free_ports:
            if is_port_free(port):
                self.free_ports.remove(port)
                self.used_ports.append(port)
                return port

        raise Exception(
            f"No free ports: {self.all_ports}",
        )

    def return_used_ports(self):
        self.free_ports.extend(self.used_ports)
        self.used_ports.clear()


def retry_exception(num, delay, func, exception=Exception, *args, **kwargs):
    """
    Retry if `func()` throws, `num` times.

    :param func: func to run
    :param num: number of retries

    :throws StopIteration
    """
    i = 0
    while i <= num:
        try:
            func(*args, **kwargs)
            time.sleep(delay)
        except exception:  # pylint: disable=broad-except
            i += 1
            continue
        return
    raise StopIteration("Function did not finished successfully")


def subprocess_check_call(args, detach=False, nothrow=False):
    # Uncomment for debugging
    # logging.info('run:' + ' '.join(args))
    return run_and_check(args, detach=detach, nothrow=nothrow)


def get_odbc_bridge_path():
    path = os.environ.get("CLICKHOUSE_TESTS_ODBC_BRIDGE_BIN_PATH")
    if path is None:
        server_path = os.environ.get("CLICKHOUSE_TESTS_SERVER_BIN_PATH")
        if server_path is not None:
            return os.path.join(os.path.dirname(server_path), "clickhouse-odbc-bridge")
        else:
            return "/usr/bin/clickhouse-odbc-bridge"
    return path


def get_library_bridge_path():
    path = os.environ.get("CLICKHOUSE_TESTS_LIBRARY_BRIDGE_BIN_PATH")
    if path is None:
        server_path = os.environ.get("CLICKHOUSE_TESTS_SERVER_BIN_PATH")
        if server_path is not None:
            return os.path.join(
                os.path.dirname(server_path), "clickhouse-library-bridge"
            )
        else:
            return "/usr/bin/clickhouse-library-bridge"
    return path


def get_docker_compose_path():
    return LOCAL_DOCKER_COMPOSE_DIR


def check_kafka_is_available(kafka_id, kafka_port):
    p = subprocess.Popen(
        (
            "docker",
            "exec",
            "-i",
            kafka_id,
            "/usr/bin/kafka-broker-api-versions",
            "--bootstrap-server",
            f"INSIDE://localhost:{kafka_port}",
        ),
        stdout=subprocess.PIPE,
        stderr=subprocess.PIPE,
    )
    p.communicate()
    return p.returncode == 0


def check_kerberos_kdc_is_available(kerberos_kdc_id):
    p = subprocess.Popen(
        (
            "docker",
            "exec",
            "-i",
            kerberos_kdc_id,
            "/etc/rc.d/init.d/krb5kdc",
            "status",
        ),
        stdout=subprocess.PIPE,
        stderr=subprocess.PIPE,
    )
    p.communicate()
    return p.returncode == 0


def check_postgresql_java_client_is_available(postgresql_java_client_id):
    p = subprocess.Popen(
        ("docker", "exec", "-i", postgresql_java_client_id, "java", "-version"),
        stdout=subprocess.PIPE,
    )
    p.communicate()
    return p.returncode == 0


def check_rabbitmq_is_available(rabbitmq_id, cookie):
    p = subprocess.Popen(
        (
            "docker",
            "exec",
            "-e",
            f"RABBITMQ_ERLANG_COOKIE={cookie}",
            "-i",
            rabbitmq_id,
            "rabbitmqctl",
            "await_startup",
        ),
        stdout=subprocess.PIPE,
    )
    p.wait(timeout=60)
    return p.returncode == 0


def rabbitmq_debuginfo(rabbitmq_id, cookie):
    p = subprocess.Popen(
        (
            "docker",
            "exec",
            "-e",
            f"RABBITMQ_ERLANG_COOKIE={cookie}",
            "-i",
            rabbitmq_id,
            "rabbitmq-diagnostics",
            "status",
        ),
        stdout=subprocess.PIPE,
    )
    p.communicate()

    p = subprocess.Popen(
        (
            "docker",
            "exec",
            "-e",
            f"RABBITMQ_ERLANG_COOKIE={cookie}",
            "-i",
            rabbitmq_id,
            "rabbitmq-diagnostics",
            "listeners",
        ),
        stdout=subprocess.PIPE,
    )
    p.communicate()

    p = subprocess.Popen(
        (
            "docker",
            "exec",
            "-e",
            f"RABBITMQ_ERLANG_COOKIE={cookie}",
            "-i",
            rabbitmq_id,
            "rabbitmq-diagnostics",
            "environment",
        ),
        stdout=subprocess.PIPE,
    )
    p.communicate()


async def check_nats_is_available(nats_port, ssl_ctx=None):
    nc = await nats_connect_ssl(
        nats_port, user="click", password="house", ssl_ctx=ssl_ctx
    )
    available = nc.is_connected
    await nc.close()
    return available


async def nats_connect_ssl(nats_port, user, password, ssl_ctx=None):
    if not ssl_ctx:
        ssl_ctx = ssl.create_default_context()
        ssl_ctx.check_hostname = False
        ssl_ctx.verify_mode = ssl.CERT_NONE
    nc = await nats.connect(
        "tls://localhost:{}".format(nats_port),
        user=user,
        password=password,
        tls=ssl_ctx,
    )
    return nc


def enable_consistent_hash_plugin(rabbitmq_id, cookie):
    p = subprocess.Popen(
        (
            "docker",
            "exec",
            "-e",
            f"RABBITMQ_ERLANG_COOKIE={cookie}",
            "-i",
            rabbitmq_id,
            "rabbitmq-plugins",
            "enable",
            "rabbitmq_consistent_hash_exchange",
        ),
        stdout=subprocess.PIPE,
    )
    p.communicate()
    return p.returncode == 0


def get_instances_dir(name):
    instances_dir_name = "_instances"

    run_id = os.environ.get("INTEGRATION_TESTS_RUN_ID", "")

    if name:
        instances_dir_name += "_" + name

    if run_id:
        instances_dir_name += "_" + shlex.quote(run_id)

    return instances_dir_name


def extract_test_name(base_path):
    """Extracts the name of the test based to a path to its test*.py file
    Must be unique in each test directory (because it's used to make instances dir and to stop docker containers from previous run)
    """
    name = p.basename(base_path)
    if name == "test.py":
        name = ""
    elif name.startswith("test_") and name.endswith(".py"):
        name = name[len("test_") : (len(name) - len(".py"))]
    return name


class ClickHouseCluster:
    """ClickHouse cluster with several instances and (possibly) ZooKeeper.

    Add instances with several calls to add_instance(), then start them with the start() call.

    Directories for instances are created in the directory of base_path. After cluster is started,
    these directories will contain logs, database files, docker-compose config, ClickHouse configs etc.
    """

    def __init__(
        self,
        base_path,
        name=None,
        base_config_dir=None,
        server_bin_path=None,
        client_bin_path=None,
        odbc_bridge_bin_path=None,
        library_bridge_bin_path=None,
        zookeeper_config_path=None,
        keeper_config_dir=None,
        custom_dockerd_host=None,
        zookeeper_keyfile=None,
        zookeeper_certfile=None,
        with_spark=False,
    ):
        for param in list(os.environ.keys()):
            logging.debug("ENV %40s %s" % (param, os.environ[param]))
        self.base_path = base_path
        self.base_dir = p.dirname(base_path)
        self.name = name if name is not None else extract_test_name(base_path)

        self.base_config_dir = base_config_dir or os.environ.get(
            "CLICKHOUSE_TESTS_BASE_CONFIG_DIR", "/etc/clickhouse-server/"
        )
        self.server_bin_path = p.realpath(
            server_bin_path
            or os.environ.get("CLICKHOUSE_TESTS_SERVER_BIN_PATH", "/usr/bin/clickhouse")
        )
        self.odbc_bridge_bin_path = p.realpath(
            odbc_bridge_bin_path or get_odbc_bridge_path()
        )
        self.library_bridge_bin_path = p.realpath(
            library_bridge_bin_path or get_library_bridge_path()
        )
        self.client_bin_path = p.realpath(
            client_bin_path
            or os.environ.get(
                "CLICKHOUSE_TESTS_CLIENT_BIN_PATH", "/usr/bin/clickhouse-client"
            )
        )
        self.zookeeper_config_path = (
            p.join(self.base_dir, zookeeper_config_path)
            if zookeeper_config_path
            else p.join(HELPERS_DIR, "zookeeper_config.xml")
        )

        self.keeper_config_dir = (
            p.join(self.base_dir, keeper_config_dir)
            if keeper_config_dir
            else HELPERS_DIR
        )

        project_name = (
            pwd.getpwuid(os.getuid()).pw_name + p.basename(self.base_dir) + self.name
        )
        # docker-compose removes everything non-alphanumeric from project names so we do it too.
        self.project_name = re.sub(r"[^a-z0-9]", "", project_name.lower())
        self.instances_dir_name = get_instances_dir(self.name)
        xdist_worker = os.getenv("PYTEST_XDIST_WORKER")
        if xdist_worker:
            self.project_name += f"_{xdist_worker}"
            self.instances_dir_name += f"_{xdist_worker}"

        self.instances_dir = p.join(self.base_dir, self.instances_dir_name)
        self.docker_logs_path = p.join(self.instances_dir, "docker.log")
        self.env_file = p.join(self.instances_dir, DEFAULT_ENV_NAME)
        self.env_variables = {}
        # Problems with glibc 2.36+ [1]
        #
        #    [1]: https://github.com/ClickHouse/ClickHouse/issues/43426#issuecomment-1368512678
        self.env_variables["ASAN_OPTIONS"] = "use_sigaltstack=0"
        self.env_variables["TSAN_OPTIONS"] = "use_sigaltstack=0"
        self.env_variables["CLICKHOUSE_WATCHDOG_ENABLE"] = "0"
        self.env_variables["CLICKHOUSE_NATS_TLS_SECURE"] = "0"
        self.up_called = False

        custom_dockerd_host = custom_dockerd_host or os.environ.get(
            "CLICKHOUSE_TESTS_DOCKERD_HOST"
        )
        self.docker_api_version = os.environ.get("DOCKER_API_VERSION")
        self.docker_base_tag = os.environ.get("DOCKER_BASE_TAG", "latest")

        self.base_cmd = ["docker-compose"]
        if custom_dockerd_host:
            self.base_cmd += ["--host", custom_dockerd_host]
        self.base_cmd += ["--env-file", self.env_file]
        self.base_cmd += ["--project-name", self.project_name]

        self.base_zookeeper_cmd = None
        self.base_mysql57_cmd = []
        self.base_kafka_cmd = []
        self.base_kerberized_kafka_cmd = []
        self.base_kerberos_kdc_cmd = []
        self.base_rabbitmq_cmd = []
        self.base_nats_cmd = []
        self.base_cassandra_cmd = []
        self.base_jdbc_bridge_cmd = []
        self.base_redis_cmd = []
        self.pre_zookeeper_commands = []
        self.instances = {}
        self.with_zookeeper = False
        self.with_zookeeper_secure = False
        self.with_mysql_client = False
        self.with_mysql57 = False
        self.with_mysql8 = False
        self.with_mysql_cluster = False
        self.with_postgres = False
        self.with_postgres_cluster = False
        self.with_postgresql_java_client = False
        self.with_kafka = False
        self.with_kerberized_kafka = False
        self.with_kerberos_kdc = False
        self.with_rabbitmq = False
        self.with_nats = False
        self.with_odbc_drivers = False
        self.with_hdfs = False
        self.with_kerberized_hdfs = False
        self.with_mongo = False
        self.with_mongo_secure = False
        self.with_net_trics = False
        self.with_redis = False
        self.with_cassandra = False
        self.with_ldap = False
        self.with_jdbc_bridge = False
        self.with_nginx = False
        self.with_hive = False
        self.with_coredns = False

        # available when with_minio == True
        self.with_minio = False
        self.minio_dir = os.path.join(self.instances_dir, "minio")
        self.minio_certs_dir = None  # source for certificates
        self.minio_data_dir = p.join(self.minio_dir, "data")
        self.minio_host = "minio1"
        self.minio_ip = None
        self.minio_bucket = "root"
        self.minio_bucket_2 = "root2"
        self.minio_port = 9001
        self.minio_client = None  # type: Minio
        self.minio_redirect_host = "proxy1"
        self.minio_redirect_ip = None
        self.minio_redirect_port = 8080
        self.minio_docker_id = self.get_instance_docker_id(self.minio_host)

        self.spark_session = None

        self.with_azurite = False
        self._azurite_port = 0

        # available when with_ceph == True
        self.with_ceph = False
        self.ceph_host = "ceph1"
        self.ceph_admin_secret = ""
        self.rados = None  # type: rados.Rados
        self.rados_ioctx = None  # type: rados.Ioctx

        # available when with_hdfs == True
        self.hdfs_host = "hdfs1"
        self.hdfs_ip = None
        self.hdfs_name_port = 50070
        self.hdfs_data_port = 50075
        self.hdfs_dir = p.abspath(p.join(self.instances_dir, "hdfs"))
        self.hdfs_logs_dir = os.path.join(self.hdfs_dir, "logs")
        self.hdfs_api = None  # also for kerberized hdfs

        # available when with_kerberized_hdfs == True
        self.hdfs_kerberized_host = "kerberizedhdfs1"
        self.hdfs_kerberized_ip = None
        self.hdfs_kerberized_name_port = 50070
        self.hdfs_kerberized_data_port = 1006
        self.hdfs_kerberized_dir = p.abspath(
            p.join(self.instances_dir, "kerberized_hdfs")
        )
        self.hdfs_kerberized_logs_dir = os.path.join(self.hdfs_kerberized_dir, "logs")

        # available when with_kafka == True
        self.kafka_host = "kafka1"
        self.kafka_dir = os.path.join(self.instances_dir, "kafka")
        self._kafka_port = 0
        self.kafka_docker_id = None
        self.schema_registry_host = "schema-registry"
        self._schema_registry_port = 0
        self.schema_registry_auth_host = "schema-registry-auth"
        self._schema_registry_auth_port = 0
        self.kafka_docker_id = self.get_instance_docker_id(self.kafka_host)

        self.coredns_host = "coredns"

        # available when with_kerberozed_kafka == True
        # reuses kafka_dir
        self.kerberized_kafka_host = "kerberized_kafka1"
        self._kerberized_kafka_port = 0
        self.kerberized_kafka_docker_id = self.get_instance_docker_id(
            self.kerberized_kafka_host
        )

        # available when with_kerberos_kdc == True
        self.kerberos_kdc_host = "kerberoskdc"
        self.keberos_kdc_docker_id = self.get_instance_docker_id(self.kerberos_kdc_host)

        # available when with_mongo == True
        self.mongo_host = "mongo1"
        self._mongo_port = 0
        self.mongo_no_cred_host = "mongo2"
        self._mongo_no_cred_port = 0

        # available when with_cassandra == True
        self.cassandra_host = "cassandra1"
        self.cassandra_port = 9042
        self.cassandra_ip = None
        self.cassandra_id = self.get_instance_docker_id(self.cassandra_host)

        # available when with_ldap == True
        self.ldap_host = "openldap"
        self.ldap_container = None
        self.ldap_port = 1389
        self.ldap_id = self.get_instance_docker_id(self.ldap_host)

        # available when with_rabbitmq == True
        self.rabbitmq_host = "rabbitmq1"
        self.rabbitmq_ip = None
        self.rabbitmq_port = 5672
        self.rabbitmq_secure_port = 5671
        self.rabbitmq_dir = p.abspath(p.join(self.instances_dir, "rabbitmq"))
        self.rabbitmq_cookie_file = os.path.join(self.rabbitmq_dir, "erlang.cookie")
        self.rabbitmq_logs_dir = os.path.join(self.rabbitmq_dir, "logs")
        self.rabbitmq_cookie = self.get_instance_docker_id(self.rabbitmq_host)

        self.nats_host = "nats1"
        self.nats_port = 4444
        self.nats_docker_id = None
        self.nats_dir = p.abspath(p.join(self.instances_dir, "nats"))
        self.nats_cert_dir = os.path.join(self.nats_dir, "cert")
        self.nats_ssl_context = None

        # available when with_nginx == True
        self.nginx_host = "nginx"
        self.nginx_ip = None
        self.nginx_port = 80
        self.nginx_id = self.get_instance_docker_id(self.nginx_host)

        # available when with_redis == True
        self.redis_host = "redis1"
        self._redis_port = 0

        # available when with_postgres == True
        self.postgres_host = "postgres1"
        self.postgres_ip = None
        self.postgres_conn = None
        self.postgres2_host = "postgres2"
        self.postgres2_ip = None
        self.postgres2_conn = None
        self.postgres3_host = "postgres3"
        self.postgres3_ip = None
        self.postgres3_conn = None
        self.postgres4_host = "postgres4"
        self.postgres4_ip = None
        self.postgres4_conn = None
        self.postgres_port = 5432
        self.postgres_dir = p.abspath(p.join(self.instances_dir, "postgres"))
        self.postgres_logs_dir = os.path.join(self.postgres_dir, "postgres1")
        self.postgres2_logs_dir = os.path.join(self.postgres_dir, "postgres2")
        self.postgres3_logs_dir = os.path.join(self.postgres_dir, "postgres3")
        self.postgres4_logs_dir = os.path.join(self.postgres_dir, "postgres4")
        self.postgres_id = self.get_instance_docker_id(self.postgres_host)

        # available when with_postgresql_java_client = True
        self.postgresql_java_client_host = "java"
        self.postgresql_java_client_docker_id = self.get_instance_docker_id(
            self.postgresql_java_client_host
        )

        # available when with_mysql_client == True
        self.mysql_client_host = "mysql_client"
        self.mysql_client_container = None

        # available when with_mysql57 == True
        self.mysql57_host = "mysql57"
        self.mysql57_port = 3306
        self.mysql57_ip = None
        self.mysql57_dir = p.abspath(p.join(self.instances_dir, "mysql"))
        self.mysql57_logs_dir = os.path.join(self.mysql57_dir, "logs")

        # available when with_mysql8 == True
        self.mysql8_host = "mysql80"
        self.mysql8_port = 3306
        self.mysql8_ip = None
        self.mysql8_dir = p.abspath(p.join(self.instances_dir, "mysql8"))
        self.mysql8_logs_dir = os.path.join(self.mysql8_dir, "logs")

        # available when with_mysql_cluster == True
        self.mysql2_host = "mysql2"
        self.mysql3_host = "mysql3"
        self.mysql4_host = "mysql4"
        self.mysql2_ip = None
        self.mysql3_ip = None
        self.mysql4_ip = None
        self.mysql_cluster_dir = p.abspath(p.join(self.instances_dir, "mysql"))
        self.mysql_cluster_logs_dir = os.path.join(self.mysql8_dir, "logs")

        # available when with_zookeper_secure == True
        self.zookeeper_secure_port = 2281
        self.zookeeper_keyfile = zookeeper_keyfile
        self.zookeeper_certfile = zookeeper_certfile

        # available when with_zookeper == True
        self.use_keeper = True
        self.zookeeper_port = 2181
        self.keeper_instance_dir_prefix = p.join(
            p.abspath(self.instances_dir), "keeper"
        )  # if use_keeper = True
        self.zookeeper_instance_dir_prefix = p.join(self.instances_dir, "zk")
        self.zookeeper_dirs_to_create = []

        # available when with_jdbc_bridge == True
        self.jdbc_bridge_host = "bridge1"
        self.jdbc_bridge_ip = None
        self.jdbc_bridge_port = 9019
        self.jdbc_driver_dir = p.abspath(p.join(self.instances_dir, "jdbc_driver"))
        self.jdbc_driver_logs_dir = os.path.join(self.jdbc_driver_dir, "logs")

        # available when with_prometheus == True
        self.with_prometheus = False
        self.prometheus_writer_host = "prometheus_writer"
        self.prometheus_writer_port = 9090
        self.prometheus_writer_logs_dir = p.abspath(
            p.join(self.instances_dir, "prometheus_writer/logs")
        )
        self.prometheus_reader_host = "prometheus_reader"
        self.prometheus_reader_port = 9091
        self.prometheus_reader_logs_dir = p.abspath(
            p.join(self.instances_dir, "prometheus_reader/logs")
        )
        self.prometheus_remote_write_handler_host = None
        self.prometheus_remote_write_handler_port = 9092
        self.prometheus_remote_write_handler_path = "/write"
        self.prometheus_remote_read_handler_host = None
        self.prometheus_remote_read_handler_port = 9092
        self.prometheus_remote_read_handler_path = "/read"

        self.docker_client = None
        self.is_up = False
        self.env = os.environ.copy()
        logging.debug(f"CLUSTER INIT base_config_dir:{self.base_config_dir}")
        if p.exists(self.instances_dir):
            shutil.rmtree(self.instances_dir, ignore_errors=True)
            logging.debug(f"Removed :{self.instances_dir}")

        if with_spark:
            import pyspark

            # if you change packages, don't forget to update them in docker/test/integration/runner/dockerd-entrypoint.sh
            (
                pyspark.sql.SparkSession.builder.appName("spark_test")
                # The jars are now linked to "$SPARK_HOME/jars" and we don't
                # need packages to be downloaded once and once again
                # .config(
                #     "spark.jars.packages",
                #     "org.apache.hudi:hudi-spark3.3-bundle_2.12:0.13.0,io.delta:delta-core_2.12:2.2.0,org.apache.iceberg:iceberg-spark-runtime-3.3_2.12:1.1.0",
                # )
                .master("local")
                .getOrCreate()
                .stop()
            )

        self.port_pool = PortPoolManager()

    @property
    def kafka_port(self):
        if self._kafka_port:
            return self._kafka_port
        self._kafka_port = self.port_pool.get_port()
        return self._kafka_port

    @property
    def schema_registry_port(self):
        if self._schema_registry_port:
            return self._schema_registry_port
        self._schema_registry_port = self.port_pool.get_port()
        return self._schema_registry_port

    @property
    def schema_registry_auth_port(self):
        if self._schema_registry_auth_port:
            return self._schema_registry_auth_port
        self._schema_registry_auth_port = self.port_pool.get_port()
        return self._schema_registry_auth_port

    @property
    def kerberized_kafka_port(self):
        if self._kerberized_kafka_port:
            return self._kerberized_kafka_port
        self._kerberized_kafka_port = self.port_pool.get_port()
        return self._kerberized_kafka_port

    @property
    def azurite_port(self):
        if self._azurite_port:
            return self._azurite_port
        self._azurite_port = self.port_pool.get_port()
        return self._azurite_port

    @property
    def mongo_port(self):
        if self._mongo_port:
            return self._mongo_port
        self._mongo_port = self.port_pool.get_port()
        return self._mongo_port

    @property
    def mongo_no_cred_port(self):
        if self._mongo_no_cred_port:
            return self._mongo_no_cred_port
        self._mongo_no_cred_port = self.port_pool.get_port()
        return self._mongo_no_cred_port

    @property
    def redis_port(self):
        if self._redis_port:
            return self._redis_port
        self._redis_port = self.port_pool.get_port()
        return self._redis_port

    def __exit__(self, exc_type, exc_val, exc_tb):
        self.port_pool.return_used_ports()

    def print_all_docker_pieces(self):
        res_networks = subprocess.check_output(
            f"docker network ls --filter name='{self.project_name}*'",
            shell=True,
            universal_newlines=True,
        )
        logging.debug(
            f"Docker networks for project {self.project_name} are {res_networks}"
        )
        res_containers = subprocess.check_output(
            f"docker container ls -a --filter name='{self.project_name}*'",
            shell=True,
            universal_newlines=True,
        )
        logging.debug(
            f"Docker containers for project {self.project_name} are {res_containers}"
        )
        res_volumes = subprocess.check_output(
            f"docker volume ls --filter name='{self.project_name}*'",
            shell=True,
            universal_newlines=True,
        )
        logging.debug(
            f"Docker volumes for project {self.project_name} are {res_volumes}"
        )

    def cleanup(self):
        logging.debug("Cleanup called")
        self.print_all_docker_pieces()

        if (
            os.environ
            and "DISABLE_CLEANUP" in os.environ
            and os.environ["DISABLE_CLEANUP"] == "1"
        ):
            logging.warning("Cleanup is disabled")
            return

        # Just in case kill unstopped containers from previous launch
        try:
            unstopped_containers = self.get_running_containers()
            logging.debug(f"Unstopped containers: {unstopped_containers}")
            if len(unstopped_containers):
                logging.debug(
                    f"Trying to kill unstopped containers: {unstopped_containers}"
                )
                for id in unstopped_containers:
                    run_and_check(f"docker kill {id}", shell=True, nothrow=True)
                    run_and_check(f"docker rm {id}", shell=True, nothrow=True)
                unstopped_containers = self.get_running_containers()
                if unstopped_containers:
                    logging.debug(f"Left unstopped containers: {unstopped_containers}")
                else:
                    logging.debug(f"Unstopped containers killed.")
            else:
                logging.debug(f"No running containers for project: {self.project_name}")
        except Exception as ex:
            logging.debug(f"Got exception removing containers {str(ex)}")

        # # Just in case remove unused networks
        try:
            logging.debug("Trying to prune unused networks...")

            list_networks = subprocess.check_output(
                f"docker network ls -q --filter name='{self.project_name}'",
                shell=True,
                universal_newlines=True,
            ).splitlines()
            if list_networks:
                logging.debug(f"Trying to remove networks: {list_networks}")
                run_and_check(f"docker network rm {' '.join(list_networks)}")
                logging.debug(f"Networks removed: {list_networks}")
        except:
            pass

        # Remove unused images
        try:
            logging.debug("Trying to prune unused images...")

            run_and_check(["docker", "image", "prune", "-f"])
            logging.debug("Images pruned")
        except:
            pass

        # Remove unused volumes
        try:
            logging.debug("Trying to prune unused volumes...")

            result = run_and_check(["docker volume ls | wc -l"], shell=True)
            if int(result > 0):
                run_and_check(["docker", "volume", "prune", "-f"])
            logging.debug(f"Volumes pruned: {result}")
        except:
            pass

    def get_docker_handle(self, docker_id):
        exception = None
        for i in range(20):
            try:
                return self.docker_client.containers.get(docker_id)
            except Exception as ex:
                print("Got exception getting docker handle", str(ex))
                time.sleep(0.5)
                exception = ex
        raise exception

    def get_client_cmd(self):
        cmd = self.client_bin_path
        if p.basename(cmd) == "clickhouse":
            cmd += " client"
        return cmd

    # Returns the list of currently running docker containers corresponding to this ClickHouseCluster.
    def get_running_containers(self):
        # docker-compose names containers using the following formula:
        # container_name = project_name + '_' + instance_name + '_1'
        # We need to have "^/" and "$" in the "--filter name" option below to filter by exact name of the container, see
        # https://stackoverflow.com/questions/48767760/how-to-make-docker-container-ls-f-name-filter-by-exact-name
        filter_name = f"^/{self.project_name}_.*_1$"
        # We want the command "docker container list" to show only containers' ID and their names, separated by colon.
        format = "{{.ID}}:{{.Names}}"
        containers = run_and_check(
            f"docker container list --all --filter name='{filter_name}' --format '{format}'",
            shell=True,
        )
        containers = dict(line.split(":", 1) for line in containers.splitlines())
        return containers

    def copy_file_from_container_to_container(
        self, src_node, src_path, dst_node, dst_path
    ):
        fname = os.path.basename(src_path)
        run_and_check(
            [f"docker cp {src_node.docker_id}:{src_path} {self.instances_dir}"],
            shell=True,
        )
        run_and_check(
            [f"docker cp {self.instances_dir}/{fname} {dst_node.docker_id}:{dst_path}"],
            shell=True,
        )

    def setup_zookeeper_secure_cmd(
        self, instance, env_variables, docker_compose_yml_dir
    ):
        logging.debug("Setup ZooKeeper Secure")
        zookeeper_docker_compose_path = p.join(
            docker_compose_yml_dir, "docker_compose_zookeeper_secure.yml"
        )
        env_variables["ZOO_SECURE_CLIENT_PORT"] = str(self.zookeeper_secure_port)
        env_variables["ZK_FS"] = "bind"
        for i in range(1, 4):
            zk_data_path = os.path.join(
                self.zookeeper_instance_dir_prefix + str(i), "data"
            )
            zk_log_path = os.path.join(
                self.zookeeper_instance_dir_prefix + str(i), "log"
            )
            env_variables["ZK_DATA" + str(i)] = zk_data_path
            env_variables["ZK_DATA_LOG" + str(i)] = zk_log_path
            self.zookeeper_dirs_to_create += [zk_data_path, zk_log_path]
            logging.debug(f"DEBUG ZK: {self.zookeeper_dirs_to_create}")

        self.with_zookeeper_secure = True
        self.base_cmd.extend(["--file", zookeeper_docker_compose_path])
        self.base_zookeeper_cmd = [
            "docker-compose",
            "--env-file",
            instance.env_file,
            "--project-name",
            self.project_name,
            "--file",
            zookeeper_docker_compose_path,
        ]
        return self.base_zookeeper_cmd

    def setup_zookeeper_cmd(self, instance, env_variables, docker_compose_yml_dir):
        logging.debug("Setup ZooKeeper")
        zookeeper_docker_compose_path = p.join(
            docker_compose_yml_dir, "docker_compose_zookeeper.yml"
        )

        env_variables["ZK_FS"] = "bind"
        for i in range(1, 4):
            zk_data_path = os.path.join(
                self.zookeeper_instance_dir_prefix + str(i), "data"
            )
            zk_log_path = os.path.join(
                self.zookeeper_instance_dir_prefix + str(i), "log"
            )
            env_variables["ZK_DATA" + str(i)] = zk_data_path
            env_variables["ZK_DATA_LOG" + str(i)] = zk_log_path
            self.zookeeper_dirs_to_create += [zk_data_path, zk_log_path]
            logging.debug(f"DEBUG ZK: {self.zookeeper_dirs_to_create}")

        self.with_zookeeper = True
        self.base_cmd.extend(["--file", zookeeper_docker_compose_path])
        self.base_zookeeper_cmd = [
            "docker-compose",
            "--env-file",
            instance.env_file,
            "--project-name",
            self.project_name,
            "--file",
            zookeeper_docker_compose_path,
        ]
        return self.base_zookeeper_cmd

    def setup_keeper_cmd(self, instance, env_variables, docker_compose_yml_dir):
        logging.debug("Setup Keeper")
        keeper_docker_compose_path = p.join(
            docker_compose_yml_dir, "docker_compose_keeper.yml"
        )

        binary_path = self.server_bin_path
        binary_dir = os.path.dirname(self.server_bin_path)

        # always prefer clickhouse-keeper standalone binary
        if os.path.exists(
            os.path.join(binary_dir, "clickhouse-keeper")
        ) and not os.path.islink(os.path.join(binary_dir, "clickhouse-keeper")):
            binary_path = os.path.join(binary_dir, "clickhouse-keeper")
            keeper_cmd_prefix = "clickhouse-keeper"
        else:
            if binary_path.endswith("-server"):
                binary_path = binary_path[: -len("-server")]
            keeper_cmd_prefix = "clickhouse keeper"

        env_variables["keeper_binary"] = binary_path
        env_variables["keeper_cmd_prefix"] = keeper_cmd_prefix
        env_variables["image"] = "clickhouse/integration-test:" + self.docker_base_tag
        env_variables["user"] = str(os.getuid())
        env_variables["keeper_fs"] = "bind"
        for i in range(1, 4):
            keeper_instance_dir = self.keeper_instance_dir_prefix + f"{i}"
            logs_dir = os.path.join(keeper_instance_dir, "log")
            configs_dir = os.path.join(keeper_instance_dir, "config")
            coordination_dir = os.path.join(keeper_instance_dir, "coordination")
            env_variables[f"keeper_logs_dir{i}"] = logs_dir
            env_variables[f"keeper_config_dir{i}"] = configs_dir
            env_variables[f"keeper_db_dir{i}"] = coordination_dir
            self.zookeeper_dirs_to_create += [logs_dir, configs_dir, coordination_dir]

        self.with_zookeeper = True
        self.base_cmd.extend(["--file", keeper_docker_compose_path])
        self.base_zookeeper_cmd = [
            "docker-compose",
            "--env-file",
            instance.env_file,
            "--project-name",
            self.project_name,
            "--file",
            keeper_docker_compose_path,
        ]
        return self.base_zookeeper_cmd

    def setup_mysql_client_cmd(self, instance, env_variables, docker_compose_yml_dir):
        self.with_mysql_client = True
        self.base_cmd.extend(
            [
                "--file",
                p.join(docker_compose_yml_dir, "docker_compose_mysql_client.yml"),
            ]
        )
        self.base_mysql_client_cmd = [
            "docker-compose",
            "--env-file",
            instance.env_file,
            "--project-name",
            self.project_name,
            "--file",
            p.join(docker_compose_yml_dir, "docker_compose_mysql_client.yml"),
        ]

        return self.base_mysql_client_cmd

    def setup_mysql57_cmd(self, instance, env_variables, docker_compose_yml_dir):
        self.with_mysql57 = True
        env_variables["MYSQL_HOST"] = self.mysql57_host
        env_variables["MYSQL_PORT"] = str(self.mysql57_port)
        env_variables["MYSQL_ROOT_HOST"] = "%"
        env_variables["MYSQL_LOGS"] = self.mysql57_logs_dir
        env_variables["MYSQL_LOGS_FS"] = "bind"
        env_variables["MYSQL_DOCKER_USER"] = str(os.getuid())

        self.base_cmd.extend(
            ["--file", p.join(docker_compose_yml_dir, "docker_compose_mysql.yml")]
        )
        self.base_mysql57_cmd = [
            "docker-compose",
            "--env-file",
            instance.env_file,
            "--project-name",
            self.project_name,
            "--file",
            p.join(docker_compose_yml_dir, "docker_compose_mysql.yml"),
        ]

        return self.base_mysql57_cmd

    def setup_mysql8_cmd(self, instance, env_variables, docker_compose_yml_dir):
        self.with_mysql8 = True
        env_variables["MYSQL8_HOST"] = self.mysql8_host
        env_variables["MYSQL8_PORT"] = str(self.mysql8_port)
        env_variables["MYSQL8_ROOT_HOST"] = "%"
        env_variables["MYSQL8_LOGS"] = self.mysql8_logs_dir
        env_variables["MYSQL8_LOGS_FS"] = "bind"
        env_variables["MYSQL8_DOCKER_USER"] = str(os.getuid())

        self.base_cmd.extend(
            ["--file", p.join(docker_compose_yml_dir, "docker_compose_mysql_8_0.yml")]
        )
        self.base_mysql8_cmd = [
            "docker-compose",
            "--env-file",
            instance.env_file,
            "--project-name",
            self.project_name,
            "--file",
            p.join(docker_compose_yml_dir, "docker_compose_mysql_8_0.yml"),
        ]

        return self.base_mysql8_cmd

    def setup_mysql_cluster_cmd(self, instance, env_variables, docker_compose_yml_dir):
        self.with_mysql_cluster = True
        env_variables["MYSQL_CLUSTER_PORT"] = str(self.mysql8_port)
        env_variables["MYSQL_CLUSTER_ROOT_HOST"] = "%"
        env_variables["MYSQL_CLUSTER_LOGS"] = self.mysql_cluster_logs_dir
        env_variables["MYSQL_CLUSTER_LOGS_FS"] = "bind"
        env_variables["MYSQL_CLUSTER_DOCKER_USER"] = str(os.getuid())

        self.base_cmd.extend(
            [
                "--file",
                p.join(docker_compose_yml_dir, "docker_compose_mysql_cluster.yml"),
            ]
        )
        self.base_mysql_cluster_cmd = [
            "docker-compose",
            "--env-file",
            instance.env_file,
            "--project-name",
            self.project_name,
            "--file",
            p.join(docker_compose_yml_dir, "docker_compose_mysql_cluster.yml"),
        ]

        return self.base_mysql_cluster_cmd

    def setup_postgres_cmd(self, instance, env_variables, docker_compose_yml_dir):
        self.base_cmd.extend(
            ["--file", p.join(docker_compose_yml_dir, "docker_compose_postgres.yml")]
        )
        env_variables["POSTGRES_PORT"] = str(self.postgres_port)
        env_variables["POSTGRES_DIR"] = self.postgres_logs_dir
        env_variables["POSTGRES_LOGS_FS"] = "bind"

        self.with_postgres = True
        self.base_postgres_cmd = [
            "docker-compose",
            "--env-file",
            instance.env_file,
            "--project-name",
            self.project_name,
            "--file",
            p.join(docker_compose_yml_dir, "docker_compose_postgres.yml"),
        ]
        return self.base_postgres_cmd

    def setup_postgres_cluster_cmd(
        self, instance, env_variables, docker_compose_yml_dir
    ):
        self.with_postgres_cluster = True
        env_variables["POSTGRES_PORT"] = str(self.postgres_port)
        env_variables["POSTGRES2_DIR"] = self.postgres2_logs_dir
        env_variables["POSTGRES3_DIR"] = self.postgres3_logs_dir
        env_variables["POSTGRES4_DIR"] = self.postgres4_logs_dir
        env_variables["POSTGRES_LOGS_FS"] = "bind"
        self.base_cmd.extend(
            [
                "--file",
                p.join(docker_compose_yml_dir, "docker_compose_postgres_cluster.yml"),
            ]
        )
        self.base_postgres_cluster_cmd = [
            "docker-compose",
            "--env-file",
            instance.env_file,
            "--project-name",
            self.project_name,
            "--file",
            p.join(docker_compose_yml_dir, "docker_compose_postgres_cluster.yml"),
        ]

    def setup_postgresql_java_client_cmd(
        self, instance, env_variables, docker_compose_yml_dir
    ):
        self.with_postgresql_java_client = True
        self.base_cmd.extend(
            [
                "--file",
                p.join(
                    docker_compose_yml_dir, "docker_compose_postgresql_java_client.yml"
                ),
            ]
        )
        self.base_postgresql_java_client_cmd = [
            "docker-compose",
            "--env-file",
            instance.env_file,
            "--project-name",
            self.project_name,
            "--file",
            p.join(docker_compose_yml_dir, "docker_compose_postgresql_java_client.yml"),
        ]

    def setup_hdfs_cmd(self, instance, env_variables, docker_compose_yml_dir):
        self.with_hdfs = True
        env_variables["HDFS_HOST"] = self.hdfs_host
        env_variables["HDFS_NAME_PORT"] = str(self.hdfs_name_port)
        env_variables["HDFS_DATA_PORT"] = str(self.hdfs_data_port)
        env_variables["HDFS_LOGS"] = self.hdfs_logs_dir
        env_variables["HDFS_FS"] = "bind"
        self.base_cmd.extend(
            ["--file", p.join(docker_compose_yml_dir, "docker_compose_hdfs.yml")]
        )
        self.base_hdfs_cmd = [
            "docker-compose",
            "--env-file",
            instance.env_file,
            "--project-name",
            self.project_name,
            "--file",
            p.join(docker_compose_yml_dir, "docker_compose_hdfs.yml"),
        ]
        logging.debug("HDFS BASE CMD:{self.base_hdfs_cmd)}")
        return self.base_hdfs_cmd

    def setup_kerberized_hdfs_cmd(
        self, instance, env_variables, docker_compose_yml_dir
    ):
        self.with_kerberized_hdfs = True
        env_variables["KERBERIZED_HDFS_HOST"] = self.hdfs_kerberized_host
        env_variables["KERBERIZED_HDFS_NAME_PORT"] = str(self.hdfs_kerberized_name_port)
        env_variables["KERBERIZED_HDFS_DATA_PORT"] = str(self.hdfs_kerberized_data_port)
        env_variables["KERBERIZED_HDFS_LOGS"] = self.hdfs_kerberized_logs_dir
        env_variables["KERBERIZED_HDFS_FS"] = "bind"
        env_variables["KERBERIZED_HDFS_DIR"] = instance.path + "/"
        self.base_cmd.extend(
            [
                "--file",
                p.join(docker_compose_yml_dir, "docker_compose_kerberized_hdfs.yml"),
            ]
        )
        self.base_kerberized_hdfs_cmd = [
            "docker-compose",
            "--env-file",
            instance.env_file,
            "--project-name",
            self.project_name,
            "--file",
            p.join(docker_compose_yml_dir, "docker_compose_kerberized_hdfs.yml"),
        ]
        return self.base_kerberized_hdfs_cmd

    def setup_kafka_cmd(self, instance, env_variables, docker_compose_yml_dir):
        self.with_kafka = True
        env_variables["KAFKA_HOST"] = self.kafka_host
        env_variables["KAFKA_EXTERNAL_PORT"] = str(self.kafka_port)
        env_variables["SCHEMA_REGISTRY_DIR"] = instance.path + "/"
        env_variables["SCHEMA_REGISTRY_EXTERNAL_PORT"] = str(self.schema_registry_port)
        env_variables["SCHEMA_REGISTRY_AUTH_EXTERNAL_PORT"] = str(
            self.schema_registry_auth_port
        )
        self.base_cmd.extend(
            ["--file", p.join(docker_compose_yml_dir, "docker_compose_kafka.yml")]
        )
        self.base_kafka_cmd = [
            "docker-compose",
            "--env-file",
            instance.env_file,
            "--project-name",
            self.project_name,
            "--file",
            p.join(docker_compose_yml_dir, "docker_compose_kafka.yml"),
        ]
        return self.base_kafka_cmd

    def setup_kerberized_kafka_cmd(
        self, instance, env_variables, docker_compose_yml_dir
    ):
        self.with_kerberized_kafka = True
        env_variables["KERBERIZED_KAFKA_DIR"] = instance.path + "/"
        env_variables["KERBERIZED_KAFKA_HOST"] = self.kerberized_kafka_host
        env_variables["KERBERIZED_KAFKA_EXTERNAL_PORT"] = str(
            self.kerberized_kafka_port
        )
        self.base_cmd.extend(
            [
                "--file",
                p.join(docker_compose_yml_dir, "docker_compose_kerberized_kafka.yml"),
            ]
        )
        self.base_kerberized_kafka_cmd = [
            "docker-compose",
            "--env-file",
            instance.env_file,
            "--project-name",
            self.project_name,
            "--file",
            p.join(docker_compose_yml_dir, "docker_compose_kerberized_kafka.yml"),
        ]
        return self.base_kerberized_kafka_cmd

    def setup_kerberos_cmd(self, instance, env_variables, docker_compose_yml_dir):
        self.with_kerberos_kdc = True
        env_variables["KERBEROS_KDC_DIR"] = self.instances_dir + "/"
        env_variables["KERBEROS_KDC_HOST"] = self.kerberos_kdc_host
        self.base_cmd.extend(
            [
                "--file",
                p.join(docker_compose_yml_dir, "docker_compose_kerberos_kdc.yml"),
            ]
        )
        self.base_kerberos_kdc_cmd = [
            "docker-compose",
            "--env-file",
            instance.env_file,
            "--project-name",
            self.project_name,
            "--file",
            p.join(docker_compose_yml_dir, "docker_compose_kerberos_kdc.yml"),
        ]
        return self.base_kerberos_kdc_cmd

    def setup_redis_cmd(self, instance, env_variables, docker_compose_yml_dir):
        self.with_redis = True
        env_variables["REDIS_HOST"] = self.redis_host
        env_variables["REDIS_EXTERNAL_PORT"] = str(self.redis_port)
        env_variables["REDIS_INTERNAL_PORT"] = "6379"

        self.base_cmd.extend(
            ["--file", p.join(docker_compose_yml_dir, "docker_compose_redis.yml")]
        )
        self.base_redis_cmd = [
            "docker-compose",
            "--env-file",
            instance.env_file,
            "--project-name",
            self.project_name,
            "--file",
            p.join(docker_compose_yml_dir, "docker_compose_redis.yml"),
        ]
        return self.base_redis_cmd

    def setup_rabbitmq_cmd(self, instance, env_variables, docker_compose_yml_dir):
        self.with_rabbitmq = True
        env_variables["RABBITMQ_HOST"] = self.rabbitmq_host
        env_variables["RABBITMQ_PORT"] = str(self.rabbitmq_port)
        env_variables["RABBITMQ_SECURE_PORT"] = str(self.rabbitmq_secure_port)
        env_variables["RABBITMQ_LOGS"] = self.rabbitmq_logs_dir
        env_variables["RABBITMQ_LOGS_FS"] = "bind"
        env_variables["RABBITMQ_COOKIE_FILE"] = self.rabbitmq_cookie_file
        env_variables["RABBITMQ_COOKIE_FILE_FS"] = "bind"

        self.base_cmd.extend(
            ["--file", p.join(docker_compose_yml_dir, "docker_compose_rabbitmq.yml")]
        )
        self.base_rabbitmq_cmd = [
            "docker-compose",
            "--env-file",
            instance.env_file,
            "--project-name",
            self.project_name,
            "--file",
            p.join(docker_compose_yml_dir, "docker_compose_rabbitmq.yml"),
        ]
        return self.base_rabbitmq_cmd

    def setup_nats_cmd(self, instance, env_variables, docker_compose_yml_dir):
        self.with_nats = True
        env_variables["NATS_HOST"] = self.nats_host
        env_variables["NATS_INTERNAL_PORT"] = "4444"
        env_variables["NATS_EXTERNAL_PORT"] = str(self.nats_port)
        env_variables["NATS_CERT_DIR"] = self.nats_cert_dir

        self.base_cmd.extend(
            ["--file", p.join(docker_compose_yml_dir, "docker_compose_nats.yml")]
        )
        self.base_nats_cmd = [
            "docker-compose",
            "--env-file",
            instance.env_file,
            "--project-name",
            self.project_name,
            "--file",
            p.join(docker_compose_yml_dir, "docker_compose_nats.yml"),
        ]
        return self.base_nats_cmd

    def setup_mongo_secure_cmd(self, instance, env_variables, docker_compose_yml_dir):
        self.with_mongo = self.with_mongo_secure = True
        env_variables["MONGO_HOST"] = self.mongo_host
        env_variables["MONGO_EXTERNAL_PORT"] = str(self.mongo_port)
        env_variables["MONGO_INTERNAL_PORT"] = "27017"
        env_variables["MONGO_CONFIG_PATH"] = HELPERS_DIR
        self.base_cmd.extend(
            [
                "--file",
                p.join(docker_compose_yml_dir, "docker_compose_mongo_secure.yml"),
            ]
        )
        self.base_mongo_cmd = [
            "docker-compose",
            "--env-file",
            instance.env_file,
            "--project-name",
            self.project_name,
            "--file",
            p.join(docker_compose_yml_dir, "docker_compose_mongo_secure.yml"),
        ]
        return self.base_mongo_cmd

    def setup_mongo_cmd(self, instance, env_variables, docker_compose_yml_dir):
        self.with_mongo = True
        env_variables["MONGO_HOST"] = self.mongo_host
        env_variables["MONGO_EXTERNAL_PORT"] = str(self.mongo_port)
        env_variables["MONGO_INTERNAL_PORT"] = "27017"
        env_variables["MONGO_NO_CRED_EXTERNAL_PORT"] = str(self.mongo_no_cred_port)
        env_variables["MONGO_NO_CRED_INTERNAL_PORT"] = "27017"
        self.base_cmd.extend(
            ["--file", p.join(docker_compose_yml_dir, "docker_compose_mongo.yml")]
        )
        self.base_mongo_cmd = [
            "docker-compose",
            "--env-file",
            instance.env_file,
            "--project-name",
            self.project_name,
            "--file",
            p.join(docker_compose_yml_dir, "docker_compose_mongo.yml"),
        ]
        return self.base_mongo_cmd

    def setup_coredns_cmd(self, instance, env_variables, docker_compose_yml_dir):
        self.with_coredns = True
        env_variables["COREDNS_CONFIG_DIR"] = instance.path + "/" + "coredns_config"
        self.base_cmd.extend(
            ["--file", p.join(docker_compose_yml_dir, "docker_compose_coredns.yml")]
        )

        self.base_coredns_cmd = [
            "docker-compose",
            "--env-file",
            instance.env_file,
            "--project-name",
            self.project_name,
            "--file",
            p.join(docker_compose_yml_dir, "docker_compose_coredns.yml"),
        ]

        return self.base_coredns_cmd

    def setup_minio_cmd(self, instance, env_variables, docker_compose_yml_dir):
        self.with_minio = True
        cert_d = p.join(self.minio_dir, "certs")
        env_variables["MINIO_CERTS_DIR"] = cert_d
        env_variables["MINIO_DATA_DIR"] = self.minio_data_dir
        env_variables["MINIO_PORT"] = str(self.minio_port)
        env_variables["SSL_CERT_FILE"] = p.join(self.base_dir, cert_d, "public.crt")

        self.base_cmd.extend(
            ["--file", p.join(docker_compose_yml_dir, "docker_compose_minio.yml")]
        )
        self.base_minio_cmd = [
            "docker-compose",
            "--env-file",
            instance.env_file,
            "--project-name",
            self.project_name,
            "--file",
            p.join(docker_compose_yml_dir, "docker_compose_minio.yml"),
        ]
        return self.base_minio_cmd

    def setup_azurite_cmd(self, instance, env_variables, docker_compose_yml_dir):
        self.with_azurite = True
        env_variables["AZURITE_PORT"] = str(self.azurite_port)
        env_variables["AZURITE_STORAGE_ACCOUNT_URL"] = (
            f"http://azurite1:{env_variables['AZURITE_PORT']}/devstoreaccount1"
        )
        env_variables["AZURITE_CONNECTION_STRING"] = (
            f"DefaultEndpointsProtocol=http;AccountName=devstoreaccount1;"
            f"AccountKey=Eby8vdM02xNOcqFlqUwJPLlmEtlCDXJ1OUzFT50uSRZ6IFsuFq2UVErCz4I6tq/K1SZFPTOtr/KBHBeksoGMGw==;"
            f"BlobEndpoint={env_variables['AZURITE_STORAGE_ACCOUNT_URL']};"
        )

        self.base_cmd.extend(
            ["--file", p.join(docker_compose_yml_dir, "docker_compose_azurite.yml")]
        )
        self.base_azurite_cmd = [
            "docker-compose",
            "--env-file",
            instance.env_file,
            "--project-name",
            self.project_name,
            "--file",
            p.join(docker_compose_yml_dir, "docker_compose_azurite.yml"),
        ]
        return self.base_azurite_cmd

    def setup_cassandra_cmd(self, instance, env_variables, docker_compose_yml_dir):
        self.with_cassandra = True
        env_variables["CASSANDRA_PORT"] = str(self.cassandra_port)
        self.base_cmd.extend(
            ["--file", p.join(docker_compose_yml_dir, "docker_compose_cassandra.yml")]
        )
        self.base_cassandra_cmd = [
            "docker-compose",
            "--env-file",
            instance.env_file,
            "--project-name",
            self.project_name,
            "--file",
            p.join(docker_compose_yml_dir, "docker_compose_cassandra.yml"),
        ]
        return self.base_cassandra_cmd

    def setup_ldap_cmd(self, instance, env_variables, docker_compose_yml_dir):
        self.with_ldap = True
        env_variables["LDAP_EXTERNAL_PORT"] = str(self.ldap_port)
        self.base_cmd.extend(
            ["--file", p.join(docker_compose_yml_dir, "docker_compose_ldap.yml")]
        )
        self.base_ldap_cmd = [
            "docker-compose",
            "--env-file",
            instance.env_file,
            "--project-name",
            self.project_name,
            "--file",
            p.join(docker_compose_yml_dir, "docker_compose_ldap.yml"),
        ]
        return self.base_ldap_cmd

    def setup_jdbc_bridge_cmd(self, instance, env_variables, docker_compose_yml_dir):
        self.with_jdbc_bridge = True
        env_variables["JDBC_DRIVER_LOGS"] = self.jdbc_driver_logs_dir
        env_variables["JDBC_DRIVER_FS"] = "bind"
        self.base_cmd.extend(
            ["--file", p.join(docker_compose_yml_dir, "docker_compose_jdbc_bridge.yml")]
        )
        self.base_jdbc_bridge_cmd = [
            "docker-compose",
            "--env-file",
            instance.env_file,
            "--project-name",
            self.project_name,
            "--file",
            p.join(docker_compose_yml_dir, "docker_compose_jdbc_bridge.yml"),
        ]
        return self.base_jdbc_bridge_cmd

    def setup_nginx_cmd(self, instance, env_variables, docker_compose_yml_dir):
        self.with_nginx = True

        self.base_cmd.extend(
            ["--file", p.join(docker_compose_yml_dir, "docker_compose_nginx.yml")]
        )
        self.base_nginx_cmd = [
            "docker-compose",
            "--env-file",
            instance.env_file,
            "--project-name",
            self.project_name,
            "--file",
            p.join(docker_compose_yml_dir, "docker_compose_nginx.yml"),
        ]
        return self.base_nginx_cmd

    def setup_hive(self, instance, env_variables, docker_compose_yml_dir):
        self.with_hive = True
        self.base_cmd.extend(
            ["--file", p.join(docker_compose_yml_dir, "docker_compose_hive.yml")]
        )
        self.base_hive_cmd = [
            "docker-compose",
            "--env-file",
            instance.env_file,
            "--project-name",
            self.project_name,
            "--file",
            p.join(docker_compose_yml_dir, "docker_compose_hive.yml"),
        ]
        return self.base_hive_cmd

<<<<<<< HEAD
    def setup_ceph_cmd(self, instance, env_variables, docker_compose_yml_dir):
        self.with_ceph = True
        self.base_cmd.extend(
            ["--file", p.join(docker_compose_yml_dir, "docker_compose_ceph.yml")]
        )
        self.base_ceph_cmd = [
            "docker-compose",
            "--env-file",
            instance.env_file,
            "--project-name",
            self.project_name,
            "--file",
            p.join(docker_compose_yml_dir, "docker_compose_ceph.yml"),
        ]
        return self.base_ceph_cmd
=======
    def setup_prometheus_cmd(self, instance, env_variables, docker_compose_yml_dir):
        env_variables["PROMETHEUS_WRITER_HOST"] = self.prometheus_writer_host
        env_variables["PROMETHEUS_WRITER_PORT"] = str(self.prometheus_writer_port)
        env_variables["PROMETHEUS_WRITER_LOGS"] = self.prometheus_writer_logs_dir
        env_variables["PROMETHEUS_WRITER_LOGS_FS"] = "bind"
        env_variables["PROMETHEUS_READER_HOST"] = self.prometheus_reader_host
        env_variables["PROMETHEUS_READER_PORT"] = str(self.prometheus_reader_port)
        env_variables["PROMETHEUS_READER_LOGS"] = self.prometheus_reader_logs_dir
        env_variables["PROMETHEUS_READER_LOGS_FS"] = "bind"
        if self.prometheus_remote_write_handler_host:
            env_variables["PROMETHEUS_REMOTE_WRITE_HANDLER"] = (
                f"http://{self.prometheus_remote_write_handler_host}:{self.prometheus_remote_write_handler_port}/{self.prometheus_remote_write_handler_path.strip('/')}"
            )
        if self.prometheus_remote_read_handler_host:
            env_variables["PROMETHEUS_REMOTE_READ_HANDLER"] = (
                f"http://{self.prometheus_remote_read_handler_host}:{self.prometheus_remote_read_handler_port}/{self.prometheus_remote_read_handler_path.strip('/')}"
            )
        if not self.with_prometheus:
            self.with_prometheus = True
            self.base_cmd.extend(
                [
                    "--file",
                    p.join(docker_compose_yml_dir, "docker_compose_prometheus.yml"),
                ]
            )
            self.base_prometheus_cmd = [
                "docker-compose",
                "--env-file",
                instance.env_file,
                "--project-name",
                self.project_name,
                "--file",
                p.join(docker_compose_yml_dir, "docker_compose_prometheus.yml"),
            ]
        return self.base_prometheus_cmd
>>>>>>> 3e8a1776

    def add_instance(
        self,
        name,
        base_config_dir=None,
        main_configs=None,
        user_configs=None,
        dictionaries=None,
        macros=None,
        with_zookeeper=False,
        with_zookeeper_secure=False,
        with_mysql_client=False,
        with_mysql57=False,
        with_mysql8=False,
        with_mysql_cluster=False,
        with_kafka=False,
        with_kerberized_kafka=False,
        with_kerberos_kdc=False,
        with_secrets=False,
        with_rabbitmq=False,
        with_nats=False,
        clickhouse_path_dir=None,
        with_odbc_drivers=False,
        with_postgres=False,
        with_postgres_cluster=False,
        with_postgresql_java_client=False,
        clickhouse_log_file=CLICKHOUSE_LOG_FILE,
        clickhouse_error_log_file=CLICKHOUSE_ERROR_LOG_FILE,
        with_hdfs=False,
        with_kerberized_hdfs=False,
        with_mongo=False,
        with_mongo_secure=False,
        with_nginx=False,
        with_redis=False,
        with_minio=False,
        with_azurite=False,
        with_cassandra=False,
        with_ldap=False,
        with_jdbc_bridge=False,
        with_hive=False,
        with_ceph=False,
        with_coredns=False,
        with_prometheus=False,
        handle_prometheus_remote_write=False,
        handle_prometheus_remote_read=False,
        use_old_analyzer=None,
        hostname=None,
        env_variables=None,
        instance_env_variables=False,
        image="clickhouse/integration-test",
        tag=None,
        stay_alive=False,
        ipv4_address=None,
        ipv6_address=None,
        with_installed_binary=False,
        external_dirs=None,
        tmpfs=None,
        mem_limit=None,
        zookeeper_docker_compose_path=None,
        minio_certs_dir=None,
        minio_data_dir=None,
        use_keeper=True,
        main_config_name="config.xml",
        users_config_name="users.xml",
        copy_common_configs=True,
        config_root_name="clickhouse",
        extra_configs=[],
    ) -> "ClickHouseInstance":
        """Add an instance to the cluster.

        name - the name of the instance directory and the value of the 'instance' macro in ClickHouse.
        base_config_dir - a directory with config.xml and users.xml files which will be copied to /etc/clickhouse-server/ directory
        main_configs - a list of config files that will be added to config.d/ directory
        user_configs - a list of config files that will be added to users.d/ directory
        with_zookeeper - if True, add ZooKeeper configuration to configs and ZooKeeper instances to the cluster.
        with_zookeeper_secure - if True, add ZooKeeper Secure configuration to configs and ZooKeeper instances to the cluster.
        extra_configs - config files cannot put into config.d and users.d
        """

        if self.is_up:
            raise Exception("Can't add instance %s: cluster is already up!" % name)

        if name in self.instances:
            raise Exception(
                "Can't add instance `%s': there is already an instance with the same name!"
                % name
            )

        if tag is None:
            tag = self.docker_base_tag
        if not env_variables:
            env_variables = {}
        self.use_keeper = use_keeper

        # Code coverage files will be placed in database directory
        # (affect only WITH_COVERAGE=1 build)
        env_variables["LLVM_PROFILE_FILE"] = (
            "/var/lib/clickhouse/server_%h_%p_%m.profraw"
        )

        clickhouse_start_command = CLICKHOUSE_START_COMMAND
        if clickhouse_log_file:
            clickhouse_start_command += " --log-file=" + clickhouse_log_file
        if clickhouse_error_log_file:
            clickhouse_start_command += " --errorlog-file=" + clickhouse_error_log_file
        logging.debug(f"clickhouse_start_command: {clickhouse_start_command}")

        instance = ClickHouseInstance(
            cluster=self,
            base_path=self.base_dir,
            name=name,
            base_config_dir=(
                base_config_dir if base_config_dir else self.base_config_dir
            ),
            custom_main_configs=main_configs or [],
            custom_user_configs=user_configs or [],
            custom_dictionaries=dictionaries or [],
            macros=macros or {},
            with_zookeeper=with_zookeeper,
            zookeeper_config_path=self.zookeeper_config_path,
            with_mysql_client=with_mysql_client,
            with_mysql57=with_mysql57,
            with_mysql8=with_mysql8,
            with_mysql_cluster=with_mysql_cluster,
            with_kafka=with_kafka,
            with_kerberized_kafka=with_kerberized_kafka,
            with_kerberos_kdc=with_kerberos_kdc,
            with_rabbitmq=with_rabbitmq,
            with_nats=with_nats,
            with_nginx=with_nginx,
            with_kerberized_hdfs=with_kerberized_hdfs,
            with_secrets=with_secrets
            or with_kerberized_hdfs
            or with_kerberos_kdc
            or with_kerberized_kafka,
            with_mongo=with_mongo or with_mongo_secure,
            with_redis=with_redis,
            with_minio=with_minio,
            with_azurite=with_azurite,
            with_ceph=with_ceph,
            with_jdbc_bridge=with_jdbc_bridge,
            with_hive=with_hive,
            with_coredns=with_coredns,
            with_cassandra=with_cassandra,
            with_ldap=with_ldap,
            use_old_analyzer=use_old_analyzer,
            server_bin_path=self.server_bin_path,
            odbc_bridge_bin_path=self.odbc_bridge_bin_path,
            library_bridge_bin_path=self.library_bridge_bin_path,
            clickhouse_path_dir=clickhouse_path_dir,
            with_odbc_drivers=with_odbc_drivers,
            with_postgres=with_postgres,
            with_postgres_cluster=with_postgres_cluster,
            with_postgresql_java_client=with_postgresql_java_client,
            clickhouse_start_command=clickhouse_start_command,
            main_config_name=main_config_name,
            users_config_name=users_config_name,
            copy_common_configs=copy_common_configs,
            hostname=hostname,
            env_variables=env_variables,
            instance_env_variables=instance_env_variables,
            image=image,
            tag=tag,
            stay_alive=stay_alive,
            ipv4_address=ipv4_address,
            ipv6_address=ipv6_address,
            with_installed_binary=with_installed_binary,
            external_dirs=external_dirs,
            tmpfs=tmpfs or [],
            mem_limit=mem_limit,
            config_root_name=config_root_name,
            extra_configs=extra_configs,
        )

        docker_compose_yml_dir = get_docker_compose_path()

        self.instances[name] = instance
        if ipv4_address is not None or ipv6_address is not None:
            self.with_net_trics = True
            self.base_cmd.extend(
                ["--file", p.join(docker_compose_yml_dir, "docker_compose_net.yml")]
            )

        self.base_cmd.extend(["--file", instance.docker_compose_path])

        cmds = []
        if with_zookeeper_secure and not self.with_zookeeper_secure:
            cmds.append(
                self.setup_zookeeper_secure_cmd(
                    instance, env_variables, docker_compose_yml_dir
                )
            )

        if with_zookeeper and not self.with_zookeeper:
            if self.use_keeper:
                cmds.append(
                    self.setup_keeper_cmd(
                        instance, env_variables, docker_compose_yml_dir
                    )
                )
            else:
                cmds.append(
                    self.setup_zookeeper_cmd(
                        instance, env_variables, docker_compose_yml_dir
                    )
                )

        if with_mysql_client and not self.with_mysql_client:
            cmds.append(
                self.setup_mysql_client_cmd(
                    instance, env_variables, docker_compose_yml_dir
                )
            )

        if with_mysql57 and not self.with_mysql57:
            cmds.append(
                self.setup_mysql57_cmd(instance, env_variables, docker_compose_yml_dir)
            )

        if with_mysql8 and not self.with_mysql8:
            cmds.append(
                self.setup_mysql8_cmd(instance, env_variables, docker_compose_yml_dir)
            )

        if with_mysql_cluster and not self.with_mysql_cluster:
            cmds.append(
                self.setup_mysql_cluster_cmd(
                    instance, env_variables, docker_compose_yml_dir
                )
            )

        if with_postgres and not self.with_postgres:
            cmds.append(
                self.setup_postgres_cmd(instance, env_variables, docker_compose_yml_dir)
            )

        if with_postgres_cluster and not self.with_postgres_cluster:
            cmds.append(
                self.setup_postgres_cluster_cmd(
                    instance, env_variables, docker_compose_yml_dir
                )
            )

        if with_postgresql_java_client and not self.with_postgresql_java_client:
            cmds.append(
                self.setup_postgresql_java_client_cmd(
                    instance, env_variables, docker_compose_yml_dir
                )
            )

        if with_odbc_drivers and not self.with_odbc_drivers:
            self.with_odbc_drivers = True
            if not self.with_mysql8:
                cmds.append(
                    self.setup_mysql8_cmd(
                        instance, env_variables, docker_compose_yml_dir
                    )
                )

            if not self.with_postgres:
                cmds.append(
                    self.setup_postgres_cmd(
                        instance, env_variables, docker_compose_yml_dir
                    )
                )

        if with_kafka and not self.with_kafka:
            cmds.append(
                self.setup_kafka_cmd(instance, env_variables, docker_compose_yml_dir)
            )

        if with_kerberized_kafka and not self.with_kerberized_kafka:
            cmds.append(
                self.setup_kerberized_kafka_cmd(
                    instance, env_variables, docker_compose_yml_dir
                )
            )

        if with_kerberos_kdc and not self.with_kerberos_kdc:
            cmds.append(
                self.setup_kerberos_cmd(instance, env_variables, docker_compose_yml_dir)
            )

        if with_rabbitmq and not self.with_rabbitmq:
            cmds.append(
                self.setup_rabbitmq_cmd(instance, env_variables, docker_compose_yml_dir)
            )

        if with_nats and not self.with_nats:
            cmds.append(
                self.setup_nats_cmd(instance, env_variables, docker_compose_yml_dir)
            )

        if with_nginx and not self.with_nginx:
            cmds.append(
                self.setup_nginx_cmd(instance, env_variables, docker_compose_yml_dir)
            )

        if with_hdfs and not self.with_hdfs:
            cmds.append(
                self.setup_hdfs_cmd(instance, env_variables, docker_compose_yml_dir)
            )

        if with_kerberized_hdfs and not self.with_kerberized_hdfs:
            cmds.append(
                self.setup_kerberized_hdfs_cmd(
                    instance, env_variables, docker_compose_yml_dir
                )
            )

        if (with_mongo or with_mongo_secure) and not (
            self.with_mongo or self.with_mongo_secure
        ):
            if with_mongo_secure:
                cmds.append(
                    self.setup_mongo_secure_cmd(
                        instance, env_variables, docker_compose_yml_dir
                    )
                )
            else:
                cmds.append(
                    self.setup_mongo_cmd(
                        instance, env_variables, docker_compose_yml_dir
                    )
                )

        if with_coredns and not self.with_coredns:
            cmds.append(
                self.setup_coredns_cmd(instance, env_variables, docker_compose_yml_dir)
            )

        if self.with_net_trics:
            for cmd in cmds:
                cmd.extend(
                    ["--file", p.join(docker_compose_yml_dir, "docker_compose_net.yml")]
                )

        if with_redis and not self.with_redis:
            cmds.append(
                self.setup_redis_cmd(instance, env_variables, docker_compose_yml_dir)
            )

        if with_minio and not self.with_minio:
            cmds.append(
                self.setup_minio_cmd(instance, env_variables, docker_compose_yml_dir)
            )

        if with_azurite and not self.with_azurite:
            cmds.append(
                self.setup_azurite_cmd(instance, env_variables, docker_compose_yml_dir)
            )

        if with_ceph and not self.with_ceph:
            cmds.append(
                self.setup_ceph_cmd(instance, env_variables, docker_compose_yml_dir)
            )

        if minio_certs_dir is not None:
            if self.minio_certs_dir is None:
                self.minio_certs_dir = minio_certs_dir
            else:
                raise Exception("Overwriting minio certs dir")

        if minio_data_dir is not None:
            if self.minio_data_dir is None:
                self.minio_data_dir = minio_data_dir
            else:
                raise Exception("Overwriting minio data dir")

        if with_cassandra and not self.with_cassandra:
            cmds.append(
                self.setup_cassandra_cmd(
                    instance, env_variables, docker_compose_yml_dir
                )
            )

        if with_ldap and not self.with_ldap:
            cmds.append(
                self.setup_ldap_cmd(instance, env_variables, docker_compose_yml_dir)
            )

        if with_jdbc_bridge and not self.with_jdbc_bridge:
            cmds.append(
                self.setup_jdbc_bridge_cmd(
                    instance, env_variables, docker_compose_yml_dir
                )
            )

        if with_hive:
            cmds.append(
                self.setup_hive(instance, env_variables, docker_compose_yml_dir)
            )

        if with_prometheus:
            if handle_prometheus_remote_write:
                self.prometheus_remote_write_handler_host = instance.hostname
            if handle_prometheus_remote_read:
                self.prometheus_remote_read_handler_host = instance.hostname
            cmds.append(
                self.setup_prometheus_cmd(
                    instance, env_variables, docker_compose_yml_dir
                )
            )

        logging.debug(
            "Cluster name:{} project_name:{}. Added instance name:{} tag:{} base_cmd:{} docker_compose_yml_dir:{}".format(
                self.name,
                self.project_name,
                name,
                tag,
                self.base_cmd,
                docker_compose_yml_dir,
            )
        )
        return instance

    def get_instance_docker_id(self, instance_name):
        # According to how docker-compose names containers.
        return self.project_name + "_" + instance_name + "_1"

    def _replace(self, path, what, to):
        with open(path, "r") as p:
            data = p.read()
        data = data.replace(what, to)
        with open(path, "w") as p:
            p.write(data)

    def restart_instance_with_ip_change(self, node, new_ip):
        if "::" in new_ip:
            if node.ipv6_address is None:
                raise Exception("You should specity ipv6_address in add_node method")
            self._replace(node.docker_compose_path, node.ipv6_address, new_ip)
            node.ipv6_address = new_ip
        else:
            if node.ipv4_address is None:
                raise Exception("You should specity ipv4_address in add_node method")
            self._replace(node.docker_compose_path, node.ipv4_address, new_ip)
            node.ipv4_address = new_ip
        run_and_check(self.base_cmd + ["stop", node.name])
        run_and_check(self.base_cmd + ["rm", "--force", "--stop", node.name])
        run_and_check(
            self.base_cmd + ["up", "--force-recreate", "--no-deps", "-d", node.name]
        )
        node.ip_address = self.get_instance_ip(node.name)
        node.client = Client(node.ip_address, command=self.client_bin_path)

        logging.info("Restart node with ip change")
        # In builds with sanitizer the server can take a long time to start
        node.wait_for_start(start_timeout=180.0, connection_timeout=600.0)  # seconds
        res = node.client.query("SELECT 30")
        logging.debug(f"Read '{res}'")
        assert "30\n" == res
        logging.info("Restarted")

        return node

    def restart_service(self, service_name):
        run_and_check(self.base_cmd + ["restart", service_name])

    def get_instance_ip(self, instance_name):
        logging.debug("get_instance_ip instance_name={}".format(instance_name))
        docker_id = self.get_instance_docker_id(instance_name)
        # for cont in self.docker_client.containers.list():
        # logging.debug("CONTAINERS LIST: ID={} NAME={} STATUS={}".format(cont.id, cont.name, cont.status))
        handle = self.docker_client.containers.get(docker_id)
        return list(handle.attrs["NetworkSettings"]["Networks"].values())[0][
            "IPAddress"
        ]

    def get_instance_global_ipv6(self, instance_name):
        logging.debug("get_instance_ip instance_name={}".format(instance_name))
        docker_id = self.get_instance_docker_id(instance_name)
        # for cont in self.docker_client.containers.list():
        # logging.debug("CONTAINERS LIST: ID={} NAME={} STATUS={}".format(cont.id, cont.name, cont.status))
        handle = self.docker_client.containers.get(docker_id)
        return list(handle.attrs["NetworkSettings"]["Networks"].values())[0][
            "GlobalIPv6Address"
        ]

    def get_container_id(self, instance_name):
        return self.get_instance_docker_id(instance_name)
        # docker_id = self.get_instance_docker_id(instance_name)
        # handle = self.docker_client.containers.get(docker_id)
        # return handle.attrs['Id']

    def get_container_logs(self, instance_name):
        container_id = self.get_container_id(instance_name)
        return self.docker_client.api.logs(container_id).decode()

    def exec_in_container(
        self, container_id, cmd, detach=False, nothrow=False, use_cli=True, **kwargs
    ):
        if use_cli:
            logging.debug(
                f"run container_id:{container_id} detach:{detach} nothrow:{nothrow} cmd: {cmd}"
            )
            exec_cmd = ["docker", "exec"]
            if "user" in kwargs:
                exec_cmd += ["-u", kwargs["user"]]
            if "privileged" in kwargs:
                exec_cmd += ["--privileged"]
            result = subprocess_check_call(
                exec_cmd + [container_id] + cmd, detach=detach, nothrow=nothrow
            )
            return result
        else:
            exec_id = self.docker_client.api.exec_create(container_id, cmd, **kwargs)
            output = self.docker_client.api.exec_start(exec_id, detach=detach)

            exit_code = self.docker_client.api.exec_inspect(exec_id)["ExitCode"]
            if exit_code:
                container_info = self.docker_client.api.inspect_container(container_id)
                image_id = container_info.get("Image")
                image_info = self.docker_client.api.inspect_image(image_id)
                logging.debug(("Command failed in container {}: ".format(container_id)))
                pprint.pprint(container_info)
                logging.debug("")
                logging.debug(
                    ("Container {} uses image {}: ".format(container_id, image_id))
                )
                pprint.pprint(image_info)
                logging.debug("")
                message = 'Cmd "{}" failed in container {}. Return code {}. Output: {}'.format(
                    " ".join(cmd), container_id, exit_code, output
                )
                if nothrow:
                    logging.debug(message)
                else:
                    raise Exception(message)
            if not detach:
                return output.decode()
            return output

    def copy_file_to_container(self, container_id, local_path, dest_path):
        with open(local_path, "rb") as fdata:
            data = fdata.read()
            encodedBytes = base64.b64encode(data)
            encodedStr = str(encodedBytes, "utf-8")
            self.exec_in_container(
                container_id,
                [
                    "bash",
                    "-c",
                    "echo {} | base64 --decode > {}".format(encodedStr, dest_path),
                ],
            )

    def wait_for_url(
        self, url="http://localhost:8123/ping", conn_timeout=2, interval=2, timeout=60
    ):
        if not url.startswith("http"):
            url = "http://" + url
        if interval <= 0:
            interval = 2
        if timeout <= 0:
            timeout = 60

        attempts = 1
        errors = []
        start = time.time()
        while time.time() - start < timeout:
            try:
                requests.get(
                    url, allow_redirects=True, timeout=conn_timeout, verify=False
                ).raise_for_status()
                logging.debug(
                    "{} is available after {} seconds".format(url, time.time() - start)
                )
                return
            except Exception as ex:
                logging.debug(
                    "{} Attempt {} failed, retrying in {} seconds".format(
                        ex, attempts, interval
                    )
                )
                attempts += 1
                errors += [str(ex)]
                time.sleep(interval)

        run_and_check(["docker", "ps", "--all"])
        logging.error("Can't connect to URL:{}".format(errors))
        raise Exception(
            "Cannot wait URL {}(interval={}, timeout={}, attempts={})".format(
                url, interval, timeout, attempts
            )
        )

    def wait_mysql_client_to_start(self, timeout=180):
        start = time.time()
        errors = []
        self.mysql_client_container = self.get_docker_handle(
            self.get_instance_docker_id(self.mysql_client_host)
        )

        while time.time() - start < timeout:
            try:
                info = self.mysql_client_container.client.api.inspect_container(
                    self.mysql_client_container.name
                )
                if info["State"]["Health"]["Status"] == "healthy":
                    logging.debug("Mysql Client Container Started")
                    return
                time.sleep(1)
            except Exception as ex:
                errors += [str(ex)]
                time.sleep(1)

        run_and_check(["docker", "ps", "--all"])
        logging.error("Can't connect to MySQL Client:{}".format(errors))
        raise Exception("Cannot wait MySQL Client container")

    def wait_mysql57_to_start(self, timeout=180):
        self.mysql57_ip = self.get_instance_ip("mysql57")
        start = time.time()
        errors = []
        while time.time() - start < timeout:
            try:
                conn = pymysql.connect(
                    user=mysql_user,
                    password=mysql_pass,
                    host=self.mysql57_ip,
                    port=self.mysql57_port,
                )
                conn.close()
                logging.debug("Mysql Started")
                return
            except Exception as ex:
                errors += [str(ex)]
                time.sleep(0.5)

        run_and_check(["docker", "ps", "--all"])
        logging.error("Can't connect to MySQL:{}".format(errors))
        raise Exception("Cannot wait MySQL container")

    def wait_mysql8_to_start(self, timeout=180):
        self.mysql8_ip = self.get_instance_ip("mysql80")
        start = time.time()
        while time.time() - start < timeout:
            try:
                conn = pymysql.connect(
                    user=mysql8_user,
                    password=mysql8_pass,
                    host=self.mysql8_ip,
                    port=self.mysql8_port,
                )
                conn.close()
                logging.debug("Mysql 8 Started")
                return
            except Exception as ex:
                logging.debug("Can't connect to MySQL 8 " + str(ex))
                time.sleep(0.5)

        run_and_check(["docker", "ps", "--all"])
        raise Exception("Cannot wait MySQL 8 container")

    def wait_mysql_cluster_to_start(self, timeout=180):
        self.mysql2_ip = self.get_instance_ip(self.mysql2_host)
        self.mysql3_ip = self.get_instance_ip(self.mysql3_host)
        self.mysql4_ip = self.get_instance_ip(self.mysql4_host)
        start = time.time()
        errors = []
        while time.time() - start < timeout:
            try:
                for ip in [self.mysql2_ip, self.mysql3_ip, self.mysql4_ip]:
                    conn = pymysql.connect(
                        user=mysql_user,
                        password=mysql_pass,
                        host=ip,
                        port=self.mysql8_port,
                    )
                    conn.close()
                    logging.debug(f"Mysql Started {ip}")
                return
            except Exception as ex:
                errors += [str(ex)]
                time.sleep(0.5)

        run_and_check(["docker", "ps", "--all"])
        logging.error("Can't connect to MySQL:{}".format(errors))
        raise Exception("Cannot wait MySQL container")

    def wait_postgres_to_start(self, timeout=260):
        self.postgres_ip = self.get_instance_ip(self.postgres_host)
        start = time.time()
        while time.time() - start < timeout:
            try:
                self.postgres_conn = psycopg2.connect(
                    host=self.postgres_ip,
                    port=self.postgres_port,
                    database=pg_db,
                    user=pg_user,
                    password=pg_pass,
                )
                self.postgres_conn.set_isolation_level(ISOLATION_LEVEL_AUTOCOMMIT)
                self.postgres_conn.autocommit = True
                logging.debug("Postgres Started")
                return
            except Exception as ex:
                logging.debug("Can't connect to Postgres " + str(ex))
                time.sleep(0.5)

        raise Exception("Cannot wait Postgres container")

    def wait_postgres_cluster_to_start(self, timeout=180):
        self.postgres2_ip = self.get_instance_ip(self.postgres2_host)
        self.postgres3_ip = self.get_instance_ip(self.postgres3_host)
        self.postgres4_ip = self.get_instance_ip(self.postgres4_host)
        start = time.time()
        while time.time() - start < timeout:
            try:
                self.postgres2_conn = psycopg2.connect(
                    host=self.postgres2_ip,
                    port=self.postgres_port,
                    database=pg_db,
                    user=pg_user,
                    password=pg_pass,
                )
                self.postgres2_conn.set_isolation_level(ISOLATION_LEVEL_AUTOCOMMIT)
                self.postgres2_conn.autocommit = True
                logging.debug("Postgres Cluster host 2 started")
                break
            except Exception as ex:
                logging.debug("Can't connect to Postgres host 2" + str(ex))
                time.sleep(0.5)
        while time.time() - start < timeout:
            try:
                self.postgres3_conn = psycopg2.connect(
                    host=self.postgres3_ip,
                    port=self.postgres_port,
                    database=pg_db,
                    user=pg_user,
                    password=pg_pass,
                )
                self.postgres3_conn.set_isolation_level(ISOLATION_LEVEL_AUTOCOMMIT)
                self.postgres3_conn.autocommit = True
                logging.debug("Postgres Cluster host 3 started")
                break
            except Exception as ex:
                logging.debug("Can't connect to Postgres host 3" + str(ex))
                time.sleep(0.5)
        while time.time() - start < timeout:
            try:
                self.postgres4_conn = psycopg2.connect(
                    host=self.postgres4_ip,
                    port=self.postgres_port,
                    database=pg_db,
                    user=pg_user,
                    password=pg_pass,
                )
                self.postgres4_conn.set_isolation_level(ISOLATION_LEVEL_AUTOCOMMIT)
                self.postgres4_conn.autocommit = True
                logging.debug("Postgres Cluster host 4 started")
                return
            except Exception as ex:
                logging.debug("Can't connect to Postgres host 4" + str(ex))
                time.sleep(0.5)

        raise Exception("Cannot wait Postgres container")

    def wait_postgresql_java_client(self, timeout=180):
        start = time.time()
        while time.time() - start < timeout:
            try:
                if check_postgresql_java_client_is_available(
                    self.postgresql_java_client_docker_id
                ):
                    logging.debug("PostgreSQL Java Client is available")
                    return True
                time.sleep(0.5)
            except Exception as ex:
                logging.debug("Can't find PostgreSQL Java Client" + str(ex))
                time.sleep(0.5)
        raise Exception("Cannot wait PostgreSQL Java Client container")

    def wait_rabbitmq_to_start(self, timeout=60):
        self.print_all_docker_pieces()
        self.rabbitmq_ip = self.get_instance_ip(self.rabbitmq_host)

        start = time.time()
        while time.time() - start < timeout:
            try:
                if check_rabbitmq_is_available(
                    self.rabbitmq_docker_id, self.rabbitmq_cookie
                ):
                    logging.debug("RabbitMQ is available")
                    if enable_consistent_hash_plugin(
                        self.rabbitmq_docker_id, self.rabbitmq_cookie
                    ):
                        logging.debug("RabbitMQ consistent hash plugin is available")
                    return True
                time.sleep(0.5)
            except Exception as ex:
                logging.debug("Can't connect to RabbitMQ " + str(ex))
                time.sleep(0.5)

        try:
            with open(os.path.join(self.rabbitmq_dir, "docker.log"), "w+") as f:
                subprocess.check_call(  # STYLE_CHECK_ALLOW_SUBPROCESS_CHECK_CALL
                    self.base_rabbitmq_cmd + ["logs"], stdout=f
                )
            rabbitmq_debuginfo(self.rabbitmq_docker_id, self.rabbitmq_cookie)
        except Exception as e:
            logging.debug(f"Unable to get logs from docker: {e}.")
        raise Exception("Cannot wait RabbitMQ container")

    def wait_nats_is_available(self, max_retries=5):
        retries = 0
        while True:
            if asyncio.run(
                check_nats_is_available(self.nats_port, ssl_ctx=self.nats_ssl_context)
            ):
                break
            else:
                retries += 1
                if retries > max_retries:
                    raise Exception("NATS is not available")
                logging.debug("Waiting for NATS to start up")
                time.sleep(1)

    def wait_zookeeper_secure_to_start(self, timeout=20):
        logging.debug("Wait ZooKeeper Secure to start")
        start = time.time()
        while time.time() - start < timeout:
            try:
                for instance in ["zoo1", "zoo2", "zoo3"]:
                    conn = self.get_kazoo_client(instance)
                    conn.get_children("/")
                    conn.stop()
                logging.debug("All instances of ZooKeeper Secure started")
                return
            except Exception as ex:
                logging.debug("Can't connect to ZooKeeper secure " + str(ex))
                time.sleep(0.5)

        raise Exception("Cannot wait ZooKeeper secure container")

    def wait_zookeeper_to_start(self, timeout=180):
        logging.debug("Wait ZooKeeper to start")
        start = time.time()
        while time.time() - start < timeout:
            try:
                for instance in ["zoo1", "zoo2", "zoo3"]:
                    conn = self.get_kazoo_client(instance)
                    conn.get_children("/")
                    conn.stop()
                logging.debug("All instances of ZooKeeper started")
                return
            except Exception as ex:
                logging.debug(f"Can't connect to ZooKeeper {instance}: {ex}")
                time.sleep(0.5)

        raise Exception(
            "Cannot wait ZooKeeper container (probably it's a `iptables-nft` issue, you may try to `sudo iptables -P FORWARD ACCEPT`)"
        )

    def make_hdfs_api(self, timeout=180, kerberized=False):
        if kerberized:
            keytab = p.abspath(
                p.join(self.instances["node1"].path, "secrets/clickhouse.keytab")
            )
            krb_conf = p.abspath(
                p.join(self.instances["node1"].path, "secrets/krb_long.conf")
            )
            self.hdfs_kerberized_ip = self.get_instance_ip(self.hdfs_kerberized_host)
            kdc_ip = self.get_instance_ip("hdfskerberos")

            self.hdfs_api = HDFSApi(
                user="root",
                timeout=timeout,
                kerberized=True,
                principal="root@TEST.CLICKHOUSE.TECH",
                keytab=keytab,
                krb_conf=krb_conf,
                host=self.hdfs_kerberized_host,
                protocol="http",
                proxy_port=self.hdfs_kerberized_name_port,
                data_port=self.hdfs_kerberized_data_port,
                hdfs_ip=self.hdfs_kerberized_ip,
                kdc_ip=kdc_ip,
            )
        else:
            self.hdfs_ip = self.get_instance_ip(self.hdfs_host)
            self.hdfs_api = HDFSApi(
                user="root",
                host=self.hdfs_host,
                data_port=self.hdfs_data_port,
                proxy_port=self.hdfs_name_port,
                hdfs_ip=self.hdfs_ip,
            )

    def wait_kafka_is_available(self, kafka_docker_id, kafka_port, max_retries=50):
        retries = 0
        while True:
            if check_kafka_is_available(kafka_docker_id, kafka_port):
                return
            else:
                retries += 1
                if retries > max_retries:
                    break
                logging.debug("Waiting for Kafka to start up")
                time.sleep(1)

        try:
            with open(os.path.join(self.kafka_dir, "docker.log"), "w+") as f:
                subprocess.check_call(  # STYLE_CHECK_ALLOW_SUBPROCESS_CHECK_CALL
                    self.base_kafka_cmd + ["logs"], stdout=f
                )
        except Exception as e:
            logging.debug("Unable to get logs from docker.")
        raise Exception("Kafka is not available")

    def wait_kerberos_kdc_is_available(self, kerberos_kdc_docker_id, max_retries=50):
        retries = 0
        while True:
            if check_kerberos_kdc_is_available(kerberos_kdc_docker_id):
                break
            else:
                retries += 1
                if retries > max_retries:
                    raise Exception("Kerberos KDC is not available")
                logging.debug("Waiting for Kerberos KDC to start up")
                time.sleep(1)

    def wait_hdfs_to_start(self, timeout=300, check_marker=False):
        start = time.time()
        while time.time() - start < timeout:
            try:
                self.hdfs_api.write_data("/somefilewithrandomname222", "1")
                logging.debug("Connected to HDFS and SafeMode disabled! ")
                if check_marker:
                    self.hdfs_api.read_data("/preparations_done_marker")

                return
            except Exception as ex:
                logging.exception(
                    "Can't connect to HDFS or preparations are not done yet " + str(ex)
                )
                time.sleep(1)

        raise Exception("Can't wait HDFS to start")

    def wait_mongo_to_start(self, timeout=30, secure=False):
        connection_str = "mongodb://{user}:{password}@{host}:{port}".format(
            host="localhost", port=self.mongo_port, user=mongo_user, password=mongo_pass
        )
        if secure:
            connection_str += "/?tls=true&tlsAllowInvalidCertificates=true"
        connection = pymongo.MongoClient(connection_str)
        start = time.time()
        while time.time() - start < timeout:
            try:
                connection.list_database_names()
                logging.debug(f"Connected to Mongo dbs: {connection.database_names()}")
                return
            except Exception as ex:
                logging.debug("Can't connect to Mongo " + str(ex))
                time.sleep(1)

    def wait_minio_to_start(self, timeout=180, secure=False):
        self.minio_ip = self.get_instance_ip(self.minio_host)
        self.minio_redirect_ip = self.get_instance_ip(self.minio_redirect_host)

        os.environ["SSL_CERT_FILE"] = p.join(
            self.base_dir, self.minio_dir, "certs", "public.crt"
        )
        minio_client = Minio(
            f"{self.minio_ip}:{self.minio_port}",
            access_key=minio_access_key,
            secret_key=minio_secret_key,
            secure=secure,
            http_client=urllib3.PoolManager(cert_reqs="CERT_NONE"),
        )  # disable SSL check as we test ClickHouse and not Python library
        start = time.time()
        while time.time() - start < timeout:
            try:
                minio_client.list_buckets()

                logging.debug("Connected to Minio.")

                buckets = [self.minio_bucket, self.minio_bucket_2]

                for bucket in buckets:
                    if minio_client.bucket_exists(bucket):
                        delete_object_list = map(
                            lambda x: x.object_name,
                            minio_client.list_objects_v2(bucket, recursive=True),
                        )
                        errors = minio_client.remove_objects(bucket, delete_object_list)
                        for error in errors:
                            logging.error(f"Error occured when deleting object {error}")
                        minio_client.remove_bucket(bucket)
                    minio_client.make_bucket(bucket)
                    logging.debug("S3 bucket '%s' created", bucket)

                self.minio_client = minio_client
                return
            except Exception as ex:
                logging.debug("Can't connect to Minio: %s", str(ex))
                time.sleep(1)

        try:
            with open(os.path.join(self.minio_dir, "docker.log"), "w+") as f:
                subprocess.check_call(  # STYLE_CHECK_ALLOW_SUBPROCESS_CHECK_CALL
                    self.base_minio_cmd + ["logs"], stdout=f
                )
        except Exception as e:
            logging.debug("Unable to get logs from docker.")

        raise Exception("Can't wait Minio to start")

    def wait_azurite_to_start(self, timeout=180):
        from azure.storage.blob import BlobServiceClient

        connection_string = (
            f"DefaultEndpointsProtocol=http;AccountName=devstoreaccount1;"
            f"AccountKey=Eby8vdM02xNOcqFlqUwJPLlmEtlCDXJ1OUzFT50uSRZ6IFsuFq2UVErCz4I6tq/K1SZFPTOtr/KBHBeksoGMGw==;"
            f"BlobEndpoint=http://127.0.0.1:{self.env_variables['AZURITE_PORT']}/devstoreaccount1;"
        )
        time.sleep(1)
        start = time.time()
        while time.time() - start < timeout:
            try:
                blob_service_client = BlobServiceClient.from_connection_string(
                    connection_string
                )
                logging.debug(blob_service_client.get_account_information())
                self.blob_service_client = blob_service_client
                return
            except Exception as ex:
                logging.debug("Can't connect to Azurite: %s", str(ex))
                time.sleep(1)

        raise Exception("Can't wait Azurite to start")

    def wait_ceph_to_start(self, timeout=180):
        from rados import Rados

        ceph_instance_id = self.get_instance_docker_id(self.ceph_host)
        logging.info("Ceph instance id: %s", ceph_instance_id)
        ceph_mon_host = self.get_instance_ip(self.ceph_host) + ":3300"
        logging.info("Ceph mon host: %s", ceph_mon_host)
        self.ceph_admin_secret = self.exec_in_container(
            ceph_instance_id, ["ceph", "auth", "print-key", "client.admin"]
        )
        logging.debug("Ceph admin secret: %s", self.ceph_admin_secret)
        start = time.time()
        while time.time() - start < timeout:
            try:
                cluster = Rados(
                    conf={"mon_host": ceph_mon_host, "key": self.ceph_admin_secret}
                )
                cluster.connect()
                logging.debug("Connected to Ceph")

                # Create necessary pool and handle for ClickHouse
                cluster.create_pool("clickhouse")
                logging.debug("Created pool 'clickhouse'")
                ioctx = cluster.open_ioctx("clickhouse")

                # Smoke test by writing and reading an object
                ioctx.write_full("test", b"hello")
                logging.debug("Wrote object 'test'")
                assert ioctx.read("test") == b"hello"
                ioctx.remove_object("test")

                self.rados = cluster
                self.rados_ioctx = ioctx
                return
            except Exception as ex:
                logging.debug("Can't connect to Ceph: %s", str(ex))
                time.sleep(1)

        raise Exception("Can't wait Ceph to start")

    def wait_schema_registry_to_start(self, timeout=180):
        for port in self.schema_registry_port, self.schema_registry_auth_port:
            reg_url = "http://localhost:{}".format(port)
            arg = {"url": reg_url}
            sr_client = CachedSchemaRegistryClient(arg)

            start = time.time()
            sr_started = False
            sr_auth_started = False
            while time.time() - start < timeout:
                try:
                    sr_client._send_request(sr_client.url)
                    logging.debug("Connected to SchemaRegistry")
                    # don't care about possible auth errors
                    sr_started = True
                    break
                except Exception as ex:
                    logging.debug(("Can't connect to SchemaRegistry: %s", str(ex)))
                    time.sleep(1)

            if not sr_started:
                raise Exception("Can't wait Schema Registry to start")

    def wait_cassandra_to_start(self, timeout=180):
        self.cassandra_ip = self.get_instance_ip(self.cassandra_host)
        cass_client = cassandra.cluster.Cluster(
            [self.cassandra_ip],
            port=self.cassandra_port,
            load_balancing_policy=RoundRobinPolicy(),
        )
        start = time.time()
        while time.time() - start < timeout:
            try:
                logging.info(
                    f"Check Cassandra Online {self.cassandra_id} {self.cassandra_ip} {self.cassandra_port}"
                )
                check = self.exec_in_container(
                    self.cassandra_id,
                    [
                        "bash",
                        "-c",
                        f"/opt/cassandra/bin/cqlsh -u cassandra -p cassandra -e 'describe keyspaces' {self.cassandra_ip} {self.cassandra_port}",
                    ],
                    user="root",
                )
                logging.info("Cassandra Online")
                cass_client.connect()
                logging.info("Connected Clients to Cassandra")
                return
            except Exception as ex:
                logging.warning("Can't connect to Cassandra: %s", str(ex))
                time.sleep(1)

        raise Exception("Can't wait Cassandra to start")

    def wait_ldap_to_start(self, timeout=180):
        self.ldap_container = self.get_docker_handle(self.ldap_id)
        start = time.time()
        while time.time() - start < timeout:
            try:
                logging.info(f"Check LDAP Online {self.ldap_host} {self.ldap_port}")
                self.exec_in_container(
                    self.ldap_id,
                    [
                        "bash",
                        "-c",
                        f"/opt/bitnami/openldap/bin/ldapsearch -x -H ldap://{self.ldap_host}:{self.ldap_port} -D cn=admin,dc=example,dc=org -w clickhouse -b dc=example,dc=org"
                        f'| grep -c -E "member: cn=j(ohn|ane)doe"'
                        f"| grep 2 >> /dev/null",
                    ],
                    user="root",
                )
                logging.info("LDAP Online")
                return
            except Exception as ex:
                logging.warning("Can't connect to LDAP: %s", str(ex))
                time.sleep(1)

        raise Exception("Can't wait LDAP to start")

    def start(self):
        pytest_xdist_logging_to_separate_files.setup()
        logging.info("Running tests in {}".format(self.base_path))
        if not os.path.exists(self.instances_dir):
            os.mkdir(self.instances_dir)
        else:
            logging.warning(
                "Instance directory already exists. Did you call cluster.start() for second time?"
            )
        logging.debug(f"Cluster start called. is_up={self.is_up}")
        self.print_all_docker_pieces()

        if self.is_up:
            return

        try:
            self.cleanup()
        except Exception as e:
            logging.warning("Cleanup failed:{e}")

        try:
            for instance in list(self.instances.values()):
                logging.debug(f"Setup directory for instance: {instance.name}")
                instance.create_dir()

            _create_env_file(os.path.join(self.env_file), self.env_variables)
            self.docker_client = docker.DockerClient(
                base_url="unix:///var/run/docker.sock",
                version=self.docker_api_version,
                timeout=600,
            )

            common_opts = ["--verbose", "up", "-d"]

            images_pull_cmd = self.base_cmd + ["pull"]
            # sometimes dockerhub/proxy can be flaky

            def logging_pulling_images(**kwargs):
                if "exception" in kwargs:
                    logging.info(
                        "Got exception pulling images: %s", kwargs["exception"]
                    )

            retry(log_function=logging_pulling_images)(run_and_check)(images_pull_cmd)

            if self.with_zookeeper_secure and self.base_zookeeper_cmd:
                logging.debug("Setup ZooKeeper Secure")
                logging.debug(
                    f"Creating internal ZooKeeper dirs: {self.zookeeper_dirs_to_create}"
                )
                for i in range(1, 3):
                    if os.path.exists(self.zookeeper_instance_dir_prefix + f"{i}"):
                        shutil.rmtree(self.zookeeper_instance_dir_prefix + f"{i}")
                for dir in self.zookeeper_dirs_to_create:
                    os.makedirs(dir)
                run_and_check(self.base_zookeeper_cmd + common_opts, env=self.env)
                self.up_called = True

                self.wait_zookeeper_secure_to_start()
                for command in self.pre_zookeeper_commands:
                    self.run_kazoo_commands_with_retries(command, repeats=5)

            if self.with_zookeeper and self.base_zookeeper_cmd:
                logging.debug("Setup ZooKeeper")
                logging.debug(
                    f"Creating internal ZooKeeper dirs: {self.zookeeper_dirs_to_create}"
                )
                if self.use_keeper:
                    for i in range(1, 4):
                        if os.path.exists(self.keeper_instance_dir_prefix + f"{i}"):
                            shutil.rmtree(self.keeper_instance_dir_prefix + f"{i}")
                else:
                    for i in range(1, 3):
                        if os.path.exists(self.zookeeper_instance_dir_prefix + f"{i}"):
                            shutil.rmtree(self.zookeeper_instance_dir_prefix + f"{i}")

                for dir in self.zookeeper_dirs_to_create:
                    os.makedirs(dir)

                if self.use_keeper:  # TODO: remove hardcoded paths from here
                    for i in range(1, 4):
                        shutil.copy(
                            os.path.join(
                                self.keeper_config_dir, f"keeper_config{i}.xml"
                            ),
                            os.path.join(
                                self.keeper_instance_dir_prefix + f"{i}", "config"
                            ),
                        )

                run_and_check(self.base_zookeeper_cmd + common_opts, env=self.env)
                self.up_called = True

                self.wait_zookeeper_to_start()
                for command in self.pre_zookeeper_commands:
                    self.run_kazoo_commands_with_retries(command, repeats=5)

            if self.with_mysql_client and self.base_mysql_client_cmd:
                logging.debug("Setup MySQL Client")
                subprocess_check_call(self.base_mysql_client_cmd + common_opts)
                self.wait_mysql_client_to_start()

            if self.with_mysql57 and self.base_mysql57_cmd:
                logging.debug("Setup MySQL")
                if os.path.exists(self.mysql57_dir):
                    shutil.rmtree(self.mysql57_dir)
                os.makedirs(self.mysql57_logs_dir)
                os.chmod(self.mysql57_logs_dir, stat.S_IRWXU | stat.S_IRWXO)
                subprocess_check_call(self.base_mysql57_cmd + common_opts)
                self.up_called = True
                self.wait_mysql57_to_start()

            if self.with_mysql8 and self.base_mysql8_cmd:
                logging.debug("Setup MySQL 8")
                if os.path.exists(self.mysql8_dir):
                    shutil.rmtree(self.mysql8_dir)
                os.makedirs(self.mysql8_logs_dir)
                os.chmod(self.mysql8_logs_dir, stat.S_IRWXU | stat.S_IRWXO)
                subprocess_check_call(self.base_mysql8_cmd + common_opts)
                self.wait_mysql8_to_start()

            if self.with_mysql_cluster and self.base_mysql_cluster_cmd:
                print("Setup MySQL")
                if os.path.exists(self.mysql_cluster_dir):
                    shutil.rmtree(self.mysql_cluster_dir)
                os.makedirs(self.mysql_cluster_logs_dir, exist_ok=True)
                os.chmod(self.mysql_cluster_logs_dir, stat.S_IRWXU | stat.S_IRWXO)

                subprocess_check_call(self.base_mysql_cluster_cmd + common_opts)
                self.up_called = True
                self.wait_mysql_cluster_to_start()

            if self.with_postgres and self.base_postgres_cmd:
                logging.debug("Setup Postgres")
                if os.path.exists(self.postgres_dir):
                    shutil.rmtree(self.postgres_dir)
                os.makedirs(self.postgres_logs_dir)
                os.chmod(self.postgres_logs_dir, stat.S_IRWXU | stat.S_IRWXO)

                subprocess_check_call(self.base_postgres_cmd + common_opts)
                self.up_called = True
                self.wait_postgres_to_start()

            if self.with_postgres_cluster and self.base_postgres_cluster_cmd:
                logging.debug("Setup Postgres")
                os.makedirs(self.postgres2_logs_dir)
                os.chmod(self.postgres2_logs_dir, stat.S_IRWXU | stat.S_IRWXO)
                os.makedirs(self.postgres3_logs_dir)
                os.chmod(self.postgres3_logs_dir, stat.S_IRWXU | stat.S_IRWXO)
                os.makedirs(self.postgres4_logs_dir)
                os.chmod(self.postgres4_logs_dir, stat.S_IRWXU | stat.S_IRWXO)
                subprocess_check_call(self.base_postgres_cluster_cmd + common_opts)
                self.up_called = True
                self.wait_postgres_cluster_to_start()

            if (
                self.with_postgresql_java_client
                and self.base_postgresql_java_client_cmd
            ):
                logging.debug("Setup Postgres Java Client")
                subprocess_check_call(
                    self.base_postgresql_java_client_cmd + common_opts
                )
                self.up_called = True
                self.wait_postgresql_java_client()

            if self.with_kafka and self.base_kafka_cmd:
                logging.debug("Setup Kafka")
                os.mkdir(self.kafka_dir)
                subprocess_check_call(
                    self.base_kafka_cmd + common_opts + ["--renew-anon-volumes"]
                )
                self.up_called = True
                self.wait_kafka_is_available(self.kafka_docker_id, self.kafka_port)
                self.wait_schema_registry_to_start()

            if self.with_kerberized_kafka and self.base_kerberized_kafka_cmd:
                logging.debug("Setup kerberized kafka")
                os.mkdir(self.kafka_dir)
                run_and_check(
                    self.base_kerberized_kafka_cmd
                    + common_opts
                    + ["--renew-anon-volumes"]
                )
                self.up_called = True
                self.wait_kafka_is_available(
                    self.kerberized_kafka_docker_id, self.kerberized_kafka_port, 100
                )

            if self.with_kerberos_kdc and self.base_kerberos_kdc_cmd:
                logging.debug("Setup Kerberos KDC")
                run_and_check(
                    self.base_kerberos_kdc_cmd + common_opts + ["--renew-anon-volumes"]
                )
                self.up_called = True
                self.wait_kerberos_kdc_is_available(self.keberos_kdc_docker_id)

            if self.with_rabbitmq and self.base_rabbitmq_cmd:
                logging.debug("Setup RabbitMQ")
                os.makedirs(self.rabbitmq_logs_dir)
                os.chmod(self.rabbitmq_logs_dir, stat.S_IRWXU | stat.S_IRWXO)

                with open(self.rabbitmq_cookie_file, "w") as f:
                    f.write(self.rabbitmq_cookie)
                os.chmod(self.rabbitmq_cookie_file, stat.S_IRUSR)

                subprocess_check_call(
                    self.base_rabbitmq_cmd + common_opts + ["--renew-anon-volumes"]
                )
                self.up_called = True
                self.rabbitmq_docker_id = self.get_instance_docker_id("rabbitmq1")
                time.sleep(2)
                logging.debug(f"RabbitMQ checking container try")
                self.wait_rabbitmq_to_start()

            if self.with_nats and self.base_nats_cmd:
                logging.debug("Setup NATS")
                os.makedirs(self.nats_cert_dir)
                env = os.environ.copy()
                env["NATS_CERT_DIR"] = self.nats_cert_dir
                run_and_check(
                    p.join(self.base_dir, "nats_certs.sh"),
                    env=env,
                    detach=False,
                    nothrow=False,
                )

                self.nats_ssl_context = ssl.create_default_context()
                self.nats_ssl_context.load_verify_locations(
                    p.join(self.nats_cert_dir, "ca", "ca-cert.pem")
                )
                subprocess_check_call(self.base_nats_cmd + common_opts)
                self.nats_docker_id = self.get_instance_docker_id("nats1")
                self.up_called = True
                self.wait_nats_is_available()

            if self.with_hdfs and self.base_hdfs_cmd:
                logging.debug("Setup HDFS")
                os.makedirs(self.hdfs_logs_dir)
                os.chmod(self.hdfs_logs_dir, stat.S_IRWXU | stat.S_IRWXO)
                subprocess_check_call(self.base_hdfs_cmd + common_opts)
                self.up_called = True
                self.make_hdfs_api()
                self.wait_hdfs_to_start()

            if self.with_kerberized_hdfs and self.base_kerberized_hdfs_cmd:
                logging.debug("Setup kerberized HDFS")
                os.makedirs(self.hdfs_kerberized_logs_dir)
                os.chmod(self.hdfs_kerberized_logs_dir, stat.S_IRWXU | stat.S_IRWXO)
                run_and_check(self.base_kerberized_hdfs_cmd + common_opts)
                self.up_called = True
                self.make_hdfs_api(kerberized=True)
                self.wait_hdfs_to_start(check_marker=True)

            if self.with_nginx and self.base_nginx_cmd:
                logging.debug("Setup nginx")
                subprocess_check_call(
                    self.base_nginx_cmd + common_opts + ["--renew-anon-volumes"]
                )
                self.up_called = True
                self.nginx_docker_id = self.get_instance_docker_id("nginx")

            if self.with_mongo and self.base_mongo_cmd:
                logging.debug("Setup Mongo")
                run_and_check(self.base_mongo_cmd + common_opts)
                self.up_called = True
                self.wait_mongo_to_start(30, secure=self.with_mongo_secure)

            if self.with_coredns and self.base_coredns_cmd:
                logging.debug("Setup coredns")
                run_and_check(self.base_coredns_cmd + common_opts)
                self.up_called = True
                time.sleep(10)

            if self.with_redis and self.base_redis_cmd:
                logging.debug("Setup Redis")
                subprocess_check_call(self.base_redis_cmd + common_opts)
                self.up_called = True
                time.sleep(10)

            if self.with_hive and self.base_hive_cmd:
                logging.debug("Setup hive")
                subprocess_check_call(self.base_hive_cmd + common_opts)
                self.up_called = True
                time.sleep(30)

            if self.with_minio and self.base_minio_cmd:
                # Copy minio certificates to minio/certs
                os.mkdir(self.minio_dir)
                if self.minio_certs_dir is None:
                    os.mkdir(os.path.join(self.minio_dir, "certs"))
                else:
                    shutil.copytree(
                        os.path.join(self.base_dir, self.minio_certs_dir),
                        os.path.join(self.minio_dir, "certs"),
                    )
                os.mkdir(self.minio_data_dir)
                os.chmod(self.minio_data_dir, stat.S_IRWXU | stat.S_IRWXO)

                minio_start_cmd = self.base_minio_cmd + common_opts

                logging.info(
                    "Trying to create Minio instance by command %s",
                    " ".join(map(str, minio_start_cmd)),
                )
                run_and_check(minio_start_cmd)
                self.up_called = True
                logging.info("Trying to connect to Minio...")
                self.wait_minio_to_start(secure=self.minio_certs_dir is not None)

            if self.with_azurite and self.base_azurite_cmd:
                azurite_start_cmd = self.base_azurite_cmd + common_opts
                logging.info(
                    "Trying to create Azurite instance by command %s",
                    " ".join(map(str, azurite_start_cmd)),
                )

                def logging_azurite_initialization(exception, retry_number, sleep_time):
                    logging.info(
                        f"Azurite initialization failed with error: {exception}"
                    )

                retry(
                    log_function=logging_azurite_initialization,
                )(
                    run_and_check
                )(azurite_start_cmd)
                self.up_called = True
                logging.info("Trying to connect to Azurite")
                self.wait_azurite_to_start()

            if self.with_ceph and self.base_ceph_cmd:
                ceph_start_cmd = self.base_ceph_cmd + common_opts
                logging.info(
                    "Trying to create Ceph instance by command %s",
                    " ".join(map(str, ceph_start_cmd)),
                )
                run_and_check(ceph_start_cmd)
                self.up_called = True
                logging.info("Trying to connect to Ceph...")
                self.wait_ceph_to_start()

            if self.with_cassandra and self.base_cassandra_cmd:
                subprocess_check_call(self.base_cassandra_cmd + ["up", "-d"])
                self.up_called = True
                self.wait_cassandra_to_start()

            if self.with_ldap and self.base_ldap_cmd:
                ldap_start_cmd = self.base_ldap_cmd + common_opts
                subprocess_check_call(ldap_start_cmd)
                self.up_called = True
                self.wait_ldap_to_start()

            if self.with_jdbc_bridge and self.base_jdbc_bridge_cmd:
                os.makedirs(self.jdbc_driver_logs_dir)
                os.chmod(self.jdbc_driver_logs_dir, stat.S_IRWXU | stat.S_IRWXO)

                subprocess_check_call(self.base_jdbc_bridge_cmd + ["up", "-d"])
                self.up_called = True
                self.jdbc_bridge_ip = self.get_instance_ip(self.jdbc_bridge_host)
                self.wait_for_url(
                    f"http://{self.jdbc_bridge_ip}:{self.jdbc_bridge_port}/ping"
                )

            if self.with_prometheus:
                os.makedirs(self.prometheus_writer_logs_dir)
                os.chmod(self.prometheus_writer_logs_dir, stat.S_IRWXU | stat.S_IRWXO)
                os.makedirs(self.prometheus_reader_logs_dir)
                os.chmod(self.prometheus_reader_logs_dir, stat.S_IRWXU | stat.S_IRWXO)

            clickhouse_start_cmd = self.base_cmd + ["up", "-d", "--no-recreate"]
            logging.debug(
                (
                    "Trying to create ClickHouse instance by command %s",
                    " ".join(map(str, clickhouse_start_cmd)),
                )
            )
            self.up_called = True
            run_and_check(clickhouse_start_cmd)
            logging.debug("ClickHouse instance created")

            start_timeout = 300.0  # seconds
            for instance in self.instances.values():
                instance.docker_client = self.docker_client
                instance.ip_address = self.get_instance_ip(instance.name)

                logging.debug(
                    f"Waiting for ClickHouse start in {instance.name}, ip: {instance.ip_address}..."
                )
                instance.wait_for_start(start_timeout)
                logging.debug(f"ClickHouse {instance.name} started")

                instance.client = Client(
                    instance.ip_address, command=self.client_bin_path
                )

            self.is_up = True

        except BaseException as e:
            logging.debug("Failed to start cluster: ")
            logging.debug(str(e))
            logging.debug(traceback.print_exc())
            self.shutdown()
            raise

    def shutdown(self, kill=True, ignore_fatal=True):
        sanitizer_assert_instance = None
        fatal_log = None

        if self.up_called:
            with open(self.docker_logs_path, "w+") as f:
                try:
                    subprocess.check_call(  # STYLE_CHECK_ALLOW_SUBPROCESS_CHECK_CALL
                        self.base_cmd + ["logs"], stdout=f
                    )
                except Exception as e:
                    logging.debug("Unable to get logs from docker.")
                f.seek(0)
                for line in f:
                    if SANITIZER_SIGN in line:
                        sanitizer_assert_instance = line.split("|")[0].strip()
                        break

            if kill:
                try:
                    run_and_check(self.base_cmd + ["stop", "--timeout", "20"])
                except Exception as e:
                    logging.debug(
                        "Kill command failed during shutdown. {}".format(repr(e))
                    )
                    logging.debug("Trying to kill forcefully")
                    run_and_check(self.base_cmd + ["kill"])

            # Check server logs for Fatal messages and sanitizer failures.
            # NOTE: we cannot do this via docker since in case of Fatal message container may already die.
            for name, instance in self.instances.items():
                if instance.contains_in_log(
                    SANITIZER_SIGN, from_host=True, filename="stderr.log"
                ):
                    sanitizer_assert_instance = instance.grep_in_log(
                        SANITIZER_SIGN,
                        from_host=True,
                        filename="stderr.log",
                        after=1000,
                    )
                    logging.error(
                        "Sanitizer in instance %s log %s",
                        name,
                        sanitizer_assert_instance,
                    )

                if not ignore_fatal and instance.contains_in_log(
                    "Fatal", from_host=True
                ):
                    fatal_log = instance.grep_in_log("Fatal", from_host=True)
                    if "Child process was terminated by signal 9 (KILL)" in fatal_log:
                        fatal_log = None
                        continue
                    logging.error("Crash in instance %s fatal log %s", name, fatal_log)

            try:
                subprocess_check_call(self.base_cmd + ["down", "--volumes"])
            except Exception as e:
                logging.debug(
                    "Down + remove orphans failed during shutdown. {}".format(repr(e))
                )
        else:
            logging.warning(
                "docker-compose up was not called. Trying to export docker.log for running containers"
            )

        self.cleanup()

        self.is_up = False

        self.docker_client = None

        for instance in list(self.instances.values()):
            instance.docker_client = None
            instance.ip_address = None
            instance.client = None

        if sanitizer_assert_instance is not None:
            raise Exception(
                "Sanitizer assert found for instance {}".format(
                    sanitizer_assert_instance
                )
            )
        if fatal_log is not None:
            raise Exception("Fatal messages found: {}".format(fatal_log))

    def pause_container(self, instance_name):
        subprocess_check_call(self.base_cmd + ["pause", instance_name])

    def unpause_container(self, instance_name):
        subprocess_check_call(self.base_cmd + ["unpause", instance_name])

    def open_bash_shell(self, instance_name):
        os.system(" ".join(self.base_cmd + ["exec", instance_name, "/bin/bash"]))

    def get_kazoo_client(self, zoo_instance_name):
        use_ssl = False
        if self.with_zookeeper_secure:
            port = self.zookeeper_secure_port
            use_ssl = True
        elif self.with_zookeeper:
            port = self.zookeeper_port
        else:
            raise Exception("Cluster has no ZooKeeper")

        ip = self.get_instance_ip(zoo_instance_name)
        logging.debug(
            f"get_kazoo_client: {zoo_instance_name}, ip:{ip}, port:{port}, use_ssl:{use_ssl}"
        )
        zk = KazooClient(
            hosts=f"{ip}:{port}",
            use_ssl=use_ssl,
            verify_certs=False,
            certfile=self.zookeeper_certfile,
            keyfile=self.zookeeper_keyfile,
        )
        zk.start()
        return zk

    def run_kazoo_commands_with_retries(
        self, kazoo_callback, zoo_instance_name="zoo1", repeats=1, sleep_for=1
    ):
        zk = self.get_kazoo_client(zoo_instance_name)
        logging.debug(
            f"run_kazoo_commands_with_retries: {zoo_instance_name}, {kazoo_callback}"
        )
        for i in range(repeats - 1):
            try:
                kazoo_callback(zk)
                return
            except KazooException as e:
                logging.debug(repr(e))
                time.sleep(sleep_for)
        kazoo_callback(zk)
        zk.stop()

    def add_zookeeper_startup_command(self, command):
        self.pre_zookeeper_commands.append(command)

    def stop_zookeeper_nodes(self, zk_nodes):
        for n in zk_nodes:
            logging.info("Stopping zookeeper node: %s", n)
            subprocess_check_call(self.base_zookeeper_cmd + ["stop", n])

    def start_zookeeper_nodes(self, zk_nodes):
        for n in zk_nodes:
            logging.info("Starting zookeeper node: %s", n)
            subprocess_check_call(self.base_zookeeper_cmd + ["start", n])


DOCKER_COMPOSE_TEMPLATE = """
version: '2.3'
services:
    {name}:
        image: {image}:{tag}
        hostname: {hostname}
        volumes:
            - {instance_config_dir}:/etc/clickhouse-server/
            - {db_dir}:/var/lib/clickhouse/
            - {logs_dir}:/var/log/clickhouse-server/
            - /etc/passwd:/etc/passwd:ro
            {binary_volume}
            {odbc_bridge_volume}
            {library_bridge_volume}
            {external_dirs_volumes}
            {odbc_ini_path}
            {keytab_path}
            {krb5_conf}
        entrypoint: {entrypoint_cmd}
        tmpfs: {tmpfs}
        {mem_limit}
        cap_add:
            - SYS_PTRACE
            - NET_ADMIN
            - IPC_LOCK
            - SYS_NICE
            # for umount/mount on fly
            - SYS_ADMIN
        depends_on: {depends_on}
        user: '{user}'
        env_file:
            - {env_file}
        security_opt:
            - label:disable
        dns_opt:
            - attempts:2
            - timeout:1
            - inet6
            - rotate
        {networks}
            {app_net}
                {ipv4_address}
                {ipv6_address}
                {net_aliases}
                    {net_alias1}
"""


class ClickHouseInstance:
    def __init__(
        self,
        cluster,
        base_path,
        name,
        base_config_dir,
        custom_main_configs,
        custom_user_configs,
        custom_dictionaries,
        macros,
        with_zookeeper,
        zookeeper_config_path,
        with_mysql_client,
        with_mysql57,
        with_mysql8,
        with_mysql_cluster,
        with_kafka,
        with_kerberized_kafka,
        with_kerberos_kdc,
        with_rabbitmq,
        with_nats,
        with_nginx,
        with_kerberized_hdfs,
        with_secrets,
        with_mongo,
        with_redis,
        with_minio,
        with_azurite,
        with_ceph,
        with_jdbc_bridge,
        with_hive,
        with_coredns,
        with_cassandra,
        with_ldap,
        use_old_analyzer,
        server_bin_path,
        odbc_bridge_bin_path,
        library_bridge_bin_path,
        clickhouse_path_dir,
        with_odbc_drivers,
        with_postgres,
        with_postgres_cluster,
        with_postgresql_java_client,
        clickhouse_start_command=CLICKHOUSE_START_COMMAND,
        main_config_name="config.xml",
        users_config_name="users.xml",
        copy_common_configs=True,
        hostname=None,
        env_variables=None,
        instance_env_variables=False,
        image="clickhouse/integration-test",
        tag="latest",
        stay_alive=False,
        ipv4_address=None,
        ipv6_address=None,
        with_installed_binary=False,
        external_dirs=None,
        tmpfs=None,
        mem_limit=None,
        config_root_name="clickhouse",
        extra_configs=[],
    ):
        self.name = name
        self.base_cmd = cluster.base_cmd
        self.docker_id = cluster.get_instance_docker_id(self.name)
        self.cluster = cluster
        self.hostname = hostname if hostname is not None else self.name

        self.external_dirs = external_dirs
        self.tmpfs = tmpfs or []
        if mem_limit is not None:
            self.mem_limit = "mem_limit : " + mem_limit
        else:
            self.mem_limit = ""
        self.base_config_dir = (
            p.abspath(p.join(base_path, base_config_dir)) if base_config_dir else None
        )
        self.custom_main_config_paths = [
            p.abspath(p.join(base_path, c)) for c in custom_main_configs
        ]
        self.custom_user_config_paths = [
            p.abspath(p.join(base_path, c)) for c in custom_user_configs
        ]
        self.custom_dictionaries_paths = [
            p.abspath(p.join(base_path, c)) for c in custom_dictionaries
        ]
        self.custom_extra_config_paths = [
            p.abspath(p.join(base_path, c)) for c in extra_configs
        ]
        self.clickhouse_path_dir = (
            p.abspath(p.join(base_path, clickhouse_path_dir))
            if clickhouse_path_dir
            else None
        )
        self.secrets_dir = p.abspath(p.join(base_path, "secrets"))
        self.macros = macros if macros is not None else {}
        self.with_zookeeper = with_zookeeper
        self.zookeeper_config_path = zookeeper_config_path

        self.server_bin_path = server_bin_path
        self.odbc_bridge_bin_path = odbc_bridge_bin_path
        self.library_bridge_bin_path = library_bridge_bin_path

        self.with_mysql_client = with_mysql_client
        self.with_mysql57 = with_mysql57
        self.with_mysql8 = with_mysql8
        self.with_mysql_cluster = with_mysql_cluster
        self.with_postgres = with_postgres
        self.with_postgres_cluster = with_postgres_cluster
        self.with_postgresql_java_client = with_postgresql_java_client
        self.with_kafka = with_kafka
        self.with_kerberized_kafka = with_kerberized_kafka
        self.with_kerberos_kdc = with_kerberos_kdc
        self.with_rabbitmq = with_rabbitmq
        self.with_nats = with_nats
        self.with_nginx = with_nginx
        self.with_kerberized_hdfs = with_kerberized_hdfs
        self.with_secrets = with_secrets
        self.with_mongo = with_mongo
        self.with_redis = with_redis
        self.with_minio = with_minio
        self.with_azurite = with_azurite
        self.with_ceph = with_ceph
        self.with_cassandra = with_cassandra
        self.with_ldap = with_ldap
        self.with_jdbc_bridge = with_jdbc_bridge
        self.with_hive = with_hive
        self.with_coredns = with_coredns
        self.coredns_config_dir = p.abspath(p.join(base_path, "coredns_config"))
        self.use_old_analyzer = use_old_analyzer

        self.main_config_name = main_config_name
        self.users_config_name = users_config_name
        self.copy_common_configs = copy_common_configs

        self.clickhouse_start_command = clickhouse_start_command.replace(
            "{main_config_file}", self.main_config_name
        )
        self.clickhouse_stay_alive_command = "bash -c \"trap 'pkill tail' INT TERM; {} --daemon; coproc tail -f /dev/null; wait $$!\"".format(
            clickhouse_start_command
        )

        self.path = p.join(self.cluster.instances_dir, name)
        self.docker_compose_path = p.join(self.path, "docker-compose.yml")
        self.env_variables = env_variables or {}
        self.instance_env_variables = instance_env_variables
        self.env_file = self.cluster.env_file
        if with_odbc_drivers:
            self.odbc_ini_path = self.path + "/odbc.ini:/etc/odbc.ini"
            self.with_mysql8 = True
        else:
            self.odbc_ini_path = ""

        if with_kerberized_kafka or with_kerberized_hdfs or with_kerberos_kdc:
            if with_kerberos_kdc:
                base_secrets_dir = self.cluster.instances_dir
            else:
                base_secrets_dir = os.path.dirname(self.docker_compose_path)
            self.keytab_path = "- " + base_secrets_dir + "/secrets:/tmp/keytab"
            self.krb5_conf = (
                "- " + base_secrets_dir + "/secrets/krb.conf:/etc/krb5.conf:ro"
            )
        else:
            self.keytab_path = ""
            self.krb5_conf = ""

        self.docker_client = None
        self.ip_address = None
        self.client = None
        self.image = image
        self.tag = tag
        self.stay_alive = stay_alive
        self.ipv4_address = ipv4_address
        self.ipv6_address = ipv6_address
        self.with_installed_binary = with_installed_binary
        self.is_up = False
        self.config_root_name = config_root_name

    def is_built_with_sanitizer(self, sanitizer_name=""):
        build_opts = self.query(
            "SELECT value FROM system.build_options WHERE name = 'CXX_FLAGS'"
        )
        return "-fsanitize={}".format(sanitizer_name) in build_opts

    def is_debug_build(self):
        build_opts = self.query(
            "SELECT value FROM system.build_options WHERE name = 'CXX_FLAGS'"
        )
        return "NDEBUG" not in build_opts

    def is_built_with_thread_sanitizer(self):
        return self.is_built_with_sanitizer("thread")

    def is_built_with_address_sanitizer(self):
        return self.is_built_with_sanitizer("address")

    def is_built_with_memory_sanitizer(self):
        return self.is_built_with_sanitizer("memory")

    # Connects to the instance via clickhouse-client, sends a query (1st argument) and returns the answer
    def query(
        self,
        sql,
        stdin=None,
        timeout=None,
        settings=None,
        user=None,
        password=None,
        database=None,
        host=None,
        ignore_error=False,
        query_id=None,
    ):
        sql_for_log = ""
        if len(sql) > 1000:
            sql_for_log = sql[:1000]
        else:
            sql_for_log = sql
        logging.debug("Executing query %s on %s", sql_for_log, self.name)
        return self.client.query(
            sql,
            stdin=stdin,
            timeout=timeout,
            settings=settings,
            user=user,
            password=password,
            database=database,
            ignore_error=ignore_error,
            query_id=query_id,
            host=host,
        )

    def query_with_retry(
        self,
        sql,
        stdin=None,
        timeout=None,
        settings=None,
        user=None,
        password=None,
        database=None,
        host=None,
        ignore_error=False,
        retry_count=20,
        sleep_time=0.5,
        check_callback=lambda x: True,
    ):
        # logging.debug(f"Executing query {sql} on {self.name}")
        result = None
        exception_msg = ""
        for i in range(retry_count):
            try:
                result = self.query(
                    sql,
                    stdin=stdin,
                    timeout=timeout,
                    settings=settings,
                    user=user,
                    password=password,
                    database=database,
                    host=host,
                    ignore_error=ignore_error,
                )
                if check_callback(result):
                    return result
                time.sleep(sleep_time)
            except QueryRuntimeException as ex:
                exception_msg = f"{type(ex).__name__}: {str(ex)}"
                # Container is down, this is likely due to server crash.
                if "No route to host" in str(ex):
                    raise
                time.sleep(sleep_time)
            except Exception as ex:
                # logging.debug("Retry {} got exception {}".format(i + 1, ex))
                exception_msg = f"{type(ex).__name__}: {str(ex)}"
                time.sleep(sleep_time)

        if result is not None:
            return result
        raise Exception(f"Can't execute query {sql}\n{exception_msg}")

    # As query() but doesn't wait response and returns response handler
    def get_query_request(self, sql, *args, **kwargs):
        logging.debug(f"Executing query {sql} on {self.name}")
        return self.client.get_query_request(sql, *args, **kwargs)

    # Connects to the instance via clickhouse-client, sends a query (1st argument), expects an error and return its code
    def query_and_get_error(
        self,
        sql,
        stdin=None,
        timeout=None,
        settings=None,
        user=None,
        password=None,
        database=None,
        query_id=None,
    ):
        logging.debug(f"Executing query {sql} on {self.name}")
        return self.client.query_and_get_error(
            sql,
            stdin=stdin,
            timeout=timeout,
            settings=settings,
            user=user,
            password=password,
            database=database,
            query_id=query_id,
        )

    def query_and_get_error_with_retry(
        self,
        sql,
        stdin=None,
        timeout=None,
        settings=None,
        user=None,
        password=None,
        database=None,
        retry_count=20,
        sleep_time=0.5,
    ):
        logging.debug(f"Executing query {sql} on {self.name}")
        result = None
        for i in range(retry_count):
            try:
                result = self.client.query_and_get_error(
                    sql,
                    stdin=stdin,
                    timeout=timeout,
                    settings=settings,
                    user=user,
                    password=password,
                    database=database,
                )
                time.sleep(sleep_time)

                if result is not None:
                    return result
            except QueryRuntimeException as ex:
                logging.debug("Retry {} got exception {}".format(i + 1, ex))
                time.sleep(sleep_time)

        raise Exception("Query {} did not fail".format(sql))

    # The same as query_and_get_error but ignores successful query.
    def query_and_get_answer_with_error(
        self,
        sql,
        stdin=None,
        timeout=None,
        settings=None,
        user=None,
        password=None,
        database=None,
        query_id=None,
    ):
        logging.debug(f"Executing query {sql} on {self.name}")
        return self.client.query_and_get_answer_with_error(
            sql,
            stdin=stdin,
            timeout=timeout,
            settings=settings,
            user=user,
            password=password,
            database=database,
            query_id=query_id,
        )

    # Connects to the instance via HTTP interface, sends a query and returns the answer
    def http_query(
        self,
        sql,
        data=None,
        method=None,
        params=None,
        user=None,
        password=None,
        port=8123,
        timeout=None,
        retry_strategy=None,
        content=False,
    ):
        output, error = self.http_query_and_get_answer_with_error(
            sql,
            data=data,
            method=method,
            params=params,
            user=user,
            password=password,
            port=port,
            timeout=timeout,
            retry_strategy=retry_strategy,
            content=content,
        )

        if error:
            raise Exception("ClickHouse HTTP server returned " + error)

        return output

    # Connects to the instance via HTTP interface, sends a query, expects an error and return the error message
    def http_query_and_get_error(
        self,
        sql,
        data=None,
        method=None,
        params=None,
        user=None,
        password=None,
        port=8123,
        timeout=None,
        retry_strategy=None,
    ):
        output, error = self.http_query_and_get_answer_with_error(
            sql,
            data=data,
            method=method,
            params=params,
            user=user,
            password=password,
            port=port,
            timeout=timeout,
            retry_strategy=retry_strategy,
        )

        if not error:
            raise Exception(
                "ClickHouse HTTP server is expected to fail, but succeeded: " + output
            )

        return error

    def append_hosts(self, name, ip):
        self.exec_in_container(
            (["bash", "-c", "echo '{}' {} >> /etc/hosts".format(ip, name)]),
            privileged=True,
            user="root",
        )

    def set_hosts(self, hosts):
        entries = ["127.0.0.1 localhost", "::1 localhost"]
        for host in hosts:
            entries.append(f"{host[0]} {host[1]}")

        self.exec_in_container(
            ["bash", "-c", 'echo -e "{}" > /etc/hosts'.format("\\n".join(entries))],
            privileged=True,
            user="root",
        )

    # Connects to the instance via HTTP interface, sends a query and returns both the answer and the error message
    # as a tuple (output, error).
    def http_query_and_get_answer_with_error(
        self,
        sql,
        data=None,
        method=None,
        params=None,
        user=None,
        password=None,
        port=8123,
        timeout=None,
        retry_strategy=None,
        content=False,
    ):
        logging.debug(f"Executing query {sql} on {self.name} via HTTP interface")
        if params is None:
            params = {}
        else:
            params = params.copy()

        if sql is not None:
            params["query"] = sql

        auth = None
        if user and password:
            auth = requests.auth.HTTPBasicAuth(user, password)
        elif user:
            auth = requests.auth.HTTPBasicAuth(user, "")
        url = f"http://{self.ip_address}:{port}/?" + urllib.parse.urlencode(params)

        if retry_strategy is None:
            requester = requests
        else:
            adapter = requests.adapters.HTTPAdapter(max_retries=retry_strategy)
            requester = requests.Session()
            requester.mount("https://", adapter)
            requester.mount("http://", adapter)

        if method is None:
            method = "POST" if data else "GET"

        r = requester.request(method, url, data=data, auth=auth, timeout=timeout)
        # Force encoding to UTF-8
        r.encoding = "UTF-8"

        if r.ok:
            return (r.content if content else r.text, None)

        code = r.status_code
        return (None, str(code) + " " + http.client.responses[code] + ": " + r.text)

    # Connects to the instance via HTTP interface, sends a query and returns the answer
    def http_request(self, url, method="GET", params=None, data=None, headers=None):
        logging.debug(f"Sending HTTP request {url} to {self.name}")
        url = "http://" + self.ip_address + ":8123/" + url
        return requests.request(
            method=method, url=url, params=params, data=data, headers=headers
        )

    def stop_clickhouse(self, stop_wait_sec=30, kill=False):
        if not self.stay_alive:
            raise Exception(
                "clickhouse can be stopped only with stay_alive=True instance"
            )
        try:
            ps_clickhouse = self.exec_in_container(
                ["bash", "-c", "ps -C clickhouse"], nothrow=True, user="root"
            )
            if ps_clickhouse == "  PID TTY      STAT   TIME COMMAND":
                logging.warning("ClickHouse process already stopped")
                return

            self.exec_in_container(
                ["bash", "-c", "pkill {} clickhouse".format("-9" if kill else "")],
                user="root",
            )

            start_time = time.time()
            stopped = False
            while time.time() <= start_time + stop_wait_sec:
                pid = self.get_process_pid("clickhouse")
                if pid is None:
                    stopped = True
                    break
                else:
                    time.sleep(1)

            if not stopped:
                pid = self.get_process_pid("clickhouse")
                if pid is not None:
                    logging.warning(
                        f"Force kill clickhouse in stop_clickhouse. ps:{pid}"
                    )
                    self.exec_in_container(
                        [
                            "bash",
                            "-c",
                            f"gdb -batch -ex 'thread apply all bt full' -p {pid} > {os.path.join(self.path, 'logs/stdout.log')}",
                        ],
                        user="root",
                    )
                    self.stop_clickhouse(kill=True)
                else:
                    ps_all = self.exec_in_container(
                        ["bash", "-c", "ps aux"], nothrow=True, user="root"
                    )
                    logging.warning(
                        f"We want force stop clickhouse, but no clickhouse-server is running\n{ps_all}"
                    )
                    return
        except Exception as e:
            logging.warning(f"Stop ClickHouse raised an error {e}")

    def start_clickhouse(
        self, start_wait_sec=60, retry_start=True, expected_to_fail=False
    ):
        if not self.stay_alive:
            raise Exception(
                "ClickHouse can be started again only with stay_alive=True instance"
            )
        start_time = time.time()
        time_to_sleep = 0.5

        while start_time + start_wait_sec >= time.time():
            # sometimes after SIGKILL (hard reset) server may refuse to start for some time
            # for different reasons.
            pid = self.get_process_pid("clickhouse")
            if pid is None:
                logging.debug("No clickhouse process running. Start new one.")
                self.exec_in_container(
                    ["bash", "-c", "{} --daemon".format(self.clickhouse_start_command)],
                    user=str(os.getuid()),
                )
                if expected_to_fail:
                    self.wait_start_failed(start_wait_sec + start_time - time.time())
                    return
                time.sleep(1)
                continue
            else:
                logging.debug("Clickhouse process running.")
                if expected_to_fail:
                    raise Exception("ClickHouse was expected not to be running.")
                try:
                    self.wait_start(start_wait_sec + start_time - time.time())
                    return
                except Exception as e:
                    logging.warning(
                        f"Current start attempt failed. Will kill {pid} just in case."
                    )
                    self.exec_in_container(
                        ["bash", "-c", f"kill -9 {pid}"], user="root", nothrow=True
                    )
                    if not retry_start:
                        raise
                    time.sleep(time_to_sleep)

        raise Exception("Cannot start ClickHouse, see additional info in logs")

    def wait_start(self, start_wait_sec):
        start_time = time.time()
        last_err = None
        while True:
            try:
                pid = self.get_process_pid("clickhouse")
                if pid is None:
                    raise Exception("ClickHouse server is not running. Check logs.")
                exec_query_with_retry(self, "select 20", retry_count=10, silent=True)
                return
            except QueryRuntimeException as err:
                last_err = err
                pid = self.get_process_pid("clickhouse")
                if pid is not None:
                    logging.warning(f"ERROR {err}")
                else:
                    raise Exception("ClickHouse server is not running. Check logs.")
            if time.time() > start_time + start_wait_sec:
                break
        logging.error(
            f"No time left to start. But process is still running. Will dump threads."
        )
        ps_clickhouse = self.exec_in_container(
            ["bash", "-c", "ps -C clickhouse"], nothrow=True, user="root"
        )
        logging.info(f"PS RESULT:\n{ps_clickhouse}")
        pid = self.get_process_pid("clickhouse")
        if pid is not None:
            self.exec_in_container(
                ["bash", "-c", f"gdb -batch -ex 'thread apply all bt full' -p {pid}"],
                user="root",
            )
        if last_err is not None:
            raise last_err

    def wait_start_failed(self, start_wait_sec):
        start_time = time.time()
        while time.time() <= start_time + start_wait_sec:
            pid = self.get_process_pid("clickhouse")
            if pid is None:
                return
            time.sleep(1)
        logging.error(
            f"No time left to shutdown. Process is still running. Will dump threads."
        )
        ps_clickhouse = self.exec_in_container(
            ["bash", "-c", "ps -C clickhouse"], nothrow=True, user="root"
        )
        logging.info(f"PS RESULT:\n{ps_clickhouse}")
        pid = self.get_process_pid("clickhouse")
        if pid is not None:
            self.exec_in_container(
                ["bash", "-c", f"gdb -batch -ex 'thread apply all bt full' -p {pid}"],
                user="root",
            )
        raise Exception(
            "ClickHouse server is still running, but was expected to shutdown. Check logs."
        )

    def restart_clickhouse(self, stop_start_wait_sec=60, kill=False):
        self.stop_clickhouse(stop_start_wait_sec, kill)
        self.start_clickhouse(stop_start_wait_sec)

    def exec_in_container(self, cmd, detach=False, nothrow=False, **kwargs):
        return self.cluster.exec_in_container(
            self.docker_id, cmd, detach, nothrow, **kwargs
        )

    def rotate_logs(self):
        self.exec_in_container(
            ["bash", "-c", f"kill -HUP {self.get_process_pid('clickhouse server')}"],
            user="root",
        )

    def contains_in_log(
        self,
        substring,
        from_host=False,
        filename="clickhouse-server.log",
        exclusion_substring="",
    ):
        if from_host:
            # We check fist file exists but want to look for all rotated logs as well
            result = subprocess_check_call(
                [
                    "bash",
                    "-c",
                    f'[ -f {self.logs_dir}/{filename} ] && zgrep -aH "{substring}" {self.logs_dir}/{filename}* | ( [ -z "{exclusion_substring}" ] && cat || grep -v "${exclusion_substring}" ) || true',
                ]
            )
        else:
            result = self.exec_in_container(
                [
                    "bash",
                    "-c",
                    f'[ -f /var/log/clickhouse-server/{filename} ] && zgrep -aH "{substring}" /var/log/clickhouse-server/{filename} | ( [ -z "{exclusion_substring}" ] && cat || grep -v "${exclusion_substring}" ) || true',
                ]
            )
        return len(result) > 0

    def grep_in_log(
        self, substring, from_host=False, filename="clickhouse-server.log", after=None
    ):
        logging.debug(f"grep in log called %s", substring)
        if after is not None:
            after_opt = "-A{}".format(after)
        else:
            after_opt = ""
        if from_host:
            # We check fist file exists but want to look for all rotated logs as well
            result = subprocess_check_call(
                [
                    "bash",
                    "-c",
                    f'[ -f {self.logs_dir}/{filename} ] && zgrep {after_opt} -a "{substring}" {self.logs_dir}/{filename}* || true',
                ]
            )
        else:
            result = self.exec_in_container(
                [
                    "bash",
                    "-c",
                    f'[ -f /var/log/clickhouse-server/{filename} ] && zgrep {after_opt} -a "{substring}" /var/log/clickhouse-server/{filename}* || true',
                ]
            )
        logging.debug("grep result %s", result)
        return result

    def count_in_log(self, substring):
        result = self.exec_in_container(
            [
                "bash",
                "-c",
                'grep -a "{}" /var/log/clickhouse-server/clickhouse-server.log | wc -l'.format(
                    substring
                ),
            ]
        )
        return result

    def wait_for_log_line(
        self,
        regexp,
        filename="/var/log/clickhouse-server/clickhouse-server.log",
        timeout=30,
        repetitions=1,
        look_behind_lines=100,
    ):
        start_time = time.time()
        result = self.exec_in_container(
            [
                "bash",
                "-c",
                'timeout {} tail -Fn{} "{}" | grep -Em {} {}'.format(
                    timeout,
                    look_behind_lines,
                    filename,
                    repetitions,
                    shlex.quote(regexp),
                ),
            ]
        )

        # if repetitions>1 grep will return success even if not enough lines were collected,
        if repetitions > 1 and len(result.splitlines()) < repetitions:
            logging.debug(
                "wait_for_log_line: those lines were found during {} seconds:".format(
                    timeout
                )
            )
            logging.debug(result)
            raise Exception(
                "wait_for_log_line: Not enough repetitions: {} found, while {} expected".format(
                    len(result.splitlines()), repetitions
                )
            )

        wait_duration = time.time() - start_time

        logging.debug(
            '{} log line(s) matching "{}" appeared in a {:.3f} seconds'.format(
                repetitions, regexp, wait_duration
            )
        )
        return wait_duration

    def path_exists(self, path):
        return (
            self.exec_in_container(
                [
                    "bash",
                    "-c",
                    "echo $(if [ -e '{}' ]; then echo 'yes'; else echo 'no'; fi)".format(
                        path
                    ),
                ]
            )
            == "yes\n"
        )

    def copy_file_to_container(self, local_path, dest_path):
        return self.cluster.copy_file_to_container(
            self.docker_id, local_path, dest_path
        )

    def get_process_pid(self, process_name):
        output = self.exec_in_container(
            [
                "bash",
                "-c",
                "ps ax | grep '{}' | grep -v 'grep' | grep -v 'coproc' | grep -v 'bash -c' | awk '{{print $1}}'".format(
                    process_name
                ),
            ]
        )
        if output:
            try:
                pid = int(output.split("\n")[0].strip())
                return pid
            except:
                return None
        return None

    def restart_with_original_version(
        self,
        stop_start_wait_sec=300,
        callback_onstop=None,
        signal=15,
        clear_data_dir=False,
    ):
        begin_time = time.time()
        if not self.stay_alive:
            raise Exception("Cannot restart not stay alive container")
        self.exec_in_container(
            ["bash", "-c", "pkill -{} clickhouse".format(signal)], user="root"
        )
        retries = int(stop_start_wait_sec / 0.5)
        local_counter = 0
        # wait stop
        while local_counter < retries:
            if not self.get_process_pid("clickhouse server"):
                break
            time.sleep(0.5)
            local_counter += 1

        # force kill if server hangs
        if self.get_process_pid("clickhouse server"):
            # server can die before kill, so don't throw exception, it's expected
            self.exec_in_container(
                ["bash", "-c", "pkill -{} clickhouse".format(9)],
                nothrow=True,
                user="root",
            )

        if callback_onstop:
            callback_onstop(self)

        if clear_data_dir:
            self.exec_in_container(
                [
                    "bash",
                    "-c",
                    "rm -rf /var/lib/clickhouse/metadata && rm -rf /var/lib/clickhouse/data",
                ],
                user="root",
            )

        self.exec_in_container(
            [
                "bash",
                "-c",
                "echo 'restart_with_original_version: From version' && /usr/bin/clickhouse server --version && echo 'To version' && /usr/share/clickhouse_original server --version",
            ]
        )
        self.exec_in_container(
            [
                "bash",
                "-c",
                "cp /usr/share/clickhouse_original /usr/bin/clickhouse && chmod 777 /usr/bin/clickhouse",
            ],
            user="root",
        )
        self.exec_in_container(
            ["bash", "-c", "{} --daemon".format(self.clickhouse_start_command)],
            user=str(os.getuid()),
        )

        # wait start
        time_left = begin_time + stop_start_wait_sec - time.time()
        if time_left <= 0:
            raise Exception(f"No time left during restart")
        else:
            self.wait_start(time_left)

    def restart_with_latest_version(
        self,
        stop_start_wait_sec=300,
        callback_onstop=None,
        signal=15,
        fix_metadata=False,
    ):
        begin_time = time.time()
        if not self.stay_alive:
            raise Exception("Cannot restart not stay alive container")
        self.exec_in_container(
            ["bash", "-c", "pkill -{} clickhouse".format(signal)], user="root"
        )
        retries = int(stop_start_wait_sec / 0.5)
        local_counter = 0
        # wait stop
        while local_counter < retries:
            if not self.get_process_pid("clickhouse server"):
                break
            time.sleep(0.5)
            local_counter += 1

        # force kill if server hangs
        if self.get_process_pid("clickhouse server"):
            # server can die before kill, so don't throw exception, it's expected
            self.exec_in_container(
                ["bash", "-c", "pkill -{} clickhouse".format(9)],
                nothrow=True,
                user="root",
            )

        if callback_onstop:
            callback_onstop(self)
        self.exec_in_container(
            ["bash", "-c", "cp /usr/bin/clickhouse /usr/share/clickhouse_original"],
            user="root",
        )
        self.exec_in_container(
            [
                "bash",
                "-c",
                "cp /usr/share/clickhouse_fresh /usr/bin/clickhouse && chmod 777 /usr/bin/clickhouse",
            ],
            user="root",
        )
        self.exec_in_container(
            [
                "bash",
                "-c",
                "echo 'restart_with_latest_version: From version' && /usr/share/clickhouse_original server --version && echo 'To version' /usr/share/clickhouse_fresh server --version",
            ]
        )
        if fix_metadata:
            # Versions older than 20.7 might not create .sql file for system and default database
            # Create it manually if upgrading from older version
            self.exec_in_container(
                [
                    "bash",
                    "-c",
                    "if [ ! -f /var/lib/clickhouse/metadata/system.sql ]; then echo 'ATTACH DATABASE system ENGINE=Ordinary' > /var/lib/clickhouse/metadata/system.sql; fi",
                ]
            )
            self.exec_in_container(
                [
                    "bash",
                    "-c",
                    "if [ ! -f /var/lib/clickhouse/metadata/default.sql ]; then echo 'ATTACH DATABASE system ENGINE=Ordinary' > /var/lib/clickhouse/metadata/default.sql; fi",
                ]
            )
        self.exec_in_container(
            ["bash", "-c", "{} --daemon".format(self.clickhouse_start_command)],
            user=str(os.getuid()),
        )

        # wait start
        time_left = begin_time + stop_start_wait_sec - time.time()
        if time_left <= 0:
            raise Exception(f"No time left during restart")
        else:
            self.wait_start(time_left)

    def get_docker_handle(self):
        return self.cluster.get_docker_handle(self.docker_id)

    def stop(self):
        self.get_docker_handle().stop()

    def start(self):
        self.get_docker_handle().start()

    def wait_for_start(self, start_timeout=None, connection_timeout=None):
        handle = self.get_docker_handle()

        if start_timeout is None or start_timeout <= 0:
            raise Exception("Invalid timeout: {}".format(start_timeout))

        if connection_timeout is not None and connection_timeout < start_timeout:
            raise Exception(
                "Connection timeout {} should be grater then start timeout {}".format(
                    connection_timeout, start_timeout
                )
            )

        start_time = time.time()
        prev_rows_in_log = 0

        def has_new_rows_in_log():
            nonlocal prev_rows_in_log
            try:
                rows_in_log = int(self.count_in_log(".*").strip())
                res = rows_in_log > prev_rows_in_log
                prev_rows_in_log = rows_in_log
                return res
            except ValueError:
                return False

        while True:
            handle.reload()
            status = handle.status
            if status == "exited":
                raise Exception(
                    f"Instance `{self.name}' failed to start. Container status: {status}, logs: {handle.logs().decode('utf-8')}"
                )

            deadline = start_time + start_timeout
            # It is possible that server starts slowly.
            # If container is running, and there is some progress in log, check connection_timeout.
            if connection_timeout and status == "running" and has_new_rows_in_log():
                deadline = start_time + connection_timeout

            current_time = time.time()
            if current_time >= deadline:
                raise Exception(
                    f"Timed out while waiting for instance `{self.name}' with ip address {self.ip_address} to start. "
                    f"Container status: {status}, logs: {handle.logs().decode('utf-8')}"
                )

            socket_timeout = min(start_timeout, deadline - current_time)

            # Repeatedly poll the instance address until there is something that listens there.
            # Usually it means that ClickHouse is ready to accept queries.
            try:
                sock = socket.socket(socket.AF_INET, socket.SOCK_STREAM)
                sock.settimeout(socket_timeout)
                sock.connect((self.ip_address, 9000))
                self.is_up = True
                return
            except socket.timeout:
                continue
            except socket.error as e:
                if (
                    e.errno == errno.ECONNREFUSED
                    or e.errno == errno.EHOSTUNREACH
                    or e.errno == errno.ENETUNREACH
                ):
                    time.sleep(0.1)
                else:
                    raise
            finally:
                sock.close()

    def dict_to_xml(self, dictionary):
        xml_str = dict2xml(
            dictionary, wrap=self.config_root_name, indent="  ", newlines=True
        )
        return xml_str

    def get_machine_name(self):
        return platform.machine()

    @property
    def odbc_drivers(self):
        if self.odbc_ini_path:
            return {
                "SQLite3": {
                    "DSN": "sqlite3_odbc",
                    "Database": "/tmp/sqliteodbc",
                    "Driver": f"/usr/lib/{self.get_machine_name()}-linux-gnu/odbc/libsqlite3odbc.so",
                    "Setup": f"/usr/lib/{self.get_machine_name()}-linux-gnu/odbc/libsqlite3odbc.so",
                },
                "MySQL": {
                    "DSN": "mysql_odbc",
                    "Driver": f"/usr/lib/{self.get_machine_name()}-linux-gnu/odbc/libmyodbc.so",
                    "Database": odbc_mysql_db,
                    "Uid": odbc_mysql_uid,
                    "Pwd": odbc_mysql_pass,
                    "Server": self.cluster.mysql8_host,
                },
                "PostgreSQL": {
                    "DSN": "postgresql_odbc",
                    "Database": odbc_psql_db,
                    "UserName": odbc_psql_user,
                    "Password": odbc_psql_pass,
                    "Port": str(self.cluster.postgres_port),
                    "Servername": self.cluster.postgres_host,
                    "Protocol": "9.3",
                    "ReadOnly": "No",
                    "RowVersioning": "No",
                    "ShowSystemTables": "No",
                    "Driver": f"/usr/lib/{self.get_machine_name()}-linux-gnu/odbc/psqlodbca.so",
                    "Setup": f"/usr/lib/{self.get_machine_name()}-linux-gnu/odbc/libodbcpsqlS.so",
                    "ConnSettings": "",
                },
            }
        else:
            return {}

    def _create_odbc_config_file(self):
        with open(self.odbc_ini_path.split(":")[0], "w") as f:
            for driver_setup in list(self.odbc_drivers.values()):
                f.write("[{}]\n".format(driver_setup["DSN"]))
                for key, value in list(driver_setup.items()):
                    if key != "DSN":
                        f.write(key + "=" + value + "\n")

    def replace_config(self, path_to_config, replacement):
        self.exec_in_container(
            ["bash", "-c", "echo '{}' > {}".format(replacement, path_to_config)]
        )

    def replace_in_config(self, path_to_config, replace, replacement):
        self.exec_in_container(
            ["bash", "-c", f"sed -i 's/{replace}/{replacement}/g' {path_to_config}"]
        )

    def create_dir(self):
        """Create the instance directory and all the needed files there."""

        os.makedirs(self.path)

        instance_config_dir = p.abspath(p.join(self.path, "configs"))
        os.makedirs(instance_config_dir)

        print(
            f"Copy common default production configuration from {self.base_config_dir}. Files: {self.main_config_name}, {self.users_config_name}"
        )

        shutil.copyfile(
            p.join(self.base_config_dir, self.main_config_name),
            p.join(instance_config_dir, self.main_config_name),
        )
        shutil.copyfile(
            p.join(self.base_config_dir, self.users_config_name),
            p.join(instance_config_dir, self.users_config_name),
        )

        logging.debug("Create directory for configuration generated in this helper")
        # used by all utils with any config
        conf_d_dir = p.abspath(p.join(instance_config_dir, "conf.d"))
        os.mkdir(conf_d_dir)

        logging.debug("Create directory for common tests configuration")
        # used by server with main config.xml
        self.config_d_dir = p.abspath(p.join(instance_config_dir, "config.d"))
        os.mkdir(self.config_d_dir)
        users_d_dir = p.abspath(p.join(instance_config_dir, "users.d"))
        os.mkdir(users_d_dir)
        dictionaries_dir = p.abspath(p.join(instance_config_dir, "dictionaries"))
        os.mkdir(dictionaries_dir)
        extra_conf_dir = p.abspath(p.join(instance_config_dir, "extra_conf.d"))
        os.mkdir(extra_conf_dir)

        def write_embedded_config(name, dest_dir, fix_log_level=False):
            with open(p.join(HELPERS_DIR, name), "r") as f:
                data = f.read()
                data = data.replace("clickhouse", self.config_root_name)
                if fix_log_level:
                    data = data.replace("<level>test</level>", "<level>trace</level>")
                with open(p.join(dest_dir, name), "w") as r:
                    r.write(data)

        logging.debug("Copy common configuration from helpers")
        # The file is named with 0_ prefix to be processed before other configuration overloads.
        if self.copy_common_configs:
            write_embedded_config(
                "0_common_instance_config.xml",
                self.config_d_dir,
                self.with_installed_binary,
            )

        write_embedded_config("0_common_instance_users.xml", users_d_dir)

        use_old_analyzer = os.environ.get("CLICKHOUSE_USE_OLD_ANALYZER") is not None
        # If specific version was used there can be no
        # enable_analyzer setting, so do this only if it was
        # explicitly requested.
        if self.tag:
            use_old_analyzer = False
        # Prefer specified in the test option:
        if self.use_old_analyzer is not None:
            use_old_analyzer = self.use_old_analyzer
        if use_old_analyzer:
            write_embedded_config("0_common_enable_old_analyzer.xml", users_d_dir)

        if len(self.custom_dictionaries_paths):
            write_embedded_config("0_common_enable_dictionaries.xml", self.config_d_dir)

        version = None
        version_parts = self.tag.split(".")
        if version_parts[0].isdigit() and version_parts[1].isdigit():
            version = {"major": int(version_parts[0]), "minor": int(version_parts[1])}

        # async replication is only supported in version 23.9+
        # for tags that don't specify a version we assume it has a version of ClickHouse
        # that supports async replication if a test for it is present
        if (
            version == None
            or version["major"] > 23
            or (version["major"] == 23 and version["minor"] >= 9)
        ):
            write_embedded_config(
                "0_common_enable_keeper_async_replication.xml", self.config_d_dir
            )

        logging.debug("Generate and write macros file")
        macros = self.macros.copy()
        macros["instance"] = self.name
        with open(p.join(conf_d_dir, "macros.xml"), "w") as macros_config:
            macros_config.write(self.dict_to_xml({"macros": macros}))

        # Put ZooKeeper config
        if self.with_zookeeper:
            shutil.copy(self.zookeeper_config_path, conf_d_dir)

        if self.with_secrets:
            if self.with_kerberos_kdc:
                base_secrets_dir = self.cluster.instances_dir
            else:
                base_secrets_dir = self.path
            from_dir = self.secrets_dir
            to_dir = p.abspath(p.join(base_secrets_dir, "secrets"))
            logging.debug(f"Copy secret from {from_dir} to {to_dir}")
            shutil.copytree(
                self.secrets_dir,
                p.abspath(p.join(base_secrets_dir, "secrets")),
                dirs_exist_ok=True,
            )

        if self.with_coredns:
            shutil.copytree(
                self.coredns_config_dir, p.abspath(p.join(self.path, "coredns_config"))
            )

        # Copy config.d configs
        logging.debug(
            f"Copy custom test config files {self.custom_main_config_paths} to {self.config_d_dir}"
        )
        for path in self.custom_main_config_paths:
            shutil.copy(path, self.config_d_dir)

        # Copy users.d configs
        for path in self.custom_user_config_paths:
            shutil.copy(path, users_d_dir)

        # Copy dictionaries configs to configs/dictionaries
        for path in self.custom_dictionaries_paths:
            shutil.copy(path, dictionaries_dir)
        for path in self.custom_extra_config_paths:
            shutil.copy(path, extra_conf_dir)

        db_dir = p.abspath(p.join(self.path, "database"))
        logging.debug(f"Setup database dir {db_dir}")
        if self.clickhouse_path_dir is not None:
            logging.debug(f"Database files taken from {self.clickhouse_path_dir}")
            shutil.copytree(self.clickhouse_path_dir, db_dir)
            logging.debug(
                f"Database copied from {self.clickhouse_path_dir} to {db_dir}"
            )
        else:
            os.mkdir(db_dir)

        logs_dir = p.abspath(p.join(self.path, "logs"))
        logging.debug(f"Setup logs dir {logs_dir}")
        os.mkdir(logs_dir)
        self.logs_dir = logs_dir

        depends_on = []

        if self.with_mysql_client:
            depends_on.append(self.cluster.mysql_client_host)

        if self.with_mysql57:
            depends_on.append("mysql57")

        if self.with_mysql8:
            depends_on.append("mysql80")

        if self.with_mysql_cluster:
            depends_on.append("mysql80")
            depends_on.append("mysql2")
            depends_on.append("mysql3")
            depends_on.append("mysql4")

        if self.with_postgres_cluster:
            depends_on.append("postgres2")
            depends_on.append("postgres3")
            depends_on.append("postgres4")

        if self.with_kafka:
            depends_on.append("kafka1")
            depends_on.append("schema-registry")

        if self.with_kerberized_kafka:
            depends_on.append("kerberized_kafka1")

        if self.with_kerberos_kdc:
            depends_on.append("kerberoskdc")

        if self.with_kerberized_hdfs:
            depends_on.append("kerberizedhdfs1")

        if self.with_rabbitmq:
            depends_on.append("rabbitmq1")

        if self.with_nats:
            depends_on.append("nats1")

        if self.with_zookeeper:
            depends_on.append("zoo1")
            depends_on.append("zoo2")
            depends_on.append("zoo3")

        if self.with_minio:
            depends_on.append("minio1")

        if self.with_azurite:
            depends_on.append("azurite1")

        if self.with_ceph:
            depends_on.append("ceph1")

        # In case the environment variables are exclusive, we don't want it to be in the cluster's env file.
        # Instead, a separate env file will be created for the instance and needs to be filled with cluster's env variables.
        if self.instance_env_variables is True:
            # Create a dictionary containing cluster & instance env variables.
            # Instance env variables will override cluster's.
            temp_env_variables = self.cluster.env_variables.copy()
            temp_env_variables.update(self.env_variables)
            self.env_variables = temp_env_variables
        else:
            self.cluster.env_variables.update(self.env_variables)

        odbc_ini_path = ""
        if self.odbc_ini_path:
            self._create_odbc_config_file()
            odbc_ini_path = "- " + self.odbc_ini_path

        entrypoint_cmd = self.clickhouse_start_command

        if self.stay_alive:
            entrypoint_cmd = self.clickhouse_stay_alive_command.replace(
                "{main_config_file}", self.main_config_name
            )
        else:
            entrypoint_cmd = (
                "["
                + ", ".join(map(lambda x: '"' + x + '"', entrypoint_cmd.split()))
                + "]"
            )

        logging.debug("Entrypoint cmd: {}".format(entrypoint_cmd))

        networks = app_net = ipv4_address = ipv6_address = net_aliases = net_alias1 = ""
        if (
            self.ipv4_address is not None
            or self.ipv6_address is not None
            or self.hostname != self.name
        ):
            networks = "networks:"
            app_net = "default:"
            if self.ipv4_address is not None:
                ipv4_address = "ipv4_address: " + self.ipv4_address
            if self.ipv6_address is not None:
                ipv6_address = "ipv6_address: " + self.ipv6_address
            if self.hostname != self.name:
                net_aliases = "aliases:"
                net_alias1 = "- " + self.hostname

        if not self.with_installed_binary:
            binary_volume = "- " + self.server_bin_path + ":/usr/bin/clickhouse"
            odbc_bridge_volume = (
                "- " + self.odbc_bridge_bin_path + ":/usr/bin/clickhouse-odbc-bridge"
            )
            library_bridge_volume = (
                "- "
                + self.library_bridge_bin_path
                + ":/usr/bin/clickhouse-library-bridge"
            )
        else:
            binary_volume = "- " + self.server_bin_path + ":/usr/share/clickhouse_fresh"
            odbc_bridge_volume = (
                "- "
                + self.odbc_bridge_bin_path
                + ":/usr/share/clickhouse-odbc-bridge_fresh"
            )
            library_bridge_volume = (
                "- "
                + self.library_bridge_bin_path
                + ":/usr/share/clickhouse-library-bridge_fresh"
            )

        external_dirs_volumes = ""
        if self.external_dirs:
            for external_dir in self.external_dirs:
                external_dir_abs_path = p.abspath(
                    p.join(self.cluster.instances_dir, external_dir.lstrip("/"))
                )
                logging.info(f"external_dir_abs_path={external_dir_abs_path}")
                os.makedirs(external_dir_abs_path, exist_ok=True)
                external_dirs_volumes += (
                    "- " + external_dir_abs_path + ":" + external_dir + "\n"
                )

        # The current implementation of `self.env_variables` is not exclusive. Meaning the variables
        # are shared with all nodes within the same cluster, even if it is specified for a single node.
        # In order not to break the existing tests, the `self.instance_env_variables` option was added as a workaround.
        # IMHO, it would be better to make `self.env_variables` exclusive by default and remove the `self.instance_env_variables` option.
        if self.instance_env_variables:
            self.env_file = p.abspath(p.join(self.path, ".env"))
            _create_env_file(self.env_file, self.env_variables)

        with open(self.docker_compose_path, "w") as docker_compose:
            docker_compose.write(
                DOCKER_COMPOSE_TEMPLATE.format(
                    image=self.image,
                    tag=self.tag,
                    name=self.name,
                    hostname=self.hostname,
                    binary_volume=binary_volume,
                    odbc_bridge_volume=odbc_bridge_volume,
                    library_bridge_volume=library_bridge_volume,
                    instance_config_dir=instance_config_dir,
                    config_d_dir=self.config_d_dir,
                    db_dir=db_dir,
                    external_dirs_volumes=external_dirs_volumes,
                    tmpfs=str(self.tmpfs),
                    mem_limit=self.mem_limit,
                    logs_dir=logs_dir,
                    depends_on=str(depends_on),
                    user=os.getuid(),
                    env_file=self.env_file,
                    odbc_ini_path=odbc_ini_path,
                    keytab_path=self.keytab_path,
                    krb5_conf=self.krb5_conf,
                    entrypoint_cmd=entrypoint_cmd,
                    networks=networks,
                    app_net=app_net,
                    ipv4_address=ipv4_address,
                    ipv6_address=ipv6_address,
                    net_aliases=net_aliases,
                    net_alias1=net_alias1,
                )
            )

    def wait_for_path_exists(self, path, seconds):
        while seconds > 0:
            seconds -= 1
            if self.path_exists(path):
                return
            time.sleep(1)

    def get_backuped_s3_objects(self, disk, backup_name):
        path = f"/var/lib/clickhouse/disks/{disk}/shadow/{backup_name}/store"
        self.wait_for_path_exists(path, 10)
        return self.get_s3_objects(path)

    def get_s3_objects(self, path):
        command = [
            "find",
            path,
            "-type",
            "f",
            "-exec",
            "grep",
            "-o",
            "r[01]\\{64\\}-file-[[:lower:]]\\{32\\}",
            "{}",
            ";",
        ]

        return self.exec_in_container(command).split("\n")

    def get_s3_data_objects(self, path):
        command = [
            "find",
            path,
            "-type",
            "f",
            "-name",
            "*.bin",
            "-exec",
            "grep",
            "-o",
            "r[01]\\{64\\}-file-[[:lower:]]\\{32\\}",
            "{}",
            ";",
        ]
        return self.exec_in_container(command).split("\n")

    def get_table_objects(self, table, database=None):
        objects = []
        database_query = ""
        if database:
            database_query = f"AND database='{database}'"
        data_paths = self.query(
            f"""
            SELECT arrayJoin(data_paths)
            FROM system.tables
            WHERE name='{table}'
            {database_query}
            """
        )
        paths = data_paths.split("\n")
        for path in paths:
            if path:
                objects = objects + self.get_s3_data_objects(path)
        return objects

    def create_format_schema(self, file_name, content):
        self.exec_in_container(
            [
                "bash",
                "-c",
                "echo '{}' > {}".format(
                    content, "/var/lib/clickhouse/format_schemas/" + file_name
                ),
            ]
        )


class ClickHouseKiller(object):
    def __init__(self, clickhouse_node):
        self.clickhouse_node = clickhouse_node

    def __enter__(self):
        self.clickhouse_node.stop_clickhouse(kill=True)

    def __exit__(self, exc_type, exc_val, exc_tb):
        self.clickhouse_node.start_clickhouse()


@cache
def is_arm():
    return any(arch in platform.processor().lower() for arch in ("arm, aarch"))<|MERGE_RESOLUTION|>--- conflicted
+++ resolved
@@ -1645,7 +1645,6 @@
         ]
         return self.base_hive_cmd
 
-<<<<<<< HEAD
     def setup_ceph_cmd(self, instance, env_variables, docker_compose_yml_dir):
         self.with_ceph = True
         self.base_cmd.extend(
@@ -1661,7 +1660,7 @@
             p.join(docker_compose_yml_dir, "docker_compose_ceph.yml"),
         ]
         return self.base_ceph_cmd
-=======
+
     def setup_prometheus_cmd(self, instance, env_variables, docker_compose_yml_dir):
         env_variables["PROMETHEUS_WRITER_HOST"] = self.prometheus_writer_host
         env_variables["PROMETHEUS_WRITER_PORT"] = str(self.prometheus_writer_port)
@@ -1697,7 +1696,6 @@
                 p.join(docker_compose_yml_dir, "docker_compose_prometheus.yml"),
             ]
         return self.base_prometheus_cmd
->>>>>>> 3e8a1776
 
     def add_instance(
         self,
