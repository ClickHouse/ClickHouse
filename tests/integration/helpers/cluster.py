import base64
import errno
import http.client
import logging
import os
import os.path as p
import pprint
import pwd
import re
import shutil
import socket
import subprocess
import time
import traceback
import urllib.parse
import shlex

import cassandra.cluster
import docker
import psycopg2
import pymongo
import pymysql
import requests
from dict2xml import dict2xml
from confluent_kafka.avro.cached_schema_registry_client import CachedSchemaRegistryClient
from kazoo.client import KazooClient
from kazoo.exceptions import KazooException
from minio import Minio

from .client import Client
from .hdfs_api import HDFSApi

HELPERS_DIR = p.dirname(__file__)
CLICKHOUSE_ROOT_DIR = p.join(p.dirname(__file__), "../../..")
LOCAL_DOCKER_COMPOSE_DIR = p.join(CLICKHOUSE_ROOT_DIR, "docker/test/integration/runner/compose/")
DEFAULT_ENV_NAME = 'env_file'

SANITIZER_SIGN = "=================="


def _create_env_file(path, variables, fname=DEFAULT_ENV_NAME):
    full_path = os.path.join(path, fname)
    with open(full_path, 'w') as f:
        for var, value in list(variables.items()):
            f.write("=".join([var, value]) + "\n")
    return full_path

def run_and_check(args, env=None, shell=False, stdout=subprocess.PIPE, stderr=subprocess.PIPE):
    res = subprocess.run(args, stdout=stdout, stderr=stderr, env=env, shell=shell)
    if res.returncode != 0:
        # check_call(...) from subprocess does not print stderr, so we do it manually
        print('Stderr:\n{}\n'.format(res.stderr.decode('utf-8')))
        print('Stdout:\n{}\n'.format(res.stdout.decode('utf-8')))
        raise Exception('Command {} return non-zero code {}: {}'.format(args, res.returncode, res.stderr.decode('utf-8')))


def subprocess_check_call(args):
    # Uncomment for debugging
    # print('run:', ' ' . join(args))
    run_and_check(args)


def subprocess_call(args):
    # Uncomment for debugging..;
    # print('run:', ' ' . join(args))
    subprocess.call(args)

def get_odbc_bridge_path():
    path = os.environ.get('CLICKHOUSE_TESTS_ODBC_BRIDGE_BIN_PATH')
    if path is None:
        server_path = os.environ.get('CLICKHOUSE_TESTS_SERVER_BIN_PATH')
        if server_path is not None:
            return os.path.join(os.path.dirname(server_path), 'clickhouse-odbc-bridge')
        else:
            return '/usr/bin/clickhouse-odbc-bridge'
    return path


def get_docker_compose_path():
    compose_path = os.environ.get('DOCKER_COMPOSE_DIR')
    if compose_path is not None:
        return os.path.dirname(compose_path)
    else:
        if os.path.exists(os.path.dirname('/compose/')):
            return os.path.dirname('/compose/')  # default in docker runner container
        else:
            print(("Fallback docker_compose_path to LOCAL_DOCKER_COMPOSE_DIR: {}".format(LOCAL_DOCKER_COMPOSE_DIR)))
            return LOCAL_DOCKER_COMPOSE_DIR


class ClickHouseCluster:
    """ClickHouse cluster with several instances and (possibly) ZooKeeper.

    Add instances with several calls to add_instance(), then start them with the start() call.

    Directories for instances are created in the directory of base_path. After cluster is started,
    these directories will contain logs, database files, docker-compose config, ClickHouse configs etc.
    """

    def __init__(self, base_path, name=None, base_config_dir=None, server_bin_path=None, client_bin_path=None,
                 odbc_bridge_bin_path=None, zookeeper_config_path=None, custom_dockerd_host=None):
        for param in list(os.environ.keys()):
            print("ENV %40s %s" % (param, os.environ[param]))
        self.base_dir = p.dirname(base_path)
        self.name = name if name is not None else ''

        self.base_config_dir = base_config_dir or os.environ.get('CLICKHOUSE_TESTS_BASE_CONFIG_DIR',
                                                                 '/etc/clickhouse-server/')
        self.server_bin_path = p.realpath(
            server_bin_path or os.environ.get('CLICKHOUSE_TESTS_SERVER_BIN_PATH', '/usr/bin/clickhouse'))
        self.odbc_bridge_bin_path = p.realpath(odbc_bridge_bin_path or get_odbc_bridge_path())
        self.client_bin_path = p.realpath(
            client_bin_path or os.environ.get('CLICKHOUSE_TESTS_CLIENT_BIN_PATH', '/usr/bin/clickhouse-client'))
        self.zookeeper_config_path = p.join(self.base_dir, zookeeper_config_path) if zookeeper_config_path else p.join(
            HELPERS_DIR, 'zookeeper_config.xml')

        project_name = pwd.getpwuid(os.getuid()).pw_name + p.basename(self.base_dir) + self.name
        # docker-compose removes everything non-alphanumeric from project names so we do it too.
        self.project_name = re.sub(r'[^a-z0-9]', '', project_name.lower())
        self.instances_dir = p.join(self.base_dir, '_instances' + ('' if not self.name else '_' + self.name))
        self.docker_logs_path = p.join(self.instances_dir, 'docker.log')

        custom_dockerd_host = custom_dockerd_host or os.environ.get('CLICKHOUSE_TESTS_DOCKERD_HOST')
        self.docker_api_version = os.environ.get("DOCKER_API_VERSION")
        self.docker_base_tag = os.environ.get("DOCKER_BASE_TAG", "latest")

        self.base_cmd = ['docker-compose']
        if custom_dockerd_host:
            self.base_cmd += ['--host', custom_dockerd_host]
        self.base_cmd += ['--project-name', self.project_name]

        self.base_zookeeper_cmd = None
        self.base_mysql_cmd = []
        self.base_kafka_cmd = []
        self.base_kerberized_kafka_cmd = []
        self.base_rabbitmq_cmd = []
        self.base_cassandra_cmd = []
        self.pre_zookeeper_commands = []
        self.instances = {}
        self.with_zookeeper = False
        self.with_mysql = False
        self.with_postgres = False
        self.with_kafka = False
        self.with_kerberized_kafka = False
        self.with_rabbitmq = False
        self.with_odbc_drivers = False
        self.with_hdfs = False
        self.with_kerberized_hdfs = False
        self.with_mongo = False
        self.with_net_trics = False
        self.with_redis = False
        self.with_cassandra = False

        self.with_minio = False
        self.minio_certs_dir = None
        self.minio_host = "minio1"
        self.minio_bucket = "root"
        self.minio_bucket_2 = "root2"
        self.minio_port = 9001
        self.minio_client = None  # type: Minio
        self.minio_redirect_host = "proxy1"
        self.minio_redirect_port = 8080

        # available when with_kafka == True
        self.schema_registry_client = None
        self.schema_registry_host = "schema-registry"
        self.schema_registry_port = 8081

        self.zookeeper_use_tmpfs = True

        self.docker_client = None
        self.is_up = False
        print("CLUSTER INIT base_config_dir:{}".format(self.base_config_dir))

    def get_client_cmd(self):
        cmd = self.client_bin_path
        if p.basename(cmd) == 'clickhouse':
            cmd += " client"
        return cmd

    def add_instance(self, name, base_config_dir=None, main_configs=None, user_configs=None, dictionaries=None,
                     macros=None,
                     with_zookeeper=False, with_mysql=False, with_kafka=False, with_kerberized_kafka=False, with_rabbitmq=False,
                     clickhouse_path_dir=None,
                     with_odbc_drivers=False, with_postgres=False, with_hdfs=False, with_kerberized_hdfs=False, with_mongo=False,
                     with_redis=False, with_minio=False, with_cassandra=False,
                     hostname=None, env_variables=None, image="yandex/clickhouse-integration-test", tag=None,
                     stay_alive=False, ipv4_address=None, ipv6_address=None, with_installed_binary=False, tmpfs=None,
                     zookeeper_docker_compose_path=None, zookeeper_use_tmpfs=True, minio_certs_dir=None):
        """Add an instance to the cluster.

        name - the name of the instance directory and the value of the 'instance' macro in ClickHouse.
        base_config_dir - a directory with config.xml and users.xml files which will be copied to /etc/clickhouse-server/ directory
        main_configs - a list of config files that will be added to config.d/ directory
        user_configs - a list of config files that will be added to users.d/ directory
        with_zookeeper - if True, add ZooKeeper configuration to configs and ZooKeeper instances to the cluster.
        """

        if self.is_up:
            raise Exception("Can\'t add instance %s: cluster is already up!" % name)

        if name in self.instances:
            raise Exception("Can\'t add instance `%s': there is already an instance with the same name!" % name)

        if tag is None:
            tag = self.docker_base_tag
        if not env_variables:
            env_variables = {}

        # Code coverage files will be placed in database directory
        # (affect only WITH_COVERAGE=1 build)
        env_variables['LLVM_PROFILE_FILE'] = '/var/lib/clickhouse/server_%h_%p_%m.profraw'

        instance = ClickHouseInstance(
            cluster=self,
            base_path=self.base_dir,
            name=name,
            base_config_dir=base_config_dir if base_config_dir else self.base_config_dir,
            custom_main_configs=main_configs or [],
            custom_user_configs=user_configs or [],
            custom_dictionaries=dictionaries or [],
            macros=macros or {},
            with_zookeeper=with_zookeeper,
            zookeeper_config_path=self.zookeeper_config_path,
            with_mysql=with_mysql,
            with_kafka=with_kafka,
            with_kerberized_kafka=with_kerberized_kafka,
            with_rabbitmq=with_rabbitmq,
            with_kerberized_hdfs=with_kerberized_hdfs,
            with_mongo=with_mongo,
            with_redis=with_redis,
            with_minio=with_minio,
            with_cassandra=with_cassandra,
            server_bin_path=self.server_bin_path,
            odbc_bridge_bin_path=self.odbc_bridge_bin_path,
            clickhouse_path_dir=clickhouse_path_dir,
            with_odbc_drivers=with_odbc_drivers,
            hostname=hostname,
            env_variables=env_variables,
            image=image,
            tag=tag,
            stay_alive=stay_alive,
            ipv4_address=ipv4_address,
            ipv6_address=ipv6_address,
            with_installed_binary=with_installed_binary,
            tmpfs=tmpfs or [])

        docker_compose_yml_dir = get_docker_compose_path()

        self.instances[name] = instance
        if ipv4_address is not None or ipv6_address is not None:
            self.with_net_trics = True
            self.base_cmd.extend(['--file', p.join(docker_compose_yml_dir, 'docker_compose_net.yml')])

        self.base_cmd.extend(['--file', instance.docker_compose_path])

        cmds = []
        if with_zookeeper and not self.with_zookeeper:
            if not zookeeper_docker_compose_path:
                zookeeper_docker_compose_path = p.join(docker_compose_yml_dir, 'docker_compose_zookeeper.yml')

            self.with_zookeeper = True
            self.zookeeper_use_tmpfs = zookeeper_use_tmpfs
            self.base_cmd.extend(['--file', zookeeper_docker_compose_path])
            self.base_zookeeper_cmd = ['docker-compose', '--project-name', self.project_name,
                                       '--file', zookeeper_docker_compose_path]
            cmds.append(self.base_zookeeper_cmd)

        if with_mysql and not self.with_mysql:
            self.with_mysql = True
            self.base_cmd.extend(['--file', p.join(docker_compose_yml_dir, 'docker_compose_mysql.yml')])
            self.base_mysql_cmd = ['docker-compose', '--project-name', self.project_name,
                                   '--file', p.join(docker_compose_yml_dir, 'docker_compose_mysql.yml')]

            cmds.append(self.base_mysql_cmd)

        if with_postgres and not self.with_postgres:
            self.with_postgres = True
            self.base_cmd.extend(['--file', p.join(docker_compose_yml_dir, 'docker_compose_postgres.yml')])
            self.base_postgres_cmd = ['docker-compose', '--project-name', self.project_name,
                                      '--file', p.join(docker_compose_yml_dir, 'docker_compose_postgres.yml')]
            cmds.append(self.base_postgres_cmd)

        if with_odbc_drivers and not self.with_odbc_drivers:
            self.with_odbc_drivers = True
            if not self.with_mysql:
                self.with_mysql = True
                self.base_cmd.extend(['--file', p.join(docker_compose_yml_dir, 'docker_compose_mysql.yml')])
                self.base_mysql_cmd = ['docker-compose', '--project-name', self.project_name,
                                       '--file', p.join(docker_compose_yml_dir, 'docker_compose_mysql.yml')]
                cmds.append(self.base_mysql_cmd)

            if not self.with_postgres:
                self.with_postgres = True
                self.base_cmd.extend(['--file', p.join(docker_compose_yml_dir, 'docker_compose_postgres.yml')])
                self.base_postgres_cmd = ['docker-compose', '--project-name', self.project_name,
                                          '--file', p.join(docker_compose_yml_dir, 'docker_compose_postgres.yml')]
                cmds.append(self.base_postgres_cmd)

        if with_kafka and not self.with_kafka:
            self.with_kafka = True
            self.base_cmd.extend(['--file', p.join(docker_compose_yml_dir, 'docker_compose_kafka.yml')])
            self.base_kafka_cmd = ['docker-compose', '--project-name', self.project_name,
                                   '--file', p.join(docker_compose_yml_dir, 'docker_compose_kafka.yml')]
            cmds.append(self.base_kafka_cmd)

        if with_kerberized_kafka and not self.with_kerberized_kafka:
            self.with_kerberized_kafka = True
            self.base_cmd.extend(['--file', p.join(docker_compose_yml_dir, 'docker_compose_kerberized_kafka.yml')])
            self.base_kerberized_kafka_cmd = ['docker-compose','--project-name', self.project_name,
                                              '--file', p.join(docker_compose_yml_dir, 'docker_compose_kerberized_kafka.yml')]
            cmds.append(self.base_kerberized_kafka_cmd)

        if with_rabbitmq and not self.with_rabbitmq:
            self.with_rabbitmq = True
            self.base_cmd.extend(['--file', p.join(docker_compose_yml_dir, 'docker_compose_rabbitmq.yml')])
            self.base_rabbitmq_cmd = ['docker-compose', '--project-name', self.project_name,
                                      '--file', p.join(docker_compose_yml_dir, 'docker_compose_rabbitmq.yml')]
            cmds.append(self.base_rabbitmq_cmd)

        if with_hdfs and not self.with_hdfs:
            self.with_hdfs = True
            self.base_cmd.extend(['--file', p.join(docker_compose_yml_dir, 'docker_compose_hdfs.yml')])
            self.base_hdfs_cmd = ['docker-compose', '--project-name', self.project_name,
                                  '--file', p.join(docker_compose_yml_dir, 'docker_compose_hdfs.yml')]
            cmds.append(self.base_hdfs_cmd)

        if with_kerberized_hdfs and not self.with_kerberized_hdfs:
            self.with_kerberized_hdfs = True
            self.base_cmd.extend(['--file', p.join(docker_compose_yml_dir, 'docker_compose_kerberized_hdfs.yml')])
            self.base_kerberized_hdfs_cmd = ['docker-compose', '--project-name', self.project_name,
                                             '--file', p.join(docker_compose_yml_dir, 'docker_compose_kerberized_hdfs.yml')]
            cmds.append(self.base_kerberized_hdfs_cmd)

        if with_mongo and not self.with_mongo:
            self.with_mongo = True
            self.base_cmd.extend(['--file', p.join(docker_compose_yml_dir, 'docker_compose_mongo.yml')])
            self.base_mongo_cmd = ['docker-compose', '--project-name', self.project_name,
                                   '--file', p.join(docker_compose_yml_dir, 'docker_compose_mongo.yml')]
            cmds.append(self.base_mongo_cmd)

        if self.with_net_trics:
            for cmd in cmds:
                cmd.extend(['--file', p.join(docker_compose_yml_dir, 'docker_compose_net.yml')])

        if with_redis and not self.with_redis:
            self.with_redis = True
            self.base_cmd.extend(['--file', p.join(docker_compose_yml_dir, 'docker_compose_redis.yml')])
            self.base_redis_cmd = ['docker-compose', '--project-name', self.project_name,
                                   '--file', p.join(docker_compose_yml_dir, 'docker_compose_redis.yml')]

        if with_minio and not self.with_minio:
            self.with_minio = True
            self.minio_certs_dir = minio_certs_dir
            self.base_cmd.extend(['--file', p.join(docker_compose_yml_dir, 'docker_compose_minio.yml')])
            self.base_minio_cmd = ['docker-compose', '--project-name', self.project_name,
                                   '--file', p.join(docker_compose_yml_dir, 'docker_compose_minio.yml')]
            cmds.append(self.base_minio_cmd)

        if with_cassandra and not self.with_cassandra:
            self.with_cassandra = True
            self.base_cmd.extend(['--file', p.join(docker_compose_yml_dir, 'docker_compose_cassandra.yml')])
            self.base_cassandra_cmd = ['docker-compose', '--project-name', self.project_name,
                                       '--file', p.join(docker_compose_yml_dir, 'docker_compose_cassandra.yml')]

        print("Cluster name:{} project_name:{}. Added instance name:{} tag:{} base_cmd:{} docker_compose_yml_dir:{}".format(
            self.name, self.project_name, name, tag, self.base_cmd, docker_compose_yml_dir))
        return instance

    def get_instance_docker_id(self, instance_name):
        # According to how docker-compose names containers.
        return self.project_name + '_' + instance_name + '_1'

    def _replace(self, path, what, to):
        with open(path, 'r') as p:
            data = p.read()
        data = data.replace(what, to)
        with open(path, 'w') as p:
            p.write(data)

    def restart_instance_with_ip_change(self, node, new_ip):
        if '::' in new_ip:
            if node.ipv6_address is None:
                raise Exception("You should specity ipv6_address in add_node method")
            self._replace(node.docker_compose_path, node.ipv6_address, new_ip)
            node.ipv6_address = new_ip
        else:
            if node.ipv4_address is None:
                raise Exception("You should specity ipv4_address in add_node method")
            self._replace(node.docker_compose_path, node.ipv4_address, new_ip)
            node.ipv4_address = new_ip
        run_and_check(self.base_cmd + ["stop", node.name])
        run_and_check(self.base_cmd + ["rm", "--force", "--stop", node.name])
        run_and_check(self.base_cmd + ["up", "--force-recreate", "--no-deps", "-d", node.name])
        node.ip_address = self.get_instance_ip(node.name)
        node.client = Client(node.ip_address, command=self.client_bin_path)
        start_deadline = time.time() + 20.0  # seconds
        node.wait_for_start(start_deadline)
        return node

    def get_instance_ip(self, instance_name):
        print("get_instance_ip instance_name={}".format(instance_name))
        docker_id = self.get_instance_docker_id(instance_name)
        # for cont in self.docker_client.containers.list():
        #     print("CONTAINERS LIST: ID={} NAME={} STATUS={}".format(cont.id, cont.name, cont.status))
        handle = self.docker_client.containers.get(docker_id)
        return list(handle.attrs['NetworkSettings']['Networks'].values())[0]['IPAddress']

    def get_container_id(self, instance_name):
        docker_id = self.get_instance_docker_id(instance_name)
        handle = self.docker_client.containers.get(docker_id)
        return handle.attrs['Id']

    def get_container_logs(self, instance_name):
        container_id = self.get_container_id(instance_name)
        return self.docker_client.api.logs(container_id).decode()

    def exec_in_container(self, container_id, cmd, detach=False, nothrow=False, **kwargs):
        exec_id = self.docker_client.api.exec_create(container_id, cmd, **kwargs)
        output = self.docker_client.api.exec_start(exec_id, detach=detach)

        exit_code = self.docker_client.api.exec_inspect(exec_id)['ExitCode']
        if exit_code:
            container_info = self.docker_client.api.inspect_container(container_id)
            image_id = container_info.get('Image')
            image_info = self.docker_client.api.inspect_image(image_id)
            print(("Command failed in container {}: ".format(container_id)))
            pprint.pprint(container_info)
            print("")
            print(("Container {} uses image {}: ".format(container_id, image_id)))
            pprint.pprint(image_info)
            print("")
            message = 'Cmd "{}" failed in container {}. Return code {}. Output: {}'.format(' '.join(cmd), container_id,
                                                                                           exit_code, output)
            if nothrow:
                print(message)
            else:
                raise Exception(message)
        if not detach:
            return output.decode()
        return output

    def copy_file_to_container(self, container_id, local_path, dest_path):
        with open(local_path, "r") as fdata:
            data = fdata.read()
            encodedBytes = base64.b64encode(data.encode("utf-8"))
            encodedStr = str(encodedBytes, "utf-8")
            self.exec_in_container(container_id,
                                   ["bash", "-c", "echo {} | base64 --decode > {}".format(encodedStr, dest_path)],
                                   user='root')

    def wait_mysql_to_start(self, timeout=60):
        start = time.time()
        while time.time() - start < timeout:
            try:
                conn = pymysql.connect(user='root', password='clickhouse', host='127.0.0.1', port=3308)
                conn.close()
                print("Mysql Started")
                return
            except Exception as ex:
                print("Can't connect to MySQL " + str(ex))
                time.sleep(0.5)

        subprocess_call(['docker-compose', 'ps', '--services', '--all'])
        raise Exception("Cannot wait MySQL container")

    def wait_postgres_to_start(self, timeout=60):
        start = time.time()
        while time.time() - start < timeout:
            try:
                conn_string = "host='localhost' user='postgres' password='mysecretpassword'"
                conn = psycopg2.connect(conn_string)
                conn.close()
                print("Postgres Started")
                return
            except Exception as ex:
                print("Can't connect to Postgres " + str(ex))
                time.sleep(0.5)

        raise Exception("Cannot wait Postgres container")

<<<<<<< HEAD
    def wait_postgres_cluster_to_start(self, timeout=180):
        self.postgres2_ip = self.get_instance_ip(self.postgres2_host)
        self.postgres3_ip = self.get_instance_ip(self.postgres3_host)
        self.postgres4_ip = self.get_instance_ip(self.postgres4_host)
        start = time.time()
        while time.time() - start < timeout:
            try:
                self.postgres2_conn = psycopg2.connect(host=self.postgres2_ip, port=self.postgres_port, database='postgres', user='postgres', password='mysecretpassword')
                self.postgres2_conn.set_isolation_level(ISOLATION_LEVEL_AUTOCOMMIT)
                self.postgres2_conn.autocommit = True
                logging.debug("Postgres Cluster host 2 started")
                break
            except Exception as ex:
                logging.debug("Can't connect to Postgres host 2" + str(ex))
                time.sleep(0.5)
        while time.time() - start < timeout:
            try:
                self.postgres3_conn = psycopg2.connect(host=self.postgres3_ip, port=self.postgres_port, database='postgres', user='postgres', password='mysecretpassword')
                self.postgres3_conn.set_isolation_level(ISOLATION_LEVEL_AUTOCOMMIT)
                self.postgres3_conn.autocommit = True
                logging.debug("Postgres Cluster host 3 started")
                break
            except Exception as ex:
                logging.debug("Can't connect to Postgres host 3" + str(ex))
                time.sleep(0.5)
        while time.time() - start < timeout:
            try:
                self.postgres4_conn = psycopg2.connect(host=self.postgres4_ip, port=self.postgres_port, database='postgres', user='postgres', password='mysecretpassword')
                self.postgres4_conn.set_isolation_level(ISOLATION_LEVEL_AUTOCOMMIT)
                self.postgres4_conn.autocommit = True
                logging.debug("Postgres Cluster host 4 started")
                return
            except Exception as ex:
                logging.debug("Can't connect to Postgres host 4" + str(ex))
                time.sleep(0.5)

        raise Exception("Cannot wait Postgres container")

    def wait_rabbitmq_to_start(self, timeout=180, throw=True):
        self.rabbitmq_ip = self.get_instance_ip(self.rabbitmq_host)

        start = time.time()
        while time.time() - start < timeout:
            try:
                if check_rabbitmq_is_available(self.rabbitmq_docker_id):
                    logging.debug("RabbitMQ is available")
                    if enable_consistent_hash_plugin(self.rabbitmq_docker_id):
                        logging.debug("RabbitMQ consistent hash plugin is available")
                        return True
                time.sleep(0.5)
            except Exception as ex:
                logging.debug("Can't connect to RabbitMQ " + str(ex))
                time.sleep(0.5)

        if throw:
            raise Exception("Cannot wait RabbitMQ container")
        return False

    def wait_zookeeper_secure_to_start(self, timeout=20):
        logging.debug("Wait ZooKeeper Secure to start")
=======
    def wait_zookeeper_to_start(self, timeout=60):
>>>>>>> c943d918
        start = time.time()
        while time.time() - start < timeout:
            try:
                for instance in ['zoo1', 'zoo2', 'zoo3']:
                    conn = self.get_kazoo_client(instance)
                    conn.get_children('/')
                print("All instances of ZooKeeper started")
                return
            except Exception as ex:
                print("Can't connect to ZooKeeper " + str(ex))
                time.sleep(0.5)

        raise Exception("Cannot wait ZooKeeper container")

    def make_hdfs_api(self, timeout=60, kerberized=False):
        if kerberized:
            keytab = p.abspath(p.join(self.instances['node1'].path, "secrets/clickhouse.keytab"))
            krb_conf = p.abspath(p.join(self.instances['node1'].path, "secrets/krb_long.conf"))
            hdfs_ip = self.get_instance_ip('kerberizedhdfs1')
            # print("kerberizedhdfs1 ip ", hdfs_ip)
            kdc_ip = self.get_instance_ip('hdfskerberos')
            # print("kdc_ip ", kdc_ip)
            self.hdfs_api = HDFSApi(user="root",
                               timeout=timeout,
                               kerberized=True,
                               principal="root@TEST.CLICKHOUSE.TECH",
                               keytab=keytab,
                               krb_conf=krb_conf,
                               host="kerberizedhdfs1",
                               protocol="http",
                               proxy_port=50070,
                               data_port=1006,
                               hdfs_ip=hdfs_ip,
                               kdc_ip=kdc_ip)
        else:
            self.hdfs_api = HDFSApi(user="root", host="hdfs1")


    def wait_hdfs_to_start(self, timeout=60):
        start = time.time()
        while time.time() - start < timeout:
            try:
                self.hdfs_api.write_data("/somefilewithrandomname222", "1")
                print("Connected to HDFS and SafeMode disabled! ")
                return
            except Exception as ex:
                print("Can't connect to HDFS " + str(ex))
                time.sleep(1)

        raise Exception("Can't wait HDFS to start")

    def wait_mongo_to_start(self, timeout=30):
        connection_str = 'mongodb://{user}:{password}@{host}:{port}'.format(
            host='localhost', port='27018', user='root', password='clickhouse')
        connection = pymongo.MongoClient(connection_str)
        start = time.time()
        while time.time() - start < timeout:
            try:
                connection.list_database_names()
                print("Connected to Mongo dbs:", connection.database_names())
                return
            except Exception as ex:
                print("Can't connect to Mongo " + str(ex))
                time.sleep(1)

    def wait_minio_to_start(self, timeout=30, secure=False):
        minio_client = Minio('localhost:9001',
                             access_key='minio',
                             secret_key='minio123',
                             secure=secure)
        start = time.time()
        while time.time() - start < timeout:
            try:
                minio_client.list_buckets()

                print("Connected to Minio.")

                buckets = [self.minio_bucket, self.minio_bucket_2]

                for bucket in buckets:
                    if minio_client.bucket_exists(bucket):
                        minio_client.remove_bucket(bucket)
                    minio_client.make_bucket(bucket)
                    print("S3 bucket '%s' created", bucket)

                self.minio_client = minio_client
                return
            except Exception as ex:
                print("Can't connect to Minio: %s", str(ex))
                time.sleep(1)

        raise Exception("Can't wait Minio to start")

    def wait_schema_registry_to_start(self, timeout=10):
        sr_client = CachedSchemaRegistryClient({"url":'http://localhost:8081'})
        start = time.time()
        while time.time() - start < timeout:
            try:
                sr_client._send_request(sr_client.url)
                self.schema_registry_client = sr_client
                print("Connected to SchemaRegistry")
                return
            except Exception as ex:
                print(("Can't connect to SchemaRegistry: %s", str(ex)))
                time.sleep(1)

    def wait_cassandra_to_start(self, timeout=30):
        cass_client = cassandra.cluster.Cluster(["localhost"], port="9043")
        start = time.time()
        while time.time() - start < timeout:
            try:
                cass_client.connect()
                logging.info("Connected to Cassandra")
                return
            except Exception as ex:
                logging.warning("Can't connect to Cassandra: %s", str(ex))
                time.sleep(1)

    def start(self, destroy_dirs=True):
        print("Cluster start called. is_up={}, destroy_dirs={}".format(self.is_up, destroy_dirs))
        if self.is_up:
            return

        # Just in case kill unstopped containers from previous launch
        try:
            print("Trying to kill unstopped containers...")

            if not subprocess_call(['docker-compose', 'kill']):
                subprocess_call(['docker-compose', 'down', '--volumes'])
            print("Unstopped containers killed")
        except:
            pass

        try:
            if destroy_dirs and p.exists(self.instances_dir):
                print(("Removing instances dir %s", self.instances_dir))
                shutil.rmtree(self.instances_dir)

            for instance in list(self.instances.values()):
                print(('Setup directory for instance: {} destroy_dirs: {}'.format(instance.name, destroy_dirs)))
                instance.create_dir(destroy_dir=destroy_dirs)

            self.docker_client = docker.from_env(version=self.docker_api_version)

            common_opts = ['up', '-d', '--force-recreate']

            if self.with_zookeeper and self.base_zookeeper_cmd:
                print('Setup ZooKeeper')
                env = os.environ.copy()
                if not self.zookeeper_use_tmpfs:
                    env['ZK_FS'] = 'bind'
                    for i in range(1, 4):
                        zk_data_path = self.instances_dir + '/zkdata' + str(i)
                        zk_log_data_path = self.instances_dir + '/zklog' + str(i)
                        if not os.path.exists(zk_data_path):
                            os.mkdir(zk_data_path)
                        if not os.path.exists(zk_log_data_path):
                            os.mkdir(zk_log_data_path)
                        env['ZK_DATA' + str(i)] = zk_data_path
                        env['ZK_DATA_LOG' + str(i)] = zk_log_data_path
                run_and_check(self.base_zookeeper_cmd + common_opts, env=env)
                for command in self.pre_zookeeper_commands:
                    self.run_kazoo_commands_with_retries(command, repeats=5)
                self.wait_zookeeper_to_start(120)

            if self.with_mysql and self.base_mysql_cmd:
                print('Setup MySQL')
                subprocess_check_call(self.base_mysql_cmd + common_opts)
                self.wait_mysql_to_start(120)

            if self.with_postgres and self.base_postgres_cmd:
                print('Setup Postgres')
                subprocess_check_call(self.base_postgres_cmd + common_opts)
                self.wait_postgres_to_start(120)

            if self.with_kafka and self.base_kafka_cmd:
                print('Setup Kafka')
                subprocess_check_call(self.base_kafka_cmd + common_opts + ['--renew-anon-volumes'])
                self.kafka_docker_id = self.get_instance_docker_id('kafka1')
                self.wait_schema_registry_to_start(120)

            if self.with_kerberized_kafka and self.base_kerberized_kafka_cmd:
                print('Setup kerberized kafka')
                env = os.environ.copy()
                env['KERBERIZED_KAFKA_DIR'] = instance.path + '/'
                run_and_check(self.base_kerberized_kafka_cmd + common_opts + ['--renew-anon-volumes'], env=env)
                self.kerberized_kafka_docker_id = self.get_instance_docker_id('kerberized_kafka1')
            if self.with_rabbitmq and self.base_rabbitmq_cmd:
<<<<<<< HEAD
                logging.debug('Setup RabbitMQ')
                os.makedirs(self.rabbitmq_logs_dir)
                os.chmod(self.rabbitmq_logs_dir, stat.S_IRWXO)

                for i in range(5):
                    subprocess_check_call(self.base_rabbitmq_cmd + common_opts + ['--renew-anon-volumes'])
                    self.rabbitmq_docker_id = self.get_instance_docker_id('rabbitmq1')
                    logging.debug(f"RabbitMQ checking container try: {i}")
                    if self.wait_rabbitmq_to_start(throw=(i==4)):
                        break
=======
                subprocess_check_call(self.base_rabbitmq_cmd + common_opts + ['--renew-anon-volumes'])
                self.rabbitmq_docker_id = self.get_instance_docker_id('rabbitmq1')
>>>>>>> c943d918

            if self.with_hdfs and self.base_hdfs_cmd:
                print('Setup HDFS')
                subprocess_check_call(self.base_hdfs_cmd + common_opts)
                self.make_hdfs_api()
                self.wait_hdfs_to_start(120)

            if self.with_kerberized_hdfs and self.base_kerberized_hdfs_cmd:
                print('Setup kerberized HDFS')
                env = os.environ.copy()
                env['KERBERIZED_HDFS_DIR'] = instance.path + '/'
                run_and_check(self.base_kerberized_hdfs_cmd + common_opts, env=env)
                self.make_hdfs_api(kerberized=True)
                self.wait_hdfs_to_start(timeout=300)

            if self.with_mongo and self.base_mongo_cmd:
                print('Setup Mongo')
                run_and_check(self.base_mongo_cmd + common_opts)
                self.wait_mongo_to_start(30)

            if self.with_redis and self.base_redis_cmd:
                print('Setup Redis')
                subprocess_check_call(self.base_redis_cmd + ['up', '-d', '--force-recreate'])
                time.sleep(10)

            if self.with_minio and self.base_minio_cmd:
                env = os.environ.copy()
                prev_ca_certs = os.environ.get('SSL_CERT_FILE')
                if self.minio_certs_dir:
                    minio_certs_dir = p.join(self.base_dir, self.minio_certs_dir)
                    env['MINIO_CERTS_DIR'] = minio_certs_dir
                    # Minio client (urllib3) uses SSL_CERT_FILE for certificate validation.
                    os.environ['SSL_CERT_FILE'] = p.join(minio_certs_dir, 'public.crt')
                else:
                    # Attach empty certificates directory to ensure non-secure mode.
                    minio_certs_dir = p.join(self.instances_dir, 'empty_minio_certs_dir')
                    os.mkdir(minio_certs_dir)
                    env['MINIO_CERTS_DIR'] = minio_certs_dir

                minio_start_cmd = self.base_minio_cmd + common_opts

                logging.info("Trying to create Minio instance by command %s", ' '.join(map(str, minio_start_cmd)))
                run_and_check(minio_start_cmd, env=env)

                try:
                    logging.info("Trying to connect to Minio...")
                    self.wait_minio_to_start(secure=self.minio_certs_dir is not None)
                finally:
                    # Safely return previous value of SSL_CERT_FILE environment variable.
                    if self.minio_certs_dir:
                        if prev_ca_certs:
                            os.environ['SSL_CERT_FILE'] = prev_ca_certs
                        else:
                            os.environ.pop('SSL_CERT_FILE')

            if self.with_cassandra and self.base_cassandra_cmd:
                subprocess_check_call(self.base_cassandra_cmd + ['up', '-d', '--force-recreate'])
                self.wait_cassandra_to_start()

            clickhouse_start_cmd = self.base_cmd + ['up', '-d', '--no-recreate']
            print(("Trying to create ClickHouse instance by command %s", ' '.join(map(str, clickhouse_start_cmd))))
            subprocess_check_call(clickhouse_start_cmd)
            print("ClickHouse instance created")

            start_deadline = time.time() + 20.0  # seconds
            for instance in self.instances.values():
                instance.docker_client = self.docker_client
                instance.ip_address = self.get_instance_ip(instance.name)

                print("Waiting for ClickHouse start...")
                instance.wait_for_start(start_deadline)
                print("ClickHouse started")

                instance.client = Client(instance.ip_address, command=self.client_bin_path)

            self.is_up = True

        except BaseException as e:
            print("Failed to start cluster: ")
            print(str(e))
            print(traceback.print_exc())
            raise

    def shutdown(self, kill=True):
        sanitizer_assert_instance = None
        with open(self.docker_logs_path, "w+") as f:
            try:
                subprocess.check_call(self.base_cmd + ['logs'], stdout=f)   # STYLE_CHECK_ALLOW_SUBPROCESS_CHECK_CALL
            except Exception as e:
                print("Unable to get logs from docker.")
            f.seek(0)
            for line in f:
                if SANITIZER_SIGN in line:
                    sanitizer_assert_instance = line.split('|')[0].strip()
                    break

        if kill:
            try:
                subprocess_check_call(self.base_cmd + ['stop', '--timeout', '20'])
            except Exception as e:
                print("Kill command failed during shutdown. {}".format(repr(e)))
                print("Trying to kill forcefully")
                subprocess_check_call(self.base_cmd + ['kill'])

        try:
            subprocess_check_call(self.base_cmd + ['down', '--volumes', '--remove-orphans'])
        except Exception as e:
            print("Down + remove orphans failed durung shutdown. {}".format(repr(e)))

        self.is_up = False

        self.docker_client = None

        for instance in list(self.instances.values()):
            instance.docker_client = None
            instance.ip_address = None
            instance.client = None

        if not self.zookeeper_use_tmpfs:
            for i in range(1, 4):
                zk_data_path = self.instances_dir + '/zkdata' + str(i)
                zk_log_data_path = self.instances_dir + '/zklog' + str(i)
                if os.path.exists(zk_data_path):
                    shutil.rmtree(zk_data_path)
                if os.path.exists(zk_log_data_path):
                    shutil.rmtree(zk_log_data_path)

        if sanitizer_assert_instance is not None:
            raise Exception(
                "Sanitizer assert found in {} for instance {}".format(self.docker_logs_path, sanitizer_assert_instance))

    def pause_container(self, instance_name):
        subprocess_check_call(self.base_cmd + ['pause', instance_name])

    #    subprocess_check_call(self.base_cmd + ['kill', '-s SIGSTOP', instance_name])

    def unpause_container(self, instance_name):
        subprocess_check_call(self.base_cmd + ['unpause', instance_name])

    #    subprocess_check_call(self.base_cmd + ['kill', '-s SIGCONT', instance_name])

    def open_bash_shell(self, instance_name):
        os.system(' '.join(self.base_cmd + ['exec', instance_name, '/bin/bash']))

    def get_kazoo_client(self, zoo_instance_name):
        zk = KazooClient(hosts=self.get_instance_ip(zoo_instance_name))
        zk.start()
        return zk

    def run_kazoo_commands_with_retries(self, kazoo_callback, zoo_instance_name='zoo1', repeats=1, sleep_for=1):
        for i in range(repeats - 1):
            try:
                kazoo_callback(self.get_kazoo_client(zoo_instance_name))
                return
            except KazooException as e:
                print(repr(e))
                time.sleep(sleep_for)

        kazoo_callback(self.get_kazoo_client(zoo_instance_name))

    def add_zookeeper_startup_command(self, command):
        self.pre_zookeeper_commands.append(command)

    def stop_zookeeper_nodes(self, zk_nodes):
        for n in zk_nodes:
            logging.info("Stopping zookeeper node: %s", n)
            subprocess_check_call(self.base_zookeeper_cmd + ["stop", n])

    def start_zookeeper_nodes(self, zk_nodes):
        for n in zk_nodes:
            logging.info("Starting zookeeper node: %s", n)
            subprocess_check_call(self.base_zookeeper_cmd + ["start", n])


CLICKHOUSE_START_COMMAND = "clickhouse server --config-file=/etc/clickhouse-server/config.xml --log-file=/var/log/clickhouse-server/clickhouse-server.log --errorlog-file=/var/log/clickhouse-server/clickhouse-server.err.log"

CLICKHOUSE_STAY_ALIVE_COMMAND = 'bash -c "{} --daemon; tail -f /dev/null"'.format(CLICKHOUSE_START_COMMAND)

DOCKER_COMPOSE_TEMPLATE = '''
version: '2.3'
services:
    {name}:
        image: {image}:{tag}
        hostname: {hostname}
        volumes:
            - {instance_config_dir}:/etc/clickhouse-server/
            - {db_dir}:/var/lib/clickhouse/
            - {logs_dir}:/var/log/clickhouse-server/
            - /etc/passwd:/etc/passwd:ro
            {binary_volume}
            {odbc_bridge_volume}
            {odbc_ini_path}
            {keytab_path}
            {krb5_conf}
        entrypoint: {entrypoint_cmd}
        tmpfs: {tmpfs}
        cap_add:
            - SYS_PTRACE
            - NET_ADMIN
            - IPC_LOCK
            - SYS_NICE
        depends_on: {depends_on}
        user: '{user}'
        env_file:
            - {env_file}
        security_opt:
            - label:disable
        dns_opt:
            - attempts:2
            - timeout:1
            - inet6
            - rotate
        {networks}
            {app_net}
                {ipv4_address}
                {ipv6_address}
                {net_aliases}
                    {net_alias1}
'''


class ClickHouseInstance:

    def __init__(
            self, cluster, base_path, name, base_config_dir, custom_main_configs, custom_user_configs,
            custom_dictionaries,
            macros, with_zookeeper, zookeeper_config_path, with_mysql, with_kafka, with_kerberized_kafka, with_rabbitmq, with_kerberized_hdfs,
            with_mongo, with_redis, with_minio,
            with_cassandra, server_bin_path, odbc_bridge_bin_path, clickhouse_path_dir, with_odbc_drivers,
            hostname=None, env_variables=None,
            image="yandex/clickhouse-integration-test", tag="latest",
            stay_alive=False, ipv4_address=None, ipv6_address=None, with_installed_binary=False, tmpfs=None):

        self.name = name
        self.base_cmd = cluster.base_cmd
        self.docker_id = cluster.get_instance_docker_id(self.name)
        self.cluster = cluster
        self.hostname = hostname if hostname is not None else self.name

        self.tmpfs = tmpfs or []
        self.base_config_dir = p.abspath(p.join(base_path, base_config_dir)) if base_config_dir else None
        self.custom_main_config_paths = [p.abspath(p.join(base_path, c)) for c in custom_main_configs]
        self.custom_user_config_paths = [p.abspath(p.join(base_path, c)) for c in custom_user_configs]
        self.custom_dictionaries_paths = [p.abspath(p.join(base_path, c)) for c in custom_dictionaries]
        self.clickhouse_path_dir = p.abspath(p.join(base_path, clickhouse_path_dir)) if clickhouse_path_dir else None
        self.kerberos_secrets_dir = p.abspath(p.join(base_path, 'secrets'))
        self.macros = macros if macros is not None else {}
        self.with_zookeeper = with_zookeeper
        self.zookeeper_config_path = zookeeper_config_path

        self.server_bin_path = server_bin_path
        self.odbc_bridge_bin_path = odbc_bridge_bin_path

        self.with_mysql = with_mysql
        self.with_kafka = with_kafka
        self.with_kerberized_kafka = with_kerberized_kafka
        self.with_rabbitmq = with_rabbitmq
        self.with_kerberized_hdfs = with_kerberized_hdfs
        self.with_mongo = with_mongo
        self.with_redis = with_redis
        self.with_minio = with_minio
        self.with_cassandra = with_cassandra

        self.path = p.join(self.cluster.instances_dir, name)
        self.docker_compose_path = p.join(self.path, 'docker-compose.yml')
        self.env_variables = env_variables or {}
        if with_odbc_drivers:
            self.odbc_ini_path = self.path + "/odbc.ini:/etc/odbc.ini"
            self.with_mysql = True
        else:
            self.odbc_ini_path = ""

        if with_kerberized_kafka or with_kerberized_hdfs:
            self.keytab_path = '- ' + os.path.dirname(self.docker_compose_path) + "/secrets:/tmp/keytab"
            self.krb5_conf = '- ' + os.path.dirname(self.docker_compose_path) + "/secrets/krb.conf:/etc/krb5.conf:ro"
        else:
            self.keytab_path = ""
            self.krb5_conf = ""

        self.docker_client = None
        self.ip_address = None
        self.client = None
        self.default_timeout = 20.0  # 20 sec
        self.image = image
        self.tag = tag
        self.stay_alive = stay_alive
        self.ipv4_address = ipv4_address
        self.ipv6_address = ipv6_address
        self.with_installed_binary = with_installed_binary

    def is_built_with_thread_sanitizer(self):
        build_opts = self.query("SELECT value FROM system.build_options WHERE name = 'CXX_FLAGS'")
        return "-fsanitize=thread" in build_opts

    def is_built_with_address_sanitizer(self):
        build_opts = self.query("SELECT value FROM system.build_options WHERE name = 'CXX_FLAGS'")
        return "-fsanitize=address" in build_opts

    # Connects to the instance via clickhouse-client, sends a query (1st argument) and returns the answer
    def query(self, sql, stdin=None, timeout=None, settings=None, user=None, password=None, database=None,
              ignore_error=False):
        return self.client.query(sql, stdin=stdin, timeout=timeout, settings=settings, user=user, password=password,
                                 database=database, ignore_error=ignore_error)

    def query_with_retry(self, sql, stdin=None, timeout=None, settings=None, user=None, password=None, database=None,
                         ignore_error=False,
                         retry_count=20, sleep_time=0.5, check_callback=lambda x: True):
        result = None
        for i in range(retry_count):
            try:
                result = self.query(sql, stdin=stdin, timeout=timeout, settings=settings, user=user, password=password,
                                    database=database, ignore_error=ignore_error)
                if check_callback(result):
                    return result
                time.sleep(sleep_time)
            except Exception as ex:
                print("Retry {} got exception {}".format(i + 1, ex))
                time.sleep(sleep_time)

        if result is not None:
            return result
        raise Exception("Can't execute query {}".format(sql))

    # As query() but doesn't wait response and returns response handler
    def get_query_request(self, *args, **kwargs):
        return self.client.get_query_request(*args, **kwargs)

    # Connects to the instance via clickhouse-client, sends a query (1st argument), expects an error and return its code
    def query_and_get_error(self, sql, stdin=None, timeout=None, settings=None, user=None, password=None,
                            database=None):
        return self.client.query_and_get_error(sql, stdin=stdin, timeout=timeout, settings=settings, user=user,
                                               password=password, database=database)

    # The same as query_and_get_error but ignores successful query.
    def query_and_get_answer_with_error(self, sql, stdin=None, timeout=None, settings=None, user=None, password=None,
                                        database=None):
        return self.client.query_and_get_answer_with_error(sql, stdin=stdin, timeout=timeout, settings=settings,
                                                           user=user, password=password, database=database)

    # Connects to the instance via HTTP interface, sends a query and returns the answer
    def http_query(self, sql, data=None, params=None, user=None, password=None, expect_fail_and_get_error=False):
        if params is None:
            params = {}
        else:
            params = params.copy()

        params["query"] = sql

        auth = None
        if user and password:
            auth = requests.auth.HTTPBasicAuth(user, password)
        elif user:
            auth = requests.auth.HTTPBasicAuth(user, '')
        url = "http://" + self.ip_address + ":8123/?" + urllib.parse.urlencode(params)

        if data:
            r = requests.post(url, data, auth=auth)
        else:
            r = requests.get(url, auth=auth)

        def http_code_and_message():
            code = r.status_code
            return str(code) + " " + http.client.responses[code] + ": " + r.text

        if expect_fail_and_get_error:
            if r.ok:
                raise Exception("ClickHouse HTTP server is expected to fail, but succeeded: " + r.text)
            return http_code_and_message()
        else:
            if not r.ok:
                raise Exception("ClickHouse HTTP server returned " + http_code_and_message())
            return r.text

    # Connects to the instance via HTTP interface, sends a query and returns the answer
    def http_request(self, url, method='GET', params=None, data=None, headers=None):
        url = "http://" + self.ip_address + ":8123/" + url
        return requests.request(method=method, url=url, params=params, data=data, headers=headers)

    # Connects to the instance via HTTP interface, sends a query, expects an error and return the error message
    def http_query_and_get_error(self, sql, data=None, params=None, user=None, password=None):
        return self.http_query(sql=sql, data=data, params=params, user=user, password=password,
                               expect_fail_and_get_error=True)

    def stop_clickhouse(self, start_wait_sec=5, kill=False):
        if not self.stay_alive:
            raise Exception("clickhouse can be stopped only with stay_alive=True instance")

        self.exec_in_container(["bash", "-c", "pkill {} clickhouse".format("-9" if kill else "")], user='root')
        time.sleep(start_wait_sec)

    def start_clickhouse(self, stop_wait_sec=5):
        if not self.stay_alive:
            raise Exception("clickhouse can be started again only with stay_alive=True instance")

        self.exec_in_container(["bash", "-c", "{} --daemon".format(CLICKHOUSE_START_COMMAND)], user=str(os.getuid()))
        # wait start
        from helpers.test_tools import assert_eq_with_retry
        assert_eq_with_retry(self, "select 1", "1", retry_count=int(stop_wait_sec / 0.5), sleep_time=0.5)

    def restart_clickhouse(self, stop_start_wait_sec=5, kill=False):
        self.stop_clickhouse(stop_start_wait_sec, kill)
        self.start_clickhouse(stop_start_wait_sec)

    def exec_in_container(self, cmd, detach=False, nothrow=False, **kwargs):
        container_id = self.get_docker_handle().id
        return self.cluster.exec_in_container(container_id, cmd, detach, nothrow, **kwargs)

    def contains_in_log(self, substring):
        result = self.exec_in_container(
            ["bash", "-c", 'grep "{}" /var/log/clickhouse-server/clickhouse-server.log || true'.format(substring)])
        return len(result) > 0

    def wait_for_log_line(self, regexp, filename='/var/log/clickhouse-server/clickhouse-server.log', timeout=30, repetitions=1, look_behind_lines=100):
        start_time = time.time()
        result = self.exec_in_container(
            ["bash", "-c", 'timeout {} tail -Fn{} "{}" | grep -Em {} {}'.format(timeout, look_behind_lines, filename, repetitions, shlex.quote(regexp))])

        # if repetitions>1 grep will return success even if not enough lines were collected,
        if repetitions>1 and len(result.splitlines()) < repetitions:
            print("wait_for_log_line: those lines were found during {} seconds:".format(timeout))
            print(result)
            raise Exception("wait_for_log_line: Not enough repetitions: {} found, while {} expected".format(len(result.splitlines()), repetitions))

        wait_duration = time.time() - start_time

        print('{} log line matching "{}" appeared in a {} seconds'.format(repetitions, regexp, wait_duration))
        return wait_duration


    def file_exists(self, path):
        return self.exec_in_container(
            ["bash", "-c", "echo $(if [ -e '{}' ]; then echo 'yes'; else echo 'no'; fi)".format(path)]) == 'yes\n'

    def copy_file_to_container(self, local_path, dest_path):
        container_id = self.get_docker_handle().id
        return self.cluster.copy_file_to_container(container_id, local_path, dest_path)

    def get_process_pid(self, process_name):
        output = self.exec_in_container(["bash", "-c",
                                         "ps ax | grep '{}' | grep -v 'grep' | grep -v 'bash -c' | awk '{{print $1}}'".format(
                                             process_name)])
        if output:
            try:
                pid = int(output.split('\n')[0].strip())
                return pid
            except:
                return None
        return None

    def restart_with_latest_version(self, stop_start_wait_sec=10, callback_onstop=None, signal=15):
        if not self.stay_alive:
            raise Exception("Cannot restart not stay alive container")
        self.exec_in_container(["bash", "-c", "pkill -{} clickhouse".format(signal)], user='root')
        retries = int(stop_start_wait_sec / 0.5)
        local_counter = 0
        # wait stop
        while local_counter < retries:
            if not self.get_process_pid("clickhouse server"):
                break
            time.sleep(0.5)
            local_counter += 1

        # force kill if server hangs
        if self.get_process_pid("clickhouse server"):
            # server can die before kill, so don't throw exception, it's expected
            self.exec_in_container(["bash", "-c", "pkill -{} clickhouse".format(9)], nothrow=True, user='root')

        if callback_onstop:
            callback_onstop(self)
        self.exec_in_container(
            ["bash", "-c", "cp /usr/share/clickhouse_fresh /usr/bin/clickhouse && chmod 777 /usr/bin/clickhouse"],
            user='root')
        self.exec_in_container(["bash", "-c",
                                "cp /usr/share/clickhouse-odbc-bridge_fresh /usr/bin/clickhouse-odbc-bridge && chmod 777 /usr/bin/clickhouse"],
                               user='root')
        self.exec_in_container(["bash", "-c", "{} --daemon".format(CLICKHOUSE_START_COMMAND)], user=str(os.getuid()))
        from helpers.test_tools import assert_eq_with_retry
        # wait start
        assert_eq_with_retry(self, "select 1", "1", retry_count=retries)

    def get_docker_handle(self):
        return self.docker_client.containers.get(self.docker_id)

    def stop(self):
        self.get_docker_handle().stop()

    def start(self):
        self.get_docker_handle().start()

    def wait_for_start(self, deadline=None, timeout=None):
        start_time = time.time()

        if timeout is not None:
            deadline = start_time + timeout

        while True:
            handle = self.get_docker_handle()
            status = handle.status
            if status == 'exited':
                raise Exception(
                    "Instance `{}' failed to start. Container status: {}, logs: {}".format(self.name, status,
                                                                                           handle.logs().decode('utf-8')))

            current_time = time.time()
            time_left = deadline - current_time
            if deadline is not None and current_time >= deadline:
                raise Exception("Timed out while waiting for instance `{}' with ip address {} to start. "
                                "Container status: {}, logs: {}".format(self.name, self.ip_address, status,
                                                                        handle.logs().decode('utf-8')))

            # Repeatedly poll the instance address until there is something that listens there.
            # Usually it means that ClickHouse is ready to accept queries.
            try:
                sock = socket.socket(socket.AF_INET, socket.SOCK_STREAM)
                sock.settimeout(time_left)
                sock.connect((self.ip_address, 9000))
                return
            except socket.timeout:
                continue
            except socket.error as e:
                if e.errno == errno.ECONNREFUSED or e.errno == errno.EHOSTUNREACH or e.errno == errno.ENETUNREACH:
                    time.sleep(0.1)
                else:
                    raise
            finally:
                sock.close()

    @staticmethod
    def dict_to_xml(dictionary):
        xml_str = dict2xml(dictionary, wrap="yandex", indent="  ", newlines=True)
        return xml_str

    @property
    def odbc_drivers(self):
        if self.odbc_ini_path:
            return {
                "SQLite3": {
                    "DSN": "sqlite3_odbc",
                    "Database": "/tmp/sqliteodbc",
                    "Driver": "/usr/lib/x86_64-linux-gnu/odbc/libsqlite3odbc.so",
                    "Setup": "/usr/lib/x86_64-linux-gnu/odbc/libsqlite3odbc.so",
                },
                "MySQL": {
                    "DSN": "mysql_odbc",
                    "Driver": "/usr/lib/x86_64-linux-gnu/odbc/libmyodbc.so",
                    "Database": "clickhouse",
                    "Uid": "root",
                    "Pwd": "clickhouse",
                    "Server": "mysql1",
                },
                "PostgreSQL": {
                    "DSN": "postgresql_odbc",
                    "Database": "postgres",
                    "UserName": "postgres",
                    "Password": "mysecretpassword",
                    "Port": "5432",
                    "Servername": "postgres1",
                    "Protocol": "9.3",
                    "ReadOnly": "No",
                    "RowVersioning": "No",
                    "ShowSystemTables": "No",
                    "Driver": "/usr/lib/x86_64-linux-gnu/odbc/psqlodbca.so",
                    "Setup": "/usr/lib/x86_64-linux-gnu/odbc/libodbcpsqlS.so",
                    "ConnSettings": "",
                }
            }
        else:
            return {}

    def _create_odbc_config_file(self):
        with open(self.odbc_ini_path.split(':')[0], 'w') as f:
            for driver_setup in list(self.odbc_drivers.values()):
                f.write("[{}]\n".format(driver_setup["DSN"]))
                for key, value in list(driver_setup.items()):
                    if key != "DSN":
                        f.write(key + "=" + value + "\n")

    def replace_config(self, path_to_config, replacement):
        self.exec_in_container(["bash", "-c", "echo '{}' > {}".format(replacement, path_to_config)])

    def create_dir(self, destroy_dir=True):
        """Create the instance directory and all the needed files there."""

        if destroy_dir:
            self.destroy_dir()
        elif p.exists(self.path):
            return

        os.makedirs(self.path)

        instance_config_dir = p.abspath(p.join(self.path, 'configs'))
        os.makedirs(instance_config_dir)

        print("Copy common default production configuration from {}".format(self.base_config_dir))
        shutil.copyfile(p.join(self.base_config_dir, 'config.xml'), p.join(instance_config_dir, 'config.xml'))
        shutil.copyfile(p.join(self.base_config_dir, 'users.xml'), p.join(instance_config_dir, 'users.xml'))

        print("Create directory for configuration generated in this helper")
        # used by all utils with any config
        conf_d_dir = p.abspath(p.join(instance_config_dir, 'conf.d'))
        os.mkdir(conf_d_dir)

        print("Create directory for common tests configuration")
        # used by server with main config.xml
        self.config_d_dir = p.abspath(p.join(instance_config_dir, 'config.d'))
        os.mkdir(self.config_d_dir)
        users_d_dir = p.abspath(p.join(instance_config_dir, 'users.d'))
        os.mkdir(users_d_dir)
        dictionaries_dir = p.abspath(p.join(instance_config_dir, 'dictionaries'))
        os.mkdir(dictionaries_dir)

        print("Copy common configuration from helpers")
        # The file is named with 0_ prefix to be processed before other configuration overloads.
        shutil.copy(p.join(HELPERS_DIR, '0_common_instance_config.xml'), self.config_d_dir)
        shutil.copy(p.join(HELPERS_DIR, '0_common_instance_users.xml'), users_d_dir)
        if len(self.custom_dictionaries_paths):
            shutil.copy(p.join(HELPERS_DIR, '0_common_enable_dictionaries.xml'), self.config_d_dir)

        print("Generate and write macros file")
        macros = self.macros.copy()
        macros['instance'] = self.name
        with open(p.join(conf_d_dir, 'macros.xml'), 'w') as macros_config:
            macros_config.write(self.dict_to_xml({"macros": macros}))

        # Put ZooKeeper config
        if self.with_zookeeper:
            shutil.copy(self.zookeeper_config_path, conf_d_dir)

        if self.with_kerberized_kafka or self.with_kerberized_hdfs:
            shutil.copytree(self.kerberos_secrets_dir, p.abspath(p.join(self.path, 'secrets')))

        # Copy config.d configs
        print("Copy custom test config files {} to {}".format(self.custom_main_config_paths, self.config_d_dir))
        for path in self.custom_main_config_paths:
            shutil.copy(path, self.config_d_dir)

        # Copy users.d configs
        for path in self.custom_user_config_paths:
            shutil.copy(path, users_d_dir)

        # Copy dictionaries configs to configs/dictionaries
        for path in self.custom_dictionaries_paths:
            shutil.copy(path, dictionaries_dir)

        db_dir = p.abspath(p.join(self.path, 'database'))
        print("Setup database dir {}".format(db_dir))
        if self.clickhouse_path_dir is not None:
            print("Database files taken from {}".format(self.clickhouse_path_dir))
            shutil.copytree(self.clickhouse_path_dir, db_dir)
            print("Database copied from {} to {}".format(self.clickhouse_path_dir, db_dir))
        else:
            os.mkdir(db_dir)

        logs_dir = p.abspath(p.join(self.path, 'logs'))
        print("Setup logs dir {}".format(logs_dir))
        os.mkdir(logs_dir)

        depends_on = []

        if self.with_mysql:
            depends_on.append("mysql1")

        if self.with_kafka:
            depends_on.append("kafka1")
            depends_on.append("schema-registry")

        if self.with_kerberized_kafka:
            depends_on.append("kerberized_kafka1")

        if self.with_kerberized_hdfs:
            depends_on.append("kerberizedhdfs1")

        if self.with_rabbitmq:
            depends_on.append("rabbitmq1")

        if self.with_zookeeper:
            depends_on.append("zoo1")
            depends_on.append("zoo2")
            depends_on.append("zoo3")

        if self.with_minio:
            depends_on.append("minio1")

        env_file = _create_env_file(os.path.dirname(self.docker_compose_path), self.env_variables)

        print("Env {} stored in {}".format(self.env_variables, env_file))

        odbc_ini_path = ""
        if self.odbc_ini_path:
            self._create_odbc_config_file()
            odbc_ini_path = '- ' + self.odbc_ini_path

        entrypoint_cmd = CLICKHOUSE_START_COMMAND

        if self.stay_alive:
            entrypoint_cmd = CLICKHOUSE_STAY_ALIVE_COMMAND

        print("Entrypoint cmd: {}".format(entrypoint_cmd))

        networks = app_net = ipv4_address = ipv6_address = net_aliases = net_alias1 = ""
        if self.ipv4_address is not None or self.ipv6_address is not None or self.hostname != self.name:
            networks = "networks:"
            app_net = "default:"
            if self.ipv4_address is not None:
                ipv4_address = "ipv4_address: " + self.ipv4_address
            if self.ipv6_address is not None:
                ipv6_address = "ipv6_address: " + self.ipv6_address
            if self.hostname != self.name:
                net_aliases = "aliases:"
                net_alias1 = "- " + self.hostname

        if not self.with_installed_binary:
            binary_volume = "- " + self.server_bin_path + ":/usr/bin/clickhouse"
            odbc_bridge_volume = "- " + self.odbc_bridge_bin_path + ":/usr/bin/clickhouse-odbc-bridge"
        else:
            binary_volume = "- " + self.server_bin_path + ":/usr/share/clickhouse_fresh"
            odbc_bridge_volume = "- " + self.odbc_bridge_bin_path + ":/usr/share/clickhouse-odbc-bridge_fresh"

        with open(self.docker_compose_path, 'w') as docker_compose:
            docker_compose.write(DOCKER_COMPOSE_TEMPLATE.format(
                image=self.image,
                tag=self.tag,
                name=self.name,
                hostname=self.hostname,
                binary_volume=binary_volume,
                odbc_bridge_volume=odbc_bridge_volume,
                instance_config_dir=instance_config_dir,
                config_d_dir=self.config_d_dir,
                db_dir=db_dir,
                tmpfs=str(self.tmpfs),
                logs_dir=logs_dir,
                depends_on=str(depends_on),
                user=os.getuid(),
                env_file=env_file,
                odbc_ini_path=odbc_ini_path,
                keytab_path=self.keytab_path,
                krb5_conf=self.krb5_conf,
                entrypoint_cmd=entrypoint_cmd,
                networks=networks,
                app_net=app_net,
                ipv4_address=ipv4_address,
                ipv6_address=ipv6_address,
                net_aliases=net_aliases,
                net_alias1=net_alias1,
            ))

    def destroy_dir(self):
        if p.exists(self.path):
            shutil.rmtree(self.path)


class ClickHouseKiller(object):
    def __init__(self, clickhouse_node):
        self.clickhouse_node = clickhouse_node

    def __enter__(self):
        self.clickhouse_node.stop_clickhouse(kill=True)

    def __exit__(self, exc_type, exc_val, exc_tb):
        self.clickhouse_node.start_clickhouse()<|MERGE_RESOLUTION|>--- conflicted
+++ resolved
@@ -479,70 +479,7 @@
 
         raise Exception("Cannot wait Postgres container")
 
-<<<<<<< HEAD
-    def wait_postgres_cluster_to_start(self, timeout=180):
-        self.postgres2_ip = self.get_instance_ip(self.postgres2_host)
-        self.postgres3_ip = self.get_instance_ip(self.postgres3_host)
-        self.postgres4_ip = self.get_instance_ip(self.postgres4_host)
-        start = time.time()
-        while time.time() - start < timeout:
-            try:
-                self.postgres2_conn = psycopg2.connect(host=self.postgres2_ip, port=self.postgres_port, database='postgres', user='postgres', password='mysecretpassword')
-                self.postgres2_conn.set_isolation_level(ISOLATION_LEVEL_AUTOCOMMIT)
-                self.postgres2_conn.autocommit = True
-                logging.debug("Postgres Cluster host 2 started")
-                break
-            except Exception as ex:
-                logging.debug("Can't connect to Postgres host 2" + str(ex))
-                time.sleep(0.5)
-        while time.time() - start < timeout:
-            try:
-                self.postgres3_conn = psycopg2.connect(host=self.postgres3_ip, port=self.postgres_port, database='postgres', user='postgres', password='mysecretpassword')
-                self.postgres3_conn.set_isolation_level(ISOLATION_LEVEL_AUTOCOMMIT)
-                self.postgres3_conn.autocommit = True
-                logging.debug("Postgres Cluster host 3 started")
-                break
-            except Exception as ex:
-                logging.debug("Can't connect to Postgres host 3" + str(ex))
-                time.sleep(0.5)
-        while time.time() - start < timeout:
-            try:
-                self.postgres4_conn = psycopg2.connect(host=self.postgres4_ip, port=self.postgres_port, database='postgres', user='postgres', password='mysecretpassword')
-                self.postgres4_conn.set_isolation_level(ISOLATION_LEVEL_AUTOCOMMIT)
-                self.postgres4_conn.autocommit = True
-                logging.debug("Postgres Cluster host 4 started")
-                return
-            except Exception as ex:
-                logging.debug("Can't connect to Postgres host 4" + str(ex))
-                time.sleep(0.5)
-
-        raise Exception("Cannot wait Postgres container")
-
-    def wait_rabbitmq_to_start(self, timeout=180, throw=True):
-        self.rabbitmq_ip = self.get_instance_ip(self.rabbitmq_host)
-
-        start = time.time()
-        while time.time() - start < timeout:
-            try:
-                if check_rabbitmq_is_available(self.rabbitmq_docker_id):
-                    logging.debug("RabbitMQ is available")
-                    if enable_consistent_hash_plugin(self.rabbitmq_docker_id):
-                        logging.debug("RabbitMQ consistent hash plugin is available")
-                        return True
-                time.sleep(0.5)
-            except Exception as ex:
-                logging.debug("Can't connect to RabbitMQ " + str(ex))
-                time.sleep(0.5)
-
-        if throw:
-            raise Exception("Cannot wait RabbitMQ container")
-        return False
-
-    def wait_zookeeper_secure_to_start(self, timeout=20):
-        logging.debug("Wait ZooKeeper Secure to start")
-=======
     def wait_zookeeper_to_start(self, timeout=60):
->>>>>>> c943d918
         start = time.time()
         while time.time() - start < timeout:
             try:
@@ -731,21 +668,8 @@
                 run_and_check(self.base_kerberized_kafka_cmd + common_opts + ['--renew-anon-volumes'], env=env)
                 self.kerberized_kafka_docker_id = self.get_instance_docker_id('kerberized_kafka1')
             if self.with_rabbitmq and self.base_rabbitmq_cmd:
-<<<<<<< HEAD
-                logging.debug('Setup RabbitMQ')
-                os.makedirs(self.rabbitmq_logs_dir)
-                os.chmod(self.rabbitmq_logs_dir, stat.S_IRWXO)
-
-                for i in range(5):
-                    subprocess_check_call(self.base_rabbitmq_cmd + common_opts + ['--renew-anon-volumes'])
-                    self.rabbitmq_docker_id = self.get_instance_docker_id('rabbitmq1')
-                    logging.debug(f"RabbitMQ checking container try: {i}")
-                    if self.wait_rabbitmq_to_start(throw=(i==4)):
-                        break
-=======
                 subprocess_check_call(self.base_rabbitmq_cmd + common_opts + ['--renew-anon-volumes'])
                 self.rabbitmq_docker_id = self.get_instance_docker_id('rabbitmq1')
->>>>>>> c943d918
 
             if self.with_hdfs and self.base_hdfs_cmd:
                 print('Setup HDFS')
