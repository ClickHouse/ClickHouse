import base64
import errno
import http.client
import logging
import os
import os.path as p
import platform
import pprint
import pwd
import random
import re
import shlex
import shutil
import socket
import stat
import subprocess
import time
import traceback
import urllib.parse
import uuid
from contextlib import contextmanager
from functools import cache
from pathlib import Path
from typing import Any, List, Sequence, Tuple, Union

import requests
import urllib3

try:
    # Please, add modules that required for specific tests only here.
    # So contributors will be able to run most tests locally
    # without installing tons of unneeded packages that may be not so easy to install.
    import asyncio
    import ssl

    import cassandra.cluster
    import nats
    import psycopg2
    import pymongo
    import pymysql
    from cassandra.policies import RoundRobinPolicy
    from confluent_kafka.avro.cached_schema_registry_client import (
        CachedSchemaRegistryClient,
    )
    from psycopg2.extensions import ISOLATION_LEVEL_AUTOCOMMIT

except Exception as e:
    logging.warning(f"Cannot import some modules, some tests may not work: {e}")

import docker
from dict2xml import dict2xml
from docker.models.containers import Container
from helpers.kazoo_client import KazooClientWithImplicitRetries
from kazoo.exceptions import KazooException
from minio import Minio

from helpers import pytest_xdist_logging_to_separate_files
from helpers.client import QueryRuntimeException
from helpers.test_tools import assert_eq_with_retry, exec_query_with_retry

from .client import Client
from .config_cluster import *
from .random_settings import write_random_settings_config
from .retry_decorator import retry

HELPERS_DIR = p.dirname(__file__)
CLICKHOUSE_ROOT_DIR = p.join(p.dirname(__file__), "../../..")
LOCAL_DOCKER_COMPOSE_DIR = p.join(CLICKHOUSE_ROOT_DIR, "tests/integration/compose/")
DEFAULT_ENV_NAME = ".env"
DEFAULT_BASE_CONFIG_DIR = os.environ.get(
    "CLICKHOUSE_TESTS_BASE_CONFIG_DIR", "/etc/clickhouse-server/"
)
DOCKER_BASE_TAG = os.environ.get("DOCKER_BASE_TAG", "latest")

SANITIZER_SIGN = "=================="

CLICKHOUSE_START_COMMAND = (
    "clickhouse server --config-file=/etc/clickhouse-server/{main_config_file}"
)

CLICKHOUSE_LOG_FILE = "/var/log/clickhouse-server/clickhouse-server.log"

CLICKHOUSE_ERROR_LOG_FILE = "/var/log/clickhouse-server/clickhouse-server.err.log"

# Minimum version we use in integration tests to check compatibility with old releases
# Keep in mind that we only support upgrading between releases that are at most 1 year different.
# This means that this minimum need to be, at least, 1 year older than the current release
CLICKHOUSE_CI_MIN_TESTED_VERSION = "23.3"

ZOOKEEPER_CONTAINERS = ("zoo1", "zoo2", "zoo3")


# to create docker-compose env file
def _create_env_file(path, variables):
    logging.debug("Env %s stored in %s", variables, path)
    with open(path, "w") as f:
        for var, value in list(variables.items()):
            f.write("=".join([var, value]) + "\n")
    return path


def run_and_check(
    args: Union[Sequence[str], str],
    env=None,
    shell=False,
    stdout=subprocess.PIPE,
    stderr=subprocess.PIPE,
    timeout=300,
    nothrow=False,
    detach=False,
) -> str:
    if shell:
        if isinstance(args, str):
            shell_args = args
        else:
            shell_args = next(a for a in args)
    else:
        shell_args = " ".join(args)

    logging.debug("Command:[%s]", shell_args)
    if detach:
        subprocess.Popen(
            args,
            stdout=subprocess.DEVNULL,
            stderr=subprocess.DEVNULL,
            env=env,
            shell=shell,
        )
        return ""

    res = subprocess.run(
        args,
        stdout=stdout,
        stderr=stderr,
        env=env,
        shell=shell,
        timeout=timeout,
        check=False,
    )
    out = res.stdout.decode("utf-8", "ignore")
    err = res.stderr.decode("utf-8", "ignore")
    # check_call(...) from subprocess does not print stderr, so we do it manually
    for outline in out.splitlines():
        logging.debug("Stdout:%s", outline)
    for errline in err.splitlines():
        logging.debug("Stderr:%s", errline)
    if res.returncode != 0:
        logging.debug("Exitcode:%s", res.returncode)
        if env:
            logging.debug("Env:%s", env)
        if not nothrow:
            raise Exception(
                f"Command [{shell_args}] return non-zero code {res.returncode}: {res.stderr.decode('utf-8')}"
            )
    return out


def is_port_free(port: int) -> bool:
    try:
        with socket.socket(socket.AF_INET, socket.SOCK_STREAM) as s:
            s.bind(("", port))
            return True
    except socket.error:
        return False


class PortPoolManager:
    """
    This class is used for distribution of ports allocated to single pytest-xdist worker
    It can be used by multiple ClickHouseCluster instances
    """

    # Shared between instances
    all_ports = None
    free_ports = None

    def __init__(self):
        self.used_ports = []

        if self.all_ports is None:
            worker_ports = os.getenv("WORKER_FREE_PORTS")
            ports = [int(p) for p in worker_ports.split(" ")]

            # Static vars
            PortPoolManager.all_ports = ports
            PortPoolManager.free_ports = ports

    def get_port(self):
        for port in self.free_ports:
            if is_port_free(port):
                self.free_ports.remove(port)
                self.used_ports.append(port)
                return port

        raise Exception(
            f"No free ports: {self.all_ports}",
        )

    def return_used_ports(self):
        self.free_ports.extend(self.used_ports)
        self.used_ports.clear()


def docker_exec(*args: str) -> Tuple[str, ...]:
    "Function to ease the `docker exec -i...`"
    return ("docker", "exec", "-i", *args)


def retry_exception(num, delay, func, exception=Exception, *args, **kwargs):
    """
    Retry if `func()` throws, `num` times.

    :param func: func to run
    :param num: number of retries

    :throws StopIteration
    """
    i = 0
    while i <= num:
        try:
            func(*args, **kwargs)
            time.sleep(delay)
        except exception:  # pylint: disable=broad-except
            i += 1
            continue
        return
    raise StopIteration("Function did not finished successfully")


def subprocess_check_call(
    args: Union[Sequence[str], str],
    detach: bool = False,
    nothrow: bool = False,
    **kwargs,
) -> str:
    # Uncomment for debugging
    # logging.info('run:' + ' '.join(args))
    return run_and_check(args, detach=detach, nothrow=nothrow, **kwargs)


def get_docker_compose_path():
    return LOCAL_DOCKER_COMPOSE_DIR


def check_kafka_is_available(kafka_id, kafka_port):
    p = subprocess.Popen(
        docker_exec(
            kafka_id,
            "/usr/bin/kafka-broker-api-versions",
            "--bootstrap-server",
            f"INSIDE://localhost:{kafka_port}",
        ),
        stdout=subprocess.PIPE,
        stderr=subprocess.PIPE,
    )
    p.communicate()
    return p.returncode == 0


def check_kerberos_kdc_is_available(kerberos_kdc_id):
    p = subprocess.Popen(
        docker_exec(kerberos_kdc_id, "/etc/rc.d/init.d/krb5kdc", "status"),
        stdout=subprocess.PIPE,
        stderr=subprocess.PIPE,
    )
    p.communicate()
    return p.returncode == 0


def check_postgresql_java_client_is_available(postgresql_java_client_id):
    p = subprocess.Popen(
        docker_exec(postgresql_java_client_id, "java", "-version"),
        stdout=subprocess.PIPE,
    )
    p.communicate()
    return p.returncode == 0


def check_rabbitmq_is_available(rabbitmq_id, cookie, timeout=90):
    try:
        subprocess.check_output(
            docker_exec(
                "-e",
                f"RABBITMQ_ERLANG_COOKIE={cookie}",
                rabbitmq_id,
                "rabbitmqctl",
                "await_startup",
            ),
            stderr=subprocess.STDOUT,
            timeout=timeout,
        )
        return True
    except subprocess.CalledProcessError as e:
        # Raised if the command returns a non-zero exit code
        error_message = (
            f"RabbitMQ startup failed with return code {e.returncode}. "
            f"Output: {e.output.decode(errors='replace')}"
        )
        raise RuntimeError(error_message)
    except subprocess.TimeoutExpired as e:
        # Raised if the command times out
        raise RuntimeError(
            f"RabbitMQ startup timed out. Output: {e.output.decode(errors='replace')}"
        )


def rabbitmq_debuginfo(rabbitmq_id, cookie):
    p = subprocess.Popen(
        docker_exec(
            "-e",
            f"RABBITMQ_ERLANG_COOKIE={cookie}",
            rabbitmq_id,
            "rabbitmq-diagnostics",
            "status",
        ),
        stdout=subprocess.PIPE,
    )
    p.communicate()

    p = subprocess.Popen(
        docker_exec(
            "-e",
            f"RABBITMQ_ERLANG_COOKIE={cookie}",
            rabbitmq_id,
            "rabbitmq-diagnostics",
            "listeners",
        ),
        stdout=subprocess.PIPE,
    )
    p.communicate()

    p = subprocess.Popen(
        docker_exec(
            "-e",
            f"RABBITMQ_ERLANG_COOKIE={cookie}",
            rabbitmq_id,
            "rabbitmq-diagnostics",
            "environment",
        ),
        stdout=subprocess.PIPE,
    )
    p.communicate()


async def check_nats_is_available(nats_port, ssl_ctx=None):
    nc = await nats_connect_ssl(
        nats_port, user="click", password="house", ssl_ctx=ssl_ctx
    )
    available = nc.is_connected
    await nc.close()
    return available


async def nats_connect_ssl(nats_port, user, password, ssl_ctx=None):
    if not ssl_ctx:
        ssl_ctx = ssl.create_default_context()
        ssl_ctx.check_hostname = False
        ssl_ctx.verify_mode = ssl.CERT_NONE
    nc = await nats.connect(
        "tls://localhost:{}".format(nats_port),
        user=user,
        password=password,
        tls=ssl_ctx,
    )
    return nc


def get_instances_dir(name):
    instances_dir_name = "_instances"

    run_id = os.environ.get("INTEGRATION_TESTS_RUN_ID", "")

    if name:
        instances_dir_name += "-" + name

    if run_id:
        instances_dir_name += "-" + shlex.quote(run_id)

    return instances_dir_name


def extract_test_name(base_path):
    """Extracts the name of the test based to a path to its test*.py file
    Must be unique in each test directory (because it's used to make instances dir and to stop docker containers from previous run)
    """
    name = p.basename(base_path)
    if name == "test.py":
        name = ""
    elif name.startswith("test_") and name.endswith(".py"):
        name = name[len("test_") : (len(name) - len(".py"))]
    return name


class ClickHouseCluster:
    """ClickHouse cluster with several instances and (possibly) ZooKeeper.

    Add instances with several calls to add_instance(), then start them with the start() call.

    Directories for instances are created in the directory of base_path. After cluster is started,
    these directories will contain logs, database files, docker-compose config, ClickHouse configs etc.
    """

    def __init__(
        self,
        base_path,
        name=None,
        base_config_dir=None,
        server_bin_path=None,
        client_bin_path=None,
        zookeeper_config_path=None,
        keeper_config_dir=None,
        custom_dockerd_host=None,
        zookeeper_keyfile=None,
        zookeeper_certfile=None,
        with_spark=False,
    ):
        for param in list(os.environ.keys()):
            logging.debug("ENV %40s %s" % (param, os.environ[param]))
        self.base_path = base_path
        self.base_dir = p.dirname(base_path)
        self.name = name if name is not None else extract_test_name(base_path)

        self.base_config_dir = base_config_dir or DEFAULT_BASE_CONFIG_DIR
        self.server_bin_path = p.realpath(
            server_bin_path
            or os.environ.get("CLICKHOUSE_TESTS_SERVER_BIN_PATH", "/usr/bin/clickhouse")
        )
        self.client_bin_path = p.realpath(
            client_bin_path
            or os.environ.get(
                "CLICKHOUSE_TESTS_CLIENT_BIN_PATH", "/usr/bin/clickhouse-client"
            )
        )
        self.zookeeper_config_path = (
            p.join(self.base_dir, zookeeper_config_path)
            if zookeeper_config_path
            else p.join(HELPERS_DIR, "zookeeper_config.xml")
        )

        self.keeper_config_dir = (
            p.join(self.base_dir, keeper_config_dir)
            if keeper_config_dir
            else HELPERS_DIR
        )

        project_name = (
            pwd.getpwuid(os.getuid()).pw_name + p.basename(self.base_dir) + self.name
        )
        # docker-compose removes everything non-alphanumeric from project names so we do it too.
        self.project_name = re.sub(r"[^a-z0-9]", "", project_name.lower())
        self.instances_dir_name = get_instances_dir(self.name)
        xdist_worker = os.getenv("PYTEST_XDIST_WORKER")
        if xdist_worker:
            self.project_name += f"-{xdist_worker}"
            self.instances_dir_name += f"-{xdist_worker}"

        self.instances_dir = p.join(self.base_dir, self.instances_dir_name)
        self.docker_logs_path = p.join(self.instances_dir, "docker.log")
        self.env_file = p.join(self.instances_dir, DEFAULT_ENV_NAME)
        self.env_variables = {}
        # Problems with glibc 2.36+ [1]
        #
        #    [1]: https://github.com/ClickHouse/ClickHouse/issues/43426#issuecomment-1368512678
        self.env_variables["ASAN_OPTIONS"] = "use_sigaltstack=0"
        self.env_variables["TSAN_OPTIONS"] = "use_sigaltstack=0"
        self.env_variables["CLICKHOUSE_WATCHDOG_ENABLE"] = "0"
        self.env_variables["CLICKHOUSE_NATS_TLS_SECURE"] = "0"
        self.up_called = False

        custom_dockerd_host = custom_dockerd_host or os.environ.get(
            "CLICKHOUSE_TESTS_DOCKERD_HOST"
        )
        self.docker_api_version = os.environ.get("DOCKER_API_VERSION")

        self.docker_logs_proc = None  # type: Optional[subprocess.Popen]

        self.base_cmd = ["docker", "compose"]
        if custom_dockerd_host:
            self.base_cmd += ["--host", custom_dockerd_host]
        self.base_cmd += ["--env-file", self.env_file]
        self.base_cmd += ["--project-name", self.project_name]

        self.base_zookeeper_cmd = None
        self.base_mysql57_cmd = []
        self.base_kafka_cmd = []
        self.base_kerberized_kafka_cmd = []
        self.base_kerberos_kdc_cmd = []
        self.base_rabbitmq_cmd = []
        self.base_nats_cmd = []
        self.base_cassandra_cmd = []
        self.base_jdbc_bridge_cmd = []
        self.base_redis_cmd = []
        self.pre_zookeeper_commands = []
        self.instances: dict[str, ClickHouseInstance] = {}
        self.with_zookeeper = False
        self.with_zookeeper_secure = False
        self.with_mysql_client = False
        self.with_mysql57 = False
        self.with_mysql8 = False
        self.with_mysql_cluster = False
        self.with_postgres = False
        self.with_postgres_cluster = False
        self.with_postgresql_java_client = False
        self.with_kafka = False
        self.with_kerberized_kafka = False
        self.with_kerberos_kdc = False
        self.with_rabbitmq = False
        self.with_nats = False
        self.with_odbc_drivers = False
        self.with_mongo = False
        self.with_net_trics = False
        self.with_redis = False
        self.with_cassandra = False
        self.with_ldap = False
        self.with_jdbc_bridge = False
        self.with_nginx = False
        self.with_hive = False
        self.with_coredns = False

        # available when with_minio == True
        self.with_minio = False
        self.minio_dir = os.path.join(self.instances_dir, "minio")
        self.minio_certs_dir = None  # source for certificates
        self.minio_data_dir = p.join(self.minio_dir, "data")
        self.minio_host = "minio1"
        self.minio_ip = None
        self.minio_bucket = "root"
        self.minio_bucket_2 = "root2"
        self.minio_port = 9001
        self.minio_client = None  # type: Minio
        self.minio_redirect_host = "proxy1"
        self.minio_redirect_ip = None
        self.minio_redirect_port = 8080
        self.minio_docker_id = self.get_instance_docker_id(self.minio_host)
        self.resolver_logs_dir = os.path.join(self.instances_dir, "resolver")

        self.spark_session = None
        self.with_iceberg_catalog = False
        self.with_glue_catalog = False

        self.with_azurite = False
        self.azurite_container = "azurite-container"
        self.blob_service_client = None
        self._azurite_port = 0

        # available when with_kafka == True
        self.kafka_host = "kafka1"
        self.kafka_dir = os.path.join(self.instances_dir, "kafka")
        self._kafka_port = 0
        self.kafka_docker_id = None
        self.schema_registry_host = "schema-registry"
        self._schema_registry_port = 0
        self.schema_registry_auth_host = "schema-registry-auth"
        self._schema_registry_auth_port = 0
        self.kafka_docker_id = self.get_instance_docker_id(self.kafka_host)

        self.coredns_host = "coredns"

        # available when with_kerberozed_kafka == True
        # reuses kafka_dir
        self.kerberized_kafka_host = "kerberized_kafka1"
        self._kerberized_kafka_port = 0
        self.kerberized_kafka_docker_id = self.get_instance_docker_id(
            self.kerberized_kafka_host
        )

        # available when with_kerberos_kdc == True
        self.kerberos_kdc_host = "kerberoskdc"
        self.keberos_kdc_docker_id = self.get_instance_docker_id(self.kerberos_kdc_host)

        # available when with_mongo == True
        self.mongo_host = "mongo1"
        self._mongo_port = 0
        self.mongo_no_cred_host = "mongo_no_cred"
        self._mongo_no_cred_port = 0
        self.mongo_secure_host = "mongo_secure"
        self._mongo_secure_port = 0

        # available when with_cassandra == True
        self.cassandra_host = "cassandra1"
        self.cassandra_port = 9042
        self.cassandra_ip = None
        self.cassandra_id = self.get_instance_docker_id(self.cassandra_host)

        # available when with_ldap == True
        self.ldap_host = "openldap"
        self.ldap_container = None
        self.ldap_port = 1389
        self.ldap_id = self.get_instance_docker_id(self.ldap_host)

        # available when with_rabbitmq == True
        self.rabbitmq_host = "rabbitmq1"
        self.rabbitmq_ip = None
        self.rabbitmq_port = 5672
        self.rabbitmq_secure_port = 5671
        self.rabbitmq_dir = p.abspath(p.join(self.instances_dir, "rabbitmq"))
        self.rabbitmq_cookie_file = os.path.join(self.rabbitmq_dir, "erlang.cookie")
        self.rabbitmq_logs_dir = os.path.join(self.rabbitmq_dir, "logs")
        self.rabbitmq_cookie = self.get_instance_docker_id(self.rabbitmq_host)

        self.nats_host = "nats1"
        self.nats_port = 4444
        self.nats_docker_id = None
        self.nats_dir = p.abspath(p.join(self.instances_dir, "nats"))
        self.nats_cert_dir = os.path.join(self.nats_dir, "cert")
        self.nats_ssl_context = None

        # available when with_nginx == True
        self.nginx_host = "nginx"
        self.nginx_ip = None
        self._nginx_port = None
        self.nginx_id = self.get_instance_docker_id(self.nginx_host)

        # available when with_redis == True
        self.redis_host = "redis1"
        self._redis_port = 0

        # available when with_postgres == True
        self.postgres_host = "postgres1"
        self.postgres_ip = None
        self.postgres_conn = None
        self.postgres2_host = "postgres2"
        self.postgres2_ip = None
        self.postgres2_conn = None
        self.postgres3_host = "postgres3"
        self.postgres3_ip = None
        self.postgres3_conn = None
        self.postgres4_host = "postgres4"
        self.postgres4_ip = None
        self.postgres4_conn = None
        self.postgres_port = 5432
        self.postgres_dir = p.abspath(p.join(self.instances_dir, "postgres"))
        self.postgres_logs_dir = os.path.join(self.postgres_dir, "postgres1")
        self.postgres2_logs_dir = os.path.join(self.postgres_dir, "postgres2")
        self.postgres3_logs_dir = os.path.join(self.postgres_dir, "postgres3")
        self.postgres4_logs_dir = os.path.join(self.postgres_dir, "postgres4")
        self.postgres_id = self.get_instance_docker_id(self.postgres_host)

        # available when with_postgresql_java_client = True
        self.postgresql_java_client_host = "java"
        self.postgresql_java_client_docker_id = self.get_instance_docker_id(
            self.postgresql_java_client_host
        )

        # available when with_mysql_client == True
        self.mysql_client_host = "mysql_client"
        self.mysql_client_container = None

        # available when with_mysql57 == True
        self.mysql57_host = "mysql57"
        self.mysql57_port = 3306
        self.mysql57_ip = None
        self.mysql57_dir = p.abspath(p.join(self.instances_dir, "mysql"))
        self.mysql57_logs_dir = os.path.join(self.mysql57_dir, "logs")

        # available when with_mysql8 == True
        self.mysql8_host = "mysql80"
        self.mysql8_port = 3306
        self.mysql8_ip = None
        self.mysql8_dir = p.abspath(p.join(self.instances_dir, "mysql8"))
        self.mysql8_logs_dir = os.path.join(self.mysql8_dir, "logs")

        # available when with_mysql_cluster == True
        self.mysql2_host = "mysql2"
        self.mysql3_host = "mysql3"
        self.mysql4_host = "mysql4"
        self.mysql2_ip = None
        self.mysql3_ip = None
        self.mysql4_ip = None
        self.mysql_cluster_dir = p.abspath(p.join(self.instances_dir, "mysql"))
        self.mysql_cluster_logs_dir = os.path.join(self.mysql8_dir, "logs")

        # available when with_zookeper_secure == True
        self.zookeeper_secure_port = 2281
        self.zookeeper_keyfile = zookeeper_keyfile
        self.zookeeper_certfile = zookeeper_certfile

        # available when with_zookeper == True
        self.use_keeper = True
        self.zookeeper_port = 2181
        self.keeper_instance_dir_prefix = p.join(
            p.abspath(self.instances_dir), "keeper"
        )  # if use_keeper = True
        self.zookeeper_instance_dir_prefix = p.join(self.instances_dir, "zk")
        self.zookeeper_dirs_to_create = []

        # available when with_jdbc_bridge == True
        self.jdbc_bridge_host = "bridge1"
        self.jdbc_bridge_ip = None
        self.jdbc_bridge_port = 9019
        self.jdbc_driver_dir = p.abspath(p.join(self.instances_dir, "jdbc_driver"))
        self.jdbc_driver_logs_dir = os.path.join(self.jdbc_driver_dir, "logs")

        # available when with_prometheus == True
        self.with_prometheus = False
        self.prometheus_writer_host = "prometheus_writer"
        self.prometheus_writer_ip = None
        self.prometheus_writer_port = 9090
        self.prometheus_writer_logs_dir = p.abspath(
            p.join(self.instances_dir, "prometheus_writer/logs")
        )
        self.prometheus_reader_host = "prometheus_reader"
        self.prometheus_reader_ip = None
        self.prometheus_reader_port = 9091
        self.prometheus_reader_logs_dir = p.abspath(
            p.join(self.instances_dir, "prometheus_reader/logs")
        )
        self.prometheus_remote_write_handler_host = None
        self.prometheus_remote_write_handler_port = 9092
        self.prometheus_remote_write_handler_path = "/write"
        self.prometheus_remote_read_handler_host = None
        self.prometheus_remote_read_handler_port = 9092
        self.prometheus_remote_read_handler_path = "/read"

        self.docker_client: docker.DockerClient = None
        self.is_up = False
        self.env = os.environ.copy()
        logging.debug(f"CLUSTER INIT base_config_dir:{self.base_config_dir}")
        if p.exists(self.instances_dir):
            shutil.rmtree(self.instances_dir, ignore_errors=True)
            logging.debug(f"Removed :{self.instances_dir}")

        if with_spark:
            import pyspark

            # if you change packages, don't forget to update them in docker/test/integration/runner/dockerd-entrypoint.sh
            (
                pyspark.sql.SparkSession.builder.appName("spark_test")
                # The jars are now linked to "$SPARK_HOME/jars" and we don't
                # need packages to be downloaded once and once again
                # .config(
                #     "spark.jars.packages",
                #     "org.apache.hudi:hudi-spark3.3-bundle_2.12:0.13.0,io.delta:delta-core_2.12:2.2.0,org.apache.iceberg:iceberg-spark-runtime-3.3_2.12:1.1.0",
                # )
                .master("local")
                .getOrCreate()
                .stop()
            )

        self.port_pool = PortPoolManager()

    def compose_cmd(self, *args: str) -> List[str]:
        return ["docker", "compose", "--project-name", self.project_name, *args]

    @property
    def nginx_port(self):
        if self._nginx_port:
            return self._nginx_port
        self._nginx_port = self.port_pool.get_port()
        return self._nginx_port

    @property
    def kafka_port(self):
        if self._kafka_port:
            return self._kafka_port
        self._kafka_port = self.port_pool.get_port()
        return self._kafka_port

    @property
    def schema_registry_port(self):
        if self._schema_registry_port:
            return self._schema_registry_port
        self._schema_registry_port = self.port_pool.get_port()
        return self._schema_registry_port

    @property
    def schema_registry_auth_port(self):
        if self._schema_registry_auth_port:
            return self._schema_registry_auth_port
        self._schema_registry_auth_port = self.port_pool.get_port()
        return self._schema_registry_auth_port

    @property
    def kerberized_kafka_port(self):
        if self._kerberized_kafka_port:
            return self._kerberized_kafka_port
        self._kerberized_kafka_port = self.port_pool.get_port()
        return self._kerberized_kafka_port

    @property
    def azurite_port(self):
        if self._azurite_port:
            return self._azurite_port
        self._azurite_port = self.port_pool.get_port()
        return self._azurite_port

    @property
    def mongo_port(self):
        if self._mongo_port:
            return self._mongo_port
        self._mongo_port = self.port_pool.get_port()
        return self._mongo_port

    @property
    def mongo_no_cred_port(self):
        if self._mongo_no_cred_port:
            return self._mongo_no_cred_port
        self._mongo_no_cred_port = self.port_pool.get_port()
        return self._mongo_no_cred_port

    @property
    def mongo_secure_port(self):
        if self._mongo_secure_port:
            return self._mongo_secure_port
        self._mongo_secure_port = self.port_pool.get_port()
        return self._mongo_secure_port

    @property
    def redis_port(self):
        if self._redis_port:
            return self._redis_port
        self._redis_port = self.port_pool.get_port()
        return self._redis_port

    def __exit__(self, exc_type, exc_val, exc_tb):
        self.port_pool.return_used_ports()

    def print_all_docker_pieces(self):
        res_networks = subprocess.check_output(
            f"docker network ls --filter name='{self.project_name}*'",
            shell=True,
            universal_newlines=True,
        )
        logging.debug(
            f"Docker networks for project {self.project_name} are {res_networks}"
        )
        res_containers = subprocess.check_output(
            f"docker container ls -a --filter name='{self.project_name}*'",
            shell=True,
            universal_newlines=True,
        )
        logging.debug(
            f"Docker containers for project {self.project_name} are {res_containers}"
        )
        res_volumes = subprocess.check_output(
            f"docker volume ls --filter name='{self.project_name}*'",
            shell=True,
            universal_newlines=True,
        )
        logging.debug(
            f"Docker volumes for project {self.project_name} are {res_volumes}"
        )

    def cleanup(self):
        logging.debug("Cleanup called")
        self.print_all_docker_pieces()

        if (
            os.environ
            and "DISABLE_CLEANUP" in os.environ
            and os.environ["DISABLE_CLEANUP"] == "1"
        ):
            logging.warning("Cleanup is disabled")
            return

        # Just in case kill unstopped containers from previous launch
        try:
            unstopped_containers = self.get_running_containers()
            logging.debug(f"Unstopped containers: {unstopped_containers}")
            if len(unstopped_containers):
                logging.debug(
                    f"Trying to kill unstopped containers: {unstopped_containers}"
                )
                for id in unstopped_containers:
                    run_and_check(f"docker kill {id}", shell=True, nothrow=True)
                    run_and_check(f"docker rm {id}", shell=True, nothrow=True)
                unstopped_containers = self.get_running_containers()
                if unstopped_containers:
                    logging.debug(f"Left unstopped containers: {unstopped_containers}")
                else:
                    logging.debug(f"Unstopped containers killed.")
            else:
                logging.debug(f"No running containers for project: {self.project_name}")
        except Exception as ex:
            logging.debug(f"Got exception removing containers {str(ex)}")

        # # Just in case remove unused networks
        try:
            logging.debug("Trying to prune unused networks...")

            list_networks = subprocess.check_output(
                f"docker network ls -q --filter name='{self.project_name}'",
                shell=True,
                universal_newlines=True,
            ).splitlines()
            if list_networks:
                logging.debug(f"Trying to remove networks: {list_networks}")
                run_and_check(f"docker network rm {' '.join(list_networks)}")
                logging.debug(f"Networks removed: {list_networks}")
        except:
            pass

        # Remove unused images
        try:
            logging.debug("Trying to prune unused images...")

            run_and_check(["docker", "image", "prune", "-f"])
            logging.debug("Images pruned")
        except:
            pass

        # Remove unused volumes
        try:
            logging.debug("Trying to prune unused volumes...")

            result = run_and_check(["docker volume ls | wc -l"], shell=True)
            if int(result) > 1:
                run_and_check(["docker", "volume", "prune", "-f"])
            logging.debug(f"Volumes pruned: {result}")
        except:
            pass

    def get_docker_handle(self, docker_id) -> Container:
        exception = None
        for i in range(20):
            try:
                return self.docker_client.containers.get(docker_id)
            except Exception as ex:
                print("Got exception getting docker handle", str(ex))
                time.sleep(0.5)
                exception = ex
        raise exception

    def get_client_cmd(self):
        cmd = self.client_bin_path
        if p.basename(cmd) == "clickhouse":
            cmd += " client"
        return cmd

    # Returns the list of currently running docker containers corresponding to this ClickHouseCluster.
    def get_running_containers(self):
        # docker-compose names containers using the following formula:
        # container_name = project_name + '-' + instance_name + '-1'
        # We need to have "^/" and "$" in the "--filter name" option below to filter by exact name of the container, see
        # https://stackoverflow.com/questions/48767760/how-to-make-docker-container-ls-f-name-filter-by-exact-name
        filter_name = f"^/{self.project_name}-.*-1$"
        # We want the command "docker container list" to show only containers' ID and their names, separated by colon.
        format = "{{.ID}}:{{.Names}}"
        containers = run_and_check(
            f"docker container list --all --filter name='{filter_name}' --format '{format}'",
            shell=True,
        )
        containers = dict(line.split(":", 1) for line in containers.splitlines())
        return containers

    def copy_file_from_container_to_container(
        self, src_node, src_path, dst_node, dst_path
    ):
        fname = os.path.basename(src_path)
        run_and_check(
            [f"docker cp {src_node.docker_id}:{src_path} {self.instances_dir}"],
            shell=True,
        )
        run_and_check(
            [f"docker cp {self.instances_dir}/{fname} {dst_node.docker_id}:{dst_path}"],
            shell=True,
        )

    def setup_zookeeper_secure_cmd(
        self, instance, env_variables, docker_compose_yml_dir
    ):
        logging.debug("Setup ZooKeeper Secure")
        zookeeper_docker_compose_path = p.join(
            docker_compose_yml_dir, "docker_compose_zookeeper_secure.yml"
        )
        env_variables["ZOO_SECURE_CLIENT_PORT"] = str(self.zookeeper_secure_port)
        env_variables["ZK_FS"] = "bind"
        for i in range(1, 4):
            zk_data_path = os.path.join(
                self.zookeeper_instance_dir_prefix + str(i), "data"
            )
            zk_log_path = os.path.join(
                self.zookeeper_instance_dir_prefix + str(i), "log"
            )
            env_variables["ZK_DATA" + str(i)] = zk_data_path
            env_variables["ZK_DATA_LOG" + str(i)] = zk_log_path
            self.zookeeper_dirs_to_create += [zk_data_path, zk_log_path]
            logging.debug(f"DEBUG ZK: {self.zookeeper_dirs_to_create}")

        self.with_zookeeper_secure = True
        self.base_cmd.extend(["--file", zookeeper_docker_compose_path])
        self.base_zookeeper_cmd = self.compose_cmd(
            "--env-file",
            instance.env_file,
            "--file",
            zookeeper_docker_compose_path,
        )
        return self.base_zookeeper_cmd

    def setup_zookeeper_cmd(self, instance, env_variables, docker_compose_yml_dir):
        logging.debug("Setup ZooKeeper")
        zookeeper_docker_compose_path = p.join(
            docker_compose_yml_dir, "docker_compose_zookeeper.yml"
        )

        env_variables["ZK_FS"] = "bind"
        for i in range(1, 4):
            zk_data_path = os.path.join(
                self.zookeeper_instance_dir_prefix + str(i), "data"
            )
            zk_log_path = os.path.join(
                self.zookeeper_instance_dir_prefix + str(i), "log"
            )
            env_variables["ZK_DATA" + str(i)] = zk_data_path
            env_variables["ZK_DATA_LOG" + str(i)] = zk_log_path
            self.zookeeper_dirs_to_create += [zk_data_path, zk_log_path]
            logging.debug(f"DEBUG ZK: {self.zookeeper_dirs_to_create}")

        self.with_zookeeper = True
        self.base_cmd.extend(["--file", zookeeper_docker_compose_path])
        self.base_zookeeper_cmd = self.compose_cmd(
            "--env-file",
            instance.env_file,
            "--file",
            zookeeper_docker_compose_path,
        )
        return self.base_zookeeper_cmd

    def setup_keeper_cmd(self, instance, env_variables, docker_compose_yml_dir):
        logging.debug("Setup Keeper")
        keeper_docker_compose_path = p.join(
            docker_compose_yml_dir, "docker_compose_keeper.yml"
        )

        binary_path = self.server_bin_path
        binary_dir = os.path.dirname(self.server_bin_path)

        # always prefer clickhouse-keeper standalone binary
        if os.path.exists(
            os.path.join(binary_dir, "clickhouse-keeper")
        ) and not os.path.islink(os.path.join(binary_dir, "clickhouse-keeper")):
            binary_path = os.path.join(binary_dir, "clickhouse-keeper")
            keeper_cmd_prefix = "clickhouse-keeper"
        else:
            if binary_path.endswith("-server"):
                binary_path = binary_path[: -len("-server")]
            keeper_cmd_prefix = "clickhouse keeper"

        env_variables["keeper_binary"] = binary_path
        env_variables["keeper_cmd_prefix"] = keeper_cmd_prefix
        env_variables["image"] = "clickhouse/integration-test:" + DOCKER_BASE_TAG
        env_variables["user"] = str(os.getuid())
        env_variables["keeper_fs"] = "bind"
        for i in range(1, 4):
            keeper_instance_dir = self.keeper_instance_dir_prefix + f"{i}"
            logs_dir = os.path.join(keeper_instance_dir, "log")
            configs_dir = os.path.join(keeper_instance_dir, "config")
            coordination_dir = os.path.join(keeper_instance_dir, "coordination")
            env_variables[f"keeper_logs_dir{i}"] = logs_dir
            env_variables[f"keeper_config_dir{i}"] = configs_dir
            env_variables[f"keeper_db_dir{i}"] = coordination_dir
            self.zookeeper_dirs_to_create += [logs_dir, configs_dir, coordination_dir]

        self.with_zookeeper = True
        self.base_cmd.extend(["--file", keeper_docker_compose_path])
        self.base_zookeeper_cmd = self.compose_cmd(
            "--env-file",
            instance.env_file,
            "--file",
            keeper_docker_compose_path,
        )
        return self.base_zookeeper_cmd

    def setup_mysql_client_cmd(self, instance, env_variables, docker_compose_yml_dir):
        self.with_mysql_client = True
        self.base_cmd.extend(
            [
                "--file",
                p.join(docker_compose_yml_dir, "docker_compose_mysql_client.yml"),
            ]
        )
        self.base_mysql_client_cmd = self.compose_cmd(
            "--env-file",
            instance.env_file,
            "--file",
            p.join(docker_compose_yml_dir, "docker_compose_mysql_client.yml"),
        )

        return self.base_mysql_client_cmd

    def setup_mysql57_cmd(self, instance, env_variables, docker_compose_yml_dir):
        self.with_mysql57 = True
        env_variables["MYSQL_HOST"] = self.mysql57_host
        env_variables["MYSQL_PORT"] = str(self.mysql57_port)
        env_variables["MYSQL_ROOT_HOST"] = "%"
        env_variables["MYSQL_LOGS"] = self.mysql57_logs_dir
        env_variables["MYSQL_LOGS_FS"] = "bind"
        env_variables["MYSQL_DOCKER_USER"] = str(os.getuid())

        self.base_cmd.extend(
            ["--file", p.join(docker_compose_yml_dir, "docker_compose_mysql.yml")]
        )
        self.base_mysql57_cmd = self.compose_cmd(
            "--env-file",
            instance.env_file,
            "--file",
            p.join(docker_compose_yml_dir, "docker_compose_mysql.yml"),
        )

        return self.base_mysql57_cmd

    def setup_mysql8_cmd(self, instance, env_variables, docker_compose_yml_dir):
        self.with_mysql8 = True
        env_variables["MYSQL8_HOST"] = self.mysql8_host
        env_variables["MYSQL8_PORT"] = str(self.mysql8_port)
        env_variables["MYSQL8_ROOT_HOST"] = "%"
        env_variables["MYSQL8_LOGS"] = self.mysql8_logs_dir
        env_variables["MYSQL8_LOGS_FS"] = "bind"
        env_variables["MYSQL8_DOCKER_USER"] = str(os.getuid())

        self.base_cmd.extend(
            ["--file", p.join(docker_compose_yml_dir, "docker_compose_mysql_8_0.yml")]
        )
        self.base_mysql8_cmd = self.compose_cmd(
            "--env-file",
            instance.env_file,
            "--file",
            p.join(docker_compose_yml_dir, "docker_compose_mysql_8_0.yml"),
        )

        return self.base_mysql8_cmd

    def setup_mysql_cluster_cmd(self, instance, env_variables, docker_compose_yml_dir):
        self.with_mysql_cluster = True
        env_variables["MYSQL_CLUSTER_PORT"] = str(self.mysql8_port)
        env_variables["MYSQL_CLUSTER_ROOT_HOST"] = "%"
        env_variables["MYSQL_CLUSTER_LOGS"] = self.mysql_cluster_logs_dir
        env_variables["MYSQL_CLUSTER_LOGS_FS"] = "bind"
        env_variables["MYSQL_CLUSTER_DOCKER_USER"] = str(os.getuid())

        self.base_cmd.extend(
            [
                "--file",
                p.join(docker_compose_yml_dir, "docker_compose_mysql_cluster.yml"),
            ]
        )
        self.base_mysql_cluster_cmd = self.compose_cmd(
            "--env-file",
            instance.env_file,
            "--file",
            p.join(docker_compose_yml_dir, "docker_compose_mysql_cluster.yml"),
        )

        return self.base_mysql_cluster_cmd

    def setup_postgres_cmd(self, instance, env_variables, docker_compose_yml_dir):
        self.base_cmd.extend(
            ["--file", p.join(docker_compose_yml_dir, "docker_compose_postgres.yml")]
        )
        env_variables["POSTGRES_PORT"] = str(self.postgres_port)
        env_variables["POSTGRES_DIR"] = self.postgres_logs_dir
        env_variables["POSTGRES_LOGS_FS"] = "bind"

        self.with_postgres = True
        self.base_postgres_cmd = self.compose_cmd(
            "--env-file",
            instance.env_file,
            "--file",
            p.join(docker_compose_yml_dir, "docker_compose_postgres.yml"),
        )
        return self.base_postgres_cmd

    def setup_postgres_cluster_cmd(
        self, instance, env_variables, docker_compose_yml_dir
    ):
        self.with_postgres_cluster = True
        env_variables["POSTGRES_PORT"] = str(self.postgres_port)
        env_variables["POSTGRES2_DIR"] = self.postgres2_logs_dir
        env_variables["POSTGRES3_DIR"] = self.postgres3_logs_dir
        env_variables["POSTGRES4_DIR"] = self.postgres4_logs_dir
        env_variables["POSTGRES_LOGS_FS"] = "bind"
        self.base_cmd.extend(
            [
                "--file",
                p.join(docker_compose_yml_dir, "docker_compose_postgres_cluster.yml"),
            ]
        )
        self.base_postgres_cluster_cmd = self.compose_cmd(
            "--env-file",
            instance.env_file,
            "--file",
            p.join(docker_compose_yml_dir, "docker_compose_postgres_cluster.yml"),
        )

    def setup_postgresql_java_client_cmd(
        self, instance, env_variables, docker_compose_yml_dir
    ):
        self.with_postgresql_java_client = True
        self.base_cmd.extend(
            [
                "--file",
                p.join(
                    docker_compose_yml_dir, "docker_compose_postgresql_java_client.yml"
                ),
            ]
        )
        self.base_postgresql_java_client_cmd = self.compose_cmd(
            "--env-file",
            instance.env_file,
            "--file",
            p.join(docker_compose_yml_dir, "docker_compose_postgresql_java_client.yml"),
        )

    def setup_kafka_cmd(self, instance, env_variables, docker_compose_yml_dir):
        self.with_kafka = True
        env_variables["KAFKA_HOST"] = self.kafka_host
        env_variables["KAFKA_EXTERNAL_PORT"] = str(self.kafka_port)
        env_variables["SCHEMA_REGISTRY_DIR"] = instance.path + "/"
        env_variables["SCHEMA_REGISTRY_EXTERNAL_PORT"] = str(self.schema_registry_port)
        env_variables["SCHEMA_REGISTRY_AUTH_EXTERNAL_PORT"] = str(
            self.schema_registry_auth_port
        )
        self.base_cmd.extend(
            ["--file", p.join(docker_compose_yml_dir, "docker_compose_kafka.yml")]
        )
        self.base_kafka_cmd = self.compose_cmd(
            "--env-file",
            instance.env_file,
            "--file",
            p.join(docker_compose_yml_dir, "docker_compose_kafka.yml"),
        )
        return self.base_kafka_cmd

    def setup_kerberized_kafka_cmd(
        self, instance, env_variables, docker_compose_yml_dir
    ):
        self.with_kerberized_kafka = True
        env_variables["KERBERIZED_KAFKA_DIR"] = instance.path + "/"
        env_variables["KERBERIZED_KAFKA_HOST"] = self.kerberized_kafka_host
        env_variables["KERBERIZED_KAFKA_EXTERNAL_PORT"] = str(
            self.kerberized_kafka_port
        )
        self.base_cmd.extend(
            [
                "--file",
                p.join(docker_compose_yml_dir, "docker_compose_kerberized_kafka.yml"),
            ]
        )
        self.base_kerberized_kafka_cmd = self.compose_cmd(
            "--env-file",
            instance.env_file,
            "--file",
            p.join(docker_compose_yml_dir, "docker_compose_kerberized_kafka.yml"),
        )
        return self.base_kerberized_kafka_cmd

    def setup_kerberos_cmd(self, instance, env_variables, docker_compose_yml_dir):
        self.with_kerberos_kdc = True
        env_variables["KERBEROS_KDC_DIR"] = self.instances_dir + "/"
        env_variables["KERBEROS_KDC_HOST"] = self.kerberos_kdc_host
        self.base_cmd.extend(
            [
                "--file",
                p.join(docker_compose_yml_dir, "docker_compose_kerberos_kdc.yml"),
            ]
        )
        self.base_kerberos_kdc_cmd = self.compose_cmd(
            "--env-file",
            instance.env_file,
            "--file",
            p.join(docker_compose_yml_dir, "docker_compose_kerberos_kdc.yml"),
        )
        return self.base_kerberos_kdc_cmd

    def setup_redis_cmd(self, instance, env_variables, docker_compose_yml_dir):
        self.with_redis = True
        env_variables["REDIS_HOST"] = self.redis_host
        env_variables["REDIS_EXTERNAL_PORT"] = str(self.redis_port)
        env_variables["REDIS_INTERNAL_PORT"] = "6379"

        self.base_cmd.extend(
            ["--file", p.join(docker_compose_yml_dir, "docker_compose_redis.yml")]
        )
        self.base_redis_cmd = self.compose_cmd(
            "--env-file",
            instance.env_file,
            "--file",
            p.join(docker_compose_yml_dir, "docker_compose_redis.yml"),
        )
        return self.base_redis_cmd

    def setup_rabbitmq_cmd(self, instance, env_variables, docker_compose_yml_dir):
        self.with_rabbitmq = True
        env_variables["RABBITMQ_HOST"] = self.rabbitmq_host
        env_variables["RABBITMQ_PORT"] = str(self.rabbitmq_port)
        env_variables["RABBITMQ_SECURE_PORT"] = str(self.rabbitmq_secure_port)
        env_variables["RABBITMQ_LOGS"] = self.rabbitmq_logs_dir
        env_variables["RABBITMQ_LOGS_FS"] = "bind"
        env_variables["RABBITMQ_COOKIE_FILE"] = self.rabbitmq_cookie_file
        env_variables["RABBITMQ_COOKIE_FILE_FS"] = "bind"

        self.base_cmd.extend(
            ["--file", p.join(docker_compose_yml_dir, "docker_compose_rabbitmq.yml")]
        )
        self.base_rabbitmq_cmd = self.compose_cmd(
            "--env-file",
            instance.env_file,
            "--file",
            p.join(docker_compose_yml_dir, "docker_compose_rabbitmq.yml"),
        )
        return self.base_rabbitmq_cmd

    def setup_nats_cmd(self, instance, env_variables, docker_compose_yml_dir):
        self.with_nats = True
        env_variables["NATS_HOST"] = self.nats_host
        env_variables["NATS_INTERNAL_PORT"] = "4444"
        env_variables["NATS_EXTERNAL_PORT"] = str(self.nats_port)
        env_variables["NATS_CERT_DIR"] = self.nats_cert_dir

        self.base_cmd.extend(
            ["--file", p.join(docker_compose_yml_dir, "docker_compose_nats.yml")]
        )
        self.base_nats_cmd = self.compose_cmd(
            "--env-file",
            instance.env_file,
            "--file",
            p.join(docker_compose_yml_dir, "docker_compose_nats.yml"),
        )
        return self.base_nats_cmd

    def setup_mongo_cmd(self, instance, env_variables, docker_compose_yml_dir):
        self.with_mongo = True
        env_variables["MONGO_HOST"] = self.mongo_host
        env_variables["MONGO_EXTERNAL_PORT"] = str(self.mongo_port)
        env_variables["MONGO_INTERNAL_PORT"] = "27017"
        env_variables["MONGO_NO_CRED_EXTERNAL_PORT"] = str(self.mongo_no_cred_port)
        env_variables["MONGO_NO_CRED_INTERNAL_PORT"] = "27017"
        env_variables["MONGO_SECURE_EXTERNAL_PORT"] = str(self.mongo_secure_port)
        env_variables["MONGO_SECURE_INTERNAL_PORT"] = "27017"
        env_variables["MONGO_SECURE_CONFIG_DIR"] = (
            instance.path + "/" + "mongo_secure_config"
        )
        self.base_cmd.extend(
            ["--file", p.join(docker_compose_yml_dir, "docker_compose_mongo.yml")]
        )
        self.base_mongo_cmd = self.compose_cmd(
            "--env-file",
            instance.env_file,
            "--file",
            p.join(docker_compose_yml_dir, "docker_compose_mongo.yml"),
        )
        return self.base_mongo_cmd

    def setup_coredns_cmd(self, instance, env_variables, docker_compose_yml_dir):
        self.with_coredns = True
        env_variables["COREDNS_CONFIG_DIR"] = instance.path + "/" + "coredns_config"
        self.base_cmd.extend(
            ["--file", p.join(docker_compose_yml_dir, "docker_compose_coredns.yml")]
        )

        self.base_coredns_cmd = self.compose_cmd(
            "--env-file",
            instance.env_file,
            "--file",
            p.join(docker_compose_yml_dir, "docker_compose_coredns.yml"),
        )

        return self.base_coredns_cmd

    def setup_minio_cmd(self, instance, env_variables, docker_compose_yml_dir):
        self.with_minio = True
        cert_d = p.join(self.minio_dir, "certs")
        env_variables["MINIO_CERTS_DIR"] = cert_d
        env_variables["MINIO_DATA_DIR"] = self.minio_data_dir
        env_variables["MINIO_PORT"] = str(self.minio_port)
        env_variables["SSL_CERT_FILE"] = p.join(self.base_dir, cert_d, "public.crt")
        env_variables["RESOLVER_LOGS"] = self.resolver_logs_dir
        env_variables["RESOLVER_LOGS_FS"] = "bind"

        self.base_cmd.extend(
            ["--file", p.join(docker_compose_yml_dir, "docker_compose_minio.yml")]
        )
        self.base_minio_cmd = self.compose_cmd(
            "--env-file",
            instance.env_file,
            "--file",
            p.join(docker_compose_yml_dir, "docker_compose_minio.yml"),
        )
        return self.base_minio_cmd

<<<<<<< HEAD
    def setup_glue_catalog_cmd(self, instance, env_variables, docker_compose_yml_dir):
        self.with_glue_catalog = True
=======
    def setup_glue_catalog_cmd(
        self, instance, env_variables, docker_compose_yml_dir
    ):
>>>>>>> a87bae16
        self.base_cmd.extend(
            [
                "--file",
                p.join(
                    docker_compose_yml_dir, "docker_compose_glue_catalog.yml"
                ),
            ]
        )
        self.base_glue_catalog_cmd = self.compose_cmd(
            "--env-file",
            instance.env_file,
            "--file",
            p.join(docker_compose_yml_dir, "docker_compose_glue_catalog.yml"),
        )
        return self.base_glue_catalog_cmd

<<<<<<< HEAD

    def setup_hms_catalog_cmd(
         self, instance, env_variables, docker_compose_yml_dir
     ):
         self.with_hms_catalog = True
         self.base_cmd.extend(
             [
                 "--file",
                 p.join(
                     docker_compose_yml_dir, "docker_compose_iceberg_hms_catalog.yml"
                 ),
             ]
         )

         self.base_iceberg_hms_cmd = self.compose_cmd(
             "--env-file",
             instance.env_file,
             "--file",
             p.join(docker_compose_yml_dir, "docker_compose_iceberg_hms_catalog.yml"),
         )
         return self.base_iceberg_hms_cmd


=======
>>>>>>> a87bae16
    def setup_iceberg_catalog_cmd(
        self, instance, env_variables, docker_compose_yml_dir
    ):
        self.with_iceberg_catalog = True
        self.base_cmd.extend(
            [
                "--file",
                p.join(
                    docker_compose_yml_dir, "docker_compose_iceberg_rest_catalog.yml"
                ),
            ]
        )
        self.base_iceberg_catalog_cmd = self.compose_cmd(
            "--env-file",
            instance.env_file,
            "--file",
            p.join(docker_compose_yml_dir, "docker_compose_iceberg_rest_catalog.yml"),
        )
        return self.base_iceberg_catalog_cmd

    def setup_azurite_cmd(self, instance, env_variables, docker_compose_yml_dir):
        self.with_azurite = True
        env_variables["AZURITE_PORT"] = str(self.azurite_port)
        env_variables["AZURITE_STORAGE_ACCOUNT_URL"] = (
            f"http://azurite1:{env_variables['AZURITE_PORT']}/devstoreaccount1"
        )
        env_variables["AZURITE_CONNECTION_STRING"] = (
            f"DefaultEndpointsProtocol=http;AccountName=devstoreaccount1;"
            f"AccountKey=Eby8vdM02xNOcqFlqUwJPLlmEtlCDXJ1OUzFT50uSRZ6IFsuFq2UVErCz4I6tq/K1SZFPTOtr/KBHBeksoGMGw==;"
            f"BlobEndpoint={env_variables['AZURITE_STORAGE_ACCOUNT_URL']};"
        )

        self.base_cmd.extend(
            ["--file", p.join(docker_compose_yml_dir, "docker_compose_azurite.yml")]
        )
        self.base_azurite_cmd = self.compose_cmd(
            "--env-file",
            instance.env_file,
            "--file",
            p.join(docker_compose_yml_dir, "docker_compose_azurite.yml"),
        )
        return self.base_azurite_cmd

    def setup_cassandra_cmd(self, instance, env_variables, docker_compose_yml_dir):
        self.with_cassandra = True
        env_variables["CASSANDRA_PORT"] = str(self.cassandra_port)
        self.base_cmd.extend(
            ["--file", p.join(docker_compose_yml_dir, "docker_compose_cassandra.yml")]
        )
        self.base_cassandra_cmd = self.compose_cmd(
            "--env-file",
            instance.env_file,
            "--file",
            p.join(docker_compose_yml_dir, "docker_compose_cassandra.yml"),
        )
        return self.base_cassandra_cmd

    def setup_ldap_cmd(self, instance, env_variables, docker_compose_yml_dir):
        self.with_ldap = True
        env_variables["LDAP_EXTERNAL_PORT"] = str(self.ldap_port)
        self.base_cmd.extend(
            ["--file", p.join(docker_compose_yml_dir, "docker_compose_ldap.yml")]
        )
        self.base_ldap_cmd = self.compose_cmd(
            "--env-file",
            instance.env_file,
            "--file",
            p.join(docker_compose_yml_dir, "docker_compose_ldap.yml"),
        )
        return self.base_ldap_cmd

    def setup_jdbc_bridge_cmd(self, instance, env_variables, docker_compose_yml_dir):
        self.with_jdbc_bridge = True
        env_variables["JDBC_DRIVER_LOGS"] = self.jdbc_driver_logs_dir
        env_variables["JDBC_DRIVER_FS"] = "bind"
        self.base_cmd.extend(
            ["--file", p.join(docker_compose_yml_dir, "docker_compose_jdbc_bridge.yml")]
        )
        self.base_jdbc_bridge_cmd = self.compose_cmd(
            "--env-file",
            instance.env_file,
            "--file",
            p.join(docker_compose_yml_dir, "docker_compose_jdbc_bridge.yml"),
        )
        return self.base_jdbc_bridge_cmd

    def setup_nginx_cmd(self, instance, env_variables, docker_compose_yml_dir):
        self.with_nginx = True

        env_variables["NGINX_EXTERNAL_PORT"] = str(self.nginx_port)
        self.base_cmd.extend(
            ["--file", p.join(docker_compose_yml_dir, "docker_compose_nginx.yml")]
        )
        self.base_nginx_cmd = self.compose_cmd(
            "--env-file",
            instance.env_file,
            "--file",
            p.join(docker_compose_yml_dir, "docker_compose_nginx.yml"),
        )
        return self.base_nginx_cmd

    def setup_hive(self, instance, env_variables, docker_compose_yml_dir):
        self.with_hive = True
        self.base_cmd.extend(
            ["--file", p.join(docker_compose_yml_dir, "docker_compose_hive.yml")]
        )
        self.base_hive_cmd = self.compose_cmd(
            "--env-file",
            instance.env_file,
            "--file",
            p.join(docker_compose_yml_dir, "docker_compose_hive.yml"),
        )
        return self.base_hive_cmd

    def setup_prometheus_cmd(self, instance, env_variables, docker_compose_yml_dir):
        env_variables["PROMETHEUS_WRITER_HOST"] = self.prometheus_writer_host
        env_variables["PROMETHEUS_WRITER_PORT"] = str(self.prometheus_writer_port)
        env_variables["PROMETHEUS_WRITER_LOGS"] = self.prometheus_writer_logs_dir
        env_variables["PROMETHEUS_WRITER_LOGS_FS"] = "bind"
        env_variables["PROMETHEUS_READER_HOST"] = self.prometheus_reader_host
        env_variables["PROMETHEUS_READER_PORT"] = str(self.prometheus_reader_port)
        env_variables["PROMETHEUS_READER_LOGS"] = self.prometheus_reader_logs_dir
        env_variables["PROMETHEUS_READER_LOGS_FS"] = "bind"
        if self.prometheus_remote_write_handler_host:
            env_variables["PROMETHEUS_REMOTE_WRITE_HANDLER"] = (
                f"http://{self.prometheus_remote_write_handler_host}:{self.prometheus_remote_write_handler_port}/{self.prometheus_remote_write_handler_path.strip('/')}"
            )
        if self.prometheus_remote_read_handler_host:
            env_variables["PROMETHEUS_REMOTE_READ_HANDLER"] = (
                f"http://{self.prometheus_remote_read_handler_host}:{self.prometheus_remote_read_handler_port}/{self.prometheus_remote_read_handler_path.strip('/')}"
            )
        if not self.with_prometheus:
            self.with_prometheus = True
            self.base_cmd.extend(
                [
                    "--file",
                    p.join(docker_compose_yml_dir, "docker_compose_prometheus.yml"),
                ]
            )
            self.base_prometheus_cmd = self.compose_cmd(
                "--env-file",
                instance.env_file,
                "--file",
                p.join(docker_compose_yml_dir, "docker_compose_prometheus.yml"),
            )
        return self.base_prometheus_cmd

    def add_instance(
        self,
        name,
        base_config_dir=None,
        main_configs=None,
        user_configs=None,
        dictionaries=None,
        macros=None,
        with_zookeeper=False,
        with_zookeeper_secure=False,
        with_mysql_client=False,
        with_mysql57=False,
        with_mysql8=False,
        with_mysql_cluster=False,
        with_kafka=False,
        with_kerberized_kafka=False,
        with_kerberos_kdc=False,
        with_secrets=False,
        with_rabbitmq=False,
        with_nats=False,
        clickhouse_path_dir=None,
        with_odbc_drivers=False,
        with_postgres=False,
        with_postgres_cluster=False,
        with_postgresql_java_client=False,
        clickhouse_log_file=CLICKHOUSE_LOG_FILE,
        clickhouse_error_log_file=CLICKHOUSE_ERROR_LOG_FILE,
        with_mongo=False,
        with_nginx=False,
        with_redis=False,
        with_minio=False,
        with_azurite=False,
        with_cassandra=False,
        with_ldap=False,
        with_jdbc_bridge=False,
        with_hive=False,
        with_coredns=False,
        with_prometheus=False,
        with_iceberg_catalog=False,
        with_glue_catalog=False,
        handle_prometheus_remote_write=False,
        handle_prometheus_remote_read=False,
        use_old_analyzer=None,
        hostname=None,
        env_variables=None,
        instance_env_variables=False,
        image="clickhouse/integration-test",
        tag=None,
        # keep the docker container running when clickhouse server is stopped
        stay_alive=False,
        ipv4_address=None,
        ipv6_address=None,
        with_installed_binary=False,
        external_dirs=None,
        tmpfs=None,
        mem_limit=None,
        zookeeper_docker_compose_path=None,
        minio_certs_dir=None,
        minio_data_dir=None,
        use_keeper=True,
        keeper_randomize_feature_flags=True,
        keeper_required_feature_flags=[],
        main_config_name="config.xml",
        users_config_name="users.xml",
        copy_common_configs=True,
        config_root_name="clickhouse",
        extra_configs=[],
        extra_args="",
        randomize_settings=True,
        use_docker_init_flag=False,
    ) -> "ClickHouseInstance":
        """Add an instance to the cluster.

        name - the name of the instance directory and the value of the 'instance' macro in ClickHouse.
        base_config_dir - a directory with config.xml and users.xml files which will be copied to /etc/clickhouse-server/ directory
        main_configs - a list of config files that will be added to config.d/ directory
        user_configs - a list of config files that will be added to users.d/ directory
        with_zookeeper - if True, add ZooKeeper configuration to configs and ZooKeeper instances to the cluster.
        with_zookeeper_secure - if True, add ZooKeeper Secure configuration to configs and ZooKeeper instances to the cluster.
        extra_configs - config files cannot put into config.d and users.d
        """

        if self.is_up:
            raise Exception("Can't add instance %s: cluster is already up!" % name)

        if name in self.instances:
            raise Exception(
                f"Can't add instance '{name}': there is already an instance with the same name in [{self.instances.keys()}]"
            )

        if tag is None:
            tag = DOCKER_BASE_TAG
        if not env_variables:
            env_variables = {}
        self.use_keeper = use_keeper
        self.keeper_randomize_feature_flags = keeper_randomize_feature_flags
        self.keeper_required_feature_flags = keeper_required_feature_flags

        # Code coverage files will be placed in database directory
        # (affect only WITH_COVERAGE=1 build)
        env_variables["LLVM_PROFILE_FILE"] = (
            "/var/lib/clickhouse/server_%h_%p_%m.profraw"
        )

        clickhouse_start_command = CLICKHOUSE_START_COMMAND
        if clickhouse_log_file:
            clickhouse_start_command += " --log-file=" + clickhouse_log_file
        if clickhouse_error_log_file:
            clickhouse_start_command += " --errorlog-file=" + clickhouse_error_log_file
        logging.debug(f"clickhouse_start_command: {clickhouse_start_command}")

        instance = ClickHouseInstance(
            cluster=self,
            base_path=self.base_dir,
            name=name,
            base_config_dir=(
                base_config_dir if base_config_dir else self.base_config_dir
            ),
            custom_main_configs=main_configs or [],
            custom_user_configs=user_configs or [],
            custom_dictionaries=dictionaries or [],
            macros=macros or {},
            with_zookeeper=with_zookeeper,
            zookeeper_config_path=self.zookeeper_config_path,
            with_mysql_client=with_mysql_client,
            with_mysql57=with_mysql57,
            with_mysql8=with_mysql8,
            with_mysql_cluster=with_mysql_cluster,
            with_kafka=with_kafka,
            with_kerberized_kafka=with_kerberized_kafka,
            with_kerberos_kdc=with_kerberos_kdc,
            with_rabbitmq=with_rabbitmq,
            with_nats=with_nats,
            with_nginx=with_nginx,
            with_secrets=with_secrets or with_kerberos_kdc or with_kerberized_kafka,
            with_mongo=with_mongo,
            with_redis=with_redis,
            with_minio=with_minio,
            with_azurite=with_azurite,
            with_jdbc_bridge=with_jdbc_bridge,
            with_hive=with_hive,
            with_coredns=with_coredns,
            with_cassandra=with_cassandra,
            with_ldap=with_ldap,
            with_iceberg_catalog=with_iceberg_catalog,
            with_glue_catalog=with_glue_catalog,
            use_old_analyzer=use_old_analyzer,
            server_bin_path=self.server_bin_path,
            clickhouse_path_dir=clickhouse_path_dir,
            with_odbc_drivers=with_odbc_drivers,
            with_postgres=with_postgres,
            with_postgres_cluster=with_postgres_cluster,
            with_postgresql_java_client=with_postgresql_java_client,
            clickhouse_start_command=clickhouse_start_command,
            clickhouse_start_extra_args=extra_args,
            main_config_name=main_config_name,
            users_config_name=users_config_name,
            copy_common_configs=copy_common_configs,
            hostname=hostname,
            env_variables=env_variables,
            instance_env_variables=instance_env_variables,
            image=image,
            tag=tag,
            stay_alive=stay_alive,
            ipv4_address=ipv4_address,
            ipv6_address=ipv6_address,
            with_installed_binary=with_installed_binary,
            external_dirs=external_dirs,
            tmpfs=tmpfs or [],
            mem_limit=mem_limit,
            config_root_name=config_root_name,
            extra_configs=extra_configs,
            randomize_settings=randomize_settings,
            use_docker_init_flag=use_docker_init_flag,
        )

        docker_compose_yml_dir = get_docker_compose_path()
        docker_compose_net = p.join(docker_compose_yml_dir, "docker_compose_net.yml")

        self.instances[name] = instance
        if not self.with_net_trics and (
            ipv4_address is not None or ipv6_address is not None
        ):
            # docker compose v2 does not accept more than one argument `-f net.yml`
            self.with_net_trics = True
            self.base_cmd.extend(["--file", docker_compose_net])

        self.base_cmd.extend(["--file", instance.docker_compose_path])

        cmds = []
        if with_zookeeper_secure and not self.with_zookeeper_secure:
            cmds.append(
                self.setup_zookeeper_secure_cmd(
                    instance, env_variables, docker_compose_yml_dir
                )
            )

        if with_zookeeper and not self.with_zookeeper:
            if self.use_keeper:
                cmds.append(
                    self.setup_keeper_cmd(
                        instance, env_variables, docker_compose_yml_dir
                    )
                )
            else:
                cmds.append(
                    self.setup_zookeeper_cmd(
                        instance, env_variables, docker_compose_yml_dir
                    )
                )

        if with_mysql_client and not self.with_mysql_client:
            cmds.append(
                self.setup_mysql_client_cmd(
                    instance, env_variables, docker_compose_yml_dir
                )
            )

        if with_mysql57 and not self.with_mysql57:
            cmds.append(
                self.setup_mysql57_cmd(instance, env_variables, docker_compose_yml_dir)
            )

        if with_mysql8 and not self.with_mysql8:
            cmds.append(
                self.setup_mysql8_cmd(instance, env_variables, docker_compose_yml_dir)
            )

        if with_mysql_cluster and not self.with_mysql_cluster:
            cmds.append(
                self.setup_mysql_cluster_cmd(
                    instance, env_variables, docker_compose_yml_dir
                )
            )

        if with_postgres and not self.with_postgres:
            cmds.append(
                self.setup_postgres_cmd(instance, env_variables, docker_compose_yml_dir)
            )

        if with_postgres_cluster and not self.with_postgres_cluster:
            cmds.append(
                self.setup_postgres_cluster_cmd(
                    instance, env_variables, docker_compose_yml_dir
                )
            )

        if with_postgresql_java_client and not self.with_postgresql_java_client:
            cmds.append(
                self.setup_postgresql_java_client_cmd(
                    instance, env_variables, docker_compose_yml_dir
                )
            )

        if with_odbc_drivers and not self.with_odbc_drivers:
            self.with_odbc_drivers = True
            if not self.with_mysql8:
                cmds.append(
                    self.setup_mysql8_cmd(
                        instance, env_variables, docker_compose_yml_dir
                    )
                )

            if not self.with_postgres:
                cmds.append(
                    self.setup_postgres_cmd(
                        instance, env_variables, docker_compose_yml_dir
                    )
                )

        if with_kafka and not self.with_kafka:
            cmds.append(
                self.setup_kafka_cmd(instance, env_variables, docker_compose_yml_dir)
            )

        if with_kerberized_kafka and not self.with_kerberized_kafka:
            cmds.append(
                self.setup_kerberized_kafka_cmd(
                    instance, env_variables, docker_compose_yml_dir
                )
            )

        if with_kerberos_kdc and not self.with_kerberos_kdc:
            cmds.append(
                self.setup_kerberos_cmd(instance, env_variables, docker_compose_yml_dir)
            )

        if with_rabbitmq and not self.with_rabbitmq:
            cmds.append(
                self.setup_rabbitmq_cmd(instance, env_variables, docker_compose_yml_dir)
            )

        if with_nats and not self.with_nats:
            cmds.append(
                self.setup_nats_cmd(instance, env_variables, docker_compose_yml_dir)
            )

        if with_nginx and not self.with_nginx:
            cmds.append(
                self.setup_nginx_cmd(instance, env_variables, docker_compose_yml_dir)
            )

        if with_mongo and not self.with_mongo:
            cmds.append(
                self.setup_mongo_cmd(instance, env_variables, docker_compose_yml_dir)
            )

        if with_coredns and not self.with_coredns:
            cmds.append(
                self.setup_coredns_cmd(instance, env_variables, docker_compose_yml_dir)
            )

        if with_redis and not self.with_redis:
            cmds.append(
                self.setup_redis_cmd(instance, env_variables, docker_compose_yml_dir)
            )

        if with_minio and not self.with_minio:
            cmds.append(
                self.setup_minio_cmd(instance, env_variables, docker_compose_yml_dir)
            )

        if with_iceberg_catalog and not self.with_iceberg_catalog:
            cmds.append(
                self.setup_iceberg_catalog_cmd(
                    instance, env_variables, docker_compose_yml_dir
                )
            )

        if with_glue_catalog and not self.with_glue_catalog:
            cmds.append(
                self.setup_glue_catalog_cmd(
                    instance, env_variables, docker_compose_yml_dir
                )
            )

        if with_azurite and not self.with_azurite:
            cmds.append(
                self.setup_azurite_cmd(instance, env_variables, docker_compose_yml_dir)
            )

        if minio_certs_dir is not None:
            if self.minio_certs_dir is None:
                self.minio_certs_dir = minio_certs_dir
            else:
                raise Exception("Overwriting minio certs dir")

        if minio_data_dir is not None:
            if self.minio_data_dir is None:
                self.minio_data_dir = minio_data_dir
            else:
                raise Exception("Overwriting minio data dir")

        if with_cassandra and not self.with_cassandra:
            cmds.append(
                self.setup_cassandra_cmd(
                    instance, env_variables, docker_compose_yml_dir
                )
            )

        if with_ldap and not self.with_ldap:
            cmds.append(
                self.setup_ldap_cmd(instance, env_variables, docker_compose_yml_dir)
            )

        if with_jdbc_bridge and not self.with_jdbc_bridge:
            cmds.append(
                self.setup_jdbc_bridge_cmd(
                    instance, env_variables, docker_compose_yml_dir
                )
            )

        if with_hive:
            cmds.append(
                self.setup_hive(instance, env_variables, docker_compose_yml_dir)
            )

        if with_prometheus:
            if handle_prometheus_remote_write:
                self.prometheus_remote_write_handler_host = instance.hostname
            if handle_prometheus_remote_read:
                self.prometheus_remote_read_handler_host = instance.hostname
            cmds.append(
                self.setup_prometheus_cmd(
                    instance, env_variables, docker_compose_yml_dir
                )
            )

        ### !!!! This is the last step after combining all cmds, don't put anything after
        if self.with_net_trics:
            for cmd in cmds:
                # Again, adding it only once
                if docker_compose_net not in cmd:
                    cmd.extend(["--file", docker_compose_net])

        logging.debug(
            "Cluster name:{} project_name:{}. Added instance name:{} tag:{} base_cmd:{} docker_compose_yml_dir:{}".format(
                self.name,
                self.project_name,
                name,
                tag,
                self.base_cmd,
                docker_compose_yml_dir,
            )
        )
        return instance

    def get_instance_docker_id(self, instance_name):
        # According to how docker-compose names containers.
        return self.project_name + "-" + instance_name + "-1"

    def _replace(self, path, what, to):
        with open(path, "r") as p:
            data = p.read()
        data = data.replace(what, to)
        with open(path, "w") as p:
            p.write(data)

    def restart_instance_with_ip_change(self, node, new_ip):
        if "::" in new_ip:
            if node.ipv6_address is None:
                raise Exception("You should specify ipv6_address in add_node method")
            self._replace(node.docker_compose_path, node.ipv6_address, new_ip)
            node.ipv6_address = new_ip
        else:
            if node.ipv4_address is None:
                raise Exception("You should specify ipv4_address in add_node method")
            self._replace(node.docker_compose_path, node.ipv4_address, new_ip)
            node.ipv4_address = new_ip
        run_and_check(self.base_cmd + ["stop", node.name])
        run_and_check(self.base_cmd + ["rm", "--force", "--stop", node.name])
        run_and_check(
            self.base_cmd + ["up", "--force-recreate", "--no-deps", "-d", node.name]
        )
        node.ip_address = self.get_instance_ip(node.name)
        node.ipv6_address = self.get_instance_global_ipv6(node.name)
        node.client = Client(node.ip_address, command=self.client_bin_path)

        logging.info("Restart node with ip change")
        # In builds with sanitizer the server can take a long time to start
        node.wait_for_start(start_timeout=180.0, connection_timeout=600.0)  # seconds
        res = node.client.query("SELECT 30")
        logging.debug(f"Read '{res}'")
        assert "30\n" == res
        logging.info("Restarted")

        return node

    def restart_service(self, service_name):
        run_and_check(self.base_cmd + ["restart", service_name])

    def get_instance_ip(self, instance_name):
        logging.debug("get_instance_ip instance_name={}".format(instance_name))
        docker_id = self.get_instance_docker_id(instance_name)
        # for cont in self.docker_client.containers.list():
        # logging.debug("CONTAINERS LIST: ID={} NAME={} STATUS={}".format(cont.id, cont.name, cont.status))
        handle = self.docker_client.containers.get(docker_id)
        return list(handle.attrs["NetworkSettings"]["Networks"].values())[0][
            "IPAddress"
        ]

    def get_instance_global_ipv6(self, instance_name):
        logging.debug("get_instance_ip instance_name={}".format(instance_name))
        docker_id = self.get_instance_docker_id(instance_name)
        # for cont in self.docker_client.containers.list():
        # logging.debug("CONTAINERS LIST: ID={} NAME={} STATUS={}".format(cont.id, cont.name, cont.status))
        handle = self.docker_client.containers.get(docker_id)
        return list(handle.attrs["NetworkSettings"]["Networks"].values())[0][
            "GlobalIPv6Address"
        ]

    def get_container_id(self, instance_name):
        return self.get_instance_docker_id(instance_name)
        # docker_id = self.get_instance_docker_id(instance_name)
        # handle = self.docker_client.containers.get(docker_id)
        # return handle.attrs['Id']

    def get_container_logs(self, instance_name):
        container_id = self.get_container_id(instance_name)
        return self.docker_client.api.logs(container_id).decode()

    def query_zookeeper(self, query, node=ZOOKEEPER_CONTAINERS[0], nothrow=False):
        cmd = f'clickhouse keeper-client -p {self.zookeeper_port} -q "{query}"'
        container_id = self.get_container_id(node)
        return self.exec_in_container(container_id, cmd, nothrow=nothrow, use_cli=False)

    def exec_in_container(
        self,
        container_id: str,
        cmd: Sequence[str],
        detach: bool = False,
        nothrow: bool = False,
        use_cli: bool = True,
        get_exec_id: bool = False,
        **kwargs: Any,
    ) -> str:
        if use_cli:
            assert not get_exec_id
            logging.debug(
                f"run container_id:{container_id} detach:{detach} nothrow:{nothrow} cmd: {cmd}"
            )
            exec_cmd = ["docker", "exec"]
            if "user" in kwargs:
                exec_cmd += ["-u", kwargs["user"]]
            if "privileged" in kwargs:
                exec_cmd += ["--privileged"]

            env = None
            if "environment" in kwargs:
                env = kwargs.pop("environment", None)
                for k, v in env.items():
                    exec_cmd += ["--env", k + "=" + v]

            exec_cmd += [container_id]
            exec_cmd += list(cmd)

            result = subprocess_check_call(
                exec_cmd, detach=detach, nothrow=nothrow, env=env
            )
            return result
        else:
            assert self.docker_client is not None
            exec_id = self.docker_client.api.exec_create(container_id, cmd, **kwargs)
            output = self.docker_client.api.exec_start(exec_id, detach=detach)

            exit_code = self.docker_client.api.exec_inspect(exec_id)["ExitCode"]
            if exit_code:
                container_info = self.docker_client.api.inspect_container(container_id)
                image_id = container_info.get("Image")
                image_info = self.docker_client.api.inspect_image(image_id)
                logging.debug("Command failed in container %s: ", container_id)
                pprint.pprint(container_info)
                logging.debug("")
                logging.debug("Container %s uses image %s: ", container_id, image_id)
                pprint.pprint(image_info)
                logging.debug("")
                message = (
                    f'Cmd "{" ".join(cmd)}" failed in container {container_id}. '
                    f"Return code {exit_code}. Output: {output}"
                )
                if nothrow:
                    logging.debug(message)
                else:
                    raise Exception(message)
            if not detach:
                assert not get_exec_id
                return output.decode()
            return exec_id if get_exec_id else output

    def copy_file_to_container(self, container_id, local_path, dest_path):
        with open(local_path, "rb") as fdata:
            data = fdata.read()
            encodedBytes = base64.b64encode(data)
            encodedStr = str(encodedBytes, "utf-8")
            self.exec_in_container(
                container_id,
                [
                    "bash",
                    "-c",
                    "mkdir -p $(dirname {}) && echo {} | base64 --decode > {}".format(
                        dest_path, encodedStr, dest_path
                    ),
                ],
            )

    def remove_file_from_container(self, container_id, path):
        self.exec_in_container(
            container_id,
            [
                "bash",
                "-c",
                "rm {}".format(path),
            ],
        )

    def wait_for_url(
        self, url="http://localhost:8123/ping", conn_timeout=2, interval=2, timeout=60
    ):
        if not url.startswith("http"):
            url = "http://" + url
        if interval <= 0:
            interval = 2
        if timeout <= 0:
            timeout = 60

        attempts = 1
        errors = []
        start = time.time()
        while time.time() - start < timeout:
            try:
                requests.get(
                    url, allow_redirects=True, timeout=conn_timeout, verify=False
                ).raise_for_status()
                logging.debug(
                    "{} is available after {} seconds".format(url, time.time() - start)
                )
                return
            except Exception as ex:
                logging.debug(
                    "{} Attempt {} failed, retrying in {} seconds".format(
                        ex, attempts, interval
                    )
                )
                attempts += 1
                errors += [str(ex)]
                time.sleep(interval)

        run_and_check(["docker", "ps", "--all"])
        logging.error("Can't connect to URL:{}".format(errors))
        raise Exception(
            "Cannot wait URL {}(interval={}, timeout={}, attempts={})".format(
                url, interval, timeout, attempts
            )
        )

    def wait_mysql_client_to_start(self, timeout=180):
        start = time.time()
        errors = []
        self.mysql_client_container = self.get_docker_handle(
            self.get_instance_docker_id(self.mysql_client_host)
        )

        while time.time() - start < timeout:
            try:
                info = self.mysql_client_container.client.api.inspect_container(
                    self.mysql_client_container.name
                )
                if info["State"]["Health"]["Status"] == "healthy":
                    logging.debug("Mysql Client Container Started")
                    return
                time.sleep(1)
            except Exception as ex:
                errors += [str(ex)]
                time.sleep(1)

        run_and_check(["docker", "ps", "--all"])
        logging.error("Can't connect to MySQL Client:{}".format(errors))
        raise Exception("Cannot wait MySQL Client container")

    def wait_mysql57_to_start(self, timeout=180):
        self.mysql57_ip = self.get_instance_ip("mysql57")
        start = time.time()
        errors = []
        while time.time() - start < timeout:
            try:
                conn = pymysql.connect(
                    user=mysql_user,
                    password=mysql_pass,
                    host=self.mysql57_ip,
                    port=self.mysql57_port,
                )
                conn.close()
                logging.debug("Mysql Started")
                return
            except Exception as ex:
                errors += [str(ex)]
                time.sleep(0.5)

        run_and_check(["docker", "ps", "--all"])
        logging.error("Can't connect to MySQL:{}".format(errors))
        raise Exception("Cannot wait MySQL container")

    def wait_mysql8_to_start(self, timeout=180):
        self.mysql8_ip = self.get_instance_ip("mysql80")
        start = time.time()
        while time.time() - start < timeout:
            try:
                conn = pymysql.connect(
                    user=mysql_user,
                    password=mysql_pass,
                    host=self.mysql8_ip,
                    port=self.mysql8_port,
                )
                conn.close()
                logging.debug("Mysql 8 Started")
                return
            except Exception as ex:
                logging.debug("Can't connect to MySQL 8 " + str(ex))
                time.sleep(0.5)

        run_and_check(["docker", "ps", "--all"])
        raise Exception("Cannot wait MySQL 8 container")

    def wait_mysql_cluster_to_start(self, timeout=180):
        self.mysql2_ip = self.get_instance_ip(self.mysql2_host)
        self.mysql3_ip = self.get_instance_ip(self.mysql3_host)
        self.mysql4_ip = self.get_instance_ip(self.mysql4_host)
        start = time.time()
        errors = []
        while time.time() - start < timeout:
            try:
                for ip in [self.mysql2_ip, self.mysql3_ip, self.mysql4_ip]:
                    conn = pymysql.connect(
                        user=mysql_user,
                        password=mysql_pass,
                        host=ip,
                        port=self.mysql8_port,
                    )
                    conn.close()
                    logging.debug(f"Mysql Started {ip}")
                return
            except Exception as ex:
                errors += [str(ex)]
                time.sleep(0.5)

        run_and_check(["docker", "ps", "--all"])
        logging.error("Can't connect to MySQL:{}".format(errors))
        raise Exception("Cannot wait MySQL container")

    def wait_postgres_to_start(self, timeout=260):
        self.postgres_ip = self.get_instance_ip(self.postgres_host)
        start = time.time()
        while time.time() - start < timeout:
            try:
                self.postgres_conn = psycopg2.connect(
                    host=self.postgres_ip,
                    port=self.postgres_port,
                    database=pg_db,
                    user=pg_user,
                    password=pg_pass,
                )
                self.postgres_conn.set_isolation_level(ISOLATION_LEVEL_AUTOCOMMIT)
                self.postgres_conn.autocommit = True
                logging.debug("Postgres Started")
                return
            except Exception as ex:
                logging.debug("Can't connect to Postgres " + str(ex))
                time.sleep(0.5)

        raise Exception("Cannot wait Postgres container")

    def wait_postgres_cluster_to_start(self, timeout=180):
        self.postgres2_ip = self.get_instance_ip(self.postgres2_host)
        self.postgres3_ip = self.get_instance_ip(self.postgres3_host)
        self.postgres4_ip = self.get_instance_ip(self.postgres4_host)
        start = time.time()
        while time.time() - start < timeout:
            try:
                self.postgres2_conn = psycopg2.connect(
                    host=self.postgres2_ip,
                    port=self.postgres_port,
                    database=pg_db,
                    user=pg_user,
                    password=pg_pass,
                )
                self.postgres2_conn.set_isolation_level(ISOLATION_LEVEL_AUTOCOMMIT)
                self.postgres2_conn.autocommit = True
                logging.debug("Postgres Cluster host 2 started")
                break
            except Exception as ex:
                logging.debug("Can't connect to Postgres host 2" + str(ex))
                time.sleep(0.5)
        while time.time() - start < timeout:
            try:
                self.postgres3_conn = psycopg2.connect(
                    host=self.postgres3_ip,
                    port=self.postgres_port,
                    database=pg_db,
                    user=pg_user,
                    password=pg_pass,
                )
                self.postgres3_conn.set_isolation_level(ISOLATION_LEVEL_AUTOCOMMIT)
                self.postgres3_conn.autocommit = True
                logging.debug("Postgres Cluster host 3 started")
                break
            except Exception as ex:
                logging.debug("Can't connect to Postgres host 3" + str(ex))
                time.sleep(0.5)
        while time.time() - start < timeout:
            try:
                self.postgres4_conn = psycopg2.connect(
                    host=self.postgres4_ip,
                    port=self.postgres_port,
                    database=pg_db,
                    user=pg_user,
                    password=pg_pass,
                )
                self.postgres4_conn.set_isolation_level(ISOLATION_LEVEL_AUTOCOMMIT)
                self.postgres4_conn.autocommit = True
                logging.debug("Postgres Cluster host 4 started")
                return
            except Exception as ex:
                logging.debug("Can't connect to Postgres host 4" + str(ex))
                time.sleep(0.5)

        raise Exception("Cannot wait Postgres container")

    def wait_postgresql_java_client(self, timeout=180):
        start = time.time()
        while time.time() - start < timeout:
            try:
                if check_postgresql_java_client_is_available(
                    self.postgresql_java_client_docker_id
                ):
                    logging.debug("PostgreSQL Java Client is available")
                    return True
                time.sleep(0.5)
            except Exception as ex:
                logging.debug("Can't find PostgreSQL Java Client" + str(ex))
                time.sleep(0.5)
        raise Exception("Cannot wait PostgreSQL Java Client container")

    def wait_rabbitmq_to_start(self, timeout=120):
        self.print_all_docker_pieces()
        self.rabbitmq_ip = self.get_instance_ip(self.rabbitmq_host)

        start = time.time()
        while time.time() - start < timeout:
            try:
                if check_rabbitmq_is_available(
                    self.rabbitmq_docker_id, self.rabbitmq_cookie, timeout
                ):
                    logging.debug("RabbitMQ is available")
                    return True
            except Exception as ex:
                logging.debug("RabbitMQ await_startup failed, %s:", ex)
                time.sleep(0.5)

        start = time.time()
        while time.time() - start < timeout:
            try:
                with open(os.path.join(self.rabbitmq_dir, "docker.log"), "w+") as f:
                    subprocess.check_call(  # STYLE_CHECK_ALLOW_SUBPROCESS_CHECK_CALL
                        self.base_rabbitmq_cmd + ["logs"], stdout=f
                    )
                rabbitmq_debuginfo(self.rabbitmq_docker_id, self.rabbitmq_cookie)
            except Exception as ex:
                logging.debug("Unable to get logs from docker: %s:", ex)
                time.sleep(0.5)

        raise RuntimeError("Cannot wait RabbitMQ container")

    def wait_nats_is_available(self, max_retries=5):
        retries = 0
        while True:
            if asyncio.run(
                check_nats_is_available(self.nats_port, ssl_ctx=self.nats_ssl_context)
            ):
                break
            else:
                retries += 1
                if retries > max_retries:
                    raise Exception("NATS is not available")
                logging.debug("Waiting for NATS to start up")
                time.sleep(1)

    def wait_zookeeper_secure_to_start(self, timeout=20):
        logging.debug("Wait ZooKeeper Secure to start")
        self.wait_zookeeper_nodes_to_start(ZOOKEEPER_CONTAINERS, timeout)

    def wait_zookeeper_to_start(self, timeout: float = 180) -> None:
        logging.debug("Wait ZooKeeper to start")
        self.wait_zookeeper_nodes_to_start(ZOOKEEPER_CONTAINERS, timeout)

    def wait_zookeeper_nodes_to_start(
        self,
        nodes: List[str],
        timeout: float = 60,
    ) -> None:
        start = time.time()
        err = Exception("")
        while time.time() - start < timeout:
            try:
                for node in nodes:
                    conn = self.get_kazoo_client(node)
                    conn.get_children("/")
                    conn.stop()
                logging.debug("All instances of ZooKeeper started: %s", nodes)
                return
            except Exception as ex:
                logging.debug("Can't connect to ZooKeeper %s: %s", node, ex)
                err = ex
                time.sleep(0.5)

        raise Exception(
            "Cannot wait ZooKeeper container (probably it's a `iptables-nft` issue, you may try to `sudo iptables -P FORWARD ACCEPT`)"
        ) from err

    def wait_kafka_is_available(self, kafka_docker_id, kafka_port, max_retries=50):
        retries = 0
        while True:
            if check_kafka_is_available(kafka_docker_id, kafka_port):
                return
            else:
                retries += 1
                if retries > max_retries:
                    break
                logging.debug("Waiting for Kafka to start up")
                time.sleep(1)

        try:
            with open(os.path.join(self.kafka_dir, "docker.log"), "w+") as f:
                subprocess.check_call(  # STYLE_CHECK_ALLOW_SUBPROCESS_CHECK_CALL
                    self.base_kafka_cmd + ["logs"], stdout=f
                )
        except Exception as e:
            logging.debug("Unable to get logs from docker.")
        raise Exception("Kafka is not available")

    def wait_kerberos_kdc_is_available(self, kerberos_kdc_docker_id, max_retries=50):
        retries = 0
        while True:
            if check_kerberos_kdc_is_available(kerberos_kdc_docker_id):
                break
            else:
                retries += 1
                if retries > max_retries:
                    raise Exception("Kerberos KDC is not available")
                logging.debug("Waiting for Kerberos KDC to start up")
                time.sleep(1)

    def wait_mongo_to_start(self, timeout=30, secure=False):
        connection_str = "mongodb://{user}:{password}@{host}:{port}".format(
            host="localhost", port=self.mongo_port, user=mongo_user, password=urllib.parse.quote_plus(mongo_pass)
        )
        if secure:
            connection_str += "/?tls=true&tlsAllowInvalidCertificates=true"
        connection = pymongo.MongoClient(connection_str)
        start = time.time()
        while time.time() - start < timeout:
            try:
                connection.list_database_names()
                logging.debug(
                    f"Connected to Mongo dbs: {connection.list_database_names()}"
                )
                return
            except Exception as ex:
                logging.debug("Can't connect to Mongo " + str(ex))
                time.sleep(1)


    def wait_custom_minio_to_start(self, buckets, host, port, timeout=180):
        ip = self.get_instance_ip(host)
        minio_client = Minio(
            f"{ip}:{port}",
            access_key=minio_access_key,
            secret_key=minio_secret_key,
            secure=False,
            http_client=urllib3.PoolManager(cert_reqs="CERT_NONE"),
        )
        start = time.time()
        while time.time() - start < timeout:
            try:
                minio_client.list_buckets()

                logging.debug("Connected to Minio.")

                if all(minio_client.bucket_exists(bucket) for bucket in buckets):
                    return

                time.sleep(1)
            except Exception as ex:
                logging.debug("Can't connect to Minio: %s", str(ex))
                time.sleep(1)


        raise Exception("Can't wait Minio to start")

    def wait_minio_to_start(self, timeout=180, secure=False):
        self.minio_ip = self.get_instance_ip(self.minio_host)
        self.minio_redirect_ip = self.get_instance_ip(self.minio_redirect_host)

        os.environ["SSL_CERT_FILE"] = p.join(
            self.base_dir, self.minio_dir, "certs", "public.crt"
        )
        minio_client = Minio(
            f"{self.minio_ip}:{self.minio_port}",
            access_key=minio_access_key,
            secret_key=minio_secret_key,
            secure=secure,
            http_client=urllib3.PoolManager(cert_reqs="CERT_NONE"),
        )  # disable SSL check as we test ClickHouse and not Python library
        start = time.time()
        while time.time() - start < timeout:
            try:
                minio_client.list_buckets()

                logging.debug("Connected to Minio.")

                buckets = [self.minio_bucket, self.minio_bucket_2]

                for bucket in buckets:
                    if minio_client.bucket_exists(bucket):
                        delete_object_list = map(
                            lambda x: x.object_name,
                            minio_client.list_objects_v2(bucket, recursive=True),
                        )
                        errors = minio_client.remove_objects(bucket, delete_object_list)
                        for error in errors:
                            logging.error(f"Error occurred when deleting object {error}")
                        minio_client.remove_bucket(bucket)
                    minio_client.make_bucket(bucket)
                    logging.debug("S3 bucket '%s' created", bucket)

                self.minio_client = minio_client
                return
            except Exception as ex:
                logging.debug("Can't connect to Minio: %s", str(ex))
                time.sleep(1)

        try:
            with open(os.path.join(self.minio_dir, "docker.log"), "w+") as f:
                subprocess.check_call(  # STYLE_CHECK_ALLOW_SUBPROCESS_CHECK_CALL
                    self.base_minio_cmd + ["logs"], stdout=f
                )
        except Exception as e:
            logging.debug("Unable to get logs from docker.")

        raise Exception("Can't wait Minio to start")

    def wait_azurite_to_start(self, timeout=180):
        from azure.storage.blob import BlobServiceClient

        connection_string = (
            f"DefaultEndpointsProtocol=http;AccountName=devstoreaccount1;"
            f"AccountKey=Eby8vdM02xNOcqFlqUwJPLlmEtlCDXJ1OUzFT50uSRZ6IFsuFq2UVErCz4I6tq/K1SZFPTOtr/KBHBeksoGMGw==;"
            f"BlobEndpoint=http://127.0.0.1:{self.env_variables['AZURITE_PORT']}/devstoreaccount1;"
        )
        time.sleep(1)
        start = time.time()
        while time.time() - start < timeout:
            try:
                blob_service_client = BlobServiceClient.from_connection_string(
                    connection_string
                )
                logging.debug(blob_service_client.get_account_information())
                containers = [
                    c
                    for c in blob_service_client.list_containers(
                        name_starts_with=self.azurite_container
                    )
                    if c.name == self.azurite_container
                ]
                if len(containers) > 0:
                    for c in containers:
                        blob_service_client.delete_container(c)

                container_client = blob_service_client.get_container_client(
                    self.azurite_container
                )
                if container_client.exists():
                    logging.debug(
                        f"azurite container '{self.azurite_container}' exist, deleting all blobs"
                    )
                    for b in container_client.list_blobs():
                        container_client.delete_blob(b.name)
                else:
                    logging.debug(
                        f"azurite container '{self.azurite_container}' doesn't exist, creating it"
                    )
                    container_client.create_container()

                self.blob_service_client = blob_service_client
                return
            except Exception as ex:
                logging.debug("Can't connect to Azurite: %s", str(ex))
                time.sleep(1)

        raise Exception("Can't wait Azurite to start")

    def wait_schema_registry_to_start(self, timeout=180):
        for port in self.schema_registry_port, self.schema_registry_auth_port:
            reg_url = "http://localhost:{}".format(port)
            arg = {"url": reg_url}
            sr_client = CachedSchemaRegistryClient(arg)

            start = time.time()
            sr_started = False
            sr_auth_started = False
            while time.time() - start < timeout:
                try:
                    sr_client._send_request(sr_client.url)
                    logging.debug("Connected to SchemaRegistry")
                    # don't care about possible auth errors
                    sr_started = True
                    break
                except Exception as ex:
                    logging.debug(("Can't connect to SchemaRegistry: %s", str(ex)))
                    time.sleep(1)

            if not sr_started:
                raise Exception("Can't wait Schema Registry to start")

    def wait_cassandra_to_start(self, timeout=180):
        self.cassandra_ip = self.get_instance_ip(self.cassandra_host)
        cass_client = cassandra.cluster.Cluster(
            [self.cassandra_ip],
            port=self.cassandra_port,
            load_balancing_policy=RoundRobinPolicy(),
        )
        start = time.time()
        while time.time() - start < timeout:
            try:
                logging.info(
                    f"Check Cassandra Online {self.cassandra_id} {self.cassandra_ip} {self.cassandra_port}"
                )
                self.exec_in_container(
                    self.cassandra_id,
                    [
                        "bash",
                        "-c",
                        f"/opt/cassandra/bin/cqlsh -u cassandra -p cassandra -e 'describe keyspaces' {self.cassandra_ip} {self.cassandra_port}",
                    ],
                    user="root",
                )
                logging.info("Cassandra Online")
                cass_client.connect()
                logging.info("Connected Clients to Cassandra")
                return
            except Exception as ex:
                logging.warning("Can't connect to Cassandra: %s", str(ex))
                time.sleep(1)

        raise Exception("Can't wait Cassandra to start")

    def wait_ldap_to_start(self, timeout=180):
        self.ldap_container = self.get_docker_handle(self.ldap_id)
        start = time.time()
        while time.time() - start < timeout:
            try:
                logging.info(f"Check LDAP Online {self.ldap_host} {self.ldap_port}")
                self.exec_in_container(
                    self.ldap_id,
                    [
                        "bash",
                        "-c",
                        "test -f /tmp/.openldap-initialized"
                        f"&& /opt/bitnami/openldap/bin/ldapsearch -x -H ldap://{self.ldap_host}:{self.ldap_port} -D cn=admin,dc=example,dc=org -w clickhouse -b dc=example,dc=org"
                        f'| grep -c -E "member: cn=j(ohn|ane)doe"'
                        f"| grep 2 >> /dev/null",
                    ],
                    user="root",
                )
                logging.info("LDAP Online")
                return
            except Exception as ex:
                logging.warning("Can't connect to LDAP: %s", str(ex))
                time.sleep(1)

        raise Exception("Can't wait LDAP to start")

    def wait_prometheus_to_start(self):
        self.prometheus_reader_ip = self.get_instance_ip(self.prometheus_reader_host)
        self.prometheus_writer_ip = self.get_instance_ip(self.prometheus_writer_host)
        self.wait_for_url(
            f"http://{self.prometheus_reader_ip}:{self.prometheus_reader_port}/api/v1/query?query=time()"
        )
        self.wait_for_url(
            f"http://{self.prometheus_writer_ip}:{self.prometheus_writer_port}/api/v1/query?query=time()"
        )

    def start(self):
        pytest_xdist_logging_to_separate_files.setup()
        logging.info("Running tests in {}".format(self.base_path))
        if not os.path.exists(self.instances_dir):
            os.mkdir(self.instances_dir)
        else:
            logging.warning(
                "Instance directory already exists. Did you call cluster.start() for second time?"
            )
        logging.debug(f"Cluster start called. is_up={self.is_up}")
        self.print_all_docker_pieces()

        if self.is_up:
            return

        try:
            self.cleanup()
        except Exception as e:
            logging.warning("Cleanup failed:{e}")

        try:
            for instance in list(self.instances.values()):
                logging.debug(f"Setup directory for instance: {instance.name}")
                instance.create_dir()

            _create_env_file(os.path.join(self.env_file), self.env_variables)
            self.docker_client = docker.DockerClient(
                base_url="unix:///var/run/docker.sock",
                version=self.docker_api_version,
                timeout=600,
            )

            common_opts = ["--verbose", "up", "-d"]

            images_pull_cmd = self.base_cmd + ["pull"]
            # sometimes dockerhub/proxy can be flaky

            def logging_pulling_images(**kwargs):
                if "exception" in kwargs:
                    logging.info(
                        "Got exception pulling images: %s", kwargs["exception"]
                    )

            retry(log_function=logging_pulling_images)(run_and_check, images_pull_cmd)

            if self.with_zookeeper_secure and self.base_zookeeper_cmd:
                logging.debug("Setup ZooKeeper Secure")
                logging.debug(
                    f"Creating internal ZooKeeper dirs: {self.zookeeper_dirs_to_create}"
                )
                for i in range(1, 3):
                    if os.path.exists(self.zookeeper_instance_dir_prefix + f"{i}"):
                        shutil.rmtree(self.zookeeper_instance_dir_prefix + f"{i}")
                for dir in self.zookeeper_dirs_to_create:
                    os.makedirs(dir)
                run_and_check(self.base_zookeeper_cmd + common_opts, env=self.env)
                self.up_called = True

                self.wait_zookeeper_secure_to_start()
                for command in self.pre_zookeeper_commands:
                    self.run_kazoo_commands_with_retries(command, repeats=5)

            if self.with_zookeeper and self.base_zookeeper_cmd:
                logging.debug("Setup ZooKeeper")
                logging.debug(
                    f"Creating internal ZooKeeper dirs: {self.zookeeper_dirs_to_create}"
                )
                if self.use_keeper:
                    for i in range(1, 4):
                        if os.path.exists(self.keeper_instance_dir_prefix + f"{i}"):
                            shutil.rmtree(self.keeper_instance_dir_prefix + f"{i}")
                else:
                    for i in range(1, 3):
                        if os.path.exists(self.zookeeper_instance_dir_prefix + f"{i}"):
                            shutil.rmtree(self.zookeeper_instance_dir_prefix + f"{i}")

                for dir in self.zookeeper_dirs_to_create:
                    os.makedirs(dir)

                if self.use_keeper:  # TODO: remove hardcoded paths from here
                    for i in range(1, 4):
                        current_keeper_config_dir = os.path.join(
                            f"{self.keeper_instance_dir_prefix}{i}", "config"
                        )
                        shutil.copy(
                            os.path.join(
                                self.keeper_config_dir, f"keeper_config{i}.xml"
                            ),
                            current_keeper_config_dir,
                        )

                        extra_configs_dir = os.path.join(
                            current_keeper_config_dir, f"keeper_config{i}.d"
                        )
                        os.mkdir(extra_configs_dir)
                        feature_flags_config = os.path.join(
                            extra_configs_dir, "feature_flags.yaml"
                        )

                        indentation = 4 * " "

                        def get_feature_flag_value(feature_flag):
                            if not self.keeper_randomize_feature_flags:
                                return 1

                            if feature_flag in self.keeper_required_feature_flags:
                                return 1

                            return random.randint(0, 1)

                        with open(feature_flags_config, "w") as ff_config:
                            ff_config.write("keeper_server:\n")
                            ff_config.write(f"{indentation}feature_flags:\n")
                            indentation *= 2

                            for feature_flag in [
                                "filtered_list",
                                "multi_read",
                                "check_not_exists",
                                "create_if_not_exists",
                                "remove_recursive",
                            ]:
                                ff_config.write(
                                    f"{indentation}{feature_flag}: {get_feature_flag_value(feature_flag)}\n"
                                )

                run_and_check(self.base_zookeeper_cmd + common_opts, env=self.env)
                self.up_called = True

                self.wait_zookeeper_to_start()
                for command in self.pre_zookeeper_commands:
                    self.run_kazoo_commands_with_retries(command, repeats=5)

            if self.with_mysql_client and self.base_mysql_client_cmd:
                logging.debug("Setup MySQL Client")
                subprocess_check_call(self.base_mysql_client_cmd + common_opts)
                self.wait_mysql_client_to_start()

            if self.with_mysql57 and self.base_mysql57_cmd:
                logging.debug("Setup MySQL")
                if os.path.exists(self.mysql57_dir):
                    shutil.rmtree(self.mysql57_dir)
                os.makedirs(self.mysql57_logs_dir)
                os.chmod(self.mysql57_logs_dir, stat.S_IRWXU | stat.S_IRWXO)
                subprocess_check_call(self.base_mysql57_cmd + common_opts)
                self.up_called = True
                self.wait_mysql57_to_start()

            if self.with_mysql8 and self.base_mysql8_cmd:
                logging.debug("Setup MySQL 8")
                if os.path.exists(self.mysql8_dir):
                    shutil.rmtree(self.mysql8_dir)
                os.makedirs(self.mysql8_logs_dir)
                os.chmod(self.mysql8_logs_dir, stat.S_IRWXU | stat.S_IRWXO)
                subprocess_check_call(self.base_mysql8_cmd + common_opts)
                self.wait_mysql8_to_start()

            if self.with_mysql_cluster and self.base_mysql_cluster_cmd:
                print("Setup MySQL")
                if os.path.exists(self.mysql_cluster_dir):
                    shutil.rmtree(self.mysql_cluster_dir)
                os.makedirs(self.mysql_cluster_logs_dir, exist_ok=True)
                os.chmod(self.mysql_cluster_logs_dir, stat.S_IRWXU | stat.S_IRWXO)

                subprocess_check_call(self.base_mysql_cluster_cmd + common_opts)
                self.up_called = True
                self.wait_mysql_cluster_to_start()

            if self.with_postgres and self.base_postgres_cmd:
                logging.debug("Setup Postgres")
                if os.path.exists(self.postgres_dir):
                    shutil.rmtree(self.postgres_dir)
                os.makedirs(self.postgres_logs_dir)
                os.chmod(self.postgres_logs_dir, stat.S_IRWXU | stat.S_IRWXO)

                subprocess_check_call(self.base_postgres_cmd + common_opts)
                self.up_called = True
                self.wait_postgres_to_start()

            if self.with_postgres_cluster and self.base_postgres_cluster_cmd:
                logging.debug("Setup Postgres")
                os.makedirs(self.postgres2_logs_dir)
                os.chmod(self.postgres2_logs_dir, stat.S_IRWXU | stat.S_IRWXO)
                os.makedirs(self.postgres3_logs_dir)
                os.chmod(self.postgres3_logs_dir, stat.S_IRWXU | stat.S_IRWXO)
                os.makedirs(self.postgres4_logs_dir)
                os.chmod(self.postgres4_logs_dir, stat.S_IRWXU | stat.S_IRWXO)
                subprocess_check_call(self.base_postgres_cluster_cmd + common_opts)
                self.up_called = True
                self.wait_postgres_cluster_to_start()

            if (
                self.with_postgresql_java_client
                and self.base_postgresql_java_client_cmd
            ):
                logging.debug("Setup Postgres Java Client")
                subprocess_check_call(
                    self.base_postgresql_java_client_cmd + common_opts
                )
                self.up_called = True
                self.wait_postgresql_java_client()

            if self.with_kafka and self.base_kafka_cmd:
                logging.debug("Setup Kafka")
                os.mkdir(self.kafka_dir)
                subprocess_check_call(
                    self.base_kafka_cmd + common_opts + ["--renew-anon-volumes"]
                )
                self.up_called = True
                self.wait_kafka_is_available(self.kafka_docker_id, self.kafka_port)
                self.wait_schema_registry_to_start()

            if self.with_kerberized_kafka and self.base_kerberized_kafka_cmd:
                logging.debug("Setup kerberized kafka")
                os.mkdir(self.kafka_dir)
                run_and_check(
                    self.base_kerberized_kafka_cmd
                    + common_opts
                    + ["--renew-anon-volumes"]
                )
                self.up_called = True
                self.wait_kafka_is_available(
                    self.kerberized_kafka_docker_id, self.kerberized_kafka_port, 100
                )

            if self.with_kerberos_kdc and self.base_kerberos_kdc_cmd:
                logging.debug("Setup Kerberos KDC")
                run_and_check(
                    self.base_kerberos_kdc_cmd + common_opts + ["--renew-anon-volumes"]
                )
                self.up_called = True
                self.wait_kerberos_kdc_is_available(self.keberos_kdc_docker_id)

            if self.with_rabbitmq and self.base_rabbitmq_cmd:
                logging.debug("Setup RabbitMQ")
                os.makedirs(self.rabbitmq_logs_dir)
                os.chmod(self.rabbitmq_logs_dir, stat.S_IRWXU | stat.S_IRWXO)

                with open(self.rabbitmq_cookie_file, "w") as f:
                    f.write(self.rabbitmq_cookie)
                os.chmod(self.rabbitmq_cookie_file, stat.S_IRUSR)

                subprocess_check_call(
                    self.base_rabbitmq_cmd + common_opts + ["--renew-anon-volumes"]
                )
                self.up_called = True
                self.rabbitmq_docker_id = self.get_instance_docker_id("rabbitmq1")
                time.sleep(2)
                logging.debug(f"RabbitMQ checking container try")
                self.wait_rabbitmq_to_start()

            if self.with_nats and self.base_nats_cmd:
                logging.debug("Setup NATS")
                os.makedirs(self.nats_cert_dir)
                env = os.environ.copy()
                env["NATS_CERT_DIR"] = self.nats_cert_dir
                run_and_check(
                    p.join(self.base_dir, "nats_certs.sh"),
                    env=env,
                    detach=False,
                    nothrow=False,
                )

                self.nats_ssl_context = ssl.create_default_context()
                self.nats_ssl_context.load_verify_locations(
                    p.join(self.nats_cert_dir, "ca", "ca-cert.pem")
                )
                subprocess_check_call(self.base_nats_cmd + common_opts)
                self.nats_docker_id = self.get_instance_docker_id("nats1")
                self.up_called = True
                self.wait_nats_is_available()

            if self.with_nginx and self.base_nginx_cmd:
                logging.debug("Setup nginx")
                subprocess_check_call(
                    self.base_nginx_cmd + common_opts + ["--renew-anon-volumes"]
                )
                self.up_called = True
                self.nginx_docker_id = self.get_instance_docker_id("nginx")

            if self.with_mongo and self.base_mongo_cmd:
                logging.debug("Setup Mongo")
                run_and_check(self.base_mongo_cmd + common_opts)
                self.up_called = True
                self.wait_mongo_to_start(30)

            if self.with_coredns and self.base_coredns_cmd:
                logging.debug("Setup coredns")
                run_and_check(self.base_coredns_cmd + common_opts)
                self.up_called = True
                time.sleep(10)

            if self.with_redis and self.base_redis_cmd:
                logging.debug("Setup Redis")
                subprocess_check_call(self.base_redis_cmd + common_opts)
                self.up_called = True
                time.sleep(10)

            if self.with_hive and self.base_hive_cmd:
                logging.debug("Setup hive")
                subprocess_check_call(self.base_hive_cmd + common_opts)
                self.up_called = True
                time.sleep(30)

            if self.with_minio and self.base_minio_cmd:
                # Copy minio certificates to minio/certs
                os.mkdir(self.minio_dir)
                if self.minio_certs_dir is None:
                    os.mkdir(os.path.join(self.minio_dir, "certs"))
                    os.mkdir(os.path.join(self.minio_dir, "certs", "CAs"))
                else:
                    shutil.copytree(
                        os.path.join(self.base_dir, self.minio_certs_dir),
                        os.path.join(self.minio_dir, "certs"),
                    )
                os.mkdir(self.minio_data_dir)
                os.chmod(self.minio_data_dir, stat.S_IRWXU | stat.S_IRWXO)

                os.makedirs(self.resolver_logs_dir)
                os.chmod(self.resolver_logs_dir, stat.S_IRWXU | stat.S_IRWXO)

                minio_start_cmd = self.base_minio_cmd + common_opts

                logging.info(
                    "Trying to create Minio instance by command %s",
                    " ".join(map(str, minio_start_cmd)),
                )
                run_and_check(minio_start_cmd)
                self.up_called = True
                logging.info("Trying to connect to Minio...")
                self.wait_minio_to_start(secure=self.minio_certs_dir is not None)

            if self.with_glue_catalog and self.base_glue_catalog_cmd:
                logging.info("Trying to connect to Minio for glue catalog...")
                subprocess_check_call(self.base_glue_catalog_cmd + common_opts)
                self.up_called = True
                self.wait_custom_minio_to_start(['warehouse-glue'], 'minio', 9000)

            if self.with_hms_catalog and self.base_iceberg_hms_cmd:
                logging.info("Trying to connect to Minio for hms catalog...")
                subprocess_check_call(self.base_iceberg_hms_cmd + common_opts)
                self.up_called = True
                self.wait_custom_minio_to_start(['warehouse-hms'], 'minio', 9000)

            if self.with_iceberg_catalog and self.base_iceberg_catalog_cmd:
                logging.info("Trying to connect to Minio for Iceberg catalog...")
                subprocess_check_call(self.base_iceberg_catalog_cmd + common_opts)
                self.up_called = True
                self.wait_custom_minio_to_start(['warehouse-rest'], 'minio', 9000)

            if self.with_azurite and self.base_azurite_cmd:
                azurite_start_cmd = self.base_azurite_cmd + common_opts
                logging.info(
                    "Trying to create Azurite instance by command %s",
                    " ".join(map(str, azurite_start_cmd)),
                )

                def logging_azurite_initialization(exception, retry_number, sleep_time):
                    logging.info(
                        f"Azurite initialization failed with error: {exception}"
                    )

                retry(
                    log_function=logging_azurite_initialization,
                )(run_and_check, azurite_start_cmd)
                self.up_called = True
                logging.info("Trying to connect to Azurite")
                self.wait_azurite_to_start()

            if self.with_cassandra and self.base_cassandra_cmd:
                subprocess_check_call(self.base_cassandra_cmd + ["up", "-d"])
                self.up_called = True
                self.wait_cassandra_to_start()

            if self.with_ldap and self.base_ldap_cmd:
                ldap_start_cmd = self.base_ldap_cmd + common_opts
                subprocess_check_call(ldap_start_cmd)
                self.up_called = True
                self.wait_ldap_to_start()

            if self.with_jdbc_bridge and self.base_jdbc_bridge_cmd:
                os.makedirs(self.jdbc_driver_logs_dir)
                os.chmod(self.jdbc_driver_logs_dir, stat.S_IRWXU | stat.S_IRWXO)

                subprocess_check_call(self.base_jdbc_bridge_cmd + ["up", "-d"])
                self.up_called = True
                self.jdbc_bridge_ip = self.get_instance_ip(self.jdbc_bridge_host)
                self.wait_for_url(
                    f"http://{self.jdbc_bridge_ip}:{self.jdbc_bridge_port}/ping"
                )

            if self.with_prometheus and self.base_prometheus_cmd:
                os.makedirs(self.prometheus_writer_logs_dir)
                os.chmod(self.prometheus_writer_logs_dir, stat.S_IRWXU | stat.S_IRWXO)
                os.makedirs(self.prometheus_reader_logs_dir)
                os.chmod(self.prometheus_reader_logs_dir, stat.S_IRWXU | stat.S_IRWXO)

                prometheus_start_cmd = self.base_prometheus_cmd + common_opts

                logging.info(
                    "Trying to create Prometheus instances by command %s",
                    " ".join(map(str, prometheus_start_cmd)),
                )
                run_and_check(prometheus_start_cmd)
                self.up_called = True
                logging.info("Trying to connect to Prometheus...")
                self.wait_prometheus_to_start()

            clickhouse_start_cmd = self.base_cmd + ["up", "-d", "--no-recreate"]
            logging.debug(
                (
                    "Trying to create ClickHouse instance by command %s",
                    " ".join(map(str, clickhouse_start_cmd)),
                )
            )
            self.up_called = True
            run_and_check(clickhouse_start_cmd)
            logging.debug("ClickHouse instance created")

            start_timeout = 300.0  # seconds
            for instance in self.instances.values():
                instance.docker_client = self.docker_client
                instance.ip_address = self.get_instance_ip(instance.name)
                instance.ipv6_address = self.get_instance_global_ipv6(instance.name)

                logging.debug(
                    f"Waiting for ClickHouse start in {instance.name}, ip: {instance.ip_address}..."
                )
                instance.wait_for_start(start_timeout)
                logging.debug(f"ClickHouse {instance.name} started")

                instance.client = Client(
                    instance.ip_address, command=self.client_bin_path
                )

            self.is_up = True
            self.save_logs()

        except BaseException as e:
            logging.debug("Failed to start cluster: ")
            logging.debug(str(e))
            logging.debug(traceback.format_exc())
            self.save_logs()
            self.shutdown()
            raise

    def save_logs(self) -> None:
        # Launch the `docker-compose logs` in background to collect all the logs
        # into the docker_logs_path file during the run
        # Create directory log
        os.makedirs(p.dirname(self.docker_logs_path), exist_ok=True)
        # Here errors='replace' because docker can sometimes write non-unicode characters to its output.
        docker_logs_path = open(self.docker_logs_path, "w+", errors="replace")
        self.docker_logs_proc = subprocess.Popen(
            self.base_cmd + ["logs", "--follow"],
            stdout=docker_logs_path,
            stderr=subprocess.STDOUT,
            bufsize=0,
        )

    def shutdown(self, kill=True, ignore_fatal=True):
        sanitizer_assert_instance = None
        fatal_log = None

        if self.up_called:
            if kill:
                try:
                    run_and_check(self.base_cmd + ["stop", "--timeout", "20"])
                except Exception as e:
                    logging.debug(
                        "Kill command failed during shutdown. {}".format(repr(e))
                    )
                    logging.debug("Trying to kill forcefully")
                    run_and_check(self.base_cmd + ["kill"])

            # Check server logs for Fatal messages and sanitizer failures.
            # NOTE: we cannot do this via docker since in case of Fatal message container may already die.
            for name, instance in self.instances.items():
                if instance.contains_in_log(
                    SANITIZER_SIGN, from_host=True, filename="stderr.log"
                ):
                    sanitizer_assert_instance = instance.grep_in_log(
                        SANITIZER_SIGN,
                        from_host=True,
                        filename="stderr.log",
                        after=1000,
                    )
                    logging.error(
                        "Sanitizer in instance %s log %s",
                        name,
                        sanitizer_assert_instance,
                    )

                if not ignore_fatal and instance.contains_in_log(
                    "Fatal", from_host=True
                ):
                    fatal_log = instance.grep_in_log("Fatal", from_host=True)
                    if "Child process was terminated by signal 9 (KILL)" in fatal_log:
                        fatal_log = None
                        continue
                    logging.error("Crash in instance %s fatal log %s", name, fatal_log)

            try:
                subprocess_check_call(self.base_cmd + ["down", "--volumes"])
            except Exception as e:
                logging.debug(
                    "Down + remove orphans failed during shutdown. {}".format(repr(e))
                )

            # Finish `docker compose logs --follow` process, just in case
            # It should be already finished because of the `docker compose down`
            if self.docker_logs_proc is not None:
                self.docker_logs_proc.kill()

            if not sanitizer_assert_instance:
                # Search for sinitizer signs in docker.log if it's still empty
                with open(self.docker_logs_path, "r") as f:
                    for line in f:
                        if SANITIZER_SIGN in line:
                            sanitizer_assert_instance = line.split("|")[0].strip()
                            break
        else:
            logging.warning(
                "docker compose up was not called. Trying to export docker.log for running containers"
            )

        self.cleanup()

        self.is_up = False

        self.docker_client = None

        for instance in list(self.instances.values()):
            instance.docker_client = None
            instance.ip_address = None
            instance.client = None

        if sanitizer_assert_instance is not None:
            raise Exception(
                "Sanitizer assert found for instance {}".format(
                    sanitizer_assert_instance
                )
            )
        if fatal_log is not None:
            raise Exception("Fatal messages found: {}".format(fatal_log))

    def _pause_container(self, instance_name):
        subprocess_check_call(self.base_cmd + ["pause", instance_name])

    def _unpause_container(self, instance_name):
        subprocess_check_call(self.base_cmd + ["unpause", instance_name])

    @contextmanager
    def pause_container(self, instance_name):
        '''Use it as following:
        with cluster.pause_container(name):
            useful_stuff()
        '''
        self._pause_container(instance_name)
        try:
            yield
        finally:
            self._unpause_container(instance_name)

    def open_bash_shell(self, instance_name):
        os.system(" ".join(self.base_cmd + ["exec", instance_name, "/bin/bash"]))

    def get_kazoo_client(
        self, zoo_instance_name, timeout: float = 30.0, retries=10, external_port=None
    ):
        use_ssl = False
        if self.with_zookeeper_secure:
            port = self.zookeeper_secure_port
            use_ssl = True
        elif self.with_zookeeper:
            port = self.zookeeper_port
        elif external_port is not None:
            port = external_port
        else:
            raise Exception("Cluster has no ZooKeeper")

        ip = self.get_instance_ip(zoo_instance_name)
        logging.debug(
            f"get_kazoo_client: {zoo_instance_name}, ip:{ip}, port:{port}, use_ssl:{use_ssl}"
        )
        kazoo_retry = {
            "max_tries": retries,
        }
        zk = KazooClientWithImplicitRetries(
            hosts=f"{ip}:{port}",
            timeout=timeout,
            connection_retry=kazoo_retry,
            command_retry=kazoo_retry,
            use_ssl=use_ssl,
            verify_certs=False,
            certfile=self.zookeeper_certfile,
            keyfile=self.zookeeper_keyfile,
        )
        zk.start()
        return zk

    def run_kazoo_commands_with_retries(
        self,
        kazoo_callback,
        zoo_instance_name=ZOOKEEPER_CONTAINERS[0],
        repeats=1,
        sleep_for=1,
    ):
        zk = self.get_kazoo_client(zoo_instance_name)
        logging.debug(
            f"run_kazoo_commands_with_retries: {zoo_instance_name}, {kazoo_callback}"
        )
        for i in range(repeats - 1):
            try:
                kazoo_callback(zk)
                return
            except KazooException as e:
                logging.debug(repr(e))
                time.sleep(sleep_for)
        kazoo_callback(zk)
        zk.stop()

    def add_zookeeper_startup_command(self, command):
        self.pre_zookeeper_commands.append(command)

    def stop_zookeeper_nodes(self, zk_nodes):
        for n in zk_nodes:
            logging.info("Stopping zookeeper node: %s", n)
            subprocess_check_call(self.base_zookeeper_cmd + ["stop", n])

    def start_zookeeper_nodes(self, zk_nodes):
        for n in zk_nodes:
            logging.info("Starting zookeeper node: %s", n)
            subprocess_check_call(self.base_zookeeper_cmd + ["start", n])

    def query_all_nodes(self, sql, *args, **kwargs):
        return {
            name: instance.query(sql, ignore_error=True, *args, **kwargs)
            for name, instance in self.instances.items()
        }


DOCKER_COMPOSE_TEMPLATE = """---
services:
    {name}:
        image: {image}:{tag}
        hostname: {hostname}
        volumes:
            - {instance_config_dir}:/etc/clickhouse-server/
            - {db_dir}:/var/lib/clickhouse/
            - {logs_dir}:/var/log/clickhouse-server/
            - /etc/passwd:/etc/passwd:ro
            {binary_volume}
            {external_dirs_volumes}
            {odbc_ini_path}
            {keytab_path}
            {krb5_conf}
        entrypoint: {entrypoint_cmd}
        tmpfs: {tmpfs}
        {mem_limit}
        cap_add:
            - SYS_PTRACE
            - NET_ADMIN
            - IPC_LOCK
            - SYS_NICE
            # for umount/mount on fly
            - SYS_ADMIN
        depends_on: {depends_on}
        user: '{user}'
        env_file:
            - {env_file}
        security_opt:
            - label:disable
            - seccomp:unconfined
        dns_opt:
            - attempts:2
            - timeout:1
            - inet6
            - rotate
        {networks}
            {app_net}
                {ipv4_address}
                {ipv6_address}
                {net_aliases}
                    {net_alias1}
        init: {init_flag}
"""


class ClickHouseInstance:
    def __init__(
        self,
        cluster,
        base_path,
        name,
        base_config_dir,
        custom_main_configs,
        custom_user_configs,
        custom_dictionaries,
        macros,
        with_zookeeper,
        zookeeper_config_path,
        with_mysql_client,
        with_mysql57,
        with_mysql8,
        with_mysql_cluster,
        with_kafka,
        with_kerberized_kafka,
        with_kerberos_kdc,
        with_rabbitmq,
        with_nats,
        with_nginx,
        with_secrets,
        with_mongo,
        with_redis,
        with_minio,
        with_azurite,
        with_jdbc_bridge,
        with_hive,
        with_coredns,
        with_cassandra,
        with_ldap,
        with_iceberg_catalog,
        with_glue_catalog,
        use_old_analyzer,
        server_bin_path,
        clickhouse_path_dir,
        with_odbc_drivers,
        with_postgres,
        with_postgres_cluster,
        with_postgresql_java_client,
        clickhouse_start_command=CLICKHOUSE_START_COMMAND,
        clickhouse_start_extra_args="",
        main_config_name="config.xml",
        users_config_name="users.xml",
        copy_common_configs=True,
        hostname=None,
        env_variables=None,
        instance_env_variables=False,
        image="clickhouse/integration-test",
        tag="latest",
        stay_alive=False,
        ipv4_address=None,
        ipv6_address=None,
        with_installed_binary=False,
        external_dirs=None,
        tmpfs=None,
        mem_limit=None,
        config_root_name="clickhouse",
        extra_configs=[],
        randomize_settings=True,
        use_docker_init_flag=False,
    ):
        self.name = name
        self.base_cmd = cluster.base_cmd
        self.docker_id = cluster.get_instance_docker_id(self.name)
        self.cluster = cluster  # type: ClickHouseCluster
        self.hostname = hostname if hostname is not None else self.name

        self.external_dirs = external_dirs
        self.tmpfs = tmpfs or []
        if mem_limit is not None:
            self.mem_limit = "mem_limit : " + mem_limit
        else:
            self.mem_limit = ""
        self.base_config_dir = (
            p.abspath(p.join(base_path, base_config_dir)) if base_config_dir else None
        )
        self.custom_main_config_paths = [
            p.abspath(p.join(base_path, c)) for c in custom_main_configs
        ]
        self.custom_user_config_paths = [
            p.abspath(p.join(base_path, c)) for c in custom_user_configs
        ]
        self.custom_dictionaries_paths = [
            p.abspath(p.join(base_path, c)) for c in custom_dictionaries
        ]
        self.custom_extra_config_paths = [
            p.abspath(p.join(base_path, c)) for c in extra_configs
        ]
        self.clickhouse_path_dir = (
            p.abspath(p.join(base_path, clickhouse_path_dir))
            if clickhouse_path_dir
            else None
        )
        self.secrets_dir = p.abspath(p.join(base_path, "secrets"))
        self.macros = macros if macros is not None else {}
        self.with_zookeeper = with_zookeeper
        self.zookeeper_config_path = zookeeper_config_path

        self.server_bin_path = server_bin_path

        self.with_mysql_client = with_mysql_client
        self.with_mysql57 = with_mysql57
        self.with_mysql8 = with_mysql8
        self.with_mysql_cluster = with_mysql_cluster
        self.with_postgres = with_postgres
        self.with_postgres_cluster = with_postgres_cluster
        self.with_postgresql_java_client = with_postgresql_java_client
        self.with_kafka = with_kafka
        self.with_kerberized_kafka = with_kerberized_kafka
        self.with_kerberos_kdc = with_kerberos_kdc
        self.with_rabbitmq = with_rabbitmq
        self.with_nats = with_nats
        self.with_nginx = with_nginx
        self.with_secrets = with_secrets
        self.with_mongo = with_mongo
        self.mongo_secure_config_dir = p.abspath(
            p.join(base_path, "mongo_secure_config")
        )
        self.with_redis = with_redis
        self.with_minio = with_minio
        self.with_azurite = with_azurite
        self.with_cassandra = with_cassandra
        self.with_ldap = with_ldap
        self.with_jdbc_bridge = with_jdbc_bridge
        self.with_hive = with_hive
        self.with_coredns = with_coredns
        self.coredns_config_dir = p.abspath(p.join(base_path, "coredns_config"))
        self.use_old_analyzer = use_old_analyzer
        self.randomize_settings = randomize_settings

        self.main_config_name = main_config_name
        self.users_config_name = users_config_name
        self.copy_common_configs = copy_common_configs

        clickhouse_start_command_with_conf = clickhouse_start_command.replace(
            "{main_config_file}", self.main_config_name
        )

        self.clickhouse_start_command = "{} -- {}".format(
            clickhouse_start_command_with_conf, clickhouse_start_extra_args
        )
        self.clickhouse_start_command_in_daemon = "{} --daemon -- {}".format(
            clickhouse_start_command_with_conf, clickhouse_start_extra_args
        )
        self.clickhouse_stay_alive_command = "bash -c \"trap 'pkill tail' INT TERM; {}; coproc tail -f /dev/null; wait $$!\"".format(
            self.clickhouse_start_command_in_daemon
        )

        self.path = p.join(self.cluster.instances_dir, name)
        self.docker_compose_path = p.join(self.path, "docker-compose.yml")
        self.env_variables = env_variables or {}
        self.instance_env_variables = instance_env_variables
        self.env_file = self.cluster.env_file
        if with_odbc_drivers:
            self.odbc_ini_path = self.path + "/odbc.ini:/etc/odbc.ini"
            self.with_mysql8 = True
        else:
            self.odbc_ini_path = ""

        if with_kerberized_kafka or with_kerberos_kdc:
            if with_kerberos_kdc:
                base_secrets_dir = self.cluster.instances_dir
            else:
                base_secrets_dir = os.path.dirname(self.docker_compose_path)
            self.keytab_path = "- " + base_secrets_dir + "/secrets:/tmp/keytab"
            self.krb5_conf = (
                "- " + base_secrets_dir + "/secrets/krb.conf:/etc/krb5.conf:ro"
            )
        else:
            self.keytab_path = ""
            self.krb5_conf = ""

        self.docker_client = None
        self.ip_address = None
        self.client = None
        self.image = image
        self.tag = tag
        self.stay_alive = stay_alive
        self.ipv4_address = ipv4_address
        self.ipv6_address = ipv6_address
        self.with_installed_binary = with_installed_binary
        self.is_up = False
        self.config_root_name = config_root_name
        self.docker_init_flag = use_docker_init_flag

    def is_built_with_sanitizer(self, sanitizer_name=""):
        build_opts = self.query(
            "SELECT value FROM system.build_options WHERE name = 'CXX_FLAGS'"
        )
        return "-fsanitize={}".format(sanitizer_name) in build_opts

    def is_debug_build(self):
        build_opts = self.query(
            "SELECT value FROM system.build_options WHERE name = 'CXX_FLAGS'"
        )
        return "NDEBUG" not in build_opts

    def is_built_with_thread_sanitizer(self):
        return self.is_built_with_sanitizer("thread")

    def is_built_with_address_sanitizer(self):
        return self.is_built_with_sanitizer("address")

    def is_built_with_memory_sanitizer(self):
        return self.is_built_with_sanitizer("memory")

    # Connects to the instance via clickhouse-client, sends a query (1st argument) and returns the answer
    def query(
        self,
        sql,
        stdin=None,
        timeout=None,
        settings=None,
        user=None,
        password=None,
        database=None,
        host=None,
        ignore_error=False,
        query_id=None,
        parse=False,
    ):
        sql_for_log = ""
        if len(sql) > 1000:
            sql_for_log = sql[:1000]
        else:
            sql_for_log = sql
        logging.debug("Executing query %s on %s", sql_for_log, self.name)
        return self.client.query(
            sql,
            stdin=stdin,
            timeout=timeout,
            settings=settings,
            user=user,
            password=password,
            database=database,
            ignore_error=ignore_error,
            query_id=query_id,
            host=host,
            parse=parse,
        )

    def query_with_retry(
        self,
        sql,
        stdin=None,
        timeout=None,
        settings=None,
        user=None,
        password=None,
        database=None,
        host=None,
        ignore_error=False,
        retry_count=20,
        sleep_time=0.5,
        check_callback=lambda x: True,
        parse=False,
    ):
        # logging.debug(f"Executing query {sql} on {self.name}")
        result = None
        exception_msg = ""
        for i in range(retry_count):
            try:
                result = self.query(
                    sql,
                    stdin=stdin,
                    timeout=timeout,
                    settings=settings,
                    user=user,
                    password=password,
                    database=database,
                    host=host,
                    ignore_error=ignore_error,
                    parse=parse,
                )
                if check_callback(result):
                    return result
                time.sleep(sleep_time)
            except QueryRuntimeException as ex:
                exception_msg = f"{type(ex).__name__}: {str(ex)}"
                # Container is down, this is likely due to server crash.
                if "No route to host" in str(ex):
                    raise
                time.sleep(sleep_time)
            except Exception as ex:
                # logging.debug("Retry {} got exception {}".format(i + 1, ex))
                exception_msg = f"{type(ex).__name__}: {str(ex)}"
                time.sleep(sleep_time)

        if result is not None:
            return result
        raise Exception(f"Can't execute query {sql}\n{exception_msg}")

    # As query() but doesn't wait response and returns response handler
    def get_query_request(self, sql, *args, **kwargs):
        logging.debug(f"Executing query {sql} on {self.name}")
        return self.client.get_query_request(sql, *args, **kwargs)

    # Connects to the instance via clickhouse-client, sends a query (1st argument), expects an error and return its code
    def query_and_get_error(
        self,
        sql,
        stdin=None,
        timeout=None,
        settings=None,
        user=None,
        password=None,
        database=None,
        query_id=None,
    ):
        logging.debug(f"Executing query {sql} on {self.name}")
        return self.client.query_and_get_error(
            sql,
            stdin=stdin,
            timeout=timeout,
            settings=settings,
            user=user,
            password=password,
            database=database,
            query_id=query_id,
        )

    def query_and_get_error_with_retry(
        self,
        sql,
        stdin=None,
        timeout=None,
        settings=None,
        user=None,
        password=None,
        database=None,
        retry_count=20,
        sleep_time=0.5,
    ):
        logging.debug(f"Executing query {sql} on {self.name}")
        result = None
        for i in range(retry_count):
            try:
                result = self.client.query_and_get_error(
                    sql,
                    stdin=stdin,
                    timeout=timeout,
                    settings=settings,
                    user=user,
                    password=password,
                    database=database,
                )
                time.sleep(sleep_time)

                if result is not None:
                    return result
            except QueryRuntimeException as ex:
                logging.debug("Retry {} got exception {}".format(i + 1, ex))
                time.sleep(sleep_time)

        raise Exception("Query {} did not fail".format(sql))

    # The same as query_and_get_error but ignores successful query.
    def query_and_get_answer_with_error(
        self,
        sql,
        stdin=None,
        timeout=None,
        settings=None,
        user=None,
        password=None,
        database=None,
        query_id=None,
    ):
        logging.debug(f"Executing query {sql} on {self.name}")
        return self.client.query_and_get_answer_with_error(
            sql,
            stdin=stdin,
            timeout=timeout,
            settings=settings,
            user=user,
            password=password,
            database=database,
            query_id=query_id,
        )

    # Connects to the instance via HTTP interface, sends a query and returns the answer
    def http_query(
        self,
        sql,
        data=None,
        method=None,
        params=None,
        user=None,
        password=None,
        port=8123,
        timeout=None,
        retry_strategy=None,
        content=False,
    ):
        output, error = self.http_query_and_get_answer_with_error(
            sql,
            data=data,
            method=method,
            params=params,
            user=user,
            password=password,
            port=port,
            timeout=timeout,
            retry_strategy=retry_strategy,
            content=content,
        )

        if error:
            raise Exception("ClickHouse HTTP server returned " + error)

        return output

    # Connects to the instance via HTTP interface, sends a query, expects an error and return the error message
    def http_query_and_get_error(
        self,
        sql,
        data=None,
        method=None,
        params=None,
        user=None,
        password=None,
        port=8123,
        timeout=None,
        retry_strategy=None,
    ):
        output, error = self.http_query_and_get_answer_with_error(
            sql,
            data=data,
            method=method,
            params=params,
            user=user,
            password=password,
            port=port,
            timeout=timeout,
            retry_strategy=retry_strategy,
        )

        if not error:
            raise Exception(
                "ClickHouse HTTP server is expected to fail, but succeeded: " + output
            )

        return error

    def append_hosts(self, name, ip):
        self.exec_in_container(
            (["bash", "-c", "echo '{}' {} >> /etc/hosts".format(ip, name)]),
            privileged=True,
            user="root",
        )

    def set_hosts(self, hosts):
        entries = ["127.0.0.1 localhost", "::1 localhost"]
        for host in hosts:
            entries.append(f"{host[0]} {host[1]}")

        self.exec_in_container(
            ["bash", "-c", 'echo -e "{}" > /etc/hosts'.format("\\n".join(entries))],
            privileged=True,
            user="root",
        )

    # Connects to the instance via HTTP interface, sends a query and returns both the answer and the error message
    # as a tuple (output, error).
    def http_query_and_get_answer_with_error(
        self,
        sql,
        data=None,
        method=None,
        params=None,
        user=None,
        password=None,
        port=8123,
        timeout=None,
        retry_strategy=None,
        content=False,
    ):
        logging.debug(f"Executing query {sql} on {self.name} via HTTP interface")
        if params is None:
            params = {}
        else:
            params = params.copy()

        if sql is not None:
            params["query"] = sql

        auth = None
        if user and password:
            auth = requests.auth.HTTPBasicAuth(user, password)
        elif user:
            auth = requests.auth.HTTPBasicAuth(user, "")
        url = f"http://{self.ip_address}:{port}/?" + urllib.parse.urlencode(params)

        if retry_strategy is None:
            requester = requests
        else:
            adapter = requests.adapters.HTTPAdapter(max_retries=retry_strategy)
            requester = requests.Session()
            requester.mount("https://", adapter)
            requester.mount("http://", adapter)

        if method is None:
            method = "POST" if data else "GET"

        r = requester.request(method, url, data=data, auth=auth, timeout=timeout)
        # Force encoding to UTF-8
        r.encoding = "UTF-8"

        if r.ok:
            return (r.content if content else r.text, None)

        code = r.status_code
        return (None, str(code) + " " + http.client.responses[code] + ": " + r.text)

    # Connects to the instance via HTTP interface, sends a query and returns the answer
    def http_request(self, url, method="GET", params=None, data=None, headers=None):
        logging.debug(f"Sending HTTP request {url} to {self.name}")
        url = "http://" + self.ip_address + ":8123/" + url
        return requests.request(
            method=method, url=url, params=params, data=data, headers=headers
        )

    def stop_clickhouse(self, stop_wait_sec=30, kill=False):
        if not self.stay_alive:
            raise Exception(
                "clickhouse can be stopped only with stay_alive=True instance"
            )
        try:
            ps_clickhouse = self.exec_in_container(
                ["bash", "-c", "ps -C clickhouse"], nothrow=True, user="root"
            )
            if ps_clickhouse == "  PID TTY      STAT   TIME COMMAND":
                logging.warning("ClickHouse process already stopped")
                return

            self.exec_in_container(
                ["bash", "-c", "pkill {} clickhouse".format("-9" if kill else "")],
                user="root",
            )

            start_time = time.time()
            stopped = False
            while time.time() <= start_time + stop_wait_sec:
                pid = self.get_process_pid("clickhouse")
                if pid is None:
                    stopped = True
                    break
                else:
                    time.sleep(1)

            if not stopped:
                pid = self.get_process_pid("clickhouse")
                if pid is not None:
                    logging.warning(
                        f"Force kill clickhouse in stop_clickhouse. ps:{pid}"
                    )
                    self.exec_in_container(
                        [
                            "bash",
                            "-c",
                            f"gdb -batch -ex 'thread apply all bt full' -p {pid} > /var/log/clickhouse-server/stdout.log",
                        ],
                        user="root",
                    )
                    self.stop_clickhouse(kill=True)
                else:
                    ps_all = self.exec_in_container(
                        ["bash", "-c", "ps aux"], nothrow=True, user="root"
                    )
                    logging.warning(
                        f"We want force stop clickhouse, but no clickhouse-server is running\n{ps_all}"
                    )
                    return
        except Exception as e:
            logging.warning(f"Stop ClickHouse raised an error {e}")

    def start_clickhouse(
        self, start_wait_sec=60, retry_start=True, expected_to_fail=False
    ):
        if not self.stay_alive:
            raise Exception(
                "ClickHouse can be started again only with stay_alive=True instance"
            )
        start_time = time.time()
        time_to_sleep = 0.5
        exec_id = None

        while start_time + start_wait_sec >= time.time():
            # sometimes after SIGKILL (hard reset) server may refuse to start for some time
            # for different reasons.
            pid = self.get_process_pid("clickhouse")
            if pid is None:
                logging.debug("No clickhouse process running. Start new one.")
                exec_id = self.exec_in_container(
                    ["bash", "-c", self.clickhouse_start_command],
                    user=str(os.getuid()),
                    detach=True,
                    use_cli=False,
                    get_exec_id=True,
                )
                if expected_to_fail:
                    self.wait_start_failed(start_wait_sec + start_time - time.time())
                    return
                time.sleep(1)
                continue
            else:
                logging.debug("Clickhouse process running.")
                if expected_to_fail:
                    raise Exception("ClickHouse was expected not to be running.")
                try:
                    self.wait_start(start_wait_sec + start_time - time.time())
                    return exec_id
                except Exception as e:
                    logging.warning(
                        f"Current start attempt failed. Will kill {pid} just in case."
                    )
                    self.exec_in_container(
                        ["bash", "-c", f"kill -9 {pid}"], user="root", nothrow=True
                    )
                    if not retry_start:
                        raise
                    time.sleep(time_to_sleep)

        raise Exception("Cannot start ClickHouse, see additional info in logs")

    def wait_start(self, start_wait_sec):
        start_time = time.time()
        last_err = None
        while True:
            try:
                pid = self.get_process_pid("clickhouse")
                if pid is None:
                    raise Exception("ClickHouse server is not running. Check logs.")
                exec_query_with_retry(self, "select 20", retry_count=10, silent=True)
                return
            except QueryRuntimeException as err:
                last_err = err
                pid = self.get_process_pid("clickhouse")
                if pid is not None:
                    logging.warning(f"ERROR {err}")
                else:
                    raise Exception("ClickHouse server is not running. Check logs.")
            if time.time() > start_time + start_wait_sec:
                break
        logging.error(
            f"No time left to start. But process is still running. Will dump threads."
        )
        ps_clickhouse = self.exec_in_container(
            ["bash", "-c", "ps -C clickhouse"], nothrow=True, user="root"
        )
        logging.info(f"PS RESULT:\n{ps_clickhouse}")
        pid = self.get_process_pid("clickhouse")
        if pid is not None:
            self.exec_in_container(
                ["bash", "-c", f"gdb -batch -ex 'thread apply all bt full' -p {pid}"],
                user="root",
            )
        if last_err is not None:
            raise last_err

    def wait_start_failed(self, start_wait_sec):
        start_time = time.time()
        while time.time() <= start_time + start_wait_sec:
            pid = self.get_process_pid("clickhouse")
            if pid is None:
                return
            time.sleep(1)
        logging.error(
            f"No time left to shutdown. Process is still running. Will dump threads."
        )
        ps_clickhouse = self.exec_in_container(
            ["bash", "-c", "ps -C clickhouse"], nothrow=True, user="root"
        )
        logging.info(f"PS RESULT:\n{ps_clickhouse}")
        pid = self.get_process_pid("clickhouse")
        if pid is not None:
            self.exec_in_container(
                ["bash", "-c", f"gdb -batch -ex 'thread apply all bt full' -p {pid}"],
                user="root",
            )
        raise Exception(
            "ClickHouse server is still running, but was expected to shutdown. Check logs."
        )

    def restart_clickhouse(self, stop_start_wait_sec=60, kill=False):
        self.stop_clickhouse(stop_start_wait_sec, kill)
        self.start_clickhouse(stop_start_wait_sec)

    def exec_in_container(
        self,
        cmd: Sequence[str],
        detach: bool = False,
        nothrow: bool = False,
        **kwargs: Any,
    ) -> str:
        return self.cluster.exec_in_container(
            self.docker_id, cmd, detach, nothrow, **kwargs
        )

    def rotate_logs(self):
        self.exec_in_container(
            ["bash", "-c", f"kill -HUP {self.get_process_pid('clickhouse server')}"],
            user="root",
        )

    def contains_in_log(
        self,
        substring,
        from_host=False,
        filename="clickhouse-server.log",
        exclusion_substring="",
    ):
        if from_host:
            # We check first file exists but want to look for all rotated logs as well
            result = subprocess_check_call(
                [
                    "bash",
                    "-c",
                    f'[ -f {self.logs_dir}/{filename} ] && zgrep -aH "{substring}" {self.logs_dir}/{filename}* | ( [ -z "{exclusion_substring}" ] && cat || grep -v "${exclusion_substring}" ) || true',
                ]
            )
        else:
            result = self.exec_in_container(
                [
                    "bash",
                    "-c",
                    f'[ -f /var/log/clickhouse-server/{filename} ] && zgrep -aH "{substring}" /var/log/clickhouse-server/{filename} | ( [ -z "{exclusion_substring}" ] && cat || grep -v "${exclusion_substring}" ) || true',
                ]
            )
        return len(result) > 0

    def grep_in_log(
        self, substring, from_host=False, filename="clickhouse-server.log", after=None
    ):
        logging.debug(f"grep in log called %s", substring)
        if after is not None:
            after_opt = "-A{}".format(after)
        else:
            after_opt = ""
        if from_host:
            # We check fist file exists but want to look for all rotated logs as well
            result = subprocess_check_call(
                [
                    "bash",
                    "-c",
                    f'[ -f {self.logs_dir}/{filename} ] && zgrep {after_opt} -a "{substring}" {self.logs_dir}/{filename}* || true',
                ]
            )
        else:
            result = self.exec_in_container(
                [
                    "bash",
                    "-c",
                    f'[ -f /var/log/clickhouse-server/{filename} ] && zgrep {after_opt} -a "{substring}" /var/log/clickhouse-server/{filename}* || true',
                ]
            )
        logging.debug("grep result %s", result)
        return result

    def count_in_log(self, substring):
        result = self.exec_in_container(
            [
                "bash",
                "-c",
                'grep -a "{}" /var/log/clickhouse-server/clickhouse-server.log | wc -l'.format(
                    substring
                ),
            ]
        )
        return result

    def wait_for_log_line(
        self,
        regexp,
        filename="/var/log/clickhouse-server/clickhouse-server.log",
        timeout=30,
        repetitions=1,
        look_behind_lines=100,
    ):
        start_time = time.time()
        result = self.exec_in_container(
            [
                "bash",
                "-c",
                'timeout {} tail -Fn{} "{}" | grep -Em {} {}'.format(
                    timeout,
                    look_behind_lines,
                    filename,
                    repetitions,
                    shlex.quote(regexp),
                ),
            ]
        )

        # if repetitions>1 grep will return success even if not enough lines were collected,
        if repetitions > 1 and len(result.splitlines()) < repetitions:
            logging.debug(
                "wait_for_log_line: those lines were found during {} seconds:".format(
                    timeout
                )
            )
            logging.debug(result)
            raise Exception(
                "wait_for_log_line: Not enough repetitions: {} found, while {} expected".format(
                    len(result.splitlines()), repetitions
                )
            )

        wait_duration = time.time() - start_time

        logging.debug(
            '{} log line(s) matching "{}" appeared in a {:.3f} seconds'.format(
                repetitions, regexp, wait_duration
            )
        )
        return wait_duration

    def path_exists(self, path):
        return (
            self.exec_in_container(
                [
                    "bash",
                    "-c",
                    "echo $(if [ -e '{}' ]; then echo 'yes'; else echo 'no'; fi)".format(
                        path
                    ),
                ]
            )
            == "yes\n"
        )

    def copy_file_to_container(self, local_path, dest_path):
        return self.cluster.copy_file_to_container(
            self.docker_id, local_path, dest_path
        )

    def remove_file_from_container(self, path):
        return self.cluster.remove_file_from_container(self.docker_id, path)

    def get_process_pid(self, process_name):
        output = self.exec_in_container(
            [
                "bash",
                "-c",
                "ps ax | grep '{}' | grep -v 'grep' | grep -v 'coproc' | grep -v 'bash -c' | awk '{{print $1}}'".format(
                    process_name
                ),
            ]
        )
        if output:
            try:
                pid = int(output.split("\n")[0].strip())
                return pid
            except:
                return None
        return None

    def restart_with_original_version(
        self,
        stop_start_wait_sec=300,
        callback_onstop=None,
        signal=15,
        clear_data_dir=False,
    ):
        begin_time = time.time()
        if not self.stay_alive:
            raise Exception("Cannot restart not stay alive container")
        self.exec_in_container(
            ["bash", "-c", "pkill -{} clickhouse".format(signal)], user="root"
        )
        retries = int(stop_start_wait_sec / 0.5)
        local_counter = 0
        # wait stop
        while local_counter < retries:
            if not self.get_process_pid("clickhouse server"):
                break
            time.sleep(0.5)
            local_counter += 1

        # force kill if server hangs
        if self.get_process_pid("clickhouse server"):
            # server can die before kill, so don't throw exception, it's expected
            self.exec_in_container(
                ["bash", "-c", "pkill -{} clickhouse".format(9)],
                nothrow=True,
                user="root",
            )

        if callback_onstop:
            callback_onstop(self)

        if clear_data_dir:
            self.exec_in_container(
                [
                    "bash",
                    "-c",
                    "rm -rf /var/lib/clickhouse/metadata && rm -rf /var/lib/clickhouse/data",
                ],
                user="root",
            )

        self.exec_in_container(
            [
                "bash",
                "-c",
                "echo 'restart_with_original_version: From version' && /usr/bin/clickhouse server --version && echo 'To version' && /usr/share/clickhouse_original server --version",
            ]
        )
        self.exec_in_container(
            [
                "bash",
                "-c",
                "cp /usr/share/clickhouse_original /usr/bin/clickhouse && chmod 777 /usr/bin/clickhouse",
            ],
            user="root",
        )
        self.exec_in_container(
            ["bash", "-c", self.clickhouse_start_command_in_daemon],
            user=str(os.getuid()),
        )

        # wait start
        time_left = begin_time + stop_start_wait_sec - time.time()
        if time_left <= 0:
            raise Exception(f"No time left during restart")
        else:
            self.wait_start(time_left)

    def restart_with_latest_version(
        self,
        stop_start_wait_sec=300,
        callback_onstop=None,
        signal=15,
        fix_metadata=False,
    ):
        begin_time = time.time()
        if not self.stay_alive:
            raise Exception("Cannot restart not stay alive container")
        self.exec_in_container(
            ["bash", "-c", "pkill -{} clickhouse".format(signal)], user="root"
        )
        retries = int(stop_start_wait_sec / 0.5)
        local_counter = 0
        # wait stop
        while local_counter < retries:
            if not self.get_process_pid("clickhouse server"):
                break
            time.sleep(0.5)
            local_counter += 1

        # force kill if server hangs
        if self.get_process_pid("clickhouse server"):
            # server can die before kill, so don't throw exception, it's expected
            self.exec_in_container(
                ["bash", "-c", "pkill -{} clickhouse".format(9)],
                nothrow=True,
                user="root",
            )

        if callback_onstop:
            callback_onstop(self)
        self.exec_in_container(
            ["bash", "-c", "cp /usr/bin/clickhouse /usr/share/clickhouse_original"],
            user="root",
        )
        self.exec_in_container(
            [
                "bash",
                "-c",
                "cp /usr/share/clickhouse_fresh /usr/bin/clickhouse && chmod 777 /usr/bin/clickhouse",
            ],
            user="root",
        )
        self.exec_in_container(
            [
                "bash",
                "-c",
                "echo 'restart_with_latest_version: From version' && /usr/share/clickhouse_original server --version && echo 'To version' /usr/share/clickhouse_fresh server --version",
            ]
        )
        if fix_metadata:
            # Versions older than 20.7 might not create .sql file for system and default database
            # Create it manually if upgrading from older version
            self.exec_in_container(
                [
                    "bash",
                    "-c",
                    "if [ ! -f /var/lib/clickhouse/metadata/system.sql ]; then echo 'ATTACH DATABASE system ENGINE=Ordinary' > /var/lib/clickhouse/metadata/system.sql; fi",
                ]
            )
            self.exec_in_container(
                [
                    "bash",
                    "-c",
                    "if [ ! -f /var/lib/clickhouse/metadata/default.sql ]; then echo 'ATTACH DATABASE system ENGINE=Ordinary' > /var/lib/clickhouse/metadata/default.sql; fi",
                ]
            )
        self.exec_in_container(
            ["bash", "-c", self.clickhouse_start_command_in_daemon],
            user=str(os.getuid()),
        )

        # wait start
        time_left = begin_time + stop_start_wait_sec - time.time()
        if time_left <= 0:
            raise Exception(f"No time left during restart")
        else:
            self.wait_start(time_left)

    def get_docker_handle(self) -> Container:
        return self.cluster.get_docker_handle(self.docker_id)

    def stop(self):
        self.get_docker_handle().stop()

    def start(self):
        self.get_docker_handle().start()

    def wait_for_start(self, start_timeout=None, connection_timeout=None):
        handle = self.get_docker_handle()

        if start_timeout is None or start_timeout <= 0:
            raise Exception("Invalid timeout: {}".format(start_timeout))

        if connection_timeout is not None and connection_timeout < start_timeout:
            raise Exception(
                "Connection timeout {} should be grater then start timeout {}".format(
                    connection_timeout, start_timeout
                )
            )

        start_time = time.time()
        prev_rows_in_log = 0

        def has_new_rows_in_log():
            nonlocal prev_rows_in_log
            try:
                rows_in_log = int(self.count_in_log(".*").strip())
                res = rows_in_log > prev_rows_in_log
                prev_rows_in_log = rows_in_log
                return res
            except ValueError:
                return False

        while True:
            handle.reload()
            status = handle.status
            if status == "exited":
                raise Exception(
                    f"Instance `{self.name}' failed to start. Container status: {status}, logs: {handle.logs().decode('utf-8')}"
                )

            deadline = start_time + start_timeout
            # It is possible that server starts slowly.
            # If container is running, and there is some progress in log, check connection_timeout.
            if connection_timeout and status == "running" and has_new_rows_in_log():
                deadline = start_time + connection_timeout

            current_time = time.time()
            if current_time >= deadline:
                raise Exception(
                    f"Timed out while waiting for instance `{self.name}' with ip address {self.ip_address} to start. "
                    f"Container status: {status}, logs: {handle.logs().decode('utf-8')}"
                )

            socket_timeout = min(start_timeout, deadline - current_time)

            # Repeatedly poll the instance address until there is something that listens there.
            # Usually it means that ClickHouse is ready to accept queries.
            try:
                sock = socket.socket(socket.AF_INET, socket.SOCK_STREAM)
                sock.settimeout(socket_timeout)
                sock.connect((self.ip_address, 9000))
                self.is_up = True
                return
            except socket.timeout:
                continue
            except socket.error as e:
                if (
                    e.errno == errno.ECONNREFUSED
                    or e.errno == errno.EHOSTUNREACH
                    or e.errno == errno.ENETUNREACH
                ):
                    time.sleep(0.1)
                else:
                    raise
            finally:
                sock.close()

    def dict_to_xml(self, dictionary):
        xml_str = dict2xml(
            dictionary, wrap=self.config_root_name, indent="  ", newlines=True
        )
        return xml_str

    def get_machine_name(self):
        return platform.machine()

    @property
    def odbc_drivers(self):
        if self.odbc_ini_path:
            return {
                "SQLite3": {
                    "DSN": "sqlite3_odbc",
                    "Database": "/tmp/sqliteodbc",
                    "Driver": f"/usr/lib/{self.get_machine_name()}-linux-gnu/odbc/libsqlite3odbc.so",
                    "Setup": f"/usr/lib/{self.get_machine_name()}-linux-gnu/odbc/libsqlite3odbc.so",
                },
                "MySQL": {
                    "DSN": "mysql_odbc",
                    "Driver": f"/usr/lib/{self.get_machine_name()}-linux-gnu/odbc/libmyodbc.so",
                    "Database": odbc_mysql_db,
                    "Uid": odbc_mysql_uid,
                    "Pwd": mysql_pass,
                    "Server": self.cluster.mysql8_host,
                },
                "PostgreSQL": {
                    "DSN": "postgresql_odbc",
                    "Database": odbc_psql_db,
                    "UserName": odbc_psql_user,
                    "Password": pg_pass,
                    "Port": str(self.cluster.postgres_port),
                    "Servername": self.cluster.postgres_host,
                    "Protocol": "9.3",
                    "ReadOnly": "No",
                    "RowVersioning": "No",
                    "ShowSystemTables": "No",
                    "Driver": f"/usr/lib/{self.get_machine_name()}-linux-gnu/odbc/psqlodbca.so",
                    "Setup": f"/usr/lib/{self.get_machine_name()}-linux-gnu/odbc/libodbcpsqlS.so",
                    "ConnSettings": "",
                },
            }
        else:
            return {}

    def _create_odbc_config_file(self):
        with open(self.odbc_ini_path.split(":")[0], "w") as f:
            for driver_setup in list(self.odbc_drivers.values()):
                f.write("[{}]\n".format(driver_setup["DSN"]))
                for key, value in list(driver_setup.items()):
                    if key != "DSN":
                        f.write(key + "=" + value + "\n")

    @contextmanager
    def with_replace_config(self, path, replacement):
        """Create a copy of existing config (if exists) and revert on leaving the context"""
        _directory, filename = os.path.split(path)
        basename, extension = os.path.splitext(filename)
        id = uuid.uuid4()
        backup_path = f"/tmp/{basename}_{id}{extension}"
        self.exec_in_container(
            ["bash", "-c", f"test ! -f {path} || mv --no-clobber {path} {backup_path}"]
        )
        self.exec_in_container(
            ["bash", "-c", "echo '{}' > {}".format(replacement, path)]
        )
        yield
        self.exec_in_container(
            ["bash", "-c", f"test ! -f {backup_path} || mv {backup_path} {path}"]
        )

    def replace_config(self, path_to_config, replacement):
        self.exec_in_container(
            ["bash", "-c", "echo '{}' > {}".format(replacement, path_to_config)]
        )

    def replace_in_config(self, path_to_config, replace, replacement):
        self.exec_in_container(
            ["bash", "-c", f"sed -i 's/{replace}/{replacement}/g' {path_to_config}"]
        )

    def create_dir(self):
        """Create the instance directory and all the needed files there."""

        os.makedirs(self.path)

        instance_config_dir = p.abspath(p.join(self.path, "configs"))
        os.makedirs(instance_config_dir)

        print(
            f"Copy common default production configuration from {self.base_config_dir}. Files: {self.main_config_name}, {self.users_config_name}"
        )

        shutil.copyfile(
            p.join(self.base_config_dir, self.main_config_name),
            p.join(instance_config_dir, self.main_config_name),
        )
        shutil.copyfile(
            p.join(self.base_config_dir, self.users_config_name),
            p.join(instance_config_dir, self.users_config_name),
        )

        logging.debug("Create directory for configuration generated in this helper")
        # used by all utils with any config
        conf_d_dir = p.abspath(p.join(instance_config_dir, "conf.d"))
        os.mkdir(conf_d_dir)

        logging.debug("Create directory for common tests configuration")
        # used by server with main config.xml
        self.config_d_dir = p.abspath(p.join(instance_config_dir, "config.d"))
        os.mkdir(self.config_d_dir)
        users_d_dir = p.abspath(p.join(instance_config_dir, "users.d"))
        os.mkdir(users_d_dir)
        dictionaries_dir = p.abspath(p.join(instance_config_dir, "dictionaries"))
        os.mkdir(dictionaries_dir)
        extra_conf_dir = p.abspath(p.join(instance_config_dir, "extra_conf.d"))
        os.mkdir(extra_conf_dir)

        def write_embedded_config(name, dest_dir, fix_log_level=False):
            with open(p.join(HELPERS_DIR, name), "r") as f:
                data = f.read()
                data = data.replace("clickhouse", self.config_root_name)
                if fix_log_level:
                    data = data.replace("<level>test</level>", "<level>trace</level>")
                with open(p.join(dest_dir, name), "w") as r:
                    r.write(data)

        logging.debug("Copy common configuration from helpers")
        # The file is named with 0_ prefix to be processed before other configuration overloads.
        if self.copy_common_configs:
            write_embedded_config(
                "0_common_instance_config.xml",
                self.config_d_dir,
                self.with_installed_binary,
            )

        write_embedded_config("0_common_instance_users.xml", users_d_dir)

        use_old_analyzer = os.environ.get("CLICKHOUSE_USE_OLD_ANALYZER") is not None
        # If specific version was used there can be no
        # enable_analyzer setting, so do this only if it was
        # explicitly requested.
        if self.tag:
            use_old_analyzer = False
        # Prefer specified in the test option:
        if self.use_old_analyzer is not None:
            use_old_analyzer = self.use_old_analyzer
        if use_old_analyzer:
            write_embedded_config("0_common_enable_old_analyzer.xml", users_d_dir)

        if len(self.custom_dictionaries_paths):
            write_embedded_config("0_common_enable_dictionaries.xml", self.config_d_dir)

        if (
            self.randomize_settings
            and self.image == "clickhouse/integration-test"
            and self.tag == DOCKER_BASE_TAG
            and self.base_config_dir == DEFAULT_BASE_CONFIG_DIR
        ):
            # If custom main config is used, do not apply random settings to it
            write_random_settings_config(Path(users_d_dir) / "0_random_settings.xml")

        version = None
        version_parts = self.tag.split(".")
        if version_parts[0].isdigit() and version_parts[1].isdigit():
            version = {"major": int(version_parts[0]), "minor": int(version_parts[1])}

        # async replication is only supported in version 23.9+
        # for tags that don't specify a version we assume it has a version of ClickHouse
        # that supports async replication if a test for it is present
        if (
            version == None
            or version["major"] > 23
            or (version["major"] == 23 and version["minor"] >= 9)
        ):
            write_embedded_config(
                "0_common_enable_keeper_async_replication.xml", self.config_d_dir
            )

        logging.debug("Generate and write macros file")
        macros = self.macros.copy()
        macros["instance"] = self.name
        with open(p.join(conf_d_dir, "macros.xml"), "w") as macros_config:
            macros_config.write(self.dict_to_xml({"macros": macros}))

        # Put ZooKeeper config
        if self.with_zookeeper:
            shutil.copy(self.zookeeper_config_path, conf_d_dir)

        if self.with_secrets:
            if self.with_kerberos_kdc:
                base_secrets_dir = self.cluster.instances_dir
            else:
                base_secrets_dir = self.path
            from_dir = self.secrets_dir
            to_dir = p.abspath(p.join(base_secrets_dir, "secrets"))
            logging.debug(f"Copy secret from {from_dir} to {to_dir}")
            shutil.copytree(
                self.secrets_dir,
                p.abspath(p.join(base_secrets_dir, "secrets")),
                dirs_exist_ok=True,
            )

        if self.with_mongo and os.path.exists(self.mongo_secure_config_dir):
            shutil.copytree(
                self.mongo_secure_config_dir,
                p.abspath(p.join(self.path, "mongo_secure_config")),
            )

        if self.with_coredns:
            shutil.copytree(
                self.coredns_config_dir, p.abspath(p.join(self.path, "coredns_config"))
            )

        # Copy config.d configs
        logging.debug(
            f"Copy custom test config files {self.custom_main_config_paths} to {self.config_d_dir}"
        )
        for path in self.custom_main_config_paths:
            shutil.copy(path, self.config_d_dir)

        # Copy users.d configs
        for path in self.custom_user_config_paths:
            shutil.copy(path, users_d_dir)

        # Copy dictionaries configs to configs/dictionaries
        for path in self.custom_dictionaries_paths:
            shutil.copy(path, dictionaries_dir)
        for path in self.custom_extra_config_paths:
            shutil.copy(path, extra_conf_dir)

        db_dir = p.abspath(p.join(self.path, "database"))
        logging.debug(f"Setup database dir {db_dir}")
        if self.clickhouse_path_dir is not None:
            logging.debug(f"Database files taken from {self.clickhouse_path_dir}")
            shutil.copytree(self.clickhouse_path_dir, db_dir)
            logging.debug(
                f"Database copied from {self.clickhouse_path_dir} to {db_dir}"
            )
        else:
            os.mkdir(db_dir)

        logs_dir = p.abspath(p.join(self.path, "logs"))
        logging.debug(f"Setup logs dir {logs_dir}")
        os.mkdir(logs_dir)
        self.logs_dir = logs_dir

        depends_on = []

        if self.with_mysql_client:
            depends_on.append(self.cluster.mysql_client_host)

        if self.with_mysql57:
            depends_on.append("mysql57")

        if self.with_mysql8:
            depends_on.append("mysql80")

        if self.with_mysql_cluster:
            depends_on.append("mysql80")
            depends_on.append("mysql2")
            depends_on.append("mysql3")
            depends_on.append("mysql4")

        if self.with_postgres_cluster:
            depends_on.append("postgres2")
            depends_on.append("postgres3")
            depends_on.append("postgres4")

        if self.with_kafka:
            depends_on.append("kafka1")
            depends_on.append("schema-registry")

        if self.with_kerberized_kafka:
            depends_on.append("kerberized_kafka1")

        if self.with_kerberos_kdc:
            depends_on.append("kerberoskdc")

        if self.with_ldap:
            depends_on.append("openldap")

        if self.with_rabbitmq:
            depends_on.append("rabbitmq1")

        if self.with_nats:
            depends_on.append("nats1")

        if self.with_zookeeper:
            depends_on += list(ZOOKEEPER_CONTAINERS)

        if self.with_minio:
            depends_on.append("minio1")

        if self.with_azurite:
            depends_on.append("azurite1")

        # In case the environment variables are exclusive, we don't want it to be in the cluster's env file.
        # Instead, a separate env file will be created for the instance and needs to be filled with cluster's env variables.
        if self.instance_env_variables is True:
            # Create a dictionary containing cluster & instance env variables.
            # Instance env variables will override cluster's.
            temp_env_variables = self.cluster.env_variables.copy()
            temp_env_variables.update(self.env_variables)
            self.env_variables = temp_env_variables
        else:
            self.cluster.env_variables.update(self.env_variables)

        odbc_ini_path = ""
        if self.odbc_ini_path:
            self._create_odbc_config_file()
            odbc_ini_path = "- " + self.odbc_ini_path

        entrypoint_cmd = self.clickhouse_start_command

        if self.stay_alive:
            entrypoint_cmd = self.clickhouse_stay_alive_command
        else:
            entrypoint_cmd = (
                "["
                + ", ".join(map(lambda x: '"' + x + '"', entrypoint_cmd.split()))
                + "]"
            )

        logging.debug("Entrypoint cmd: {}".format(entrypoint_cmd))

        networks = app_net = ipv4_address = ipv6_address = net_aliases = net_alias1 = ""
        if (
            self.ipv4_address is not None
            or self.ipv6_address is not None
            or self.hostname != self.name
        ):
            networks = "networks:"
            app_net = "default:"
            if self.ipv4_address is not None:
                ipv4_address = "ipv4_address: " + self.ipv4_address
            if self.ipv6_address is not None:
                ipv6_address = "ipv6_address: " + self.ipv6_address
            if self.hostname != self.name:
                net_aliases = "aliases:"
                net_alias1 = "- " + self.hostname

        if not self.with_installed_binary:
            binary_volume = "- " + self.server_bin_path + ":/usr/bin/clickhouse"
        else:
            binary_volume = "- " + self.server_bin_path + ":/usr/share/clickhouse_fresh"

        external_dirs_volumes = ""
        if self.external_dirs:
            for external_dir in self.external_dirs:
                external_dir_abs_path = p.abspath(
                    p.join(self.cluster.instances_dir, external_dir.lstrip("/"))
                )
                logging.info(f"external_dir_abs_path={external_dir_abs_path}")
                os.makedirs(external_dir_abs_path, exist_ok=True)
                external_dirs_volumes += (
                    "- " + external_dir_abs_path + ":" + external_dir + "\n"
                )

        # The current implementation of `self.env_variables` is not exclusive. Meaning the variables
        # are shared with all nodes within the same cluster, even if it is specified for a single node.
        # In order not to break the existing tests, the `self.instance_env_variables` option was added as a workaround.
        # IMHO, it would be better to make `self.env_variables` exclusive by default and remove the `self.instance_env_variables` option.
        if self.instance_env_variables:
            self.env_file = p.abspath(p.join(self.path, ".env"))
            _create_env_file(self.env_file, self.env_variables)

        with open(self.docker_compose_path, "w") as docker_compose:
            docker_compose.write(
                DOCKER_COMPOSE_TEMPLATE.format(
                    image=self.image,
                    tag=self.tag,
                    name=self.name,
                    hostname=self.hostname,
                    binary_volume=binary_volume,
                    instance_config_dir=instance_config_dir,
                    config_d_dir=self.config_d_dir,
                    db_dir=db_dir,
                    external_dirs_volumes=external_dirs_volumes,
                    tmpfs=str(self.tmpfs),
                    mem_limit=self.mem_limit,
                    logs_dir=logs_dir,
                    depends_on=str(depends_on),
                    user=os.getuid(),
                    env_file=self.env_file,
                    odbc_ini_path=odbc_ini_path,
                    keytab_path=self.keytab_path,
                    krb5_conf=self.krb5_conf,
                    entrypoint_cmd=entrypoint_cmd,
                    networks=networks,
                    app_net=app_net,
                    ipv4_address=ipv4_address,
                    ipv6_address=ipv6_address,
                    net_aliases=net_aliases,
                    net_alias1=net_alias1,
                    init_flag="true" if self.docker_init_flag else "false",
                )
            )

    def wait_for_path_exists(self, path, seconds):
        while seconds > 0:
            seconds -= 1
            if self.path_exists(path):
                return
            time.sleep(1)

    def get_backuped_s3_objects(self, disk, backup_name):
        path = f"/var/lib/clickhouse/disks/{disk}/shadow/{backup_name}/store"
        self.wait_for_path_exists(path, 10)
        return self.get_s3_objects(path)

    def get_s3_objects(self, path):
        command = [
            "find",
            path,
            "-type",
            "f",
            "-exec",
            "grep",
            "-o",
            "r[01]\\{64\\}-file-[[:lower:]]\\{32\\}",
            "{}",
            ";",
        ]

        return self.exec_in_container(command).split("\n")

    def get_s3_data_objects(self, path):
        command = [
            "find",
            path,
            "-type",
            "f",
            "-name",
            "*.bin",
            "-exec",
            "grep",
            "-o",
            "r[01]\\{64\\}-file-[[:lower:]]\\{32\\}",
            "{}",
            ";",
        ]
        return self.exec_in_container(command).split("\n")

    def get_table_objects(self, table, database=None):
        objects = []
        database_query = ""
        if database:
            database_query = f"AND database='{database}'"
        data_paths = self.query(
            f"""
            SELECT arrayJoin(data_paths)
            FROM system.tables
            WHERE name='{table}'
            {database_query}
            """
        )
        paths = data_paths.split("\n")
        for path in paths:
            if path:
                objects = objects + self.get_s3_data_objects(path)
        return objects

    def create_format_schema(self, file_name, content):
        self.exec_in_container(
            [
                "bash",
                "-c",
                "echo '{}' > {}".format(
                    content, "/var/lib/clickhouse/format_schemas/" + file_name
                ),
            ]
        )


class ClickHouseKiller(object):
    def __init__(self, clickhouse_node):
        self.clickhouse_node = clickhouse_node

    def __enter__(self):
        self.clickhouse_node.stop_clickhouse(kill=True)

    def __exit__(self, exc_type, exc_val, exc_tb):
        self.clickhouse_node.start_clickhouse()


@cache
def is_arm():
    return any(arch in platform.processor().lower() for arch in ("arm, aarch"))<|MERGE_RESOLUTION|>--- conflicted
+++ resolved
@@ -1378,14 +1378,9 @@
         )
         return self.base_minio_cmd
 
-<<<<<<< HEAD
-    def setup_glue_catalog_cmd(self, instance, env_variables, docker_compose_yml_dir):
-        self.with_glue_catalog = True
-=======
     def setup_glue_catalog_cmd(
         self, instance, env_variables, docker_compose_yml_dir
     ):
->>>>>>> a87bae16
         self.base_cmd.extend(
             [
                 "--file",
@@ -1402,32 +1397,6 @@
         )
         return self.base_glue_catalog_cmd
 
-<<<<<<< HEAD
-
-    def setup_hms_catalog_cmd(
-         self, instance, env_variables, docker_compose_yml_dir
-     ):
-         self.with_hms_catalog = True
-         self.base_cmd.extend(
-             [
-                 "--file",
-                 p.join(
-                     docker_compose_yml_dir, "docker_compose_iceberg_hms_catalog.yml"
-                 ),
-             ]
-         )
-
-         self.base_iceberg_hms_cmd = self.compose_cmd(
-             "--env-file",
-             instance.env_file,
-             "--file",
-             p.join(docker_compose_yml_dir, "docker_compose_iceberg_hms_catalog.yml"),
-         )
-         return self.base_iceberg_hms_cmd
-
-
-=======
->>>>>>> a87bae16
     def setup_iceberg_catalog_cmd(
         self, instance, env_variables, docker_compose_yml_dir
     ):
@@ -3064,12 +3033,6 @@
                 self.up_called = True
                 self.wait_custom_minio_to_start(['warehouse-glue'], 'minio', 9000)
 
-            if self.with_hms_catalog and self.base_iceberg_hms_cmd:
-                logging.info("Trying to connect to Minio for hms catalog...")
-                subprocess_check_call(self.base_iceberg_hms_cmd + common_opts)
-                self.up_called = True
-                self.wait_custom_minio_to_start(['warehouse-hms'], 'minio', 9000)
-
             if self.with_iceberg_catalog and self.base_iceberg_catalog_cmd:
                 logging.info("Trying to connect to Minio for Iceberg catalog...")
                 subprocess_check_call(self.base_iceberg_catalog_cmd + common_opts)
