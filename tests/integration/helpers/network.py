import os
import subprocess
import time
import logging
import docker


class PartitionManager:
    """Allows introducing failures in the network between docker containers.

    Can act as a context manager:

    with PartitionManager() as pm:
        pm.partition_instances(instance1, instance2)
        ...
        # At exit all partitions are removed automatically.

    """

    def __init__(self):
        self._iptables_rules = []
        self._netem_delayed_instances = []
        _NetworkManager.get()

    def drop_instance_zk_connections(self, instance, action="DROP"):
        self._check_instance(instance)

        self._add_rule(
            {"source": instance.ip_address, "destination_port": 2181, "action": action}
        )
        self._add_rule(
            {"destination": instance.ip_address, "source_port": 2181, "action": action}
        )

    def dump_rules(self):
        return _NetworkManager.get().dump_rules()

    def restore_instance_zk_connections(self, instance, action="DROP"):
        self._check_instance(instance)

        self._delete_rule(
            {"source": instance.ip_address, "destination_port": 2181, "action": action}
        )
        self._delete_rule(
            {"destination": instance.ip_address, "source_port": 2181, "action": action}
        )

    def partition_instances(self, left, right, port=None, action="DROP"):
        self._check_instance(left)
        self._check_instance(right)

        def create_rule(src, dst):
            rule = {
                "source": src.ip_address,
                "destination": dst.ip_address,
                "action": action,
            }
            if port is not None:
                rule["destination_port"] = port
            return rule

        self._add_rule(create_rule(left, right))
        self._add_rule(create_rule(right, left))

    def add_network_delay(self, instance, delay_ms):
        self._add_tc_netem_delay(instance, delay_ms)

    def heal_all(self):
        while self._iptables_rules:
            rule = self._iptables_rules.pop()
            _NetworkManager.get().delete_iptables_rule(**rule)

        while self._netem_delayed_instances:
            instance = self._netem_delayed_instances.pop()
            instance.exec_in_container(
                ["bash", "-c", "tc qdisc del dev eth0 root netem"], user="root"
            )

    def pop_rules(self):
        res = self._iptables_rules[:]
        self.heal_all()
        return res

    def push_rules(self, rules):
        for rule in rules:
            self._add_rule(rule)

    @staticmethod
    def _check_instance(instance):
        if instance.ip_address is None:
            raise Exception("Instance + " + instance.name + " is not launched!")

    def _add_rule(self, rule):
        _NetworkManager.get().add_iptables_rule(**rule)
        self._iptables_rules.append(rule)

    def _delete_rule(self, rule):
        _NetworkManager.get().delete_iptables_rule(**rule)
        self._iptables_rules.remove(rule)

    def _add_tc_netem_delay(self, instance, delay_ms):
        instance.exec_in_container(
            [
                "bash",
                "-c",
                "tc qdisc add dev eth0 root netem delay {}ms".format(delay_ms),
            ],
            user="root",
        )
        self._netem_delayed_instances.append(instance)

    def __enter__(self):
        return self

    def __exit__(self, exc_type, exc_val, exc_tb):
        self.heal_all()

    def __del__(self):
        self.heal_all()


class PartitionManagerDisabler:
    def __init__(self, manager):
        self.manager = manager
        self.rules = self.manager.pop_rules()

    def __enter__(self):
        return self

    def __exit__(self, exc_type, exc_val, exc_tb):
        self.manager.push_rules(self.rules)


class _NetworkManager:
    """Execute commands inside a container with access to network settings.

    We need to call iptables to create partitions, but we want to avoid sudo.
    The way to circumvent this restriction is to run iptables in a container with network=host.
    The container is long-running and periodically renewed - this is an optimization to avoid the overhead
    of container creation on each call.
    Source of the idea: https://github.com/worstcase/blockade/blob/master/blockade/host.py
    """

    # Singleton instance.
    _instance = None

    @classmethod
    def get(cls, **kwargs):
        if cls._instance is None:
            cls._instance = cls(**kwargs)
        return cls._instance

    def add_iptables_rule(self, **kwargs):
        cmd = ["iptables", "--wait", "-I", "DOCKER-USER", "1"]
        cmd.extend(self._iptables_cmd_suffix(**kwargs))
        self._exec_run(cmd, privileged=True)

    def delete_iptables_rule(self, **kwargs):
        cmd = ["iptables", "--wait", "-D", "DOCKER-USER"]
        cmd.extend(self._iptables_cmd_suffix(**kwargs))
        self._exec_run(cmd, privileged=True)

    def dump_rules(self):
<<<<<<< HEAD
        cmd = ["iptables", "-L"]
=======
        cmd = ["iptables", "-L", "DOCKER-USER"]
>>>>>>> 824c6b43
        return self._exec_run(cmd, privileged=True)

    @staticmethod
    def clean_all_user_iptables_rules():
        for i in range(1000):
            iptables_iter = i
            # when rules will be empty, it will return error
            res = subprocess.run("iptables --wait -D DOCKER-USER 1", shell=True)

            if res.returncode != 0:
                logging.info(
                    "All iptables rules cleared, "
                    + str(iptables_iter)
                    + " iterations, last error: "
                    + str(res.stderr)
                )
                return

    @staticmethod
    def _iptables_cmd_suffix(
        source=None,
        destination=None,
        source_port=None,
        destination_port=None,
        action=None,
        probability=None,
        custom_args=None,
    ):
        ret = []
        if probability is not None:
            ret.extend(
                [
                    "-m",
                    "statistic",
                    "--mode",
                    "random",
                    "--probability",
                    str(probability),
                ]
            )
        ret.extend(["-p", "tcp"])
        if source is not None:
            ret.extend(["-s", source])
        if destination is not None:
            ret.extend(["-d", destination])
        if source_port is not None:
            ret.extend(["--sport", str(source_port)])
        if destination_port is not None:
            ret.extend(["--dport", str(destination_port)])
        if action is not None:
            ret.extend(["-j"] + action.split())
        if custom_args is not None:
            ret.extend(custom_args)
        return ret

    def __init__(
        self,
        container_expire_timeout=120,
        container_exit_timeout=120,
        docker_api_version=os.environ.get("DOCKER_API_VERSION"),
    ):
        self.container_expire_timeout = container_expire_timeout
        self.container_exit_timeout = container_exit_timeout

        self._docker_client = docker.DockerClient(
            base_url="unix:///var/run/docker.sock",
            version=docker_api_version,
            timeout=600,
        )

        self._container = None

        self._ensure_container()

    def _ensure_container(self):
        if self._container is None or self._container_expire_time <= time.time():
            image_name = "clickhouse/integration-helper:" + os.getenv(
                "DOCKER_HELPER_TAG", "latest"
            )
            for i in range(5):
                if self._container is not None:
                    try:
                        logging.debug("[network] Removing %s", self._container.id)
                        self._container.remove(force=True)
                        break
                    except docker.errors.NotFound:
                        break
                    except Exception as ex:
                        print(
                            "Error removing network blocade container, will try again",
                            str(ex),
                        )
                        time.sleep(i)

            image = subprocess.check_output(
                f"docker images -q {image_name} 2>/dev/null", shell=True
            )
            if not image.strip():
                print("No network image helper, will try download")
                # for some reason docker api may hang if image doesn't exist, so we download it
                # before running
                for i in range(5):
                    try:
                        subprocess.check_call(  # STYLE_CHECK_ALLOW_SUBPROCESS_CHECK_CALL
                            f"docker pull {image_name}", shell=True
                        )
                        break
                    except:
                        time.sleep(i)
                else:
                    raise Exception(f"Cannot pull {image_name} image")

            self._container = self._docker_client.containers.run(
                image_name,
                auto_remove=True,
                command=("sleep %s" % self.container_exit_timeout),
                detach=True,
                network_mode="host",
            )
            logging.debug("[network] Created new container %s", self._container.id)
            self._container_expire_time = time.time() + self.container_expire_timeout

        return self._container

    def _exec_run_with_retry(self, cmd, retry_count, **kwargs):
        for i in range(retry_count):
            try:
                self._exec_run(cmd, **kwargs)
            except subprocess.CalledProcessError as e:
                logging.error(f"_exec_run failed for {cmd}, {e}")

    def _exec_run(self, cmd, **kwargs):
        container = self._ensure_container()

        handle = self._docker_client.api.exec_create(container.id, cmd, **kwargs)
        output = self._docker_client.api.exec_start(handle).decode("utf8")
        exit_code = self._docker_client.api.exec_inspect(handle)["ExitCode"]

        logging.debug(
            "[network] %s: %s (%s): %s", container.id, cmd, exit_code, output.strip()
        )

        if exit_code != 0:
            print(output)
            raise subprocess.CalledProcessError(exit_code, cmd)

        return output


# Approximately measure network I/O speed for interface
class NetThroughput(object):
    def __init__(self, node):
        self.node = node
        # trying to get default interface and check it in /proc/net/dev
        self.interface = self.node.exec_in_container(
            [
                "bash",
                "-c",
                "awk '{print $1 \" \" $2}' /proc/net/route | grep 00000000 | awk '{print $1}'",
            ]
        ).strip()
        check = self.node.exec_in_container(
            ["bash", "-c", f'grep "^ *{self.interface}:" /proc/net/dev']
        ).strip()
        if not check:  # if check is not successful just try eth{1-10}
            for i in range(10):
                try:
                    self.interface = self.node.exec_in_container(
                        [
                            "bash",
                            "-c",
                            f"awk '{{print $1}}' /proc/net/route | grep 'eth{i}'",
                        ]
                    ).strip()
                    break
                except Exception as ex:
                    print(f"No interface eth{i}")
            else:
                raise Exception(
                    "No interface eth{1-10} and default interface not specified in /proc/net/route, maybe some special network configuration"
                )

        try:
            check = self.node.exec_in_container(
                ["bash", "-c", f'grep "^ *{self.interface}:" /proc/net/dev']
            ).strip()
            if not check:
                raise Exception(
                    f"No such interface {self.interface} found in /proc/net/dev"
                )
        except:
            logging.error(
                "All available interfaces %s",
                self.node.exec_in_container(["bash", "-c", "cat /proc/net/dev"]),
            )
            raise Exception(
                f"No such interface {self.interface} found in /proc/net/dev"
            )

        self.current_in = self._get_in_bytes()
        self.current_out = self._get_out_bytes()
        self.measure_time = time.time()

    def _get_in_bytes(self):
        try:
            result = self.node.exec_in_container(
                [
                    "bash",
                    "-c",
                    f'awk "/^ *{self.interface}:/"\' {{ if ($1 ~ /.*:[0-9][0-9]*/) {{ sub(/^.*:/, "") ; print $1 }} else {{ print $2 }} }}\' /proc/net/dev',
                ]
            )
        except:
            raise Exception(
                f"Cannot receive in bytes from /proc/net/dev for interface {self.interface}"
            )

        try:
            return int(result)
        except:
            raise Exception(
                f"Got non-numeric in bytes '{result}' from /proc/net/dev for interface {self.interface}"
            )

    def _get_out_bytes(self):
        try:
            result = self.node.exec_in_container(
                [
                    "bash",
                    "-c",
                    f"awk \"/^ *{self.interface}:/\"' {{ if ($1 ~ /.*:[0-9][0-9]*/) {{ print $9 }} else {{ print $10 }} }}' /proc/net/dev",
                ]
            )
        except:
            raise Exception(
                f"Cannot receive out bytes from /proc/net/dev for interface {self.interface}"
            )

        try:
            return int(result)
        except:
            raise Exception(
                f"Got non-numeric out bytes '{result}' from /proc/net/dev for interface {self.interface}"
            )

    def measure_speed(self, measure="bytes"):
        new_in = self._get_in_bytes()
        new_out = self._get_out_bytes()
        current_time = time.time()
        in_speed = (new_in - self.current_in) / (current_time - self.measure_time)
        out_speed = (new_out - self.current_out) / (current_time - self.measure_time)

        self.current_out = new_out
        self.current_in = new_in
        self.measure_time = current_time

        if measure == "bytes":
            return in_speed, out_speed
        elif measure == "kilobytes":
            return in_speed / 1024.0, out_speed / 1024.0
        elif measure == "megabytes":
            return in_speed / (1024 * 1024), out_speed / (1024 * 1024)
        else:
            raise Exception(f"Unknown measure {measure}")<|MERGE_RESOLUTION|>--- conflicted
+++ resolved
@@ -161,11 +161,7 @@
         self._exec_run(cmd, privileged=True)
 
     def dump_rules(self):
-<<<<<<< HEAD
-        cmd = ["iptables", "-L"]
-=======
         cmd = ["iptables", "-L", "DOCKER-USER"]
->>>>>>> 824c6b43
         return self._exec_run(cmd, privileged=True)
 
     @staticmethod
