import os
import subprocess
import time
import logging
import docker


class PartitionManager:
    """Allows introducing failures in the network between docker containers.

    Can act as a context manager:

    with PartitionManager() as pm:
        pm.partition_instances(instance1, instance2)
        ...
        # At exit all partitions are removed automatically.

    """

    def __init__(self):
        self._iptables_rules = []
        self._netem_delayed_instances = []
        _NetworkManager.get()

    def drop_instance_zk_connections(self, instance, action="DROP"):
        self._check_instance(instance)

        self._add_rule(
            {"source": instance.ip_address, "destination_port": 2181, "action": action}
        )
        self._add_rule(
            {"destination": instance.ip_address, "source_port": 2181, "action": action}
        )

    def restore_instance_zk_connections(self, instance, action="DROP"):
        self._check_instance(instance)

        self._delete_rule(
            {"source": instance.ip_address, "destination_port": 2181, "action": action}
        )
        self._delete_rule(
            {"destination": instance.ip_address, "source_port": 2181, "action": action}
        )

    def partition_instances(self, left, right, port=None, action="DROP"):
        self._check_instance(left)
        self._check_instance(right)

        def create_rule(src, dst):
            rule = {
                "source": src.ip_address,
                "destination": dst.ip_address,
                "action": action,
            }
            if port is not None:
                rule["destination_port"] = port
            return rule

        self._add_rule(create_rule(left, right))
        self._add_rule(create_rule(right, left))

    def add_network_delay(self, instance, delay_ms):
        self._add_tc_netem_delay(instance, delay_ms)

    def heal_all(self):
        while self._iptables_rules:
            rule = self._iptables_rules.pop()
            _NetworkManager.get().delete_iptables_rule(**rule)

        while self._netem_delayed_instances:
            instance = self._netem_delayed_instances.pop()
            instance.exec_in_container(
                ["bash", "-c", "tc qdisc del dev eth0 root netem"], user="root"
            )

    def pop_rules(self):
        res = self._iptables_rules[:]
        self.heal_all()
        return res

    def push_rules(self, rules):
        for rule in rules:
            self._add_rule(rule)

    @staticmethod
    def _check_instance(instance):
        if instance.ip_address is None:
            raise Exception("Instance + " + instance.name + " is not launched!")

    def _add_rule(self, rule):
        _NetworkManager.get().add_iptables_rule(**rule)
        self._iptables_rules.append(rule)

    def _delete_rule(self, rule):
        _NetworkManager.get().delete_iptables_rule(**rule)
        self._iptables_rules.remove(rule)

    def _add_tc_netem_delay(self, instance, delay_ms):
        instance.exec_in_container(
            [
                "bash",
                "-c",
                "tc qdisc add dev eth0 root netem delay {}ms".format(delay_ms),
            ],
            user="root",
        )
        self._netem_delayed_instances.append(instance)

    def __enter__(self):
        return self

    def __exit__(self, exc_type, exc_val, exc_tb):
        self.heal_all()

    def __del__(self):
        self.heal_all()


class PartitionManagerDisabler:
    def __init__(self, manager):
        self.manager = manager
        self.rules = self.manager.pop_rules()

    def __enter__(self):
        return self

    def __exit__(self, exc_type, exc_val, exc_tb):
        self.manager.push_rules(self.rules)


class _NetworkManager:
    """Execute commands inside a container with access to network settings.

    We need to call iptables to create partitions, but we want to avoid sudo.
    The way to circumvent this restriction is to run iptables in a container with network=host.
    The container is long-running and periodically renewed - this is an optimization to avoid the overhead
    of container creation on each call.
    Source of the idea: https://github.com/worstcase/blockade/blob/master/blockade/host.py
    """

    # Singleton instance.
    _instance = None

    @classmethod
    def get(cls, **kwargs):
        if cls._instance is None:
            cls._instance = cls(**kwargs)
        return cls._instance

    def add_iptables_rule(self, **kwargs):
        cmd = ["iptables", "--wait", "-I", "DOCKER-USER", "1"]
        cmd.extend(self._iptables_cmd_suffix(**kwargs))
        self._exec_run(cmd, privileged=True)

    def delete_iptables_rule(self, **kwargs):
        cmd = ["iptables", "--wait", "-D", "DOCKER-USER"]
        cmd.extend(self._iptables_cmd_suffix(**kwargs))
        self._exec_run(cmd, privileged=True)

    @staticmethod
    def clean_all_user_iptables_rules():
        for i in range(1000):
            iptables_iter = i
            # when rules will be empty, it will return error
            res = subprocess.run("iptables --wait -D DOCKER-USER 1", shell=True)

            if res.returncode != 0:
                logging.info(
                    "All iptables rules cleared, "
                    + str(iptables_iter)
                    + " iterations, last error: "
                    + str(res.stderr)
                )
                return

    @staticmethod
    def _iptables_cmd_suffix(
        source=None,
        destination=None,
        source_port=None,
        destination_port=None,
        action=None,
        probability=None,
        custom_args=None,
    ):
        ret = []
        if probability is not None:
            ret.extend(
                [
                    "-m",
                    "statistic",
                    "--mode",
                    "random",
                    "--probability",
                    str(probability),
                ]
            )
        ret.extend(["-p", "tcp"])
        if source is not None:
            ret.extend(["-s", source])
        if destination is not None:
            ret.extend(["-d", destination])
        if source_port is not None:
            ret.extend(["--sport", str(source_port)])
        if destination_port is not None:
            ret.extend(["--dport", str(destination_port)])
        if action is not None:
            ret.extend(["-j"] + action.split())
        if custom_args is not None:
            ret.extend(custom_args)
        return ret

    def __init__(
        self,
        container_expire_timeout=50,
        container_exit_timeout=60,
        docker_api_version=os.environ.get("DOCKER_API_VERSION"),
    ):

        self.container_expire_timeout = container_expire_timeout
        self.container_exit_timeout = container_exit_timeout

        self._docker_client = docker.DockerClient(
            base_url="unix:///var/run/docker.sock",
            version=docker_api_version,
            timeout=600,
        )

        self._container = None

        self._ensure_container()

    def _ensure_container(self):
        if self._container is None or self._container_expire_time <= time.time():
<<<<<<< HEAD
            image_name = "clickhouse/integration-helper:" + os.getenv(
                "DOCKER_HELPER_TAG", "latest"
            )
=======

>>>>>>> 3f7b5483
            for i in range(5):
                if self._container is not None:
                    try:
                        logging.debug("[network] Removing %s", self._container.id)
                        self._container.remove(force=True)
                        break
                    except docker.errors.NotFound:
                        break
                    except Exception as ex:
                        print(
                            "Error removing network blocade container, will try again",
                            str(ex),
                        )
                        time.sleep(i)

            image = subprocess.check_output(
                f"docker images -q {image_name} 2>/dev/null", shell=True
            )
            if not image.strip():
                print("No network image helper, will try download")
                # for some reason docker api may hang if image doesn't exist, so we download it
                # before running
                for i in range(5):
                    try:
                        subprocess.check_call(  # STYLE_CHECK_ALLOW_SUBPROCESS_CHECK_CALL
                            f"docker pull {image_name}", shell=True
                        )
                        break
                    except:
                        time.sleep(i)
                else:
                    raise Exception(f"Cannot pull {image_name} image")

            self._container = self._docker_client.containers.run(
                image_name,
                auto_remove=True,
                command=("sleep %s" % self.container_exit_timeout),
                # /run/xtables.lock passed inside for correct iptables --wait
                volumes={
                    "/run/xtables.lock": {"bind": "/run/xtables.lock", "mode": "ro"}
                },
                detach=True,
                network_mode="host",
            )
            logging.debug("[network] Created new container %s", self._container.id)
            self._container_expire_time = time.time() + self.container_expire_timeout

        return self._container

    def _exec_run_with_retry(self, cmd, retry_count, **kwargs):
        for i in range(retry_count):
            try:
                self._exec_run(cmd, **kwargs)
            except subprocess.CalledProcessError as e:
                logging.error(f"_exec_run failed for {cmd}, {e}")

    def _exec_run(self, cmd, **kwargs):
        container = self._ensure_container()

        handle = self._docker_client.api.exec_create(container.id, cmd, **kwargs)
        output = self._docker_client.api.exec_start(handle).decode("utf8")
        exit_code = self._docker_client.api.exec_inspect(handle)["ExitCode"]

        logging.debug(
            "[network] %s: %s (%s): %s", container.id, cmd, exit_code, output.strip()
        )

        if exit_code != 0:
            print(output)
            raise subprocess.CalledProcessError(exit_code, cmd)

        return output


# Approximately mesure network I/O speed for interface
class NetThroughput(object):
    def __init__(self, node):
        self.node = node
        # trying to get default interface and check it in /proc/net/dev
        self.interface = self.node.exec_in_container(
            [
                "bash",
                "-c",
                "awk '{print $1 \" \" $2}' /proc/net/route | grep 00000000 | awk '{print $1}'",
            ]
        ).strip()
        check = self.node.exec_in_container(
            ["bash", "-c", f'grep "^ *{self.interface}:" /proc/net/dev']
        ).strip()
        if not check:  # if check is not successful just try eth{1-10}
            for i in range(10):
                try:
                    self.interface = self.node.exec_in_container(
                        [
                            "bash",
                            "-c",
                            f"awk '{{print $1}}' /proc/net/route | grep 'eth{i}'",
                        ]
                    ).strip()
                    break
                except Exception as ex:
                    print(f"No interface eth{i}")
            else:
                raise Exception(
                    "No interface eth{1-10} and default interface not specified in /proc/net/route, maybe some special network configuration"
                )

        try:
            check = self.node.exec_in_container(
                ["bash", "-c", f'grep "^ *{self.interface}:" /proc/net/dev']
            ).strip()
            if not check:
                raise Exception(
                    f"No such interface {self.interface} found in /proc/net/dev"
                )
        except:
            logging.error(
                "All available interfaces %s",
                self.node.exec_in_container(["bash", "-c", "cat /proc/net/dev"]),
            )
            raise Exception(
                f"No such interface {self.interface} found in /proc/net/dev"
            )

        self.current_in = self._get_in_bytes()
        self.current_out = self._get_out_bytes()
        self.measure_time = time.time()

    def _get_in_bytes(self):
        try:
            result = self.node.exec_in_container(
                [
                    "bash",
                    "-c",
                    f'awk "/^ *{self.interface}:/"\' {{ if ($1 ~ /.*:[0-9][0-9]*/) {{ sub(/^.*:/, "") ; print $1 }} else {{ print $2 }} }}\' /proc/net/dev',
                ]
            )
        except:
            raise Exception(
                f"Cannot receive in bytes from /proc/net/dev for interface {self.interface}"
            )

        try:
            return int(result)
        except:
            raise Exception(
                f"Got non-numeric in bytes '{result}' from /proc/net/dev for interface {self.interface}"
            )

    def _get_out_bytes(self):
        try:
            result = self.node.exec_in_container(
                [
                    "bash",
                    "-c",
                    f"awk \"/^ *{self.interface}:/\"' {{ if ($1 ~ /.*:[0-9][0-9]*/) {{ print $9 }} else {{ print $10 }} }}' /proc/net/dev",
                ]
            )
        except:
            raise Exception(
                f"Cannot receive out bytes from /proc/net/dev for interface {self.interface}"
            )

        try:
            return int(result)
        except:
            raise Exception(
                f"Got non-numeric out bytes '{result}' from /proc/net/dev for interface {self.interface}"
            )

    def measure_speed(self, measure="bytes"):
        new_in = self._get_in_bytes()
        new_out = self._get_out_bytes()
        current_time = time.time()
        in_speed = (new_in - self.current_in) / (current_time - self.measure_time)
        out_speed = (new_out - self.current_out) / (current_time - self.measure_time)

        self.current_out = new_out
        self.current_in = new_in
        self.measure_time = current_time

        if measure == "bytes":
            return in_speed, out_speed
        elif measure == "kilobytes":
            return in_speed / 1024.0, out_speed / 1024.0
        elif measure == "megabytes":
            return in_speed / (1024 * 1024), out_speed / (1024 * 1024)
        else:
            raise Exception(f"Unknown measure {measure}")<|MERGE_RESOLUTION|>--- conflicted
+++ resolved
@@ -216,7 +216,6 @@
         container_exit_timeout=60,
         docker_api_version=os.environ.get("DOCKER_API_VERSION"),
     ):
-
         self.container_expire_timeout = container_expire_timeout
         self.container_exit_timeout = container_exit_timeout
 
@@ -232,13 +231,9 @@
 
     def _ensure_container(self):
         if self._container is None or self._container_expire_time <= time.time():
-<<<<<<< HEAD
             image_name = "clickhouse/integration-helper:" + os.getenv(
                 "DOCKER_HELPER_TAG", "latest"
             )
-=======
-
->>>>>>> 3f7b5483
             for i in range(5):
                 if self._container is not None:
                     try:
