import gzip
import io
import logging
import os
import random
import threading
import time
import uuid


import pytest
from pathlib import Path

import helpers.client
from helpers.cluster import ClickHouseCluster, ClickHouseInstance
from helpers.config_cluster import minio_secret_key
from helpers.mock_servers import start_mock_servers
from helpers.network import PartitionManager
from helpers.s3_tools import prepare_s3_bucket
from helpers.test_tools import exec_query_with_retry
from helpers.config_cluster import minio_secret_key
from helpers.s3_queue_common import generate_random_string

MINIO_INTERNAL_PORT = 9001

SCRIPT_DIR = os.path.dirname(os.path.realpath(__file__))
CONFIG_DIR = os.path.join(os.path.dirname(os.path.realpath(__file__)), "configs")
S3_DATA = [
    "minio_data/archive1.tar",
    "minio_data/archive2.tar",
    "minio_data/archive3.tar.gz",
]


def put_s3_file_content(started_cluster, bucket, filename, data):
    buf = io.BytesIO(data)
    started_cluster.minio_client.put_object(bucket, filename, buf, len(data))


# Returns content of given S3 file as string.
def get_s3_file_content(started_cluster, bucket, filename, decode=True):
    # type: (ClickHouseCluster, str, str, bool) -> str

    data = started_cluster.minio_client.get_object(bucket, filename)
    data_str = b""
    for chunk in data.stream():
        data_str += chunk
    if decode:
        return data_str.decode()
    return data_str


@pytest.fixture(scope="module")
def started_cluster():
    try:
        cluster = ClickHouseCluster(__file__)
        cluster.add_instance(
            "restricted_dummy",
            main_configs=["configs/config_for_test_remote_host_filter.xml"],
            with_minio=True,
        )
        cluster.add_instance(
            "dummy",
            with_minio=True,
            main_configs=[
                "configs/remote_servers.xml",
                "configs/defaultS3.xml",
                "configs/named_collections.xml",
                "configs/schema_cache.xml",
                "configs/blob_log.xml",
                "configs/filesystem_caches.xml",
                "configs/text_log.xml",
            ],
            user_configs=[
                "configs/access.xml",
                "configs/users.xml",
                "configs/s3_retry.xml",
            ],
        )
        cluster.add_instance(
            "dummy_without_named_collections",
            with_minio=True,
            main_configs=[
                "configs/defaultS3.xml",
                "configs/named_collections.xml",
                "configs/schema_cache.xml",
            ],
            user_configs=["configs/access.xml"],
        )
        cluster.add_instance(
            "s3_max_redirects",
            with_minio=True,
            main_configs=["configs/defaultS3.xml"],
            user_configs=["configs/s3_max_redirects.xml", "configs/s3_retry.xml"],
        )
        cluster.add_instance(
            "s3_non_default",
            with_minio=True,
        )
        cluster.add_instance(
            "s3_with_environment_credentials",
            with_minio=True,
            env_variables={
                "AWS_ACCESS_KEY_ID": "minio",
                "AWS_SECRET_ACCESS_KEY": "ClickHouse_Minio_P@ssw0rd",
            },
            main_configs=["configs/use_environment_credentials.xml"],
        )
        cluster.add_instance(
            "dummy2",
            with_minio=True,
            main_configs=[
                "configs/remote_servers.xml",
                "configs/defaultS3.xml",
                "configs/named_collections.xml",
                "configs/schema_cache.xml",
                "configs/blob_log.xml",
                "configs/filesystem_caches.xml",
                "configs/test_logging.xml",
            ],
            user_configs=[
                "configs/access.xml",
                "configs/users.xml",
                "configs/s3_retry.xml",
                "configs/process_archives_as_whole_with_cluster.xml",
            ],
        )
        cluster.add_instance(
            "dummy_old",
            with_minio=True,
            with_installed_binary=True,
            image="clickhouse/clickhouse-server",
            tag="25.3.3.42",
            stay_alive=True,
            main_configs=[
                "configs/remote_servers.xml",
                "configs/defaultS3.xml",
                "configs/named_collections.xml",
                "configs/schema_cache.xml",
                "configs/blob_log.xml",
                "configs/filesystem_caches.xml",
            ],
            user_configs=[
                "configs/access.xml",
                "configs/users.xml",
                "configs/s3_retry.xml",
            ],
        )

        logging.info("Starting cluster...")
        cluster.start()
        logging.info("Cluster started")

        prepare_s3_bucket(cluster)
        logging.info("S3 bucket created")
        run_s3_mocks(cluster)

        for file in S3_DATA:
            cluster.minio_client.fput_object(
                bucket_name=cluster.minio_bucket,
                object_name=file,
                file_path=os.path.join(SCRIPT_DIR, file),
            )

        yield cluster
    finally:
        cluster.shutdown()


def run_query(instance, query, *args, **kwargs):
    logging.info("Running query '{}'...".format(query))
    result = instance.query(query, *args, **kwargs)
    logging.info("Query finished")

    return result


# Test simple put. Also checks that wrong credentials produce an error with every compression method.
@pytest.mark.parametrize(
    "maybe_auth,positive,compression",
    [
        pytest.param("", True, "auto", id="positive"),
        pytest.param(
            f"'minio','{minio_secret_key}',", True, "auto", id="auth_positive"
        ),
        pytest.param("'wrongid','wrongkey',", False, "auto", id="auto"),
        pytest.param("'wrongid','wrongkey',", False, "gzip", id="gzip"),
        pytest.param("'wrongid','wrongkey',", False, "deflate", id="deflate"),
        pytest.param("'wrongid','wrongkey',", False, "brotli", id="brotli"),
        pytest.param("'wrongid','wrongkey',", False, "xz", id="xz"),
        pytest.param("'wrongid','wrongkey',", False, "zstd", id="zstd"),
    ],
)
def test_put(started_cluster, maybe_auth, positive, compression):
    # type: (ClickHouseCluster, str, bool, str) -> None

    bucket = (
        started_cluster.minio_bucket
        if not maybe_auth
        else started_cluster.minio_restricted_bucket
    )
    instance = started_cluster.instances["dummy"]  # type: ClickHouseInstance
    table_format = "column1 UInt32, column2 UInt32, column3 UInt32"
    values = "(1, 2, 3), (3, 2, 1), (78, 43, 45)"
    values_csv = "1,2,3\n3,2,1\n78,43,45\n"
    filename = "test.csv"
    put_query = f"""insert into table function s3('http://{started_cluster.minio_ip}:{started_cluster.minio_port}/{bucket}/{filename}',
                    {maybe_auth}'CSV', '{table_format}', '{compression}') settings s3_truncate_on_insert=1 values {values}"""

    try:
        run_query(instance, put_query)
    except helpers.client.QueryRuntimeException:
        if positive:
            raise
    else:
        assert positive
        assert values_csv == get_s3_file_content(started_cluster, bucket, filename)


def test_partition_by(started_cluster):
    id = uuid.uuid4()
    bucket = started_cluster.minio_bucket
    instance = started_cluster.instances["dummy"]  # type: ClickHouseInstance
    table_format = "column1 UInt32, column2 UInt32, column3 UInt32"
    partition_by = "column3"
    values = "(1, 2, 3), (3, 2, 1), (78, 43, 45)"
    filename = "test_{_partition_id}.csv"
    put_query = f"""INSERT INTO TABLE FUNCTION
        s3('http://{started_cluster.minio_host}:{started_cluster.minio_port}/{bucket}/{id}/{filename}', 'CSV', '{table_format}')
        PARTITION BY {partition_by} VALUES {values}"""

    run_query(instance, put_query)

    assert "1,2,3\n" == get_s3_file_content(started_cluster, bucket, f"{id}/test_3.csv")
    assert "3,2,1\n" == get_s3_file_content(started_cluster, bucket, f"{id}/test_1.csv")
    assert "78,43,45\n" == get_s3_file_content(
        started_cluster, bucket, f"{id}/test_45.csv"
    )

    filename = "test2_{_partition_id}.csv"
    instance.query(
        f"create table p ({table_format}) engine=S3('http://{started_cluster.minio_host}:{started_cluster.minio_port}/{bucket}/{id}/{filename}', 'CSV') partition by column3"
    )
    instance.query(f"insert into p values {values}")
    assert "1,2,3\n" == get_s3_file_content(
        started_cluster, bucket, f"{id}/test2_3.csv"
    )
    assert "3,2,1\n" == get_s3_file_content(
        started_cluster, bucket, f"{id}/test2_1.csv"
    )
    assert "78,43,45\n" == get_s3_file_content(
        started_cluster, bucket, f"{id}/test2_45.csv"
    )

    instance.query("drop table p")


def test_partition_by_string_column(started_cluster):
    id = uuid.uuid4()
    bucket = started_cluster.minio_bucket
    instance = started_cluster.instances["dummy"]  # type: ClickHouseInstance
    table_format = "col_num UInt32, col_str String"
    partition_by = "col_str"
    values = "(1, 'foo/bar'), (3, 'йцук'), (78, '你好')"
    filename = "test_{_partition_id}.csv"
    put_query = f"""INSERT INTO TABLE FUNCTION
        s3('http://{started_cluster.minio_host}:{started_cluster.minio_port}/{bucket}/{id}/{filename}', 'CSV', '{table_format}')
        PARTITION BY {partition_by} VALUES {values}"""

    run_query(instance, put_query)

    assert '1,"foo/bar"\n' == get_s3_file_content(
        started_cluster, bucket, f"{id}/test_foo/bar.csv"
    )
    assert '3,"йцук"\n' == get_s3_file_content(
        started_cluster, bucket, f"{id}/test_йцук.csv"
    )
    assert '78,"你好"\n' == get_s3_file_content(
        started_cluster, bucket, f"{id}/test_你好.csv"
    )


def test_partition_by_const_column(started_cluster):
    id = uuid.uuid4()
    bucket = started_cluster.minio_bucket
    instance = started_cluster.instances["dummy"]  # type: ClickHouseInstance
    table_format = "column1 UInt32, column2 UInt32, column3 UInt32"
    values = "(1, 2, 3), (3, 2, 1), (78, 43, 45)"
    partition_by = "'88'"
    values_csv = "1,2,3\n3,2,1\n78,43,45\n"
    filename = "test_{_partition_id}.csv"
    put_query = f"""INSERT INTO TABLE FUNCTION
        s3('http://{started_cluster.minio_host}:{started_cluster.minio_port}/{bucket}/{id}/{filename}', 'CSV', '{table_format}')
        PARTITION BY {partition_by} VALUES {values}"""

    run_query(instance, put_query)

    assert values_csv == get_s3_file_content(
        started_cluster, bucket, f"{id}/test_88.csv"
    )


@pytest.mark.parametrize("special", ["space", "plus"])
def test_get_file_with_special(started_cluster, special):
    symbol = {"space": " ", "plus": "+"}[special]
    urlsafe_symbol = {"space": "%20", "plus": "%2B"}[special]
    auth = f"'minio','{minio_secret_key}',"
    bucket = started_cluster.minio_restricted_bucket
    instance = started_cluster.instances["dummy"]
    table_format = "column1 UInt32, column2 UInt32, column3 UInt32"
    values = [
        [12549, 2463, 19893],
        [64021, 38652, 66703],
        [81611, 39650, 83516],
        [11079, 59507, 61546],
        [51764, 69952, 6876],
        [41165, 90293, 29095],
        [40167, 78432, 48309],
        [81629, 81327, 11855],
        [55852, 21643, 98507],
        [6738, 54643, 41155],
    ]
    values_csv = (
        "\n".join((",".join(map(str, row)) for row in values)) + "\n"
    ).encode()
    filename = f"get_file_with_{special}_{symbol}two.csv"
    put_s3_file_content(started_cluster, bucket, filename, values_csv)

    get_query = f"SELECT * FROM s3('http://{started_cluster.minio_host}:{started_cluster.minio_port}/{bucket}/get_file_with_{special}_{urlsafe_symbol}two.csv', {auth}'CSV', '{table_format}') FORMAT TSV"
    assert [
        list(map(int, l.split())) for l in run_query(instance, get_query).splitlines()
    ] == values

    get_query = f"SELECT * FROM s3('http://{started_cluster.minio_host}:{started_cluster.minio_port}/{bucket}/get_file_with_{special}*.csv', {auth}'CSV', '{table_format}') FORMAT TSV"
    assert [
        list(map(int, l.split())) for l in run_query(instance, get_query).splitlines()
    ] == values

    get_query = f"SELECT * FROM s3('http://{started_cluster.minio_host}:{started_cluster.minio_port}/{bucket}/get_file_with_{special}_{urlsafe_symbol}*.csv', {auth}'CSV', '{table_format}') FORMAT TSV"
    assert [
        list(map(int, l.split())) for l in run_query(instance, get_query).splitlines()
    ] == values


@pytest.mark.parametrize("special", ["space", "plus", "plus2"])
def test_get_path_with_special(started_cluster, special):
    symbol = {"space": "%20", "plus": "%2B", "plus2": "%2B"}[special]
    safe_symbol = {"space": "%20", "plus": "+", "plus2": "%2B"}[special]
    auth = "'minio','{minio_secret_key}',"
    table_format = "column1 String"
    instance = started_cluster.instances["dummy"]
    get_query = f"SELECT * FROM s3('http://resolver:8082/get-my-path/{safe_symbol}.csv', {auth}'CSV', '{table_format}') FORMAT TSV"
    assert run_query(instance, get_query).splitlines() == [f"/{symbol}.csv"]


# Test put no data to S3.
@pytest.mark.parametrize(
    "auth", [pytest.param(f"'minio','{minio_secret_key}',", id="minio")]
)
def test_empty_put(started_cluster, auth):
    # type: (ClickHouseCluster, str) -> None
    id = uuid.uuid4()
    bucket = started_cluster.minio_bucket
    instance = started_cluster.instances["dummy"]  # type: ClickHouseInstance
    table_format = "column1 UInt32, column2 UInt32, column3 UInt32"

    drop_empty_table_query = "DROP TABLE IF EXISTS empty_table"
    create_empty_table_query = (
        f"CREATE TABLE empty_table ({table_format}) ENGINE = Null()"
    )

    run_query(instance, drop_empty_table_query)
    run_query(instance, create_empty_table_query)

    filename = "empty_put_test.csv"
    put_query = f"""insert into table function
        s3('http://{started_cluster.minio_ip}:{MINIO_INTERNAL_PORT}/{bucket}/{id}/{filename}', {auth} 'CSV', '{table_format}')
        select * from empty_table"""

    run_query(instance, put_query)

    assert (
        run_query(
            instance,
            f"""select count(*) from
            s3('http://{started_cluster.minio_ip}:{MINIO_INTERNAL_PORT}/{bucket}/{id}/{filename}', {auth} 'CSV', '{table_format}')""",
        )
        == "0\n"
    )


# Test put values in CSV format.
@pytest.mark.parametrize(
    "maybe_auth,positive",
    [
        pytest.param("", True, id="positive"),
        pytest.param(f"'minio', '{minio_secret_key}',", True, id="auth_positive"),
        pytest.param("'wrongid','wrongkey',", False, id="negative"),
    ],
)
def test_put_csv(started_cluster, maybe_auth, positive):
    # type: (ClickHouseCluster, bool, str) -> None

    bucket = (
        started_cluster.minio_bucket
        if not maybe_auth
        else started_cluster.minio_restricted_bucket
    )
    instance = started_cluster.instances["dummy"]  # type: ClickHouseInstance
    table_format = "column1 UInt32, column2 UInt32, column3 UInt32"
    filename = "test.csv"
    put_query = "insert into table function s3('http://{}:{}/{}/{}', {}'CSV', '{}') settings s3_truncate_on_insert=1 format CSV".format(
        started_cluster.minio_ip,
        MINIO_INTERNAL_PORT,
        bucket,
        filename,
        maybe_auth,
        table_format,
    )
    csv_data = "8,9,16\n11,18,13\n22,14,2\n"

    try:
        run_query(instance, put_query, stdin=csv_data)
    except helpers.client.QueryRuntimeException:
        if positive:
            raise
    else:
        assert positive
        assert csv_data == get_s3_file_content(started_cluster, bucket, filename)


# Test put and get with S3 server redirect.
def test_put_get_with_redirect(started_cluster):
    # type: (ClickHouseCluster) -> None

    bucket = started_cluster.minio_bucket
    instance = started_cluster.instances["dummy"]  # type: ClickHouseInstance
    table_format = "column1 UInt32, column2 UInt32, column3 UInt32"
    values = "(1, 1, 1), (1, 1, 1), (11, 11, 11)"
    values_csv = "1,1,1\n1,1,1\n11,11,11\n"
    filename = "test.csv"
    query = "insert into table function s3('http://{}:{}/{}/{}', 'CSV', '{}') settings s3_truncate_on_insert=1 values {}".format(
        started_cluster.minio_redirect_host,
        started_cluster.minio_redirect_port,
        bucket,
        filename,
        table_format,
        values,
    )
    run_query(instance, query)

    assert values_csv == get_s3_file_content(started_cluster, bucket, filename)

    query = "select *, column1*column2*column3 from s3('http://{}:{}/{}/{}', 'CSV', '{}')".format(
        started_cluster.minio_redirect_host,
        started_cluster.minio_redirect_port,
        bucket,
        filename,
        table_format,
    )
    stdout = run_query(instance, query)

    assert list(map(str.split, stdout.splitlines())) == [
        ["1", "1", "1", "1"],
        ["1", "1", "1", "1"],
        ["11", "11", "11", "1331"],
    ]


# Test put with restricted S3 server redirect.
def test_put_with_zero_redirect(started_cluster):
    # type: (ClickHouseCluster) -> None

    bucket = started_cluster.minio_bucket
    instance = started_cluster.instances["s3_max_redirects"]  # type: ClickHouseInstance
    table_format = "column1 UInt32, column2 UInt32, column3 UInt32"
    values = "(1, 1, 1), (1, 1, 1), (11, 11, 11)"
    filename = "test.csv"

    # Should work without redirect
    query = "insert into table function s3('http://{}:{}/{}/{}', 'CSV', '{}') settings s3_truncate_on_insert=1 values {}".format(
        started_cluster.minio_ip,
        MINIO_INTERNAL_PORT,
        bucket,
        filename,
        table_format,
        values,
    )
    run_query(instance, query)

    # Should not work with redirect
    query = "insert into table function s3('http://{}:{}/{}/{}', 'CSV', '{}') settings s3_truncate_on_insert=1 values {}".format(
        started_cluster.minio_redirect_host,
        started_cluster.minio_redirect_port,
        bucket,
        filename,
        table_format,
        values,
    )
    exception_raised = False
    try:
        run_query(instance, query)
    except Exception as e:
        assert str(e).find("Too many redirects while trying to access") != -1
        exception_raised = True
    finally:
        assert exception_raised


def test_put_get_with_globs(started_cluster):
    # type: (ClickHouseCluster) -> None
    unique_prefix = random.randint(1, 10000)
    bucket = started_cluster.minio_bucket
    instance = started_cluster.instances["dummy"]  # type: ClickHouseInstance
    table_format = "column1 UInt32, column2 UInt32, column3 UInt32"
    max_path = ""
    for i in range(10):
        for j in range(10):
            path = "{}/{}_{}/{}.csv".format(
                unique_prefix, i, random.choice(["a", "b", "c", "d"]), j
            )
            max_path = max(path, max_path)
            values = "({},{},{})".format(i, j, i + j)
            query = "insert into table function s3('http://{}:{}/{}/{}', 'CSV', '{}') values {}".format(
                started_cluster.minio_ip,
                MINIO_INTERNAL_PORT,
                bucket,
                path,
                table_format,
                values,
            )
            run_query(instance, query)

    query = "select sum(column1), sum(column2), sum(column3), min(_file), max(_path) from s3('http://{}:{}/{}/{}/*_{{a,b,c,d}}/%3f.csv', 'CSV', '{}')".format(
        started_cluster.minio_redirect_host,
        started_cluster.minio_redirect_port,
        bucket,
        unique_prefix,
        table_format,
    )
    assert run_query(instance, query).splitlines() == [
        "450\t450\t900\t0.csv\t{bucket}/{max_path}".format(
            bucket=bucket, max_path=max_path
        )
    ]

    minio = started_cluster.minio_client
    for obj in list(
        minio.list_objects(
            started_cluster.minio_bucket,
            prefix="{}/".format(unique_prefix),
            recursive=True,
        )
    ):
        minio.remove_object(started_cluster.minio_bucket, obj.object_name)


# Test multipart put.
@pytest.mark.parametrize(
    "maybe_auth,positive",
    [
        pytest.param("", True, id="positive"),
        pytest.param("'wrongid','wrongkey'", False, id="negative"),
        # ("'minio','{minio_secret_key}',",True), Redirect with credentials not working with nginx.
    ],
)
def test_multipart(started_cluster, maybe_auth, positive):
    # type: (ClickHouseCluster, str, bool) -> None

    id = uuid.uuid4()
    bucket = (
        started_cluster.minio_bucket
        if not maybe_auth
        else started_cluster.minio_restricted_bucket
    )
    instance = started_cluster.instances["dummy"]  # type: ClickHouseInstance
    table_format = "column1 UInt32, column2 UInt32, column3 UInt32"

    # Minimum size of part is 5 Mb for Minio.
    # See: https://github.com/minio/minio/blob/master/docs/minio-limits.md
    min_part_size_bytes = 5 * 1024 * 1024
    csv_size_bytes = int(min_part_size_bytes * 1.5)  # To have 2 parts.

    one_line_length = 6  # 3 digits, 2 commas, 1 line separator.

    total_rows = csv_size_bytes // one_line_length
    # Generate data having size more than one part
    int_data = [[1, 2, 3] for i in range(total_rows)]
    csv_data = "".join(["{},{},{}\n".format(x, y, z) for x, y, z in int_data])

    assert len(csv_data) > min_part_size_bytes

    filename = f"{id}/test_multipart.csv"
    put_query = "insert into table function s3('http://{}:{}/{}/{}', {}'CSV', '{}') format CSV".format(
        started_cluster.minio_redirect_host,
        started_cluster.minio_redirect_port,
        bucket,
        filename,
        maybe_auth,
        table_format,
    )
    put_query_id = uuid.uuid4().hex
    try:
        run_query(
            instance,
            put_query,
            stdin=csv_data,
            settings={
                "s3_min_upload_part_size": min_part_size_bytes,
                "s3_max_single_part_upload_size": 0,
            },
            query_id=put_query_id,
        )
    except helpers.client.QueryRuntimeException:
        if positive:
            raise
    else:
        assert positive

        # Use proxy access logs to count number of parts uploaded to Minio.
        proxy_logs = started_cluster.get_container_logs("proxy1")  # type: str
        assert proxy_logs.count("PUT /{}/{}".format(bucket, filename)) >= 2

        assert csv_data == get_s3_file_content(started_cluster, bucket, filename)

    # select uploaded data from many threads
    select_query = (
        "select sum(column1), sum(column2), sum(column3) "
        "from s3('http://{host}:{port}/{bucket}/{filename}', {auth}'CSV', '{table_format}')".format(
            host=started_cluster.minio_redirect_host,
            port=started_cluster.minio_redirect_port,
            bucket=bucket,
            filename=filename,
            auth=maybe_auth,
            table_format=table_format,
        )
    )
    try:
        select_result = run_query(
            instance,
            select_query,
            settings={
                "max_download_threads": random.randint(4, 16),
                "max_download_buffer_size": 1024 * 1024,
            },
        )
    except helpers.client.QueryRuntimeException:
        if positive:
            raise
    else:
        assert positive
        assert (
            select_result
            == "\t".join(map(str, [total_rows, total_rows * 2, total_rows * 3])) + "\n"
        )

    if positive:
        instance.query("SYSTEM FLUSH LOGS")
        blob_storage_log = instance.query(f"SELECT * FROM system.blob_storage_log")

        result = instance.query(
            f"""SELECT
                countIf(event_type == 'MultiPartUploadCreate'),
                countIf(event_type == 'MultiPartUploadWrite'),
                countIf(event_type == 'MultiPartUploadComplete'),
                count()
            FROM system.blob_storage_log WHERE query_id = '{put_query_id}'"""
        )
        r = result.strip().split("\t")
        assert int(r[0]) == 1, blob_storage_log
        assert int(r[1]) >= 1, blob_storage_log
        assert int(r[2]) == 1, blob_storage_log
        assert int(r[0]) + int(r[1]) + int(r[2]) == int(r[3]), blob_storage_log


def test_remote_host_filter(started_cluster):
    instance = started_cluster.instances["restricted_dummy"]
    format = "column1 UInt32, column2 UInt32, column3 UInt32"

    query = "select *, column1*column2*column3 from s3('http://{}:{}/{}/test.csv', 'CSV', '{}')".format(
        "invalid_host", MINIO_INTERNAL_PORT, started_cluster.minio_bucket, format
    )
    assert "not allowed in configuration file" in instance.query_and_get_error(query)

    other_values = "(1, 1, 1), (1, 1, 1), (11, 11, 11)"
    query = "insert into table function s3('http://{}:{}/{}/test.csv', 'CSV', '{}') values {}".format(
        "invalid_host",
        MINIO_INTERNAL_PORT,
        started_cluster.minio_bucket,
        format,
        other_values,
    )
    assert "not allowed in configuration file" in instance.query_and_get_error(query)


def test_wrong_s3_syntax(started_cluster):
    instance = started_cluster.instances["dummy"]  # type: ClickHouseInstance
    expected_err_msg = "Code: 42"  # NUMBER_OF_ARGUMENTS_DOESNT_MATCH

    query = "create table test_table_s3_syntax (id UInt32) ENGINE = S3('', '', '', '', '', '', '', '', '', '')"
    assert expected_err_msg in instance.query_and_get_error(query)

    expected_err_msg = "Code: 36"  # BAD_ARGUMENTS

    query = "create table test_table_s3_syntax (id UInt32) ENGINE = S3('')"
    assert expected_err_msg in instance.query_and_get_error(query)


# https://en.wikipedia.org/wiki/One_Thousand_and_One_Nights
def test_s3_glob_scheherazade(started_cluster):
    bucket = started_cluster.minio_bucket
    instance = started_cluster.instances["dummy"]  # type: ClickHouseInstance
    table_format = "column1 UInt32, column2 UInt32, column3 UInt32"
    values = "(1, 1, 1)"
    nights_per_job = 1001 // 30
    jobs = []
    for night in range(0, 1001, nights_per_job):

        def add_tales(start, end):
            for i in range(start, end):
                path = "night_{}/tale.csv".format(i)
                query = "insert into table function s3('http://{}:{}/{}/{}', 'CSV', '{}') values {}".format(
                    started_cluster.minio_ip,
                    MINIO_INTERNAL_PORT,
                    bucket,
                    path,
                    table_format,
                    values,
                )
                run_query(instance, query)

        jobs.append(
            threading.Thread(
                target=add_tales, args=(night, min(night + nights_per_job, 1001))
            )
        )
        jobs[-1].start()

    for job in jobs:
        job.join()

    query = "select count(), sum(column1), sum(column2), sum(column3) from s3('http://{}:{}/{}/night_*/tale.csv', 'CSV', '{}')".format(
        started_cluster.minio_redirect_host,
        started_cluster.minio_redirect_port,
        bucket,
        table_format,
    )
    assert run_query(instance, query).splitlines() == ["1001\t1001\t1001\t1001"]


def test_s3_enum_glob_should_not_list(started_cluster):
    bucket = started_cluster.minio_bucket
    instance = started_cluster.instances["dummy"]  # type: ClickHouseInstance
    table_format = "column1 UInt32, column2 UInt32, column3 UInt32"
    values = "(1, 1, 1)"
    jobs = []

    glob1 = [2, 3, 4, 5]
    glob2 = [1, 32, 48, 97, 11]
    nights = [x * 100 + y for x in glob1 for y in glob2]

    for night in nights:
        path = f"shard_{night // 100}/night_{night % 100}/tale.csv"
        print(path)
        query = "insert into table function s3('http://{}:{}/{}/{}', 'CSV', '{}') settings s3_truncate_on_insert=1 values {}".format(
            started_cluster.minio_ip,
            MINIO_INTERNAL_PORT,
            bucket,
            path,
            table_format,
            values,
        )
        run_query(instance, query)

    for job in jobs:
        job.join()

    # Enum of multiple elements
    query = "select count(), sum(column1), sum(column2), sum(column3) from s3('http://{}:{}/{}/shard_2/night_{{32,48,97,11}}/tale.csv', 'CSV', '{}')".format(
        started_cluster.minio_redirect_host,
        started_cluster.minio_redirect_port,
        bucket,
        table_format,
    )
    query_id = f"validate_no_s3_list_requests{uuid.uuid4()}"
    assert run_query(instance, query, query_id=query_id).splitlines() == ["4\t4\t4\t4"]

    # Enum of one element
    query = "select count(), sum(column1), sum(column2), sum(column3) from s3('http://{}:{}/{}/shard_2/night_{{32}}/tale.csv', 'CSV', '{}')".format(
        started_cluster.minio_redirect_host,
        started_cluster.minio_redirect_port,
        bucket,
        table_format,
    )
    query_id = f"validate_no_s3_list_requests{uuid.uuid4()}"
    assert run_query(instance, query, query_id=query_id).splitlines() == ["1\t1\t1\t1"]

    # Enum of one element of one char
    query = "select count(), sum(column1), sum(column2), sum(column3) from s3('http://{}:{}/{}/shard_2/night_{{1}}/tale.csv', 'CSV', '{}')".format(
        started_cluster.minio_redirect_host,
        started_cluster.minio_redirect_port,
        bucket,
        table_format,
    )
    query_id = f"validate_no_s3_list_requests{uuid.uuid4()}"
    assert run_query(instance, query, query_id=query_id).splitlines() == ["1\t1\t1\t1"]

    instance.query("SYSTEM FLUSH LOGS")
    list_request_count = instance.query(
        f"select ProfileEvents['S3ListObjects'] from system.query_log where query_id = '{query_id}' and type = 'QueryFinish'"
    )
    assert list_request_count == "0\n"


# a bit simplified version of scheherazade test
# checks e.g. `prefix{1,2}/file*.csv`, where there are more than 1000 files under prefix1.
def test_s3_glob_many_objects_under_selection(started_cluster):
    bucket = started_cluster.minio_bucket
    instance = started_cluster.instances["dummy"]  # type: ClickHouseInstance
    table_format = "column1 UInt32, column2 UInt32, column3 UInt32"
    values = "(1, 1, 1)"
    jobs = []
    for thread_num in range(16):

        def create_files(thread_num):
            for f_num in range(thread_num * 63, thread_num * 63 + 63):
                path = f"folder1/file{f_num}.csv"
                query = "insert into table function s3('http://{}:{}/{}/{}', 'CSV', '{}') settings s3_truncate_on_insert=1 values {}".format(
                    started_cluster.minio_ip,
                    MINIO_INTERNAL_PORT,
                    bucket,
                    path,
                    table_format,
                    values,
                )
                run_query(instance, query)

        jobs.append(threading.Thread(target=create_files, args=(thread_num,)))
        jobs[-1].start()

    query = "insert into table function s3('http://{}:{}/{}/{}', 'CSV', '{}') settings s3_truncate_on_insert=1 values {}".format(
        started_cluster.minio_ip,
        MINIO_INTERNAL_PORT,
        bucket,
        f"folder2/file0.csv",
        table_format,
        values,
    )
    run_query(instance, query)

    for job in jobs:
        job.join()

    query = "select count(), sum(column1), sum(column2), sum(column3) from s3('http://{}:{}/{}/folder{{1,2}}/file*.csv', 'CSV', '{}')".format(
        started_cluster.minio_redirect_host,
        started_cluster.minio_redirect_port,
        bucket,
        table_format,
    )
    assert run_query(instance, query).splitlines() == ["1009\t1009\t1009\t1009"]


def run_s3_mocks(started_cluster):
    script_dir = os.path.join(os.path.dirname(__file__), "s3_mocks")
    start_mock_servers(
        started_cluster,
        script_dir,
        [
            ("mock_s3.py", "resolver", "8080"),
            ("unstable_server.py", "resolver", "8081"),
            ("echo.py", "resolver", "8082"),
            ("no_list_objects.py", "resolver", "8083"),
        ],
    )


def replace_config(path, old, new):
    config = open(path, "r")
    config_lines = config.readlines()
    config.close()
    config_lines = [line.replace(old, new) for line in config_lines]
    config = open(path, "w")
    config.writelines(config_lines)
    config.close()


def test_custom_auth_headers(started_cluster):
    config_path = os.path.join(
        SCRIPT_DIR,
        "./{}/dummy/configs/config.d/defaultS3.xml".format(
            started_cluster.instances_dir_name
        ),
    )

    table_format = "column1 UInt32, column2 UInt32, column3 UInt32"
    filename = "test.csv"
    get_query = "select * from s3('http://resolver:8080/{bucket}/{file}', 'CSV', '{table_format}')".format(
        bucket=started_cluster.minio_restricted_bucket,
        file=filename,
        table_format=table_format,
    )

    instance = started_cluster.instances["dummy"]  # type: ClickHouseInstance
    result = run_query(instance, get_query)
    assert result == "1\t2\t3\n"

    instance.query("DROP TABLE IF EXISTS test")
    instance.query(
        "CREATE TABLE test ({table_format}) ENGINE = S3('http://resolver:8080/{bucket}/{file}', 'CSV')".format(
            bucket=started_cluster.minio_restricted_bucket,
            file=filename,
            table_format=table_format,
        )
    )
    assert run_query(instance, "SELECT * FROM test") == "1\t2\t3\n"

    replace_config(
        config_path,
        "<header>Authorization: Bearer TOKEN",
        "<header>Authorization: Bearer INVALID_TOKEN",
    )
    instance.query("SYSTEM RELOAD CONFIG")
    ret, err = instance.query_and_get_answer_with_error("SELECT * FROM test")
    assert ret == "" and err != ""
    replace_config(
        config_path,
        "<header>Authorization: Bearer INVALID_TOKEN",
        "<header>Authorization: Bearer TOKEN",
    )
    instance.query("SYSTEM RELOAD CONFIG")
    assert run_query(instance, "SELECT * FROM test") == "1\t2\t3\n"
    instance.query("DROP TABLE test")


def test_custom_auth_headers_exclusion(started_cluster):
    table_format = "column1 UInt32, column2 UInt32, column3 UInt32"
    filename = "test.csv"
    get_query = f"SELECT * FROM s3('http://resolver:8080/{started_cluster.minio_restricted_bucket}/restricteddirectory/{filename}', 'CSV', '{table_format}')"

    instance = started_cluster.instances["dummy"]  # type: ClickHouseInstance
    with pytest.raises(helpers.client.QueryRuntimeException) as ei:
        result = run_query(instance, get_query)
        print(result)

    assert ei.value.returncode == 243
    assert "HTTP response code: 403" in ei.value.stderr


def test_infinite_redirect(started_cluster):
    bucket = "redirected"
    table_format = "column1 UInt32, column2 UInt32, column3 UInt32"
    filename = "test.csv"
    get_query = f"select * from s3('http://resolver:{started_cluster.minio_redirect_port}/{bucket}/{filename}', 'CSV', '{table_format}')"
    instance = started_cluster.instances["dummy"]  # type: ClickHouseInstance
    exception_raised = False
    try:
        run_query(instance, get_query)
    except Exception as e:
        assert str(e).find("Too many redirects while trying to access") != -1
        exception_raised = True
    finally:
        assert exception_raised


@pytest.mark.parametrize(
    "extension,method",
    [pytest.param("bin", "gzip", id="bin"), pytest.param("gz", "auto", id="gz")],
)
def test_storage_s3_get_gzip(started_cluster, extension, method):
    bucket = started_cluster.minio_bucket
    instance = started_cluster.instances["dummy"]
    filename = f"test_get_gzip.{extension}"
    name = f"test_get_gzip_{extension}"
    data = [
        "Sophia Intrieri,55",
        "Jack Taylor,71",
        "Christopher Silva,66",
        "Clifton Purser,35",
        "Richard Aceuedo,43",
        "Lisa Hensley,31",
        "Alice Wehrley,1",
        "Mary Farmer,47",
        "Samara Ramirez,19",
        "Shirley Lloyd,51",
        "Santos Cowger,0",
        "Richard Mundt,88",
        "Jerry Gonzalez,15",
        "Angela James,10",
        "Norman Ortega,33",
        "",
    ]
    run_query(instance, f"DROP TABLE IF EXISTS {name}")

    buf = io.BytesIO()
    compressed = gzip.GzipFile(fileobj=buf, mode="wb")
    compressed.write(("\n".join(data)).encode())
    compressed.close()
    put_s3_file_content(started_cluster, bucket, filename, buf.getvalue())

    run_query(
        instance,
        f"""CREATE TABLE {name} (name String, id UInt32) ENGINE = S3(
                                'http://{started_cluster.minio_ip}:{MINIO_INTERNAL_PORT}/{bucket}/{filename}',
                                'CSV',
                                '{method}')""",
    )

    run_query(instance, f"SELECT sum(id) FROM {name}").splitlines() == ["565"]
    run_query(instance, f"DROP TABLE {name}")


def test_storage_s3_get_unstable(started_cluster):
    bucket = started_cluster.minio_bucket
    instance = started_cluster.instances["dummy"]
    table_format = "column1 Int64, column2 Int64, column3 Int64, column4 Int64"
    get_query = f"SELECT count(), sum(column3), sum(column4) FROM s3('http://resolver:8081/{started_cluster.minio_bucket}/test.csv', 'CSV', '{table_format}') SETTINGS s3_max_single_read_retries=30 FORMAT CSV"
    result = run_query(instance, get_query)
    assert result.splitlines() == ["500001,500000,0"]


def test_storage_s3_get_slow(started_cluster):
    bucket = started_cluster.minio_bucket
    instance = started_cluster.instances["dummy"]
    table_format = "column1 Int64, column2 Int64, column3 Int64, column4 Int64"
    get_query = f"SELECT count(), sum(column3), sum(column4) FROM s3('http://resolver:8081/{started_cluster.minio_bucket}/slow_send_test.csv', 'CSV', '{table_format}') FORMAT CSV"
    result = run_query(instance, get_query)
    assert result.splitlines() == ["500001,500000,0"]


def test_storage_s3_put_uncompressed(started_cluster):
    id = uuid.uuid4()
    bucket = started_cluster.minio_bucket
    instance = started_cluster.instances["dummy"]
    filename = f"{id}/test_put_uncompressed.bin"
    name = "test_put_uncompressed"
    data = [
        "'Gloria Thompson',99",
        "'Matthew Tang',98",
        "'Patsy Anderson',23",
        "'Nancy Badillo',93",
        "'Roy Hunt',5",
        "'Adam Kirk',51",
        "'Joshua Douds',28",
        "'Jolene Ryan',0",
        "'Roxanne Padilla',50",
        "'Howard Roberts',41",
        "'Ricardo Broughton',13",
        "'Roland Speer',83",
        "'Cathy Cohan',58",
        "'Kathie Dawson',100",
        "'Gregg Mcquistion',11",
    ]
    run_query(
        instance,
        "CREATE TABLE {} (name String, id UInt32) ENGINE = S3('http://{}:{}/{}/{}', 'CSV')".format(
            name, started_cluster.minio_ip, MINIO_INTERNAL_PORT, bucket, filename
        ),
    )
    insert_query_id = uuid.uuid4().hex
    data_sep = "),("
    run_query(
        instance,
        "INSERT INTO {} VALUES ({})".format(name, data_sep.join(data)),
        query_id=insert_query_id,
    )

    run_query(instance, "SELECT sum(id) FROM {}".format(name)).splitlines() == ["753"]

    uncompressed_content = get_s3_file_content(started_cluster, bucket, filename)
    assert sum([int(i.split(",")[1]) for i in uncompressed_content.splitlines()]) == 753

    instance.query("SYSTEM FLUSH LOGS")
    blob_storage_log = instance.query(f"SELECT * FROM system.blob_storage_log")

    result = instance.query(
        f"""SELECT
            countIf(event_type == 'Upload'),
            countIf(remote_path == '{filename}'),
            countIf(bucket == '{bucket}'),
            count()
        FROM system.blob_storage_log WHERE query_id = '{insert_query_id}'"""
    )
    r = result.strip().split("\t")
    assert int(r[0]) >= 1, blob_storage_log
    assert all(col == r[0] for col in r), blob_storage_log
    run_query(instance, f"DROP TABLE {name}")


@pytest.mark.parametrize(
    "extension,method",
    [pytest.param("bin", "gzip", id="bin"), pytest.param("gz", "auto", id="gz")],
)
def test_storage_s3_put_gzip(started_cluster, extension, method):
    id = uuid.uuid4()
    bucket = started_cluster.minio_bucket
    instance = started_cluster.instances["dummy"]
    filename = f"{id}/test_put_gzip.{extension}"
    name = f"test_put_gzip_{extension}"
    data = [
        "'Joseph Tomlinson',5",
        "'Earnest Essary',44",
        "'Matha Pannell',24",
        "'Michael Shavers',46",
        "'Elias Groce',38",
        "'Pamela Bramlet',50",
        "'Lewis Harrell',49",
        "'Tamara Fyall',58",
        "'George Dixon',38",
        "'Alice Walls',49",
        "'Paula Mais',24",
        "'Myrtle Pelt',93",
        "'Sylvia Naffziger',18",
        "'Amanda Cave',83",
        "'Yolanda Joseph',89",
    ]
    run_query(
        instance,
        f"""CREATE TABLE {name} (name String, id UInt32) ENGINE = S3(
                                'http://{started_cluster.minio_ip}:{MINIO_INTERNAL_PORT}/{bucket}/{filename}',
                                'CSV',
                                '{method}')""",
    )

    run_query(instance, f"INSERT INTO {name} VALUES ({'),('.join(data)})")

    run_query(instance, f"SELECT sum(id) FROM {name}").splitlines() == ["708"]

    buf = io.BytesIO(
        get_s3_file_content(started_cluster, bucket, filename, decode=False)
    )
    f = gzip.GzipFile(fileobj=buf, mode="rb")
    uncompressed_content = f.read().decode()
    assert sum([int(i.split(",")[1]) for i in uncompressed_content.splitlines()]) == 708
    run_query(instance, f"DROP TABLE {name}")


def test_truncate_table(started_cluster):
    bucket = started_cluster.minio_bucket
    instance = started_cluster.instances["dummy"]  # type: ClickHouseInstance
    name = "truncate"

    instance.query(
        "CREATE TABLE {} (id UInt32) ENGINE = S3('http://{}:{}/{}/{}', 'CSV')".format(
            name, started_cluster.minio_ip, MINIO_INTERNAL_PORT, bucket, name
        )
    )

    instance.query("INSERT INTO {} SELECT number FROM numbers(10)".format(name))
    result = instance.query("SELECT * FROM {}".format(name))
    assert result == instance.query("SELECT number FROM numbers(10)")
    instance.query("TRUNCATE TABLE {}".format(name))

    minio = started_cluster.minio_client
    timeout = 30
    while timeout > 0:
        if (
            len(list(minio.list_objects(started_cluster.minio_bucket, "truncate/")))
            == 0
        ):
            break
        timeout -= 1
        time.sleep(1)
    assert len(list(minio.list_objects(started_cluster.minio_bucket, "truncate/"))) == 0
    # FIXME: there was a bug in test and it was never checked.
    # Currently read from truncated table fails with
    # DB::Exception: Failed to get object info: No response body..
    # HTTP response code: 404: while reading truncate: While executing S3Source
    # assert instance.query("SELECT * FROM {}".format(name)) == ""
    instance.query(f"DROP TABLE {name} SYNC")
    assert (
        instance.query(f"SELECT count() FROM system.tables where name='{name}'")
        == "0\n"
    )


def test_predefined_connection_configuration(started_cluster):
    id = uuid.uuid4()
    bucket = started_cluster.minio_bucket
    instance = started_cluster.instances[
        "dummy_without_named_collections"
    ]  # type: ClickHouseInstance
    name = "test_table"

    instance.query("CREATE USER user")
    instance.query("GRANT CREATE ON *.* TO user")
    instance.query("GRANT SOURCES ON *.* TO user")
    instance.query("GRANT SELECT ON *.* TO user")

    instance.query(f"drop table if exists {name}", user="user")
    error = instance.query_and_get_error(
        f"CREATE TABLE {name} (id UInt32) ENGINE = S3(s3_conf1, format='CSV')",
        user="user",
    )
    assert (
        "To execute this query, it's necessary to have the grant NAMED COLLECTION ON s3_conf1"
        in error
    )

    instance.query("GRANT NAMED COLLECTION ON s3_conf1 TO user", user="admin")
    instance.query(
        f"CREATE TABLE {name} (id UInt32) ENGINE = S3(s3_conf1, format='CSV')",
        user="user",
    )

    instance.query(
        f"INSERT INTO {name} SELECT number FROM numbers(10) SETTINGS s3_truncate_on_insert=1"
    )
    result = instance.query(f"SELECT * FROM {name}")
    assert result == instance.query("SELECT number FROM numbers(10)")

    result = instance.query(
        "SELECT * FROM s3(s3_conf1, format='CSV', structure='id UInt32')", user="user"
    )
    assert result == instance.query("SELECT number FROM numbers(10)")

    error = instance.query_and_get_error("SELECT * FROM s3(no_collection)", user="user")
    assert (
        "To execute this query, it's necessary to have the grant NAMED COLLECTION ON no_collection"
        in error
    )
    instance2 = started_cluster.instances["dummy"]  # has named collection access
    error = instance2.query_and_get_error("SELECT * FROM s3(no_collection)")
    assert "There is no named collection `no_collection`" in error
    instance.query("DROP USER user")
    instance.query(f"DROP TABLE {name}")


result = ""


def test_url_reconnect_in_the_middle(started_cluster):
    bucket = started_cluster.minio_bucket
    instance = started_cluster.instances["dummy"]
    table_format = "id String, data String"
    filename = "test_url_reconnect_{}.tsv".format(random.randint(0, 1000))

    instance.query(
        f"""insert into table function
                   s3('http://{started_cluster.minio_host}:{started_cluster.minio_port}/{bucket}/{filename}', 'TSV', '{table_format}')
                   select number, randomPrintableASCII(number % 1000) from numbers(1000000)"""
    )

    with PartitionManager() as pm:
        pm_rule_reject = {
            "probability": 0.02,
            "destination": instance.ip_address,
            "source_port": started_cluster.minio_port,
            "action": "REJECT --reject-with tcp-reset",
        }
        pm_rule_drop_all = {
            "destination": instance.ip_address,
            "source_port": started_cluster.minio_port,
            "action": "DROP",
        }
        pm._add_rule(pm_rule_reject)

        def select():
            global result
            result = instance.query(
                f"""select count(), sum(cityHash64(x)) from (select toUInt64(id) + sleep(0.1) as x from
                url('http://{started_cluster.minio_host}:{started_cluster.minio_port}/{bucket}/{filename}', 'TSV', '{table_format}')
                settings http_max_tries = 10, http_retry_max_backoff_ms=2000, http_send_timeout=1, http_receive_timeout=1)"""
            )
            assert result == "1000000\t3914219105369203805\n"

        thread = threading.Thread(target=select)
        thread.start()
        time.sleep(4)
        pm._add_rule(pm_rule_drop_all)

        time.sleep(2)
        pm._delete_rule(pm_rule_drop_all)
        pm._delete_rule(pm_rule_reject)

        thread.join()

        assert result == "1000000\t3914219105369203805\n"


# At the time of writing the actual read bytes are respectively 148 and 169, so -10% to not be flaky
@pytest.mark.parametrize(
    "format_name,expected_bytes_read", [("Parquet", 133), ("ORC", 150)]
)
def test_seekable_formats(started_cluster, format_name, expected_bytes_read):
    expected_lines = 1500000
    instance = started_cluster.instances["dummy"]  # type: ClickHouseInstance

    table_function = f"s3(s3_{format_name.lower()}, structure='a Int32, b String', format='{format_name}')"
    exec_query_with_retry(
        instance,
        f"INSERT INTO TABLE FUNCTION {table_function} SELECT number, randomString(100) FROM numbers({expected_lines}) settings s3_truncate_on_insert=1",
        timeout=300,
    )

    result = instance.query(f"SELECT count() FROM {table_function}")
    assert int(result) == expected_lines

    result = instance.query(
        f"SELECT count() FROM {table_function} SETTINGS max_memory_usage='60M', max_download_threads=1"
    )
    assert int(result) == expected_lines

    instance.query(f"SELECT * FROM {table_function} FORMAT Null")

    instance.query("SYSTEM FLUSH LOGS")
    result = instance.query(
        f"SELECT formatReadableSize(ProfileEvents['ReadBufferFromS3Bytes']) FROM system.query_log WHERE startsWith(query, 'SELECT * FROM s3') AND memory_usage > 0 AND type='QueryFinish' ORDER BY event_time_microseconds DESC LIMIT 1"
    )
    result = result.strip()
    assert result.endswith("MiB")
    result = result[: result.index(".")]
    assert int(result) > 140


@pytest.mark.parametrize("format_name", ["Parquet", "ORC"])
def test_seekable_formats_url(started_cluster, format_name):
    bucket = started_cluster.minio_bucket
    expected_lines = 1500000
    instance = started_cluster.instances["dummy"]  # type: ClickHouseInstance

    format_name_lower = format_name.lower()
    table_function = f"s3(s3_{format_name_lower}, structure='a Int32, b String', format='{format_name}')"
    exec_query_with_retry(
        instance,
        f"INSERT INTO TABLE FUNCTION {table_function} SELECT number, randomString(100) FROM numbers({expected_lines}) settings s3_truncate_on_insert=1",
        timeout=300,
    )

    result = instance.query(f"SELECT count() FROM {table_function}")
    assert int(result) == expected_lines

    url_function = f"url('http://{started_cluster.minio_host}:{started_cluster.minio_port}/{bucket}/test_{format_name_lower}', '{format_name}', 'a Int32, b String')"
    result = instance.query(
        f"SELECT count() FROM {url_function} SETTINGS max_memory_usage='60M'"
    )
    assert int(result) == expected_lines


def test_empty_file(started_cluster):
    bucket = started_cluster.minio_bucket
    instance = started_cluster.instances["dummy"]

    name = "empty"
    url = f"http://{started_cluster.minio_ip}:{MINIO_INTERNAL_PORT}/{bucket}/{name}"

    minio = started_cluster.minio_client
    minio.put_object(bucket, name, io.BytesIO(b""), 0)

    table_function = f"s3('{url}', 'CSV', 'id Int32')"
    result = instance.query(f"SELECT count() FROM {table_function}")
    assert int(result) == 0


def test_insert_with_path_with_globs(started_cluster):
    instance = started_cluster.instances["dummy"]

    table_function_3 = f"s3('http://minio1:9001/root/test_parquet*', 'minio', '{minio_secret_key}', 'Parquet', 'a Int32, b String')"
    instance.query_and_get_error(
        f"insert into table function {table_function_3} SELECT number, randomString(100) FROM numbers(500)"
    )


def test_s3_schema_inference(started_cluster):
    bucket = started_cluster.minio_bucket
    instance = started_cluster.instances["dummy"]

    instance.query(
        f"insert into table function s3(s3_native, structure='a Int32, b String', format='Native') select number, randomString(100) from numbers(5000000) SETTINGS s3_truncate_on_insert=1"
    )
    result = instance.query(f"desc s3(s3_native, format='Native')")
    assert result == "a\tInt32\t\t\t\t\t\nb\tString\t\t\t\t\t\n"

    result = instance.query(f"select count(*) from s3(s3_native, format='Native')")
    assert int(result) == 5000000

    instance.query(
        f"create table schema_inference engine=S3(s3_native, format='Native')"
    )
    result = instance.query(f"desc schema_inference")
    assert result == "a\tInt32\t\t\t\t\t\nb\tString\t\t\t\t\t\n"

    result = instance.query(f"select count(*) from schema_inference")
    assert int(result) == 5000000

    table_function = f"url('http://{started_cluster.minio_host}:{started_cluster.minio_port}/{bucket}/test_native', 'Native')"
    result = instance.query(f"desc {table_function}")
    assert result == "a\tInt32\t\t\t\t\t\nb\tString\t\t\t\t\t\n"

    result = instance.query(f"select count(*) from {table_function}")
    assert int(result) == 5000000

    instance.query(
        f"create table schema_inference_2 engine=URL('http://{started_cluster.minio_host}:{started_cluster.minio_port}/{bucket}/test_native', 'Native')"
    )
    result = instance.query(f"desc schema_inference_2")
    assert result == "a\tInt32\t\t\t\t\t\nb\tString\t\t\t\t\t\n"

    result = instance.query(f"select count(*) from schema_inference_2")
    assert int(result) == 5000000

    table_function = f"s3('http://{started_cluster.minio_host}:{started_cluster.minio_port}/{bucket}/test_native', 'Native')"
    result = instance.query(f"desc {table_function}")
    assert result == "a\tInt32\t\t\t\t\t\nb\tString\t\t\t\t\t\n"

    result = instance.query(f"select count(*) from {table_function}")
    assert int(result) == 5000000

    instance.query("drop table schema_inference")
    instance.query("drop table schema_inference_2")


def test_empty_file(started_cluster):
    bucket = started_cluster.minio_bucket
    instance = started_cluster.instances["dummy"]

    name = "empty"
    url = f"http://{started_cluster.minio_ip}:{MINIO_INTERNAL_PORT}/{bucket}/{name}"

    minio = started_cluster.minio_client
    minio.put_object(bucket, name, io.BytesIO(b""), 0)

    table_function = f"s3('{url}', 'CSV', 'id Int32')"
    result = instance.query(f"SELECT count() FROM {table_function}")
    assert int(result) == 0


def test_overwrite(started_cluster):
    bucket = started_cluster.minio_bucket
    instance = started_cluster.instances["dummy"]

    table_function = f"s3(s3_parquet, structure='a Int32, b String', format='Parquet')"
    instance.query(f"create table test_overwrite as {table_function}")
    instance.query(f"truncate table test_overwrite")
    instance.query(
        f"insert into test_overwrite select number, randomString(100) from numbers(50) settings s3_truncate_on_insert=1"
    )
    instance.query_and_get_error(
        f"insert into test_overwrite select number, randomString(100) from numbers(100)"
    )
    instance.query(
        f"insert into test_overwrite select number, randomString(100) from numbers(200) settings s3_truncate_on_insert=1"
    )

    result = instance.query(f"select count() from test_overwrite")
    assert int(result) == 200
    instance.query(f"drop table test_overwrite")


def test_create_new_files_on_insert(started_cluster):
    bucket = started_cluster.minio_bucket
    instance = started_cluster.instances["dummy"]

    table_function = f"s3(s3_parquet, structure='a Int32, b String', format='Parquet')"
    instance.query(f"create table test_multiple_inserts as {table_function}")
    instance.query(f"truncate table test_multiple_inserts")
    instance.query(
        f"insert into test_multiple_inserts select number, randomString(100) from numbers(10) settings s3_truncate_on_insert=1"
    )
    instance.query(
        f"insert into test_multiple_inserts select number, randomString(100) from numbers(20) settings s3_create_new_file_on_insert=1"
    )
    instance.query(
        f"insert into test_multiple_inserts select number, randomString(100) from numbers(30) settings s3_create_new_file_on_insert=1"
    )

    result = instance.query(f"select count() from test_multiple_inserts")
    assert int(result) == 60

    instance.query(f"drop table test_multiple_inserts")

    table_function = (
        f"s3(s3_parquet_gz, structure='a Int32, b String', format='Parquet')"
    )
    instance.query(f"create table test_multiple_inserts as {table_function}")
    instance.query(f"truncate table test_multiple_inserts")
    instance.query(
        f"insert into test_multiple_inserts select number, randomString(100) from numbers(10) settings s3_truncate_on_insert=1"
    )
    instance.query(
        f"insert into test_multiple_inserts select number, randomString(100) from numbers(20) settings s3_create_new_file_on_insert=1"
    )
    instance.query(
        f"insert into test_multiple_inserts select number, randomString(100) from numbers(30) settings s3_create_new_file_on_insert=1"
    )

    result = instance.query(f"select count() from test_multiple_inserts")
    assert int(result) == 60
    instance.query("drop table test_multiple_inserts")


def test_format_detection(started_cluster):
    bucket = started_cluster.minio_bucket
    instance = started_cluster.instances["dummy"]

    instance.query(f"create table arrow_table_s3 (x UInt64) engine=S3(s3_arrow)")
    instance.query(
        f"insert into arrow_table_s3 select 1 settings s3_truncate_on_insert=1"
    )
    result = instance.query(f"select * from s3(s3_arrow)")
    assert int(result) == 1

    result = instance.query(
        f"select * from url('http://{started_cluster.minio_host}:{started_cluster.minio_port}/{bucket}/test.arrow')"
    )
    assert int(result) == 1

    result = instance.query(
        f"select * from s3('http://{started_cluster.minio_host}:{started_cluster.minio_port}/{bucket}/test.arrow')"
    )
    assert int(result) == 1

    instance.query(f"create table parquet_table_s3 (x UInt64) engine=S3(s3_parquet2)")
    instance.query(
        f"insert into parquet_table_s3 select 1 settings s3_truncate_on_insert=1"
    )
    result = instance.query(f"select * from s3(s3_parquet2)")
    assert int(result) == 1

    result = instance.query(
        f"select * from url('http://{started_cluster.minio_host}:{started_cluster.minio_port}/{bucket}/test.parquet')"
    )
    assert int(result) == 1

    result = instance.query(
        f"select * from s3('http://{started_cluster.minio_host}:{started_cluster.minio_port}/{bucket}/test.parquet')"
    )
    assert int(result) == 1
    instance.query(f"drop table arrow_table_s3")
    instance.query(f"drop table parquet_table_s3")


def test_schema_inference_from_globs(started_cluster):
    id = uuid.uuid4()
    bucket = started_cluster.minio_bucket
    instance = started_cluster.instances["dummy"]

    instance.query(
        f"insert into table function s3('http://{started_cluster.minio_host}:{started_cluster.minio_port}/{bucket}/{id}/test1.jsoncompacteachrow', 'JSONCompactEachRow', 'x Nullable(UInt32)') select NULL"
    )
    instance.query(
        f"insert into table function s3('http://{started_cluster.minio_host}:{started_cluster.minio_port}/{bucket}/{id}/test2.jsoncompacteachrow', 'JSONCompactEachRow', 'x Nullable(UInt32)') select 0"
    )

    url_filename = "test{1,2}.jsoncompacteachrow"
    result = instance.query(
        f"desc url('http://{started_cluster.minio_host}:{started_cluster.minio_port}/{bucket}/{id}/{url_filename}') settings input_format_json_infer_incomplete_types_as_strings=0"
    )
    assert result.strip() == "c1\tNullable(Int64)"

    result = instance.query(
        f"select * from url('http://{started_cluster.minio_host}:{started_cluster.minio_port}/{bucket}/{id}/{url_filename}') settings input_format_json_infer_incomplete_types_as_strings=0"
    )
    assert sorted(result.split()) == ["0", "\\N"]

    result = instance.query(
        f"desc s3('http://{started_cluster.minio_host}:{started_cluster.minio_port}/{bucket}/{id}/test*.jsoncompacteachrow') settings input_format_json_infer_incomplete_types_as_strings=0"
    )
    assert result.strip() == "c1\tNullable(Int64)"

    result = instance.query(
        f"select * from s3('http://{started_cluster.minio_host}:{started_cluster.minio_port}/{bucket}/{id}/test*.jsoncompacteachrow') settings input_format_json_infer_incomplete_types_as_strings=0"
    )
    assert sorted(result.split()) == ["0", "\\N"]

    instance.query(
        f"insert into table function s3('http://{started_cluster.minio_host}:{started_cluster.minio_port}/{bucket}/{id}/test3.jsoncompacteachrow', 'JSONCompactEachRow', 'x Nullable(UInt32)') select NULL"
    )

    url_filename = "test{1,3}.jsoncompacteachrow"

    result = instance.query_and_get_error(
        f"desc s3('http://{started_cluster.minio_host}:{started_cluster.minio_port}/{bucket}/{id}/{url_filename}') settings schema_inference_use_cache_for_s3=0, input_format_json_infer_incomplete_types_as_strings=0"
    )

    assert "All attempts to extract table structure from files failed" in result

    result = instance.query_and_get_error(
        f"desc url('http://{started_cluster.minio_host}:{started_cluster.minio_port}/{bucket}/{id}/{url_filename}') settings schema_inference_use_cache_for_url=0, input_format_json_infer_incomplete_types_as_strings=0"
    )

    assert "All attempts to extract table structure from files failed" in result

    instance.query(
        f"insert into table function s3('http://{started_cluster.minio_host}:{started_cluster.minio_port}/{bucket}/{id}/test0.jsoncompacteachrow', 'TSV', 'x String') select '[123;]'"
    )

    result = instance.query_and_get_error(
        f"desc s3('http://{started_cluster.minio_host}:{started_cluster.minio_port}/{bucket}/{id}/test*.jsoncompacteachrow') settings schema_inference_use_cache_for_s3=0, input_format_json_infer_incomplete_types_as_strings=0"
    )

    assert "CANNOT_EXTRACT_TABLE_STRUCTURE" in result

    url_filename = "test{0,1,2,3}.jsoncompacteachrow"

    result = instance.query_and_get_error(
        f"desc url('http://{started_cluster.minio_host}:{started_cluster.minio_port}/{bucket}/{id}/{url_filename}') settings schema_inference_use_cache_for_url=0, input_format_json_infer_incomplete_types_as_strings=0"
    )

    assert "CANNOT_EXTRACT_TABLE_STRUCTURE" in result


def test_signatures(started_cluster):
    session_token = "session token that will not be checked by MiniIO"
    bucket = started_cluster.minio_bucket
    instance = started_cluster.instances["dummy"]

    instance.query(f"create table test_signatures (x UInt64) engine=S3(s3_arrow)")
    instance.query(f"truncate table test_signatures")
    instance.query(f"insert into test_signatures select 1")

    result = instance.query(
        f"select * from s3('http://{started_cluster.minio_host}:{started_cluster.minio_port}/{bucket}/test.arrow')"
    )
    assert int(result) == 1

    result = instance.query(
        f"select * from s3('http://{started_cluster.minio_host}:{started_cluster.minio_port}/{bucket}/test.arrow', 'Arrow', 'x UInt64')"
    )
    assert int(result) == 1

    result = instance.query(
        f"select * from s3('http://{started_cluster.minio_host}:{started_cluster.minio_port}/{bucket}/test.arrow', 'minio', '{minio_secret_key}')"
    )
    assert int(result) == 1

    error = instance.query_and_get_error(
        f"select * from s3('http://{started_cluster.minio_host}:{started_cluster.minio_port}/{bucket}/test.arrow', 'minio', '{minio_secret_key}', '{session_token}')"
    )
    assert "S3_ERROR" in error

    result = instance.query(
        f"select * from s3('http://{started_cluster.minio_host}:{started_cluster.minio_port}/{bucket}/test.arrow', 'Arrow', 'x UInt64', 'auto')"
    )
    assert int(result) == 1

    result = instance.query(
        f"select * from s3('http://{started_cluster.minio_host}:{started_cluster.minio_port}/{bucket}/test.arrow', 'minio', '{minio_secret_key}', 'Arrow')"
    )
    assert int(result) == 1

    error = instance.query_and_get_error(
        f"select * from s3('http://{started_cluster.minio_host}:{started_cluster.minio_port}/{bucket}/test.arrow', 'minio', '{minio_secret_key}', '{session_token}', 'Arrow')"
    )
    assert "S3_ERROR" in error

    error = instance.query_and_get_error(
        f"select * from s3('http://{started_cluster.minio_host}:{started_cluster.minio_port}/{bucket}/test.arrow', 'minio', '{minio_secret_key}', '{session_token}', 'Arrow', 'x UInt64')"
    )
    assert "S3_ERROR" in error

    error = instance.query_and_get_error(
        f"select * from s3('http://{started_cluster.minio_host}:{started_cluster.minio_port}/{bucket}/test.arrow', 'minio', '{minio_secret_key}', '{session_token}', 'Arrow', 'x UInt64', 'auto')"
    )
    assert "S3_ERROR" in error

    instance.query(f"drop table test_signatures")


def test_select_columns(started_cluster):
    bucket = started_cluster.minio_bucket
    id = uuid.uuid4()
    instance = started_cluster.instances["dummy"]
    name = "test_table2"
    structure = "id UInt32, value1 Int32, value2 Int32"

    instance.query(f"drop table if exists {name}")
    instance.query(
        f"CREATE TABLE {name} ({structure}) ENGINE = S3(s3_conf1, format='Parquet')"
    )

    limit = 10000000
    instance.query(
        f"INSERT INTO {name} SELECT * FROM generateRandom('{structure}') LIMIT {limit} SETTINGS s3_truncate_on_insert=1"
    )
    instance.query(f"SELECT value2, '{id}' FROM {name}")

    instance.query("SYSTEM FLUSH LOGS")
    result1 = instance.query(
        f"SELECT ProfileEvents['ReadBufferFromS3Bytes'] FROM system.query_log WHERE type='QueryFinish' and query LIKE 'SELECT value2, ''{id}'' FROM {name}'"
    )

    instance.query(f"SELECT *, '{id}' FROM {name}")
    instance.query("SYSTEM FLUSH LOGS")
    result2 = instance.query(
        f"SELECT ProfileEvents['ReadBufferFromS3Bytes'] FROM system.query_log WHERE type='QueryFinish' and query LIKE 'SELECT *, ''{id}'' FROM {name}'"
    )

    assert round(int(result2) / int(result1)) == 3


def test_insert_select_schema_inference(started_cluster):
    id = uuid.uuid4()
    bucket = started_cluster.minio_bucket
    instance = started_cluster.instances["dummy"]

    instance.query(
        f"insert into function s3('http://{started_cluster.minio_host}:{started_cluster.minio_port}/{bucket}/{id}/test_insert_select.native') select toUInt64(1) as x"
    )
    result = instance.query(
        f"desc s3('http://{started_cluster.minio_host}:{started_cluster.minio_port}/{bucket}/{id}/test_insert_select.native')"
    )
    assert result.strip() == "x\tUInt64"

    result = instance.query(
        f"select * from s3('http://{started_cluster.minio_host}:{started_cluster.minio_port}/{bucket}/{id}/test_insert_select.native')"
    )
    assert int(result) == 1


def test_parallel_reading_with_memory_limit(started_cluster):
    bucket = started_cluster.minio_bucket
    instance = started_cluster.instances["dummy"]

    instance.query(
        f"insert into function s3('http://{started_cluster.minio_host}:{started_cluster.minio_port}/{bucket}/test_memory_limit.native') select * from numbers(1000000) SETTINGS s3_truncate_on_insert=1"
    )

    # max_download_buffer_size=1048576 -> Trigger parallel http reads
    # max_memory_usage=1000 -> Cause an exception in parallel read and server should not crash
    # max_block_size=65409/max_untracked_memory=2097152 -> Ensure that query does not succeed
    result = instance.query_and_get_error(
        f"select * from url('http://{started_cluster.minio_host}:{started_cluster.minio_port}/{bucket}/test_memory_limit.native') settings max_memory_usage=1000,max_untracked_memory=2097152,max_block_size=65409,max_download_buffer_size=1048576"
    )

    assert "Query memory limit exceeded" in result

    time.sleep(5)

    # Check that server didn't crash
    result = instance.query("select 1")
    assert int(result) == 1


def test_wrong_format_usage(started_cluster):
    bucket = started_cluster.minio_bucket
    instance = started_cluster.instances["dummy"]

    instance.query(
        f"insert into function s3('http://{started_cluster.minio_host}:{started_cluster.minio_port}/{bucket}/test_wrong_format.native') select * from numbers(10e6) SETTINGS s3_truncate_on_insert=1"
    )
    # size(test_wrong_format.native) = 10e6*8+16(header) ~= 76MiB

    # ensure that not all file will be loaded into memory
    result = instance.query_and_get_error(
        f"desc s3('http://{started_cluster.minio_host}:{started_cluster.minio_port}/{bucket}/test_wrong_format.native', 'Parquet') settings input_format_allow_seeks=0, max_memory_usage='10Mi'"
    )

    assert "Not a Parquet file" in result


def check_profile_event_for_query(
    instance, file, storage_name, started_cluster, bucket, profile_event, amount
):
    instance.query("system flush logs")
    query_pattern = f"{storage_name}('http://{started_cluster.minio_host}:{started_cluster.minio_port}/{bucket}/{file}'".replace(
        "'", "\\'"
    )
    res = int(
        instance.query(
            f"select ProfileEvents['{profile_event}'] from system.query_log where query like '%{query_pattern}%' and query not like '%ProfileEvents%' and type = 'QueryFinish' order by query_start_time_microseconds desc limit 1"
        )
    )

    assert res == amount


def check_cache_misses(instance, file, storage_name, started_cluster, bucket, amount=1):
    check_profile_event_for_query(
        instance,
        file,
        storage_name,
        started_cluster,
        bucket,
        "SchemaInferenceCacheMisses",
        amount,
    )


def check_cache_hits(instance, file, storage_name, started_cluster, bucket, amount=1):
    check_profile_event_for_query(
        instance,
        file,
        storage_name,
        started_cluster,
        bucket,
        "SchemaInferenceCacheHits",
        amount,
    )


def check_cache_invalidations(
    instance, file, storage_name, started_cluster, bucket, amount=1
):
    check_profile_event_for_query(
        instance,
        file,
        storage_name,
        started_cluster,
        bucket,
        "SchemaInferenceCacheInvalidations",
        amount,
    )


def check_cache_evictions(
    instance, file, storage_name, started_cluster, bucket, amount=1
):
    check_profile_event_for_query(
        instance,
        file,
        storage_name,
        started_cluster,
        bucket,
        "SchemaInferenceCacheEvictions",
        amount,
    )


def check_cahce_num_rows_hits(
    instance, file, storage_name, started_cluster, bucket, amount=1
):
    check_profile_event_for_query(
        instance,
        file,
        storage_name,
        started_cluster,
        bucket,
        "SchemaInferenceCacheNumRowsHits",
        amount,
    )


def run_describe_query(instance, file, storage_name, started_cluster, bucket):
    query = f"desc {storage_name}('http://{started_cluster.minio_host}:{started_cluster.minio_port}/{bucket}/{file}')"
    instance.query(query)


def run_count_query(instance, file, storage_name, started_cluster, bucket):
    query = f"select count() from {storage_name}('http://{started_cluster.minio_host}:{started_cluster.minio_port}/{bucket}/{file}', auto, 'x UInt64')"
    return instance.query(query)


def check_cache(instance, expected_files):
    sources = instance.query("select source from system.schema_inference_cache")
    assert sorted(map(lambda x: x.strip().split("/")[-1], sources.split())) == sorted(
        expected_files
    )


def test_schema_inference_cache(started_cluster):
    bucket = started_cluster.minio_bucket
    instance = started_cluster.instances["dummy"]

    def test(storage_name):
        instance.query("system drop schema cache")
        instance.query(
            f"insert into function s3('http://{started_cluster.minio_host}:{started_cluster.minio_port}/{bucket}/test_cache0.jsonl') select * from numbers(100) settings s3_truncate_on_insert=1"
        )
        time.sleep(1)

        run_describe_query(
            instance, "test_cache0.jsonl", storage_name, started_cluster, bucket
        )
        check_cache(instance, ["test_cache0.jsonl"])
        check_cache_misses(
            instance, "test_cache0.jsonl", storage_name, started_cluster, bucket
        )

        run_describe_query(
            instance, "test_cache0.jsonl", storage_name, started_cluster, bucket
        )
        check_cache_hits(
            instance, "test_cache0.jsonl", storage_name, started_cluster, bucket
        )

        instance.query(
            f"insert into function s3('http://{started_cluster.minio_host}:{started_cluster.minio_port}/{bucket}/test_cache0.jsonl') select * from numbers(100) settings s3_truncate_on_insert=1"
        )
        time.sleep(1)

        run_describe_query(
            instance, "test_cache0.jsonl", storage_name, started_cluster, bucket
        )
        check_cache_invalidations(
            instance, "test_cache0.jsonl", storage_name, started_cluster, bucket
        )

        instance.query(
            f"insert into function s3('http://{started_cluster.minio_host}:{started_cluster.minio_port}/{bucket}/test_cache1.jsonl') select * from numbers(100) settings s3_truncate_on_insert=1"
        )
        time.sleep(1)

        run_describe_query(
            instance, "test_cache1.jsonl", storage_name, started_cluster, bucket
        )
        check_cache(instance, ["test_cache0.jsonl", "test_cache1.jsonl"])
        check_cache_misses(
            instance, "test_cache1.jsonl", storage_name, started_cluster, bucket
        )

        run_describe_query(
            instance, "test_cache1.jsonl", storage_name, started_cluster, bucket
        )
        check_cache_hits(
            instance, "test_cache1.jsonl", storage_name, started_cluster, bucket
        )

        instance.query(
            f"insert into function s3('http://{started_cluster.minio_host}:{started_cluster.minio_port}/{bucket}/test_cache2.jsonl') select * from numbers(100) settings s3_truncate_on_insert=1"
        )
        time.sleep(1)

        run_describe_query(
            instance, "test_cache2.jsonl", storage_name, started_cluster, bucket
        )
        check_cache(instance, ["test_cache1.jsonl", "test_cache2.jsonl"])
        check_cache_misses(
            instance, "test_cache2.jsonl", storage_name, started_cluster, bucket
        )
        check_cache_evictions(
            instance, "test_cache2.jsonl", storage_name, started_cluster, bucket
        )

        run_describe_query(
            instance, "test_cache2.jsonl", storage_name, started_cluster, bucket
        )
        check_cache_hits(
            instance, "test_cache2.jsonl", storage_name, started_cluster, bucket
        )

        run_describe_query(
            instance, "test_cache1.jsonl", storage_name, started_cluster, bucket
        )
        check_cache_hits(
            instance, "test_cache1.jsonl", storage_name, started_cluster, bucket
        )

        run_describe_query(
            instance, "test_cache0.jsonl", storage_name, started_cluster, bucket
        )
        check_cache(instance, ["test_cache0.jsonl", "test_cache1.jsonl"])
        check_cache_misses(
            instance, "test_cache0.jsonl", storage_name, started_cluster, bucket
        )
        check_cache_evictions(
            instance, "test_cache0.jsonl", storage_name, started_cluster, bucket
        )

        run_describe_query(
            instance, "test_cache2.jsonl", storage_name, started_cluster, bucket
        )
        check_cache(instance, ["test_cache0.jsonl", "test_cache2.jsonl"])
        check_cache_misses(
            instance, "test_cache2.jsonl", storage_name, started_cluster, bucket
        )
        check_cache_evictions(
            instance, "test_cache2.jsonl", storage_name, started_cluster, bucket
        )

        run_describe_query(
            instance, "test_cache2.jsonl", storage_name, started_cluster, bucket
        )
        check_cache_hits(
            instance, "test_cache2.jsonl", storage_name, started_cluster, bucket
        )

        run_describe_query(
            instance, "test_cache0.jsonl", storage_name, started_cluster, bucket
        )
        check_cache_hits(
            instance, "test_cache0.jsonl", storage_name, started_cluster, bucket
        )

        instance.query(
            f"insert into function s3('http://{started_cluster.minio_host}:{started_cluster.minio_port}/{bucket}/test_cache3.jsonl') select * from numbers(100) settings s3_truncate_on_insert=1"
        )
        time.sleep(1)

        files = "test_cache{0,1,2,3}.jsonl"
        run_describe_query(instance, files, storage_name, started_cluster, bucket)
        check_cache_hits(instance, files, storage_name, started_cluster, bucket)

        instance.query(f"system drop schema cache for {storage_name}")
        check_cache(instance, [])

        run_describe_query(instance, files, storage_name, started_cluster, bucket)
        check_cache_misses(instance, files, storage_name, started_cluster, bucket, 4)

        instance.query("system drop schema cache")
        check_cache(instance, [])

        run_describe_query(instance, files, storage_name, started_cluster, bucket)
        check_cache_misses(instance, files, storage_name, started_cluster, bucket, 4)

        instance.query("system drop schema cache")

        instance.query(
            f"insert into function s3('http://{started_cluster.minio_host}:{started_cluster.minio_port}/{bucket}/test_cache0.csv') select * from numbers(100) settings s3_truncate_on_insert=1"
        )
        time.sleep(1)

        res = run_count_query(
            instance, "test_cache0.csv", storage_name, started_cluster, bucket
        )

        assert int(res) == 100

        check_cache(instance, ["test_cache0.csv"])
        check_cache_misses(
            instance, "test_cache0.csv", storage_name, started_cluster, bucket
        )

        res = run_count_query(
            instance, "test_cache0.csv", storage_name, started_cluster, bucket
        )
        assert int(res) == 100

        check_cache_hits(
            instance, "test_cache0.csv", storage_name, started_cluster, bucket
        )

        instance.query(
            f"insert into function s3('http://{started_cluster.minio_host}:{started_cluster.minio_port}/{bucket}/test_cache0.csv') select * from numbers(200) settings s3_truncate_on_insert=1"
        )
        time.sleep(1)

        res = run_count_query(
            instance, "test_cache0.csv", storage_name, started_cluster, bucket
        )

        assert int(res) == 200

        check_cache_invalidations(
            instance, "test_cache0.csv", storage_name, started_cluster, bucket
        )

        instance.query(
            f"insert into function s3('http://{started_cluster.minio_host}:{started_cluster.minio_port}/{bucket}/test_cache1.csv') select * from numbers(100) settings s3_truncate_on_insert=1"
        )
        time.sleep(1)

        res = run_count_query(
            instance, "test_cache1.csv", storage_name, started_cluster, bucket
        )

        assert int(res) == 100
        check_cache(instance, ["test_cache0.csv", "test_cache1.csv"])
        check_cache_misses(
            instance, "test_cache1.csv", storage_name, started_cluster, bucket
        )

        res = run_count_query(
            instance, "test_cache1.csv", storage_name, started_cluster, bucket
        )
        assert int(res) == 100
        check_cache_hits(
            instance, "test_cache1.csv", storage_name, started_cluster, bucket
        )

        res = run_count_query(
            instance, "test_cache{0,1}.csv", storage_name, started_cluster, bucket
        )
        assert int(res) == 300
        check_cache_hits(
            instance, "test_cache{0,1}.csv", storage_name, started_cluster, bucket, 2
        )

        instance.query(f"system drop schema cache for {storage_name}")
        check_cache(instance, [])

        res = run_count_query(
            instance, "test_cache{0,1}.csv", storage_name, started_cluster, bucket
        )
        assert int(res) == 300
        check_cache_misses(
            instance, "test_cache{0,1}.csv", storage_name, started_cluster, bucket, 2
        )

        instance.query(f"system drop schema cache for {storage_name}")
        check_cache(instance, [])

        instance.query(
            f"insert into function s3('http://{started_cluster.minio_host}:{started_cluster.minio_port}/{bucket}/test_cache.parquet') select * from numbers(100) settings s3_truncate_on_insert=1"
        )
        time.sleep(1)

        res = instance.query(
            f"select count() from {storage_name}('http://{started_cluster.minio_host}:{started_cluster.minio_port}/{bucket}/test_cache.parquet')"
        )
        assert int(res) == 100
        check_cache_misses(
            instance, "test_cache.parquet", storage_name, started_cluster, bucket
        )
        check_cache_hits(
            instance, "test_cache.parquet", storage_name, started_cluster, bucket
        )
        check_cahce_num_rows_hits(
            instance, "test_cache.parquet", storage_name, started_cluster, bucket
        )

    test("s3")
    test("url")


def test_ast_auth_headers(started_cluster):
    bucket = started_cluster.minio_restricted_bucket
    instance = started_cluster.instances["s3_non_default"]  # type: ClickHouseInstance
    filename = "test.csv"

    result = instance.query_and_get_error(
        f"select count() from s3('http://resolver:8080/{bucket}/{filename}', 'CSV', 'dummy String')"
    )

    assert "HTTP response code: 403" in result
    assert "S3_ERROR" in result

    result = instance.query(
        f"select * from s3('http://resolver:8080/{bucket}/{filename}', 'CSV', headers(Authorization=`Bearer TOKEN`))"
    )

    assert result.strip() == "1\t2\t3"


def test_environment_credentials(started_cluster):
    bucket = started_cluster.minio_restricted_bucket

    instance = started_cluster.instances["s3_with_environment_credentials"]
    instance.query(
        f"insert into function s3('http://{started_cluster.minio_host}:{started_cluster.minio_port}/{bucket}/test_cache3.jsonl') select * from numbers(100) settings s3_truncate_on_insert=1"
    )
    assert (
        "100"
        == instance.query(
            f"select count() from s3('http://{started_cluster.minio_host}:{started_cluster.minio_port}/{bucket}/test_cache3.jsonl')"
        ).strip()
    )

    # manually defined access key should override from env
    with pytest.raises(helpers.client.QueryRuntimeException) as ei:
        instance.query(
            f"select count() from s3('http://{started_cluster.minio_host}:{started_cluster.minio_port}/{bucket}/test_cache4.jsonl', 'aws', 'aws123')"
        )

        assert ei.value.returncode == 243
        assert "HTTP response code: 403" in ei.value.stderr


def test_s3_list_objects_failure(started_cluster):
    bucket = started_cluster.minio_bucket
    instance = started_cluster.instances["dummy"]  # type: ClickHouseInstance
    filename = "test_no_list_{_partition_id}.csv"

    put_query = f"""
        INSERT INTO TABLE FUNCTION
        s3('http://resolver:8083/{bucket}/{filename}', 'CSV', 'c1 UInt32')
        PARTITION BY c1 % 20
        SELECT number FROM numbers(100)
        SETTINGS s3_truncate_on_insert=1
    """

    run_query(instance, put_query)

    T = 10
    for _ in range(0, T):
        started_cluster.exec_in_container(
            started_cluster.get_container_id("resolver"),
            [
                "curl",
                "-X",
                "POST",
                f"http://localhost:8083/reset_counters?max={random.randint(1, 15)}",
            ],
        )

        get_query = """
            SELECT sleep({seconds}) FROM s3('http://resolver:8083/{bucket}/test_no_list_*', 'CSV', 'c1 UInt32')
            SETTINGS s3_list_object_keys_size = 1, max_threads = {max_threads}, enable_s3_requests_logging = 1
            """.format(
            bucket=bucket, seconds=random.random(), max_threads=random.randint(2, 20)
        )

        with pytest.raises(helpers.client.QueryRuntimeException) as ei:
            result = run_query(instance, get_query)
            print(result)

        assert ei.value.returncode == 243
        assert "Could not list objects" in ei.value.stderr


def test_skip_empty_files(started_cluster):
    bucket = started_cluster.minio_bucket
    instance = started_cluster.instances["dummy"]

    instance.query(
        f"insert into function s3('http://{started_cluster.minio_host}:{started_cluster.minio_port}/{bucket}/skip_empty_files1.parquet', TSVRaw) select * from numbers(0) settings s3_truncate_on_insert=1"
    )

    instance.query(
        f"insert into function s3('http://{started_cluster.minio_host}:{started_cluster.minio_port}/{bucket}/skip_empty_files2.parquet') select * from numbers(1) settings s3_truncate_on_insert=1"
    )

    def test(engine, setting):
        instance.query_and_get_error(
            f"select * from {engine}('http://{started_cluster.minio_host}:{started_cluster.minio_port}/{bucket}/skip_empty_files1.parquet') settings {setting}=0"
        )

        instance.query_and_get_error(
            f"select * from {engine}('http://{started_cluster.minio_host}:{started_cluster.minio_port}/{bucket}/skip_empty_files1.parquet', auto, 'number UINt64') settings {setting}=0"
        )

        instance.query_and_get_error(
            f"select * from {engine}('http://{started_cluster.minio_host}:{started_cluster.minio_port}/{bucket}/skip_empty_files1.parquet') settings {setting}=1"
        )

        res = instance.query(
            f"select * from {engine}('http://{started_cluster.minio_host}:{started_cluster.minio_port}/{bucket}/skip_empty_files1.parquet', auto, 'number UInt64') settings {setting}=1"
        )

        assert len(res) == 0

        instance.query_and_get_error(
            f"select * from {engine}('http://{started_cluster.minio_host}:{started_cluster.minio_port}/{bucket}/skip_empty_files{{1,2}}.parquet') settings {setting}=0"
        )

        instance.query_and_get_error(
            f"select * from {engine}('http://{started_cluster.minio_host}:{started_cluster.minio_port}/{bucket}/skip_empty_files{{1,2}}.parquet', auto, 'number UInt64') settings {setting}=0"
        )

        res = instance.query(
            f"select * from {engine}('http://{started_cluster.minio_host}:{started_cluster.minio_port}/{bucket}/skip_empty_files{{1,2}}.parquet') settings {setting}=1"
        )

        assert int(res) == 0

        res = instance.query(
            f"select * from {engine}('http://{started_cluster.minio_host}:{started_cluster.minio_port}/{bucket}/skip_empty_files{{1,2}}.parquet', auto, 'number UInt64') settings {setting}=1"
        )

        assert int(res) == 0

    test("s3", "s3_skip_empty_files")
    test("url", "engine_url_skip_empty_files")

    res = instance.query(
        f"select * from url('http://{started_cluster.minio_host}:{started_cluster.minio_port}/{bucket}/skip_empty_files{{1|2}}.parquet') settings engine_url_skip_empty_files=1"
    )

    assert int(res) == 0

    res = instance.query(
        f"select * from url('http://{started_cluster.minio_host}:{started_cluster.minio_port}/{bucket}/skip_empty_files{{11|1|22}}.parquet', auto, 'number UInt64') settings engine_url_skip_empty_files=1"
    )

    assert len(res.strip()) == 0


def test_read_subcolumns(started_cluster):
    bucket = started_cluster.minio_bucket
    instance = started_cluster.instances["dummy"]

    instance.query(
        f"insert into function s3('http://{started_cluster.minio_host}:{started_cluster.minio_port}/{bucket}/test_subcolumns.tsv', auto, 'a Tuple(b Tuple(c UInt32, d UInt32), e UInt32)') select  ((1, 2), 3) SETTINGS s3_truncate_on_insert=1"
    )

    instance.query(
        f"insert into function s3('http://{started_cluster.minio_host}:{started_cluster.minio_port}/{bucket}/test_subcolumns.jsonl', auto, 'a Tuple(b Tuple(c UInt32, d UInt32), e UInt32)') select  ((1, 2), 3)  SETTINGS s3_truncate_on_insert=1"
    )

    res = instance.query(
        f"select a.b.d, _path, a.b, _file, a.e from s3('http://{started_cluster.minio_host}:{started_cluster.minio_port}/{bucket}/test_subcolumns.tsv', auto, 'a Tuple(b Tuple(c UInt32, d UInt32), e UInt32)')"
    )

    assert res == "2\troot/test_subcolumns.tsv\t(1,2)\ttest_subcolumns.tsv\t3\n"

    res = instance.query(
        f"select a.b.d, _path, a.b, _file, a.e from s3('http://{started_cluster.minio_host}:{started_cluster.minio_port}/{bucket}/test_subcolumns.jsonl', auto, 'a Tuple(b Tuple(c UInt32, d UInt32), e UInt32)')"
    )

    assert res == "2\troot/test_subcolumns.jsonl\t(1,2)\ttest_subcolumns.jsonl\t3\n"

    res = instance.query(
        f"select x.b.d, _path, x.b, _file, x.e from s3('http://{started_cluster.minio_host}:{started_cluster.minio_port}/{bucket}/test_subcolumns.jsonl', auto, 'x Tuple(b Tuple(c UInt32, d UInt32), e UInt32)')"
    )

    assert res == "0\troot/test_subcolumns.jsonl\t(0,0)\ttest_subcolumns.jsonl\t0\n"

    res = instance.query(
        f"select x.b.d, _path, x.b, _file, x.e from s3('http://{started_cluster.minio_host}:{started_cluster.minio_port}/{bucket}/test_subcolumns.jsonl', auto, 'x Tuple(b Tuple(c UInt32, d UInt32), e UInt32) default ((42, 42), 42)')"
    )

    assert res == "42\troot/test_subcolumns.jsonl\t(42,42)\ttest_subcolumns.jsonl\t42\n"

    res = instance.query(
        f"select a.b.d, _path, a.b, _file, a.e from url('http://{started_cluster.minio_host}:{started_cluster.minio_port}/{bucket}/test_subcolumns.tsv', auto, 'a Tuple(b Tuple(c UInt32, d UInt32), e UInt32)')"
    )

    assert res == "2\t/root/test_subcolumns.tsv\t(1,2)\ttest_subcolumns.tsv\t3\n"

    res = instance.query(
        f"select a.b.d, _path, a.b, _file, a.e from url('http://{started_cluster.minio_host}:{started_cluster.minio_port}/{bucket}/test_subcolumns.jsonl', auto, 'a Tuple(b Tuple(c UInt32, d UInt32), e UInt32)')"
    )

    assert res == "2\t/root/test_subcolumns.jsonl\t(1,2)\ttest_subcolumns.jsonl\t3\n"

    res = instance.query(
        f"select x.b.d, _path, x.b, _file, x.e from url('http://{started_cluster.minio_host}:{started_cluster.minio_port}/{bucket}/test_subcolumns.jsonl', auto, 'x Tuple(b Tuple(c UInt32, d UInt32), e UInt32)')"
    )

    assert res == "0\t/root/test_subcolumns.jsonl\t(0,0)\ttest_subcolumns.jsonl\t0\n"

    res = instance.query(
        f"select x.b.d, _path, x.b, _file, x.e from url('http://{started_cluster.minio_host}:{started_cluster.minio_port}/{bucket}/test_subcolumns.jsonl', auto, 'x Tuple(b Tuple(c UInt32, d UInt32), e UInt32) default ((42, 42), 42)')"
    )

    assert (
        res == "42\t/root/test_subcolumns.jsonl\t(42,42)\ttest_subcolumns.jsonl\t42\n"
    )


def test_read_subcolumn_time(started_cluster):
    bucket = started_cluster.minio_bucket
    instance = started_cluster.instances["dummy"]

    instance.query(
        f"insert into function s3('http://{started_cluster.minio_host}:{started_cluster.minio_port}/{bucket}/test_subcolumn_time.tsv', auto, 'a UInt32') select  (42)  SETTINGS s3_truncate_on_insert=1"
    )

    res = instance.query(
        f"select a, dateDiff('minute', _time, now()) < 59 from s3('http://{started_cluster.minio_host}:{started_cluster.minio_port}/{bucket}/test_subcolumn_time.tsv', auto, 'a UInt32')"
    )

    assert res == "42\t1\n"


def test_filtering_by_file_or_path(started_cluster):
    id = uuid.uuid4()
    bucket = started_cluster.minio_bucket
    instance = started_cluster.instances["dummy"]

    instance.query(
        f"insert into function s3('http://{started_cluster.minio_host}:{started_cluster.minio_port}/{bucket}/test_filter1.tsv', auto, 'x UInt64') select 1 SETTINGS s3_truncate_on_insert=1"
    )

    instance.query(
        f"insert into function s3('http://{started_cluster.minio_host}:{started_cluster.minio_port}/{bucket}/test_filter2.tsv', auto, 'x UInt64') select 2 SETTINGS s3_truncate_on_insert=1"
    )

    instance.query(
        f"insert into function s3('http://{started_cluster.minio_host}:{started_cluster.minio_port}/{bucket}/test_filter3.tsv', auto, 'x UInt64') select 3 SETTINGS s3_truncate_on_insert=1"
    )

    instance.query(
        f"select count(), '{id}' from s3('http://{started_cluster.minio_host}:{started_cluster.minio_port}/{bucket}/test_filter*.tsv') where _file = 'test_filter1.tsv'"
    )

    instance.query("SYSTEM FLUSH LOGS")

    result = instance.query(
        f"SELECT ProfileEvents['EngineFileLikeReadFiles'] FROM system.query_log WHERE query like '%{id}%' AND type='QueryFinish'"
    )

    assert int(result) == 1

    assert 0 == int(
        instance.query(
            f"select count() from s3('http://{started_cluster.minio_host}:{started_cluster.minio_port}/{bucket}/test_filter*.tsv') where _file = 'kek'"
        )
    )


def test_union_schema_inference_mode(started_cluster):
    id = uuid.uuid4()
    bucket = started_cluster.minio_bucket
    instance = started_cluster.instances["s3_non_default"]
    file_name_prefix = f"test_union_schema_inference_{id}_"

    instance.query(
        f"insert into function s3('http://{started_cluster.minio_host}:{started_cluster.minio_port}/{bucket}/{file_name_prefix}1.jsonl') select 1 as a SETTINGS s3_truncate_on_insert=1"
    )

    instance.query(
        f"insert into function s3('http://{started_cluster.minio_host}:{started_cluster.minio_port}/{bucket}/{file_name_prefix}2.jsonl') select 2 as b SETTINGS s3_truncate_on_insert=1"
    )

    instance.query(
        f"insert into function s3('http://{started_cluster.minio_host}:{started_cluster.minio_port}/{bucket}/{file_name_prefix}3.jsonl') select 2 as c SETTINGS s3_truncate_on_insert=1"
    )

    instance.query(
        f"insert into function s3('http://{started_cluster.minio_host}:{started_cluster.minio_port}/{bucket}/{file_name_prefix}4.jsonl', TSV) select 'Error' SETTINGS s3_truncate_on_insert=1"
    )

    for engine in ["s3", "url"]:
        instance.query("system drop schema cache for s3")

        result = instance.query(
            f"desc {engine}('http://{started_cluster.minio_host}:{started_cluster.minio_port}/{bucket}/{file_name_prefix}{{1,2,3}}.jsonl') settings schema_inference_mode='union', describe_compact_output=1 format TSV"
        )
        assert result == "a\tNullable(Int64)\nb\tNullable(Int64)\nc\tNullable(Int64)\n"

        result = instance.query(
            f"select schema_inference_mode, splitByChar('/', source)[-1] as file, schema from system.schema_inference_cache where source like '%{file_name_prefix}%' order by file format TSV"
        )
        assert (
            result == f"UNION\t{file_name_prefix}1.jsonl\ta Nullable(Int64)\n"
            f"UNION\t{file_name_prefix}2.jsonl\tb Nullable(Int64)\n"
            f"UNION\t{file_name_prefix}3.jsonl\tc Nullable(Int64)\n"
        )
        result = instance.query(
            f"select * from {engine}('http://{started_cluster.minio_host}:{started_cluster.minio_port}/{bucket}/{file_name_prefix}{{1,2,3}}.jsonl') order by tuple(*) settings schema_inference_mode='union', describe_compact_output=1 format TSV"
        )
        assert result == "1\t\\N\t\\N\n" "\\N\t2\t\\N\n" "\\N\t\\N\t2\n"

        instance.query(f"system drop schema cache for {engine}")
        result = instance.query(
            f"desc {engine}('http://{started_cluster.minio_host}:{started_cluster.minio_port}/{bucket}/{file_name_prefix}2.jsonl') settings schema_inference_mode='union', describe_compact_output=1 format TSV"
        )
        assert result == "b\tNullable(Int64)\n"

        result = instance.query(
            f"desc {engine}('http://{started_cluster.minio_host}:{started_cluster.minio_port}/{bucket}/{file_name_prefix}{{1,2,3}}.jsonl') settings schema_inference_mode='union', describe_compact_output=1 format TSV"
        )
        assert (
            result == "a\tNullable(Int64)\n"
            "b\tNullable(Int64)\n"
            "c\tNullable(Int64)\n"
        )

        error = instance.query_and_get_error(
            f"desc {engine}('http://{started_cluster.minio_host}:{started_cluster.minio_port}/{bucket}/{file_name_prefix}{{1,2,3,4}}.jsonl') settings schema_inference_mode='union', describe_compact_output=1 format TSV"
        )
        assert "CANNOT_EXTRACT_TABLE_STRUCTURE" in error


def test_s3_format_detection(started_cluster):
    bucket = started_cluster.minio_bucket
    instance = started_cluster.instances["dummy"]

    instance.query(
        f"insert into table function s3('http://{started_cluster.minio_host}:{started_cluster.minio_port}/{bucket}/test_format_detection0', 'JSONEachRow', 'x UInt64, y String') select number, 'str_' || toString(number) from numbers(0) settings s3_truncate_on_insert=1"
    )

    instance.query(
        f"insert into table function s3('http://{started_cluster.minio_host}:{started_cluster.minio_port}/{bucket}/test_format_detection1', 'JSONEachRow', 'x UInt64, y String') select number, 'str_' || toString(number) from numbers(5) settings s3_truncate_on_insert=1"
    )

    expected_result = instance.query(
        f"select * from s3('http://{started_cluster.minio_host}:{started_cluster.minio_port}/{bucket}/test_format_detection1', 'JSONEachRow', 'x UInt64, y String')"
    )

    expected_desc_result = instance.query(
        f"desc s3('http://{started_cluster.minio_host}:{started_cluster.minio_port}/{bucket}/test_format_detection1', 'JSONEachRow')"
    )

    for engine in ["s3", "url"]:
        desc_result = instance.query(
            f"desc {engine}('http://{started_cluster.minio_host}:{started_cluster.minio_port}/{bucket}/test_format_detection1')"
        )

        assert desc_result == expected_desc_result

        result = instance.query(
            f"select * from {engine}('http://{started_cluster.minio_host}:{started_cluster.minio_port}/{bucket}/test_format_detection1')"
        )

        assert result == expected_result

        result = instance.query(
            f"select * from {engine}('http://{started_cluster.minio_host}:{started_cluster.minio_port}/{bucket}/test_format_detection1', auto, 'x UInt64, y String')"
        )

        assert result == expected_result

        result = instance.query(
            f"select * from {engine}('http://{started_cluster.minio_host}:{started_cluster.minio_port}/{bucket}/test_format_detection{{0,1}}', auto, 'x UInt64, y String')"
        )

        assert result == expected_result

        instance.query(f"system drop schema cache for {engine}")

        result = instance.query(
            f"select * from {engine}('http://{started_cluster.minio_host}:{started_cluster.minio_port}/{bucket}/test_format_detection{{0,1}}', auto, 'x UInt64, y String')"
        )

        assert result == expected_result


def test_respect_object_existence_on_partitioned_write(started_cluster):
    bucket = started_cluster.minio_bucket
    instance = started_cluster.instances["dummy"]

    instance.query(
        f"insert into table function s3('http://{started_cluster.minio_host}:{started_cluster.minio_port}/{bucket}/test_partitioned_write42.csv', 'CSV', 'x UInt64') select 42 settings s3_truncate_on_insert=1"
    )

    result = instance.query(
        f"select * from s3('http://{started_cluster.minio_host}:{started_cluster.minio_port}/{bucket}/test_partitioned_write42.csv')"
    )

    assert int(result) == 42

    error = instance.query_and_get_error(
        f"insert into table function s3('http://{started_cluster.minio_host}:{started_cluster.minio_port}/{bucket}/test_partitioned_write{{_partition_id}}.csv', 'CSV', 'x UInt64') partition by 42 select 42 settings s3_truncate_on_insert=0"
    )

    assert "BAD_ARGUMENTS" in error

    instance.query(
        f"insert into table function s3('http://{started_cluster.minio_host}:{started_cluster.minio_port}/{bucket}/test_partitioned_write{{_partition_id}}.csv', 'CSV', 'x UInt64') partition by 42 select 43 settings s3_truncate_on_insert=1"
    )

    result = instance.query(
        f"select * from s3('http://{started_cluster.minio_host}:{started_cluster.minio_port}/{bucket}/test_partitioned_write42.csv')"
    )

    assert int(result) == 43

    instance.query(
        f"insert into table function s3('http://{started_cluster.minio_host}:{started_cluster.minio_port}/{bucket}/test_partitioned_write{{_partition_id}}.csv', 'CSV', 'x UInt64') partition by 42 select 44 settings s3_truncate_on_insert=0, s3_create_new_file_on_insert=1"
    )

    result = instance.query(
        f"select * from s3('http://{started_cluster.minio_host}:{started_cluster.minio_port}/{bucket}/test_partitioned_write42.1.csv')"
    )

    assert int(result) == 44


def test_filesystem_cache(started_cluster):
    id = uuid.uuid4()
    bucket = started_cluster.minio_bucket
    instance = started_cluster.instances["dummy"]
    table_name = f"test_filesystem_cache-{uuid.uuid4()}"

    instance.query(
        f"insert into function s3('http://{started_cluster.minio_host}:{started_cluster.minio_port}/{bucket}/{table_name}.tsv', auto, 'x UInt64') select number from numbers(100) SETTINGS s3_truncate_on_insert=1"
    )

    query_id = f"{table_name}-{uuid.uuid4()}"
    instance.query(
        f"select * from s3('http://{started_cluster.minio_host}:{started_cluster.minio_port}/{bucket}/{table_name}.tsv') SETTINGS filesystem_cache_name = 'cache1', enable_filesystem_cache=1",
        query_id=query_id,
    )

    instance.query("SYSTEM FLUSH LOGS")

    count = int(
        instance.query(
            f"SELECT ProfileEvents['CachedReadBufferCacheWriteBytes'] FROM system.query_log WHERE query_id = '{query_id}' AND type = 'QueryFinish'"
        )
    )

    assert count == 290
    assert 0 < int(
        instance.query(
            f"SELECT ProfileEvents['S3GetObject'] FROM system.query_log WHERE query_id = '{query_id}' AND type = 'QueryFinish'"
        )
    )

    instance.query("SYSTEM DROP SCHEMA CACHE")

    query_id = f"{table_name}-{uuid.uuid4()}"
    instance.query(
        f"select * from s3('http://{started_cluster.minio_host}:{started_cluster.minio_port}/{bucket}/{table_name}.tsv') SETTINGS filesystem_cache_name = 'cache1', enable_filesystem_cache=1",
        query_id=query_id,
    )

    instance.query("SYSTEM FLUSH LOGS")

    assert count * 2 == int(
        instance.query(
            f"SELECT ProfileEvents['CachedReadBufferReadFromCacheBytes'] FROM system.query_log WHERE query_id = '{query_id}' AND type = 'QueryFinish'"
        )
    )
    assert 0 == int(
        instance.query(
            f"SELECT ProfileEvents['CachedReadBufferCacheWriteBytes'] FROM system.query_log WHERE query_id = '{query_id}' AND type = 'QueryFinish'"
        )
    )
    assert 0 == int(
        instance.query(
            f"SELECT ProfileEvents['S3GetObject'] FROM system.query_log WHERE query_id = '{query_id}' AND type = 'QueryFinish'"
        )
    )
    instance.query("SYSTEM FLUSH LOGS")

    total_count = int(
        instance.query(
            f"SELECT count() FROM system.text_log WHERE query_id = '{query_id}' and message ilike '%Boundary alignment:%'"
        )
    )
    assert total_count > 0
    count = int(
        instance.query(
            f"SELECT count() FROM system.text_log WHERE query_id = '{query_id}' and message ilike '%Boundary alignment: 0%'"
        )
    )
    assert count == total_count


def test_archive(started_cluster):
    id = uuid.uuid4()
    bucket = started_cluster.minio_bucket
    table_name = f"test_archive-{id}"
    minio_client = started_cluster.minio_client
    bucket = started_cluster.minio_bucket

    node = started_cluster.instances["dummy"]
    node2 = started_cluster.instances["dummy2"]
    node_old = started_cluster.instances["dummy_old"]
    if "25.3" not in node_old.query("SELECT version()"):
        node_old.restart_with_original_version(clear_data_dir=True)

    assert (
        "false"
        == node2.query(
            "SELECT getSetting('cluster_function_process_archive_on_multiple_nodes')"
        ).strip()
    )
    assert (
        "true"
        == node.query(
            "SELECT getSetting('cluster_function_process_archive_on_multiple_nodes')"
        ).strip()
    )

    function = f"s3('http://{started_cluster.minio_host}:{started_cluster.minio_port}/{started_cluster.minio_bucket}/minio_data/archive* :: example*.csv', 'minio', '{minio_secret_key}')"

    expected_paths = 7
    expected_paths_list = node.query(f"SELECT distinct(_path) FROM {function}")

    cluster_function_old = f"s3Cluster(cluster_with_old_server, 'http://{started_cluster.minio_host}:{started_cluster.minio_port}/{started_cluster.minio_bucket}/minio_data/archive* :: example*.csv', 'minio', '{minio_secret_key}')"
    cluster_function_new = f"s3Cluster(cluster, 'http://{started_cluster.minio_host}:{started_cluster.minio_port}/{started_cluster.minio_bucket}/minio_data/archive* :: example*.csv', 'minio', '{minio_secret_key}')"

    paths_list_new = node.query(
        f"SELECT distinct(_path) FROM {cluster_function_new} SETTINGS cluster_function_process_archive_on_multiple_nodes = 1"
    )
    assert "Failed to get object info" in node.query_and_get_error(
        f"SELECT distinct(_path) FROM {cluster_function_old} SETTINGS max_threads=1"
    )

    assert expected_paths == int(node.query(f"SELECT uniqExact(_path) FROM {function}"))

    query_id = f"query_{uuid.uuid4()}"
    assert expected_paths == int(
        node2.query(
            f"SELECT uniqExact(_path) FROM {cluster_function_old}",
            query_id=query_id,
        )
    )
    node.query("SYSTEM FLUSH LOGS")
    node.contains_in_log("Will send over the whole archive")

    assert expected_paths == int(
        node.query(
            f"SELECT uniqExact(_path) FROM {cluster_function_new} SETTINGS cluster_function_process_archive_on_multiple_nodes = 1",
        )
    ), f"Processed files {paths_list_new}, expected: {expected_paths_list}"

    expected_count = 14
    assert expected_count == int(node.query(f"SELECT count() FROM {function}"))
    assert "Failed to get object info" in node.query_and_get_error(
        f"SELECT count() FROM {cluster_function_old} SETTINGS max_threads=1"
    )

    query_id = f"query_{uuid.uuid4()}"
    # Implementation with whole archive sending can have duplicates,
    # this is was a mistake in implementation.
    assert expected_count <= int(
        node2.query(f"SELECT count() FROM {cluster_function_old}", query_id=query_id)
    )
    node2.query("SYSTEM FLUSH LOGS")
    assert 7 == int(
        node2.query(
            f"SELECT count() FROM system.text_log WHERE query_id = '{query_id}' AND message ilike '%send over the whole%'"
        )
    )

    assert expected_count == int(
        node.query(
            f"SELECT count() FROM {cluster_function_new} SETTINGS cluster_function_process_archive_on_multiple_nodes = 1"
        )
    )


def test_key_value_args(started_cluster):
    node = started_cluster.instances["dummy"]
    restricted_node = started_cluster.instances["restricted_dummy"]
    table_name = f"test_key_value_args_{generate_random_string()}"
    bucket = started_cluster.minio_bucket

    url = f"http://{started_cluster.minio_host}:{started_cluster.minio_port}/{bucket}/{table_name}_data"

    # Check format.
    assert (
        "The data format cannot be detected by the contents"
        in node.query_and_get_error(
            f"insert into function s3('{url}', structure = 'a Int32, b String') select number, toString(number) from numbers(10) settings s3_truncate_on_insert=1"
        )
    )
    node.query(
        f"insert into function s3('{url}', format = TSVRaw, structure = 'a Int32, b String') select number, toString(number) from numbers(10) settings s3_truncate_on_insert=1"
    )
    node.query(
        f"insert into function s3('{url}', 'TSVRaw', structure = 'a Int32, b String') select number, toString(number) from numbers(10) settings s3_truncate_on_insert=1"
    )

    # Check structure.
    assert (
        "a\tInt32\t\t\t\t\t\nb\tString"
        in node.query(
            f"describe table s3('{url}', format = TSVRaw, structure = 'a Int32, b String')"
        ).strip()
    )
    assert 2 == int(
        node.query(
            f"select a from s3('{url}', format = TSVRaw, structure = 'a Int32, b String') where b = '2'"
        )
    )

    # Check access_key_id, secret_access_key
    assert (
        "The request signature we calculated does not match the signature you provided"
        in node.query_and_get_error(
            f"insert into function s3('{url}', structure = 'a Int32, b String', access_key_id = 'minio', secret_access_key = 'keko', format = 'TSVRaw') select number, toString(number) from numbers(10) settings s3_truncate_on_insert=1"
        )
    )
    node.query(
        f"insert into function s3('{url}', structure = 'a Int32, b String', access_key_id = 'minio', secret_access_key = '{minio_secret_key}', format = 'TSVRaw') select number, toString(number) from numbers(10) settings s3_truncate_on_insert=1"
    )
    assert 2 == int(
        node.query(
            f"select a from s3('{url}', format = TSVRaw, access_key_id = 'minio', secret_access_key = '{minio_secret_key}', structure = 'a Int32, b String') where b = '2'"
        )
    )

    # Check session_token
    assert "Failed to get object info" in node.query_and_get_error(
        f"select a from s3('{url}', format = TSVRaw, access_key_id = 'minio', secret_access_key = '{minio_secret_key}', structure = 'a Int32, b String', session_token = 'kek') where b = '2'"
    )

    # Check structure
    assert "Cannot parse DateTime" in node.query_and_get_error(
        f"select a from s3('{url}', format = TSVRaw, access_key_id = 'minio', secret_access_key = '{minio_secret_key}', structure = 'a Int32, b DateTime') where b = '2'"
    )

    # Check compression_method
    assert "inflate failed" in node.query_and_get_error(
        f"select a from s3('{url}', format = TSVRaw, structure = 'a Int32, b String', access_key_id = 'minio', secret_access_key = '{minio_secret_key}', compression_method = 'gzip') where b = '2'"
    )
    assert 2 == int(
        node.query(
            f"select a from s3('{url}', format = TSVRaw, structure = 'a Int32, b String', access_key_id = 'minio', secret_access_key = '{minio_secret_key}', compression_method = 'none') where b = '2'"
        )
    )

    # Check partition strategy
    assert "is not supported" in node.query_and_get_error(
        f"insert into function s3('{url}', format = TSVRaw, structure = 'a Int32, b String', partition_strategy='hivy') partition by b select number, toString(number) from numbers(10) settings s3_truncate_on_insert=1"
    )
    node.query(
        f"insert into function s3('{url}', format = TSVRaw, structure = 'a Int32, b String', partition_strategy='hive') partition by b select number, toString(number) from numbers(10) settings s3_truncate_on_insert=1"
    )

    # Check order - positional args before key-value
    assert (
        "Expected positional arguments to go before key-value arguments"
        in node.query_and_get_error(
            f"insert into function s3('{url}', structure = 'a Int32, b String', partition_strategy='hive', TSV) partition by b select number, toString(number) from numbers(10) settings s3_truncate_on_insert=1"
        )
    )

    # Check s3Cluster
    assert 2 == int(
        node.query(
            f"select a from s3Cluster(cluster, '{url}', TSVRaw, structure = 'a Int32, b String', access_key_id = 'minio', secret_access_key = '{minio_secret_key}', compression_method = 'none') where b = '2'",
        )
    )
    assert 2 == int(
        node.query(
            f"select a from s3Cluster(cluster, '{url}', format = TSVRaw, structure = 'a Int32, b String', access_key_id = 'minio', secret_access_key = '{minio_secret_key}', compression_method = 'none') where b = '2'",
        )
    )
    assert 2 == int(
        node.query(
            f"select a from s3Cluster(cluster, '{url}', structure = 'a Int32, b String', access_key_id = 'minio', secret_access_key = '{minio_secret_key}', compression_method = 'none') where b = '2'",
        )
    )

    node.query(
        f"CREATE TABLE {table_name} (a Int32, b String) engine = S3('{url}', format = TSVRaw, access_key_id = 'minio', secret_access_key = '{minio_secret_key}', compression_method = 'gzip')"
    )
    assert (
        f"S3(\\'{url}\\', \\'TSVRaw\\', format = \\'TSVRaw\\', access_key_id = \\'minio\\', secret_access_key = \\'[HIDDEN]\\', compression_method = \\'gzip\\')"
        in node.query(f"SHOW CREATE TABLE {table_name}")
    )


def test_file_pruning_with_hive_style_partitioning(started_cluster):
    node = started_cluster.instances["dummy"]
    table_name = f"test_pruning_with_hive_style_partitioning_{generate_random_string()}"
    bucket = started_cluster.minio_bucket
    minio = started_cluster.minio_client

    url = f"http://{started_cluster.minio_host}:{started_cluster.minio_port}/{bucket}/{table_name}"
    node.query(
        f"""
    CREATE TABLE {table_name} (a Int32, b Int32, c String) ENGINE = S3('{url}', format = 'Parquet', partition_strategy = 'hive')
    PARTITION BY (b, c)
    """
    )
    node.query(
        f"INSERT INTO {table_name} SELECT number, number % 5, toString(number % 2) FROM numbers(20)",
        settings={"use_hive_partitioning": True},
    )

    objects = []
    for obj in list(
        minio.list_objects(
            started_cluster.minio_bucket,
            prefix=table_name,
            recursive=True,
        )
    ):
        objects.append(obj.object_name)

    objects.sort()
    assert len(objects) == 10

    prefixes = []
    for object in objects:
        assert object.endswith(".parquet")
        path = Path(object)
        prefixes.append(str(path.parent))

    assert len(prefixes) == 10
    assert prefixes == [
        f"{table_name}/b=0/c=0",
        f"{table_name}/b=0/c=1",
        f"{table_name}/b=1/c=0",
        f"{table_name}/b=1/c=1",
        f"{table_name}/b=2/c=0",
        f"{table_name}/b=2/c=1",
        f"{table_name}/b=3/c=0",
        f"{table_name}/b=3/c=1",
        f"{table_name}/b=4/c=0",
        f"{table_name}/b=4/c=1",
    ]

    def check_read_files(expected, query_id, current_node):
        current_node.query("SYSTEM FLUSH LOGS")
        assert expected == int(
            current_node.query(
                f"SELECT ProfileEvents['EngineFileLikeReadFiles'] FROM system.query_log WHERE query_id = '{query_id}' AND type='QueryFinish'"
            )
        )

    # 5 files, each file contains 2 rows
    assert 5 == int(
        node.query(f"SELECT uniqExact(_path) FROM {table_name} WHERE c == '0'")
    )

    query_id = f"{table_name}_query_1"
    assert 10 == int(
        node.query(
            f"SELECT count() FROM {table_name} WHERE c == '0'", query_id=query_id
        )
    )
    # Check files are pruned.
    check_read_files(5, query_id, node)

    # 2 files, each contains 2 rows
    assert 2 == int(
        node.query(f"SELECT uniqExact(_path) FROM {table_name} WHERE b == 3")
    )

    query_id = f"{table_name}_query_2"
    assert 4 == int(
        node.query(f"SELECT count() FROM {table_name} WHERE b == 3", query_id=query_id)
    )
    # Check files are pruned.
    check_read_files(2, query_id, node)

    # 1 file with 2 rows.
    assert 1 == int(
        node.query(
            f"SELECT uniqExact(_path) FROM {table_name} WHERE b == 3 AND c == '1'"
        )
    )

    query_id = f"{table_name}_query_3"
    assert 2 == int(
        node.query(
            f"SELECT count() FROM {table_name} WHERE b == 3 AND c == '1'",
            query_id=query_id,
        )
    )
    # Check files are pruned.
    check_read_files(1, query_id, node)

    query_id = f"{table_name}_query_4"
    assert 1 == int(
        node.query(f"SELECT count() FROM {table_name} WHERE a == 1", query_id=query_id)
    )
    # Nothing is pruned, because `a` is not a partition column.
    check_read_files(10, query_id, node)

    query_id = f"{table_name}_query_5"
    node.query(
        f"""
    CREATE TABLE {table_name}_2 (a Int32, b Int32, c String) ENGINE = S3('{url}/**', format = 'Parquet')
    """
    )
    assert 5 == int(
        node.query(f"SELECT uniqExact(_path) FROM {table_name}_2 WHERE c == '0'", settings={"use_hive_partitioning": 1}, query_id=query_id)
    )
    check_read_files(5, query_id, node)

    query_id = f"{table_name}_query_6"
    node_old = started_cluster.instances["dummy_old"]
    if "25.3" not in node_old.query("SELECT version()"):
        node_old.restart_with_original_version(clear_data_dir=True)

    node_old.query(
        f"""
    CREATE TABLE {table_name}_3 (a Int32) ENGINE = S3('{url}/**', 'Parquet')
    """
    )
    assert 5 == int(
        node_old.query(f"SELECT uniqExact(_path) FROM {table_name}_3 WHERE c == '0'", settings={"use_hive_partitioning": 1}, query_id=query_id)
    )
    check_read_files(5, query_id, node_old)

    query_id = f"{table_name}_query_7"
    node.query(
        f"""
    CREATE TABLE {table_name}_4 (a Int32) ENGINE = S3('{url}/**', format = 'Parquet')
    """
    )
    assert 5 == int(
        node.query(f"SELECT uniqExact(_path) FROM {table_name}_4 WHERE c == '0'", settings={"use_hive_partitioning": 1}, query_id=query_id)
    )
    check_read_files(5, query_id, node)

    node_old.restart_with_latest_version()
    query_id = f"{table_name}_query_8"
    assert 5 == int(
        node_old.query(f"SELECT uniqExact(_path) FROM {table_name}_3 WHERE c == '0'", settings={"use_hive_partitioning": 1}, query_id=query_id)
    )
    check_read_files(5, query_id, node_old)
    node_old.restart_clickhouse()


def test_partition_by_without_wildcard(started_cluster):
    node = started_cluster.instances["dummy"]
    table_name = f"test_partition_by_without_wildcard_{generate_random_string()}"
    bucket = started_cluster.minio_bucket

    url = f"http://{started_cluster.minio_host}:{started_cluster.minio_port}/{bucket}/{table_name}"
    # An exception "Partition strategy wildcard can not be used without a '_partition_id' wildcard"
    # should not be thrown.
    node.query(
        f"""
CREATE TABLE {table_name} (a Int32, b Int32, c String) ENGINE = S3('{url}', format = 'Parquet')
PARTITION BY (b, c)
"""
<<<<<<< HEAD
    )


def test_object_tags(started_cluster):
    bucket = started_cluster.minio_bucket
    instance = started_cluster.instances["dummy"]
    table_name_with_tags = f"test_object_tags_{uuid.uuid4()}"
    table_name_without_tags = f"test_object_no_tags_{uuid.uuid4()}"

    instance.query(f"insert into function s3('http://{started_cluster.minio_host}:{started_cluster.minio_port}/{bucket}/{table_name_with_tags}.tsv', auto, 'x UInt64') select 1 SETTINGS s3_truncate_on_insert=1")
    instance.query(f"insert into function s3('http://{started_cluster.minio_host}:{started_cluster.minio_port}/{bucket}/{table_name_without_tags}.tsv', auto, 'x UInt64') select 1 SETTINGS s3_truncate_on_insert=1")

    tags = Tags(for_object=True)
    tags["Database"] = "ClickHouse"
    tags["Team"] = "Core"
    tags["Ping"] = "Pong"

    started_cluster.minio_client.set_object_tags(bucket, f"{table_name_with_tags}.tsv", tags)
    read_tags = started_cluster.minio_client.get_object_tags(bucket, f"{table_name_with_tags}.tsv")

    assert read_tags == tags

    def read_without_s3_tags(file_or_glob, *args, **kwargs):
        return instance.query(f"select _file, _path, x from s3('http://{started_cluster.minio_host}:{started_cluster.minio_port}/{bucket}/{file_or_glob}', auto, 'x UInt64')", *args, **kwargs)
    def read_s3_tags(file_or_glob, *args, **kwargs):
        return instance.query(f"select _tags, _file, _path, x from s3('http://{started_cluster.minio_host}:{started_cluster.minio_port}/{bucket}/{file_or_glob}', auto, 'x UInt64')", *args, **kwargs)
    def read_s3_tags_events(query_id):
        events = instance.query(f"""
            system flush logs;

            select ProfileEvents['DiskS3GetObjectTagging'] DiskS3GetObjectTagging, ProfileEvents['S3GetObjectTagging'] S3GetObjectTagging
            from system.query_log
            where query_id = '{query_id}'
            and type != 'QueryStart';
        """, parse=True)
        assert len(events) == 1
        return (events['DiskS3GetObjectTagging'][0], events['S3GetObjectTagging'][0])

    expected_with_tags = f"{{'Database':'ClickHouse','Ping':'Pong','Team':'Core'}}\t{table_name_with_tags}.tsv\troot/{table_name_with_tags}.tsv\t1\n"
    expected_without_tags = f"{table_name_with_tags}.tsv\troot/{table_name_with_tags}.tsv\t1\n"

    # ClickHouse has separate code path for handling globs
    for file in [f'{table_name_with_tags}.tsv', f'{table_name_with_tags}.*']:
        # ClickHouse has separate code path for handling s3_ignore_file_doesnt_exist=1
        for s3_ignore_file_doesnt_exist in [0, 1]:
            query_id = uuid.uuid4().hex
            assert read_s3_tags(file, query_id=query_id, settings={"s3_ignore_file_doesnt_exist": s3_ignore_file_doesnt_exist}) == expected_with_tags
            assert read_s3_tags_events(query_id) == (0, 1)

            query_id = uuid.uuid4().hex
            assert read_without_s3_tags(file, query_id=query_id) == expected_without_tags
            assert read_s3_tags_events(query_id) == (0, 0)

    # Make sure that we do not do GetObjectTagging if there are no tags (HeadObject containt number of tags, so we known this in advance)
    query_id = uuid.uuid4().hex
    expected_with_empty_tags = f"{{}}\t{table_name_without_tags}.tsv\troot/{table_name_without_tags}.tsv\t1\n"
    assert read_s3_tags(f'{table_name_without_tags}.tsv', query_id=query_id) == expected_with_empty_tags
    assert read_s3_tags_events(query_id) == (0, 0)

    # Just in case make sure that virtual columns not requested via 'SELECT *'
    # (it should be always like that, but, who knows what "workarounds" we can
    # have)
    query_id = uuid.uuid4().hex
    instance.query(f"select * from s3('http://{started_cluster.minio_host}:{started_cluster.minio_port}/{bucket}/{table_name_with_tags}.tsv', auto, 'x UInt64')", query_id=query_id)
    assert read_s3_tags_events(query_id) == (0, 0)


def test_file_pruning_with_hive_style_partitioning_2(started_cluster):
    node = started_cluster.instances["dummy"]
    table_name = f"test_pruning_with_hive_style_partitioning_{generate_random_string()}"
    bucket = started_cluster.minio_bucket
    minio = started_cluster.minio_client

    url = f"http://{started_cluster.minio_host}:{started_cluster.minio_port}/{bucket}/{table_name}"
    node.query(
        f"""
    CREATE TABLE {table_name} (a Int32, b Int32, c String, d Int32) ENGINE = S3('{url}', format = 'Parquet', partition_strategy = 'hive')
    PARTITION BY (b, c)
    """
    )
    node.query(
        f"INSERT INTO {table_name} SELECT number, number % 5, toString(number % 2), number FROM numbers(20)",
        settings={"use_hive_partitioning": True},
    )

    objects = []
    for obj in list(
        minio.list_objects(
            started_cluster.minio_bucket,
            prefix=table_name,
            recursive=True,
        )
    ):
        objects.append(obj.object_name)

    objects.sort()
    assert len(objects) == 10

    prefixes = []
    for object in objects:
        assert object.endswith(".parquet")
        path = Path(object)
        prefixes.append(str(path.parent))

    assert len(prefixes) == 10
    assert prefixes == [
        f"{table_name}/b=0/c=0",
        f"{table_name}/b=0/c=1",
        f"{table_name}/b=1/c=0",
        f"{table_name}/b=1/c=1",
        f"{table_name}/b=2/c=0",
        f"{table_name}/b=2/c=1",
        f"{table_name}/b=3/c=0",
        f"{table_name}/b=3/c=1",
        f"{table_name}/b=4/c=0",
        f"{table_name}/b=4/c=1",
    ]

    def check_read_files(expected, query_id, current_node):
        current_node.query("SYSTEM FLUSH LOGS")
        assert expected == int(
            current_node.query(
                f"SELECT ProfileEvents['EngineFileLikeReadFiles'] FROM system.query_log WHERE query_id = '{query_id}' AND type='QueryFinish'"
            )
        )

    node_old = started_cluster.instances["dummy_old"]
    if "25.3" not in node_old.query("SELECT version()"):
        node_old.restart_with_original_version(clear_data_dir=True)

    node_old.query(
        f"""
    CREATE TABLE {table_name}_1 (a Int32, d Int32) ENGINE = S3('{url}/**', 'Parquet')
    """
    )
    query_id = f"{table_name}_query_1"
    assert 5 == int(
        node_old.query(f"SELECT uniqExact(_path) FROM {table_name}_1 WHERE c == '0'", settings={"use_hive_partitioning": 1}, query_id=query_id)
    )
    check_read_files(5, query_id, node_old)

    node_old.restart_with_latest_version()
    query_id = f"{table_name}_query_2"
    assert 5 == int(
        node_old.query(f"SELECT uniqExact(_path) FROM {table_name}_1 WHERE c == '0'", settings={"use_hive_partitioning": 1}, query_id=query_id)
    )
    check_read_files(5, query_id, node_old)
    node_old.restart_clickhouse()


def test_schema_inference_cache_multi_path(started_cluster):
    bucket = started_cluster.minio_bucket
    instance = started_cluster.instances["dummy"]
    s3_path_prefix = f"http://{started_cluster.minio_host}:{started_cluster.minio_port}/{bucket}/test_schema_infer_cache"
    query1 = "insert into table function s3('{}/{}', 'Parquet', '{}') settings s3_truncate_on_insert=1 values {}".format(
        s3_path_prefix,
        "test1.parquet",
        "column1 UInt32, column2 String",
        "(1, 'a'), (2, 'b')",
    )
    query2 = "insert into table function s3('{}/{}', 'Parquet', '{}') settings s3_truncate_on_insert=1 values {}".format(
        s3_path_prefix,
        "test2.parquet",
        "column1 String, column2 UInt32",
        "('a', 1), ('b', 2)",
    )

    run_query(instance, query1)
    run_query(instance, query2)

    # Sleep so files last modification time is in the past
    time.sleep(2)

    instance.query(f"DESCRIBE TABLE s3('{s3_path_prefix}/*')")

    assert "a\t1\nb\t2\n" == instance.query(
        f"SELECT * FROM s3('{s3_path_prefix}/test2.parquet')"
    )
    assert "1\ta\n2\tb\n" == instance.query(
        f"SELECT * FROM s3('{s3_path_prefix}/test1.parquet')"
    )

    instance.query(f"DESCRIBE TABLE url('{s3_path_prefix}/{{test1.parquet,test2.parquet}}')")

    assert "a\t1\nb\t2\n" == instance.query(
        f"SELECT * FROM url('{s3_path_prefix}/test2.parquet')"
    )
    assert "1\ta\n2\tb\n" == instance.query(
        f"SELECT * FROM url('{s3_path_prefix}/test1.parquet')"
=======
>>>>>>> 3ae3f0cf
    )<|MERGE_RESOLUTION|>--- conflicted
+++ resolved
@@ -2965,156 +2965,7 @@
 CREATE TABLE {table_name} (a Int32, b Int32, c String) ENGINE = S3('{url}', format = 'Parquet')
 PARTITION BY (b, c)
 """
-<<<<<<< HEAD
-    )
-
-
-def test_object_tags(started_cluster):
-    bucket = started_cluster.minio_bucket
-    instance = started_cluster.instances["dummy"]
-    table_name_with_tags = f"test_object_tags_{uuid.uuid4()}"
-    table_name_without_tags = f"test_object_no_tags_{uuid.uuid4()}"
-
-    instance.query(f"insert into function s3('http://{started_cluster.minio_host}:{started_cluster.minio_port}/{bucket}/{table_name_with_tags}.tsv', auto, 'x UInt64') select 1 SETTINGS s3_truncate_on_insert=1")
-    instance.query(f"insert into function s3('http://{started_cluster.minio_host}:{started_cluster.minio_port}/{bucket}/{table_name_without_tags}.tsv', auto, 'x UInt64') select 1 SETTINGS s3_truncate_on_insert=1")
-
-    tags = Tags(for_object=True)
-    tags["Database"] = "ClickHouse"
-    tags["Team"] = "Core"
-    tags["Ping"] = "Pong"
-
-    started_cluster.minio_client.set_object_tags(bucket, f"{table_name_with_tags}.tsv", tags)
-    read_tags = started_cluster.minio_client.get_object_tags(bucket, f"{table_name_with_tags}.tsv")
-
-    assert read_tags == tags
-
-    def read_without_s3_tags(file_or_glob, *args, **kwargs):
-        return instance.query(f"select _file, _path, x from s3('http://{started_cluster.minio_host}:{started_cluster.minio_port}/{bucket}/{file_or_glob}', auto, 'x UInt64')", *args, **kwargs)
-    def read_s3_tags(file_or_glob, *args, **kwargs):
-        return instance.query(f"select _tags, _file, _path, x from s3('http://{started_cluster.minio_host}:{started_cluster.minio_port}/{bucket}/{file_or_glob}', auto, 'x UInt64')", *args, **kwargs)
-    def read_s3_tags_events(query_id):
-        events = instance.query(f"""
-            system flush logs;
-
-            select ProfileEvents['DiskS3GetObjectTagging'] DiskS3GetObjectTagging, ProfileEvents['S3GetObjectTagging'] S3GetObjectTagging
-            from system.query_log
-            where query_id = '{query_id}'
-            and type != 'QueryStart';
-        """, parse=True)
-        assert len(events) == 1
-        return (events['DiskS3GetObjectTagging'][0], events['S3GetObjectTagging'][0])
-
-    expected_with_tags = f"{{'Database':'ClickHouse','Ping':'Pong','Team':'Core'}}\t{table_name_with_tags}.tsv\troot/{table_name_with_tags}.tsv\t1\n"
-    expected_without_tags = f"{table_name_with_tags}.tsv\troot/{table_name_with_tags}.tsv\t1\n"
-
-    # ClickHouse has separate code path for handling globs
-    for file in [f'{table_name_with_tags}.tsv', f'{table_name_with_tags}.*']:
-        # ClickHouse has separate code path for handling s3_ignore_file_doesnt_exist=1
-        for s3_ignore_file_doesnt_exist in [0, 1]:
-            query_id = uuid.uuid4().hex
-            assert read_s3_tags(file, query_id=query_id, settings={"s3_ignore_file_doesnt_exist": s3_ignore_file_doesnt_exist}) == expected_with_tags
-            assert read_s3_tags_events(query_id) == (0, 1)
-
-            query_id = uuid.uuid4().hex
-            assert read_without_s3_tags(file, query_id=query_id) == expected_without_tags
-            assert read_s3_tags_events(query_id) == (0, 0)
-
-    # Make sure that we do not do GetObjectTagging if there are no tags (HeadObject containt number of tags, so we known this in advance)
-    query_id = uuid.uuid4().hex
-    expected_with_empty_tags = f"{{}}\t{table_name_without_tags}.tsv\troot/{table_name_without_tags}.tsv\t1\n"
-    assert read_s3_tags(f'{table_name_without_tags}.tsv', query_id=query_id) == expected_with_empty_tags
-    assert read_s3_tags_events(query_id) == (0, 0)
-
-    # Just in case make sure that virtual columns not requested via 'SELECT *'
-    # (it should be always like that, but, who knows what "workarounds" we can
-    # have)
-    query_id = uuid.uuid4().hex
-    instance.query(f"select * from s3('http://{started_cluster.minio_host}:{started_cluster.minio_port}/{bucket}/{table_name_with_tags}.tsv', auto, 'x UInt64')", query_id=query_id)
-    assert read_s3_tags_events(query_id) == (0, 0)
-
-
-def test_file_pruning_with_hive_style_partitioning_2(started_cluster):
-    node = started_cluster.instances["dummy"]
-    table_name = f"test_pruning_with_hive_style_partitioning_{generate_random_string()}"
-    bucket = started_cluster.minio_bucket
-    minio = started_cluster.minio_client
-
-    url = f"http://{started_cluster.minio_host}:{started_cluster.minio_port}/{bucket}/{table_name}"
-    node.query(
-        f"""
-    CREATE TABLE {table_name} (a Int32, b Int32, c String, d Int32) ENGINE = S3('{url}', format = 'Parquet', partition_strategy = 'hive')
-    PARTITION BY (b, c)
-    """
-    )
-    node.query(
-        f"INSERT INTO {table_name} SELECT number, number % 5, toString(number % 2), number FROM numbers(20)",
-        settings={"use_hive_partitioning": True},
-    )
-
-    objects = []
-    for obj in list(
-        minio.list_objects(
-            started_cluster.minio_bucket,
-            prefix=table_name,
-            recursive=True,
-        )
-    ):
-        objects.append(obj.object_name)
-
-    objects.sort()
-    assert len(objects) == 10
-
-    prefixes = []
-    for object in objects:
-        assert object.endswith(".parquet")
-        path = Path(object)
-        prefixes.append(str(path.parent))
-
-    assert len(prefixes) == 10
-    assert prefixes == [
-        f"{table_name}/b=0/c=0",
-        f"{table_name}/b=0/c=1",
-        f"{table_name}/b=1/c=0",
-        f"{table_name}/b=1/c=1",
-        f"{table_name}/b=2/c=0",
-        f"{table_name}/b=2/c=1",
-        f"{table_name}/b=3/c=0",
-        f"{table_name}/b=3/c=1",
-        f"{table_name}/b=4/c=0",
-        f"{table_name}/b=4/c=1",
-    ]
-
-    def check_read_files(expected, query_id, current_node):
-        current_node.query("SYSTEM FLUSH LOGS")
-        assert expected == int(
-            current_node.query(
-                f"SELECT ProfileEvents['EngineFileLikeReadFiles'] FROM system.query_log WHERE query_id = '{query_id}' AND type='QueryFinish'"
-            )
-        )
-
-    node_old = started_cluster.instances["dummy_old"]
-    if "25.3" not in node_old.query("SELECT version()"):
-        node_old.restart_with_original_version(clear_data_dir=True)
-
-    node_old.query(
-        f"""
-    CREATE TABLE {table_name}_1 (a Int32, d Int32) ENGINE = S3('{url}/**', 'Parquet')
-    """
-    )
-    query_id = f"{table_name}_query_1"
-    assert 5 == int(
-        node_old.query(f"SELECT uniqExact(_path) FROM {table_name}_1 WHERE c == '0'", settings={"use_hive_partitioning": 1}, query_id=query_id)
-    )
-    check_read_files(5, query_id, node_old)
-
-    node_old.restart_with_latest_version()
-    query_id = f"{table_name}_query_2"
-    assert 5 == int(
-        node_old.query(f"SELECT uniqExact(_path) FROM {table_name}_1 WHERE c == '0'", settings={"use_hive_partitioning": 1}, query_id=query_id)
-    )
-    check_read_files(5, query_id, node_old)
-    node_old.restart_clickhouse()
-
+    )
 
 def test_schema_inference_cache_multi_path(started_cluster):
     bucket = started_cluster.minio_bucket
@@ -3155,6 +3006,4 @@
     )
     assert "1\ta\n2\tb\n" == instance.query(
         f"SELECT * FROM url('{s3_path_prefix}/test1.parquet')"
-=======
->>>>>>> 3ae3f0cf
     )