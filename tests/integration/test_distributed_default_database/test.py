--- conflicted
+++ resolved
@@ -49,12 +49,9 @@
 def test_query():
     with start_cluster() as cluster:
         node1 = cluster.instances["node1"]
-<<<<<<< HEAD
+
         # For now, serialize_query_plan is disabled, because all the tables must exist on initiator.
         assert TSV(node1.query("SELECT count() FROM default.test settings serialize_query_plan = 0")) == TSV("20")
 
         # Setting allow_push_predicate_ast_for_distributed_subqueries should work when the inner table does not exist.
-        assert TSV(node1.query("SELECT count() FROM (SELECT v FROM default.test) where v != 0 settings serialize_query_plan = 0")) == TSV("18")
-=======
-        assert TSV(node1.query("SELECT count() FROM default.test")) == TSV("20")
->>>>>>> 03fe5fbf
+        assert TSV(node1.query("SELECT count() FROM (SELECT v FROM default.test) where v != 0 settings serialize_query_plan = 0")) == TSV("18")