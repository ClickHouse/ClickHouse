--- conflicted
+++ resolved
@@ -21,11 +21,7 @@
 
 def check_args_and_update_paths(args):
     if args.clickhouse_root:
-<<<<<<< HEAD
-        if not ps.path.isabs(args.clickhouse_root):
-=======
         if not os.path.isabs(args.clickhouse_root):
->>>>>>> f89b9e9d
             CLICKHOUSE_ROOT = os.path.abspath(args.clickhouse_root)
         else:
             CLICKHOUSE_ROOT = args.clickhouse_root
@@ -57,11 +53,7 @@
 
     logging.info("base_configs_dir: {},  binary: {}, cases_dir: {} ".format(args.base_configs_dir, args.binary, args.cases_dir))
 
-<<<<<<< HEAD
     for path in [args.binary, args.bridge_binary, args.base_configs_dir, args.cases_dir, CLICKHOUSE_ROOT]:
-=======
-    for path in [args.binary, args.base_configs_dir, args.cases_dir, CLICKHOUSE_ROOT]:
->>>>>>> f89b9e9d
         if not os.path.exists(path):
             raise Exception("Path {} doesn't exist".format(path))
 
