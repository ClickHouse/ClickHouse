#!/usr/bin/env python3
# -*- coding: utf-8 -*-
import argparse
import glob
import logging
import os
import random
import shlex
import signal
import string
import subprocess
import sys

from integration_test_images import get_docker_env


def random_str(length=6):
    alphabet = string.ascii_lowercase + string.digits
    return "".join(random.SystemRandom().choice(alphabet) for _ in range(length))


CUR_FILE_DIR = os.path.dirname(os.path.realpath(__file__))
DEFAULT_CLICKHOUSE_ROOT = os.path.abspath(os.path.join(CUR_FILE_DIR, "../../"))
CURRENT_WORK_DIR = os.getcwd()
VOLUME_NAME = "clickhouse_integration_tests"
CONTAINER_NAME = f"{VOLUME_NAME}_{random_str()}"

CONFIG_DIR_IN_REPO = "programs/server"
INTEGRATION_DIR_IN_REPO = "tests/integration"
UTILS_DIR_IN_REPO = "utils"

DIND_INTEGRATION_TESTS_IMAGE_NAME = "clickhouse/integration-tests-runner"


def check_args_and_update_paths(args):
    if args.clickhouse_root:
        if not os.path.isabs(args.clickhouse_root):
            CLICKHOUSE_ROOT = os.path.abspath(args.clickhouse_root)
        else:
            CLICKHOUSE_ROOT = args.clickhouse_root
    else:
        logging.info("ClickHouse root is not set. Will use %s", DEFAULT_CLICKHOUSE_ROOT)
        CLICKHOUSE_ROOT = DEFAULT_CLICKHOUSE_ROOT

    if not os.path.isabs(args.binary):
        args.binary = os.path.abspath(os.path.join(CURRENT_WORK_DIR, args.binary))

    if not args.odbc_bridge_binary:
        args.odbc_bridge_binary = os.path.join(
            os.path.dirname(args.binary), "clickhouse-odbc-bridge"
        )
    elif not os.path.isabs(args.odbc_bridge_binary):
        args.odbc_bridge_binary = os.path.abspath(
            os.path.join(CURRENT_WORK_DIR, args.odbc_bridge_binary)
        )

    if not args.library_bridge_binary:
        args.library_bridge_binary = os.path.join(
            os.path.dirname(args.binary), "clickhouse-library-bridge"
        )
    elif not os.path.isabs(args.library_bridge_binary):
        args.library_bridge_binary = os.path.abspath(
            os.path.join(CURRENT_WORK_DIR, args.library_bridge_binary)
        )

    if args.base_configs_dir:
        if not os.path.isabs(args.base_configs_dir):
            args.base_configs_dir = os.path.abspath(
                os.path.join(CURRENT_WORK_DIR, args.base_configs_dir)
            )
    else:
        args.base_configs_dir = os.path.abspath(
            os.path.join(CLICKHOUSE_ROOT, CONFIG_DIR_IN_REPO)
        )
        logging.info("Base configs dir is not set. Will use %s", args.base_configs_dir)

    if args.cases_dir:
        if not os.path.isabs(args.cases_dir):
            args.cases_dir = os.path.abspath(
                os.path.join(CURRENT_WORK_DIR, args.cases_dir)
            )
    else:
        args.cases_dir = os.path.abspath(
            os.path.join(CLICKHOUSE_ROOT, INTEGRATION_DIR_IN_REPO)
        )
        logging.info("Cases dir is not set. Will use %s", args.cases_dir)

    if args.utils_dir:
        if not os.path.isabs(args.utils_dir):
            args.utils_dir = os.path.abspath(
                os.path.join(CURRENT_WORK_DIR, args.utils_dir)
            )
    else:
        args.utils_dir = os.path.abspath(
            os.path.join(CLICKHOUSE_ROOT, UTILS_DIR_IN_REPO)
        )
        logging.info("utils dir is not set. Will use %s", args.utils_dir)

    logging.info(
        "base_configs_dir: %s, binary: %s, cases_dir: %s ",
        args.base_configs_dir,
        args.binary,
        args.cases_dir,
    )

    for path in [
        args.binary,
        args.odbc_bridge_binary,
        args.library_bridge_binary,
        args.base_configs_dir,
        args.cases_dir,
        CLICKHOUSE_ROOT,
    ]:
        if not os.path.exists(path):
            raise FileNotFoundError(f"Path {path} doesn't exist")

    if args.dockerd_volume:
        if not os.path.isabs(args.dockerd_volume):
            args.dockerd_volume = os.path.abspath(
                os.path.join(CURRENT_WORK_DIR, args.dockerd_volume)
            )

    if (not os.path.exists(os.path.join(args.base_configs_dir, "config.xml"))) and (
        not os.path.exists(os.path.join(args.base_configs_dir, "config.yaml"))
    ):
        raise FileNotFoundError(
            f"No config.xml or config.yaml in {args.base_configs_dir}"
        )

    if (not os.path.exists(os.path.join(args.base_configs_dir, "users.xml"))) and (
        not os.path.exists(os.path.join(args.base_configs_dir, "users.yaml"))
    ):
        raise FileNotFoundError(
            f"No users.xml or users.yaml in {args.base_configs_dir}"
        )


def docker_kill_handler_handler(signum, frame):
    _, _ = signum, frame
    subprocess.check_call(
        f"docker ps --all --quiet --filter name={CONTAINER_NAME}",
        shell=True,
    )
    raise KeyboardInterrupt("Killed by Ctrl+C")


signal.signal(signal.SIGINT, docker_kill_handler_handler)

# Integration tests runner should allow to run tests on several versions of ClickHouse.
# Integration tests should be portable.
# To run integration tests following artfacts should be sufficient:
#   - clickhouse binaries (env CLICKHOUSE_TESTS_SERVER_BIN_PATH or --binary arg)
#   - clickhouse default configs(config.xml, users.xml) from same version as binary (env CLICKHOUSE_TESTS_BASE_CONFIG_DIR or --base-configs-dir arg)
#   - odbc bridge binary (env CLICKHOUSE_TESTS_ODBC_BRIDGE_BIN_PATH or --odbc-bridge-binary arg)
#   - library bridge binary (env CLICKHOUSE_TESTS_LIBRARY_BRIDGE_BIN_PATH or --library-bridge-binary)
#   - tests/integration directory with all test cases and configs (env CLICKHOUSE_TESTS_INTEGRATION_PATH or --cases-dir)
#
# 1) --clickhouse-root is only used to determine other paths on default places
# 2) path of runner script is used to determine paths for trivial case, when we run it from repository

if __name__ == "__main__":
    logging.basicConfig(
        level=logging.INFO,
        format="%(asctime)s [ %(process)d ] %(levelname)s : %(message)s (%(filename)s:%(lineno)s, %(funcName)s)",
    )
    parser = argparse.ArgumentParser(description="ClickHouse integration tests runner")

    parser.add_argument(
        "--binary",
        default=os.environ.get(
            "CLICKHOUSE_TESTS_SERVER_BIN_PATH",
            os.environ.get("CLICKHOUSE_TESTS_CLIENT_BIN_PATH", "/usr/bin/clickhouse"),
        ),
        help="Path to clickhouse binary. For example /usr/bin/clickhouse",
    )

    parser.add_argument(
        "--odbc-bridge-binary",
        default=os.environ.get("CLICKHOUSE_TESTS_ODBC_BRIDGE_BIN_PATH", ""),
        help="Path to clickhouse-odbc-bridge binary. Defaults to clickhouse-odbc-bridge in the same dir as clickhouse.",
    )

    parser.add_argument(
        "--library-bridge-binary",
        default=os.environ.get("CLICKHOUSE_TESTS_LIBRARY_BRIDGE_BIN_PATH", ""),
        help="Path to clickhouse-library-bridge binary. Defaults to clickhouse-library-bridge in the same dir as clickhouse.",
    )

    parser.add_argument(
        "--base-configs-dir",
        default=os.environ.get("CLICKHOUSE_TESTS_BASE_CONFIG_DIR"),
        help="Path to clickhouse base configs directory with config.xml/users.xml",
    )

    parser.add_argument(
        "--cases-dir",
        default=os.environ.get("CLICKHOUSE_TESTS_INTEGRATION_PATH"),
        help="Path to integration tests cases and configs directory. For example tests/integration in repository",
    )

    parser.add_argument(
        "--utils-dir",
        default=os.environ.get("CLICKHOUSE_UTILS_DIR"),
        help="Path to the 'utils' directory in repository. Used to provide Python modules for grpc protocol schemas which are located in the 'utils' directory",
    )

    parser.add_argument(
        "--clickhouse-root",
        help="Path to repository root folder. Used to take configuration from repository default paths.",
    )

    parser.add_argument(
        "--command",
        default="",
        help="Set it to run some other command in container (for example bash)",
    )

    parser.add_argument(
        "--disable-net-host",
        action="store_true",
        default=False,
        help="Don't use net host in parent docker container",
    )

    parser.add_argument(
        "--network",
        help="Set network driver for runnner container (defaults to `host`)",
    )

    parser.add_argument(
        "--docker-image-version",
        default="latest",
        help="Version of docker image which runner will use to run tests",
    )

    parser.add_argument(
        "--docker-compose-images-tags",
        action="append",
        help="Set non-default tags for images used in docker compose recipes(yandex/my_container:my_tag)",
    )

    parser.add_argument(
        "-n", "--parallel", action="store", dest="parallel", help="Parallelism"
    )

    parser.add_argument(
        "--count", action="store", type=int, dest="count", help="Repeat count"
    )

    parser.add_argument(
        "--no-random",
        action="store",
        dest="no_random",
        help="Disable tests order randomization",
    )

    parser.add_argument(
        "--pre-pull",
        action="store_true",
        default=False,
        dest="pre_pull",
        help="Pull images for docker_compose before all other actions",
    )

    parser.add_argument(
        "-t",
        "--tests_list",
        action="store",
        nargs="+",
        default=[],
        dest="tests_list",
        help="List of tests to run",
    )

    parser.add_argument(
        "-k",
        "--keyword_expression",
        action="store",
        dest="keyword_expression",
        help="pytest keyword expression",
    )

    parser.add_argument(
        "--tmpfs",
        action="store_true",
        default=False,
        dest="tmpfs",
        help="Use tmpfs for dockerd files",
    )

    parser.add_argument(
        "--old-analyzer",
        action="store_true",
        default=False,
        dest="old_analyzer",
        help="Use old analyzer infrastructure",
    )

    parser.add_argument(
        "--cleanup-containers",
        action="store_true",
        default=False,
        dest="cleanup_containers",
        help="Remove all running containers on test session start",
    )

    parser.add_argument(
        "--dockerd-volume-dir",
        action="store",
        dest="dockerd_volume",
        help="Bind volume to this dir to use for dockerd files",
    )

    parser.add_argument("pytest_args", nargs="*", help="args for pytest command")

    args = parser.parse_args()

    check_args_and_update_paths(args)

    parallel_args = ""
    if args.parallel:
        parallel_args += "--dist=loadfile"
        parallel_args += f" -n {args.parallel}".format()

    repeat_args = (
        f" --count {args.count}" if args.count is not None and args.count > 0 else ""
    )

    rand_args = ""
    # if not args.no_random:
    #     rand_args += f"--random-seed={os.getpid()}"

    net = ""
    if args.network:
        net = f"--net={args.network}"
    elif not args.disable_net_host:
        net = "--net=host"

    env_tags = ""

    if args.docker_compose_images_tags is not None:
        for img_tag in args.docker_compose_images_tags:
            [image, tag] = img_tag.split(":")
            env_tag = get_docker_env(image, tag)
            if env_tag:
                env_tags += env_tag
            else:
                logging.info("Unknown image %s", image)

    # create named volume which will be used inside to store images and other docker related files,
    # to avoid redownloading it every time
    #
    # should be removed manually when not needed
    dockerd_internal_volume = ""
    if args.tmpfs:
        dockerd_internal_volume = "--tmpfs /var/lib/docker -e DOCKER_RAMDISK=true"
    elif args.dockerd_volume:
        dockerd_internal_volume = (
            f"--mount type=bind,source={args.dockerd_volume},target=/var/lib/docker"
        )
    else:
        try:
            subprocess.check_call(
                f"docker volume create {VOLUME_NAME}_volume", shell=True
            )
        except Exception as ex:
            print("Volume creation failed, probably it already exists, exception", ex)
        # TODO: this part cleans out stale volumes produced by container name
        # randomizer, we should remove it after Sep 2022
        try:
            subprocess.check_call(
                f"docker volume ls -q | grep '{VOLUME_NAME}_.*_volume' | xargs --no-run-if-empty docker volume rm",
                shell=True,
            )
        except Exception as ex:
            print("Probably, some stale volumes still there, just continue:", ex)
        # TODO END
        dockerd_internal_volume = f"--volume={VOLUME_NAME}_volume:/var/lib/docker"

    # If enabled we kill and remove containers before pytest session run.
    env_cleanup = ""
    if args.cleanup_containers:
        env_cleanup = "-e PYTEST_CLEANUP_CONTAINERS=1"
    # enable tty mode & interactive for docker if we have real tty
    tty = ""
    if sys.stdout.isatty() and sys.stdin.isatty():
        tty = "-it"

    # Remove old logs.
    for old_log_path in glob.glob(args.cases_dir + "/pytest*.log"):
        os.remove(old_log_path)

    if args.keyword_expression:
        args.pytest_args += ["-k", args.keyword_expression]

    use_old_analyzer = ""
    if args.old_analyzer:
        use_old_analyzer = "-e CLICKHOUSE_USE_OLD_ANALYZER=1"

    # NOTE: since pytest options is in the argument value already we need to additionally escape '"'
    pytest_opts = " ".join(
        map(lambda x: shlex.quote(x).replace('"', '\\"'), args.pytest_args)
    )
    tests_list = " ".join(
        map(lambda x: shlex.quote(x).replace('"', '\\"'), args.tests_list)
    )

    cmd_base = (
        f"docker run {net} {tty} --rm --name {CONTAINER_NAME} "
        "--privileged --dns-search='.' "  # since recent dns search leaks from host
        f"--volume={args.odbc_bridge_binary}:/clickhouse-odbc-bridge "
        f"--volume={args.binary}:/clickhouse "
        f"--volume={args.library_bridge_binary}:/clickhouse-library-bridge "
        f"--volume={args.base_configs_dir}:/clickhouse-config "
        f"--volume={args.cases_dir}:/ClickHouse/tests/integration "
        f"--volume={args.utils_dir}/backupview:/ClickHouse/utils/backupview "
        f"--volume={args.utils_dir}/grpc-client/pb2:/ClickHouse/utils/grpc-client/pb2 "
        f"--volume=/run:/run/host:ro {dockerd_internal_volume} {env_tags} {env_cleanup} "
        f"-e DOCKER_CLIENT_TIMEOUT=300 -e COMPOSE_HTTP_TIMEOUT=600 {use_old_analyzer} -e PYTHONUNBUFFERED=1 "
        f'-e PYTEST_ADDOPTS="{parallel_args} {repeat_args} {pytest_opts} {tests_list} {rand_args} -vvv"'
        f" {DIND_INTEGRATION_TESTS_IMAGE_NAME}:{args.docker_image_version}"
    )

    cmd = cmd_base + " " + args.command
    cmd_pre_pull = (
        f"{cmd_base} find /ClickHouse/tests/integration/compose -name docker_compose_*.yml "
<<<<<<< HEAD
        r"-exec docker compose -f '{}' pull --quiet \;"
=======
        r"-exec docker-compose -f '{}' pull \;"
>>>>>>> 714a4d18
    )

    containers = subprocess.check_output(
        f"docker ps --all --quiet --filter name={CONTAINER_NAME}",
        shell=True,
        universal_newlines=True,
    ).splitlines()
    if containers:
        print(f"Trying to kill containers name={CONTAINER_NAME} ids={containers}")
        subprocess.check_call(f"docker kill {' '.join(containers)}", shell=True)
        print(f"Containers {containers} killed")

    if args.pre_pull:
        print(("Running pre pull as: '" + cmd_pre_pull + "'."))
        subprocess.check_call(cmd_pre_pull, shell=True)

    print(("Running pytest container as: '" + cmd + "'."))
    subprocess.check_call(cmd, shell=True)<|MERGE_RESOLUTION|>--- conflicted
+++ resolved
@@ -424,11 +424,7 @@
     cmd = cmd_base + " " + args.command
     cmd_pre_pull = (
         f"{cmd_base} find /ClickHouse/tests/integration/compose -name docker_compose_*.yml "
-<<<<<<< HEAD
         r"-exec docker compose -f '{}' pull --quiet \;"
-=======
-        r"-exec docker-compose -f '{}' pull \;"
->>>>>>> 714a4d18
     )
 
     containers = subprocess.check_output(
