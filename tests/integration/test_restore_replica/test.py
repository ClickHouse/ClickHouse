import time

import pytest

from pathlib import Path
from helpers.cluster import ClickHouseCluster
from helpers.test_tools import assert_eq_with_retry


def fill_nodes(nodes):
    for node in nodes:
        node.query("DROP TABLE IF EXISTS test SYNC")

    for node in nodes:
        node.query(
            """
            CREATE TABLE test(n UInt32)
            ENGINE = ReplicatedMergeTree('/clickhouse/tables/test/', '{replica}')
            ORDER BY n PARTITION BY n % 10;
        """.format(
                replica=node.name
            )
        )


cluster = ClickHouseCluster(__file__)
configs = ["configs/remote_servers.xml", "configs/fast_background_pool.xml"]

node_1 = cluster.add_instance("replica1", with_zookeeper=True, main_configs=configs)
node_2 = cluster.add_instance("replica2", with_zookeeper=True, main_configs=configs)
node_3 = cluster.add_instance("replica3", with_zookeeper=True, main_configs=configs)
nodes = [node_1, node_2, node_3]


def fill_table():
    fill_nodes(nodes)
    check_data(0, 0)

    # it will create multiple parts in each partition and probably cause merges
    node_1.query("INSERT INTO test SELECT number + 0 FROM numbers(200)")
    node_1.query("INSERT INTO test SELECT number + 200 FROM numbers(200)")
    node_1.query("INSERT INTO test SELECT number + 400 FROM numbers(200)")
    node_1.query("INSERT INTO test SELECT number + 600 FROM numbers(200)")
    node_1.query("INSERT INTO test SELECT number + 800 FROM numbers(200)")
    check_data(499500, 1000)


# kazoo.delete may throw NotEmptyError on concurrent modifications of the path
def zk_rmr_with_retries(zk, path):
    for i in range(1, 10):
        try:
            zk.delete(path, recursive=True)
            return
        except Exception as ex:
            print(ex)
            time.sleep(0.5)
    assert False


@pytest.fixture(scope="module")
def start_cluster():
    try:
        cluster.start()
        fill_nodes(nodes)
        yield cluster

    except Exception as ex:
        print(ex)

    finally:
        cluster.shutdown()


def check_data(_sum: int, count: int) -> None:
    res = "{}\t{}\n".format(_sum, count)
    assert_eq_with_retry(node_1, "SELECT sum(n), count() FROM test", res)
    assert_eq_with_retry(node_2, "SELECT sum(n), count() FROM test", res)
    assert_eq_with_retry(node_3, "SELECT sum(n), count() FROM test", res)


def check_after_restoration():
    check_data(1999000, 2000)

    for node in nodes:
        node.query_and_get_error("SYSTEM RESTORE REPLICA test")


def test_restore_replica_invalid_tables(start_cluster):
    print("Checking the invocation on non-existent and non-replicated tables")
    node_1.query_and_get_error("SYSTEM RESTORE REPLICA i_dont_exist_42")
    node_1.query_and_get_error("SYSTEM RESTORE REPLICA no_db.i_dont_exist_42")
    node_1.query_and_get_error("SYSTEM RESTORE REPLICA system.numbers")


def test_restore_replica_sequential(start_cluster):
    zk = cluster.get_kazoo_client("zoo1")
    fill_table()

    print("Deleting root ZK path metadata")
    zk_rmr_with_retries(zk, "/clickhouse/tables/test")
    assert zk.exists("/clickhouse/tables/test") is None

    node_1.query("SYSTEM RESTART REPLICA test")
    node_1.query_and_get_error(
        "INSERT INTO test SELECT number AS num FROM numbers(1000,2000) WHERE num % 2 = 0"
    )

    print("Restoring replica1")

    node_1.query("SYSTEM RESTORE REPLICA test")
    assert zk.exists("/clickhouse/tables/test")
    check_data(499500, 1000)

    node_1.query("INSERT INTO test SELECT number + 1000 FROM numbers(1000)")

    print("Restoring other replicas")

    node_2.query("SYSTEM RESTART REPLICA test")
    node_2.query("SYSTEM RESTORE REPLICA test")

    node_3.query("SYSTEM RESTART REPLICA test")
    node_3.query("SYSTEM RESTORE REPLICA test")

    node_2.query("SYSTEM SYNC REPLICA test")
    node_3.query("SYSTEM SYNC REPLICA test")

    check_after_restoration()


def test_restore_replica_parallel(start_cluster):
    zk = cluster.get_kazoo_client("zoo1")
    fill_table()

    print("Deleting root ZK path metadata")
    zk_rmr_with_retries(zk, "/clickhouse/tables/test")
    assert zk.exists("/clickhouse/tables/test") is None

    node_1.query("SYSTEM RESTART REPLICA test")
    node_1.query_and_get_error(
        "INSERT INTO test SELECT number AS num FROM numbers(1000,2000) WHERE num % 2 = 0"
    )

    print("Restoring replicas in parallel")

    node_2.query("SYSTEM RESTART REPLICA test")
    node_3.query("SYSTEM RESTART REPLICA test")

    node_1.query("SYSTEM RESTORE REPLICA test ON CLUSTER test_cluster")

    assert zk.exists("/clickhouse/tables/test")
    check_data(499500, 1000)

    node_1.query("INSERT INTO test SELECT number + 1000 FROM numbers(1000)")

    check_after_restoration()


def test_restore_replica_alive_replicas(start_cluster):
    zk = cluster.get_kazoo_client("zoo1")
    fill_table()

    print("Deleting replica2 path, trying to restore replica1")
    zk_rmr_with_retries(zk, "/clickhouse/tables/test/replicas/replica2")
    assert zk.exists("/clickhouse/tables/test/replicas/replica2") is None
    node_1.query_and_get_error("SYSTEM RESTORE REPLICA test")

    print("Deleting replica1 path, trying to restore replica1")
    zk_rmr_with_retries(zk, "/clickhouse/tables/test/replicas/replica1")
    assert zk.exists("/clickhouse/tables/test/replicas/replica1") is None

    node_1.query("SYSTEM RESTART REPLICA test")
    node_1.query("SYSTEM RESTORE REPLICA test")

    node_2.query("SYSTEM RESTART REPLICA test")
    node_2.query("SYSTEM RESTORE REPLICA test")

    check_data(499500, 1000)

    node_1.query("INSERT INTO test SELECT number + 1000 FROM numbers(1000)")

    node_2.query("SYSTEM SYNC REPLICA test")
    node_3.query("SYSTEM SYNC REPLICA test")

    check_after_restoration()


<<<<<<< HEAD
def test_restore_replica_keep_going_on_broken_parts(start_cluster):
    zk = cluster.get_kazoo_client("zoo1")
    fill_table()

    # Merging partition so part name will remain the same
    partition = "0"
    node_1.query(f"OPTIMIZE TABLE test PARTITION '{partition}' FINAL")
    part_to_break = (
        node_1.query(
            f"SELECT name, path FROM system.parts WHERE table='test' and partition_id = '{partition}' and active=1 LIMIT 1"
        )
        .strip()
        .split("\t")
    )
    part_name = part_to_break[0]
    part_path = Path(part_to_break[1])
    checksum_file_path = part_path / "columns.txt"

    zk_rmr_with_retries(zk, "/clickhouse/tables/test")
    assert zk.exists("/clickhouse/tables/test") is None
    node_1.query("SYSTEM RESTART REPLICA test")
    node_1.exec_in_container(["bash", "-c", f"rm {checksum_file_path}"])

    node_1.query("SYSTEM RESTORE REPLICA test")

    # One partition should be broken and will be detached after restore
    assert (
        "0"
        == node_1.query(
            f"SELECT count() FROM system.parts WHERE table = 'test' and partition_id = '{partition}'"
        ).strip()
    )
    assert part_name in node_1.query(
        "SELECT name FROM system.detached_parts WHERE table = 'test'"
=======
def test_fix_metadata_version_on_attach_part_after_restore(start_cluster):
    zk = cluster.get_kazoo_client("zoo1")

    node_1.query("DROP TABLE IF EXISTS test_ttl ON CLUSTER 'test_cluster' SYNC")
    for node in [node_1, node_2]:
        node.query(
            """
            CREATE TABLE test_ttl(n UInt32, d DateTime)
            ENGINE = ReplicatedMergeTree('/clickhouse/tables/test_ttl/', '{replica}')
            TTL d + INTERVAL 5 SECOND DELETE
            ORDER BY n PARTITION BY n % 10
            SETTINGS merge_with_ttl_timeout = 0, number_of_free_entries_in_pool_to_execute_mutation = 0;
        """.format(
                replica=node.name
            )
        )

    # Alter metadata to increment metadata version of the table
    node_1.query("ALTER TABLE test_ttl ADD COLUMN Added1 UInt32")
    node_1.query("ALTER TABLE test_ttl DROP COLUMN Added1")

    node_1.query("SYSTEM STOP TTL MERGES test_ttl")

    # Create a part
    node_1.query("INSERT INTO test_ttl VALUES (1, now())")

    # Delete root zk metadata path for the table
    zk_rmr_with_retries(zk, "/clickhouse/tables/test_ttl")

    # Restore replicas
    node_1.query("SYSTEM RESTART REPLICA test_ttl")
    node_1.query("SYSTEM RESTORE REPLICA test_ttl")
    # Disable TTL merges on node_1. We expect it to be done on node_2
    node_1.query("SYSTEM STOP TTL MERGES test_ttl")

    node_2.query("SYSTEM RESTART REPLICA test_ttl")
    node_2.query("SYSTEM RESTORE REPLICA test_ttl")

    # TTL merge should work.
    # Before fix it is failed due to metadata version discrepancy and we will have in the log:
    # "Source part metadata version 2 is newer then the table metadata version 0. ALTER_METADATA is still in progress"
    assert_eq_with_retry(
        node_2, "SELECT count() FROM test_ttl", "0\n", retry_count=60, sleep_time=1
>>>>>>> ee7d33dd
    )<|MERGE_RESOLUTION|>--- conflicted
+++ resolved
@@ -184,7 +184,6 @@
     check_after_restoration()
 
 
-<<<<<<< HEAD
 def test_restore_replica_keep_going_on_broken_parts(start_cluster):
     zk = cluster.get_kazoo_client("zoo1")
     fill_table()
@@ -219,7 +218,8 @@
     )
     assert part_name in node_1.query(
         "SELECT name FROM system.detached_parts WHERE table = 'test'"
-=======
+    )
+
 def test_fix_metadata_version_on_attach_part_after_restore(start_cluster):
     zk = cluster.get_kazoo_client("zoo1")
 
@@ -263,5 +263,4 @@
     # "Source part metadata version 2 is newer then the table metadata version 0. ALTER_METADATA is still in progress"
     assert_eq_with_retry(
         node_2, "SELECT count() FROM test_ttl", "0\n", retry_count=60, sleep_time=1
->>>>>>> ee7d33dd
     )