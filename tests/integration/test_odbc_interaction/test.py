import time

import psycopg2
import pymysql.cursors
import pytest
import logging
import os.path

from helpers.cluster import ClickHouseCluster
from helpers.test_tools import assert_eq_with_retry
from psycopg2.extensions import ISOLATION_LEVEL_AUTOCOMMIT
from multiprocessing.dummy import Pool

cluster = ClickHouseCluster(__file__)
<<<<<<< HEAD
node1 = cluster.add_instance('node1', with_odbc_drivers=True, with_mysql=True,
                             main_configs=['configs/openssl.xml', 'configs/odbc_logging.xml'],
                             dictionaries=['configs/dictionaries/sqlite3_odbc_hashed_dictionary.xml',
=======
node1 = cluster.add_instance('node1', with_odbc_drivers=True, with_mysql=True, with_postgres=True,
                             main_configs=['configs/openssl.xml', 'configs/odbc_logging.xml',
                                           'configs/enable_dictionaries.xml',
                                           'configs/dictionaries/sqlite3_odbc_hashed_dictionary.xml',
>>>>>>> 0395ca4a
                                           'configs/dictionaries/sqlite3_odbc_cached_dictionary.xml',
                                           'configs/dictionaries/postgres_odbc_hashed_dictionary.xml'], stay_alive=True)


drop_table_sql_template = """
    DROP TABLE IF EXISTS `clickhouse`.`{}`
    """

create_table_sql_template = """
    CREATE TABLE `clickhouse`.`{}` (
    `id` int(11) NOT NULL,
    `name` varchar(50) NOT NULL,
    `age` int  NOT NULL default 0,
    `money` int NOT NULL default 0,
    `column_x` int default NULL,
    PRIMARY KEY (`id`)) ENGINE=InnoDB;
    """


def skip_test_msan(instance):
    if instance.is_built_with_memory_sanitizer():
        pytest.skip("Memory Sanitizer cannot work with third-party shared libraries")


def get_mysql_conn():
    errors = []
    conn = None
    for _ in range(15):
        try:
            if conn is None:
                conn = pymysql.connect(user='root', password='clickhouse', host=cluster.mysql_ip, port=cluster.mysql_port)
            else:
                conn.ping(reconnect=True)
            logging.debug(f"MySQL Connection establised: {cluster.mysql_ip}:{cluster.mysql_port}")
            return conn
        except Exception as e:
            errors += [str(e)]
            time.sleep(1)
    
    raise Exception("Connection not establised, {}".format(errors))
 

def create_mysql_db(conn, name):
    with conn.cursor() as cursor:
        cursor.execute("DROP DATABASE IF EXISTS {}".format(name))
        cursor.execute("CREATE DATABASE {} DEFAULT CHARACTER SET 'utf8'".format(name))


def create_mysql_table(conn, table_name):
    with conn.cursor() as cursor:
        cursor.execute(drop_table_sql_template.format(table_name))
        cursor.execute(create_table_sql_template.format(table_name))


def get_postgres_conn(started_cluster):
    conn_string = "host={} port={} user='postgres' password='mysecretpassword'".format(started_cluster.postgres_ip, started_cluster.postgres_port)
    errors = []
    for _ in range(15):
        try:
            conn = psycopg2.connect(conn_string)
            logging.debug("Postgre Connection establised: {}".format(conn_string))
            conn.set_isolation_level(ISOLATION_LEVEL_AUTOCOMMIT)
            conn.autocommit = True
            return conn
        except Exception as e:
            errors += [str(e)]
            time.sleep(1)
    
    raise Exception("Postgre connection not establised DSN={}, {}".format(conn_string, errors))


def create_postgres_db(conn, name):
    cursor = conn.cursor()
    cursor.execute("CREATE SCHEMA {}".format(name))


@pytest.fixture(scope="module")
def started_cluster():
    try:
        cluster.start()
        sqlite_db = node1.odbc_drivers["SQLite3"]["Database"]

        print("sqlite data received")
        node1.exec_in_container(
            ["bash", "-c", "echo 'CREATE TABLE t1(x INTEGER PRIMARY KEY ASC, y, z);' | sqlite3 {}".format(sqlite_db)],
            privileged=True, user='root')
        node1.exec_in_container(
            ["bash", "-c", "echo 'CREATE TABLE t2(X INTEGER PRIMARY KEY ASC, Y, Z);' | sqlite3 {}".format(sqlite_db)],
            privileged=True, user='root')
        node1.exec_in_container(
            ["bash", "-c", "echo 'CREATE TABLE t3(X INTEGER PRIMARY KEY ASC, Y, Z);' | sqlite3 {}".format(sqlite_db)],
            privileged=True, user='root')
        node1.exec_in_container(
            ["bash", "-c", "echo 'CREATE TABLE t4(X INTEGER PRIMARY KEY ASC, Y, Z);' | sqlite3 {}".format(sqlite_db)],
            privileged=True, user='root')
        node1.exec_in_container(
            ["bash", "-c", "echo 'CREATE TABLE tf1(x INTEGER PRIMARY KEY ASC, y, z);' | sqlite3 {}".format(sqlite_db)],
            privileged=True, user='root')
        print("sqlite tables created")
        mysql_conn = get_mysql_conn()
        print("mysql connection received")
        ## create mysql db and table
        create_mysql_db(mysql_conn, 'clickhouse')
        print("mysql database created")

        postgres_conn = get_postgres_conn(cluster)
        print("postgres connection received")

        create_postgres_db(postgres_conn, 'clickhouse')
        print("postgres db created")

        cursor = postgres_conn.cursor()
        cursor.execute(
            "create table if not exists clickhouse.test_table (column1 int primary key, column2 varchar(40) not null)")

        yield cluster

    except Exception as ex:
        print(ex)
        raise ex
    finally:
        cluster.shutdown()


def test_mysql_simple_select_works(started_cluster):
    skip_test_msan(node1)

    mysql_setup = node1.odbc_drivers["MySQL"]

    table_name = 'test_insert_select'
    conn = get_mysql_conn()
    create_mysql_table(conn, table_name)

    # Check that NULL-values are handled correctly by the ODBC-bridge
    with conn.cursor() as cursor:
        cursor.execute(
            "INSERT INTO clickhouse.{} VALUES(50, 'null-guy', 127, 255, NULL), (100, 'non-null-guy', 127, 255, 511);".format(
                table_name))
        conn.commit()
    assert node1.query("SELECT column_x FROM odbc('DSN={}', '{}')".format(mysql_setup["DSN"], table_name),
                       settings={"external_table_functions_use_nulls": "1"}) == '\\N\n511\n'
    assert node1.query("SELECT column_x FROM odbc('DSN={}', '{}')".format(mysql_setup["DSN"], table_name),
                       settings={"external_table_functions_use_nulls": "0"}) == '0\n511\n'

    node1.query('''
CREATE TABLE {}(id UInt32, name String, age UInt32, money UInt32, column_x Nullable(UInt32)) ENGINE = MySQL('mysql57:3306', 'clickhouse', '{}', 'root', 'clickhouse');
'''.format(table_name, table_name))

    node1.query(
        "INSERT INTO {}(id, name, money, column_x) select number, concat('name_', toString(number)), 3, NULL from numbers(49) ".format(
            table_name))
    node1.query(
        "INSERT INTO {}(id, name, money, column_x) select number, concat('name_', toString(number)), 3, 42 from numbers(51, 49) ".format(
            table_name))

    assert node1.query("SELECT COUNT () FROM {} WHERE column_x IS NOT NULL".format(table_name)) == '50\n'
    assert node1.query("SELECT COUNT () FROM {} WHERE column_x IS NULL".format(table_name)) == '50\n'
    assert node1.query("SELECT count(*) FROM odbc('DSN={}', '{}')".format(mysql_setup["DSN"], table_name)) == '100\n'

    # previously this test fails with segfault
    # just to be sure :)
    assert node1.query("select 1") == "1\n"

    conn.close()


def test_mysql_insert(started_cluster):
    skip_test_msan(node1)

    mysql_setup = node1.odbc_drivers["MySQL"]
    table_name = 'test_insert'
    conn = get_mysql_conn()
    create_mysql_table(conn, table_name)
    odbc_args = "'DSN={}', '{}', '{}'".format(mysql_setup["DSN"], mysql_setup["Database"], table_name)

    node1.query(
        "create table mysql_insert (id Int64, name String, age UInt8, money Float, column_x Nullable(Int16)) Engine=ODBC({})".format(
            odbc_args))
    node1.query("insert into mysql_insert values (1, 'test', 11, 111, 1111), (2, 'odbc', 22, 222, NULL)")
    assert node1.query("select * from mysql_insert") == "1\ttest\t11\t111\t1111\n2\todbc\t22\t222\t\\N\n"

    node1.query("insert into table function odbc({}) values (3, 'insert', 33, 333, 3333)".format(odbc_args))
    node1.query(
        "insert into table function odbc({}) (id, name, age, money) select id*4, upper(name), age*4, money*4 from odbc({}) where id=1".format(
            odbc_args, odbc_args))
    assert node1.query(
        "select * from mysql_insert where id in (3, 4)") == "3\tinsert\t33\t333\t3333\n4\tTEST\t44\t444\t\\N\n"


def test_sqlite_simple_select_function_works(started_cluster):
    skip_test_msan(node1)

    sqlite_setup = node1.odbc_drivers["SQLite3"]
    sqlite_db = sqlite_setup["Database"]

    node1.exec_in_container(["bash", "-c", "echo 'INSERT INTO t1 values(1, 2, 3);' | sqlite3 {}".format(sqlite_db)],
                            privileged=True, user='root')
    assert node1.query("select * from odbc('DSN={}', '{}')".format(sqlite_setup["DSN"], 't1')) == "1\t2\t3\n"

    assert node1.query("select y from odbc('DSN={}', '{}')".format(sqlite_setup["DSN"], 't1')) == "2\n"
    assert node1.query("select z from odbc('DSN={}', '{}')".format(sqlite_setup["DSN"], 't1')) == "3\n"
    assert node1.query("select x from odbc('DSN={}', '{}')".format(sqlite_setup["DSN"], 't1')) == "1\n"
    assert node1.query("select x, y from odbc('DSN={}', '{}')".format(sqlite_setup["DSN"], 't1')) == "1\t2\n"
    assert node1.query("select z, x, y from odbc('DSN={}', '{}')".format(sqlite_setup["DSN"], 't1')) == "3\t1\t2\n"
    assert node1.query(
        "select count(), sum(x) from odbc('DSN={}', '{}') group by x".format(sqlite_setup["DSN"], 't1')) == "1\t1\n"

def test_sqlite_table_function(started_cluster):
    skip_test_msan(node1)

    sqlite_setup = node1.odbc_drivers["SQLite3"]
    sqlite_db = sqlite_setup["Database"]

    node1.exec_in_container(["bash", "-c", "echo 'INSERT INTO tf1 values(1, 2, 3);' | sqlite3 {}".format(sqlite_db)],
                            privileged=True, user='root')
    node1.query("create table odbc_tf as odbc('DSN={}', '{}')".format(sqlite_setup["DSN"], 'tf1'))
    assert node1.query("select * from odbc_tf") == "1\t2\t3\n"

    assert node1.query("select y from odbc_tf") == "2\n"
    assert node1.query("select z from odbc_tf") == "3\n"
    assert node1.query("select x from odbc_tf") == "1\n"
    assert node1.query("select x, y from odbc_tf") == "1\t2\n"
    assert node1.query("select z, x, y from odbc_tf") == "3\t1\t2\n"
    assert node1.query("select count(), sum(x) from odbc_tf group by x") == "1\t1\n"

def test_sqlite_simple_select_storage_works(started_cluster):
    skip_test_msan(node1)

    sqlite_setup = node1.odbc_drivers["SQLite3"]
    sqlite_db = sqlite_setup["Database"]

    node1.exec_in_container(["bash", "-c", "echo 'INSERT INTO t4 values(1, 2, 3);' | sqlite3 {}".format(sqlite_db)],
                            privileged=True, user='root')
    node1.query("create table SqliteODBC (x Int32, y String, z String) engine = ODBC('DSN={}', '', 't4')".format(
        sqlite_setup["DSN"]))

    assert node1.query("select * from SqliteODBC") == "1\t2\t3\n"
    assert node1.query("select y from SqliteODBC") == "2\n"
    assert node1.query("select z from SqliteODBC") == "3\n"
    assert node1.query("select x from SqliteODBC") == "1\n"
    assert node1.query("select x, y from SqliteODBC") == "1\t2\n"
    assert node1.query("select z, x, y from SqliteODBC") == "3\t1\t2\n"
    assert node1.query("select count(), sum(x) from SqliteODBC group by x") == "1\t1\n"


def test_sqlite_odbc_hashed_dictionary(started_cluster):
    skip_test_msan(node1)

    sqlite_db = node1.odbc_drivers["SQLite3"]["Database"]
    node1.exec_in_container(["bash", "-c", "echo 'INSERT INTO t2 values(1, 2, 3);' | sqlite3 {}".format(sqlite_db)],
                            privileged=True, user='root')

    node1.query("SYSTEM RELOAD DICTIONARY sqlite3_odbc_hashed")
    first_update_time = node1.query("SELECT last_successful_update_time FROM system.dictionaries WHERE name = 'sqlite3_odbc_hashed'")
    print("First update time", first_update_time)

    assert_eq_with_retry(node1, "select dictGetUInt8('sqlite3_odbc_hashed', 'Z', toUInt64(1))", "3")
    assert_eq_with_retry(node1, "select dictGetUInt8('sqlite3_odbc_hashed', 'Z', toUInt64(200))", "1")  # default

    second_update_time = node1.query("SELECT last_successful_update_time FROM system.dictionaries WHERE name = 'sqlite3_odbc_hashed'")
    # Reloaded with new data
    print("Second update time", second_update_time)
    while first_update_time == second_update_time:
        second_update_time = node1.query("SELECT last_successful_update_time FROM system.dictionaries WHERE name = 'sqlite3_odbc_hashed'")
        print("Waiting dictionary to update for the second time")
        time.sleep(0.1)

    node1.exec_in_container(["bash", "-c", "echo 'INSERT INTO t2 values(200, 2, 7);' | sqlite3 {}".format(sqlite_db)],
                            privileged=True, user='root')

    # No reload because of invalidate query
    third_update_time = node1.query("SELECT last_successful_update_time FROM system.dictionaries WHERE name = 'sqlite3_odbc_hashed'")
    print("Third update time", second_update_time)
    counter = 0
    while third_update_time == second_update_time:
        third_update_time = node1.query("SELECT last_successful_update_time FROM system.dictionaries WHERE name = 'sqlite3_odbc_hashed'")
        time.sleep(0.1)
        if counter > 50:
            break
        counter += 1

    assert_eq_with_retry(node1, "select dictGetUInt8('sqlite3_odbc_hashed', 'Z', toUInt64(1))", "3")
    assert_eq_with_retry(node1, "select dictGetUInt8('sqlite3_odbc_hashed', 'Z', toUInt64(200))", "1") # still default

    node1.exec_in_container(["bash", "-c", "echo 'REPLACE INTO t2 values(1, 2, 5);' | sqlite3 {}".format(sqlite_db)],
                            privileged=True, user='root')

    assert_eq_with_retry(node1, "select dictGetUInt8('sqlite3_odbc_hashed', 'Z', toUInt64(1))", "5")
    assert_eq_with_retry(node1, "select dictGetUInt8('sqlite3_odbc_hashed', 'Z', toUInt64(200))", "7")


def test_sqlite_odbc_cached_dictionary(started_cluster):
    skip_test_msan(node1)

    sqlite_db = node1.odbc_drivers["SQLite3"]["Database"]
    node1.exec_in_container(["bash", "-c", "echo 'INSERT INTO t3 values(1, 2, 3);' | sqlite3 {}".format(sqlite_db)],
                            privileged=True, user='root')

    assert node1.query("select dictGetUInt8('sqlite3_odbc_cached', 'Z', toUInt64(1))") == "3\n"

    # Allow insert
    node1.exec_in_container(["bash", "-c", "chmod a+rw /tmp"], privileged=True, user='root')
    node1.exec_in_container(["bash", "-c", "chmod a+rw {}".format(sqlite_db)], privileged=True, user='root')

    node1.query("insert into table function odbc('DSN={};ReadOnly=0', '', 't3') values (200, 2, 7)".format(
        node1.odbc_drivers["SQLite3"]["DSN"]))

    assert node1.query("select dictGetUInt8('sqlite3_odbc_cached', 'Z', toUInt64(200))") == "7\n"  # new value

    node1.exec_in_container(["bash", "-c", "echo 'REPLACE INTO t3 values(1, 2, 12);' | sqlite3 {}".format(sqlite_db)],
                            privileged=True, user='root')

    assert_eq_with_retry(node1, "select dictGetUInt8('sqlite3_odbc_cached', 'Z', toUInt64(1))", "12")


def test_postgres_odbc_hashed_dictionary_with_schema(started_cluster):
    skip_test_msan(node1)

    conn = get_postgres_conn(started_cluster)
    cursor = conn.cursor()
    cursor.execute("truncate table clickhouse.test_table")
    cursor.execute("insert into clickhouse.test_table values(1, 'hello'),(2, 'world')")
    node1.query("SYSTEM RELOAD DICTIONARY postgres_odbc_hashed")
    assert_eq_with_retry(node1, "select dictGetString('postgres_odbc_hashed', 'column2', toUInt64(1))", "hello")
    assert_eq_with_retry(node1, "select dictGetString('postgres_odbc_hashed', 'column2', toUInt64(2))", "world")


def test_postgres_odbc_hashed_dictionary_no_tty_pipe_overflow(started_cluster):
    skip_test_msan(node1)

    conn = get_postgres_conn(started_cluster)
    cursor = conn.cursor()
    cursor.execute("truncate table clickhouse.test_table")
    cursor.execute("insert into clickhouse.test_table values(3, 'xxx')")
    for i in range(100):
        try:
            node1.query("system reload dictionary postgres_odbc_hashed", timeout=15)
        except Exception as ex:
            assert False, "Exception occured -- odbc-bridge hangs: " + str(ex)

    assert_eq_with_retry(node1, "select dictGetString('postgres_odbc_hashed', 'column2', toUInt64(3))", "xxx")


def test_postgres_insert(started_cluster):
    skip_test_msan(node1)

    conn = get_postgres_conn(started_cluster)
    conn.cursor().execute("truncate table clickhouse.test_table")

    # Also test with Servername containing '.' and '-' symbols (defined in
    # postgres .yml file). This is needed to check parsing, validation and
    # reconstruction of connection string.

    node1.query(
        "create table pg_insert (column1 UInt8, column2 String) engine=ODBC('DSN=postgresql_odbc;Servername=postgre-sql.local', 'clickhouse', 'test_table')")
    node1.query("insert into pg_insert values (1, 'hello'), (2, 'world')")
    assert node1.query("select * from pg_insert") == '1\thello\n2\tworld\n'
    node1.query("insert into table function odbc('DSN=postgresql_odbc', 'clickhouse', 'test_table') format CSV 3,test")
    node1.query(
        "insert into table function odbc('DSN=postgresql_odbc;Servername=postgre-sql.local', 'clickhouse', 'test_table')" \
        " select number, 's' || toString(number) from numbers (4, 7)")
    assert node1.query("select sum(column1), count(column1) from pg_insert") == "55\t10\n"
    assert node1.query(
        "select sum(n), count(n) from (select (*,).1 as n from (select * from odbc('DSN=postgresql_odbc', 'clickhouse', 'test_table')))") == "55\t10\n"


def test_bridge_dies_with_parent(started_cluster):
    skip_test_msan(node1)

    if node1.is_built_with_address_sanitizer():
        # TODO: Leak sanitizer falsely reports about a leak of 16 bytes in clickhouse-odbc-bridge in this test and
        # that's linked somehow with that we have replaced getauxval() in glibc-compatibility.
        # The leak sanitizer calls getauxval() for its own purposes, and our replaced version doesn't seem to be equivalent in that case.
        pytest.skip("Leak sanitizer falsely reports about a leak of 16 bytes in clickhouse-odbc-bridge")

    node1.query("select dictGetString('postgres_odbc_hashed', 'column2', toUInt64(1))")

    clickhouse_pid = node1.get_process_pid("clickhouse server")
    bridge_pid = node1.get_process_pid("odbc-bridge")
    assert clickhouse_pid is not None
    assert bridge_pid is not None

    while clickhouse_pid is not None:
        try:
            node1.exec_in_container(["bash", "-c", "kill {}".format(clickhouse_pid)], privileged=True, user='root')
        except:
            pass
        clickhouse_pid = node1.get_process_pid("clickhouse server")
        time.sleep(1)

    for i in range(30):
        time.sleep(1)  # just for sure, that odbc-bridge caught signal
        bridge_pid = node1.get_process_pid("odbc-bridge")
        if bridge_pid is None:
            break

    if bridge_pid:
        out = node1.exec_in_container(["gdb", "-p", str(bridge_pid), "--ex", "thread apply all bt", "--ex", "q"],
                                      privileged=True, user='root')
        print("Bridge is running, gdb output:")
        print(out)

    assert clickhouse_pid is None
    assert bridge_pid is None
    node1.start_clickhouse(20)


def test_odbc_postgres_date_data_type(started_cluster):
    skip_test_msan(node1)

    conn = get_postgres_conn(started_cluster);
    cursor = conn.cursor()
    cursor.execute("CREATE TABLE IF NOT EXISTS clickhouse.test_date (column1 integer, column2 date)")

    cursor.execute("INSERT INTO clickhouse.test_date VALUES (1, '2020-12-01')")
    cursor.execute("INSERT INTO clickhouse.test_date VALUES (2, '2020-12-02')")
    cursor.execute("INSERT INTO clickhouse.test_date VALUES (3, '2020-12-03')")
    conn.commit()

    node1.query(
        '''
        CREATE TABLE test_date (column1 UInt64, column2 Date)
        ENGINE=ODBC('DSN=postgresql_odbc; Servername=postgre-sql.local', 'clickhouse', 'test_date')''')

    expected = '1\t2020-12-01\n2\t2020-12-02\n3\t2020-12-03\n'
    result = node1.query('SELECT * FROM test_date');
    assert(result == expected)
    cursor.execute("DROP TABLE IF EXISTS clickhouse.test_date")
    node1.query("DROP TABLE IF EXISTS test_date")


def test_odbc_postgres_conversions(started_cluster):
    skip_test_msan(node1)

    conn = get_postgres_conn(started_cluster)
    cursor = conn.cursor()

    cursor.execute(
        '''CREATE TABLE IF NOT EXISTS clickhouse.test_types (
        a smallint, b integer, c bigint, d real, e double precision, f serial, g bigserial,
        h timestamp)''')

    node1.query('''
        INSERT INTO TABLE FUNCTION
        odbc('DSN=postgresql_odbc; Servername=postgre-sql.local', 'clickhouse', 'test_types')
        VALUES (-32768, -2147483648, -9223372036854775808, 1.12345, 1.1234567890, 2147483647, 9223372036854775807, '2000-05-12 12:12:12')''')

    result = node1.query('''
        SELECT a, b, c, d, e, f, g, h
        FROM odbc('DSN=postgresql_odbc; Servername=postgre-sql.local', 'clickhouse', 'test_types')
        ''')

    assert(result == '-32768\t-2147483648\t-9223372036854775808\t1.12345\t1.123456789\t2147483647\t9223372036854775807\t2000-05-12 12:12:12\n')
    cursor.execute("DROP TABLE IF EXISTS clickhouse.test_types")

    cursor.execute("""CREATE TABLE IF NOT EXISTS clickhouse.test_types (column1 Timestamp, column2 Numeric)""")

    node1.query(
        '''
        CREATE TABLE test_types (column1 DateTime64, column2 Decimal(5, 1))
        ENGINE=ODBC('DSN=postgresql_odbc; Servername=postgre-sql.local', 'clickhouse', 'test_types')''')

    node1.query(
        """INSERT INTO test_types
        SELECT toDateTime64('2019-01-01 00:00:00', 3, 'Europe/Moscow'), toDecimal32(1.1, 1)""")

    expected = node1.query("SELECT toDateTime64('2019-01-01 00:00:00', 3, 'Europe/Moscow'), toDecimal32(1.1, 1)")
    result = node1.query("SELECT * FROM test_types")
    print(result)
    cursor.execute("DROP TABLE IF EXISTS clickhouse.test_types")
    assert(result == expected)


def test_odbc_cyrillic_with_varchar(started_cluster):
    skip_test_msan(node1)

    conn = get_postgres_conn(started_cluster)
    cursor = conn.cursor()

    cursor.execute("DROP TABLE IF EXISTS clickhouse.test_cyrillic")
    cursor.execute("CREATE TABLE clickhouse.test_cyrillic (name varchar(11))")

    node1.query('''
        CREATE TABLE test_cyrillic (name String)
        ENGINE = ODBC('DSN=postgresql_odbc; Servername=postgre-sql.local', 'clickhouse', 'test_cyrillic')''')

    cursor.execute("INSERT INTO clickhouse.test_cyrillic VALUES ('A-nice-word')")
    cursor.execute("INSERT INTO clickhouse.test_cyrillic VALUES ('Красивенько')")

    result = node1.query(''' SELECT * FROM test_cyrillic ORDER BY name''')
    assert(result == 'A-nice-word\nКрасивенько\n')
    result = node1.query(''' SELECT name FROM odbc('DSN=postgresql_odbc; Servername=postgre-sql.local', 'clickhouse', 'test_cyrillic') ''')
    assert(result == 'A-nice-word\nКрасивенько\n')


def test_many_connections(started_cluster):
    skip_test_msan(node1)

    conn = get_postgres_conn(started_cluster)
    cursor = conn.cursor()

    cursor.execute('DROP TABLE IF EXISTS clickhouse.test_pg_table')
    cursor.execute('CREATE TABLE clickhouse.test_pg_table (key integer, value integer)')

    node1.query('''
        DROP TABLE IF EXISTS test_pg_table;
        CREATE TABLE test_pg_table (key UInt32, value UInt32)
        ENGINE = ODBC('DSN=postgresql_odbc; Servername=postgre-sql.local', 'clickhouse', 'test_pg_table')''')

    node1.query("INSERT INTO test_pg_table SELECT number, number FROM numbers(10)")

    query = "SELECT count() FROM ("
    for i in range (24):
        query += "SELECT key FROM {t} UNION ALL "
    query += "SELECT key FROM {t})"

    assert node1.query(query.format(t='test_pg_table')) == '250\n'


def test_concurrent_queries(started_cluster):
    skip_test_msan(node1)

    conn = get_postgres_conn(started_cluster)
    cursor = conn.cursor()

    node1.query('''
        DROP TABLE IF EXISTS test_pg_table;
        CREATE TABLE test_pg_table (key UInt32, value UInt32)
        ENGINE = ODBC('DSN=postgresql_odbc; Servername=postgre-sql.local', 'clickhouse', 'test_pg_table')''')

    cursor.execute('DROP TABLE IF EXISTS clickhouse.test_pg_table')
    cursor.execute('CREATE TABLE clickhouse.test_pg_table (key integer, value integer)')

    def node_insert(_):
        for i in range(5):
            node1.query("INSERT INTO test_pg_table SELECT number, number FROM numbers(1000)", user='default')

    busy_pool = Pool(5)
    p = busy_pool.map_async(node_insert, range(5))
    p.wait()
    result = node1.query("SELECT count() FROM test_pg_table", user='default')
    print(result)
    assert(int(result) == 5 * 5 * 1000)

    def node_insert_select(_):
        for i in range(5):
            result = node1.query("INSERT INTO test_pg_table SELECT number, number FROM numbers(1000)", user='default')
            result = node1.query("SELECT * FROM test_pg_table LIMIT 100", user='default')

    busy_pool = Pool(5)
    p = busy_pool.map_async(node_insert_select, range(5))
    p.wait()
    result = node1.query("SELECT count() FROM test_pg_table", user='default')
    print(result)
    assert(int(result) == 5 * 5 * 1000  * 2)

    node1.query('DROP TABLE test_pg_table;')
    cursor.execute('DROP TABLE clickhouse.test_pg_table;')


def test_odbc_long_column_names(started_cluster):
    skip_test_msan(node1)

    conn = get_postgres_conn(started_cluster);
    cursor = conn.cursor()

    column_name = "column" * 8
    create_table = "CREATE TABLE clickhouse.test_long_column_names ("
    for i in range(1000):
        if i != 0:
            create_table += ", "
        create_table += "{} integer".format(column_name + str(i))
    create_table += ")"
    cursor.execute(create_table)
    insert = "INSERT INTO clickhouse.test_long_column_names SELECT i" + ", i" * 999 + " FROM generate_series(0, 99) as t(i)"
    cursor.execute(insert)
    conn.commit()

    create_table = "CREATE TABLE test_long_column_names ("
    for i in range(1000):
        if i != 0:
            create_table += ", "
        create_table += "{} UInt32".format(column_name + str(i))
    create_table += ") ENGINE=ODBC('DSN=postgresql_odbc; Servername=postgre-sql.local', 'clickhouse', 'test_long_column_names')"
    result = node1.query(create_table);

    result = node1.query('SELECT * FROM test_long_column_names');
    expected = node1.query("SELECT number" + ", number" * 999 + " FROM numbers(100)")
    assert(result == expected)

    cursor.execute("DROP TABLE IF EXISTS clickhouse.test_long_column_names")
    node1.query("DROP TABLE IF EXISTS test_long_column_names")


def test_odbc_long_text(started_cluster):
    skip_test_msan(node1)

    conn = get_postgres_conn(started_cluster)
    cursor = conn.cursor()
    cursor.execute("drop table if exists clickhouse.test_long_text")
    cursor.execute("create table clickhouse.test_long_text(flen int, field1 text)");

    # sample test from issue 9363
    text_from_issue = """BEGIN These examples only show the order that data is arranged in. The values from different columns are stored separately, and data from the same column is stored together.      Examples of a column-oriented DBMS: Vertica, Paraccel (Actian Matrix and Amazon Redshift), Sybase IQ, Exasol, Infobright, InfiniDB, MonetDB (VectorWise and Actian Vector), LucidDB, SAP HANA, Google Dremel, Google PowerDrill, Druid, and kdb+.      Different orders for storing data are better suited to different scenarios. The data access scenario refers to what queries are made, how often, and in what proportion; how much data is read for each type of query – rows, columns, and bytes; the relationship between reading and updating data; the working size of the data and how locally it is used; whether transactions are used, and how isolated they are; requirements for data replication and logical integrity; requirements for latency and throughput for each type of query, and so on.      The higher the load on the system, the more important it is to customize the system set up to match the requirements of the usage scenario, and the more fine grained this customization becomes. There is no system that is equally well-suited to significantly different scenarios. If a system is adaptable to a wide set of scenarios, under a high load, the system will handle all the scenarios equally poorly, or will work well for just one or few of possible scenarios.   Key Properties of OLAP Scenario¶          The vast majority of requests are for read access.       Data is updated in fairly large batches (> 1000 rows), not by single rows; or it is not updated at all.       Data is added to the DB but is not modified.       For reads, quite a large number of rows are extracted from the DB, but only a small subset of columns.       Tables are "wide," meaning they contain a large number of columns.       Queries are relatively rare (usually hundreds of queries per server or less per second).       For simple queries, latencies around 50 ms are allowed.       Column values are fairly small: numbers and short strings (for example, 60 bytes per URL).       Requires high throughput when processing a single query (up to billions of rows per second per server).       Transactions are not necessary.       Low requirements for data consistency.       There is one large table per query. All tables are small, except for one.       A query result is significantly smaller than the source data. In other words, data is filtered or aggregated, so the result fits in a single server"s RAM.      It is easy to see that the OLAP scenario is very different from other popular scenarios (such as OLTP or Key-Value access). So it doesn"t make sense to try to use OLTP or a Key-Value DB for processing analytical queries if you want to get decent performance. For example, if you try to use MongoDB or Redis for analytics, you will get very poor performance compared to OLAP databases.   Why Column-Oriented Databases Work Better in the OLAP Scenario¶      Column-oriented databases are better suited to OLAP scenarios: they are at least 100 times faster in processing most queries. The reasons are explained in detail below, but the fact is easier to demonstrate visually. END"""
    cursor.execute("""insert into clickhouse.test_long_text (flen, field1) values (3248, '{}')""".format(text_from_issue));

    node1.query('''
        DROP TABLE IF EXISTS test_long_test;
        CREATE TABLE test_long_text (flen UInt32, field1 String)
        ENGINE = ODBC('DSN=postgresql_odbc; Servername=postgre-sql.local', 'clickhouse', 'test_long_text')''')
    result = node1.query("select field1 from test_long_text;")
    assert(result.strip() == text_from_issue)

    long_text = "text" * 1000000
    cursor.execute("""insert into clickhouse.test_long_text (flen, field1) values (400000, '{}')""".format(long_text));
    result = node1.query("select field1 from test_long_text where flen=400000;")
    assert(result.strip() == long_text)
<|MERGE_RESOLUTION|>--- conflicted
+++ resolved
@@ -12,16 +12,9 @@
 from multiprocessing.dummy import Pool
 
 cluster = ClickHouseCluster(__file__)
-<<<<<<< HEAD
-node1 = cluster.add_instance('node1', with_odbc_drivers=True, with_mysql=True,
+node1 = cluster.add_instance('node1', with_odbc_drivers=True, with_mysql=True, with_postgres=True,
                              main_configs=['configs/openssl.xml', 'configs/odbc_logging.xml'],
                              dictionaries=['configs/dictionaries/sqlite3_odbc_hashed_dictionary.xml',
-=======
-node1 = cluster.add_instance('node1', with_odbc_drivers=True, with_mysql=True, with_postgres=True,
-                             main_configs=['configs/openssl.xml', 'configs/odbc_logging.xml',
-                                           'configs/enable_dictionaries.xml',
-                                           'configs/dictionaries/sqlite3_odbc_hashed_dictionary.xml',
->>>>>>> 0395ca4a
                                            'configs/dictionaries/sqlite3_odbc_cached_dictionary.xml',
                                            'configs/dictionaries/postgres_odbc_hashed_dictionary.xml'], stay_alive=True)
 
@@ -60,9 +53,9 @@
         except Exception as e:
             errors += [str(e)]
             time.sleep(1)
-    
+
     raise Exception("Connection not establised, {}".format(errors))
- 
+
 
 def create_mysql_db(conn, name):
     with conn.cursor() as cursor:
@@ -89,7 +82,7 @@
         except Exception as e:
             errors += [str(e)]
             time.sleep(1)
-    
+
     raise Exception("Postgre connection not establised DSN={}, {}".format(conn_string, errors))
 
 
