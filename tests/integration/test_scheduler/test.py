--- conflicted
+++ resolved
@@ -34,124 +34,6 @@
         cluster.shutdown()
 
 
-<<<<<<< HEAD
-def check_profile_event_for_query(workload, profile_event, amount=1):
-    node.query("system flush logs")
-    query_pattern = f"workload='{workload}'".replace("'", "\\'")
-    assert (
-        int(
-            node.query(
-                f"select ProfileEvents['{profile_event}'] from system.query_log where query ilike '%{query_pattern}%' and type = 'QueryFinish' order by query_start_time_microseconds desc limit 1"
-            )
-        )
-        == amount
-    )
-
-
-def test_s3_resource_request_granularity():
-    node.query(
-        f"""
-        drop table if exists data;
-        create table data (key UInt64 CODEC(NONE), value String CODEC(NONE)) engine=MergeTree() order by key settings min_bytes_for_wide_part=1e9, storage_policy='s3';
-    """
-    )
-
-    total_bytes = 50000000  # Approximate data size
-    max_bytes_per_request = 2000000  # Should be ~1MB or less in general
-    min_bytes_per_request = 6000  # Small requests are ok, but we don't want hurt performance with too often resource requests
-
-    writes_before = int(
-        node.query(
-            f"select dequeued_requests from system.scheduler where resource='network_write' and path='/prio/admin'"
-        ).strip()
-    )
-    write_bytes_before = int(
-        node.query(
-            f"select dequeued_cost from system.scheduler where resource='network_write' and path='/prio/admin'"
-        ).strip()
-    )
-    write_budget_before = int(
-        node.query(
-            f"select budget from system.scheduler where resource='network_write' and path='/prio/admin'"
-        ).strip()
-    )
-    node.query(
-        f"insert into data select number, randomString(10000000) from numbers(5) SETTINGS workload='admin'"
-    )
-    writes_after = int(
-        node.query(
-            f"select dequeued_requests from system.scheduler where resource='network_write' and path='/prio/admin'"
-        ).strip()
-    )
-    write_bytes_after = int(
-        node.query(
-            f"select dequeued_cost from system.scheduler where resource='network_write' and path='/prio/admin'"
-        ).strip()
-    )
-    write_budget_after = int(
-        node.query(
-            f"select budget from system.scheduler where resource='network_write' and path='/prio/admin'"
-        ).strip()
-    )
-
-    write_requests = writes_after - writes_before
-    write_bytes = (write_bytes_after - write_bytes_before) - (
-        write_budget_after - write_budget_before
-    )
-    assert write_bytes > 1.0 * total_bytes
-    assert write_bytes < 1.05 * total_bytes
-    assert write_bytes / write_requests < max_bytes_per_request
-    assert write_bytes / write_requests > min_bytes_per_request
-    check_profile_event_for_query("admin", "SchedulerIOWriteRequests", write_requests)
-    check_profile_event_for_query("admin", "SchedulerIOWriteBytes", write_bytes)
-
-    node.query(f"optimize table data final")
-
-    reads_before = int(
-        node.query(
-            f"select dequeued_requests from system.scheduler where resource='network_read' and path='/prio/admin'"
-        ).strip()
-    )
-    read_bytes_before = int(
-        node.query(
-            f"select dequeued_cost from system.scheduler where resource='network_read' and path='/prio/admin'"
-        ).strip()
-    )
-    read_budget_before = int(
-        node.query(
-            f"select budget from system.scheduler where resource='network_read' and path='/prio/admin'"
-        ).strip()
-    )
-    node.query(
-        f"select count() from data where not ignore(*) SETTINGS workload='admin'"
-    )
-    reads_after = int(
-        node.query(
-            f"select dequeued_requests from system.scheduler where resource='network_read' and path='/prio/admin'"
-        ).strip()
-    )
-    read_bytes_after = int(
-        node.query(
-            f"select dequeued_cost from system.scheduler where resource='network_read' and path='/prio/admin'"
-        ).strip()
-    )
-    read_budget_after = int(
-        node.query(
-            f"select budget from system.scheduler where resource='network_read' and path='/prio/admin'"
-        ).strip()
-    )
-
-    read_bytes = (read_bytes_after - read_bytes_before) - (
-        read_budget_after - read_budget_before
-    )
-    read_requests = reads_after - reads_before
-    assert read_bytes > 1.0 * total_bytes
-    assert read_bytes < 1.05 * total_bytes
-    assert read_bytes / read_requests < max_bytes_per_request
-    assert read_bytes / read_requests > min_bytes_per_request
-    check_profile_event_for_query("admin", "SchedulerIOReadRequests", read_requests)
-    check_profile_event_for_query("admin", "SchedulerIOReadBytes", read_bytes)
-=======
 @pytest.fixture(scope="function", autouse=True)
 def set_default_configs():
     node.exec_in_container(
@@ -185,7 +67,124 @@
         ]
     )
     node.query("system reload config")
->>>>>>> 22f60954
+
+
+def check_profile_event_for_query(workload, profile_event, amount=1):
+    node.query("system flush logs")
+    query_pattern = f"workload='{workload}'".replace("'", "\\'")
+    assert (
+        int(
+            node.query(
+                f"select ProfileEvents['{profile_event}'] from system.query_log where query ilike '%{query_pattern}%' and type = 'QueryFinish' order by query_start_time_microseconds desc limit 1"
+            )
+        )
+        == amount
+    )
+
+
+def test_s3_resource_request_granularity():
+    node.query(
+        f"""
+        drop table if exists data;
+        create table data (key UInt64 CODEC(NONE), value String CODEC(NONE)) engine=MergeTree() order by key settings min_bytes_for_wide_part=1e9, storage_policy='s3';
+    """
+    )
+
+    total_bytes = 50000000  # Approximate data size
+    max_bytes_per_request = 2000000  # Should be ~1MB or less in general
+    min_bytes_per_request = 6000  # Small requests are ok, but we don't want hurt performance with too often resource requests
+
+    writes_before = int(
+        node.query(
+            f"select dequeued_requests from system.scheduler where resource='network_write' and path='/prio/admin'"
+        ).strip()
+    )
+    write_bytes_before = int(
+        node.query(
+            f"select dequeued_cost from system.scheduler where resource='network_write' and path='/prio/admin'"
+        ).strip()
+    )
+    write_budget_before = int(
+        node.query(
+            f"select budget from system.scheduler where resource='network_write' and path='/prio/admin'"
+        ).strip()
+    )
+    node.query(
+        f"insert into data select number, randomString(10000000) from numbers(5) SETTINGS workload='admin'"
+    )
+    writes_after = int(
+        node.query(
+            f"select dequeued_requests from system.scheduler where resource='network_write' and path='/prio/admin'"
+        ).strip()
+    )
+    write_bytes_after = int(
+        node.query(
+            f"select dequeued_cost from system.scheduler where resource='network_write' and path='/prio/admin'"
+        ).strip()
+    )
+    write_budget_after = int(
+        node.query(
+            f"select budget from system.scheduler where resource='network_write' and path='/prio/admin'"
+        ).strip()
+    )
+
+    write_requests = writes_after - writes_before
+    write_bytes = (write_bytes_after - write_bytes_before) - (
+        write_budget_after - write_budget_before
+    )
+    assert write_bytes > 1.0 * total_bytes
+    assert write_bytes < 1.05 * total_bytes
+    assert write_bytes / write_requests < max_bytes_per_request
+    assert write_bytes / write_requests > min_bytes_per_request
+    check_profile_event_for_query("admin", "SchedulerIOWriteRequests", write_requests)
+    check_profile_event_for_query("admin", "SchedulerIOWriteBytes", write_bytes)
+
+    node.query(f"optimize table data final")
+
+    reads_before = int(
+        node.query(
+            f"select dequeued_requests from system.scheduler where resource='network_read' and path='/prio/admin'"
+        ).strip()
+    )
+    read_bytes_before = int(
+        node.query(
+            f"select dequeued_cost from system.scheduler where resource='network_read' and path='/prio/admin'"
+        ).strip()
+    )
+    read_budget_before = int(
+        node.query(
+            f"select budget from system.scheduler where resource='network_read' and path='/prio/admin'"
+        ).strip()
+    )
+    node.query(
+        f"select count() from data where not ignore(*) SETTINGS workload='admin'"
+    )
+    reads_after = int(
+        node.query(
+            f"select dequeued_requests from system.scheduler where resource='network_read' and path='/prio/admin'"
+        ).strip()
+    )
+    read_bytes_after = int(
+        node.query(
+            f"select dequeued_cost from system.scheduler where resource='network_read' and path='/prio/admin'"
+        ).strip()
+    )
+    read_budget_after = int(
+        node.query(
+            f"select budget from system.scheduler where resource='network_read' and path='/prio/admin'"
+        ).strip()
+    )
+
+    read_bytes = (read_bytes_after - read_bytes_before) - (
+        read_budget_after - read_budget_before
+    )
+    read_requests = reads_after - reads_before
+    assert read_bytes > 1.0 * total_bytes
+    assert read_bytes < 1.05 * total_bytes
+    assert read_bytes / read_requests < max_bytes_per_request
+    assert read_bytes / read_requests > min_bytes_per_request
+    check_profile_event_for_query("admin", "SchedulerIOReadRequests", read_requests)
+    check_profile_event_for_query("admin", "SchedulerIOReadBytes", read_bytes)
 
 
 def test_s3_disk():
