--- conflicted
+++ resolved
@@ -929,7 +929,6 @@
     yield init_broken_s3
 
 
-<<<<<<< HEAD
 @pytest.mark.parametrize(
     "to_disk",
     [
@@ -943,10 +942,7 @@
         ),
     ],
 )
-def test_backup_restore_with_s3_throttle(broken_s3, to_disk):
-=======
-def test_backup_restore_with_s3_throttle(cluster, broken_s3):
->>>>>>> 1dae5720
+def test_backup_restore_with_s3_throttle(cluster, broken_s3, to_disk):
     storage_policy = "default"
     backup_name = new_backup_name()
 
