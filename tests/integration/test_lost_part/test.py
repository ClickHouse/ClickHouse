--- conflicted
+++ resolved
@@ -216,12 +216,8 @@
     for node in [node1, node2]:
         node.query(
             "CREATE TABLE mt3 (id UInt64, p String) ENGINE ReplicatedMergeTree('/clickhouse/tables/t3', '{}') "
-<<<<<<< HEAD
-            "ORDER BY tuple() PARTITION BY p".format(node.name))
-=======
             "ORDER BY tuple() PARTITION BY p".format(node.name)
         )
->>>>>>> df57f8e3
 
     node1.query("SYSTEM STOP MERGES mt3")
     node2.query("SYSTEM STOP REPLICATION QUEUES")
@@ -235,11 +231,7 @@
     )
 
     partition_id = node1.query("select partitionId('x')").strip()
-<<<<<<< HEAD
-    remove_part_from_disk(node1, 'mt3', '{}_0_0_0'.format(partition_id))
-=======
     remove_part_from_disk(node1, "mt3", "{}_0_0_0".format(partition_id))
->>>>>>> df57f8e3
 
     # other way to detect broken parts
     node1.query("CHECK TABLE mt3")
@@ -248,17 +240,12 @@
 
     for i in range(10):
         result = node1.query("SELECT count() FROM system.replication_queue")
-<<<<<<< HEAD
-        assert int(result) <= 1, "Have a lot of entries in queue {}".format(node1.query("SELECT * FROM system.replication_queue FORMAT Vertical"))
-        if node1.contains_in_log("Cannot create empty part") and node1.contains_in_log("DROP/DETACH PARTITION"):
-=======
         assert int(result) <= 1, "Have a lot of entries in queue {}".format(
             node1.query("SELECT * FROM system.replication_queue FORMAT Vertical")
         )
         if node1.contains_in_log("Cannot create empty part") and node1.contains_in_log(
             "DROP/DETACH PARTITION"
         ):
->>>>>>> df57f8e3
             break
         time.sleep(1)
     else:
