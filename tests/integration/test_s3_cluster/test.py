import csv
import logging
import os
import shutil
import uuid
from email.errors import HeaderParseError

import pytest

from helpers.cluster import ClickHouseCluster
from helpers.config_cluster import minio_secret_key
from helpers.mock_servers import start_mock_servers
from helpers.test_tools import TSV

logging.getLogger().setLevel(logging.INFO)
logging.getLogger().addHandler(logging.StreamHandler())

SCRIPT_DIR = os.path.dirname(os.path.realpath(__file__))
S3_DATA = [
    "data/clickhouse/part1.csv",
    "data/clickhouse/part123.csv",
    "data/database/part2.csv",
    "data/database/partition675.csv",
]


def create_buckets_s3(cluster):
    minio = cluster.minio_client

    for file_number in range(100):
        file_name = f"data/generated/file_{file_number}.csv"
        os.makedirs(os.path.join(SCRIPT_DIR, "data/generated/"), exist_ok=True)
        S3_DATA.append(file_name)
        with open(os.path.join(SCRIPT_DIR, file_name), "w+", encoding="utf-8") as f:
            # a String, b UInt64
            data = []

            # Make all files a bit different
            for number in range(100 + file_number):
                data.append(
                    ["str_" + str(number + file_number) * 10, number + file_number]
                )

            writer = csv.writer(f)
            writer.writerows(data)

    for file in S3_DATA:
        minio.fput_object(
            bucket_name=cluster.minio_bucket,
            object_name=file,
            file_path=os.path.join(SCRIPT_DIR, file),
        )
    for obj in minio.list_objects(cluster.minio_bucket, recursive=True):
        print(obj.object_name)


def run_s3_mocks(started_cluster):
    script_dir = os.path.join(os.path.dirname(__file__), "s3_mocks")
    start_mock_servers(
        started_cluster,
        script_dir,
        [
            ("s3_mock.py", "resolver", "8080"),
        ],
    )


@pytest.fixture(scope="module")
def started_cluster():
    try:
        cluster = ClickHouseCluster(__file__)
        cluster.add_instance(
            "s0_0_0",
            main_configs=["configs/cluster.xml", "configs/named_collections.xml"],
            user_configs=["configs/users.xml"],
            macros={"replica": "node1", "shard": "shard1"},
            with_minio=True,
            with_zookeeper=True,
        )
        cluster.add_instance(
            "s0_0_1",
            main_configs=["configs/cluster.xml", "configs/named_collections.xml"],
            user_configs=["configs/users.xml"],
            macros={"replica": "replica2", "shard": "shard1"},
            with_zookeeper=True,
        )
        cluster.add_instance(
            "s0_1_0",
            main_configs=["configs/cluster.xml", "configs/named_collections.xml"],
            user_configs=["configs/users.xml"],
            macros={"replica": "replica1", "shard": "shard2"},
            with_zookeeper=True,
        )

        logging.info("Starting cluster...")
        cluster.start()
        logging.info("Cluster started")

        create_buckets_s3(cluster)

        run_s3_mocks(cluster)

        yield cluster
    finally:
        shutil.rmtree(os.path.join(SCRIPT_DIR, "data/generated/"))
        cluster.shutdown()


def test_select_all(started_cluster):
    node = started_cluster.instances["s0_0_0"]
    pure_s3 = node.query(
        f"""
    SELECT * from s3(
        'http://minio1:9001/root/data/{{clickhouse,database}}/*',
        'minio', '{minio_secret_key}', 'CSV',
        'name String, value UInt32, polygon Array(Array(Tuple(Float64, Float64)))')
    ORDER BY (name, value, polygon)"""
    )
    # print(pure_s3)
    s3_distributed = node.query(
        f"""
    SELECT * from s3Cluster(
        'cluster_simple',
        'http://minio1:9001/root/data/{{clickhouse,database}}/*', 'minio', '{minio_secret_key}', 'CSV',
        'name String, value UInt32, polygon Array(Array(Tuple(Float64, Float64)))') ORDER BY (name, value, polygon)"""
    )
    # print(s3_distributed)

    assert TSV(pure_s3) == TSV(s3_distributed)


def test_count(started_cluster):
    node = started_cluster.instances["s0_0_0"]
    pure_s3 = node.query(
        f"""
    SELECT count(*) from s3(
        'http://minio1:9001/root/data/{{clickhouse,database}}/*',
        'minio', '{minio_secret_key}', 'CSV',
        'name String, value UInt32, polygon Array(Array(Tuple(Float64, Float64)))')"""
    )
    # print(pure_s3)
    s3_distributed = node.query(
        f"""
    SELECT count(*) from s3Cluster(
        'cluster_simple', 'http://minio1:9001/root/data/{{clickhouse,database}}/*',
        'minio', '{minio_secret_key}', 'CSV',
        'name String, value UInt32, polygon Array(Array(Tuple(Float64, Float64)))')"""
    )
    # print(s3_distributed)

    assert TSV(pure_s3) == TSV(s3_distributed)


def test_count_macro(started_cluster):
    node = started_cluster.instances["s0_0_0"]

    s3_macro = node.query(
        f"""
    SELECT count(*) from s3Cluster(
        '{{default_cluster_macro}}', 'http://minio1:9001/root/data/{{clickhouse,database}}/*',
        'minio', '{minio_secret_key}', 'CSV',
        'name String, value UInt32, polygon Array(Array(Tuple(Float64, Float64)))')"""
    )
    # print(s3_distributed)
    s3_distributed = node.query(
        f"""
    SELECT count(*) from s3Cluster(
        'cluster_simple', 'http://minio1:9001/root/data/{{clickhouse,database}}/*',
        'minio', '{minio_secret_key}', 'CSV',
        'name String, value UInt32, polygon Array(Array(Tuple(Float64, Float64)))')"""
    )
    # print(s3_distributed)

    assert TSV(s3_macro) == TSV(s3_distributed)


def test_union_all(started_cluster):
    node = started_cluster.instances["s0_0_0"]
    pure_s3 = node.query(
        f"""
    SELECT * FROM
    (
        SELECT * from s3(
            'http://minio1:9001/root/data/{{clickhouse,database}}/*',
            'minio', '{minio_secret_key}', 'CSV',
            'name String, value UInt32, polygon Array(Array(Tuple(Float64, Float64)))')
        UNION ALL
        SELECT * from s3(
            'http://minio1:9001/root/data/{{clickhouse,database}}/*',
            'minio', '{minio_secret_key}', 'CSV',
            'name String, value UInt32, polygon Array(Array(Tuple(Float64, Float64)))')
    )
    ORDER BY (name, value, polygon)
    """
    )
    # print(pure_s3)
    s3_distributed = node.query(
        f"""
    SELECT * FROM
    (
        SELECT * from s3Cluster(
            'cluster_simple',
            'http://minio1:9001/root/data/{{clickhouse,database}}/*', 'minio', '{minio_secret_key}', 'CSV',
            'name String, value UInt32, polygon Array(Array(Tuple(Float64, Float64)))')
        UNION ALL
        SELECT * from s3Cluster(
            'cluster_simple',
            'http://minio1:9001/root/data/{{clickhouse,database}}/*', 'minio', '{minio_secret_key}', 'CSV',
            'name String, value UInt32, polygon Array(Array(Tuple(Float64, Float64)))')
    )
    ORDER BY (name, value, polygon)
    """
    )
    # print(s3_distributed)

    assert TSV(pure_s3) == TSV(s3_distributed)


def test_wrong_cluster(started_cluster):
    node = started_cluster.instances["s0_0_0"]
    error = node.query_and_get_error(
        f"""
    SELECT count(*) from s3Cluster(
        'non_existent_cluster',
        'http://minio1:9001/root/data/{{clickhouse,database}}/*',
        'minio', '{minio_secret_key}', 'CSV', 'name String, value UInt32, polygon Array(Array(Tuple(Float64, Float64)))')
    UNION ALL
    SELECT count(*) from s3Cluster(
        'non_existent_cluster',
        'http://minio1:9001/root/data/{{clickhouse,database}}/*',
        'minio', '{minio_secret_key}', 'CSV', 'name String, value UInt32, polygon Array(Array(Tuple(Float64, Float64)))')
    """
    )

    assert "not found" in error


def test_ambiguous_join(started_cluster):
    node = started_cluster.instances["s0_0_0"]
    result = node.query(
        f"""
    SELECT l.name, r.value from s3Cluster(
        'cluster_simple',
        'http://minio1:9001/root/data/{{clickhouse,database}}/*', 'minio', '{minio_secret_key}', 'CSV',
        'name String, value UInt32, polygon Array(Array(Tuple(Float64, Float64)))') as l
    JOIN s3Cluster(
        'cluster_simple',
        'http://minio1:9001/root/data/{{clickhouse,database}}/*', 'minio', '{minio_secret_key}', 'CSV',
        'name String, value UInt32, polygon Array(Array(Tuple(Float64, Float64)))') as r
    ON l.name = r.name
    """
    )
    assert "AMBIGUOUS_COLUMN_NAME" not in result


def test_skip_unavailable_shards(started_cluster):
    node = started_cluster.instances["s0_0_0"]
    result = node.query(
        f"""
    SELECT count(*) from s3Cluster(
        'cluster_non_existent_port',
        'http://minio1:9001/root/data/clickhouse/part1.csv',
        'minio', '{minio_secret_key}', 'CSV', 'name String, value UInt32, polygon Array(Array(Tuple(Float64, Float64)))')
    SETTINGS skip_unavailable_shards = 1
    """
    )

    assert result == "10\n"


def test_unset_skip_unavailable_shards(started_cluster):
    # Although skip_unavailable_shards is not set, cluster table functions should always skip unavailable shards.
    node = started_cluster.instances["s0_0_0"]
    result = node.query(
        f"""
    SELECT count(*) from s3Cluster(
        'cluster_non_existent_port',
        'http://minio1:9001/root/data/clickhouse/part1.csv',
        'minio', '{minio_secret_key}', 'CSV', 'name String, value UInt32, polygon Array(Array(Tuple(Float64, Float64)))')
    """
    )

    assert result == "10\n"


def test_distributed_insert_select_with_replicated(started_cluster):
    first_replica_first_shard = started_cluster.instances["s0_0_0"]
    second_replica_first_shard = started_cluster.instances["s0_0_1"]

    first_replica_first_shard.query(
        """DROP TABLE IF EXISTS insert_select_replicated_local ON CLUSTER 'first_shard' SYNC;"""
    )

    first_replica_first_shard.query(
        """
    CREATE TABLE insert_select_replicated_local ON CLUSTER 'first_shard' (a String, b UInt64)
    ENGINE=ReplicatedMergeTree('/clickhouse/tables/{shard}/insert_select_with_replicated', '{replica}')
    ORDER BY (a, b);
        """
    )

    for replica in [first_replica_first_shard, second_replica_first_shard]:
        replica.query(
            """
            SYSTEM STOP FETCHES;
            """
        )
        replica.query(
            """
            SYSTEM STOP MERGES;
            """
        )

    first_replica_first_shard.query(
        f"""
    INSERT INTO insert_select_replicated_local SELECT * FROM s3Cluster(
        'first_shard',
        'http://minio1:9001/root/data/generated/*.csv', 'minio', '{minio_secret_key}', 'CSV','a String, b UInt64'
    ) SETTINGS parallel_distributed_insert_select=1;
        """
    )

    for replica in [first_replica_first_shard, second_replica_first_shard]:
        replica.query(
            """
            SYSTEM FLUSH LOGS;
            """
        )

    assert (
        int(
            second_replica_first_shard.query(
                """SELECT count(*) FROM system.query_log WHERE not is_initial_query and query ilike '%s3Cluster%';"""
            ).strip()
        )
        != 0
    )

    # Check whether we inserted at least something
    assert (
        int(
            second_replica_first_shard.query(
                """SELECT count(*) FROM insert_select_replicated_local;"""
            ).strip()
        )
        != 0
    )

    first_replica_first_shard.query(
        """DROP TABLE IF EXISTS insert_select_replicated_local ON CLUSTER 'first_shard' SYNC;"""
    )


def test_parallel_distributed_insert_select_with_schema_inference(started_cluster):
    node = started_cluster.instances["s0_0_0"]

    node.query(
        """DROP TABLE IF EXISTS parallel_insert_select ON CLUSTER 'first_shard' SYNC;"""
    )

    node.query(
        """
    CREATE TABLE parallel_insert_select ON CLUSTER 'first_shard' (a String, b UInt64)
    ENGINE=ReplicatedMergeTree('/clickhouse/tables/{shard}/test_parallel_distributed_insert_select_with_schema_inference', '{replica}')
    ORDER BY (a, b);
        """
    )

    node.query(
        f"""
    INSERT INTO parallel_insert_select SELECT * FROM s3Cluster(
        'first_shard',
        'http://minio1:9001/root/data/generated/*.csv', 'minio', '{minio_secret_key}', 'CSV'
    ) SETTINGS parallel_distributed_insert_select=1, use_structure_from_insertion_table_in_table_functions=0;
        """
    )

    node.query("SYSTEM SYNC REPLICA parallel_insert_select")

    actual_count = int(
        node.query(
            f"SELECT count() FROM s3('http://minio1:9001/root/data/generated/*.csv', 'minio', '{minio_secret_key}', 'CSV','a String, b UInt64')"
        )
    )

    count = int(node.query("SELECT count() FROM parallel_insert_select"))
    assert count == actual_count


def test_cluster_with_header(started_cluster):
    node = started_cluster.instances["s0_0_0"]
    assert (
        node.query(
            "SELECT * from s3('http://resolver:8080/bucket/key.csv', headers(MyCustomHeader = 'SomeValue'))"
        )
        == "SomeValue\n"
    )
    assert (
        node.query(
            "SELECT * from s3('http://resolver:8080/bucket/key.csv', headers(MyCustomHeader = 'SomeValue'), 'CSV')"
        )
        == "SomeValue\n"
    )
    assert (
        node.query(
            "SELECT * from s3Cluster('cluster_simple', 'http://resolver:8080/bucket/key.csv', headers(MyCustomHeader = 'SomeValue'))"
        )
        == "SomeValue\n"
    )
    assert (
        node.query(
            "SELECT * from s3Cluster('cluster_simple', 'http://resolver:8080/bucket/key.csv', headers(MyCustomHeader = 'SomeValue'), 'CSV')"
        )
        == "SomeValue\n"
    )
<<<<<<< HEAD
    #assert (
    #    node.query(
    #        """SELECT * from s3('http://resolver:8080/bucket/key.csv', headers(MyCustomHeader = 'SomeValue'))
    #        SETTINGS object_storage_cluster = 'cluster_simple'"""
    #    )
    #    == "SomeValue\n"
    #)
    #assert (
    #    node.query(
    #        """SELECT * from s3('http://resolver:8080/bucket/key.csv', headers(MyCustomHeader = 'SomeValue'), 'CSV')
    #        SETTINGS object_storage_cluster = 'cluster_simple'"""
    #    )
    #    == "SomeValue\n"
    #)
=======
>>>>>>> 5ccff482


def test_cluster_with_named_collection(started_cluster):
    node = started_cluster.instances["s0_0_0"]

    pure_s3 = node.query("""SELECT * from s3(test_s3) ORDER BY (c1, c2, c3)""")

    s3_cluster = node.query(
        """SELECT * from s3Cluster(cluster_simple, test_s3) ORDER BY (c1, c2, c3)"""
    )

    assert TSV(pure_s3) == TSV(s3_cluster)

    s3_cluster = node.query(
        """SELECT * from s3Cluster(cluster_simple, test_s3, structure='auto') ORDER BY (c1, c2, c3)"""
    )

    assert TSV(pure_s3) == TSV(s3_cluster)

<<<<<<< HEAD
    #s3_cluster = node.query(
    #    """SELECT * from s3(test_s3) ORDER BY (c1, c2, c3)
    #    SETTINGS object_storage_cluster = 'cluster_simple'"""
    #)

    #assert TSV(pure_s3) == TSV(s3_cluster)

    #s3_cluster = node.query(
    #    """SELECT * from s3(test_s3, structure='auto') ORDER BY (c1, c2, c3)
    #    SETTINGS object_storage_cluster = 'cluster_simple'"""
    #)

    #assert TSV(pure_s3) == TSV(s3_cluster)

=======
>>>>>>> 5ccff482

def test_cluster_format_detection(started_cluster):
    node = started_cluster.instances["s0_0_0"]

    expected_desc_result = node.query(
        f"desc s3('http://minio1:9001/root/data/generated/*', 'minio', '{minio_secret_key}', 'CSV')"
    )

    desc_result = node.query(
        f"desc s3('http://minio1:9001/root/data/generated/*', 'minio', '{minio_secret_key}')"
    )

    assert expected_desc_result == desc_result

    expected_result = node.query(
        f"SELECT * FROM s3('http://minio1:9001/root/data/generated/*', 'minio', '{minio_secret_key}', 'CSV', 'a String, b UInt64') order by a, b"
    )

    result = node.query(
        f"SELECT * FROM s3Cluster(cluster_simple, 'http://minio1:9001/root/data/generated/*', 'minio', '{minio_secret_key}') order by c1, c2"
    )

    assert result == expected_result

    result = node.query(
        f"SELECT * FROM s3Cluster(cluster_simple, 'http://minio1:9001/root/data/generated/*', 'minio', '{minio_secret_key}', auto, 'a String, b UInt64') order by a, b"
    )

    assert result == expected_result


def test_cluster_default_expression(started_cluster):
    node = started_cluster.instances["s0_0_0"]

    node.query(
        f"insert into function s3('http://minio1:9001/root/data/data1', 'minio', '{minio_secret_key}', JSONEachRow) select 1 as id settings s3_truncate_on_insert=1"
    )
    node.query(
        f"insert into function s3('http://minio1:9001/root/data/data2', 'minio', '{minio_secret_key}', JSONEachRow) select * from numbers(0) settings s3_truncate_on_insert=1"
    )
    node.query(
        f"insert into function s3('http://minio1:9001/root/data/data3', 'minio', '{minio_secret_key}', JSONEachRow) select 2 as id settings s3_truncate_on_insert=1"
    )

    expected_result = node.query(
        f"SELECT * FROM s3('http://minio1:9001/root/data/data{{1,2,3}}', 'minio', '{minio_secret_key}', 'JSONEachRow', 'id UInt32, date Date DEFAULT 18262') order by id"
    )

    result = node.query(
        f"SELECT * FROM s3Cluster(cluster_simple, 'http://minio1:9001/root/data/data{{1,2,3}}', 'minio', '{minio_secret_key}', 'JSONEachRow', 'id UInt32, date Date DEFAULT 18262') order by id"
    )

    assert result == expected_result

    result = node.query(
        f"SELECT * FROM s3Cluster(cluster_simple, 'http://minio1:9001/root/data/data{{1,2,3}}', 'minio', '{minio_secret_key}', 'auto', 'id UInt32, date Date DEFAULT 18262') order by id"
    )

    assert result == expected_result

    result = node.query(
        f"SELECT * FROM s3Cluster(cluster_simple, 'http://minio1:9001/root/data/data{{1,2,3}}', 'minio', '{minio_secret_key}', 'JSONEachRow', 'id UInt32, date Date DEFAULT 18262', 'auto') order by id"
    )

    assert result == expected_result

    result = node.query(
        f"SELECT * FROM s3Cluster(cluster_simple, 'http://minio1:9001/root/data/data{{1,2,3}}', 'minio', '{minio_secret_key}', 'auto', 'id UInt32, date Date DEFAULT 18262', 'auto') order by id"
    )

    assert result == expected_result

    result = node.query(
        "SELECT * FROM s3Cluster(cluster_simple, test_s3_with_default) order by id"
    )

    assert result == expected_result


def test_remote_hedged(started_cluster):
    node = started_cluster.instances["s0_0_0"]
    pure_s3 = node.query(
        f"""
    SELECT * from s3(
        'http://minio1:9001/root/data/{{clickhouse,database}}/*',
        'minio', '{minio_secret_key}', 'CSV',
        'name String, value UInt32, polygon Array(Array(Tuple(Float64, Float64)))')
    ORDER BY (name, value, polygon)
    LIMIT 1
        """
    )
    s3_distributed = node.query(
        f"""
    SELECT * from remote('s0_0_1', s3Cluster(
        'cluster_simple',
        'http://minio1:9001/root/data/{{clickhouse,database}}/*', 'minio', '{minio_secret_key}', 'CSV',
        'name String, value UInt32, polygon Array(Array(Tuple(Float64, Float64)))'))
    ORDER BY (name, value, polygon)
    LIMIT 1
    SETTINGS use_hedged_requests=True
        """
    )

    assert TSV(pure_s3) == TSV(s3_distributed)


def test_remote_no_hedged(started_cluster):
    node = started_cluster.instances["s0_0_0"]
    pure_s3 = node.query(
        f"""
    SELECT * from s3(
        'http://minio1:9001/root/data/{{clickhouse,database}}/*',
        'minio', '{minio_secret_key}', 'CSV',
        'name String, value UInt32, polygon Array(Array(Tuple(Float64, Float64)))')
    ORDER BY (name, value, polygon)
    LIMIT 1
        """
    )
    s3_distributed = node.query(
        f"""
    SELECT * from remote('s0_0_1', s3Cluster(
        'cluster_simple',
        'http://minio1:9001/root/data/{{clickhouse,database}}/*', 'minio', '{minio_secret_key}', 'CSV',
        'name String, value UInt32, polygon Array(Array(Tuple(Float64, Float64)))'))
    ORDER BY (name, value, polygon)
    LIMIT 1
    SETTINGS use_hedged_requests=False
        """
    )

    assert TSV(pure_s3) == TSV(s3_distributed)


def test_distributed_s3_table_engine(started_cluster):
    node = started_cluster.instances["s0_0_0"]

    resp_def = node.query(
        f"""
        SELECT * from s3Cluster(
            'cluster_simple',
            'http://minio1:9001/root/data/{{clickhouse,database}}/*', 'minio', '{minio_secret_key}', 'CSV',
            'name String, value UInt32, polygon Array(Array(Tuple(Float64, Float64)))') ORDER BY (name, value, polygon)
        """
    )

    node.query("DROP TABLE IF EXISTS single_node");
    node.query(
        f"""
        CREATE TABLE single_node
            (name String, value UInt32, polygon Array(Array(Tuple(Float64, Float64))))
            ENGINE=S3('http://minio1:9001/root/data/{{clickhouse,database}}/*', 'minio', '{minio_secret_key}', 'CSV')
        """
    )
    query_id_engine_single_node = str(uuid.uuid4())
    resp_engine_single_node = node.query(
        """
        SELECT * FROM single_node ORDER BY (name, value, polygon)
        """,
        query_id = query_id_engine_single_node
    )
    assert resp_def == resp_engine_single_node

    #node.query("DROP TABLE IF EXISTS distributed");
    #node.query(
    #    f"""
    #    CREATE TABLE distributed
    #        (name String, value UInt32, polygon Array(Array(Tuple(Float64, Float64))))
    #        ENGINE=S3('http://minio1:9001/root/data/{{clickhouse,database}}/*', 'minio', '{minio_secret_key}', 'CSV')
    #        SETTINGS object_storage_cluster='cluster_simple'
    #    """
    #)
    #query_id_engine_distributed = str(uuid.uuid4())
    #resp_engine_distributed = node.query(
    #    """
    #    SELECT * FROM distributed ORDER BY (name, value, polygon)
    #    """,
    #    query_id = query_id_engine_distributed
    #)
    #assert resp_def == resp_engine_distributed#

    node.query("SYSTEM FLUSH LOGS ON CLUSTER 'cluster_simple'")

    hosts_engine_single_node = node.query(
        f"""
        SELECT uniq(hostname)
            FROM clusterAllReplicas('cluster_simple', system.query_log)
            WHERE type='QueryFinish' AND initial_query_id='{query_id_engine_single_node}'
        """
    )
    assert int(hosts_engine_single_node) == 1
    #hosts_engine_distributed = node.query(
    #    f"""
    #    SELECT uniq(hostname)
    #        FROM clusterAllReplicas('cluster_simple', system.query_log)
    #        WHERE type='QueryFinish' AND initial_query_id='{query_id_engine_distributed}'
    #    """
    #)
    #assert int(hosts_engine_distributed) == 3


@pytest.mark.parametrize("allow_experimental_analyzer", [0, 1])
def test_hive_partitioning(started_cluster, allow_experimental_analyzer):
    node = started_cluster.instances["s0_0_0"]

    node.query(f"SET allow_experimental_analyzer = {allow_experimental_analyzer}")

    for i in range(1, 5):
        exists = node.query(
            f"""
            SELECT
                count()
                FROM s3('http://minio1:9001/root/data/hive/key={i}/*', 'minio', '{minio_secret_key}', 'Parquet', 'key Int32, value Int32')
                GROUP BY ALL
                FORMAT TSV
            """
        )
        if int(exists) == 0:
            node.query(
                f"""
                INSERT
                    INTO FUNCTION s3('http://minio1:9001/root/data/hive/key={i}/data.parquet', 'minio', '{minio_secret_key}', 'Parquet', 'key Int32, value Int32')
                    SELECT {i}, {i}
                    SETTINGS use_hive_partitioning = 0
                """
            )

    query_id_full = str(uuid.uuid4())
    result = node.query(
        f"""
        SELECT count()
            FROM s3('http://minio1:9001/root/data/hive/key=**.parquet', 'minio', '{minio_secret_key}', 'Parquet', 'key Int32, value Int32')
            WHERE key <= 2
            FORMAT TSV
            SETTINGS enable_filesystem_cache = 0, use_query_cache = 0, use_cache_for_count_from_files = 0, use_hive_partitioning = 0
        """,
        query_id=query_id_full,
    )
    result = int(result)
    assert result == 2

    query_id_optimized = str(uuid.uuid4())
    result = node.query(
        f"""
        SELECT count()
            FROM s3('http://minio1:9001/root/data/hive/key=**.parquet', 'minio', '{minio_secret_key}', 'Parquet', 'key Int32, value Int32')
            WHERE key <= 2
            FORMAT TSV
            SETTINGS enable_filesystem_cache = 0, use_query_cache = 0, use_cache_for_count_from_files = 0, use_hive_partitioning = 1
        """,
        query_id=query_id_optimized,
    )
    result = int(result)
    assert result == 2

    query_id_cluster_full = str(uuid.uuid4())
    result = node.query(
        f"""
        SELECT count()
            FROM s3Cluster(cluster_simple, 'http://minio1:9001/root/data/hive/key=**.parquet', 'minio', '{minio_secret_key}', 'Parquet', 'key Int32, value Int32')
            WHERE key <= 2
            FORMAT TSV
            SETTINGS enable_filesystem_cache = 0, use_query_cache = 0, use_cache_for_count_from_files = 0, use_hive_partitioning = 0
        """,
        query_id=query_id_cluster_full,
    )
    result = int(result)
    assert result == 2

    query_id_cluster_optimized = str(uuid.uuid4())
    result = node.query(
        f"""
        SELECT count()
            FROM s3Cluster(cluster_simple, 'http://minio1:9001/root/data/hive/key=**.parquet', 'minio', '{minio_secret_key}', 'Parquet', 'key Int32, value Int32')
            WHERE key <= 2
            FORMAT TSV
            SETTINGS enable_filesystem_cache = 0, use_query_cache = 0, use_cache_for_count_from_files = 0, use_hive_partitioning = 1
        """,
        query_id=query_id_cluster_optimized,
    )
    result = int(result)
    assert result == 2

    node.query("SYSTEM FLUSH LOGS ON CLUSTER 'cluster_simple'")

    full_traffic = node.query(
        f"""
        SELECT sum(ProfileEvents['ReadBufferFromS3Bytes'])
            FROM clusterAllReplicas(cluster_simple, system.query_log)
            WHERE type='QueryFinish' AND initial_query_id='{query_id_full}'
            FORMAT TSV
        """
    )
    full_traffic = int(full_traffic)
    assert full_traffic > 0  # 612*4

    optimized_traffic = node.query(
        f"""
        SELECT sum(ProfileEvents['ReadBufferFromS3Bytes'])
            FROM clusterAllReplicas(cluster_simple, system.query_log)
            WHERE type='QueryFinish' AND initial_query_id='{query_id_optimized}'
            FORMAT TSV
        """
    )
    optimized_traffic = int(optimized_traffic)
    assert optimized_traffic > 0  # 612*2
    assert full_traffic > optimized_traffic

    cluster_full_traffic = node.query(
        f"""
        SELECT sum(ProfileEvents['ReadBufferFromS3Bytes'])
            FROM clusterAllReplicas(cluster_simple, system.query_log)
            WHERE type='QueryFinish' AND initial_query_id='{query_id_cluster_full}'
            FORMAT TSV
        """
    )
    cluster_full_traffic = int(cluster_full_traffic)
    assert cluster_full_traffic == full_traffic

    cluster_optimized_traffic = node.query(
        f"""
        SELECT sum(ProfileEvents['ReadBufferFromS3Bytes'])
            FROM clusterAllReplicas(cluster_simple, system.query_log)
            WHERE type='QueryFinish' AND initial_query_id='{query_id_cluster_optimized}'
            FORMAT TSV
        """
    )
    cluster_optimized_traffic = int(cluster_optimized_traffic)
    assert cluster_optimized_traffic == optimized_traffic

    node.query("SET allow_experimental_analyzer = DEFAULT")<|MERGE_RESOLUTION|>--- conflicted
+++ resolved
@@ -413,23 +413,6 @@
         )
         == "SomeValue\n"
     )
-<<<<<<< HEAD
-    #assert (
-    #    node.query(
-    #        """SELECT * from s3('http://resolver:8080/bucket/key.csv', headers(MyCustomHeader = 'SomeValue'))
-    #        SETTINGS object_storage_cluster = 'cluster_simple'"""
-    #    )
-    #    == "SomeValue\n"
-    #)
-    #assert (
-    #    node.query(
-    #        """SELECT * from s3('http://resolver:8080/bucket/key.csv', headers(MyCustomHeader = 'SomeValue'), 'CSV')
-    #        SETTINGS object_storage_cluster = 'cluster_simple'"""
-    #    )
-    #    == "SomeValue\n"
-    #)
-=======
->>>>>>> 5ccff482
 
 
 def test_cluster_with_named_collection(started_cluster):
@@ -449,23 +432,6 @@
 
     assert TSV(pure_s3) == TSV(s3_cluster)
 
-<<<<<<< HEAD
-    #s3_cluster = node.query(
-    #    """SELECT * from s3(test_s3) ORDER BY (c1, c2, c3)
-    #    SETTINGS object_storage_cluster = 'cluster_simple'"""
-    #)
-
-    #assert TSV(pure_s3) == TSV(s3_cluster)
-
-    #s3_cluster = node.query(
-    #    """SELECT * from s3(test_s3, structure='auto') ORDER BY (c1, c2, c3)
-    #    SETTINGS object_storage_cluster = 'cluster_simple'"""
-    #)
-
-    #assert TSV(pure_s3) == TSV(s3_cluster)
-
-=======
->>>>>>> 5ccff482
 
 def test_cluster_format_detection(started_cluster):
     node = started_cluster.instances["s0_0_0"]
