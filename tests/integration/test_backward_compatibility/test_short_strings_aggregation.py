--- conflicted
+++ resolved
@@ -7,26 +7,16 @@
 node1 = cluster.add_instance(
     "node1",
     with_zookeeper=False,
-<<<<<<< HEAD
-    image="clickhouse/clickhouse-server",
+    image="altinity/clickhouse-server",
     tag="24.1" if is_arm() else CLICKHOUSE_CI_MIN_TESTED_VERSION,
-=======
-    image="altinity/clickhouse-server",
-    tag=CLICKHOUSE_CI_MIN_TESTED_VERSION,
->>>>>>> 57993f4e
     stay_alive=True,
     with_installed_binary=True,
 )
 node2 = cluster.add_instance(
     "node2",
     with_zookeeper=False,
-<<<<<<< HEAD
-    image="clickhouse/clickhouse-server",
+    image="altinity/clickhouse-server",
     tag="24.1" if is_arm() else CLICKHOUSE_CI_MIN_TESTED_VERSION,
-=======
-    image="altinity/clickhouse-server",
-    tag=CLICKHOUSE_CI_MIN_TESTED_VERSION,
->>>>>>> 57993f4e
     stay_alive=True,
     with_installed_binary=True,
 )
