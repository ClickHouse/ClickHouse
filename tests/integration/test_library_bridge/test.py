--- conflicted
+++ resolved
@@ -164,95 +164,6 @@
     assert(result == expected)
 
 
-<<<<<<< HEAD
-def test_recover_after_bridge_crash(ch_cluster):
-    if instance.is_built_with_memory_sanitizer():
-        pytest.skip("Memory Sanitizer cannot work with third-party shared libraries")
-
-    create_dict_simple()
-
-    result = instance.query('''select dictGet(lib_dict_c, 'value1', toUInt64(0));''')
-    assert(result.strip() == '100')
-    result = instance.query('''select dictGet(lib_dict_c, 'value1', toUInt64(1));''')
-    assert(result.strip() == '101')
-
-    instance.exec_in_container(['bash', '-c', 'kill -9 `pidof clickhouse-library-bridge`'], user='root')
-    instance.query('SYSTEM RELOAD DICTIONARY lib_dict_c')
-
-    result = instance.query('''select dictGet(lib_dict_c, 'value1', toUInt64(0));''')
-    assert(result.strip() == '100')
-    result = instance.query('''select dictGet(lib_dict_c, 'value1', toUInt64(1));''')
-    assert(result.strip() == '101')
-
-    instance.exec_in_container(['bash', '-c', 'kill -9 `pidof clickhouse-library-bridge`'], user='root')
-    instance.query('DROP DICTIONARY lib_dict_c')
-
-
-def test_server_restart_bridge_might_be_stil_alive(ch_cluster):
-    if instance.is_built_with_memory_sanitizer():
-        pytest.skip("Memory Sanitizer cannot work with third-party shared libraries")
-
-    create_dict_simple()
-
-    result = instance.query('''select dictGet(lib_dict_c, 'value1', toUInt64(1));''')
-    assert(result.strip() == '101')
-
-    instance.restart_clickhouse()
-
-    result = instance.query('''select dictGet(lib_dict_c, 'value1', toUInt64(1));''')
-    assert(result.strip() == '101')
-
-    instance.exec_in_container(['bash', '-c', 'kill -9 `pidof clickhouse-library-bridge`'], user='root')
-    instance.restart_clickhouse()
-
-    result = instance.query('''select dictGet(lib_dict_c, 'value1', toUInt64(1));''')
-    assert(result.strip() == '101')
-
-    instance.query('DROP DICTIONARY lib_dict_c')
-
-
-def test_bridge_dies_with_parent(ch_cluster):
-    if instance.is_built_with_memory_sanitizer():
-        pytest.skip("Memory Sanitizer cannot work with third-party shared libraries")
-    if instance.is_built_with_address_sanitizer():
-        pytest.skip("Leak sanitizer falsely reports about a leak of 16 bytes in clickhouse-odbc-bridge")
-
-    create_dict_simple()
-    result = instance.query('''select dictGet(lib_dict_c, 'value1', toUInt64(1));''')
-    assert(result.strip() == '101')
-
-    clickhouse_pid = instance.get_process_pid("clickhouse server")
-    bridge_pid = instance.get_process_pid("library-bridge")
-    assert clickhouse_pid is not None
-    assert bridge_pid is not None
-
-    while clickhouse_pid is not None:
-        try:
-            instance.exec_in_container(["kill", str(clickhouse_pid)], privileged=True, user='root')
-        except:
-            pass
-        clickhouse_pid = instance.get_process_pid("clickhouse server")
-        time.sleep(1)
-
-    for i in range(30):
-        time.sleep(1)
-        bridge_pid = instance.get_process_pid("library-bridge")
-        if bridge_pid is None:
-            break
-
-    if bridge_pid:
-        out = instance.exec_in_container(["gdb", "-p", str(bridge_pid), "--ex", "thread apply all bt", "--ex", "q"],
-                                      privileged=True, user='root')
-        logging.debug(f"Bridge is running, gdb output:\n{out}")
-
-    assert clickhouse_pid is None
-    assert bridge_pid is None
-    instance.start_clickhouse(20)
-    instance.query('DROP DICTIONARY lib_dict_c')
-
-
-=======
->>>>>>> 74c2f1d5
 if __name__ == '__main__':
     cluster.start()
     input("Cluster created, press any key to destroy...")
