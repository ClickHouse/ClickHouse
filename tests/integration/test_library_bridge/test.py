--- conflicted
+++ resolved
@@ -76,11 +76,6 @@
             ]
         )
 
-        instance.exec_in_container(
-                ['bash', '-c',
-                '/usr/bin/g++ -shared -o /dict_lib_copy.so -fPIC /etc/clickhouse-server/config.d/dictionaries_lib/dict_lib.cpp'], user='root')
-        instance.exec_in_container(['bash', '-c', 'ln -s /dict_lib_copy.so /etc/clickhouse-server/config.d/dictionaries_lib/dict_lib_symlink.so'])
-
         yield cluster
 
     finally:
@@ -96,14 +91,9 @@
     if instance.is_built_with_memory_sanitizer():
         pytest.skip("Memory Sanitizer cannot work with third-party shared libraries")
 
-<<<<<<< HEAD
-    instance.query('DROP DICTIONARY IF EXISTS lib_dict')
-    instance.query('''
-=======
     instance.query("DROP DICTIONARY IF EXISTS lib_dict")
     instance.query(
         """
->>>>>>> df57f8e3
         CREATE DICTIONARY lib_dict (key UInt64, value1 UInt64, value2 UInt64, value3 UInt64)
         PRIMARY KEY key
         SOURCE(library(
@@ -179,14 +169,9 @@
     if instance.is_built_with_memory_sanitizer():
         pytest.skip("Memory Sanitizer cannot work with third-party shared libraries")
 
-<<<<<<< HEAD
-    instance.query('DROP DICTIONARY IF EXISTS lib_dict_ckc')
-    instance.query('''
-=======
     instance.query("DROP DICTIONARY IF EXISTS lib_dict_ckc")
     instance.query(
         """
->>>>>>> df57f8e3
         CREATE DICTIONARY lib_dict_ckc (key UInt64, value1 UInt64, value2 UInt64, value3 UInt64)
         PRIMARY KEY key
         SOURCE(library(PATH '/etc/clickhouse-server/config.d/dictionaries_lib/dict_lib.so'))
@@ -211,11 +196,7 @@
         pytest.skip("Memory Sanitizer cannot work with third-party shared libraries")
 
     num_rows = [1000, 10000, 100000, 1000000]
-<<<<<<< HEAD
-    instance.query('DROP DICTIONARY IF EXISTS lib_dict')
-=======
     instance.query("DROP DICTIONARY IF EXISTS lib_dict")
->>>>>>> df57f8e3
     for num in num_rows:
         instance.query(
             """
@@ -378,34 +359,9 @@
     result = instance.query("""select dictGet(lib_dict_c, 'value1', toUInt64(1));""")
     assert result.strip() == "101"
 
-<<<<<<< HEAD
-def test_path_validation(ch_cluster):
-    if instance.is_built_with_memory_sanitizer():
-        pytest.skip("Memory Sanitizer cannot work with third-party shared libraries")
-
-    instance.query('DROP DICTIONARY IF EXISTS lib_dict_c')
-    instance.query('''
-        CREATE DICTIONARY lib_dict_c (key UInt64, value1 UInt64, value2 UInt64, value3 UInt64)
-        PRIMARY KEY key SOURCE(library(PATH '/etc/clickhouse-server/config.d/dictionaries_lib/dict_lib_symlink.so'))
-        LAYOUT(CACHE(
-        SIZE_IN_CELLS 10000000
-        BLOCK_SIZE 4096
-        FILE_SIZE 16777216
-        READ_BUFFER_SIZE 1048576
-        MAX_STORED_KEYS 1048576))
-        LIFETIME(2) ;
-    ''')
-
-    result = instance.query('''select dictGet(lib_dict_c, 'value1', toUInt64(1));''')
-    assert(result.strip() == '101')
-
-    instance.query('DROP DICTIONARY IF EXISTS lib_dict_c')
-    instance.query('''
-=======
     instance.query("DROP DICTIONARY IF EXISTS lib_dict_c")
     instance.query(
         """
->>>>>>> df57f8e3
         CREATE DICTIONARY lib_dict_c (key UInt64, value1 UInt64, value2 UInt64, value3 UInt64)
         PRIMARY KEY key SOURCE(library(PATH '/etc/clickhouse-server/config.d/dictionaries_lib/../../../../dict_lib_copy.so'))
         LAYOUT(CACHE(
@@ -415,14 +371,6 @@
         READ_BUFFER_SIZE 1048576
         MAX_STORED_KEYS 1048576))
         LIFETIME(2) ;
-<<<<<<< HEAD
-    ''')
-    result = instance.query_and_get_error('''select dictGet(lib_dict_c, 'value1', toUInt64(1));''')
-    assert('DB::Exception: File path /etc/clickhouse-server/config.d/dictionaries_lib/../../../../dict_lib_copy.so is not inside /etc/clickhouse-server/config.d/dictionaries_lib' in result)
-
-
-if __name__ == '__main__':
-=======
     """
     )
     result = instance.query_and_get_error(
@@ -435,7 +383,6 @@
 
 
 if __name__ == "__main__":
->>>>>>> df57f8e3
     cluster.start()
     input("Cluster created, press any key to destroy...")
     cluster.shutdown()