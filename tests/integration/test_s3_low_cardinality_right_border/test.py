--- conflicted
+++ resolved
@@ -76,13 +76,9 @@
 
 
 def test_s3_right_border(started_cluster):
-<<<<<<< HEAD
     node1.query("drop table if exists s3_low_cardinality")
     node1.query(
         """
-=======
-    node1.query("""
->>>>>>> 85f4671a
 CREATE TABLE s3_low_cardinality
 (
     str_column LowCardinality(String)
@@ -104,7 +100,6 @@
         "merge_tree_min_rows_for_concurrent_read": "0",
         "max_threads": "2",
     }
-<<<<<<< HEAD
     assert (
         node1.query(
             "SELECT COUNT() FROM s3_low_cardinality WHERE not ignore(str_column)",
@@ -130,7 +125,4 @@
     )
     node1.query("optimize table s3_low_cardinality final")
     res = node1.query("select * from s3_low_cardinality where key = 9000")
-    assert res == "9000\t9000\n"
-=======
-    assert node1.query("SELECT COUNT() FROM s3_low_cardinality WHERE not ignore(str_column)", settings=settings) == "1300000\n"
->>>>>>> 85f4671a
+    assert res == "9000\t9000\n"