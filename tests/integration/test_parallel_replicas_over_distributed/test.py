--- conflicted
+++ resolved
@@ -138,12 +138,9 @@
     node = nodes[0]
     expected_result = f"6003\t-1999\t1999\t3\n"
 
-<<<<<<< HEAD
-=======
     # sync all replicas to get consistent result
     node.query(f"SYSTEM SYNC REPLICA ON CLUSTER {cluster} {table_name}")
 
->>>>>>> 6943b07c
     # parallel replicas
     assert (
         node.query(
