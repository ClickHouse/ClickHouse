import pytest

import time
import psycopg2
import os.path as p
import random

from helpers.cluster import ClickHouseCluster
from helpers.test_tools import assert_eq_with_retry
from psycopg2.extensions import ISOLATION_LEVEL_AUTOCOMMIT
from helpers.test_tools import TSV

from random import randrange
import threading

from helpers.postgres_utility import get_postgres_conn
from helpers.postgres_utility import PostgresManager

from helpers.postgres_utility import create_replication_slot, drop_replication_slot
from helpers.postgres_utility import create_postgres_schema, drop_postgres_schema
from helpers.postgres_utility import create_postgres_table, drop_postgres_table
from helpers.postgres_utility import (
    create_postgres_table_with_schema,
    drop_postgres_table_with_schema,
)
from helpers.postgres_utility import check_tables_are_synchronized
from helpers.postgres_utility import check_several_tables_are_synchronized
from helpers.postgres_utility import assert_nested_table_is_created
from helpers.postgres_utility import assert_number_of_columns
from helpers.postgres_utility import (
    postgres_table_template,
    postgres_table_template_2,
    postgres_table_template_3,
    postgres_table_template_4,
    postgres_table_template_5,
    postgres_table_template_6,
)
from helpers.postgres_utility import queries


cluster = ClickHouseCluster(__file__)
instance = cluster.add_instance(
    "instance",
    main_configs=["configs/log_conf.xml"],
    user_configs=["configs/users.xml"],
    with_postgres=True,
    stay_alive=True,
)

instance2 = cluster.add_instance(
    "instance2",
    main_configs=["configs/log_conf.xml", "configs/merge_tree_too_many_parts.xml"],
    user_configs=["configs/users.xml"],
    with_postgres=True,
    stay_alive=True,
)


pg_manager = PostgresManager()
pg_manager2 = PostgresManager()
pg_manager_instance2 = PostgresManager()
pg_manager3 = PostgresManager()


@pytest.fixture(scope="module")
def started_cluster():
    try:
        cluster.start()
        pg_manager.init(
            instance,
            cluster.postgres_ip,
            cluster.postgres_port,
            default_database="postgres_database",
        )
        pg_manager_instance2.init(
            instance2,
            cluster.postgres_ip,
            cluster.postgres_port,
            default_database="postgres_database",
            postgres_db_exists=True,
        )
        pg_manager2.init(
            instance2, cluster.postgres_ip, cluster.postgres_port, "postgres_database2"
        )
        pg_manager3.init(
            instance,
            cluster.postgres_ip,
            cluster.postgres_port,
            default_database="postgres-postgres",
        )

        yield cluster

    finally:
        cluster.shutdown()


@pytest.fixture(autouse=True)
def setup_teardown():
    print("PostgreSQL is available - running test")
    yield  # run test
    pg_manager.restart()


def test_add_new_table_to_replication(started_cluster):
    NUM_TABLES = 5

    pg_manager.create_and_fill_postgres_tables(NUM_TABLES, 10000)
    pg_manager.create_materialized_db(
        ip=started_cluster.postgres_ip, port=started_cluster.postgres_port
    )
    check_several_tables_are_synchronized(instance, NUM_TABLES)

    result = instance.query("SHOW TABLES FROM test_database")
    assert (
        result
        == "postgresql_replica_0\npostgresql_replica_1\npostgresql_replica_2\npostgresql_replica_3\npostgresql_replica_4\n"
    )

    table_name = "postgresql_replica_5"
    pg_manager.create_and_fill_postgres_table(table_name)

    result = instance.query("SHOW CREATE DATABASE test_database")
    assert (
        result[:63]
        == "CREATE DATABASE test_database\\nENGINE = MaterializedPostgreSQL("
    )  # Check without ip
    assert result[-51:] == "\\'postgres_database\\', \\'postgres\\', \\'[HIDDEN]\\')\n"

    result = instance.query_and_get_error(
        "ALTER DATABASE test_database MODIFY SETTING materialized_postgresql_tables_list='tabl1'"
    )
    assert (
        "Changing setting `materialized_postgresql_tables_list` is not allowed"
        in result
    )

    result = instance.query_and_get_error(
        "ALTER DATABASE test_database MODIFY SETTING materialized_postgresql_tables='tabl1'"
    )
    assert "Database engine MaterializedPostgreSQL does not support setting" in result

    instance.query(f"ATTACH TABLE test_database.{table_name}")

    result = instance.query("SHOW TABLES FROM test_database")
    assert (
        result
        == "postgresql_replica_0\npostgresql_replica_1\npostgresql_replica_2\npostgresql_replica_3\npostgresql_replica_4\npostgresql_replica_5\n"
    )

    check_tables_are_synchronized(instance, table_name)
    instance.query(
        f"INSERT INTO postgres_database.{table_name} SELECT number, number from numbers(10000, 10000)"
    )
    check_tables_are_synchronized(instance, table_name)

    result = instance.query_and_get_error(f"ATTACH TABLE test_database.{table_name}")
    assert "Table test_database.postgresql_replica_5 already exists" in result

    result = instance.query_and_get_error("ATTACH TABLE test_database.unknown_table")
    assert "PostgreSQL table unknown_table does not exist" in result

    result = instance.query("SHOW CREATE DATABASE test_database")
    assert (
        result[:63]
        == "CREATE DATABASE test_database\\nENGINE = MaterializedPostgreSQL("
    )
    assert (
        result[-180:]
        == ")\\nSETTINGS materialized_postgresql_tables_list = \\'postgresql_replica_0,postgresql_replica_1,postgresql_replica_2,postgresql_replica_3,postgresql_replica_4,postgresql_replica_5\\'\n"
    )

    table_name = "postgresql_replica_6"
    pg_manager.create_postgres_table(table_name)
    instance.query(
        "INSERT INTO postgres_database.{} SELECT number, number from numbers(10000)".format(
            table_name
        )
    )
    instance.query(f"ATTACH TABLE test_database.{table_name}")

    instance.restart_clickhouse()

    table_name = "postgresql_replica_7"
    pg_manager.create_postgres_table(table_name)
    instance.query(
        "INSERT INTO postgres_database.{} SELECT number, number from numbers(10000)".format(
            table_name
        )
    )
    instance.query(f"ATTACH TABLE test_database.{table_name}")

    result = instance.query("SHOW CREATE DATABASE test_database")
    assert (
        result[:63]
        == "CREATE DATABASE test_database\\nENGINE = MaterializedPostgreSQL("
    )
    assert (
        result[-222:]
        == ")\\nSETTINGS materialized_postgresql_tables_list = \\'postgresql_replica_0,postgresql_replica_1,postgresql_replica_2,postgresql_replica_3,postgresql_replica_4,postgresql_replica_5,postgresql_replica_6,postgresql_replica_7\\'\n"
    )

    instance.query(
        f"INSERT INTO postgres_database.{table_name} SELECT number, number from numbers(10000, 10000)"
    )

    result = instance.query("SHOW TABLES FROM test_database")
    assert (
        result
        == "postgresql_replica_0\npostgresql_replica_1\npostgresql_replica_2\npostgresql_replica_3\npostgresql_replica_4\npostgresql_replica_5\npostgresql_replica_6\npostgresql_replica_7\n"
    )
    check_several_tables_are_synchronized(instance, NUM_TABLES + 3)


def test_remove_table_from_replication(started_cluster):
    NUM_TABLES = 5
    pg_manager.create_and_fill_postgres_tables(NUM_TABLES, 10000)
    pg_manager.create_materialized_db(
        ip=started_cluster.postgres_ip, port=started_cluster.postgres_port
    )
    check_several_tables_are_synchronized(instance, NUM_TABLES)

    result = instance.query("SHOW TABLES FROM test_database")
    assert (
        result
        == "postgresql_replica_0\npostgresql_replica_1\npostgresql_replica_2\npostgresql_replica_3\npostgresql_replica_4\n"
    )

    result = instance.query("SHOW CREATE DATABASE test_database")
    assert (
        result[:63]
        == "CREATE DATABASE test_database\\nENGINE = MaterializedPostgreSQL("
    )
    assert result[-51:] == "\\'postgres_database\\', \\'postgres\\', \\'[HIDDEN]\\')\n"

    table_name = "postgresql_replica_4"
    instance.query(f"DETACH TABLE test_database.{table_name} PERMANENTLY")
    result = instance.query_and_get_error(f"SELECT * FROM test_database.{table_name}")
    assert "UNKNOWN_TABLE" in result

    result = instance.query("SHOW TABLES FROM test_database")
    assert (
        result
        == "postgresql_replica_0\npostgresql_replica_1\npostgresql_replica_2\npostgresql_replica_3\n"
    )

    result = instance.query("SHOW CREATE DATABASE test_database")
    assert (
        result[:63]
        == "CREATE DATABASE test_database\\nENGINE = MaterializedPostgreSQL("
    )
    assert (
        result[-138:]
        == ")\\nSETTINGS materialized_postgresql_tables_list = \\'postgresql_replica_0,postgresql_replica_1,postgresql_replica_2,postgresql_replica_3\\'\n"
    )

    instance.query(f"ATTACH TABLE test_database.{table_name}")
    check_tables_are_synchronized(instance, table_name)
    check_several_tables_are_synchronized(instance, NUM_TABLES)
    instance.query(
        f"INSERT INTO postgres_database.{table_name} SELECT number, number from numbers(10000, 10000)"
    )
    check_tables_are_synchronized(instance, table_name)

    result = instance.query("SHOW CREATE DATABASE test_database")
    assert (
        result[:63]
        == "CREATE DATABASE test_database\\nENGINE = MaterializedPostgreSQL("
    )
    assert (
        result[-159:]
        == ")\\nSETTINGS materialized_postgresql_tables_list = \\'postgresql_replica_0,postgresql_replica_1,postgresql_replica_2,postgresql_replica_3,postgresql_replica_4\\'\n"
    )

    table_name = "postgresql_replica_1"
    instance.query(f"DETACH TABLE test_database.{table_name} PERMANENTLY")
    result = instance.query("SHOW CREATE DATABASE test_database")
    assert (
        result[:63]
        == "CREATE DATABASE test_database\\nENGINE = MaterializedPostgreSQL("
    )
    assert (
        result[-138:]
        == ")\\nSETTINGS materialized_postgresql_tables_list = \\'postgresql_replica_0,postgresql_replica_2,postgresql_replica_3,postgresql_replica_4\\'\n"
    )

    pg_manager.execute(f"drop table if exists postgresql_replica_0;")

    # Removing from replication table which does not exist in PostgreSQL must be ok.
    instance.query("DETACH TABLE test_database.postgresql_replica_0 PERMANENTLY")
    assert instance.contains_in_log(
        "from publication, because table does not exist in PostgreSQL"
    )


def test_predefined_connection_configuration(started_cluster):
    pg_manager.execute(f"DROP TABLE IF EXISTS test_table")
    pg_manager.execute(
        f"CREATE TABLE test_table (key integer PRIMARY KEY, value integer)"
    )
    pg_manager.execute(f"INSERT INTO test_table SELECT 1, 2")
    instance.query(
        "CREATE DATABASE test_database ENGINE = MaterializedPostgreSQL(postgres1) SETTINGS materialized_postgresql_tables_list='test_table'"
    )
    check_tables_are_synchronized(instance, "test_table")
    pg_manager.drop_materialized_db()


insert_counter = 0


def test_database_with_single_non_default_schema(started_cluster):
    cursor = pg_manager.get_db_cursor()
    NUM_TABLES = 5
    schema_name = "test_schema"
    materialized_db = "test_database"
    clickhouse_postgres_db = "postgres_database_with_schema"
    global insert_counter
    insert_counter = 0

    def insert_into_tables():
        global insert_counter
        clickhouse_postgres_db = "postgres_database_with_schema"
        for i in range(NUM_TABLES):
            table_name = f"postgresql_replica_{i}"
            instance.query(
                f"INSERT INTO {clickhouse_postgres_db}.{table_name} SELECT number, number from numbers(1000 * {insert_counter}, 1000)"
            )
        insert_counter += 1

    def assert_show_tables(expected):
        result = instance.query("SHOW TABLES FROM test_database")
        assert result == expected
        print("assert show tables Ok")

    def check_all_tables_are_synchronized():
        for i in range(NUM_TABLES):
            print("checking table", i)
            check_tables_are_synchronized(
                instance,
                f"postgresql_replica_{i}",
                postgres_database=clickhouse_postgres_db,
            )
        print("synchronization Ok")

    create_postgres_schema(cursor, schema_name)
    pg_manager.create_clickhouse_postgres_db(
        database_name=clickhouse_postgres_db,
        schema_name=schema_name,
        postgres_database="postgres_database",
    )

    for i in range(NUM_TABLES):
        create_postgres_table_with_schema(
            cursor, schema_name, f"postgresql_replica_{i}"
        )

    insert_into_tables()
    pg_manager.create_materialized_db(
        ip=started_cluster.postgres_ip,
        port=started_cluster.postgres_port,
        settings=[
            f"materialized_postgresql_schema = '{schema_name}'",
        ],
    )

    insert_into_tables()
    check_all_tables_are_synchronized()
    assert_show_tables(
        "postgresql_replica_0\npostgresql_replica_1\npostgresql_replica_2\npostgresql_replica_3\npostgresql_replica_4\n"
    )

    instance.restart_clickhouse()
    check_all_tables_are_synchronized()
    assert_show_tables(
        "postgresql_replica_0\npostgresql_replica_1\npostgresql_replica_2\npostgresql_replica_3\npostgresql_replica_4\n"
    )
    insert_into_tables()
    check_all_tables_are_synchronized()

    altered_table = random.randint(0, NUM_TABLES - 1)
    pg_manager.execute(
        "ALTER TABLE test_schema.postgresql_replica_{} ADD COLUMN value2 integer".format(
            altered_table
        )
    )

    instance.query(
        f"INSERT INTO {clickhouse_postgres_db}.postgresql_replica_{altered_table} SELECT number, number, number from numbers(5000, 1000)"
    )

    assert instance.wait_for_log_line(
        f"Table postgresql_replica_{altered_table} is skipped from replication stream"
    )
    instance.query(
        f"DETACH TABLE test_database.postgresql_replica_{altered_table} PERMANENTLY"
    )
    assert not instance.contains_in_log(
        "from publication, because table does not exist in PostgreSQL"
    )
    instance.query(f"ATTACH TABLE test_database.postgresql_replica_{altered_table}")

    check_tables_are_synchronized(
        instance,
        f"postgresql_replica_{altered_table}",
        postgres_database=clickhouse_postgres_db,
    )


def test_database_with_multiple_non_default_schemas_1(started_cluster):
    cursor = pg_manager.get_db_cursor()

    NUM_TABLES = 5
    schema_name = "test_schema"
    clickhouse_postgres_db = "postgres_database_with_schema"
    materialized_db = "test_database"
    publication_tables = ""
    global insert_counter
    insert_counter = 0

    def insert_into_tables():
        global insert_counter
        clickhouse_postgres_db = "postgres_database_with_schema"
        for i in range(NUM_TABLES):
            table_name = f"postgresql_replica_{i}"
            instance.query(
                f"INSERT INTO {clickhouse_postgres_db}.{table_name} SELECT number, number from numbers(1000 * {insert_counter}, 1000)"
            )
        insert_counter += 1

    def assert_show_tables(expected):
        result = instance.query("SHOW TABLES FROM test_database")
        assert result == expected
        print("assert show tables Ok")

    def check_all_tables_are_synchronized():
        for i in range(NUM_TABLES):
            print("checking table", i)
            check_tables_are_synchronized(
                instance,
                "postgresql_replica_{}".format(i),
                schema_name=schema_name,
                postgres_database=clickhouse_postgres_db,
            )
        print("synchronization Ok")

    create_postgres_schema(cursor, schema_name)
    pg_manager.create_clickhouse_postgres_db(
        database_name=clickhouse_postgres_db,
        schema_name=schema_name,
        postgres_database="postgres_database",
    )

    for i in range(NUM_TABLES):
        table_name = "postgresql_replica_{}".format(i)
        create_postgres_table_with_schema(cursor, schema_name, table_name)
        if publication_tables != "":
            publication_tables += ", "
        publication_tables += schema_name + "." + table_name

    insert_into_tables()
    pg_manager.create_materialized_db(
        ip=started_cluster.postgres_ip,
        port=started_cluster.postgres_port,
        settings=[
            f"materialized_postgresql_tables_list = '{publication_tables}'",
            "materialized_postgresql_tables_list_with_schema=1",
        ],
    )

    check_all_tables_are_synchronized()
    assert_show_tables(
        "test_schema.postgresql_replica_0\ntest_schema.postgresql_replica_1\ntest_schema.postgresql_replica_2\ntest_schema.postgresql_replica_3\ntest_schema.postgresql_replica_4\n"
    )

    instance.restart_clickhouse()
    check_all_tables_are_synchronized()
    assert_show_tables(
        "test_schema.postgresql_replica_0\ntest_schema.postgresql_replica_1\ntest_schema.postgresql_replica_2\ntest_schema.postgresql_replica_3\ntest_schema.postgresql_replica_4\n"
    )

    insert_into_tables()
    check_all_tables_are_synchronized()

    altered_table = random.randint(0, NUM_TABLES - 1)
    pg_manager.execute(
        "ALTER TABLE test_schema.postgresql_replica_{} ADD COLUMN value2 integer".format(
            altered_table
        )
    )

    instance.query(
        f"INSERT INTO {clickhouse_postgres_db}.postgresql_replica_{altered_table} SELECT number, number, number from numbers(5000, 1000)"
    )

    assert instance.wait_for_log_line(
        f"Table test_schema.postgresql_replica_{altered_table} is skipped from replication stream"
    )
    altered_materialized_table = (
        f"{materialized_db}.`test_schema.postgresql_replica_{altered_table}`"
    )
    instance.query(f"DETACH TABLE {altered_materialized_table} PERMANENTLY")
    assert not instance.contains_in_log(
        "from publication, because table does not exist in PostgreSQL"
    )
    instance.query(f"ATTACH TABLE {altered_materialized_table}")

    assert_show_tables(
        "test_schema.postgresql_replica_0\ntest_schema.postgresql_replica_1\ntest_schema.postgresql_replica_2\ntest_schema.postgresql_replica_3\ntest_schema.postgresql_replica_4\n"
    )
    check_tables_are_synchronized(
        instance,
        f"postgresql_replica_{altered_table}",
        schema_name=schema_name,
        postgres_database=clickhouse_postgres_db,
    )


def test_database_with_multiple_non_default_schemas_2(started_cluster):
    cursor = pg_manager.get_db_cursor()
    NUM_TABLES = 2
    schemas_num = 2
    schema_list = "schema0, schema1"
    materialized_db = "test_database"
    global insert_counter
    insert_counter = 0

    def check_all_tables_are_synchronized():
        for i in range(schemas_num):
            schema_name = f"schema{i}"
            clickhouse_postgres_db = f"clickhouse_postgres_db{i}"
            for ti in range(NUM_TABLES):
                table_name = f"postgresql_replica_{ti}"
                print(f"checking table {schema_name}.{table_name}")
                check_tables_are_synchronized(
                    instance,
                    f"{table_name}",
                    schema_name=schema_name,
                    postgres_database=clickhouse_postgres_db,
                )
        print("synchronized Ok")

    def insert_into_tables():
        global insert_counter
        for i in range(schemas_num):
            clickhouse_postgres_db = f"clickhouse_postgres_db{i}"
            for ti in range(NUM_TABLES):
                table_name = f"postgresql_replica_{ti}"
                instance.query(
                    f"INSERT INTO {clickhouse_postgres_db}.{table_name} SELECT number, number from numbers(1000 * {insert_counter}, 1000)"
                )
        insert_counter += 1

    def assert_show_tables(expected):
        result = instance.query("SHOW TABLES FROM test_database")
        assert result == expected
        print("assert show tables Ok")

    for i in range(schemas_num):
        schema_name = f"schema{i}"
        clickhouse_postgres_db = f"clickhouse_postgres_db{i}"
        create_postgres_schema(cursor, schema_name)
        pg_manager.create_clickhouse_postgres_db(
            database_name=clickhouse_postgres_db,
            schema_name=schema_name,
            postgres_database="postgres_database",
        )
        for ti in range(NUM_TABLES):
            table_name = f"postgresql_replica_{ti}"
            create_postgres_table_with_schema(cursor, schema_name, table_name)

    insert_into_tables()
    pg_manager.create_materialized_db(
        ip=started_cluster.postgres_ip,
        port=started_cluster.postgres_port,
        settings=[
            f"materialized_postgresql_schema_list = '{schema_list}'",
        ],
    )

    check_all_tables_are_synchronized()
    insert_into_tables()
    assert_show_tables(
        "schema0.postgresql_replica_0\nschema0.postgresql_replica_1\nschema1.postgresql_replica_0\nschema1.postgresql_replica_1\n"
    )

    instance.restart_clickhouse()
    assert_show_tables(
        "schema0.postgresql_replica_0\nschema0.postgresql_replica_1\nschema1.postgresql_replica_0\nschema1.postgresql_replica_1\n"
    )
    check_all_tables_are_synchronized()
    insert_into_tables()
    check_all_tables_are_synchronized()

    print("ALTER")
    altered_schema = random.randint(0, schemas_num - 1)
    altered_table = random.randint(0, NUM_TABLES - 1)
    clickhouse_postgres_db = f"clickhouse_postgres_db{altered_schema}"
    pg_manager.execute(
        f"ALTER TABLE schema{altered_schema}.postgresql_replica_{altered_table} ADD COLUMN value2 integer"
    )

    instance.query(
        f"INSERT INTO clickhouse_postgres_db{altered_schema}.postgresql_replica_{altered_table} SELECT number, number, number from numbers(1000 * {insert_counter}, 1000)"
    )

    assert instance.wait_for_log_line(
        f"Table schema{altered_schema}.postgresql_replica_{altered_table} is skipped from replication stream"
    )

    altered_materialized_table = (
        f"{materialized_db}.`schema{altered_schema}.postgresql_replica_{altered_table}`"
    )
    instance.query(f"DETACH TABLE {altered_materialized_table} PERMANENTLY")
    assert not instance.contains_in_log(
        "from publication, because table does not exist in PostgreSQL"
    )
    instance.query(f"ATTACH TABLE {altered_materialized_table}")

    assert_show_tables(
        "schema0.postgresql_replica_0\nschema0.postgresql_replica_1\nschema1.postgresql_replica_0\nschema1.postgresql_replica_1\n"
    )
    check_tables_are_synchronized(
        instance,
        f"postgresql_replica_{altered_table}",
        schema_name=f"schema{altered_schema}",
        postgres_database=clickhouse_postgres_db,
    )


def test_table_override(started_cluster):
    table_name = "table_override"
    materialized_database = "test_database"

    pg_manager.create_postgres_table(table_name, template=postgres_table_template_6)
    instance.query(
        f"insert into postgres_database.{table_name} select number, 'test' from numbers(10)"
    )

    table_overrides = f" TABLE OVERRIDE {table_name} (COLUMNS (key Int32, value String) PARTITION BY key)"
    pg_manager.create_materialized_db(
        ip=started_cluster.postgres_ip,
        port=started_cluster.postgres_port,
        settings=[f"materialized_postgresql_tables_list = '{table_name}'"],
        materialized_database=materialized_database,
        table_overrides=table_overrides,
    )

    check_tables_are_synchronized(
        instance, table_name, postgres_database=pg_manager.get_default_database()
    )

    assert 10 == int(
        instance.query(f"SELECT count() FROM {materialized_database}.{table_name}")
    )

    expected = "CREATE TABLE test_database.table_override\\n(\\n    `key` Int32,\\n    `value` String,\\n    `_sign` Int8() MATERIALIZED 1,\\n    `_version` UInt64() MATERIALIZED 1\\n)\\nENGINE = ReplacingMergeTree(_version)\\nPARTITION BY key\\nORDER BY tuple(key)"
    assert (
        expected
        == instance.query(
            f"show create table {materialized_database}.{table_name}"
        ).strip()
    )

    assert (
        "test"
        == instance.query(
            f"SELECT value FROM {materialized_database}.{table_name} WHERE key = 2"
        ).strip()
    )

    conn = get_postgres_conn(
        ip=started_cluster.postgres_ip,
        port=started_cluster.postgres_port,
        database_name="postgres_database",
        database=True,
        auto_commit=True,
    )
    cursor = conn.cursor()
    cursor.execute(f"SELECT count(*) FROM {table_name}")
    assert 10 == cursor.fetchall()[0][0]

    pg_manager.execute(f"UPDATE {table_name} SET value='kek' WHERE key=2")

    cursor.execute(f"SELECT value FROM {table_name} WHERE key=2")
    assert "kek" == cursor.fetchall()[0][0]

    pg_manager.execute(f"DELETE FROM {table_name} WHERE key=2")

    cursor.execute(f"SELECT count(*) FROM {table_name}")
    assert 9 == cursor.fetchall()[0][0]

    conn.close()

    check_tables_are_synchronized(
        instance, table_name, postgres_database=pg_manager.get_default_database()
    )

    assert (
        ""
        == instance.query(
            f"SELECT value FROM {materialized_database}.{table_name} WHERE key = 2"
        ).strip()
    )


def test_materialized_view(started_cluster):
    pg_manager.execute(f"DROP TABLE IF EXISTS test_table")
    pg_manager.execute(
        f"CREATE TABLE test_table (key integer PRIMARY KEY, value integer)"
    )
    pg_manager.execute(f"INSERT INTO test_table SELECT 1, 2")
    instance.query("DROP DATABASE IF EXISTS test_database")
    instance.query(
        "CREATE DATABASE test_database ENGINE = MaterializedPostgreSQL(postgres1) SETTINGS materialized_postgresql_tables_list='test_table'"
    )
    check_tables_are_synchronized(instance, "test_table")
    instance.query("DROP TABLE IF EXISTS mv")
    instance.query(
        "CREATE MATERIALIZED VIEW mv ENGINE=MergeTree ORDER BY tuple() POPULATE AS SELECT * FROM test_database.test_table"
    )
    assert "1\t2" == instance.query("SELECT * FROM mv").strip()
    pg_manager.execute(f"INSERT INTO test_table SELECT 3, 4")
    check_tables_are_synchronized(instance, "test_table")
    assert "1\t2\n3\t4" == instance.query("SELECT * FROM mv ORDER BY 1, 2").strip()
    instance.query("DROP VIEW mv")
    pg_manager.drop_materialized_db()


def test_too_many_parts(started_cluster):
    table = "test_table"
    pg_manager2.create_and_fill_postgres_table(table)
    pg_manager2.create_materialized_db(
        ip=started_cluster.postgres_ip,
        port=started_cluster.postgres_port,
        settings=[
            f"materialized_postgresql_tables_list = 'test_table', materialized_postgresql_backoff_min_ms = 100, materialized_postgresql_backoff_max_ms = 100"
        ],
    )
    check_tables_are_synchronized(
        instance2, "test_table", postgres_database=pg_manager2.get_default_database()
    )
    assert (
        "50" == instance2.query("SELECT count() FROM test_database.test_table").strip()
    )

    instance2.query("SYSTEM STOP MERGES")
    num = 50
    for i in range(10):
        instance2.query(
            f"""
            INSERT INTO {pg_manager2.get_default_database()}.test_table SELECT {num}, {num};
        """
        )
        num = num + 1
        for i in range(30):
            if num == int(
                instance2.query("SELECT count() FROM test_database.test_table")
            ) or instance2.contains_in_log("DB::Exception: Too many parts"):
                break
            time.sleep(1)
            print(f"wait sync try {i}")
        instance2.query("SYSTEM FLUSH LOGS")
        if instance2.contains_in_log("DB::Exception: Too many parts"):
            break
        assert num == int(
            instance2.query("SELECT count() FROM test_database.test_table")
        ) or num - 1 == int(
            instance2.query("SELECT count() FROM test_database.test_table")
        )

    assert instance2.contains_in_log("DB::Exception: Too many parts")
    print(num)
    assert num == int(
        instance2.query("SELECT count() FROM test_database.test_table")
    ) or num - 1 == int(instance2.query("SELECT count() FROM test_database.test_table"))

    instance2.query("SYSTEM START MERGES")
    check_tables_are_synchronized(
        instance2, "test_table", postgres_database=pg_manager2.get_default_database()
    )

    # assert "200" == instance.query("SELECT count FROM test_database.test_table").strip()
    pg_manager2.drop_materialized_db()


def test_toast(started_cluster):
    table = "test_toast"
    pg_manager.create_postgres_table(
        table,
        "",
        """CREATE TABLE "{}" (id integer PRIMARY KEY, txt text, other text)""",
    )
    pg_manager.create_materialized_db(
        ip=started_cluster.postgres_ip,
        port=started_cluster.postgres_port,
        settings=[
            f"materialized_postgresql_tables_list = '{table}'",
            "materialized_postgresql_backoff_min_ms = 100",
            "materialized_postgresql_backoff_max_ms = 100",
        ],
    )

    pg_manager.execute(
        f"""\
INSERT INTO {table} (id, txt)\
VALUES (1, (SELECT array_to_string(ARRAY(SELECT chr((100 + round(random() * 25)) :: integer) FROM generate_series(1,30000) as t(i)), '')))
    """
    )

    check_tables_are_synchronized(
        instance,
        table,
        postgres_database=pg_manager.get_default_database(),
        order_by="id",
    )


def test_replica_consumer(started_cluster):
    table = "test_replica_consumer"
    pg_manager_instance2.restart()

    pg_manager.create_postgres_table(table)
    instance.query(
        f"INSERT INTO postgres_database.{table} SELECT number, number from numbers(0, 50)"
    )

    for pm in [pg_manager, pg_manager_instance2]:
        pm.create_materialized_db(
            ip=started_cluster.postgres_ip,
            port=started_cluster.postgres_port,
            settings=[
                f"materialized_postgresql_tables_list = '{table}'",
                "materialized_postgresql_backoff_min_ms = 100",
                "materialized_postgresql_backoff_max_ms = 100",
                "materialized_postgresql_use_unique_replication_consumer_identifier = 1",
            ],
        )

    check_tables_are_synchronized(
        instance, table, postgres_database=pg_manager.get_default_database()
    )
    check_tables_are_synchronized(
        instance2, table, postgres_database=pg_manager_instance2.get_default_database()
    )

    assert 50 == int(instance.query(f"SELECT count() FROM test_database.{table}"))
    assert 50 == int(instance2.query(f"SELECT count() FROM test_database.{table}"))

    instance.query(
        f"INSERT INTO postgres_database.{table} SELECT number, number from numbers(1000, 1000)"
    )

    check_tables_are_synchronized(
        instance, table, postgres_database=pg_manager.get_default_database()
    )
    check_tables_are_synchronized(
        instance2, table, postgres_database=pg_manager_instance2.get_default_database()
    )

    assert 1050 == int(instance.query(f"SELECT count() FROM test_database.{table}"))
    assert 1050 == int(instance2.query(f"SELECT count() FROM test_database.{table}"))

    for pm in [pg_manager, pg_manager_instance2]:
        pm.drop_materialized_db()
    pg_manager_instance2.clear()


def test_bad_connection_options(started_cluster):
    table = "test_bad_connection_options"

    pg_manager.create_postgres_table(table)
    instance.query(
        f"INSERT INTO postgres_database.{table} SELECT number, number from numbers(0, 50)"
    )

    pg_manager.create_materialized_db(
        ip=started_cluster.postgres_ip,
        port=started_cluster.postgres_port,
        settings=[
            f"materialized_postgresql_tables_list = '{table}'",
            "materialized_postgresql_backoff_min_ms = 100",
            "materialized_postgresql_backoff_max_ms = 100",
        ],
        user="postrges",
        password="kek",
    )

    instance.wait_for_log_line('role "postrges" does not exist')
    assert instance.contains_in_log(
        "<Error> void DB::DatabaseMaterializedPostgreSQL::startSynchronization(): std::exception. Code: 1001, type: pqxx::broken_connection"
    )
    assert "test_database" in instance.query("SHOW DATABASES")
    assert "" == instance.query("show tables from test_database").strip()
    pg_manager.drop_materialized_db("test_database")


def test_failed_load_from_snapshot(started_cluster):
    if instance.is_built_with_sanitizer() or instance.is_debug_build():
        pytest.skip(
            "Sanitizers and debug mode are skipped, because this test thrown logical error"
        )

    table = "failed_load"

    pg_manager.create_postgres_table(
        table,
        template="""
    CREATE TABLE IF NOT EXISTS "{}" (
    key text NOT NULL, value text[], PRIMARY KEY(key))
    """,
    )
    instance.query(
        f"INSERT INTO postgres_database.{table} SELECT number, [1, 2] from numbers(0, 1000000)"
    )

    # Create a table with wrong table structure
    assert "Could not convert string to i" in instance.query_and_get_error(
        f"""
        SET allow_experimental_materialized_postgresql_table=1;
        CREATE TABLE {table} (a Int32, b Int32) ENGINE=MaterializedPostgreSQL('{started_cluster.postgres_ip}:{started_cluster.postgres_port}', 'postgres_database', '{table}', 'postgres', 'mysecretpassword') ORDER BY a
        """
    )


def test_symbols_in_publication_name(started_cluster):
    table = "test_symbols_in_publication_name"

    pg_manager3.create_postgres_table(table)
    instance.query(
        f"INSERT INTO `{pg_manager3.get_default_database()}`.`{table}` SELECT number, number from numbers(0, 50)"
    )

    pg_manager3.create_materialized_db(
        ip=started_cluster.postgres_ip,
        port=started_cluster.postgres_port,
        settings=[
            f"materialized_postgresql_tables_list = '{table}'",
            "materialized_postgresql_backoff_min_ms = 100",
            "materialized_postgresql_backoff_max_ms = 100",
        ],
    )
    check_tables_are_synchronized(
        instance, table, postgres_database=pg_manager3.get_default_database()
    )


def test_generated_columns(started_cluster):
    table = "test_generated_columns"

    pg_manager.create_postgres_table(
        table,
        "",
        f"""CREATE TABLE {table} (
             key integer PRIMARY KEY,
             x integer,
             y integer GENERATED ALWAYS AS (x*2) STORED,
             z text);
         """,
    )

    pg_manager.execute(f"insert into {table} (key, x, z) values (1,1,'1');")
    pg_manager.execute(f"insert into {table} (key, x, z) values (2,2,'2');")

    pg_manager.create_materialized_db(
        ip=started_cluster.postgres_ip,
        port=started_cluster.postgres_port,
        settings=[
            f"materialized_postgresql_tables_list = '{table}'",
            "materialized_postgresql_backoff_min_ms = 100",
            "materialized_postgresql_backoff_max_ms = 100",
        ],
    )

    check_tables_are_synchronized(
        instance, table, postgres_database=pg_manager.get_default_database()
    )

    pg_manager.execute(f"insert into {table} (key, x, z) values (3,3,'3');")
    pg_manager.execute(f"insert into {table} (key, x, z) values (4,4,'4');")

    check_tables_are_synchronized(
        instance, table, postgres_database=pg_manager.get_default_database()
    )

    pg_manager.execute(f"insert into {table} (key, x, z) values (5,5,'5');")
    pg_manager.execute(f"insert into {table} (key, x, z) values (6,6,'6');")

    check_tables_are_synchronized(
        instance, table, postgres_database=pg_manager.get_default_database()
    )


def test_default_columns(started_cluster):
    table = "test_default_columns"

    pg_manager.create_postgres_table(
        table,
        "",
        f"""CREATE TABLE {table} (
             key integer PRIMARY KEY,
             x integer,
             y text DEFAULT 'y1',
             z integer,
             a text DEFAULT 'a1',
             b integer);
         """,
    )

    pg_manager.execute(f"insert into {table} (key, x, z, b) values (1,1,1,1);")
    pg_manager.execute(f"insert into {table} (key, x, z, b) values (2,2,2,2);")

    pg_manager.create_materialized_db(
        ip=started_cluster.postgres_ip,
        port=started_cluster.postgres_port,
        settings=[
            f"materialized_postgresql_tables_list = '{table}'",
            "materialized_postgresql_backoff_min_ms = 100",
            "materialized_postgresql_backoff_max_ms = 100",
        ],
    )

    check_tables_are_synchronized(
        instance, table, postgres_database=pg_manager.get_default_database()
    )

    pg_manager.execute(f"insert into {table} (key, x, z, b) values (3,3,3,3);")
    pg_manager.execute(f"insert into {table} (key, x, z, b) values (4,4,4,4);")

    check_tables_are_synchronized(
        instance, table, postgres_database=pg_manager.get_default_database()
    )

    pg_manager.execute(f"insert into {table} (key, x, z, b) values (5,5,5,5);")
    pg_manager.execute(f"insert into {table} (key, x, z, b) values (6,6,6,6);")

    check_tables_are_synchronized(
        instance, table, postgres_database=pg_manager.get_default_database()
    )


def test_dependent_loading(started_cluster):
    table = "test_dependent_loading"

    pg_manager.create_postgres_table(table)
    instance.query(
        f"INSERT INTO postgres_database.{table} SELECT number, number from numbers(0, 50)"
    )

    instance.query(
        f"""
        SET allow_experimental_materialized_postgresql_table=1;
        CREATE TABLE {table} (key Int32, value Int32)
        ENGINE=MaterializedPostgreSQL('{started_cluster.postgres_ip}:{started_cluster.postgres_port}', 'postgres_database', '{table}', 'postgres', 'mysecretpassword') ORDER BY key
        """
    )

    check_tables_are_synchronized(
        instance,
        table,
        postgres_database=pg_manager.get_default_database(),
        materialized_database="default",
    )

    assert 50 == int(instance.query(f"SELECT count() FROM {table}"))

    instance.restart_clickhouse()

    check_tables_are_synchronized(
        instance,
        table,
        postgres_database=pg_manager.get_default_database(),
        materialized_database="default",
    )

    assert 50 == int(instance.query(f"SELECT count() FROM {table}"))

    uuid = instance.query(
        f"SELECT uuid FROM system.tables WHERE name='{table}' and database='default' limit 1"
    ).strip()
    nested_table = f"default.`{uuid}_nested`"
    instance.contains_in_log(
        f"Table default.{table} has 1 dependencies: {nested_table} (level 1)"
    )

    instance.query("SYSTEM FLUSH LOGS")
    nested_time = instance.query(
        f"SELECT event_time_microseconds FROM system.text_log WHERE message like 'Loading table default.{uuid}_nested' and message not like '%like%'"
    ).strip()
    time = instance.query(
        f"SELECT event_time_microseconds FROM system.text_log WHERE message like 'Loading table default.{table}' and message not like '%like%'"
    ).strip()
    instance.query(
        f"SELECT toDateTime64('{nested_time}', 6) < toDateTime64('{time}', 6)"
    )

    instance.query(f"DROP TABLE {table} SYNC")


<<<<<<< HEAD
def test_partial_table(started_cluster):
    table = "test_partial_table"

    pg_manager.create_postgres_table(
        table,
        "",
        f"""CREATE TABLE {table} (
             key integer PRIMARY KEY,
             x integer DEFAULT 0,
             y integer,
             z text DEFAULT 'z');
         """,
    )
    pg_manager.execute(f"insert into {table} (key, x, z) values (1,1,'a');")
    pg_manager.execute(f"insert into {table} (key, x, z) values (2,2,'b');")

    pg_manager.create_materialized_db(
        ip=started_cluster.postgres_ip,
        port=started_cluster.postgres_port,
        settings=[
            f"materialized_postgresql_tables_list = '{table}(z, key)'",
            "materialized_postgresql_backoff_min_ms = 100",
            "materialized_postgresql_backoff_max_ms = 100",
        ],
    )
    check_tables_are_synchronized(
        instance,
        table,
        postgres_database=pg_manager.get_default_database(),
        columns=["key", "z"],
    )

    pg_manager.execute(f"insert into {table} (key, x, z) values (3,3,'c');")
    pg_manager.execute(f"insert into {table} (key, x, z) values (4,4,'d');")

    check_tables_are_synchronized(
        instance,
        table,
        postgres_database=pg_manager.get_default_database(),
        columns=["key", "z"],
    )


def test_partial_and_full_table(started_cluster):
    table = "test_partial_and_full_table"

    pg_manager.create_postgres_table(
        table,
        "",
        f"""CREATE TABLE {table}1 (
             key integer PRIMARY KEY,
             x integer DEFAULT 0,
             y integer,
             z text DEFAULT 'z');
         """,
    )
    pg_manager.execute(f"insert into {table}1 (key, x, y, z) values (1,1,1,'1');")
    pg_manager.execute(f"insert into {table}1 (key, x, y, z) values (2,2,2,'2');")
    pg_manager.create_postgres_table(
        table,
        "",
        f"""CREATE TABLE {table}2 (
             key integer PRIMARY KEY,
             x integer DEFAULT 0,
             y integer,
             z text DEFAULT 'z');
         """,
    )
    pg_manager.execute(f"insert into {table}2 (key, x, y, z) values (3,3,3,'3');")
    pg_manager.execute(f"insert into {table}2 (key, x, y, z) values (4,4,4,'4');")

    pg_manager.create_materialized_db(
        ip=started_cluster.postgres_ip,
        port=started_cluster.postgres_port,
        settings=[
            f"materialized_postgresql_tables_list = '{table}1(key, x, z), {table}2'",
            "materialized_postgresql_backoff_min_ms = 100",
            "materialized_postgresql_backoff_max_ms = 100",
        ],
    )
    check_tables_are_synchronized(
        instance,
        f"{table}1",
        postgres_database=pg_manager.get_default_database(),
        columns=["key", "x", "z"],
    )
    check_tables_are_synchronized(
        instance, f"{table}2", postgres_database=pg_manager.get_default_database()
    )

    pg_manager.execute(f"insert into {table}1 (key, x, z) values (3,3,'3');")
    pg_manager.execute(f"insert into {table}2 (key, x, z) values (5,5,'5');")

    check_tables_are_synchronized(
        instance,
        f"{table}1",
        postgres_database=pg_manager.get_default_database(),
        columns=["key", "x", "z"],
    )
    check_tables_are_synchronized(
        instance, f"{table}2", postgres_database=pg_manager.get_default_database()
    )


def test_quoting_publication(started_cluster):
    postgres_database = "postgres-postgres"
    pg_manager3 = PostgresManager()
    pg_manager3.init(
        instance,
        cluster.postgres_ip,
        cluster.postgres_port,
        default_database=postgres_database,
    )
    NUM_TABLES = 5
    materialized_database = "test-database"

    pg_manager3.create_and_fill_postgres_tables(NUM_TABLES, 10000)

    check_table_name_1 = "postgresql-replica-5"
    pg_manager3.create_and_fill_postgres_table(check_table_name_1)

    pg_manager3.create_materialized_db(
        ip=started_cluster.postgres_ip,
        port=started_cluster.postgres_port,
        materialized_database=materialized_database,
    )
    check_several_tables_are_synchronized(
        instance,
        NUM_TABLES,
        materialized_database=materialized_database,
        postgres_database=postgres_database,
    )

    result = instance.query(f"SHOW TABLES FROM `{materialized_database}`")
    assert (
        result
        == "postgresql-replica-5\npostgresql_replica_0\npostgresql_replica_1\npostgresql_replica_2\npostgresql_replica_3\npostgresql_replica_4\n"
    )

    check_tables_are_synchronized(
        instance,
        check_table_name_1,
        materialized_database=materialized_database,
        postgres_database=postgres_database,
    )
    instance.query(
        f"INSERT INTO `{postgres_database}`.`{check_table_name_1}` SELECT number, number from numbers(10000, 10000)"
    )
    check_tables_are_synchronized(
        instance,
        check_table_name_1,
        materialized_database=materialized_database,
        postgres_database=postgres_database,
    )

    check_table_name_2 = "postgresql-replica-6"
    pg_manager3.create_and_fill_postgres_table(check_table_name_2)

    instance.query(f"ATTACH TABLE `{materialized_database}`.`{check_table_name_2}`")

    result = instance.query(f"SHOW TABLES FROM `{materialized_database}`")
    assert (
        result
        == "postgresql-replica-5\npostgresql-replica-6\npostgresql_replica_0\npostgresql_replica_1\npostgresql_replica_2\npostgresql_replica_3\npostgresql_replica_4\n"
    )

    check_tables_are_synchronized(
        instance,
        check_table_name_2,
        materialized_database=materialized_database,
        postgres_database=postgres_database,
    )
    instance.query(
        f"INSERT INTO `{postgres_database}`.`{check_table_name_2}` SELECT number, number from numbers(10000, 10000)"
    )
    check_tables_are_synchronized(
        instance,
        check_table_name_2,
        materialized_database=materialized_database,
        postgres_database=postgres_database,
    )

    instance.restart_clickhouse()
    check_tables_are_synchronized(
        instance,
        check_table_name_1,
        materialized_database=materialized_database,
        postgres_database=postgres_database,
    )
    check_tables_are_synchronized(
        instance,
        check_table_name_2,
        materialized_database=materialized_database,
        postgres_database=postgres_database,
    )

    instance.query(
        f"DETACH TABLE `{materialized_database}`.`{check_table_name_2}` PERMANENTLY"
    )
    time.sleep(5)

    result = instance.query(f"SHOW TABLES FROM `{materialized_database}`")
    assert (
        result
        == "postgresql-replica-5\npostgresql_replica_0\npostgresql_replica_1\npostgresql_replica_2\npostgresql_replica_3\npostgresql_replica_4\n"
    )


=======
>>>>>>> 8c1d7eb2
if __name__ == "__main__":
    cluster.start()
    input("Cluster created, press any key to destroy...")
    cluster.shutdown()<|MERGE_RESOLUTION|>--- conflicted
+++ resolved
@@ -1097,111 +1097,6 @@
     instance.query(f"DROP TABLE {table} SYNC")
 
 
-<<<<<<< HEAD
-def test_partial_table(started_cluster):
-    table = "test_partial_table"
-
-    pg_manager.create_postgres_table(
-        table,
-        "",
-        f"""CREATE TABLE {table} (
-             key integer PRIMARY KEY,
-             x integer DEFAULT 0,
-             y integer,
-             z text DEFAULT 'z');
-         """,
-    )
-    pg_manager.execute(f"insert into {table} (key, x, z) values (1,1,'a');")
-    pg_manager.execute(f"insert into {table} (key, x, z) values (2,2,'b');")
-
-    pg_manager.create_materialized_db(
-        ip=started_cluster.postgres_ip,
-        port=started_cluster.postgres_port,
-        settings=[
-            f"materialized_postgresql_tables_list = '{table}(z, key)'",
-            "materialized_postgresql_backoff_min_ms = 100",
-            "materialized_postgresql_backoff_max_ms = 100",
-        ],
-    )
-    check_tables_are_synchronized(
-        instance,
-        table,
-        postgres_database=pg_manager.get_default_database(),
-        columns=["key", "z"],
-    )
-
-    pg_manager.execute(f"insert into {table} (key, x, z) values (3,3,'c');")
-    pg_manager.execute(f"insert into {table} (key, x, z) values (4,4,'d');")
-
-    check_tables_are_synchronized(
-        instance,
-        table,
-        postgres_database=pg_manager.get_default_database(),
-        columns=["key", "z"],
-    )
-
-
-def test_partial_and_full_table(started_cluster):
-    table = "test_partial_and_full_table"
-
-    pg_manager.create_postgres_table(
-        table,
-        "",
-        f"""CREATE TABLE {table}1 (
-             key integer PRIMARY KEY,
-             x integer DEFAULT 0,
-             y integer,
-             z text DEFAULT 'z');
-         """,
-    )
-    pg_manager.execute(f"insert into {table}1 (key, x, y, z) values (1,1,1,'1');")
-    pg_manager.execute(f"insert into {table}1 (key, x, y, z) values (2,2,2,'2');")
-    pg_manager.create_postgres_table(
-        table,
-        "",
-        f"""CREATE TABLE {table}2 (
-             key integer PRIMARY KEY,
-             x integer DEFAULT 0,
-             y integer,
-             z text DEFAULT 'z');
-         """,
-    )
-    pg_manager.execute(f"insert into {table}2 (key, x, y, z) values (3,3,3,'3');")
-    pg_manager.execute(f"insert into {table}2 (key, x, y, z) values (4,4,4,'4');")
-
-    pg_manager.create_materialized_db(
-        ip=started_cluster.postgres_ip,
-        port=started_cluster.postgres_port,
-        settings=[
-            f"materialized_postgresql_tables_list = '{table}1(key, x, z), {table}2'",
-            "materialized_postgresql_backoff_min_ms = 100",
-            "materialized_postgresql_backoff_max_ms = 100",
-        ],
-    )
-    check_tables_are_synchronized(
-        instance,
-        f"{table}1",
-        postgres_database=pg_manager.get_default_database(),
-        columns=["key", "x", "z"],
-    )
-    check_tables_are_synchronized(
-        instance, f"{table}2", postgres_database=pg_manager.get_default_database()
-    )
-
-    pg_manager.execute(f"insert into {table}1 (key, x, z) values (3,3,'3');")
-    pg_manager.execute(f"insert into {table}2 (key, x, z) values (5,5,'5');")
-
-    check_tables_are_synchronized(
-        instance,
-        f"{table}1",
-        postgres_database=pg_manager.get_default_database(),
-        columns=["key", "x", "z"],
-    )
-    check_tables_are_synchronized(
-        instance, f"{table}2", postgres_database=pg_manager.get_default_database()
-    )
-
-
 def test_quoting_publication(started_cluster):
     postgres_database = "postgres-postgres"
     pg_manager3 = PostgresManager()
@@ -1306,8 +1201,6 @@
     )
 
 
-=======
->>>>>>> 8c1d7eb2
 if __name__ == "__main__":
     cluster.start()
     input("Cluster created, press any key to destroy...")
