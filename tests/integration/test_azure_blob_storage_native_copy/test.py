--- conflicted
+++ resolved
@@ -298,32 +298,6 @@
     assert not node4.contains_in_log("using native copy")
 
 
-<<<<<<< HEAD
-=======
-def test_backup_restore_native_copy_disabled_due_to_different_auth(cluster):
-    node4 = cluster.instances["node4"]
-    azure_query(node4, f"DROP TABLE IF EXISTS test_simple_merge_tree_native_copy_disabled_due_to_different_auth SYNC")
-    azure_query(
-        node4,
-        f"CREATE TABLE test_simple_merge_tree_native_copy_disabled_due_to_different_auth(key UInt64, data String) Engine = MergeTree() ORDER BY tuple() SETTINGS storage_policy='policy_azure_different_auth'",
-    )
-    azure_query(
-        node4,
-        f"INSERT INTO test_simple_merge_tree_native_copy_disabled_due_to_different_auth VALUES (1, 'a')",
-    )
-
-    cont = 'cont'+str(time.time_ns())
-    backup_destination = f"AzureBlobStorage('{cluster.env_variables['AZURITE_CONNECTION_STRING']}', '{cont}', 'test_simple_merge_tree_native_copy_disabled_due_to_different_auth_backup')"
-    print("BACKUP DEST", backup_destination)
-    azure_query(
-        node4,
-        f"BACKUP TABLE test_simple_merge_tree_native_copy_disabled_due_to_different_auth TO {backup_destination}",
-    )
-
-    assert not node4.contains_in_log("using native copy")
-
-
->>>>>>> 5488ee3f
 def test_clickhouse_disks_azure(cluster):
     node4 = cluster.instances["node4"]
     disk = "disk_azure_small_native_copy"
