--- conflicted
+++ resolved
@@ -567,159 +567,7 @@
 
     check_dropped()
     node.restart_clickhouse()
-<<<<<<< HEAD
     check_dropped()
-
-
-def test_keeper_storage(cluster):
-    node1 = cluster.instances["node_with_keeper"]
-    node2 = cluster.instances["node_with_keeper_2"]
-    zk = cluster.get_kazoo_client("zoo1")
-
-    assert "1" == node1.query("select count() from system.named_collections").strip()
-    assert "1" == node2.query("select count() from system.named_collections").strip()
-
-    node1.query("CREATE NAMED COLLECTION collection2 AS key1=1, key2='value2'")
-
-    def check_created(node):
-        assert (
-            "collection1\ncollection2"
-            == node.query("select name from system.named_collections").strip()
-        )
-
-        assert (
-            "['key1','key2']"
-            == node.query(
-                "select mapKeys(collection) from system.named_collections where name = 'collection2'"
-            ).strip()
-        )
-
-        assert (
-            "1"
-            == node.query(
-                "select collection['key1'] from system.named_collections where name = 'collection2'"
-            ).strip()
-        )
-
-        assert (
-            "value2"
-            == node.query(
-                "select collection['key2'] from system.named_collections where name = 'collection2'"
-            ).strip()
-        )
-
-        children = zk.get_children(ZK_PATH)
-        assert 1 == len(children)
-        assert "collection2.sql" in children
-        assert (
-            b"CREATE NAMED COLLECTION collection2 AS key1 = 1, key2 = 'value2'"
-            in zk.get(ZK_PATH + "/collection2.sql")[0]
-        )
-
-    check_created(node1)
-    check_created(node2)
-
-    node1.restart_clickhouse()
-    node2.restart_clickhouse()
-
-    check_created(node1)
-    check_created(node2)
-
-    node2.query("ALTER NAMED COLLECTION collection2 SET key1=4, key3='value3'")
-
-    time.sleep(5)
-
-    def check_altered(node):
-        assert (
-            "['key1','key2','key3']"
-            == node.query(
-                "select mapKeys(collection) from system.named_collections where name = 'collection2'"
-            ).strip()
-        )
-
-        assert (
-            "4"
-            == node.query(
-                "select collection['key1'] from system.named_collections where name = 'collection2'"
-            ).strip()
-        )
-
-        assert (
-            "value3"
-            == node.query(
-                "select collection['key3'] from system.named_collections where name = 'collection2'"
-            ).strip()
-        )
-
-        if zk is not None:
-            children = zk.get_children(ZK_PATH)
-            assert 1 == len(children)
-            assert "collection2.sql" in children
-            assert (
-                b"CREATE NAMED COLLECTION collection2 AS key1 = 4, key2 = 'value2', key3 = 'value3'"
-                in zk.get(ZK_PATH + "/collection2.sql")[0]
-            )
-
-    check_altered(node2)
-    check_altered(node1)
-
-    node1.restart_clickhouse()
-    node2.restart_clickhouse()
-
-    check_altered(node1)
-    check_altered(node2)
-
-    node1.query("DROP NAMED COLLECTION collection2")
-
-    time.sleep(5)
-
-    def check_dropped(node):
-        assert "1" == node.query("select count() from system.named_collections").strip()
-        assert (
-            "collection1"
-            == node.query("select name from system.named_collections").strip()
-        )
-        if zk is not None:
-            children = zk.get_children(ZK_PATH)
-            assert 0 == len(children)
-
-    check_dropped(node1)
-    check_dropped(node2)
-
-    node1.restart_clickhouse()
-    node2.restart_clickhouse()
-
-    check_dropped(node1)
-    check_dropped(node2)
-
-
-@pytest.mark.parametrize(
-    "ignore, expected_raise",
-    [(True, does_not_raise()), (False, pytest.raises(QueryRuntimeException))],
-)
-def test_keeper_storage_remove_on_cluster(cluster, ignore, expected_raise):
-    node = cluster.instances["node_with_keeper"]
-
-    replace_in_users_config(
-        node,
-        "ignore_on_cluster_for_replicated_named_collections_queries>.",
-        f"ignore_on_cluster_for_replicated_named_collections_queries>{int(ignore)}",
-    )
-    node.query("SYSTEM RELOAD CONFIG")
-
-    with expected_raise:
-        node.query(
-            "DROP NAMED COLLECTION IF EXISTS test_nc ON CLUSTER `replicated_nc_nodes_cluster`"
-        )
-        node.query(
-            f"CREATE NAMED COLLECTION test_nc ON CLUSTER `replicated_nc_nodes_cluster` AS key1=1, key2=2 OVERRIDABLE"
-        )
-        node.query(
-            f"ALTER NAMED COLLECTION  test_nc ON CLUSTER `replicated_nc_nodes_cluster` SET key2=3"
-        )
-        node.query(
-            f"DROP NAMED COLLECTION test_nc ON CLUSTER `replicated_nc_nodes_cluster`"
-        )
 
 
 @pytest.mark.parametrize(
@@ -733,7 +581,4 @@
     node.query("CREATE NAMED COLLECTION `test_!strange/symbols!` AS key1=1, key2=2")
     node.restart_clickhouse()
 
-    node.query("DROP NAMED COLLECTION `test_!strange/symbols!`")
-=======
-    check_dropped()
->>>>>>> f7eac5d0
+    node.query("DROP NAMED COLLECTION `test_!strange/symbols!`")