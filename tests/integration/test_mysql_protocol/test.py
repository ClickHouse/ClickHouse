--- conflicted
+++ resolved
@@ -238,13 +238,10 @@
         node.query('''INSERT INTO mysql_federated.test VALUES (0), (1), (5)''', settings={"password": "123"})
 
         def check_retryable_error_in_stderr(stderr):
-<<<<<<< HEAD
-            return "Can't connect to local MySQL server through socket" in stderr.decode() or "MySQL server has gone away" in stderr.decode()
-=======
+            stderr = stderr.decode()
             return ("Can't connect to local MySQL server through socket" in stderr
                     or "MySQL server has gone away" in stderr
                     or "Server shutdown in progress" in stderr)
->>>>>>> bd531bb0
 
         code, (stdout, stderr) = mysql_server.exec_run('''
             mysql
