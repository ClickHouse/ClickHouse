import pytest
from helpers.cluster import ClickHouseCluster
from helpers.test_tools import TSV

cluster = ClickHouseCluster(__file__)
instance = cluster.add_instance("instance")


@pytest.fixture(scope="module", autouse=True)
def started_cluster():
    try:
        cluster.start()

        instance.query(
            "CREATE TABLE table1(x UInt32) ENGINE = MergeTree ORDER BY tuple()"
        )
        instance.query(
            "CREATE TABLE table2(x UInt32) ENGINE = MergeTree ORDER BY tuple()"
        )
        instance.query("INSERT INTO table1 VALUES (1)")
        instance.query("INSERT INTO table2 VALUES (2)")

        yield cluster

    finally:
        cluster.shutdown()


@pytest.fixture(autouse=True)
def cleanup_after_test():
    try:
        yield
    finally:
        instance.query("DROP USER IF EXISTS A")


def test_merge():
    select_query = "SELECT * FROM merge('default', 'table[0-9]+') ORDER BY x"
    assert instance.query(select_query) == "1\n2\n"

    instance.query("CREATE USER A")
    assert (
        "it's necessary to have the grant CREATE TEMPORARY TABLE ON *.*"
        in instance.query_and_get_error(select_query, user="A")
    )

    instance.query("GRANT CREATE TEMPORARY TABLE ON *.* TO A")
<<<<<<< HEAD
    assert "no tables satisfied provided regexp" in instance.query_and_get_error(
=======
    assert "no tables in database matches" in instance.query_and_get_error(
>>>>>>> cb6a306d
        select_query, user="A"
    )

    instance.query("GRANT SELECT ON default.table1 TO A")
    assert instance.query(select_query, user="A") == "1\n"

    instance.query("GRANT SELECT ON default.* TO A")
    assert instance.query(select_query, user="A") == "1\n2\n"

    instance.query("REVOKE SELECT ON default.table1 FROM A")
    assert instance.query(select_query, user="A") == "2\n"

    instance.query("REVOKE ALL ON default.* FROM A")
    instance.query("GRANT SELECT ON default.table1 TO A")
    instance.query("GRANT INSERT ON default.table2 TO A")
    assert (
        "it's necessary to have the grant SELECT(x) ON default.table2"
        in instance.query_and_get_error(select_query, user="A")
    )


def test_view_if_permitted():
    assert (
        instance.query(
            "SELECT * FROM viewIfPermitted(SELECT * FROM table1 ELSE null('x UInt32'))"
        )
        == "1\n"
    )

    expected_error = "requires a SELECT query with the result columns matching a table function after 'ELSE'"
    assert expected_error in instance.query_and_get_error(
        "SELECT * FROM viewIfPermitted(SELECT * FROM table1 ELSE null('x Int32'))"
    )
    assert expected_error in instance.query_and_get_error(
        "SELECT * FROM viewIfPermitted(SELECT * FROM table1 ELSE null('y UInt32'))"
    )

    instance.query("CREATE USER A")
    assert (
        instance.query(
            "SELECT * FROM viewIfPermitted(SELECT * FROM table1 ELSE null('x UInt32'))",
            user="A",
        )
        == ""
    )

    instance.query("GRANT SELECT ON table1 TO A")
    assert (
        instance.query(
            "SELECT * FROM viewIfPermitted(SELECT * FROM table1 ELSE null('x UInt32'))",
            user="A",
        )
        == "1\n"
    )<|MERGE_RESOLUTION|>--- conflicted
+++ resolved
@@ -45,11 +45,7 @@
     )
 
     instance.query("GRANT CREATE TEMPORARY TABLE ON *.* TO A")
-<<<<<<< HEAD
     assert "no tables satisfied provided regexp" in instance.query_and_get_error(
-=======
-    assert "no tables in database matches" in instance.query_and_get_error(
->>>>>>> cb6a306d
         select_query, user="A"
     )
 
