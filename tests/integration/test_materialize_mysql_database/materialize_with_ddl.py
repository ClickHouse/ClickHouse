import time

import pymysql.cursors
import pytest
from helpers.network import PartitionManager
import pytest
from helpers.client import QueryRuntimeException
from helpers.cluster import get_docker_compose_path, run_and_check
import random

import threading
from multiprocessing.dummy import Pool
from helpers.test_tools import assert_eq_with_retry

def check_query(clickhouse_node, query, result_set, retry_count=60, interval_seconds=3):
    lastest_result = ''

    for i in range(retry_count):
        try:
            lastest_result = clickhouse_node.query(query)
            if result_set == lastest_result:
                return

            print(lastest_result)
            time.sleep(interval_seconds)
        except Exception as e:
            print(("check_query retry {} exception {}".format(i + 1, e)))
            time.sleep(interval_seconds)
    else:
        assert clickhouse_node.query(query) == result_set


def dml_with_materialize_mysql_database(clickhouse_node, mysql_node, service_name):
    mysql_node.query("DROP DATABASE IF EXISTS test_database")
    clickhouse_node.query("DROP DATABASE IF EXISTS test_database")
    mysql_node.query("CREATE DATABASE test_database DEFAULT CHARACTER SET 'utf8'")
    # existed before the mapping was created

    mysql_node.query("CREATE TABLE test_database.test_table_1 ("
                     "`key` INT NOT NULL PRIMARY KEY, "
                     "unsigned_tiny_int TINYINT UNSIGNED, tiny_int TINYINT, "
                     "unsigned_small_int SMALLINT UNSIGNED, small_int SMALLINT, "
                     "unsigned_medium_int MEDIUMINT UNSIGNED, medium_int MEDIUMINT, "
                     "unsigned_int INT UNSIGNED, _int INT, "
                     "unsigned_integer INTEGER UNSIGNED, _integer INTEGER, "
                     "unsigned_bigint BIGINT UNSIGNED, _bigint BIGINT, "
                     "/* Need ClickHouse support read mysql decimal unsigned_decimal DECIMAL(19, 10) UNSIGNED, _decimal DECIMAL(19, 10), */"
                     "unsigned_float FLOAT UNSIGNED, _float FLOAT, "
                     "unsigned_double DOUBLE UNSIGNED, _double DOUBLE, "
                     "_varchar VARCHAR(10), _char CHAR(10), binary_col BINARY(8), "
                     "/* Need ClickHouse support Enum('a', 'b', 'v') _enum ENUM('a', 'b', 'c'), */"
                     "_date Date, _datetime DateTime, _timestamp TIMESTAMP, _bool BOOLEAN) ENGINE = InnoDB;")

    # it already has some data
    mysql_node.query("""
        INSERT INTO test_database.test_table_1 VALUES(1, 1, -1, 2, -2, 3, -3, 4, -4, 5, -5, 6, -6, 3.2, -3.2, 3.4, -3.4, 'varchar', 'char', 'binary',
        '2020-01-01', '2020-01-01 00:00:00', '2020-01-01 00:00:00', true);
        """)
    clickhouse_node.query(
        "CREATE DATABASE test_database ENGINE = MaterializeMySQL('{}:3306', 'test_database', 'root', 'clickhouse')".format(
            service_name))

    assert "test_database" in clickhouse_node.query("SHOW DATABASES")

    check_query(clickhouse_node, "SELECT * FROM test_database.test_table_1 ORDER BY key FORMAT TSV",
                "1\t1\t-1\t2\t-2\t3\t-3\t4\t-4\t5\t-5\t6\t-6\t3.2\t-3.2\t3.4\t-3.4\tvarchar\tchar\tbinary\\0\\0\t2020-01-01\t"
                "2020-01-01 00:00:00\t2020-01-01 00:00:00\t1\n")

    mysql_node.query("""
        INSERT INTO test_database.test_table_1 VALUES(2, 1, -1, 2, -2, 3, -3, 4, -4, 5, -5, 6, -6, 3.2, -3.2, 3.4, -3.4, 'varchar', 'char', 'binary',
        '2020-01-01', '2020-01-01 00:00:00', '2020-01-01 00:00:00', false);
        """)

    check_query(clickhouse_node, "SELECT * FROM test_database.test_table_1 ORDER BY key FORMAT TSV",
                "1\t1\t-1\t2\t-2\t3\t-3\t4\t-4\t5\t-5\t6\t-6\t3.2\t-3.2\t3.4\t-3.4\tvarchar\tchar\tbinary\\0\\0\t2020-01-01\t"
                "2020-01-01 00:00:00\t2020-01-01 00:00:00\t1\n2\t1\t-1\t2\t-2\t3\t-3\t4\t-4\t5\t-5\t6\t-6\t3.2\t-3.2\t3.4\t-3.4\t"
                "varchar\tchar\tbinary\\0\\0\t2020-01-01\t2020-01-01 00:00:00\t2020-01-01 00:00:00\t0\n")

    mysql_node.query("UPDATE test_database.test_table_1 SET unsigned_tiny_int = 2 WHERE `key` = 1")

    check_query(clickhouse_node, """
        SELECT key, unsigned_tiny_int, tiny_int, unsigned_small_int,
         small_int, unsigned_medium_int, medium_int, unsigned_int, _int, unsigned_integer, _integer,
         unsigned_bigint, _bigint, unsigned_float, _float, unsigned_double, _double, _varchar, _char, binary_col,
         _date, _datetime, /* exclude it, because ON UPDATE CURRENT_TIMESTAMP _timestamp, */
         _bool FROM test_database.test_table_1 ORDER BY key FORMAT TSV
        """,
        "1\t2\t-1\t2\t-2\t3\t-3\t4\t-4\t5\t-5\t6\t-6\t3.2\t-3.2\t3.4\t-3.4\tvarchar\tchar\tbinary\\0\\0\t2020-01-01\t"
        "2020-01-01 00:00:00\t1\n2\t1\t-1\t2\t-2\t3\t-3\t4\t-4\t5\t-5\t6\t-6\t3.2\t-3.2\t3.4\t-3.4\t"
        "varchar\tchar\tbinary\\0\\0\t2020-01-01\t2020-01-01 00:00:00\t0\n")

    # update primary key
    mysql_node.query("UPDATE test_database.test_table_1 SET `key` = 3 WHERE `unsigned_tiny_int` = 2")

    check_query(clickhouse_node, "SELECT key, unsigned_tiny_int, tiny_int, unsigned_small_int,"
                                 " small_int, unsigned_medium_int, medium_int, unsigned_int, _int, unsigned_integer, _integer, "
                                 " unsigned_bigint, _bigint, unsigned_float, _float, unsigned_double, _double, _varchar, _char, binary_col, "
                                 " _date, _datetime, /* exclude it, because ON UPDATE CURRENT_TIMESTAMP _timestamp, */ "
                                 " _bool FROM test_database.test_table_1 ORDER BY key FORMAT TSV",
                "2\t1\t-1\t2\t-2\t3\t-3\t4\t-4\t5\t-5\t6\t-6\t3.2\t-3.2\t3.4\t-3.4\t"
                "varchar\tchar\tbinary\\0\\0\t2020-01-01\t2020-01-01 00:00:00\t0\n3\t2\t-1\t2\t-2\t3\t-3\t"
                "4\t-4\t5\t-5\t6\t-6\t3.2\t-3.2\t3.4\t-3.4\tvarchar\tchar\tbinary\\0\\0\t2020-01-01\t2020-01-01 00:00:00\t1\n")

    mysql_node.query('DELETE FROM test_database.test_table_1 WHERE `key` = 2')
    check_query(clickhouse_node, "SELECT key, unsigned_tiny_int, tiny_int, unsigned_small_int,"
                                 " small_int, unsigned_medium_int, medium_int, unsigned_int, _int, unsigned_integer, _integer, "
                                 " unsigned_bigint, _bigint, unsigned_float, _float, unsigned_double, _double, _varchar, _char, binary_col, "
                                 " _date, _datetime, /* exclude it, because ON UPDATE CURRENT_TIMESTAMP _timestamp, */ "
                                 " _bool FROM test_database.test_table_1 ORDER BY key FORMAT TSV",
                "3\t2\t-1\t2\t-2\t3\t-3\t4\t-4\t5\t-5\t6\t-6\t3.2\t-3.2\t3.4\t-3.4\tvarchar\tchar\tbinary\\0\\0\t2020-01-01\t"
                "2020-01-01 00:00:00\t1\n")

    mysql_node.query('DELETE FROM test_database.test_table_1 WHERE `unsigned_tiny_int` = 2')
    check_query(clickhouse_node, "SELECT * FROM test_database.test_table_1 ORDER BY key FORMAT TSV", "")

    clickhouse_node.query("DROP DATABASE test_database")
    mysql_node.query("DROP DATABASE test_database")


def materialize_mysql_database_with_views(clickhouse_node, mysql_node, service_name):
    mysql_node.query("DROP DATABASE IF EXISTS test_database")
    clickhouse_node.query("DROP DATABASE IF EXISTS test_database")
    mysql_node.query("CREATE DATABASE test_database DEFAULT CHARACTER SET 'utf8'")
    # existed before the mapping was created

    mysql_node.query("CREATE TABLE test_database.test_table_1 ("
                     "`key` INT NOT NULL PRIMARY KEY, "
                     "unsigned_tiny_int TINYINT UNSIGNED, tiny_int TINYINT, "
                     "unsigned_small_int SMALLINT UNSIGNED, small_int SMALLINT, "
                     "unsigned_medium_int MEDIUMINT UNSIGNED, medium_int MEDIUMINT, "
                     "unsigned_int INT UNSIGNED, _int INT, "
                     "unsigned_integer INTEGER UNSIGNED, _integer INTEGER, "
                     "unsigned_bigint BIGINT UNSIGNED, _bigint BIGINT, "
                     "/* Need ClickHouse support read mysql decimal unsigned_decimal DECIMAL(19, 10) UNSIGNED, _decimal DECIMAL(19, 10), */"
                     "unsigned_float FLOAT UNSIGNED, _float FLOAT, "
                     "unsigned_double DOUBLE UNSIGNED, _double DOUBLE, "
                     "_varchar VARCHAR(10), _char CHAR(10), binary_col BINARY(8), "
                     "/* Need ClickHouse support Enum('a', 'b', 'v') _enum ENUM('a', 'b', 'c'), */"
                     "_date Date, _datetime DateTime, _timestamp TIMESTAMP, _bool BOOLEAN) ENGINE = InnoDB;")

    mysql_node.query("CREATE VIEW test_database.test_table_1_view AS SELECT SUM(tiny_int) FROM test_database.test_table_1 GROUP BY _date;")

    # it already has some data
    mysql_node.query("""
        INSERT INTO test_database.test_table_1 VALUES(1, 1, -1, 2, -2, 3, -3, 4, -4, 5, -5, 6, -6, 3.2, -3.2, 3.4, -3.4, 'varchar', 'char', 'binary',
        '2020-01-01', '2020-01-01 00:00:00', '2020-01-01 00:00:00', true);
        """)
    clickhouse_node.query(
        "CREATE DATABASE test_database ENGINE = MaterializeMySQL('{}:3306', 'test_database', 'root', 'clickhouse')".format(
            service_name))

    assert "test_database" in clickhouse_node.query("SHOW DATABASES")
    check_query(clickhouse_node, "SHOW TABLES FROM test_database FORMAT TSV", "test_table_1\n")

    clickhouse_node.query("DROP DATABASE test_database")
    mysql_node.query("DROP DATABASE test_database")


def materialize_mysql_database_with_datetime_and_decimal(clickhouse_node, mysql_node, service_name):
    mysql_node.query("DROP DATABASE IF EXISTS test_database")
    clickhouse_node.query("DROP DATABASE IF EXISTS test_database")
    mysql_node.query("CREATE DATABASE test_database DEFAULT CHARACTER SET 'utf8'")
    mysql_node.query("CREATE TABLE test_database.test_table_1 (`key` INT NOT NULL PRIMARY KEY, _datetime DateTime(6), _timestamp TIMESTAMP(3), _decimal DECIMAL(65, 30)) ENGINE = InnoDB;")
    mysql_node.query("INSERT INTO test_database.test_table_1 VALUES(1, '2020-01-01 01:02:03.999999', '2020-01-01 01:02:03.999', " + ('9' * 35) + "." + ('9' * 30) + ")")
    mysql_node.query("INSERT INTO test_database.test_table_1 VALUES(2, '2020-01-01 01:02:03.000000', '2020-01-01 01:02:03.000', ." + ('0' * 29) + "1)")
    mysql_node.query("INSERT INTO test_database.test_table_1 VALUES(3, '2020-01-01 01:02:03.9999', '2020-01-01 01:02:03.99', -" + ('9' * 35) + "." + ('9' * 30) + ")")
    mysql_node.query("INSERT INTO test_database.test_table_1 VALUES(4, '2020-01-01 01:02:03.9999', '2020-01-01 01:02:03.9999', -." + ('0' * 29) + "1)")

    clickhouse_node.query("CREATE DATABASE test_database ENGINE = MaterializeMySQL('{}:3306', 'test_database', 'root', 'clickhouse')".format(service_name))
    assert "test_database" in clickhouse_node.query("SHOW DATABASES")

    check_query(clickhouse_node, "SELECT * FROM test_database.test_table_1 ORDER BY key FORMAT TSV",
                "1\t2020-01-01 01:02:03.999999\t2020-01-01 01:02:03.999\t" + ('9' * 35) + "." + ('9' * 30) + "\n"
                "2\t2020-01-01 01:02:03.000000\t2020-01-01 01:02:03.000\t0." + ('0' * 29) + "1\n"
                "3\t2020-01-01 01:02:03.999900\t2020-01-01 01:02:03.990\t-" + ('9' * 35) + "." + ('9' * 30) + "\n"
                "4\t2020-01-01 01:02:03.999900\t2020-01-01 01:02:04.000\t-0." + ('0' * 29) + "1\n")

    mysql_node.query("CREATE TABLE test_database.test_table_2 (`key` INT NOT NULL PRIMARY KEY, _datetime DateTime(6), _timestamp TIMESTAMP(3), _decimal DECIMAL(65, 30)) ENGINE = InnoDB;")
    mysql_node.query("INSERT INTO test_database.test_table_2 VALUES(1, '2020-01-01 01:02:03.999999', '2020-01-01 01:02:03.999', " + ('9' * 35) + "." + ('9' * 30) + ")")
    mysql_node.query("INSERT INTO test_database.test_table_2 VALUES(2, '2020-01-01 01:02:03.000000', '2020-01-01 01:02:03.000', ." + ('0' * 29) + "1)")
    mysql_node.query("INSERT INTO test_database.test_table_2 VALUES(3, '2020-01-01 01:02:03.9999', '2020-01-01 01:02:03.99', -" + ('9' * 35) + "." + ('9' * 30) + ")")
    mysql_node.query("INSERT INTO test_database.test_table_2 VALUES(4, '2020-01-01 01:02:03.9999', '2020-01-01 01:02:03.9999', -." + ('0' * 29) + "1)")

    check_query(clickhouse_node, "SELECT * FROM test_database.test_table_2 ORDER BY key FORMAT TSV",
                "1\t2020-01-01 01:02:03.999999\t2020-01-01 01:02:03.999\t" + ('9' * 35) + "." + ('9' * 30) + "\n"
                "2\t2020-01-01 01:02:03.000000\t2020-01-01 01:02:03.000\t0." + ('0' * 29) + "1\n"
                "3\t2020-01-01 01:02:03.999900\t2020-01-01 01:02:03.990\t-" + ('9' * 35) + "." + ('9' * 30) + "\n"
                "4\t2020-01-01 01:02:03.999900\t2020-01-01 01:02:04.000\t-0." + ('0' * 29) + "1\n")
    clickhouse_node.query("DROP DATABASE test_database")
    mysql_node.query("DROP DATABASE test_database")



def drop_table_with_materialize_mysql_database(clickhouse_node, mysql_node, service_name):
    mysql_node.query("DROP DATABASE IF EXISTS test_database")
    clickhouse_node.query("DROP DATABASE IF EXISTS test_database")
    mysql_node.query("CREATE DATABASE test_database DEFAULT CHARACTER SET 'utf8'")
    mysql_node.query("CREATE TABLE test_database.test_table_1 (id INT NOT NULL PRIMARY KEY) ENGINE = InnoDB;")

    mysql_node.query("DROP TABLE test_database.test_table_1;")

    mysql_node.query("CREATE TABLE test_database.test_table_2 (id INT NOT NULL PRIMARY KEY) ENGINE = InnoDB;")

    mysql_node.query("TRUNCATE TABLE test_database.test_table_2;")

    # create mapping
    clickhouse_node.query(
        "CREATE DATABASE test_database ENGINE = MaterializeMySQL('{}:3306', 'test_database', 'root', 'clickhouse')".format(
            service_name))

    assert "test_database" in clickhouse_node.query("SHOW DATABASES")
    check_query(clickhouse_node, "SELECT * FROM test_database.test_table_2 ORDER BY id FORMAT TSV", "")

    mysql_node.query("INSERT INTO test_database.test_table_2 VALUES(1), (2), (3), (4), (5), (6)")
    mysql_node.query("CREATE TABLE test_database.test_table_1 (id INT NOT NULL PRIMARY KEY) ENGINE = InnoDB;")
    check_query(clickhouse_node, "SHOW TABLES FROM test_database FORMAT TSV", "test_table_1\ntest_table_2\n")
    check_query(clickhouse_node, "SELECT * FROM test_database.test_table_2 ORDER BY id FORMAT TSV",
                "1\n2\n3\n4\n5\n6\n")

    mysql_node.query("DROP TABLE test_database.test_table_1;")
    mysql_node.query("TRUNCATE TABLE test_database.test_table_2;")
    check_query(clickhouse_node, "SHOW TABLES FROM test_database FORMAT TSV", "test_table_2\n")
    check_query(clickhouse_node, "SELECT * FROM test_database.test_table_2 ORDER BY id FORMAT TSV", "")

    clickhouse_node.query("DROP DATABASE test_database")
    mysql_node.query("DROP DATABASE test_database")

def create_table_with_materialize_mysql_database(clickhouse_node, mysql_node, service_name):
    mysql_node.query("DROP DATABASE IF EXISTS test_database")
    clickhouse_node.query("DROP DATABASE IF EXISTS test_database")
    mysql_node.query("CREATE DATABASE test_database DEFAULT CHARACTER SET 'utf8'")
    # existed before the mapping was created
    mysql_node.query("CREATE TABLE test_database.test_table_1 (id INT NOT NULL PRIMARY KEY) ENGINE = InnoDB;")
    # it already has some data
    mysql_node.query("INSERT INTO test_database.test_table_1 VALUES(1), (2), (3), (5), (6), (7);")

    # create mapping
    clickhouse_node.query(
        "CREATE DATABASE test_database ENGINE = MaterializeMySQL('{}:3306', 'test_database', 'root', 'clickhouse')".format(
            service_name))

    # Check for pre-existing status
    assert "test_database" in clickhouse_node.query("SHOW DATABASES")
    check_query(clickhouse_node, "SELECT * FROM test_database.test_table_1 ORDER BY id FORMAT TSV",
                "1\n2\n3\n5\n6\n7\n")

    mysql_node.query("CREATE TABLE test_database.test_table_2 (id INT NOT NULL PRIMARY KEY) ENGINE = InnoDB;")
    mysql_node.query("INSERT INTO test_database.test_table_2 VALUES(1), (2), (3), (4), (5), (6);")
    check_query(clickhouse_node, "SELECT * FROM test_database.test_table_2 ORDER BY id FORMAT TSV",
                "1\n2\n3\n4\n5\n6\n")

    clickhouse_node.query("DROP DATABASE test_database")
    mysql_node.query("DROP DATABASE test_database")


def rename_table_with_materialize_mysql_database(clickhouse_node, mysql_node, service_name):
    mysql_node.query("DROP DATABASE IF EXISTS test_database")
    clickhouse_node.query("DROP DATABASE IF EXISTS test_database")
    mysql_node.query("CREATE DATABASE test_database DEFAULT CHARACTER SET 'utf8'")
    mysql_node.query("CREATE TABLE test_database.test_table_1 (id INT NOT NULL PRIMARY KEY) ENGINE = InnoDB;")

    mysql_node.query("RENAME TABLE test_database.test_table_1 TO test_database.test_table_2")

    # create mapping
    clickhouse_node.query(
        "CREATE DATABASE test_database ENGINE = MaterializeMySQL('{}:3306', 'test_database', 'root', 'clickhouse')".format(
            service_name))

    assert "test_database" in clickhouse_node.query("SHOW DATABASES")
    check_query(clickhouse_node, "SHOW TABLES FROM test_database FORMAT TSV", "test_table_2\n")
    mysql_node.query("RENAME TABLE test_database.test_table_2 TO test_database.test_table_1")
    check_query(clickhouse_node, "SHOW TABLES FROM test_database FORMAT TSV", "test_table_1\n")

    clickhouse_node.query("DROP DATABASE test_database")
    mysql_node.query("DROP DATABASE test_database")


def alter_add_column_with_materialize_mysql_database(clickhouse_node, mysql_node, service_name):
    mysql_node.query("DROP DATABASE IF EXISTS test_database")
    clickhouse_node.query("DROP DATABASE IF EXISTS test_database")
    mysql_node.query("CREATE DATABASE test_database DEFAULT CHARACTER SET 'utf8'")
    mysql_node.query("CREATE TABLE test_database.test_table_1 (id INT NOT NULL PRIMARY KEY) ENGINE = InnoDB;")

    mysql_node.query("ALTER TABLE test_database.test_table_1 ADD COLUMN add_column_1 INT NOT NULL")
    mysql_node.query("ALTER TABLE test_database.test_table_1 ADD COLUMN add_column_2 INT NOT NULL FIRST")
    mysql_node.query("ALTER TABLE test_database.test_table_1 ADD COLUMN add_column_3 INT NOT NULL AFTER add_column_1")
    mysql_node.query("ALTER TABLE test_database.test_table_1 ADD COLUMN add_column_4 INT NOT NULL DEFAULT " + (
        "0" if service_name == "mysql1" else "(id)"))

    # create mapping
    clickhouse_node.query(
        "CREATE DATABASE test_database ENGINE = MaterializeMySQL('{}:3306', 'test_database', 'root', 'clickhouse')".format(
            service_name))

    assert "test_database" in clickhouse_node.query("SHOW DATABASES")
    check_query(clickhouse_node, "DESC test_database.test_table_1 FORMAT TSV",
                "add_column_2\tInt32\t\t\t\t\t\nid\tInt32\t\t\t\t\t\nadd_column_1\tInt32\t\t\t\t\t\nadd_column_3\tInt32\t\t\t\t\t\nadd_column_4\tInt32\t\t\t\t\t\n_sign\tInt8\tMATERIALIZED\t1\t\t\t\n_version\tUInt64\tMATERIALIZED\t1\t\t\t\n")
    mysql_node.query("CREATE TABLE test_database.test_table_2 (id INT NOT NULL PRIMARY KEY) ENGINE = InnoDB;")
    check_query(clickhouse_node, "SHOW TABLES FROM test_database FORMAT TSV", "test_table_1\ntest_table_2\n")
    check_query(clickhouse_node, "DESC test_database.test_table_2 FORMAT TSV",
                "id\tInt32\t\t\t\t\t\n_sign\tInt8\tMATERIALIZED\t1\t\t\t\n_version\tUInt64\tMATERIALIZED\t1\t\t\t\n")
    mysql_node.query(
        "ALTER TABLE test_database.test_table_2 ADD COLUMN add_column_1 INT NOT NULL, ADD COLUMN add_column_2 INT NOT NULL FIRST")
    mysql_node.query(
        "ALTER TABLE test_database.test_table_2 ADD COLUMN add_column_3 INT NOT NULL AFTER add_column_1, ADD COLUMN add_column_4 INT NOT NULL DEFAULT " + (
            "0" if service_name == "mysql1" else "(id)"))

    default_expression = "DEFAULT\t0" if service_name == "mysql1" else "DEFAULT\tid"
    check_query(clickhouse_node, "DESC test_database.test_table_2 FORMAT TSV",
                "add_column_2\tInt32\t\t\t\t\t\nid\tInt32\t\t\t\t\t\nadd_column_1\tInt32\t\t\t\t\t\nadd_column_3\tInt32\t\t\t\t\t\nadd_column_4\tInt32\t" + default_expression + "\t\t\t\n_sign\tInt8\tMATERIALIZED\t1\t\t\t\n_version\tUInt64\tMATERIALIZED\t1\t\t\t\n")

    mysql_node.query("INSERT INTO test_database.test_table_2 VALUES(1, 2, 3, 4, 5), (6, 7, 8, 9, 10)")
    check_query(clickhouse_node, "SELECT * FROM test_database.test_table_2 ORDER BY id FORMAT TSV",
                "1\t2\t3\t4\t5\n6\t7\t8\t9\t10\n")

    clickhouse_node.query("DROP DATABASE test_database")
    mysql_node.query("DROP DATABASE test_database")


def alter_drop_column_with_materialize_mysql_database(clickhouse_node, mysql_node, service_name):
    mysql_node.query("DROP DATABASE IF EXISTS test_database")
    clickhouse_node.query("DROP DATABASE IF EXISTS test_database")
    mysql_node.query("CREATE DATABASE test_database DEFAULT CHARACTER SET 'utf8'")
    mysql_node.query(
        "CREATE TABLE test_database.test_table_1 (id INT NOT NULL PRIMARY KEY, drop_column INT) ENGINE = InnoDB;")

    mysql_node.query("ALTER TABLE test_database.test_table_1 DROP COLUMN drop_column")

    # create mapping
    clickhouse_node.query(
        "CREATE DATABASE test_database ENGINE = MaterializeMySQL('{}:3306', 'test_database', 'root', 'clickhouse')".format(
            service_name))

    assert "test_database" in clickhouse_node.query("SHOW DATABASES")
    check_query(clickhouse_node, "SHOW TABLES FROM test_database FORMAT TSV", "test_table_1\n")
    check_query(clickhouse_node, "DESC test_database.test_table_1 FORMAT TSV",
                "id\tInt32\t\t\t\t\t\n_sign\tInt8\tMATERIALIZED\t1\t\t\t\n_version\tUInt64\tMATERIALIZED\t1\t\t\t\n")
    mysql_node.query(
        "CREATE TABLE test_database.test_table_2 (id INT NOT NULL PRIMARY KEY, drop_column INT NOT NULL) ENGINE = InnoDB;")
    check_query(clickhouse_node, "SHOW TABLES FROM test_database FORMAT TSV", "test_table_1\ntest_table_2\n")
    check_query(clickhouse_node, "DESC test_database.test_table_2 FORMAT TSV",
                "id\tInt32\t\t\t\t\t\ndrop_column\tInt32\t\t\t\t\t\n_sign\tInt8\tMATERIALIZED\t1\t\t\t\n_version\tUInt64\tMATERIALIZED\t1\t\t\t\n")
    mysql_node.query("ALTER TABLE test_database.test_table_2 DROP COLUMN drop_column")
    check_query(clickhouse_node, "DESC test_database.test_table_2 FORMAT TSV",
                "id\tInt32\t\t\t\t\t\n_sign\tInt8\tMATERIALIZED\t1\t\t\t\n_version\tUInt64\tMATERIALIZED\t1\t\t\t\n")

    mysql_node.query("INSERT INTO test_database.test_table_2 VALUES(1), (2), (3), (4), (5)")
    check_query(clickhouse_node, "SELECT * FROM test_database.test_table_2 ORDER BY id FORMAT TSV", "1\n2\n3\n4\n5\n")

    clickhouse_node.query("DROP DATABASE test_database")
    mysql_node.query("DROP DATABASE test_database")


def alter_rename_column_with_materialize_mysql_database(clickhouse_node, mysql_node, service_name):
    mysql_node.query("DROP DATABASE IF EXISTS test_database")
    clickhouse_node.query("DROP DATABASE IF EXISTS test_database")
    mysql_node.query("CREATE DATABASE test_database DEFAULT CHARACTER SET 'utf8'")

    # maybe should test rename primary key?
    mysql_node.query(
        "CREATE TABLE test_database.test_table_1 (id INT NOT NULL PRIMARY KEY, rename_column INT NOT NULL) ENGINE = InnoDB;")

    mysql_node.query("ALTER TABLE test_database.test_table_1 RENAME COLUMN rename_column TO new_column_name")

    # create mapping
    clickhouse_node.query(
        "CREATE DATABASE test_database ENGINE = MaterializeMySQL('{}:3306', 'test_database', 'root', 'clickhouse')".format(
            service_name))

    assert "test_database" in clickhouse_node.query("SHOW DATABASES")
    check_query(clickhouse_node, "DESC test_database.test_table_1 FORMAT TSV",
                "id\tInt32\t\t\t\t\t\nnew_column_name\tInt32\t\t\t\t\t\n_sign\tInt8\tMATERIALIZED\t1\t\t\t\n_version\tUInt64\tMATERIALIZED\t1\t\t\t\n")
    mysql_node.query(
        "CREATE TABLE test_database.test_table_2 (id INT NOT NULL PRIMARY KEY, rename_column INT NOT NULL) ENGINE = InnoDB;")
    check_query(clickhouse_node, "DESC test_database.test_table_2 FORMAT TSV",
                "id\tInt32\t\t\t\t\t\nrename_column\tInt32\t\t\t\t\t\n_sign\tInt8\tMATERIALIZED\t1\t\t\t\n_version\tUInt64\tMATERIALIZED\t1\t\t\t\n")
    mysql_node.query("ALTER TABLE test_database.test_table_2 RENAME COLUMN rename_column TO new_column_name")
    check_query(clickhouse_node, "DESC test_database.test_table_2 FORMAT TSV",
                "id\tInt32\t\t\t\t\t\nnew_column_name\tInt32\t\t\t\t\t\n_sign\tInt8\tMATERIALIZED\t1\t\t\t\n_version\tUInt64\tMATERIALIZED\t1\t\t\t\n")

    mysql_node.query("INSERT INTO test_database.test_table_2 VALUES(1, 2), (3, 4), (5, 6), (7, 8), (9, 10)")
    check_query(clickhouse_node, "SELECT * FROM test_database.test_table_2 ORDER BY id FORMAT TSV",
                "1\t2\n3\t4\n5\t6\n7\t8\n9\t10\n")

    clickhouse_node.query("DROP DATABASE test_database")
    mysql_node.query("DROP DATABASE test_database")


def alter_modify_column_with_materialize_mysql_database(clickhouse_node, mysql_node, service_name):
    mysql_node.query("DROP DATABASE IF EXISTS test_database")
    clickhouse_node.query("DROP DATABASE IF EXISTS test_database")
    mysql_node.query("CREATE DATABASE test_database DEFAULT CHARACTER SET 'utf8'")

    # maybe should test rename primary key?
    mysql_node.query(
        "CREATE TABLE test_database.test_table_1 (id INT NOT NULL PRIMARY KEY, modify_column INT NOT NULL) ENGINE = InnoDB;")

    mysql_node.query("ALTER TABLE test_database.test_table_1 MODIFY COLUMN modify_column INT")

    # create mapping
    clickhouse_node.query(
        "CREATE DATABASE test_database ENGINE = MaterializeMySQL('{}:3306', 'test_database', 'root', 'clickhouse')".format(
            service_name))

    assert "test_database" in clickhouse_node.query("SHOW DATABASES")
    check_query(clickhouse_node, "SHOW TABLES FROM test_database FORMAT TSV", "test_table_1\n")
    check_query(clickhouse_node, "DESC test_database.test_table_1 FORMAT TSV",
                "id\tInt32\t\t\t\t\t\nmodify_column\tNullable(Int32)\t\t\t\t\t\n_sign\tInt8\tMATERIALIZED\t1\t\t\t\n_version\tUInt64\tMATERIALIZED\t1\t\t\t\n")
    mysql_node.query(
        "CREATE TABLE test_database.test_table_2 (id INT NOT NULL PRIMARY KEY, modify_column INT NOT NULL) ENGINE = InnoDB;")
    check_query(clickhouse_node, "SHOW TABLES FROM test_database FORMAT TSV", "test_table_1\ntest_table_2\n")
    check_query(clickhouse_node, "DESC test_database.test_table_2 FORMAT TSV",
                "id\tInt32\t\t\t\t\t\nmodify_column\tInt32\t\t\t\t\t\n_sign\tInt8\tMATERIALIZED\t1\t\t\t\n_version\tUInt64\tMATERIALIZED\t1\t\t\t\n")
    mysql_node.query("ALTER TABLE test_database.test_table_2 MODIFY COLUMN modify_column INT")
    check_query(clickhouse_node, "DESC test_database.test_table_2 FORMAT TSV",
                "id\tInt32\t\t\t\t\t\nmodify_column\tNullable(Int32)\t\t\t\t\t\n_sign\tInt8\tMATERIALIZED\t1\t\t\t\n_version\tUInt64\tMATERIALIZED\t1\t\t\t\n")
    mysql_node.query("ALTER TABLE test_database.test_table_2 MODIFY COLUMN modify_column INT FIRST")
    check_query(clickhouse_node, "DESC test_database.test_table_2 FORMAT TSV",
                "modify_column\tNullable(Int32)\t\t\t\t\t\nid\tInt32\t\t\t\t\t\n_sign\tInt8\tMATERIALIZED\t1\t\t\t\n_version\tUInt64\tMATERIALIZED\t1\t\t\t\n")
    mysql_node.query("ALTER TABLE test_database.test_table_2 MODIFY COLUMN modify_column INT AFTER id")
    check_query(clickhouse_node, "DESC test_database.test_table_2 FORMAT TSV",
                "id\tInt32\t\t\t\t\t\nmodify_column\tNullable(Int32)\t\t\t\t\t\n_sign\tInt8\tMATERIALIZED\t1\t\t\t\n_version\tUInt64\tMATERIALIZED\t1\t\t\t\n")

    mysql_node.query("INSERT INTO test_database.test_table_2 VALUES(1, 2), (3, NULL)")
    check_query(clickhouse_node, "SELECT * FROM test_database.test_table_2 ORDER BY id FORMAT TSV", "1\t2\n3\t\\N\n")

    clickhouse_node.query("DROP DATABASE test_database")
    mysql_node.query("DROP DATABASE test_database")


# TODO: need ClickHouse support ALTER TABLE table_name ADD COLUMN column_name, RENAME COLUMN column_name TO new_column_name;
# def test_mysql_alter_change_column_for_materialize_mysql_database(started_cluster):
#     pass

def alter_rename_table_with_materialize_mysql_database(clickhouse_node, mysql_node, service_name):
    mysql_node.query("DROP DATABASE IF EXISTS test_database")
    clickhouse_node.query("DROP DATABASE IF EXISTS test_database")
    mysql_node.query("CREATE DATABASE test_database DEFAULT CHARACTER SET 'utf8'")
    mysql_node.query(
        "CREATE TABLE test_database.test_table_1 (id INT NOT NULL PRIMARY KEY, drop_column INT) ENGINE = InnoDB;")

    mysql_node.query(
        "ALTER TABLE test_database.test_table_1 DROP COLUMN drop_column, RENAME TO test_database.test_table_2, RENAME TO test_database.test_table_3")

    # create mapping
    clickhouse_node.query(
        "CREATE DATABASE test_database ENGINE = MaterializeMySQL('{}:3306', 'test_database', 'root', 'clickhouse')".format(
            service_name))

    assert "test_database" in clickhouse_node.query("SHOW DATABASES")
    check_query(clickhouse_node, "SHOW TABLES FROM test_database FORMAT TSV", "test_table_3\n")
    check_query(clickhouse_node, "DESC test_database.test_table_3 FORMAT TSV",
                "id\tInt32\t\t\t\t\t\n_sign\tInt8\tMATERIALIZED\t1\t\t\t\n_version\tUInt64\tMATERIALIZED\t1\t\t\t\n")
    mysql_node.query(
        "CREATE TABLE test_database.test_table_1 (id INT NOT NULL PRIMARY KEY, drop_column INT NOT NULL) ENGINE = InnoDB;")
    check_query(clickhouse_node, "SHOW TABLES FROM test_database FORMAT TSV", "test_table_1\ntest_table_3\n")
    check_query(clickhouse_node, "DESC test_database.test_table_1 FORMAT TSV",
                "id\tInt32\t\t\t\t\t\ndrop_column\tInt32\t\t\t\t\t\n_sign\tInt8\tMATERIALIZED\t1\t\t\t\n_version\tUInt64\tMATERIALIZED\t1\t\t\t\n")
    mysql_node.query(
        "ALTER TABLE test_database.test_table_1 DROP COLUMN drop_column, RENAME TO test_database.test_table_2, RENAME TO test_database.test_table_4")
    check_query(clickhouse_node, "SHOW TABLES FROM test_database FORMAT TSV", "test_table_3\ntest_table_4\n")
    check_query(clickhouse_node, "DESC test_database.test_table_4 FORMAT TSV",
                "id\tInt32\t\t\t\t\t\n_sign\tInt8\tMATERIALIZED\t1\t\t\t\n_version\tUInt64\tMATERIALIZED\t1\t\t\t\n")

    mysql_node.query("INSERT INTO test_database.test_table_4 VALUES(1), (2), (3), (4), (5)")
    check_query(clickhouse_node, "SELECT * FROM test_database.test_table_4 ORDER BY id FORMAT TSV", "1\n2\n3\n4\n5\n")

    clickhouse_node.query("DROP DATABASE test_database")
    mysql_node.query("DROP DATABASE test_database")


def query_event_with_empty_transaction(clickhouse_node, mysql_node, service_name):
    mysql_node.query("DROP DATABASE IF EXISTS test_database")
    clickhouse_node.query("DROP DATABASE IF EXISTS test_database")
    mysql_node.query("CREATE DATABASE test_database")

    mysql_node.query("RESET MASTER")
    mysql_node.query("CREATE TABLE test_database.t1(a INT NOT NULL PRIMARY KEY, b VARCHAR(255) DEFAULT 'BEGIN')")
    mysql_node.query("INSERT INTO test_database.t1(a) VALUES(1)")

    clickhouse_node.query(
        "CREATE DATABASE test_database ENGINE = MaterializeMySQL('{}:3306', 'test_database', 'root', 'clickhouse')".format(
            service_name))

    # Reject one empty GTID QUERY event with 'BEGIN' and 'COMMIT'
    mysql_cursor = mysql_node.alloc_connection().cursor(pymysql.cursors.DictCursor)
    mysql_cursor.execute("SHOW MASTER STATUS")
    (uuid, seqs) = mysql_cursor.fetchall()[0]["Executed_Gtid_Set"].split(":")
    (seq_begin, seq_end) = seqs.split("-")
    next_gtid = uuid + ":" + str(int(seq_end) + 1)
    mysql_node.query("SET gtid_next='" + next_gtid + "'")
    mysql_node.query("BEGIN")
    mysql_node.query("COMMIT")
    mysql_node.query("SET gtid_next='AUTOMATIC'")

    # Reject one 'BEGIN' QUERY event and 'COMMIT' XID event.
    mysql_node.query("/* start */ begin /* end */")
    mysql_node.query("INSERT INTO test_database.t1(a) VALUES(2)")
    mysql_node.query("/* start */ commit /* end */")

    check_query(clickhouse_node, "SHOW TABLES FROM test_database FORMAT TSV", "t1\n")
    check_query(clickhouse_node, "SELECT * FROM test_database.t1 ORDER BY a FORMAT TSV", "1\tBEGIN\n2\tBEGIN\n")
    clickhouse_node.query("DROP DATABASE test_database")
    mysql_node.query("DROP DATABASE test_database")


def select_without_columns(clickhouse_node, mysql_node, service_name):
    mysql_node.query("DROP DATABASE IF EXISTS db")
    clickhouse_node.query("DROP DATABASE IF EXISTS db")
    mysql_node.query("CREATE DATABASE db")
    mysql_node.query("CREATE TABLE db.t (a INT PRIMARY KEY, b INT)")
    clickhouse_node.query(
        "CREATE DATABASE db ENGINE = MaterializeMySQL('{}:3306', 'db', 'root', 'clickhouse') SETTINGS max_flush_data_time = 100000".format(service_name))
    check_query(clickhouse_node, "SHOW TABLES FROM db FORMAT TSV", "t\n")
    clickhouse_node.query("SYSTEM STOP MERGES db.t")
    clickhouse_node.query("CREATE VIEW v AS SELECT * FROM db.t")
    mysql_node.query("INSERT INTO db.t VALUES (1, 1), (2, 2)")
    mysql_node.query("DELETE FROM db.t WHERE a = 2;")
    # We need to execute a DDL for flush data buffer
    mysql_node.query("CREATE TABLE db.temporary(a INT PRIMARY KEY, b INT)")

    optimize_on_insert = clickhouse_node.query("SELECT value FROM system.settings WHERE name='optimize_on_insert'").strip()
    if optimize_on_insert == "0":
        res = ["3\n", "2\n", "2\n"]
    else:
        res = ["2\n", "2\n", "1\n"]
    check_query(clickhouse_node, "SELECT count((_sign, _version)) FROM db.t FORMAT TSV", res[0])

    assert clickhouse_node.query("SELECT count(_sign) FROM db.t FORMAT TSV") == res[1]
    assert_eq_with_retry(clickhouse_node, "SELECT count(_version) FROM db.t", res[2].strip(), sleep_time=2, retry_count=3)

    assert clickhouse_node.query("SELECT count() FROM db.t FORMAT TSV") == "1\n"
    assert clickhouse_node.query("SELECT count(*) FROM db.t FORMAT TSV") == "1\n"
    assert clickhouse_node.query("SELECT count() FROM (SELECT * FROM db.t) FORMAT TSV") == "1\n"
    assert clickhouse_node.query("SELECT count() FROM v FORMAT TSV") == "1\n"
    assert clickhouse_node.query("SELECT count() FROM merge('db', 't') FORMAT TSV") == "1\n"
    assert clickhouse_node.query("SELECT count() FROM remote('localhost', 'db', 't') FORMAT TSV") == "1\n"

    assert clickhouse_node.query("SELECT _part FROM db.t FORMAT TSV") == "0_1_1_0\n"
    assert clickhouse_node.query("SELECT _part FROM remote('localhost', 'db', 't') FORMAT TSV") == "0_1_1_0\n"


    clickhouse_node.query("DROP VIEW v")
    clickhouse_node.query("DROP DATABASE db")
    mysql_node.query("DROP DATABASE db")


def insert_with_modify_binlog_checksum(clickhouse_node, mysql_node, service_name):
    mysql_node.query("CREATE DATABASE test_checksum")
    mysql_node.query("CREATE TABLE test_checksum.t (a INT PRIMARY KEY, b varchar(200))")
    clickhouse_node.query("CREATE DATABASE test_checksum ENGINE = MaterializeMySQL('{}:3306', 'test_checksum', 'root', 'clickhouse')".format(service_name))
    check_query(clickhouse_node, "SHOW TABLES FROM test_checksum FORMAT TSV", "t\n")
    mysql_node.query("INSERT INTO test_checksum.t VALUES(1, '1111')")
    check_query(clickhouse_node, "SELECT * FROM test_checksum.t ORDER BY a FORMAT TSV", "1\t1111\n")

    mysql_node.query("SET GLOBAL binlog_checksum=NONE")
    mysql_node.query("INSERT INTO test_checksum.t VALUES(2, '2222')")
    check_query(clickhouse_node, "SELECT * FROM test_checksum.t ORDER BY a FORMAT TSV", "1\t1111\n2\t2222\n")

    mysql_node.query("SET GLOBAL binlog_checksum=CRC32")
    mysql_node.query("INSERT INTO test_checksum.t VALUES(3, '3333')")
    check_query(clickhouse_node, "SELECT * FROM test_checksum.t ORDER BY a FORMAT TSV", "1\t1111\n2\t2222\n3\t3333\n")

    clickhouse_node.query("DROP DATABASE test_checksum")
    mysql_node.query("DROP DATABASE test_checksum")


def err_sync_user_privs_with_materialize_mysql_database(clickhouse_node, mysql_node, service_name):
    clickhouse_node.query("DROP DATABASE IF EXISTS priv_err_db")
    mysql_node.query("DROP DATABASE IF EXISTS priv_err_db")
    mysql_node.query("CREATE DATABASE priv_err_db DEFAULT CHARACTER SET 'utf8'")
    mysql_node.query("CREATE TABLE priv_err_db.test_table_1 (id INT NOT NULL PRIMARY KEY) ENGINE = InnoDB;")
    mysql_node.query("INSERT INTO priv_err_db.test_table_1 VALUES(1);")
    mysql_node.create_min_priv_user("test", "123")
    mysql_node.result("SHOW GRANTS FOR 'test'@'%';")

    clickhouse_node.query(
        "CREATE DATABASE priv_err_db ENGINE = MaterializeMySQL('{}:3306', 'priv_err_db', 'test', '123')".format(
            service_name))

    check_query(clickhouse_node, "SELECT count() FROM priv_err_db.test_table_1 FORMAT TSV", "1\n", 30, 5)
    mysql_node.query("INSERT INTO priv_err_db.test_table_1 VALUES(2);")
    check_query(clickhouse_node, "SELECT count() FROM priv_err_db.test_table_1 FORMAT TSV", "2\n")
    clickhouse_node.query("DROP DATABASE priv_err_db;")

    mysql_node.query("REVOKE REPLICATION SLAVE ON *.* FROM 'test'@'%'")
    clickhouse_node.query(
        "CREATE DATABASE priv_err_db ENGINE = MaterializeMySQL('{}:3306', 'priv_err_db', 'test', '123')".format(
            service_name))
    assert "priv_err_db" in clickhouse_node.query("SHOW DATABASES")
    assert "test_table_1" not in clickhouse_node.query("SHOW TABLES FROM priv_err_db")
    clickhouse_node.query("DROP DATABASE priv_err_db")

    mysql_node.query("REVOKE REPLICATION CLIENT, RELOAD ON *.* FROM 'test'@'%'")
    clickhouse_node.query(
        "CREATE DATABASE priv_err_db ENGINE = MaterializeMySQL('{}:3306', 'priv_err_db', 'test', '123')".format(
            service_name))
    assert "priv_err_db" in clickhouse_node.query("SHOW DATABASES")
    assert "test_table_1" not in clickhouse_node.query("SHOW TABLES FROM priv_err_db")
    clickhouse_node.query("DETACH DATABASE priv_err_db")

    mysql_node.query("REVOKE SELECT ON priv_err_db.* FROM 'test'@'%'")
    time.sleep(3)

    with pytest.raises(QueryRuntimeException) as exception:
        clickhouse_node.query("ATTACH DATABASE priv_err_db")

    assert 'MySQL SYNC USER ACCESS ERR:' in str(exception.value)
    assert "priv_err_db" not in clickhouse_node.query("SHOW DATABASES")

    mysql_node.query("GRANT SELECT ON priv_err_db.* TO 'test'@'%'")
    time.sleep(3)
    clickhouse_node.query("ATTACH DATABASE priv_err_db")
    clickhouse_node.query("DROP DATABASE priv_err_db")
    mysql_node.query("REVOKE SELECT ON priv_err_db.* FROM 'test'@'%'")

    mysql_node.query("DROP DATABASE priv_err_db;")
    mysql_node.query("DROP USER 'test'@'%'")


def restore_instance_mysql_connections(clickhouse_node, pm, action='REJECT'):
    pm._check_instance(clickhouse_node)
    pm._delete_rule({'source': clickhouse_node.ip_address, 'destination_port': 3306, 'action': action})
    pm._delete_rule({'destination': clickhouse_node.ip_address, 'source_port': 3306, 'action': action})
    time.sleep(5)

def drop_instance_mysql_connections(clickhouse_node, pm, action='REJECT'):
    pm._check_instance(clickhouse_node)
    pm._add_rule({'source': clickhouse_node.ip_address, 'destination_port': 3306, 'action': action})
    pm._add_rule({'destination': clickhouse_node.ip_address, 'source_port': 3306, 'action': action})
    time.sleep(5)

def network_partition_test(clickhouse_node, mysql_node, service_name):
    clickhouse_node.query("DROP DATABASE IF EXISTS test_database")
    clickhouse_node.query("DROP DATABASE  IF EXISTS test")
    mysql_node.query("DROP DATABASE IF EXISTS test_database")
    mysql_node.query("DROP DATABASE IF EXISTS test")
    mysql_node.query("CREATE DATABASE test_database;")
    mysql_node.query("CREATE TABLE test_database.test_table ( `id` int(11) NOT NULL, PRIMARY KEY (`id`) ) ENGINE=InnoDB;")

    mysql_node.query("CREATE DATABASE test;")

    clickhouse_node.query(
        "CREATE DATABASE test_database ENGINE = MaterializeMySQL('{}:3306', 'test_database', 'root', 'clickhouse')".format(service_name))
    check_query(clickhouse_node, "SELECT * FROM test_database.test_table", '')

    with PartitionManager() as pm:
        drop_instance_mysql_connections(clickhouse_node, pm)
        mysql_node.query('INSERT INTO test_database.test_table VALUES(1)')
        check_query(clickhouse_node, "SELECT * FROM test_database.test_table", '')

        with pytest.raises(QueryRuntimeException) as exception:
            clickhouse_node.query(
                "CREATE DATABASE test ENGINE = MaterializeMySQL('{}:3306', 'test', 'root', 'clickhouse')".format(service_name))

        assert "Can't connect to MySQL server" in str(exception.value)

        restore_instance_mysql_connections(clickhouse_node, pm)

        check_query(clickhouse_node, "SELECT * FROM test_database.test_table FORMAT TSV", '1\n')

        clickhouse_node.query(
            "CREATE DATABASE test ENGINE = MaterializeMySQL('{}:3306', 'test', 'root', 'clickhouse')".format(service_name))
        check_query(clickhouse_node, "SHOW TABLES FROM test_database FORMAT TSV", "test_table\n")

        mysql_node.query("CREATE TABLE test.test ( `id` int(11) NOT NULL, PRIMARY KEY (`id`) ) ENGINE=InnoDB;")
        check_query(clickhouse_node, "SHOW TABLES FROM test FORMAT TSV", "test\n")

        clickhouse_node.query("DROP DATABASE test_database")
        clickhouse_node.query("DROP DATABASE test")
        mysql_node.query("DROP DATABASE test_database")
        mysql_node.query("DROP DATABASE test")


def mysql_kill_sync_thread_restore_test(clickhouse_node, mysql_node, service_name):
    clickhouse_node.query("DROP DATABASE IF EXISTS test_database;")
    clickhouse_node.query("DROP DATABASE IF EXISTS test_database_auto;")

    mysql_node.query("DROP DATABASE IF EXISTS test_database;")
    mysql_node.query("CREATE DATABASE test_database;")
    mysql_node.query("CREATE TABLE test_database.test_table ( `id` int(11) NOT NULL, PRIMARY KEY (`id`) ) ENGINE=InnoDB;")
    mysql_node.query("INSERT INTO test_database.test_table VALUES (1)")

    mysql_node.query("DROP DATABASE IF EXISTS test_database_auto;")
    mysql_node.query("CREATE DATABASE test_database_auto;")
    mysql_node.query("CREATE TABLE test_database_auto.test_table ( `id` int(11) NOT NULL, PRIMARY KEY (`id`) ) ENGINE=InnoDB;")
    mysql_node.query("INSERT INTO test_database_auto.test_table VALUES (11)")

    clickhouse_node.query("CREATE DATABASE test_database ENGINE = MaterializeMySQL('{}:3306', 'test_database', 'root', 'clickhouse') SETTINGS max_wait_time_when_mysql_unavailable=-1".format(service_name))
    clickhouse_node.query("CREATE DATABASE test_database_auto ENGINE = MaterializeMySQL('{}:3306', 'test_database_auto', 'root', 'clickhouse')".format(service_name))

    check_query(clickhouse_node, "SELECT * FROM test_database.test_table FORMAT TSV", '1\n')
    check_query(clickhouse_node, "SELECT * FROM test_database_auto.test_table FORMAT TSV", '11\n')


    # When ClickHouse dump all history data we can query it on ClickHouse
    # but it don't mean that the sync thread is already to connect to MySQL.
    # So After ClickHouse can query data, insert some rows to MySQL. Use this to re-check sync successed.
    mysql_node.query("INSERT INTO test_database_auto.test_table VALUES (22)")
    mysql_node.query("INSERT INTO test_database.test_table VALUES (2)")
    check_query(clickhouse_node, "SELECT * FROM test_database.test_table ORDER BY id FORMAT TSV", '1\n2\n')
    check_query(clickhouse_node, "SELECT * FROM test_database_auto.test_table ORDER BY id FORMAT TSV", '11\n22\n')

    get_sync_id_query = "SELECT id FROM information_schema.processlist WHERE state LIKE '% has sent all binlog to % waiting for more updates%';"
    result = mysql_node.query_and_get_data(get_sync_id_query)
    assert len(result) > 0
    for row in result:
        query = "kill " + str(row[0]) + ";"
        mysql_node.query(query)

    with pytest.raises(QueryRuntimeException, match="Cannot read all data"):
        # https://dev.mysql.com/doc/refman/5.7/en/kill.html
        # When you use KILL, a thread-specific kill flag is set for the thread.
        # In most cases, it might take some time for the thread to die because the kill flag is checked only at specific intervals.
        for sleep_time in [1, 3, 5]:
            time.sleep(sleep_time)
            clickhouse_node.query("SELECT * FROM test_database.test_table")

    clickhouse_node.query("DETACH DATABASE test_database")
    clickhouse_node.query("ATTACH DATABASE test_database")
    check_query(clickhouse_node, "SELECT * FROM test_database.test_table ORDER BY id FORMAT TSV", '1\n2\n')

    mysql_node.query("INSERT INTO test_database.test_table VALUES (3)")
    check_query(clickhouse_node, "SELECT * FROM test_database.test_table ORDER BY id FORMAT TSV", '1\n2\n3\n')

    mysql_node.query("INSERT INTO test_database_auto.test_table VALUES (33)")
    check_query(clickhouse_node, "SELECT * FROM test_database_auto.test_table ORDER BY id FORMAT TSV", '11\n22\n33\n')

    clickhouse_node.query("DROP DATABASE test_database")
    clickhouse_node.query("DROP DATABASE test_database_auto")
    mysql_node.query("DROP DATABASE test_database")
    mysql_node.query("DROP DATABASE test_database_auto")


def mysql_killed_while_insert(clickhouse_node, mysql_node, service_name):
    mysql_node.query("CREATE DATABASE kill_mysql_while_insert")
    mysql_node.query("CREATE TABLE kill_mysql_while_insert.test ( `id` int(11) NOT NULL, PRIMARY KEY (`id`) ) ENGINE=InnoDB;")
    clickhouse_node.query("CREATE DATABASE kill_mysql_while_insert ENGINE = MaterializeMySQL('{}:3306', 'kill_mysql_while_insert', 'root', 'clickhouse')".format(service_name))
    check_query(clickhouse_node, "SHOW TABLES FROM kill_mysql_while_insert FORMAT TSV", 'test\n')

    try:
        def insert(num):
            for i in range(num):
                query = "INSERT INTO kill_mysql_while_insert.test VALUES({v});".format( v = i + 1 )
                mysql_node.query(query)

        t = threading.Thread(target=insert, args=(10000,))
        t.start()

        run_and_check(
            ['docker-compose', '-p', mysql_node.project_name, '-f', mysql_node.docker_compose, 'stop'])
    finally:
        with pytest.raises(QueryRuntimeException) as exception:
            time.sleep(5)
            clickhouse_node.query("SELECT count() FROM kill_mysql_while_insert.test")

        run_and_check(
            ['docker-compose', '-p', mysql_node.project_name, '-f', mysql_node.docker_compose, 'start'])
        mysql_node.wait_mysql_to_start(120)

        clickhouse_node.query("DETACH DATABASE kill_mysql_while_insert")
        clickhouse_node.query("ATTACH DATABASE kill_mysql_while_insert")

        result = mysql_node.query_and_get_data("SELECT COUNT(1) FROM kill_mysql_while_insert.test")
        for row in result:
            res = str(row[0]) + '\n'
            check_query(clickhouse_node, "SELECT count() FROM kill_mysql_while_insert.test", res)

        mysql_node.query("DROP DATABASE kill_mysql_while_insert")
        clickhouse_node.query("DROP DATABASE kill_mysql_while_insert")


def clickhouse_killed_while_insert(clickhouse_node, mysql_node, service_name):
    mysql_node.query("CREATE DATABASE kill_clickhouse_while_insert")
    mysql_node.query("CREATE TABLE kill_clickhouse_while_insert.test ( `id` int(11) NOT NULL, PRIMARY KEY (`id`) ) ENGINE=InnoDB;")
    clickhouse_node.query("CREATE DATABASE kill_clickhouse_while_insert ENGINE = MaterializeMySQL('{}:3306', 'kill_clickhouse_while_insert', 'root', 'clickhouse')".format(service_name))
    check_query(clickhouse_node, "SHOW TABLES FROM kill_clickhouse_while_insert FORMAT TSV", 'test\n')

    def insert(num):
        for i in range(num):
            query = "INSERT INTO kill_clickhouse_while_insert.test VALUES({v});".format( v = i + 1 )
            mysql_node.query(query)

    t = threading.Thread(target=insert, args=(1000,))
    t.start()

    # TODO: add clickhouse_node.restart_clickhouse(20, kill=False) test
    clickhouse_node.restart_clickhouse(20, kill=True)
    t.join()

    result = mysql_node.query_and_get_data("SELECT COUNT(1) FROM kill_clickhouse_while_insert.test")
    for row in result:
        res = str(row[0]) + '\n'
        check_query(clickhouse_node, "SELECT count() FROM kill_clickhouse_while_insert.test FORMAT TSV", res)

    mysql_node.query("DROP DATABASE kill_clickhouse_while_insert")
    clickhouse_node.query("DROP DATABASE kill_clickhouse_while_insert")

def utf8mb4_test(clickhouse_node, mysql_node, service_name):
    mysql_node.query("DROP DATABASE IF EXISTS utf8mb4_test")
    clickhouse_node.query("DROP DATABASE IF EXISTS utf8mb4_test")
    mysql_node.query("CREATE DATABASE utf8mb4_test")
    mysql_node.query("CREATE TABLE utf8mb4_test.test (id INT(11) NOT NULL PRIMARY KEY, name VARCHAR(255)) ENGINE=InnoDB DEFAULT CHARACTER SET utf8mb4")
    mysql_node.query("INSERT INTO utf8mb4_test.test VALUES(1, '🦄'),(2, '\u2601')")
    clickhouse_node.query("CREATE DATABASE utf8mb4_test ENGINE = MaterializeMySQL('{}:3306', 'utf8mb4_test', 'root', 'clickhouse')".format(service_name))
    check_query(clickhouse_node, "SHOW TABLES FROM utf8mb4_test FORMAT TSV", "test\n")
    check_query(clickhouse_node, "SELECT id, name FROM utf8mb4_test.test ORDER BY id", "1\t\U0001F984\n2\t\u2601\n")

def system_parts_test(clickhouse_node, mysql_node, service_name):
    mysql_node.query("DROP DATABASE IF EXISTS system_parts_test")
    clickhouse_node.query("DROP DATABASE IF EXISTS system_parts_test")
    mysql_node.query("CREATE DATABASE system_parts_test")
    mysql_node.query("CREATE TABLE system_parts_test.test ( `id` int(11) NOT NULL, PRIMARY KEY (`id`) ) ENGINE=InnoDB;")
    mysql_node.query("INSERT INTO system_parts_test.test VALUES(1),(2),(3)")
    def check_active_parts(num):
        check_query(clickhouse_node, "SELECT count() FROM system.parts WHERE database = 'system_parts_test' AND table = 'test' AND active = 1", "{}\n".format(num))
    clickhouse_node.query("CREATE DATABASE system_parts_test ENGINE = MaterializeMySQL('{}:3306', 'system_parts_test', 'root', 'clickhouse')".format(service_name))
    check_active_parts(1)
    mysql_node.query("INSERT INTO system_parts_test.test VALUES(4),(5),(6)")
    check_active_parts(2)
    clickhouse_node.query("OPTIMIZE TABLE system_parts_test.test")
    check_active_parts(1)

def multi_table_update_test(clickhouse_node, mysql_node, service_name):
    mysql_node.query("DROP DATABASE IF EXISTS multi_table_update")
    clickhouse_node.query("DROP DATABASE IF EXISTS multi_table_update")
    mysql_node.query("CREATE DATABASE multi_table_update")
    mysql_node.query("CREATE TABLE multi_table_update.a (id INT(11) NOT NULL PRIMARY KEY, value VARCHAR(255))")
    mysql_node.query("CREATE TABLE multi_table_update.b (id INT(11) NOT NULL PRIMARY KEY, othervalue VARCHAR(255))")
    mysql_node.query("INSERT INTO multi_table_update.a VALUES(1, 'foo')")
    mysql_node.query("INSERT INTO multi_table_update.b VALUES(1, 'bar')")
    clickhouse_node.query("CREATE DATABASE multi_table_update ENGINE = MaterializeMySQL('{}:3306', 'multi_table_update', 'root', 'clickhouse')".format(service_name))
    check_query(clickhouse_node, "SHOW TABLES FROM multi_table_update", "a\nb\n")
    mysql_node.query("UPDATE multi_table_update.a, multi_table_update.b SET value='baz', othervalue='quux' where a.id=b.id")

    check_query(clickhouse_node, "SELECT * FROM multi_table_update.a", "1\tbaz\n")
    check_query(clickhouse_node, "SELECT * FROM multi_table_update.b", "1\tquux\n")

def system_tables_test(clickhouse_node, mysql_node, service_name):
    mysql_node.query("DROP DATABASE IF EXISTS system_tables_test")
    clickhouse_node.query("DROP DATABASE IF EXISTS system_tables_test")
    mysql_node.query("CREATE DATABASE system_tables_test")
    mysql_node.query("CREATE TABLE system_tables_test.test (id int NOT NULL PRIMARY KEY) ENGINE=InnoDB")
    clickhouse_node.query("CREATE DATABASE system_tables_test ENGINE = MaterializeMySQL('{}:3306', 'system_tables_test', 'root', 'clickhouse')".format(service_name))
    check_query(clickhouse_node, "SELECT partition_key, sorting_key, primary_key FROM system.tables WHERE database = 'system_tables_test' AND name = 'test'", "intDiv(id, 4294967)\tid\tid\n")

<<<<<<< HEAD
def materialize_with_column_comments_test(clickhouse_node, mysql_node, service_name):
    mysql_node.query("DROP DATABASE IF EXISTS materialize_with_column_comments_test")
    clickhouse_node.query("DROP DATABASE IF EXISTS materialize_with_column_comments_test")
    mysql_node.query("CREATE DATABASE materialize_with_column_comments_test")
    mysql_node.query("CREATE TABLE materialize_with_column_comments_test.test (id int NOT NULL PRIMARY KEY, value VARCHAR(255) COMMENT 'test comment') ENGINE=InnoDB")
    clickhouse_node.query("CREATE DATABASE materialize_with_column_comments_test ENGINE = MaterializeMySQL('{}:3306', 'materialize_with_column_comments_test', 'root', 'clickhouse')".format(service_name))
    check_query(clickhouse_node, "DESCRIBE TABLE materialize_with_column_comments_test.test", "id\tInt32\t\t\t\t\t\nvalue\tNullable(String)\t\t\ttest comment\t\t\n_sign\tInt8\tMATERIALIZED\t1\t\t\t\n_version\tUInt64\tMATERIALIZED\t1\t\t\t\n")
    mysql_node.query("ALTER TABLE materialize_with_column_comments_test.test MODIFY value VARCHAR(255) COMMENT 'comment test'")
    check_query(clickhouse_node, "DESCRIBE TABLE materialize_with_column_comments_test.test", "id\tInt32\t\t\t\t\t\nvalue\tNullable(String)\t\t\tcomment test\t\t\n_sign\tInt8\tMATERIALIZED\t1\t\t\t\n_version\tUInt64\tMATERIALIZED\t1\t\t\t\n")
    mysql_node.query("ALTER TABLE materialize_with_column_comments_test.test ADD value2 int COMMENT 'test comment 2'")
    check_query(clickhouse_node, "DESCRIBE TABLE materialize_with_column_comments_test.test", "id\tInt32\t\t\t\t\t\nvalue\tNullable(String)\t\t\tcomment test\t\t\nvalue2\tNullable(Int32)\t\t\ttest comment 2\t\t\n_sign\tInt8\tMATERIALIZED\t1\t\t\t\n_version\tUInt64\tMATERIALIZED\t1\t\t\t\n")
    clickhouse_node.query("DROP DATABASE materialize_with_column_comments_test")
    mysql_node.query("DROP DATABASE materialize_with_column_comments_test")

def materialize_with_enum8_test(clickhouse_node, mysql_node, service_name):
    mysql_node.query("DROP DATABASE IF EXISTS materialize_with_enum8_test")
    clickhouse_node.query("DROP DATABASE IF EXISTS materialize_with_enum8_test")
    mysql_node.query("CREATE DATABASE materialize_with_enum8_test")
    enum8_values_count = 127
    enum8_values = ""
    enum8_values_with_backslash = ""
    for i in range(1, enum8_values_count):
        enum8_values += '\'' + str(i) + "\', "
        enum8_values_with_backslash += "\\\'" + str(i) +"\\\' = " + str(i) + ", "
    enum8_values += '\'' + str(enum8_values_count) + '\''
    enum8_values_with_backslash += "\\\'" + str(enum8_values_count) +"\\\' = " + str(enum8_values_count)
    mysql_node.query("CREATE TABLE materialize_with_enum8_test.test (id int NOT NULL PRIMARY KEY, value ENUM(" + enum8_values + ")) ENGINE=InnoDB")
    mysql_node.query("INSERT INTO materialize_with_enum8_test.test (id, value) VALUES (1, '1'),(2, '2')")
    clickhouse_node.query("CREATE DATABASE materialize_with_enum8_test ENGINE = MaterializeMySQL('{}:3306', 'materialize_with_enum8_test', 'root', 'clickhouse')".format(service_name))
    check_query(clickhouse_node, "SELECT value FROM materialize_with_enum8_test.test ORDER BY id", "1\n2\n")
    mysql_node.query("INSERT INTO materialize_with_enum8_test.test (id, value) VALUES (3, '127')")
    check_query(clickhouse_node, "SELECT value FROM materialize_with_enum8_test.test ORDER BY id", "1\n2\n127\n")
    check_query(clickhouse_node, "DESCRIBE TABLE materialize_with_enum8_test.test", "id\tInt32\t\t\t\t\t\nvalue\tNullable(Enum8(" + enum8_values_with_backslash + "))\t\t\t\t\t\n_sign\tInt8\tMATERIALIZED\t1\t\t\t\n_version\tUInt64\tMATERIALIZED\t1\t\t\t\n")
    clickhouse_node.query("DROP DATABASE materialize_with_enum8_test")
    mysql_node.query("DROP DATABASE materialize_with_enum8_test")

def materialize_with_enum16_test(clickhouse_node, mysql_node, service_name):
    mysql_node.query("DROP DATABASE IF EXISTS materialize_with_enum16_test")
    clickhouse_node.query("DROP DATABASE IF EXISTS materialize_with_enum16_test")
    mysql_node.query("CREATE DATABASE materialize_with_enum16_test")
    enum16_values_count = 600
    enum16_values = ""
    enum16_values_with_backslash = ""
    for i in range(1, enum16_values_count):
        enum16_values += '\'' + str(i) + "\', "
        enum16_values_with_backslash += "\\\'" + str(i) +"\\\' = " + str(i) + ", "
    enum16_values += '\'' + str(enum16_values_count) + '\''
    enum16_values_with_backslash += "\\\'" + str(enum16_values_count) +"\\\' = " + str(enum16_values_count)
    mysql_node.query("CREATE TABLE materialize_with_enum16_test.test (id int NOT NULL PRIMARY KEY, value ENUM(" + enum16_values + ")) ENGINE=InnoDB")
    mysql_node.query("INSERT INTO materialize_with_enum16_test.test (id, value) VALUES (1, '1'),(2, '2')")
    clickhouse_node.query("CREATE DATABASE materialize_with_enum16_test ENGINE = MaterializeMySQL('{}:3306', 'materialize_with_enum16_test', 'root', 'clickhouse')".format(service_name))
    check_query(clickhouse_node, "SELECT value FROM materialize_with_enum16_test.test ORDER BY id", "1\n2\n")
    mysql_node.query("INSERT INTO materialize_with_enum16_test.test (id, value) VALUES (3, '500')")
    check_query(clickhouse_node, "SELECT value FROM materialize_with_enum16_test.test ORDER BY id", "1\n2\n500\n")
    check_query(clickhouse_node, "DESCRIBE TABLE materialize_with_enum16_test.test", "id\tInt32\t\t\t\t\t\nvalue\tNullable(Enum16(" + enum16_values_with_backslash + "))\t\t\t\t\t\n_sign\tInt8\tMATERIALIZED\t1\t\t\t\n_version\tUInt64\tMATERIALIZED\t1\t\t\t\n")
    clickhouse_node.query("DROP DATABASE materialize_with_enum16_test")
    mysql_node.query("DROP DATABASE materialize_with_enum16_test")

def alter_enum8_to_enum16_test(clickhouse_node, mysql_node, service_name):
    mysql_node.query("DROP DATABASE IF EXISTS alter_enum8_to_enum16_test")
    clickhouse_node.query("DROP DATABASE IF EXISTS alter_enum8_to_enum16_test")
    mysql_node.query("CREATE DATABASE alter_enum8_to_enum16_test")

    enum8_values_count = 100
    enum8_values = ""
    enum8_values_with_backslash = ""
    for i in range(1, enum8_values_count):
        enum8_values += '\'' + str(i) + "\', "
        enum8_values_with_backslash += "\\\'" + str(i) +"\\\' = " + str(i) + ", "
    enum8_values += '\'' + str(enum8_values_count) + '\''
    enum8_values_with_backslash += "\\\'" + str(enum8_values_count) +"\\\' = " + str(enum8_values_count)
    mysql_node.query("CREATE TABLE alter_enum8_to_enum16_test.test (id int NOT NULL PRIMARY KEY, value ENUM(" + enum8_values + ")) ENGINE=InnoDB")
    mysql_node.query("INSERT INTO alter_enum8_to_enum16_test.test (id, value) VALUES (1, '1'),(2, '2')")
    clickhouse_node.query("CREATE DATABASE alter_enum8_to_enum16_test ENGINE = MaterializeMySQL('{}:3306', 'alter_enum8_to_enum16_test', 'root', 'clickhouse')".format(service_name))
    mysql_node.query("INSERT INTO alter_enum8_to_enum16_test.test (id, value) VALUES (3, '75')")
    check_query(clickhouse_node, "SELECT value FROM alter_enum8_to_enum16_test.test ORDER BY id", "1\n2\n75\n")
    check_query(clickhouse_node, "DESCRIBE TABLE alter_enum8_to_enum16_test.test", "id\tInt32\t\t\t\t\t\nvalue\tNullable(Enum8(" + enum8_values_with_backslash + "))\t\t\t\t\t\n_sign\tInt8\tMATERIALIZED\t1\t\t\t\n_version\tUInt64\tMATERIALIZED\t1\t\t\t\n")

    enum16_values_count = 600
    enum16_values = ""
    enum16_values_with_backslash = ""
    for i in range(1, enum16_values_count):
        enum16_values += '\'' + str(i) + "\', "
        enum16_values_with_backslash += "\\\'" + str(i) +"\\\' = " + str(i) + ", "
    enum16_values += '\'' + str(enum16_values_count) + '\''
    enum16_values_with_backslash += "\\\'" + str(enum16_values_count) +"\\\' = " + str(enum16_values_count)
    mysql_node.query("ALTER TABLE alter_enum8_to_enum16_test.test MODIFY COLUMN value ENUM(" + enum16_values + ")")
    check_query(clickhouse_node, "DESCRIBE TABLE alter_enum8_to_enum16_test.test", "id\tInt32\t\t\t\t\t\nvalue\tNullable(Enum16(" + enum16_values_with_backslash + "))\t\t\t\t\t\n_sign\tInt8\tMATERIALIZED\t1\t\t\t\n_version\tUInt64\tMATERIALIZED\t1\t\t\t\n")
    mysql_node.query("INSERT INTO alter_enum8_to_enum16_test.test (id, value) VALUES (4, '500')")
    check_query(clickhouse_node, "SELECT value FROM alter_enum8_to_enum16_test.test ORDER BY id", "1\n2\n75\n500\n")

    clickhouse_node.query("DROP DATABASE alter_enum8_to_enum16_test")
    mysql_node.query("DROP DATABASE alter_enum8_to_enum16_test")

=======
>>>>>>> d7ba7d4e
def move_to_prewhere_and_column_filtering(clickhouse_node, mysql_node, service_name):
    clickhouse_node.query("DROP DATABASE IF EXISTS cond_on_key_col")
    mysql_node.query("DROP DATABASE IF EXISTS cond_on_key_col")
    mysql_node.query("CREATE DATABASE cond_on_key_col")
    clickhouse_node.query("CREATE DATABASE cond_on_key_col ENGINE = MaterializeMySQL('{}:3306', 'cond_on_key_col', 'root', 'clickhouse')".format(service_name))
    mysql_node.query("create table cond_on_key_col.products (id int primary key, product_id int not null, catalog_id int not null, brand_id int not null, name text)")
    mysql_node.query("insert into cond_on_key_col.products (id, name, catalog_id, brand_id, product_id) values (915, 'ertyui', 5287, 15837, 0), (990, 'wer', 1053, 24390, 1), (781, 'qwerty', 1041, 1176, 2);")
    check_query(clickhouse_node, "SELECT DISTINCT P.id, P.name, P.catalog_id FROM cond_on_key_col.products P WHERE P.name ILIKE '%e%' and P.catalog_id=5287", '915\tertyui\t5287\n')
    clickhouse_node.query("DROP DATABASE cond_on_key_col")
    mysql_node.query("DROP DATABASE cond_on_key_col")

def mysql_settings_test(clickhouse_node, mysql_node, service_name):
    mysql_node.query("DROP DATABASE IF EXISTS test_database")
    clickhouse_node.query("DROP DATABASE IF EXISTS test_database")
    mysql_node.query("CREATE DATABASE test_database")
    mysql_node.query("CREATE TABLE test_database.a (id INT(11) NOT NULL PRIMARY KEY, value VARCHAR(255))")
    mysql_node.query("INSERT INTO test_database.a VALUES(1, 'foo')")
    mysql_node.query("INSERT INTO test_database.a VALUES(2, 'bar')")

    clickhouse_node.query("CREATE DATABASE test_database ENGINE = MaterializeMySQL('{}:3306', 'test_database', 'root', 'clickhouse')".format(service_name))
    check_query(clickhouse_node, "SELECT COUNT() FROM test_database.a FORMAT TSV", "2\n")

    assert clickhouse_node.query("SELECT COUNT(DISTINCT  blockNumber()) FROM test_database.a FORMAT TSV") == "2\n"

    clickhouse_node.query("DROP DATABASE test_database")
    mysql_node.query("DROP DATABASE test_database")
<|MERGE_RESOLUTION|>--- conflicted
+++ resolved
@@ -844,103 +844,6 @@
     clickhouse_node.query("CREATE DATABASE system_tables_test ENGINE = MaterializeMySQL('{}:3306', 'system_tables_test', 'root', 'clickhouse')".format(service_name))
     check_query(clickhouse_node, "SELECT partition_key, sorting_key, primary_key FROM system.tables WHERE database = 'system_tables_test' AND name = 'test'", "intDiv(id, 4294967)\tid\tid\n")
 
-<<<<<<< HEAD
-def materialize_with_column_comments_test(clickhouse_node, mysql_node, service_name):
-    mysql_node.query("DROP DATABASE IF EXISTS materialize_with_column_comments_test")
-    clickhouse_node.query("DROP DATABASE IF EXISTS materialize_with_column_comments_test")
-    mysql_node.query("CREATE DATABASE materialize_with_column_comments_test")
-    mysql_node.query("CREATE TABLE materialize_with_column_comments_test.test (id int NOT NULL PRIMARY KEY, value VARCHAR(255) COMMENT 'test comment') ENGINE=InnoDB")
-    clickhouse_node.query("CREATE DATABASE materialize_with_column_comments_test ENGINE = MaterializeMySQL('{}:3306', 'materialize_with_column_comments_test', 'root', 'clickhouse')".format(service_name))
-    check_query(clickhouse_node, "DESCRIBE TABLE materialize_with_column_comments_test.test", "id\tInt32\t\t\t\t\t\nvalue\tNullable(String)\t\t\ttest comment\t\t\n_sign\tInt8\tMATERIALIZED\t1\t\t\t\n_version\tUInt64\tMATERIALIZED\t1\t\t\t\n")
-    mysql_node.query("ALTER TABLE materialize_with_column_comments_test.test MODIFY value VARCHAR(255) COMMENT 'comment test'")
-    check_query(clickhouse_node, "DESCRIBE TABLE materialize_with_column_comments_test.test", "id\tInt32\t\t\t\t\t\nvalue\tNullable(String)\t\t\tcomment test\t\t\n_sign\tInt8\tMATERIALIZED\t1\t\t\t\n_version\tUInt64\tMATERIALIZED\t1\t\t\t\n")
-    mysql_node.query("ALTER TABLE materialize_with_column_comments_test.test ADD value2 int COMMENT 'test comment 2'")
-    check_query(clickhouse_node, "DESCRIBE TABLE materialize_with_column_comments_test.test", "id\tInt32\t\t\t\t\t\nvalue\tNullable(String)\t\t\tcomment test\t\t\nvalue2\tNullable(Int32)\t\t\ttest comment 2\t\t\n_sign\tInt8\tMATERIALIZED\t1\t\t\t\n_version\tUInt64\tMATERIALIZED\t1\t\t\t\n")
-    clickhouse_node.query("DROP DATABASE materialize_with_column_comments_test")
-    mysql_node.query("DROP DATABASE materialize_with_column_comments_test")
-
-def materialize_with_enum8_test(clickhouse_node, mysql_node, service_name):
-    mysql_node.query("DROP DATABASE IF EXISTS materialize_with_enum8_test")
-    clickhouse_node.query("DROP DATABASE IF EXISTS materialize_with_enum8_test")
-    mysql_node.query("CREATE DATABASE materialize_with_enum8_test")
-    enum8_values_count = 127
-    enum8_values = ""
-    enum8_values_with_backslash = ""
-    for i in range(1, enum8_values_count):
-        enum8_values += '\'' + str(i) + "\', "
-        enum8_values_with_backslash += "\\\'" + str(i) +"\\\' = " + str(i) + ", "
-    enum8_values += '\'' + str(enum8_values_count) + '\''
-    enum8_values_with_backslash += "\\\'" + str(enum8_values_count) +"\\\' = " + str(enum8_values_count)
-    mysql_node.query("CREATE TABLE materialize_with_enum8_test.test (id int NOT NULL PRIMARY KEY, value ENUM(" + enum8_values + ")) ENGINE=InnoDB")
-    mysql_node.query("INSERT INTO materialize_with_enum8_test.test (id, value) VALUES (1, '1'),(2, '2')")
-    clickhouse_node.query("CREATE DATABASE materialize_with_enum8_test ENGINE = MaterializeMySQL('{}:3306', 'materialize_with_enum8_test', 'root', 'clickhouse')".format(service_name))
-    check_query(clickhouse_node, "SELECT value FROM materialize_with_enum8_test.test ORDER BY id", "1\n2\n")
-    mysql_node.query("INSERT INTO materialize_with_enum8_test.test (id, value) VALUES (3, '127')")
-    check_query(clickhouse_node, "SELECT value FROM materialize_with_enum8_test.test ORDER BY id", "1\n2\n127\n")
-    check_query(clickhouse_node, "DESCRIBE TABLE materialize_with_enum8_test.test", "id\tInt32\t\t\t\t\t\nvalue\tNullable(Enum8(" + enum8_values_with_backslash + "))\t\t\t\t\t\n_sign\tInt8\tMATERIALIZED\t1\t\t\t\n_version\tUInt64\tMATERIALIZED\t1\t\t\t\n")
-    clickhouse_node.query("DROP DATABASE materialize_with_enum8_test")
-    mysql_node.query("DROP DATABASE materialize_with_enum8_test")
-
-def materialize_with_enum16_test(clickhouse_node, mysql_node, service_name):
-    mysql_node.query("DROP DATABASE IF EXISTS materialize_with_enum16_test")
-    clickhouse_node.query("DROP DATABASE IF EXISTS materialize_with_enum16_test")
-    mysql_node.query("CREATE DATABASE materialize_with_enum16_test")
-    enum16_values_count = 600
-    enum16_values = ""
-    enum16_values_with_backslash = ""
-    for i in range(1, enum16_values_count):
-        enum16_values += '\'' + str(i) + "\', "
-        enum16_values_with_backslash += "\\\'" + str(i) +"\\\' = " + str(i) + ", "
-    enum16_values += '\'' + str(enum16_values_count) + '\''
-    enum16_values_with_backslash += "\\\'" + str(enum16_values_count) +"\\\' = " + str(enum16_values_count)
-    mysql_node.query("CREATE TABLE materialize_with_enum16_test.test (id int NOT NULL PRIMARY KEY, value ENUM(" + enum16_values + ")) ENGINE=InnoDB")
-    mysql_node.query("INSERT INTO materialize_with_enum16_test.test (id, value) VALUES (1, '1'),(2, '2')")
-    clickhouse_node.query("CREATE DATABASE materialize_with_enum16_test ENGINE = MaterializeMySQL('{}:3306', 'materialize_with_enum16_test', 'root', 'clickhouse')".format(service_name))
-    check_query(clickhouse_node, "SELECT value FROM materialize_with_enum16_test.test ORDER BY id", "1\n2\n")
-    mysql_node.query("INSERT INTO materialize_with_enum16_test.test (id, value) VALUES (3, '500')")
-    check_query(clickhouse_node, "SELECT value FROM materialize_with_enum16_test.test ORDER BY id", "1\n2\n500\n")
-    check_query(clickhouse_node, "DESCRIBE TABLE materialize_with_enum16_test.test", "id\tInt32\t\t\t\t\t\nvalue\tNullable(Enum16(" + enum16_values_with_backslash + "))\t\t\t\t\t\n_sign\tInt8\tMATERIALIZED\t1\t\t\t\n_version\tUInt64\tMATERIALIZED\t1\t\t\t\n")
-    clickhouse_node.query("DROP DATABASE materialize_with_enum16_test")
-    mysql_node.query("DROP DATABASE materialize_with_enum16_test")
-
-def alter_enum8_to_enum16_test(clickhouse_node, mysql_node, service_name):
-    mysql_node.query("DROP DATABASE IF EXISTS alter_enum8_to_enum16_test")
-    clickhouse_node.query("DROP DATABASE IF EXISTS alter_enum8_to_enum16_test")
-    mysql_node.query("CREATE DATABASE alter_enum8_to_enum16_test")
-
-    enum8_values_count = 100
-    enum8_values = ""
-    enum8_values_with_backslash = ""
-    for i in range(1, enum8_values_count):
-        enum8_values += '\'' + str(i) + "\', "
-        enum8_values_with_backslash += "\\\'" + str(i) +"\\\' = " + str(i) + ", "
-    enum8_values += '\'' + str(enum8_values_count) + '\''
-    enum8_values_with_backslash += "\\\'" + str(enum8_values_count) +"\\\' = " + str(enum8_values_count)
-    mysql_node.query("CREATE TABLE alter_enum8_to_enum16_test.test (id int NOT NULL PRIMARY KEY, value ENUM(" + enum8_values + ")) ENGINE=InnoDB")
-    mysql_node.query("INSERT INTO alter_enum8_to_enum16_test.test (id, value) VALUES (1, '1'),(2, '2')")
-    clickhouse_node.query("CREATE DATABASE alter_enum8_to_enum16_test ENGINE = MaterializeMySQL('{}:3306', 'alter_enum8_to_enum16_test', 'root', 'clickhouse')".format(service_name))
-    mysql_node.query("INSERT INTO alter_enum8_to_enum16_test.test (id, value) VALUES (3, '75')")
-    check_query(clickhouse_node, "SELECT value FROM alter_enum8_to_enum16_test.test ORDER BY id", "1\n2\n75\n")
-    check_query(clickhouse_node, "DESCRIBE TABLE alter_enum8_to_enum16_test.test", "id\tInt32\t\t\t\t\t\nvalue\tNullable(Enum8(" + enum8_values_with_backslash + "))\t\t\t\t\t\n_sign\tInt8\tMATERIALIZED\t1\t\t\t\n_version\tUInt64\tMATERIALIZED\t1\t\t\t\n")
-
-    enum16_values_count = 600
-    enum16_values = ""
-    enum16_values_with_backslash = ""
-    for i in range(1, enum16_values_count):
-        enum16_values += '\'' + str(i) + "\', "
-        enum16_values_with_backslash += "\\\'" + str(i) +"\\\' = " + str(i) + ", "
-    enum16_values += '\'' + str(enum16_values_count) + '\''
-    enum16_values_with_backslash += "\\\'" + str(enum16_values_count) +"\\\' = " + str(enum16_values_count)
-    mysql_node.query("ALTER TABLE alter_enum8_to_enum16_test.test MODIFY COLUMN value ENUM(" + enum16_values + ")")
-    check_query(clickhouse_node, "DESCRIBE TABLE alter_enum8_to_enum16_test.test", "id\tInt32\t\t\t\t\t\nvalue\tNullable(Enum16(" + enum16_values_with_backslash + "))\t\t\t\t\t\n_sign\tInt8\tMATERIALIZED\t1\t\t\t\n_version\tUInt64\tMATERIALIZED\t1\t\t\t\n")
-    mysql_node.query("INSERT INTO alter_enum8_to_enum16_test.test (id, value) VALUES (4, '500')")
-    check_query(clickhouse_node, "SELECT value FROM alter_enum8_to_enum16_test.test ORDER BY id", "1\n2\n75\n500\n")
-
-    clickhouse_node.query("DROP DATABASE alter_enum8_to_enum16_test")
-    mysql_node.query("DROP DATABASE alter_enum8_to_enum16_test")
-
-=======
->>>>>>> d7ba7d4e
 def move_to_prewhere_and_column_filtering(clickhouse_node, mysql_node, service_name):
     clickhouse_node.query("DROP DATABASE IF EXISTS cond_on_key_col")
     mysql_node.query("DROP DATABASE IF EXISTS cond_on_key_col")
