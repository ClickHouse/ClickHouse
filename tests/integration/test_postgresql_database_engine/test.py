import pytest
import psycopg2

from helpers.cluster import ClickHouseCluster
from helpers.test_tools import assert_eq_with_retry
from psycopg2.extensions import ISOLATION_LEVEL_AUTOCOMMIT

cluster = ClickHouseCluster(__file__)
node1 = cluster.add_instance(
    "node1", main_configs=["configs/named_collections.xml"], with_postgres=True
)

postgres_table_template = """
    CREATE TABLE {} (
    id Integer NOT NULL, value Integer, PRIMARY KEY (id))
    """

postgres_drop_table_template = """
    DROP TABLE {}
    """


def get_postgres_conn(cluster, database=False):
    if database == True:
        conn_string = f"host={cluster.postgres_ip} port={cluster.postgres_port} dbname='test_database' user='postgres' password='mysecretpassword'"
    else:
        conn_string = f"host={cluster.postgres_ip} port={cluster.postgres_port} user='postgres' password='mysecretpassword'"
    conn = psycopg2.connect(conn_string)
    conn.set_isolation_level(ISOLATION_LEVEL_AUTOCOMMIT)
    conn.autocommit = True
    return conn


def create_postgres_db(cursor, name):
    cursor.execute("CREATE DATABASE {}".format(name))


def create_postgres_table(cursor, table_name):
    # database was specified in connection string
    cursor.execute(postgres_table_template.format(table_name))


def drop_postgres_table(cursor, table_name):
    # database was specified in connection string
    cursor.execute(postgres_drop_table_template.format(table_name))


@pytest.fixture(scope="module")
def started_cluster():
    try:
        cluster.start()
        conn = get_postgres_conn(cluster)
        cursor = conn.cursor()
        create_postgres_db(cursor, "test_database")
        yield cluster

    finally:
        cluster.shutdown()


def test_postgres_database_engine_with_postgres_ddl(started_cluster):
    # connect to database as well
    conn = get_postgres_conn(started_cluster, True)
    cursor = conn.cursor()

    node1.query(
        "CREATE DATABASE test_database ENGINE = PostgreSQL('postgres1:5432', 'test_database', 'postgres', 'mysecretpassword')"
    )
    assert "test_database" in node1.query("SHOW DATABASES")

    create_postgres_table(cursor, "test_table")
    assert "test_table" in node1.query("SHOW TABLES FROM test_database")

    cursor.execute("ALTER TABLE test_table ADD COLUMN data Text")
    assert "data" in node1.query(
        "SELECT name FROM system.columns WHERE table = 'test_table' AND database = 'test_database'"
    )

    cursor.execute("ALTER TABLE test_table DROP COLUMN data")
    assert "data" not in node1.query(
        "SELECT name FROM system.columns WHERE table = 'test_table' AND database = 'test_database'"
    )

    node1.query("DROP DATABASE test_database")
    assert "test_database" not in node1.query("SHOW DATABASES")

    drop_postgres_table(cursor, "test_table")


def test_postgresql_database_engine_with_clickhouse_ddl(started_cluster):
    conn = get_postgres_conn(started_cluster, True)
    cursor = conn.cursor()

    node1.query(
        "CREATE DATABASE test_database ENGINE = PostgreSQL('postgres1:5432', 'test_database', 'postgres', 'mysecretpassword')"
    )

    create_postgres_table(cursor, "test_table")
    assert "test_table" in node1.query("SHOW TABLES FROM test_database")

    node1.query("DROP TABLE test_database.test_table")
    assert "test_table" not in node1.query("SHOW TABLES FROM test_database")

    node1.query("ATTACH TABLE test_database.test_table")
    assert "test_table" in node1.query("SHOW TABLES FROM test_database")

    node1.query("DETACH TABLE test_database.test_table")
    assert "test_table" not in node1.query("SHOW TABLES FROM test_database")

    node1.query("ATTACH TABLE test_database.test_table")
    assert "test_table" in node1.query("SHOW TABLES FROM test_database")

    node1.query("DROP DATABASE test_database")
    assert "test_database" not in node1.query("SHOW DATABASES")

    drop_postgres_table(cursor, "test_table")


def test_postgresql_database_engine_queries(started_cluster):
    conn = get_postgres_conn(started_cluster, True)
    cursor = conn.cursor()

    node1.query(
        "CREATE DATABASE test_database ENGINE = PostgreSQL('postgres1:5432', 'test_database', 'postgres', 'mysecretpassword')"
    )

    create_postgres_table(cursor, "test_table")
    assert node1.query("SELECT count() FROM test_database.test_table").rstrip() == "0"

    node1.query(
        "INSERT INTO test_database.test_table SELECT number, number from numbers(10000)"
    )
    assert (
        node1.query("SELECT count() FROM test_database.test_table").rstrip() == "10000"
    )

    drop_postgres_table(cursor, "test_table")
    assert "test_table" not in node1.query("SHOW TABLES FROM test_database")

    node1.query("DROP DATABASE test_database")
    assert "test_database" not in node1.query("SHOW DATABASES")


def test_get_create_table_query_with_multidim_arrays(started_cluster):
    conn = get_postgres_conn(started_cluster, True)
    cursor = conn.cursor()

    node1.query(
        "CREATE DATABASE test_database ENGINE = PostgreSQL('postgres1:5432', 'test_database', 'postgres', 'mysecretpassword')"
    )

    cursor.execute(
        """
    CREATE TABLE array_columns (
        b Integer[][][] NOT NULL,
        c Integer[][][]
    )"""
    )

    node1.query("DETACH TABLE test_database.array_columns")
    node1.query("ATTACH TABLE test_database.array_columns")

    node1.query(
        "INSERT INTO test_database.array_columns "
        "VALUES ("
        "[[[1, 1], [1, 1]], [[3, 3], [3, 3]], [[4, 4], [5, 5]]], "
        "[[[1, NULL], [NULL, 1]], [[NULL, NULL], [NULL, NULL]], [[4, 4], [5, 5]]] "
        ")"
    )
    result = node1.query(
        """
        SELECT * FROM test_database.array_columns"""
    )
    expected = (
        "[[[1,1],[1,1]],[[3,3],[3,3]],[[4,4],[5,5]]]\t"
        "[[[1,NULL],[NULL,1]],[[NULL,NULL],[NULL,NULL]],[[4,4],[5,5]]]\n"
    )
    assert result == expected

    node1.query("DROP DATABASE test_database")
    assert "test_database" not in node1.query("SHOW DATABASES")
    drop_postgres_table(cursor, "array_columns")


def test_postgresql_database_engine_table_cache(started_cluster):
    conn = get_postgres_conn(started_cluster, True)
    cursor = conn.cursor()

    node1.query(
        "CREATE DATABASE test_database ENGINE = PostgreSQL('postgres1:5432', 'test_database', 'postgres', 'mysecretpassword', '', 1)"
    )

    create_postgres_table(cursor, "test_table")
    assert (
        node1.query("DESCRIBE TABLE test_database.test_table").rstrip()
        == "id\tInt32\t\t\t\t\t\nvalue\tNullable(Int32)"
    )

    cursor.execute("ALTER TABLE test_table ADD COLUMN data Text")
    assert (
        node1.query("DESCRIBE TABLE test_database.test_table").rstrip()
        == "id\tInt32\t\t\t\t\t\nvalue\tNullable(Int32)"
    )

    node1.query("DETACH TABLE test_database.test_table")
    assert "test_table" not in node1.query("SHOW TABLES FROM test_database")

    node1.query("ATTACH TABLE test_database.test_table")
    assert "test_table" in node1.query("SHOW TABLES FROM test_database")

    assert (
        node1.query("DESCRIBE TABLE test_database.test_table").rstrip()
        == "id\tInt32\t\t\t\t\t\nvalue\tNullable(Int32)\t\t\t\t\t\ndata\tNullable(String)"
    )

    node1.query("DROP TABLE test_database.test_table")
    assert "test_table" not in node1.query("SHOW TABLES FROM test_database")

    node1.query("ATTACH TABLE test_database.test_table")
    assert "test_table" in node1.query("SHOW TABLES FROM test_database")

    node1.query(
        "INSERT INTO test_database.test_table SELECT number, number, toString(number) from numbers(10000)"
    )
    assert (
        node1.query("SELECT count() FROM test_database.test_table").rstrip() == "10000"
    )

    cursor.execute("DROP TABLE test_table;")
    assert "test_table" not in node1.query("SHOW TABLES FROM test_database")

    node1.query("DROP DATABASE test_database")
    assert "test_database" not in node1.query("SHOW DATABASES")


def test_postgresql_database_with_schema(started_cluster):
    conn = get_postgres_conn(started_cluster, True)
    cursor = conn.cursor()

    cursor.execute("CREATE SCHEMA test_schema")
    cursor.execute("CREATE TABLE test_schema.table1 (a integer)")
    cursor.execute("CREATE TABLE test_schema.table2 (a integer)")
    cursor.execute("CREATE TABLE table3 (a integer)")

    node1.query(
        "CREATE DATABASE test_database ENGINE = PostgreSQL('postgres1:5432', 'test_database', 'postgres', 'mysecretpassword', 'test_schema')"
    )

    assert node1.query("SHOW TABLES FROM test_database") == "table1\ntable2\n"

    node1.query("INSERT INTO test_database.table1 SELECT number from numbers(10000)")
    assert node1.query("SELECT count() FROM test_database.table1").rstrip() == "10000"
    node1.query("DETACH TABLE test_database.table1")
    node1.query("ATTACH TABLE test_database.table1")
    assert node1.query("SELECT count() FROM test_database.table1").rstrip() == "10000"
    node1.query("DROP DATABASE test_database")

    cursor.execute("DROP SCHEMA test_schema CASCADE")
    cursor.execute("DROP TABLE table3")


def test_predefined_connection_configuration(started_cluster):
    cursor = started_cluster.postgres_conn.cursor()
    cursor.execute(f"DROP TABLE IF EXISTS test_table")
    cursor.execute(f"CREATE TABLE test_table (a integer PRIMARY KEY, b integer)")

    node1.query("DROP DATABASE IF EXISTS postgres_database")
    node1.query("CREATE DATABASE postgres_database ENGINE = PostgreSQL(postgres1)")

    result = node1.query(
        "select create_table_query from system.tables where database ='postgres_database'"
    )
    assert result.strip().endswith(
        "ENGINE = PostgreSQL(postgres1, table = \\'test_table\\')"
    )

    node1.query(
        "INSERT INTO postgres_database.test_table SELECT number, number from numbers(100)"
    )
    assert (
        node1.query(f"SELECT count() FROM postgres_database.test_table").rstrip()
        == "100"
    )

    cursor.execute("CREATE SCHEMA test_schema")
    cursor.execute("CREATE TABLE test_schema.test_table (a integer)")

    node1.query("DROP DATABASE IF EXISTS postgres_database")
    node1.query(
        "CREATE DATABASE postgres_database ENGINE = PostgreSQL(postgres1, schema='test_schema')"
    )
    node1.query(
        "INSERT INTO postgres_database.test_table SELECT number from numbers(200)"
    )
    assert (
        node1.query(f"SELECT count() FROM postgres_database.test_table").rstrip()
        == "200"
    )

    node1.query("DROP DATABASE IF EXISTS postgres_database")
    node1.query_and_get_error(
        "CREATE DATABASE postgres_database ENGINE = PostgreSQL(postgres1, 'test_schema')"
    )
    node1.query_and_get_error(
        "CREATE DATABASE postgres_database ENGINE = PostgreSQL(postgres2)"
    )
    node1.query_and_get_error(
        "CREATE DATABASE postgres_database ENGINE = PostgreSQL(unknown_collection)"
    )
    node1.query(
        "CREATE DATABASE postgres_database ENGINE = PostgreSQL(postgres3, port=5432)"
    )
    assert (
        node1.query(f"SELECT count() FROM postgres_database.test_table").rstrip()
        == "100"
    )

    node1.query("DROP DATABASE postgres_database")
    cursor.execute(f"DROP TABLE test_table ")
    cursor.execute("DROP SCHEMA IF EXISTS test_schema CASCADE")


<<<<<<< HEAD
def test_postgres_database_old_syntax(started_cluster):
    conn = get_postgres_conn(
        started_cluster.postgres_ip, started_cluster.postgres_port, database=True
    )
    cursor = conn.cursor()

    node1.query(
        """
        CREATE DATABASE postgres_database ENGINE = PostgreSQL('postgres1:5432', 'postgres_database', 'postgres', 'mysecretpassword', 1);
        """
    )
    create_postgres_table(cursor, "test_table")
    assert "test_table" in node1.query("SHOW TABLES FROM postgres_database")
    cursor.execute(f"DROP TABLE test_table")
    node1.query("DROP DATABASE IF EXISTS postgres_database;")


def test_postgresql_fetch_tables(started_cluster):
    conn = get_postgres_conn(
        started_cluster.postgres_ip, started_cluster.postgres_port, database=True
    )
    cursor = conn.cursor()

    cursor.execute("DROP SCHEMA IF EXISTS test_schema CASCADE")
    cursor.execute("CREATE SCHEMA test_schema")
    cursor.execute("CREATE TABLE test_schema.table1 (a integer)")
    cursor.execute("CREATE TABLE test_schema.table2 (a integer)")
    cursor.execute("CREATE TABLE table3 (a integer)")

    node1.query(
        "CREATE DATABASE postgres_database ENGINE = PostgreSQL('postgres1:5432', 'postgres_database', 'postgres', 'mysecretpassword')"
    )

    assert node1.query("SHOW TABLES FROM postgres_database") == "table3\n"
    assert not node1.contains_in_log("PostgreSQL table table1 does not exist")

    cursor.execute(f"DROP TABLE table3")
    cursor.execute("DROP SCHEMA IF EXISTS test_schema CASCADE")


=======
>>>>>>> 3277580e
if __name__ == "__main__":
    cluster.start()
    input("Cluster created, press any key to destroy...")
    cluster.shutdown()<|MERGE_RESOLUTION|>--- conflicted
+++ resolved
@@ -319,25 +319,6 @@
     cursor.execute(f"DROP TABLE test_table ")
     cursor.execute("DROP SCHEMA IF EXISTS test_schema CASCADE")
 
-
-<<<<<<< HEAD
-def test_postgres_database_old_syntax(started_cluster):
-    conn = get_postgres_conn(
-        started_cluster.postgres_ip, started_cluster.postgres_port, database=True
-    )
-    cursor = conn.cursor()
-
-    node1.query(
-        """
-        CREATE DATABASE postgres_database ENGINE = PostgreSQL('postgres1:5432', 'postgres_database', 'postgres', 'mysecretpassword', 1);
-        """
-    )
-    create_postgres_table(cursor, "test_table")
-    assert "test_table" in node1.query("SHOW TABLES FROM postgres_database")
-    cursor.execute(f"DROP TABLE test_table")
-    node1.query("DROP DATABASE IF EXISTS postgres_database;")
-
-
 def test_postgresql_fetch_tables(started_cluster):
     conn = get_postgres_conn(
         started_cluster.postgres_ip, started_cluster.postgres_port, database=True
@@ -360,9 +341,6 @@
     cursor.execute(f"DROP TABLE table3")
     cursor.execute("DROP SCHEMA IF EXISTS test_schema CASCADE")
 
-
-=======
->>>>>>> 3277580e
 if __name__ == "__main__":
     cluster.start()
     input("Cluster created, press any key to destroy...")
