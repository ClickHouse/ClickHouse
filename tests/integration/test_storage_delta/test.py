import helpers.client
from helpers.cluster import ClickHouseCluster
from helpers.test_tools import TSV

import pytest
import logging
import os
import json
import time
import glob

import pyspark
import delta
from delta import *
from pyspark.sql.types import (
    StructType,
    StructField,
    StringType,
    IntegerType,
    DateType,
    TimestampType,
    BooleanType,
    ArrayType,
)
from pyspark.sql.functions import current_timestamp
from datetime import datetime
from pyspark.sql.functions import monotonically_increasing_id, row_number
from pyspark.sql.window import Window
from minio.deleteobjects import DeleteObject

<<<<<<< HEAD
import helpers.client
from helpers.cluster import ClickHouseCluster
from helpers.network import PartitionManager
=======
>>>>>>> de89e0f1
from helpers.s3_tools import (
    prepare_s3_bucket,
    upload_directory,
    get_file_contents,
    list_s3_objects,
)

SCRIPT_DIR = os.path.dirname(os.path.realpath(__file__))


def get_spark():
    builder = (
        pyspark.sql.SparkSession.builder.appName("spark_test")
        .config("spark.sql.extensions", "io.delta.sql.DeltaSparkSessionExtension")
        .config(
            "spark.sql.catalog.spark_catalog",
            "org.apache.spark.sql.delta.catalog.DeltaCatalog",
        )
        .master("local")
    )

    return builder.master("local").getOrCreate()


@pytest.fixture(scope="module")
def started_cluster():
    try:
        cluster = ClickHouseCluster(__file__, with_spark=True)
        cluster.add_instance(
            "node1",
<<<<<<< HEAD
            main_configs=[
                "configs/config.d/named_collections.xml",
                "configs/config.d/filesystem_caches.xml",
                "configs/config.d/remote_servers.xml",
            ],
=======
            main_configs=["configs/config.d/named_collections.xml"],
>>>>>>> de89e0f1
            user_configs=["configs/users.d/users.xml"],
            with_minio=True,
            stay_alive=True,
            with_zookeeper=True,
        )
        cluster.add_instance(
            "node2",
            main_configs=[
                "configs/config.d/named_collections.xml",
                "configs/config.d/remote_servers.xml",
            ],
            user_configs=["configs/users.d/users.xml"],
            with_minio=True,
            stay_alive=True,
            with_zookeeper=True,
        )

        logging.info("Starting cluster...")
        cluster.start()

        prepare_s3_bucket(cluster)

        cluster.spark_session = get_spark()

        yield cluster

    finally:
        cluster.shutdown()


def write_delta_from_file(spark, path, result_path, mode="overwrite"):
    spark.read.load(path).write.mode(mode).option("compression", "none").format(
        "delta"
    ).option("delta.columnMapping.mode", "name").save(result_path)


def write_delta_from_df(spark, df, result_path, mode="overwrite", partition_by=None):
    if partition_by is None:
        df.write.mode(mode).option("compression", "none").format("delta").option(
            "delta.columnMapping.mode", "name"
        ).save(result_path)
    else:
        df.write.mode(mode).option("compression", "none").format("delta").option(
            "delta.columnMapping.mode", "name"
        ).partitionBy("a").save(result_path)


def generate_data(spark, start, end):
    a = spark.range(start, end, 1).toDF("a")
    b = spark.range(start + 1, end + 1, 1).toDF("b")
    b = b.withColumn("b", b["b"].cast(StringType()))

    a = a.withColumn(
        "row_index", row_number().over(Window.orderBy(monotonically_increasing_id()))
    )
    b = b.withColumn(
        "row_index", row_number().over(Window.orderBy(monotonically_increasing_id()))
    )

    df = a.join(b, on=["row_index"]).drop("row_index")
    return df


def get_delta_metadata(delta_metadata_file):
    jsons = [json.loads(x) for x in delta_metadata_file.splitlines()]
    combined_json = {}
    for d in jsons:
        combined_json.update(d)
    return combined_json


def create_delta_table(node, table_name, bucket="root"):
    node.query(
        f"""
        DROP TABLE IF EXISTS {table_name};
        CREATE TABLE {table_name}
        ENGINE=DeltaLake(s3, filename = '{table_name}/', url = 'http://minio1:9001/{bucket}/')"""
    )


def create_initial_data_file(
    cluster, node, query, table_name, compression_method="none"
):
    node.query(
        f"""
        INSERT INTO TABLE FUNCTION
            file('{table_name}.parquet')
        SETTINGS
            output_format_parquet_compression_method='{compression_method}',
            s3_truncate_on_insert=1 {query}
        FORMAT Parquet"""
    )
    user_files_path = os.path.join(
        SCRIPT_DIR, f"{cluster.instances_dir_name}/node1/database/user_files"
    )
    result_path = f"{user_files_path}/{table_name}.parquet"
    return result_path


def test_single_log_file(started_cluster):
    instance = started_cluster.instances["node1"]
    spark = started_cluster.spark_session
    minio_client = started_cluster.minio_client
    bucket = started_cluster.minio_bucket
    TABLE_NAME = "test_single_log_file"

    inserted_data = "SELECT number, toString(number + 1) FROM numbers(100)"
    parquet_data_path = create_initial_data_file(
        started_cluster, instance, inserted_data, TABLE_NAME
    )

    write_delta_from_file(spark, parquet_data_path, f"/{TABLE_NAME}")
    files = upload_directory(minio_client, bucket, f"/{TABLE_NAME}", "")
    assert len(files) == 2  # 1 metadata files + 1 data file

    create_delta_table(instance, TABLE_NAME)

    assert int(instance.query(f"SELECT count() FROM {TABLE_NAME}")) == 100
    assert instance.query(f"SELECT * FROM {TABLE_NAME}") == instance.query(
        inserted_data
    )


def test_partition_by(started_cluster):
    instance = started_cluster.instances["node1"]
    spark = started_cluster.spark_session
    minio_client = started_cluster.minio_client
    bucket = started_cluster.minio_bucket
    TABLE_NAME = "test_partition_by"

    write_delta_from_df(
        spark,
        generate_data(spark, 0, 10),
        f"/{TABLE_NAME}",
        mode="overwrite",
        partition_by="a",
    )

    files = upload_directory(minio_client, bucket, f"/{TABLE_NAME}", "")
    assert len(files) == 11  # 10 partitions and 1 metadata file

    create_delta_table(instance, TABLE_NAME)
    assert int(instance.query(f"SELECT count() FROM {TABLE_NAME}")) == 10


def test_checkpoint(started_cluster):
    instance = started_cluster.instances["node1"]
    spark = started_cluster.spark_session
    minio_client = started_cluster.minio_client
    bucket = started_cluster.minio_bucket
    TABLE_NAME = "test_checkpoint"

    write_delta_from_df(
        spark,
        generate_data(spark, 0, 1),
        f"/{TABLE_NAME}",
        mode="overwrite",
    )
    for i in range(1, 25):
        write_delta_from_df(
            spark,
            generate_data(spark, i, i + 1),
            f"/{TABLE_NAME}",
            mode="append",
        )
    files = upload_directory(minio_client, bucket, f"/{TABLE_NAME}", "")
    # 25 data files
    # 25 metadata files
    # 1 last_metadata file
    # 2 checkpoints
    assert len(files) == 25 * 2 + 3

    ok = False
    for file in files:
        if file.endswith("last_checkpoint"):
            ok = True
    assert ok

    create_delta_table(instance, TABLE_NAME)
    assert (
        int(
            instance.query(
                f"SELECT count() FROM {TABLE_NAME} SETTINGS input_format_parquet_allow_missing_columns=1"
            )
        )
        == 25
    )

    table = DeltaTable.forPath(spark, f"/{TABLE_NAME}")
    table.delete("a < 10")
    files = upload_directory(minio_client, bucket, f"/{TABLE_NAME}", "")
    assert int(instance.query(f"SELECT count() FROM {TABLE_NAME}")) == 15

    for i in range(0, 5):
        write_delta_from_df(
            spark,
            generate_data(spark, i, i + 1),
            f"/{TABLE_NAME}",
            mode="append",
        )
    # + 1 metadata files (for delete)
    # + 5 data files
    # + 5 metadata files
    # + 1 checkpoint file
    # + 1 ?
    files = upload_directory(minio_client, bucket, f"/{TABLE_NAME}", "")
    assert len(files) == 53 + 1 + 5 * 2 + 1 + 1
    assert int(instance.query(f"SELECT count() FROM {TABLE_NAME}")) == 20

    assert (
        instance.query(f"SELECT * FROM {TABLE_NAME} ORDER BY 1").strip()
        == instance.query(
            "SELECT * FROM ("
            "SELECT number, toString(number + 1) FROM numbers(5) "
            "UNION ALL SELECT number, toString(number + 1) FROM numbers(10, 15) "
            ") ORDER BY 1"
        ).strip()
    )


def test_multiple_log_files(started_cluster):
    instance = started_cluster.instances["node1"]
    spark = started_cluster.spark_session
    minio_client = started_cluster.minio_client
    bucket = started_cluster.minio_bucket
    TABLE_NAME = "test_multiple_log_files"

    write_delta_from_df(
        spark, generate_data(spark, 0, 100), f"/{TABLE_NAME}", mode="overwrite"
    )
    files = upload_directory(minio_client, bucket, f"/{TABLE_NAME}", "")
    assert len(files) == 2  # 1 metadata files + 1 data file

    s3_objects = list(
        minio_client.list_objects(bucket, f"{TABLE_NAME}/_delta_log/", recursive=True)
    )
    assert len(s3_objects) == 1

    create_delta_table(instance, TABLE_NAME)
    assert int(instance.query(f"SELECT count() FROM {TABLE_NAME}")) == 100

    write_delta_from_df(
        spark, generate_data(spark, 100, 200), f"/{TABLE_NAME}", mode="append"
    )
    files = upload_directory(minio_client, bucket, f"/{TABLE_NAME}", "")
    assert len(files) == 4  # 2 metadata files + 2 data files

    s3_objects = list(
        minio_client.list_objects(bucket, f"{TABLE_NAME}/_delta_log/", recursive=True)
    )
    assert len(s3_objects) == 2

    assert int(instance.query(f"SELECT count() FROM {TABLE_NAME}")) == 200
    assert instance.query(f"SELECT * FROM {TABLE_NAME} ORDER BY 1") == instance.query(
        "SELECT number, toString(number + 1) FROM numbers(200)"
    )


def test_metadata(started_cluster):
    instance = started_cluster.instances["node1"]
    spark = started_cluster.spark_session
    minio_client = started_cluster.minio_client
    bucket = started_cluster.minio_bucket
    TABLE_NAME = "test_metadata"

    parquet_data_path = create_initial_data_file(
        started_cluster,
        instance,
        "SELECT number, toString(number) FROM numbers(100)",
        TABLE_NAME,
    )

    write_delta_from_file(spark, parquet_data_path, f"/{TABLE_NAME}")
    upload_directory(minio_client, bucket, f"/{TABLE_NAME}", "")

    data = get_file_contents(
        minio_client,
        bucket,
        f"/{TABLE_NAME}/_delta_log/00000000000000000000.json",
    )
    delta_metadata = get_delta_metadata(data)

    stats = json.loads(delta_metadata["add"]["stats"])
    assert stats["numRecords"] == 100
    assert next(iter(stats["minValues"].values())) == 0
    assert next(iter(stats["maxValues"].values())) == 99

    create_delta_table(instance, TABLE_NAME)
    assert int(instance.query(f"SELECT count() FROM {TABLE_NAME}")) == 100


def test_types(started_cluster):
    TABLE_NAME = "test_types"
    spark = started_cluster.spark_session
    result_file = f"{TABLE_NAME}_result_2"

    delta_table = (
        DeltaTable.create(spark)
        .tableName(TABLE_NAME)
        .location(f"/{result_file}")
        .addColumn("a", "INT")
        .addColumn("b", "STRING")
        .addColumn("c", "DATE")
        .addColumn("d", "ARRAY<STRING>")
        .addColumn("e", "BOOLEAN")
        .execute()
    )
    data = [
        (
            123,
            "string",
            datetime.strptime("2000-01-01", "%Y-%m-%d"),
            ["str1", "str2"],
            True,
        )
    ]

    schema = StructType(
        [
            StructField("a", IntegerType()),
            StructField("b", StringType()),
            StructField("c", DateType()),
            StructField("d", ArrayType(StringType())),
            StructField("e", BooleanType()),
        ]
    )
    df = spark.createDataFrame(data=data, schema=schema)
    df.printSchema()
    df.write.mode("append").format("delta").saveAsTable(TABLE_NAME)

    minio_client = started_cluster.minio_client
    bucket = started_cluster.minio_bucket
    upload_directory(minio_client, bucket, f"/{result_file}", "")

    instance = started_cluster.instances["node1"]
    instance.query(
        f"""
        DROP TABLE IF EXISTS {TABLE_NAME};
        CREATE TABLE {TABLE_NAME} ENGINE=DeltaLake('http://{started_cluster.minio_ip}:{started_cluster.minio_port}/{bucket}/{result_file}/', 'minio', 'minio123')"""
    )
    assert int(instance.query(f"SELECT count() FROM {TABLE_NAME}")) == 1
    assert (
        instance.query(f"SELECT * FROM {TABLE_NAME}").strip()
        == "123\tstring\t2000-01-01\t['str1','str2']\ttrue"
    )

    table_function = f"deltaLake('http://{started_cluster.minio_ip}:{started_cluster.minio_port}/{bucket}/{result_file}/', 'minio', 'minio123')"
    assert (
        instance.query(f"SELECT * FROM {table_function}").strip()
        == "123\tstring\t2000-01-01\t['str1','str2']\ttrue"
    )

    assert instance.query(f"DESCRIBE {table_function} FORMAT TSV") == TSV(
        [
            ["a", "Nullable(Int32)"],
            ["b", "Nullable(String)"],
            ["c", "Nullable(Date32)"],
            ["d", "Array(Nullable(String))"],
            ["e", "Nullable(Bool)"],
        ]
    )


def test_restart_broken(started_cluster):
    instance = started_cluster.instances["node1"]
    spark = started_cluster.spark_session
    minio_client = started_cluster.minio_client
    bucket = "broken"
    TABLE_NAME = "test_restart_broken"

    if not minio_client.bucket_exists(bucket):
        minio_client.make_bucket(bucket)

    parquet_data_path = create_initial_data_file(
        started_cluster,
        instance,
        "SELECT number, toString(number) FROM numbers(100)",
        TABLE_NAME,
    )

    write_delta_from_file(spark, parquet_data_path, f"/{TABLE_NAME}")
    upload_directory(minio_client, bucket, f"/{TABLE_NAME}", "")
    create_delta_table(instance, TABLE_NAME, bucket=bucket)
    assert int(instance.query(f"SELECT count() FROM {TABLE_NAME}")) == 100

    s3_objects = list_s3_objects(minio_client, bucket, prefix="")
    assert (
        len(
            list(
                minio_client.remove_objects(
                    bucket,
                    [DeleteObject(obj) for obj in s3_objects],
                )
            )
        )
        == 0
    )
    minio_client.remove_bucket(bucket)

    instance.restart_clickhouse()

    assert "NoSuchBucket" in instance.query_and_get_error(
        f"SELECT count() FROM {TABLE_NAME}"
    )

    minio_client.make_bucket(bucket)

    upload_directory(minio_client, bucket, f"/{TABLE_NAME}", "")

    assert int(instance.query(f"SELECT count() FROM {TABLE_NAME}")) == 100


def test_restart_broken_table_function(started_cluster):
    instance = started_cluster.instances["node1"]
    spark = started_cluster.spark_session
    minio_client = started_cluster.minio_client
    bucket = "broken2"
    TABLE_NAME = "test_restart_broken_table_function"

    if not minio_client.bucket_exists(bucket):
        minio_client.make_bucket(bucket)

    parquet_data_path = create_initial_data_file(
        started_cluster,
        instance,
        "SELECT number, toString(number) FROM numbers(100)",
        TABLE_NAME,
    )

    write_delta_from_file(spark, parquet_data_path, f"/{TABLE_NAME}")
    upload_directory(minio_client, bucket, f"/{TABLE_NAME}", "")
    instance.query(
        f"""
        DROP TABLE IF EXISTS {TABLE_NAME};
        CREATE TABLE {TABLE_NAME}
        AS deltaLake(s3, filename = '{TABLE_NAME}/', url = 'http://minio1:9001/{bucket}/')"""
    )
    assert int(instance.query(f"SELECT count() FROM {TABLE_NAME}")) == 100

    s3_objects = list_s3_objects(minio_client, bucket, prefix="")
    assert (
        len(
            list(
                minio_client.remove_objects(
                    bucket,
                    [DeleteObject(obj) for obj in s3_objects],
                )
            )
        )
        == 0
    )
    minio_client.remove_bucket(bucket)

    instance.restart_clickhouse()

    assert "NoSuchBucket" in instance.query_and_get_error(
        f"SELECT count() FROM {TABLE_NAME}"
    )

    minio_client.make_bucket(bucket)

    upload_directory(minio_client, bucket, f"/{TABLE_NAME}", "")

<<<<<<< HEAD
    assert int(instance.query(f"SELECT count() FROM {TABLE_NAME}")) == 100


def test_partition_columns(started_cluster):
    instance = started_cluster.instances["node1"]
    spark = started_cluster.spark_session
    minio_client = started_cluster.minio_client
    bucket = started_cluster.minio_bucket
    TABLE_NAME = randomize_table_name("test_partition_columns")
    result_file = f"{TABLE_NAME}"
    partition_columns = ["b", "c", "d", "e"]

    delta_table = (
        DeltaTable.create(spark)
        .tableName(TABLE_NAME)
        .location(f"/{result_file}")
        .addColumn("a", "INT")
        .addColumn("b", "STRING")
        .addColumn("c", "DATE")
        .addColumn("d", "INT")
        .addColumn("e", "BOOLEAN")
        .partitionedBy(partition_columns)
        .execute()
    )
    num_rows = 9

    schema = StructType(
        [
            StructField("a", IntegerType()),
            StructField("b", StringType()),
            StructField("c", DateType()),
            StructField("d", IntegerType()),
            StructField("e", BooleanType()),
        ]
    )

    for i in range(1, num_rows + 1):
        data = [
            (
                i,
                "test" + str(i),
                datetime.strptime(f"2000-01-0{i}", "%Y-%m-%d"),
                i,
                False if i % 2 == 0 else True,
            )
        ]
        df = spark.createDataFrame(data=data, schema=schema)
        df.printSchema()
        df.write.mode("append").format("delta").partitionBy(partition_columns).save(
            f"/{TABLE_NAME}"
        )

    minio_client = started_cluster.minio_client
    bucket = started_cluster.minio_bucket

    files = upload_directory(minio_client, bucket, f"/{TABLE_NAME}", "")
    assert len(files) > 0
    print(f"Uploaded files: {files}")

    result = instance.query(
        f"describe table deltaLake('http://{started_cluster.minio_ip}:{started_cluster.minio_port}/{bucket}/{result_file}/', 'minio', 'minio123')"
    ).strip()

    assert (
        result
        == "a\tNullable(Int32)\t\t\t\t\t\nb\tNullable(String)\t\t\t\t\t\nc\tNullable(Date32)\t\t\t\t\t\nd\tNullable(Int32)\t\t\t\t\t\ne\tNullable(Bool)"
    )

    result = int(
        instance.query(
            f"""SELECT count()
            FROM deltaLake('http://{started_cluster.minio_ip}:{started_cluster.minio_port}/{bucket}/{result_file}/', 'minio', 'minio123')
            """
        )
    )
    assert result == num_rows
    result = int(
        instance.query(
            f"""SELECT count()
            FROM deltaLake('http://{started_cluster.minio_ip}:{started_cluster.minio_port}/{bucket}/{result_file}/', 'minio', 'minio123')
            WHERE c == toDateTime('2000/01/05')
            """
        )
    )
    assert result == 1

    instance.query(
        f"""
       DROP TABLE IF EXISTS {TABLE_NAME};
       CREATE TABLE {TABLE_NAME} (a Nullable(Int32), b Nullable(String), c Nullable(Date32), d Nullable(Int32), e Nullable(Bool))
       ENGINE=DeltaLake('http://{started_cluster.minio_ip}:{started_cluster.minio_port}/{bucket}/{result_file}/', 'minio', 'minio123')"""
    )
    assert (
        """1	test1	2000-01-01	1	true
2	test2	2000-01-02	2	false
3	test3	2000-01-03	3	true
4	test4	2000-01-04	4	false
5	test5	2000-01-05	5	true
6	test6	2000-01-06	6	false
7	test7	2000-01-07	7	true
8	test8	2000-01-08	8	false
9	test9	2000-01-09	9	true"""
        == instance.query(f"SELECT * FROM {TABLE_NAME} ORDER BY b").strip()
    )

    assert (
        int(
            instance.query(
                f"SELECT count() FROM {TABLE_NAME} WHERE c == toDateTime('2000/01/05')"
            )
        )
        == 1
    )

    # Subset of columns should work.
    instance.query(
        f"""
       DROP TABLE IF EXISTS {TABLE_NAME};
       CREATE TABLE {TABLE_NAME} (b Nullable(String), c Nullable(Date32), d Nullable(Int32))
       ENGINE=DeltaLake('http://{started_cluster.minio_ip}:{started_cluster.minio_port}/{bucket}/{result_file}/', 'minio', 'minio123')"""
    )
    assert (
        """test1	2000-01-01	1
test2	2000-01-02	2
test3	2000-01-03	3
test4	2000-01-04	4
test5	2000-01-05	5
test6	2000-01-06	6
test7	2000-01-07	7
test8	2000-01-08	8
test9	2000-01-09	9"""
        == instance.query(f"SELECT * FROM {TABLE_NAME} ORDER BY b").strip()
    )

    for i in range(num_rows + 1, 2 * num_rows + 1):
        data = [
            (
                i,
                "test" + str(i),
                datetime.strptime(f"2000-01-{i}", "%Y-%m-%d"),
                i,
                False if i % 2 == 0 else True,
            )
        ]
        df = spark.createDataFrame(data=data, schema=schema)
        df.printSchema()
        df.write.mode("append").format("delta").partitionBy(partition_columns).save(
            f"/{TABLE_NAME}"
        )

    files = upload_directory(minio_client, bucket, f"/{TABLE_NAME}", "")
    ok = False
    for file in files:
        if file.endswith("last_checkpoint"):
            ok = True
    assert ok

    result = int(
        instance.query(
            f"""SELECT count()
            FROM deltaLake('http://{started_cluster.minio_ip}:{started_cluster.minio_port}/{bucket}/{result_file}/', 'minio', 'minio123')
            """
        )
    )
    assert result == num_rows * 2

    assert (
        """1	test1	2000-01-01	1	true
2	test2	2000-01-02	2	false
3	test3	2000-01-03	3	true
4	test4	2000-01-04	4	false
5	test5	2000-01-05	5	true
6	test6	2000-01-06	6	false
7	test7	2000-01-07	7	true
8	test8	2000-01-08	8	false
9	test9	2000-01-09	9	true
10	test10	2000-01-10	10	false
11	test11	2000-01-11	11	true
12	test12	2000-01-12	12	false
13	test13	2000-01-13	13	true
14	test14	2000-01-14	14	false
15	test15	2000-01-15	15	true
16	test16	2000-01-16	16	false
17	test17	2000-01-17	17	true
18	test18	2000-01-18	18	false"""
        == instance.query(
            f"""
SELECT * FROM deltaLake('http://{started_cluster.minio_ip}:{started_cluster.minio_port}/{bucket}/{result_file}/', 'minio', 'minio123') ORDER BY c
        """
        ).strip()
    )
    assert (
        int(
            instance.query(
                f"SELECT count() FROM {TABLE_NAME} WHERE c == toDateTime('2000/01/15')"
            )
        )
        == 1
    )


def test_complex_types(started_cluster):
    node = started_cluster.instances["node1"]
    minio_client = started_cluster.minio_client
    bucket = started_cluster.minio_bucket

    schema = pa.schema(
        [
            ("id", pa.int32()),
            ("name", pa.string()),
            (
                "address",
                pa.struct(
                    [
                        ("street", pa.string()),
                        ("city", pa.string()),
                        ("state", pa.string()),
                    ]
                ),
            ),
            ("interests", pa.list_(pa.string())),
            (
                "metadata",
                pa.map_(
                    pa.string(), pa.string()
                ),  # Map with string keys and string values
            ),
        ]
    )

    # Create sample data
    data = [
        pa.array([1, 2, 3], type=pa.int32()),
        pa.array(["John Doe", "Jane Smith", "Jake Johnson"], type=pa.string()),
        pa.array(
            [
                {"street": "123 Elm St", "city": "Springfield", "state": "IL"},
                {"street": "456 Maple St", "city": "Shelbyville", "state": "IL"},
                {"street": "789 Oak St", "city": "Ogdenville", "state": "IL"},
            ],
            type=schema.field("address").type,
        ),
        pa.array(
            [
                pa.array(["dancing", "coding", "hiking"]),
                pa.array(["dancing", "coding", "hiking"]),
                pa.array(["dancing", "coding", "hiking"]),
            ],
            type=schema.field("interests").type,
        ),
        pa.array(
            [
                {"key1": "value1", "key2": "value2"},
                {"key1": "value3", "key2": "value4"},
                {"key1": "value5", "key2": "value6"},
            ],
            type=schema.field("metadata").type,
        ),
    ]

    endpoint_url = f"http://{started_cluster.minio_ip}:{started_cluster.minio_port}"
    aws_access_key_id = "minio"
    aws_secret_access_key = "minio123"
    table_name = randomize_table_name("test_complex_types")

    storage_options = {
        "AWS_ENDPOINT_URL": endpoint_url,
        "AWS_ACCESS_KEY_ID": aws_access_key_id,
        "AWS_SECRET_ACCESS_KEY": aws_secret_access_key,
        "AWS_ALLOW_HTTP": "true",
        "AWS_S3_ALLOW_UNSAFE_RENAME": "true",
    }
    path = f"s3://root/{table_name}"
    table = pa.Table.from_arrays(data, schema=schema)

    write_deltalake(path, table, storage_options=storage_options)

    assert "1\n2\n3\n" in node.query(
        f"SELECT id FROM deltaLake('http://{started_cluster.minio_ip}:{started_cluster.minio_port}/root/{table_name}' , 'minio', 'minio123')"
    )
    assert (
        "('123 Elm St','Springfield','IL')\n('456 Maple St','Shelbyville','IL')\n('789 Oak St','Ogdenville','IL')"
        in node.query(
            f"SELECT address FROM deltaLake('http://{started_cluster.minio_ip}:{started_cluster.minio_port}/root/{table_name}' , 'minio', 'minio123')"
        )
    )
    assert (
        "{'key1':'value1','key2':'value2'}\n{'key1':'value3','key2':'value4'}\n{'key1':'value5','key2':'value6'}"
        in node.query(
            f"SELECT metadata FROM deltaLake('http://{started_cluster.minio_ip}:{started_cluster.minio_port}/root/{table_name}' , 'minio', 'minio123')"
        )
    )


@pytest.mark.parametrize("storage_type", ["s3"])
def test_filesystem_cache(started_cluster, storage_type):
    instance = started_cluster.instances["node1"]
    spark = started_cluster.spark_session
    minio_client = started_cluster.minio_client
    TABLE_NAME = randomize_table_name("test_filesystem_cache")
    bucket = started_cluster.minio_bucket

    if not minio_client.bucket_exists(bucket):
        minio_client.make_bucket(bucket)

    parquet_data_path = create_initial_data_file(
        started_cluster,
        instance,
        "SELECT number, toString(number) FROM numbers(100)",
        TABLE_NAME,
    )

    write_delta_from_file(spark, parquet_data_path, f"/{TABLE_NAME}")
    upload_directory(minio_client, bucket, f"/{TABLE_NAME}", "")
    create_delta_table(instance, TABLE_NAME, bucket=bucket)

    query_id = f"{TABLE_NAME}-{uuid.uuid4()}"
    instance.query(
        f"SELECT * FROM {TABLE_NAME} SETTINGS filesystem_cache_name = 'cache1'",
        query_id=query_id,
    )

    instance.query("SYSTEM FLUSH LOGS")

    count = int(
        instance.query(
            f"SELECT ProfileEvents['CachedReadBufferCacheWriteBytes'] FROM system.query_log WHERE query_id = '{query_id}' AND type = 'QueryFinish'"
        )
    )
    assert 0 < int(
        instance.query(
            f"SELECT ProfileEvents['S3GetObject'] FROM system.query_log WHERE query_id = '{query_id}' AND type = 'QueryFinish'"
        )
    )

    query_id = f"{TABLE_NAME}-{uuid.uuid4()}"
    instance.query(
        f"SELECT * FROM {TABLE_NAME} SETTINGS filesystem_cache_name = 'cache1'",
        query_id=query_id,
    )

    instance.query("SYSTEM FLUSH LOGS")

    assert count == int(
        instance.query(
            f"SELECT ProfileEvents['CachedReadBufferReadFromCacheBytes'] FROM system.query_log WHERE query_id = '{query_id}' AND type = 'QueryFinish'"
        )
    )
    assert 0 == int(
        instance.query(
            f"SELECT ProfileEvents['S3GetObject'] FROM system.query_log WHERE query_id = '{query_id}' AND type = 'QueryFinish'"
        )
    )


def test_replicated_database_and_unavailable_s3(started_cluster):
    node1 = started_cluster.instances["node1"]
    node2 = started_cluster.instances["node2"]

    DB_NAME = randomize_table_name("db")
    TABLE_NAME = randomize_table_name("test_replicated_database_and_unavailable_s3")
    minio_client = started_cluster.minio_client
    bucket = started_cluster.minio_restricted_bucket

    if not minio_client.bucket_exists(bucket):
        minio_client.make_bucket(bucket)

    node1.query(
        f"CREATE DATABASE {DB_NAME} ENGINE=Replicated('/clickhouse/databases/{DB_NAME}', 'shard1', 'node1')"
    )
    node2.query(
        f"CREATE DATABASE {DB_NAME} ENGINE=Replicated('/clickhouse/databases/{DB_NAME}', 'shard1', 'node2')"
    )

    parquet_data_path = create_initial_data_file(
        started_cluster,
        node1,
        "SELECT number, toString(number) FROM numbers(100)",
        TABLE_NAME,
    )

    endpoint_url = f"http://{started_cluster.minio_ip}:{started_cluster.minio_port}"
    aws_access_key_id = "minio"
    aws_secret_access_key = "minio123"

    schema = pa.schema(
        [
            ("id", pa.int32()),
            ("name", pa.string()),
        ]
    )

    data = [
        pa.array([1, 2, 3], type=pa.int32()),
        pa.array(["John Doe", "Jane Smith", "Jake Johnson"], type=pa.string()),
    ]
    storage_options = {
        "AWS_ENDPOINT_URL": endpoint_url,
        "AWS_ACCESS_KEY_ID": aws_access_key_id,
        "AWS_SECRET_ACCESS_KEY": aws_secret_access_key,
        "AWS_ALLOW_HTTP": "true",
        "AWS_S3_ALLOW_UNSAFE_RENAME": "true",
    }
    path = f"s3://root/{TABLE_NAME}"
    table = pa.Table.from_arrays(data, schema=schema)

    write_deltalake(path, table, storage_options=storage_options)

    with PartitionManager() as pm:
        pm_rule_reject = {
            "probability": 1,
            "destination": node2.ip_address,
            "source_port": started_cluster.minio_port,
            "action": "REJECT --reject-with tcp-reset",
        }
        pm_rule_drop_all = {
            "destination": node2.ip_address,
            "source_port": started_cluster.minio_port,
            "action": "DROP",
        }
        pm._add_rule(pm_rule_reject)

        node1.query(
            f"""
            DROP TABLE IF EXISTS {DB_NAME}.{TABLE_NAME};
            CREATE TABLE {DB_NAME}.{TABLE_NAME}
            AS deltaLake('http://{started_cluster.minio_ip}:{started_cluster.minio_port}/root/{TABLE_NAME}' , 'minio', 'minio123')
            """
        )

        assert TABLE_NAME in node1.query(
            f"select name from system.tables where database = '{DB_NAME}'"
        )
        assert TABLE_NAME in node2.query(
            f"select name from system.tables where database = '{DB_NAME}'"
        )

        replica_path = f"/clickhouse/databases/{DB_NAME}/replicas/shard1|node2"
        zk = started_cluster.get_kazoo_client("zoo1")
        zk.set(replica_path + "/digest", "123456".encode())

        assert "123456" in node2.query(
            f"SELECT * FROM system.zookeeper WHERE path = '{replica_path}'"
        )

        node2.restart_clickhouse()

        assert "123456" not in node2.query(
            f"SELECT * FROM system.zookeeper WHERE path = '{replica_path}'"
        )
=======
    assert int(instance.query(f"SELECT count() FROM {TABLE_NAME}")) == 100
>>>>>>> de89e0f1
<|MERGE_RESOLUTION|>--- conflicted
+++ resolved
@@ -28,12 +28,10 @@
 from pyspark.sql.window import Window
 from minio.deleteobjects import DeleteObject
 
-<<<<<<< HEAD
 import helpers.client
 from helpers.cluster import ClickHouseCluster
 from helpers.network import PartitionManager
-=======
->>>>>>> de89e0f1
+
 from helpers.s3_tools import (
     prepare_s3_bucket,
     upload_directory,
@@ -64,15 +62,10 @@
         cluster = ClickHouseCluster(__file__, with_spark=True)
         cluster.add_instance(
             "node1",
-<<<<<<< HEAD
             main_configs=[
                 "configs/config.d/named_collections.xml",
-                "configs/config.d/filesystem_caches.xml",
                 "configs/config.d/remote_servers.xml",
             ],
-=======
-            main_configs=["configs/config.d/named_collections.xml"],
->>>>>>> de89e0f1
             user_configs=["configs/users.d/users.xml"],
             with_minio=True,
             stay_alive=True,
@@ -536,360 +529,7 @@
 
     upload_directory(minio_client, bucket, f"/{TABLE_NAME}", "")
 
-<<<<<<< HEAD
     assert int(instance.query(f"SELECT count() FROM {TABLE_NAME}")) == 100
-
-
-def test_partition_columns(started_cluster):
-    instance = started_cluster.instances["node1"]
-    spark = started_cluster.spark_session
-    minio_client = started_cluster.minio_client
-    bucket = started_cluster.minio_bucket
-    TABLE_NAME = randomize_table_name("test_partition_columns")
-    result_file = f"{TABLE_NAME}"
-    partition_columns = ["b", "c", "d", "e"]
-
-    delta_table = (
-        DeltaTable.create(spark)
-        .tableName(TABLE_NAME)
-        .location(f"/{result_file}")
-        .addColumn("a", "INT")
-        .addColumn("b", "STRING")
-        .addColumn("c", "DATE")
-        .addColumn("d", "INT")
-        .addColumn("e", "BOOLEAN")
-        .partitionedBy(partition_columns)
-        .execute()
-    )
-    num_rows = 9
-
-    schema = StructType(
-        [
-            StructField("a", IntegerType()),
-            StructField("b", StringType()),
-            StructField("c", DateType()),
-            StructField("d", IntegerType()),
-            StructField("e", BooleanType()),
-        ]
-    )
-
-    for i in range(1, num_rows + 1):
-        data = [
-            (
-                i,
-                "test" + str(i),
-                datetime.strptime(f"2000-01-0{i}", "%Y-%m-%d"),
-                i,
-                False if i % 2 == 0 else True,
-            )
-        ]
-        df = spark.createDataFrame(data=data, schema=schema)
-        df.printSchema()
-        df.write.mode("append").format("delta").partitionBy(partition_columns).save(
-            f"/{TABLE_NAME}"
-        )
-
-    minio_client = started_cluster.minio_client
-    bucket = started_cluster.minio_bucket
-
-    files = upload_directory(minio_client, bucket, f"/{TABLE_NAME}", "")
-    assert len(files) > 0
-    print(f"Uploaded files: {files}")
-
-    result = instance.query(
-        f"describe table deltaLake('http://{started_cluster.minio_ip}:{started_cluster.minio_port}/{bucket}/{result_file}/', 'minio', 'minio123')"
-    ).strip()
-
-    assert (
-        result
-        == "a\tNullable(Int32)\t\t\t\t\t\nb\tNullable(String)\t\t\t\t\t\nc\tNullable(Date32)\t\t\t\t\t\nd\tNullable(Int32)\t\t\t\t\t\ne\tNullable(Bool)"
-    )
-
-    result = int(
-        instance.query(
-            f"""SELECT count()
-            FROM deltaLake('http://{started_cluster.minio_ip}:{started_cluster.minio_port}/{bucket}/{result_file}/', 'minio', 'minio123')
-            """
-        )
-    )
-    assert result == num_rows
-    result = int(
-        instance.query(
-            f"""SELECT count()
-            FROM deltaLake('http://{started_cluster.minio_ip}:{started_cluster.minio_port}/{bucket}/{result_file}/', 'minio', 'minio123')
-            WHERE c == toDateTime('2000/01/05')
-            """
-        )
-    )
-    assert result == 1
-
-    instance.query(
-        f"""
-       DROP TABLE IF EXISTS {TABLE_NAME};
-       CREATE TABLE {TABLE_NAME} (a Nullable(Int32), b Nullable(String), c Nullable(Date32), d Nullable(Int32), e Nullable(Bool))
-       ENGINE=DeltaLake('http://{started_cluster.minio_ip}:{started_cluster.minio_port}/{bucket}/{result_file}/', 'minio', 'minio123')"""
-    )
-    assert (
-        """1	test1	2000-01-01	1	true
-2	test2	2000-01-02	2	false
-3	test3	2000-01-03	3	true
-4	test4	2000-01-04	4	false
-5	test5	2000-01-05	5	true
-6	test6	2000-01-06	6	false
-7	test7	2000-01-07	7	true
-8	test8	2000-01-08	8	false
-9	test9	2000-01-09	9	true"""
-        == instance.query(f"SELECT * FROM {TABLE_NAME} ORDER BY b").strip()
-    )
-
-    assert (
-        int(
-            instance.query(
-                f"SELECT count() FROM {TABLE_NAME} WHERE c == toDateTime('2000/01/05')"
-            )
-        )
-        == 1
-    )
-
-    # Subset of columns should work.
-    instance.query(
-        f"""
-       DROP TABLE IF EXISTS {TABLE_NAME};
-       CREATE TABLE {TABLE_NAME} (b Nullable(String), c Nullable(Date32), d Nullable(Int32))
-       ENGINE=DeltaLake('http://{started_cluster.minio_ip}:{started_cluster.minio_port}/{bucket}/{result_file}/', 'minio', 'minio123')"""
-    )
-    assert (
-        """test1	2000-01-01	1
-test2	2000-01-02	2
-test3	2000-01-03	3
-test4	2000-01-04	4
-test5	2000-01-05	5
-test6	2000-01-06	6
-test7	2000-01-07	7
-test8	2000-01-08	8
-test9	2000-01-09	9"""
-        == instance.query(f"SELECT * FROM {TABLE_NAME} ORDER BY b").strip()
-    )
-
-    for i in range(num_rows + 1, 2 * num_rows + 1):
-        data = [
-            (
-                i,
-                "test" + str(i),
-                datetime.strptime(f"2000-01-{i}", "%Y-%m-%d"),
-                i,
-                False if i % 2 == 0 else True,
-            )
-        ]
-        df = spark.createDataFrame(data=data, schema=schema)
-        df.printSchema()
-        df.write.mode("append").format("delta").partitionBy(partition_columns).save(
-            f"/{TABLE_NAME}"
-        )
-
-    files = upload_directory(minio_client, bucket, f"/{TABLE_NAME}", "")
-    ok = False
-    for file in files:
-        if file.endswith("last_checkpoint"):
-            ok = True
-    assert ok
-
-    result = int(
-        instance.query(
-            f"""SELECT count()
-            FROM deltaLake('http://{started_cluster.minio_ip}:{started_cluster.minio_port}/{bucket}/{result_file}/', 'minio', 'minio123')
-            """
-        )
-    )
-    assert result == num_rows * 2
-
-    assert (
-        """1	test1	2000-01-01	1	true
-2	test2	2000-01-02	2	false
-3	test3	2000-01-03	3	true
-4	test4	2000-01-04	4	false
-5	test5	2000-01-05	5	true
-6	test6	2000-01-06	6	false
-7	test7	2000-01-07	7	true
-8	test8	2000-01-08	8	false
-9	test9	2000-01-09	9	true
-10	test10	2000-01-10	10	false
-11	test11	2000-01-11	11	true
-12	test12	2000-01-12	12	false
-13	test13	2000-01-13	13	true
-14	test14	2000-01-14	14	false
-15	test15	2000-01-15	15	true
-16	test16	2000-01-16	16	false
-17	test17	2000-01-17	17	true
-18	test18	2000-01-18	18	false"""
-        == instance.query(
-            f"""
-SELECT * FROM deltaLake('http://{started_cluster.minio_ip}:{started_cluster.minio_port}/{bucket}/{result_file}/', 'minio', 'minio123') ORDER BY c
-        """
-        ).strip()
-    )
-    assert (
-        int(
-            instance.query(
-                f"SELECT count() FROM {TABLE_NAME} WHERE c == toDateTime('2000/01/15')"
-            )
-        )
-        == 1
-    )
-
-
-def test_complex_types(started_cluster):
-    node = started_cluster.instances["node1"]
-    minio_client = started_cluster.minio_client
-    bucket = started_cluster.minio_bucket
-
-    schema = pa.schema(
-        [
-            ("id", pa.int32()),
-            ("name", pa.string()),
-            (
-                "address",
-                pa.struct(
-                    [
-                        ("street", pa.string()),
-                        ("city", pa.string()),
-                        ("state", pa.string()),
-                    ]
-                ),
-            ),
-            ("interests", pa.list_(pa.string())),
-            (
-                "metadata",
-                pa.map_(
-                    pa.string(), pa.string()
-                ),  # Map with string keys and string values
-            ),
-        ]
-    )
-
-    # Create sample data
-    data = [
-        pa.array([1, 2, 3], type=pa.int32()),
-        pa.array(["John Doe", "Jane Smith", "Jake Johnson"], type=pa.string()),
-        pa.array(
-            [
-                {"street": "123 Elm St", "city": "Springfield", "state": "IL"},
-                {"street": "456 Maple St", "city": "Shelbyville", "state": "IL"},
-                {"street": "789 Oak St", "city": "Ogdenville", "state": "IL"},
-            ],
-            type=schema.field("address").type,
-        ),
-        pa.array(
-            [
-                pa.array(["dancing", "coding", "hiking"]),
-                pa.array(["dancing", "coding", "hiking"]),
-                pa.array(["dancing", "coding", "hiking"]),
-            ],
-            type=schema.field("interests").type,
-        ),
-        pa.array(
-            [
-                {"key1": "value1", "key2": "value2"},
-                {"key1": "value3", "key2": "value4"},
-                {"key1": "value5", "key2": "value6"},
-            ],
-            type=schema.field("metadata").type,
-        ),
-    ]
-
-    endpoint_url = f"http://{started_cluster.minio_ip}:{started_cluster.minio_port}"
-    aws_access_key_id = "minio"
-    aws_secret_access_key = "minio123"
-    table_name = randomize_table_name("test_complex_types")
-
-    storage_options = {
-        "AWS_ENDPOINT_URL": endpoint_url,
-        "AWS_ACCESS_KEY_ID": aws_access_key_id,
-        "AWS_SECRET_ACCESS_KEY": aws_secret_access_key,
-        "AWS_ALLOW_HTTP": "true",
-        "AWS_S3_ALLOW_UNSAFE_RENAME": "true",
-    }
-    path = f"s3://root/{table_name}"
-    table = pa.Table.from_arrays(data, schema=schema)
-
-    write_deltalake(path, table, storage_options=storage_options)
-
-    assert "1\n2\n3\n" in node.query(
-        f"SELECT id FROM deltaLake('http://{started_cluster.minio_ip}:{started_cluster.minio_port}/root/{table_name}' , 'minio', 'minio123')"
-    )
-    assert (
-        "('123 Elm St','Springfield','IL')\n('456 Maple St','Shelbyville','IL')\n('789 Oak St','Ogdenville','IL')"
-        in node.query(
-            f"SELECT address FROM deltaLake('http://{started_cluster.minio_ip}:{started_cluster.minio_port}/root/{table_name}' , 'minio', 'minio123')"
-        )
-    )
-    assert (
-        "{'key1':'value1','key2':'value2'}\n{'key1':'value3','key2':'value4'}\n{'key1':'value5','key2':'value6'}"
-        in node.query(
-            f"SELECT metadata FROM deltaLake('http://{started_cluster.minio_ip}:{started_cluster.minio_port}/root/{table_name}' , 'minio', 'minio123')"
-        )
-    )
-
-
-@pytest.mark.parametrize("storage_type", ["s3"])
-def test_filesystem_cache(started_cluster, storage_type):
-    instance = started_cluster.instances["node1"]
-    spark = started_cluster.spark_session
-    minio_client = started_cluster.minio_client
-    TABLE_NAME = randomize_table_name("test_filesystem_cache")
-    bucket = started_cluster.minio_bucket
-
-    if not minio_client.bucket_exists(bucket):
-        minio_client.make_bucket(bucket)
-
-    parquet_data_path = create_initial_data_file(
-        started_cluster,
-        instance,
-        "SELECT number, toString(number) FROM numbers(100)",
-        TABLE_NAME,
-    )
-
-    write_delta_from_file(spark, parquet_data_path, f"/{TABLE_NAME}")
-    upload_directory(minio_client, bucket, f"/{TABLE_NAME}", "")
-    create_delta_table(instance, TABLE_NAME, bucket=bucket)
-
-    query_id = f"{TABLE_NAME}-{uuid.uuid4()}"
-    instance.query(
-        f"SELECT * FROM {TABLE_NAME} SETTINGS filesystem_cache_name = 'cache1'",
-        query_id=query_id,
-    )
-
-    instance.query("SYSTEM FLUSH LOGS")
-
-    count = int(
-        instance.query(
-            f"SELECT ProfileEvents['CachedReadBufferCacheWriteBytes'] FROM system.query_log WHERE query_id = '{query_id}' AND type = 'QueryFinish'"
-        )
-    )
-    assert 0 < int(
-        instance.query(
-            f"SELECT ProfileEvents['S3GetObject'] FROM system.query_log WHERE query_id = '{query_id}' AND type = 'QueryFinish'"
-        )
-    )
-
-    query_id = f"{TABLE_NAME}-{uuid.uuid4()}"
-    instance.query(
-        f"SELECT * FROM {TABLE_NAME} SETTINGS filesystem_cache_name = 'cache1'",
-        query_id=query_id,
-    )
-
-    instance.query("SYSTEM FLUSH LOGS")
-
-    assert count == int(
-        instance.query(
-            f"SELECT ProfileEvents['CachedReadBufferReadFromCacheBytes'] FROM system.query_log WHERE query_id = '{query_id}' AND type = 'QueryFinish'"
-        )
-    )
-    assert 0 == int(
-        instance.query(
-            f"SELECT ProfileEvents['S3GetObject'] FROM system.query_log WHERE query_id = '{query_id}' AND type = 'QueryFinish'"
-        )
-    )
 
 
 def test_replicated_database_and_unavailable_s3(started_cluster):
@@ -986,7 +626,4 @@
 
         assert "123456" not in node2.query(
             f"SELECT * FROM system.zookeeper WHERE path = '{replica_path}'"
-        )
-=======
-    assert int(instance.query(f"SELECT count() FROM {TABLE_NAME}")) == 100
->>>>>>> de89e0f1
+        )