--- conflicted
+++ resolved
@@ -3339,7 +3339,6 @@
     assert (
         "[Row(id=10, name='10'), Row(id=11, name='11'), Row(id=12, name='12'), Row(id=13, name='13'), Row(id=14, name='14'), Row(id=15, name='15'), Row(id=16, name='16'), Row(id=17, name='17'), Row(id=18, name='18'), Row(id=19, name='19'), Row(id=0, name='0'), Row(id=1, name='1'), Row(id=2, name='2'), Row(id=3, name='3'), Row(id=4, name='4'), Row(id=5, name='5'), Row(id=6, name='6'), Row(id=7, name='7'), Row(id=8, name='8'), Row(id=9, name='9')]"
         == str(df)
-<<<<<<< HEAD
     )
 
 
@@ -3473,6 +3472,4 @@
     assert (
         "2025-06-04\t('100022','2025-06-04 18:40:56.000000','2025-06-09 21:19:00.364000')\t100022"
         == node.query(f"SELECT * FROM {table_name} ORDER BY all").strip()
-=======
->>>>>>> ec10c3c6
     )