import glob
import json
import logging
import os
import random
import string
import time
import uuid
from datetime import datetime

import delta
import pyarrow as pa
import pyarrow.parquet as pq
import pyspark
import pytest
from azure.storage.blob import BlobServiceClient
from delta import *
from deltalake.writer import write_deltalake
from minio.deleteobjects import DeleteObject
from pyspark.sql.functions import (
    current_timestamp,
    monotonically_increasing_id,
    row_number,
    col,
)
from pyspark.sql.types import (
    ArrayType,
    BooleanType,
    DateType,
    IntegerType,
    ShortType,
    LongType,
    StringType,
    StructField,
    StructType,
    TimestampType,
)
from pyspark.sql.window import Window

import helpers.client
from helpers.cluster import ClickHouseCluster
from helpers.network import PartitionManager
from helpers.s3_tools import (
    AzureUploader,
    S3Uploader,
    get_file_contents,
    list_s3_objects,
    prepare_s3_bucket,
    upload_directory,
)
from helpers.test_tools import TSV
from helpers.mock_servers import start_mock_servers
from helpers.config_cluster import minio_access_key
from helpers.config_cluster import minio_secret_key

SCRIPT_DIR = os.path.dirname(os.path.realpath(__file__))
cluster = ClickHouseCluster(__file__, with_spark=True)


def get_spark():
    builder = (
        pyspark.sql.SparkSession.builder.appName("spark_test")
        .config("spark.sql.extensions", "io.delta.sql.DeltaSparkSessionExtension")
        .config(
            "spark.sql.catalog.spark_catalog",
            "org.apache.spark.sql.delta.catalog.DeltaCatalog",
        )
        .master("local")
    )

    return builder.master("local").getOrCreate()


def randomize_table_name(table_name, random_suffix_length=10):
    letters = string.ascii_letters + string.digits
    return f"{table_name}{''.join(random.choice(letters) for _ in range(random_suffix_length))}"


@pytest.fixture(scope="module")
def started_cluster():
    try:
        cluster.add_instance(
            "node1",
            main_configs=[
                "configs/config.d/named_collections.xml",
                "configs/config.d/filesystem_caches.xml",
                "configs/config.d/remote_servers.xml",
            ],
            user_configs=["configs/users.d/users.xml"],
            with_minio=True,
            with_azurite=True,
            stay_alive=True,
            with_zookeeper=True,
        )
        cluster.add_instance(
            "node2",
            main_configs=[
                "configs/config.d/named_collections.xml",
                "configs/config.d/remote_servers.xml",
            ],
            user_configs=["configs/users.d/users.xml"],
            with_minio=True,
            stay_alive=True,
            with_zookeeper=True,
            with_remote_database_disk=False,  # Disable `with_remote_database_disk` as in `test_replicated_database_and_unavailable_s3``, minIO rejects node2 connections
        )
        cluster.add_instance(
            "node_with_environment_credentials",
            with_minio=True,
            main_configs=[
                "configs/config.d/named_collections.xml",
                "configs/config.d/use_environment_credentials.xml",
            ],
            env_variables={
                "AWS_ACCESS_KEY_ID": minio_access_key,
                "AWS_SECRET_ACCESS_KEY": minio_secret_key,
            },
            with_remote_database_disk=False,
        )

        logging.info("Starting cluster...")
        cluster.start()

        cluster.default_s3_uploader = S3Uploader(
            cluster.minio_client, cluster.minio_bucket
        )

        cluster.minio_restricted_bucket = "{}-with-auth".format(cluster.minio_bucket)
        if cluster.minio_client.bucket_exists(cluster.minio_restricted_bucket):
            cluster.minio_client.remove_bucket(cluster.minio_restricted_bucket)

        cluster.minio_client.make_bucket(cluster.minio_restricted_bucket)

        cluster.azure_container_name = "mycontainer"
        cluster.blob_service_client = cluster.blob_service_client
        container_client = cluster.blob_service_client.create_container(
            cluster.azure_container_name
        )
        cluster.container_client = container_client
        cluster.default_azure_uploader = AzureUploader(
            cluster.blob_service_client, cluster.azure_container_name
        )

        cluster.spark_session = get_spark()

        yield cluster

    finally:
        cluster.shutdown()


def write_delta_from_file(spark, path, result_path, mode="overwrite"):
    spark.read.load(path).write.mode(mode).option("compression", "none").format(
        "delta"
    ).option("delta.columnMapping.mode", "name").save(result_path)


def write_delta_from_df(spark, df, result_path, mode="overwrite", partition_by=None):
    if partition_by is None:
        df.write.mode(mode).option("compression", "none").format("delta").option(
            "delta.columnMapping.mode", "name"
        ).save(result_path)
    else:
        df.write.mode(mode).option("compression", "none").format("delta").option(
            "delta.columnMapping.mode", "name"
        ).partitionBy("a").save(result_path)


def generate_data(spark, start, end):
    a = spark.range(start, end, 1).toDF("a")
    b = spark.range(start + 1, end + 1, 1).toDF("b")
    b = b.withColumn("b", b["b"].cast(StringType()))

    a = a.withColumn(
        "row_index", row_number().over(Window.orderBy(monotonically_increasing_id()))
    )
    b = b.withColumn(
        "row_index", row_number().over(Window.orderBy(monotonically_increasing_id()))
    )

    df = a.join(b, on=["row_index"]).drop("row_index")
    return df


def get_delta_metadata(delta_metadata_file):
    jsons = [json.loads(x) for x in delta_metadata_file.splitlines()]
    combined_json = {}
    for d in jsons:
        combined_json.update(d)
    return combined_json


def create_delta_table(
    instance,
    storage_type,
    table_name,
    cluster,
    format="Parquet",
    table_function=False,
    allow_dynamic_metadata_for_data_lakes=False,
    run_on_cluster=False,
    use_delta_kernel=False,
    **kwargs,
):
    allow_dynamic_metadata_for_datalakes_suffix = (
        " SETTINGS allow_dynamic_metadata_for_data_lakes = 1"
        if allow_dynamic_metadata_for_data_lakes
        else ""
    )

    if storage_type == "s3":
        if "bucket" in kwargs:
            bucket = kwargs["bucket"]
        else:
            bucket = cluster.minio_bucket

        if run_on_cluster:
            assert table_function
            instance.query(
                f"deltalakeS3Cluster('cluster_simple', s3, filename = '{table_name}/', format={format}, url = 'http://minio1:9001/{bucket}/')"
                f"SETTINGS allow_experimental_delta_kernel_rs={use_delta_kernel}"
            )
        else:
            if table_function:
                instance.query(
                    f"deltalakeS3(s3, filename = '{table_name}/', format={format}, url = 'http://minio1:9001/{bucket}/')"
                    f"SETTINGS allow_experimental_delta_kernel_rs={use_delta_kernel}"
                )
            else:
                instance.query(
                    f"""
                    DROP TABLE IF EXISTS {table_name};
                    CREATE TABLE {table_name}
                    ENGINE=DeltaLake(s3, filename = '{table_name}/', format={format}, url = 'http://minio1:9001/{bucket}/')
                    SETTINGS allow_experimental_delta_kernel_rs={use_delta_kernel}"""
                    + allow_dynamic_metadata_for_datalakes_suffix
                )

    elif storage_type == "azure":
        if run_on_cluster:
            assert table_function
            instance.query(
                f"""
                deltalakeAzureCluster('cluster_simple', azure, container = '{cluster.azure_container_name}', storage_account_url = '{cluster.env_variables["AZURITE_STORAGE_ACCOUNT_URL"]}', blob_path = '/{table_name}', format={format})
                SETTINGS allow_experimental_delta_kernel_rs={use_delta_kernel}
            """
            )
        else:
            if table_function:
                instance.query(
                    f"""
                    deltalakeAzure(azure, container = '{cluster.azure_container_name}', storage_account_url = '{cluster.env_variables["AZURITE_STORAGE_ACCOUNT_URL"]}', blob_path = '/{table_name}', format={format})
                    SETTINGS allow_experimental_delta_kernel_rs={use_delta_kernel}
                """
                )
            else:
                instance.query(
                    f"""
                    DROP TABLE IF EXISTS {table_name};
                    CREATE TABLE {table_name}
                    ENGINE=DeltaLakeAzure(azure, container = {cluster.azure_container_name}, storage_account_url = '{cluster.env_variables["AZURITE_STORAGE_ACCOUNT_URL"]}', blob_path = '/{table_name}', format={format})
                    SETTINGS allow_experimental_delta_kernel_rs={use_delta_kernel}"""
                    + allow_dynamic_metadata_for_datalakes_suffix
                )
    else:
        raise Exception(f"Unknown delta lake storage type: {storage_type}")


def default_upload_directory(
    started_cluster, storage_type, local_path, remote_path, **kwargs
):
    if storage_type == "s3":
        print(kwargs)
        return started_cluster.default_s3_uploader.upload_directory(
            local_path, remote_path, **kwargs
        )
    elif storage_type == "azure":
        return started_cluster.default_azure_uploader.upload_directory(
            local_path, remote_path, **kwargs
        )
    else:
        raise Exception(f"Unknown delta storage type: {storage_type}")


def create_initial_data_file(
    cluster, node, query, table_name, compression_method="none", node_name="node1"
):
    node.query(
        f"""
        INSERT INTO TABLE FUNCTION
            file('{table_name}.parquet')
        SETTINGS
            output_format_parquet_compression_method='{compression_method}',
            s3_truncate_on_insert=1 {query}
        FORMAT Parquet"""
    )
    user_files_path = os.path.join(
        SCRIPT_DIR, f"{cluster.instances_dir_name}/{node_name}/database/user_files"
    )
    result_path = f"{user_files_path}/{table_name}.parquet"
    return result_path


@pytest.mark.parametrize(
    "use_delta_kernel, storage_type", [("1", "s3"), ("0", "s3"), ("0", "azure")]
)
def test_single_log_file(started_cluster, use_delta_kernel, storage_type):
    instance = started_cluster.instances["node1"]
    spark = started_cluster.spark_session
    TABLE_NAME = randomize_table_name("test_single_log_file")

    inserted_data = "SELECT number as a, toString(number + 1) as b FROM numbers(100)"
    parquet_data_path = create_initial_data_file(
        started_cluster, instance, inserted_data, TABLE_NAME
    )

    write_delta_from_file(spark, parquet_data_path, f"/{TABLE_NAME}")

    files = default_upload_directory(
        started_cluster,
        storage_type,
        f"/{TABLE_NAME}",
        "",
    )

    assert len(files) == 2  # 1 metadata files + 1 data file

    create_delta_table(
        instance,
        storage_type,
        TABLE_NAME,
        started_cluster,
        use_delta_kernel=use_delta_kernel,
    )

    assert int(instance.query(f"SELECT count() FROM {TABLE_NAME}")) == 100
    assert instance.query(f"SELECT * FROM {TABLE_NAME}") == instance.query(
        inserted_data
    )


@pytest.mark.parametrize(
    "use_delta_kernel, storage_type", [("1", "s3"), ("0", "s3"), ("0", "azure")]
)
def test_partition_by(started_cluster, use_delta_kernel, storage_type):
    instance = started_cluster.instances["node1"]
    spark = started_cluster.spark_session
    TABLE_NAME = randomize_table_name("test_partition_by")

    write_delta_from_df(
        spark,
        generate_data(spark, 0, 10),
        f"/{TABLE_NAME}",
        mode="overwrite",
        partition_by="a",
    )

    files = default_upload_directory(
        started_cluster,
        storage_type,
        f"/{TABLE_NAME}",
        "",
    )

    assert len(files) == 11  # 10 partitions and 1 metadata file

    create_delta_table(
        instance,
        storage_type,
        TABLE_NAME,
        started_cluster,
        use_delta_kernel=use_delta_kernel,
    )
    assert int(instance.query(f"SELECT count() FROM {TABLE_NAME}")) == 10


@pytest.mark.parametrize(
    "use_delta_kernel, storage_type", [("1", "s3"), ("0", "s3"), ("0", "azure")]
)
def test_checkpoint(started_cluster, use_delta_kernel, storage_type):
    instance = started_cluster.instances["node1"]
    spark = started_cluster.spark_session
    minio_client = started_cluster.minio_client
    bucket = started_cluster.minio_bucket
    TABLE_NAME = randomize_table_name("test_checkpoint")

    write_delta_from_df(
        spark,
        generate_data(spark, 0, 1),
        f"/{TABLE_NAME}",
        mode="overwrite",
    )
    for i in range(1, 25):
        write_delta_from_df(
            spark,
            generate_data(spark, i, i + 1),
            f"/{TABLE_NAME}",
            mode="append",
        )

    files = default_upload_directory(
        started_cluster,
        storage_type,
        f"/{TABLE_NAME}",
        "",
    )
    # 25 data files
    # 25 metadata files
    # 1 last_metadata file
    # 2 checkpoints
    assert len(files) == 25 * 2 + 3

    ok = False
    for file in files:
        if file.endswith("last_checkpoint"):
            ok = True
    assert ok

    create_delta_table(
        instance,
        storage_type,
        TABLE_NAME,
        started_cluster,
        use_delta_kernel=use_delta_kernel,
    )
    assert (
        int(
            instance.query(
                f"SELECT count() FROM {TABLE_NAME} SETTINGS input_format_parquet_allow_missing_columns=1"
            )
        )
        == 25
    )

    table = DeltaTable.forPath(spark, f"/{TABLE_NAME}")
    table.delete("a < 10")
    files = default_upload_directory(
        started_cluster,
        storage_type,
        f"/{TABLE_NAME}",
        "",
    )
    assert int(instance.query(f"SELECT count() FROM {TABLE_NAME}")) == 15

    for i in range(0, 5):
        write_delta_from_df(
            spark,
            generate_data(spark, i, i + 1),
            f"/{TABLE_NAME}",
            mode="append",
        )
    # + 1 metadata files (for delete)
    # + 5 data files
    # + 5 metadata files
    # + 1 checkpoint file
    # + 1 ?
    files = default_upload_directory(
        started_cluster,
        storage_type,
        f"/{TABLE_NAME}",
        "",
    )
    assert len(files) == 53 + 1 + 5 * 2 + 1 + 1
    assert int(instance.query(f"SELECT count() FROM {TABLE_NAME}")) == 20

    assert (
        instance.query(f"SELECT * FROM {TABLE_NAME} ORDER BY 1").strip()
        == instance.query(
            "SELECT * FROM ("
            "SELECT number, toString(number + 1) FROM numbers(5) "
            "UNION ALL SELECT number, toString(number + 1) FROM numbers(10, 15) "
            ") ORDER BY 1"
        ).strip()
    )


@pytest.mark.parametrize("use_delta_kernel", ["1", "0"])
def test_multiple_log_files(started_cluster, use_delta_kernel):
    instance = started_cluster.instances["node1"]
    spark = started_cluster.spark_session
    minio_client = started_cluster.minio_client
    bucket = started_cluster.minio_bucket
    TABLE_NAME = randomize_table_name("test_multiple_log_files")

    write_delta_from_df(
        spark, generate_data(spark, 0, 100), f"/{TABLE_NAME}", mode="overwrite"
    )
    files = upload_directory(minio_client, bucket, f"/{TABLE_NAME}", "")
    assert len(files) == 2  # 1 metadata files + 1 data file

    s3_objects = list(
        minio_client.list_objects(bucket, f"{TABLE_NAME}/_delta_log/", recursive=True)
    )
    assert len(s3_objects) == 1

    create_delta_table(
        instance, "s3", TABLE_NAME, started_cluster, use_delta_kernel=use_delta_kernel
    )
    assert int(instance.query(f"SELECT count() FROM {TABLE_NAME}")) == 100

    write_delta_from_df(
        spark, generate_data(spark, 100, 200), f"/{TABLE_NAME}", mode="append"
    )
    files = upload_directory(minio_client, bucket, f"/{TABLE_NAME}", "")
    assert len(files) == 4  # 2 metadata files + 2 data files

    s3_objects = list(
        minio_client.list_objects(bucket, f"{TABLE_NAME}/_delta_log/", recursive=True)
    )
    assert len(s3_objects) == 2

    assert int(instance.query(f"SELECT count() FROM {TABLE_NAME}")) == 200
    assert instance.query(f"SELECT * FROM {TABLE_NAME} ORDER BY 1") == instance.query(
        "SELECT number, toString(number + 1) FROM numbers(200)"
    )


@pytest.mark.parametrize("use_delta_kernel", ["1", "0"])
def test_metadata(started_cluster, use_delta_kernel):
    instance = started_cluster.instances["node1"]
    spark = started_cluster.spark_session
    minio_client = started_cluster.minio_client
    bucket = started_cluster.minio_bucket
    TABLE_NAME = randomize_table_name("test_metadata")

    parquet_data_path = create_initial_data_file(
        started_cluster,
        instance,
        "SELECT number, toString(number) FROM numbers(100)",
        TABLE_NAME,
    )

    write_delta_from_file(spark, parquet_data_path, f"/{TABLE_NAME}")
    upload_directory(minio_client, bucket, f"/{TABLE_NAME}", "")

    data = get_file_contents(
        minio_client,
        bucket,
        f"/{TABLE_NAME}/_delta_log/00000000000000000000.json",
    )
    delta_metadata = get_delta_metadata(data)

    stats = json.loads(delta_metadata["add"]["stats"])
    assert stats["numRecords"] == 100
    assert next(iter(stats["minValues"].values())) == 0
    assert next(iter(stats["maxValues"].values())) == 99

    create_delta_table(
        instance, "s3", TABLE_NAME, started_cluster, use_delta_kernel=use_delta_kernel
    )
    assert int(instance.query(f"SELECT count() FROM {TABLE_NAME}")) == 100


@pytest.mark.parametrize("use_delta_kernel", ["1", "0"])
def test_types(started_cluster, use_delta_kernel):
    instance = started_cluster.instances["node1"]
    TABLE_NAME = randomize_table_name("test_types")
    spark = started_cluster.spark_session
    result_file = randomize_table_name(f"{TABLE_NAME}_result_2")

    delta_table = (
        DeltaTable.create(spark)
        .tableName(TABLE_NAME)
        .location(f"/{result_file}")
        .addColumn("a", "INT", nullable=True)
        .addColumn("b", "STRING", nullable=False)
        .addColumn("c", "DATE", nullable=False)
        .addColumn("d", "ARRAY<STRING>", nullable=False)
        .addColumn("e", "BOOLEAN", nullable=True)
        .addColumn("f", ArrayType(StringType(), containsNull=False), nullable=False)
        .execute()
    )
    data = [
        (
            123,
            "string",
            datetime.strptime("2000-01-01", "%Y-%m-%d"),
            ["str1", "str2"],
            True,
            ["str1", "str4"],
        )
    ]

    schema = StructType(
        [
            StructField("a", IntegerType(), nullable=True),
            StructField("b", StringType(), nullable=False),
            StructField("c", DateType(), nullable=False),
            StructField("d", ArrayType(StringType())),
            StructField("e", BooleanType(), nullable=False),
            StructField("f", ArrayType(StringType(), containsNull=False)),
        ]
    )
    df = spark.createDataFrame(data=data, schema=schema)
    df.printSchema()
    df.write.mode("append").format("delta").saveAsTable(TABLE_NAME)

    minio_client = started_cluster.minio_client
    bucket = started_cluster.minio_bucket
    upload_directory(minio_client, bucket, f"/{result_file}", "")

    instance.query(
        f"""
        DROP TABLE IF EXISTS {TABLE_NAME};
        CREATE TABLE {TABLE_NAME} ENGINE=DeltaLake('http://{started_cluster.minio_ip}:{started_cluster.minio_port}/{bucket}/{result_file}/', 'minio', '{minio_secret_key}')"""
    )
    assert int(instance.query(f"SELECT count() FROM {TABLE_NAME}")) == 1
    assert (
        instance.query(f"SELECT * FROM {TABLE_NAME}").strip()
        == "123\tstring\t2000-01-01\t['str1','str2']\ttrue\t['str1','str4']"
    )

    table_function = f"deltaLake('http://{started_cluster.minio_ip}:{started_cluster.minio_port}/{bucket}/{result_file}/', 'minio', '{minio_secret_key}', SETTINGS allow_experimental_delta_kernel_rs={use_delta_kernel})"
    assert (
        instance.query(f"SELECT * FROM {table_function}").strip()
        == "123\tstring\t2000-01-01\t['str1','str2']\ttrue\t['str1','str4']"
    )

    assert instance.query(f"DESCRIBE {table_function} FORMAT TSV") == TSV(
        [
            ["a", "Nullable(Int32)"],
            ["b", "String"],
            ["c", "Date32"],
            ["d", "Array(Nullable(String))"],
            ["e", "Nullable(Bool)"],
            ["f", "Array(String)"],
        ]
    )


@pytest.mark.parametrize("use_delta_kernel", ["1", "0"])
def test_restart_broken(started_cluster, use_delta_kernel):
    instance = started_cluster.instances["node1"]
    spark = started_cluster.spark_session
    minio_client = started_cluster.minio_client
    bucket = "broken"
    TABLE_NAME = randomize_table_name("test_restart_broken")

    if not minio_client.bucket_exists(bucket):
        minio_client.make_bucket(bucket)

    parquet_data_path = create_initial_data_file(
        started_cluster,
        instance,
        "SELECT number, toString(number) FROM numbers(100)",
        TABLE_NAME,
    )

    write_delta_from_file(spark, parquet_data_path, f"/{TABLE_NAME}")
    upload_directory(minio_client, bucket, f"/{TABLE_NAME}", "")

    create_delta_table(
        instance,
        "s3",
        TABLE_NAME,
        started_cluster,
        use_delta_kernel=use_delta_kernel,
        bucket=bucket,
    )

    assert int(instance.query(f"SELECT count() FROM {TABLE_NAME}")) == 100

    s3_objects = list_s3_objects(minio_client, bucket, prefix="")
    assert (
        len(
            list(
                minio_client.remove_objects(
                    bucket,
                    [DeleteObject(obj) for obj in s3_objects],
                )
            )
        )
        == 0
    )
    minio_client.remove_bucket(bucket)

    instance.restart_clickhouse()

    assert "NoSuchBucket" in instance.query_and_get_error(
        f"SELECT count() FROM {TABLE_NAME}"
    )

    s3_disk_no_key_errors_metric_value = int(
        instance.query(
            """
            SELECT value
            FROM system.metrics
            WHERE metric = 'DiskS3NoSuchKeyErrors'
            """
        ).strip()
    )

    assert s3_disk_no_key_errors_metric_value == 0

    minio_client.make_bucket(bucket)

    upload_directory(minio_client, bucket, f"/{TABLE_NAME}", "")

    assert int(instance.query(f"SELECT count() FROM {TABLE_NAME}")) == 100


@pytest.mark.parametrize("use_delta_kernel", ["1", "0"])
def test_restart_broken_table_function(started_cluster, use_delta_kernel):
    instance = started_cluster.instances["node1"]
    spark = started_cluster.spark_session
    minio_client = started_cluster.minio_client
    bucket = "broken2"
    TABLE_NAME = randomize_table_name("test_restart_broken_table_function")

    if not minio_client.bucket_exists(bucket):
        minio_client.make_bucket(bucket)

    parquet_data_path = create_initial_data_file(
        started_cluster,
        instance,
        "SELECT number, toString(number) FROM numbers(100)",
        TABLE_NAME,
    )

    write_delta_from_file(spark, parquet_data_path, f"/{TABLE_NAME}")
    upload_directory(minio_client, bucket, f"/{TABLE_NAME}", "")
    instance.query(
        f"""
        DROP TABLE IF EXISTS {TABLE_NAME};
        CREATE TABLE {TABLE_NAME}
        AS deltaLake(s3, filename = '{TABLE_NAME}/', url = 'http://minio1:9001/{bucket}/')"""
    )
    assert int(instance.query(f"SELECT count() FROM {TABLE_NAME}")) == 100

    s3_objects = list_s3_objects(minio_client, bucket, prefix="")
    assert (
        len(
            list(
                minio_client.remove_objects(
                    bucket,
                    [DeleteObject(obj) for obj in s3_objects],
                )
            )
        )
        == 0
    )
    minio_client.remove_bucket(bucket)

    instance.restart_clickhouse()

    assert "NoSuchBucket" in instance.query_and_get_error(
        f"SELECT count() FROM {TABLE_NAME}"
    )

    minio_client.make_bucket(bucket)

    upload_directory(minio_client, bucket, f"/{TABLE_NAME}", "")

    assert int(instance.query(f"SELECT count() FROM {TABLE_NAME}")) == 100


@pytest.mark.parametrize("use_delta_kernel", ["1", "0"])
def test_partition_columns(started_cluster, use_delta_kernel):
    instance = started_cluster.instances["node1"]
    spark = started_cluster.spark_session
    minio_client = started_cluster.minio_client
    bucket = started_cluster.minio_bucket
    TABLE_NAME = randomize_table_name("test_partition_columns")
    result_file = f"{TABLE_NAME}"
    partition_columns = ["b", "c", "d"]

    delta_table = (
        DeltaTable.create(spark)
        .tableName(TABLE_NAME)
        .location(f"/{result_file}")
        .addColumn("a", "INT")
        .addColumn("b", "STRING")
        .addColumn("c", "DATE")
        .addColumn("d", "INT")
        .addColumn("e", "BOOLEAN")
        .partitionedBy(partition_columns)
        .execute()
    )
    num_rows = 9

    schema = StructType(
        [
            StructField("a", IntegerType()),
            StructField("b", StringType()),
            StructField("c", DateType()),
            StructField("d", IntegerType()),
            StructField("e", BooleanType()),
        ]
    )

    for i in range(1, num_rows + 1):
        data = [
            (
                i,
                "test" + str(i),
                datetime.strptime(f"2000-01-0{i}", "%Y-%m-%d"),
                i,
                False if i % 2 == 0 else True,
            )
        ]
        df = spark.createDataFrame(data=data, schema=schema)
        df.printSchema()
        df.write.mode("append").format("delta").partitionBy(partition_columns).save(
            f"/{TABLE_NAME}"
        )

    minio_client = started_cluster.minio_client
    bucket = started_cluster.minio_bucket

    files = upload_directory(minio_client, bucket, f"/{TABLE_NAME}", "")
    assert len(files) > 0
    print(f"Uploaded files: {files}")

    result = instance.query(
        f"describe table deltaLake('http://{started_cluster.minio_ip}:{started_cluster.minio_port}/{bucket}/{result_file}/', 'minio', '{minio_secret_key}', SETTINGS allow_experimental_delta_kernel_rs={use_delta_kernel})"
    ).strip()

    assert (
        result
        == "a\tNullable(Int32)\t\t\t\t\t\nb\tNullable(String)\t\t\t\t\t\nc\tNullable(Date32)\t\t\t\t\t\nd\tNullable(Int32)\t\t\t\t\t\ne\tNullable(Bool)"
    )

    result = int(
        instance.query(
            f"""SELECT count()
            FROM deltaLake('http://{started_cluster.minio_ip}:{started_cluster.minio_port}/{bucket}/{result_file}/', 'minio', '{minio_secret_key}', SETTINGS allow_experimental_delta_kernel_rs={use_delta_kernel})
            """
        )
    )
    assert result == num_rows

    query_id = f"query_with_filter_{TABLE_NAME}"
    result = int(
        instance.query(
            f"""SELECT count()
            FROM deltaLake('http://{started_cluster.minio_ip}:{started_cluster.minio_port}/{bucket}/{result_file}/', 'minio', '{minio_secret_key}', SETTINGS allow_experimental_delta_kernel_rs={use_delta_kernel})
            WHERE c == toDateTime('2000/01/05')
            """,
            query_id=query_id,
        )
    )
    assert result == 1

    if use_delta_kernel == 1:
        instance.query("SYSTEM FLUSH LOGS")
        assert num_rows - 1 == int(
            instance.query(
                f"""
            SELECT ProfileEvents['DeltaLakePartitionPrunedFiles']
            FROM system.query_log WHERE query_id = '{query_id}' AND type = 'QueryFinish'
        """
            )
        )

    instance.query(
        f"""
       DROP TABLE IF EXISTS {TABLE_NAME};
       CREATE TABLE {TABLE_NAME} (a Nullable(Int32), b Nullable(String), c Nullable(Date32), d Nullable(Int32), e Nullable(Bool))
       ENGINE=DeltaLake('http://{started_cluster.minio_ip}:{started_cluster.minio_port}/{bucket}/{result_file}/', 'minio', '{minio_secret_key}')
       SETTINGS allow_experimental_delta_kernel_rs={use_delta_kernel}
        """
    )
    assert (
        """1	test1	2000-01-01	1	true
2	test2	2000-01-02	2	false
3	test3	2000-01-03	3	true
4	test4	2000-01-04	4	false
5	test5	2000-01-05	5	true
6	test6	2000-01-06	6	false
7	test7	2000-01-07	7	true
8	test8	2000-01-08	8	false
9	test9	2000-01-09	9	true"""
        == instance.query(f"SELECT * FROM {TABLE_NAME} ORDER BY b").strip()
    )

    assert (
        int(
            instance.query(
                f"SELECT count() FROM {TABLE_NAME} WHERE c == toDateTime('2000/01/05')"
            )
        )
        == 1
    )

    # Subset of columns should work.
    instance.query(
        f"""
       DROP TABLE IF EXISTS {TABLE_NAME};
       CREATE TABLE {TABLE_NAME} (b Nullable(String), c Nullable(Date32), d Nullable(Int32))
       ENGINE=DeltaLake('http://{started_cluster.minio_ip}:{started_cluster.minio_port}/{bucket}/{result_file}/', 'minio', '{minio_secret_key}')
       SETTINGS allow_experimental_delta_kernel_rs={use_delta_kernel}
        """
    )
    assert (
        """test1	2000-01-01	1
test2	2000-01-02	2
test3	2000-01-03	3
test4	2000-01-04	4
test5	2000-01-05	5
test6	2000-01-06	6
test7	2000-01-07	7
test8	2000-01-08	8
test9	2000-01-09	9"""
        == instance.query(f"SELECT * FROM {TABLE_NAME} ORDER BY b").strip()
    )

    for i in range(num_rows + 1, 2 * num_rows + 1):
        data = [
            (
                i,
                "test" + str(i),
                datetime.strptime(f"2000-01-{i}", "%Y-%m-%d"),
                i,
                False if i % 2 == 0 else True,
            )
        ]
        df = spark.createDataFrame(data=data, schema=schema)
        df.printSchema()
        df.write.mode("append").format("delta").partitionBy(partition_columns).save(
            f"/{TABLE_NAME}"
        )

    files = upload_directory(minio_client, bucket, f"/{TABLE_NAME}", "")
    ok = False
    for file in files:
        if file.endswith("last_checkpoint"):
            ok = True
    assert ok

    result = int(
        instance.query(
            f"""SELECT count()
            FROM deltaLake('http://{started_cluster.minio_ip}:{started_cluster.minio_port}/{bucket}/{result_file}/', 'minio', '{minio_secret_key}', SETTINGS allow_experimental_delta_kernel_rs={use_delta_kernel})
            """
        )
    )
    assert result == num_rows * 2

    assert (
        """1	test1	2000-01-01	1	true
2	test2	2000-01-02	2	false
3	test3	2000-01-03	3	true
4	test4	2000-01-04	4	false
5	test5	2000-01-05	5	true
6	test6	2000-01-06	6	false
7	test7	2000-01-07	7	true
8	test8	2000-01-08	8	false
9	test9	2000-01-09	9	true
10	test10	2000-01-10	10	false
11	test11	2000-01-11	11	true
12	test12	2000-01-12	12	false
13	test13	2000-01-13	13	true
14	test14	2000-01-14	14	false
15	test15	2000-01-15	15	true
16	test16	2000-01-16	16	false
17	test17	2000-01-17	17	true
18	test18	2000-01-18	18	false"""
        == instance.query(
            f"""
SELECT * FROM deltaLake('http://{started_cluster.minio_ip}:{started_cluster.minio_port}/{bucket}/{result_file}/', 'minio', '{minio_secret_key}', SETTINGS allow_experimental_delta_kernel_rs={use_delta_kernel}) ORDER BY c
        """
        ).strip()
    )
    assert (
        int(
            instance.query(
                f"SELECT count() FROM {TABLE_NAME} WHERE c == toDateTime('2000/01/15')"
            )
        )
        == 1
    )


@pytest.mark.parametrize("use_delta_kernel", ["1", "0"])
def test_complex_types(started_cluster, use_delta_kernel):
    node = started_cluster.instances["node1"]
    minio_client = started_cluster.minio_client
    bucket = started_cluster.minio_bucket

    schema = pa.schema(
        [
            pa.field("id", pa.int32(), nullable=False),
            pa.field("name", pa.string(), nullable=False),
            (
                "address",
                pa.struct(
                    [
                        ("street", pa.string()),
                        ("city", pa.string()),
                        ("state", pa.string()),
                    ]
                ),
            ),
            ("interests", pa.list_(pa.string())),
            (
                "metadata",
                pa.map_(
                    pa.string(), pa.string()
                ),  # Map with string keys and string values
            ),
        ]
    )

    # Create sample data
    data = [
        pa.array([1, 2, 3], type=pa.int32()),
        pa.array(["John Doe", "Jane Smith", "Jake Johnson"], type=pa.string()),
        pa.array(
            [
                {"street": "123 Elm St", "city": "Springfield", "state": "IL"},
                {"street": "456 Maple St", "city": "Shelbyville", "state": "IL"},
                {"street": "789 Oak St", "city": "Ogdenville", "state": "IL"},
            ],
            type=schema.field("address").type,
        ),
        pa.array(
            [
                pa.array(["dancing", "coding", "hiking"]),
                pa.array(["dancing", "coding", "hiking"]),
                pa.array(["dancing", "coding", "hiking"]),
            ],
            type=schema.field("interests").type,
        ),
        pa.array(
            [
                {"key1": "value1", "key2": "value2"},
                {"key1": "value3", "key2": "value4"},
                {"key1": "value5", "key2": "value6"},
            ],
            type=schema.field("metadata").type,
        ),
    ]

    endpoint_url = f"http://{started_cluster.minio_ip}:{started_cluster.minio_port}"
    aws_access_key_id = "minio"
    aws_secret_access_key = "ClickHouse_Minio_P@ssw0rd"
    table_name = randomize_table_name("test_complex_types")

    storage_options = {
        "AWS_ENDPOINT_URL": endpoint_url,
        "AWS_ACCESS_KEY_ID": aws_access_key_id,
        "AWS_SECRET_ACCESS_KEY": aws_secret_access_key,
        "AWS_ALLOW_HTTP": "true",
        "AWS_S3_ALLOW_UNSAFE_RENAME": "true",
    }
    path = f"s3://root/{table_name}"
    table = pa.Table.from_arrays(data, schema=schema)

    write_deltalake(path, table, storage_options=storage_options)

    assert "1\n2\n3\n" in node.query(
        f"SELECT id FROM deltaLake('http://{started_cluster.minio_ip}:{started_cluster.minio_port}/root/{table_name}' , 'minio', '{minio_secret_key}', SETTINGS allow_experimental_delta_kernel_rs={use_delta_kernel})"
    )
    assert (
        "('123 Elm St','Springfield','IL')\n('456 Maple St','Shelbyville','IL')\n('789 Oak St','Ogdenville','IL')"
        in node.query(
            f"SELECT address FROM deltaLake('http://{started_cluster.minio_ip}:{started_cluster.minio_port}/root/{table_name}' , 'minio', '{minio_secret_key}', SETTINGS allow_experimental_delta_kernel_rs={use_delta_kernel})"
        )
    )
    assert (
        "{'key1':'value1','key2':'value2'}\n{'key1':'value3','key2':'value4'}\n{'key1':'value5','key2':'value6'}"
        in node.query(
            f"SELECT metadata FROM deltaLake('http://{started_cluster.minio_ip}:{started_cluster.minio_port}/root/{table_name}' , 'minio', '{minio_secret_key}', SETTINGS allow_experimental_delta_kernel_rs={use_delta_kernel})"
        )
    )


@pytest.mark.parametrize("use_delta_kernel", ["1", "0"])
def test_filesystem_cache(started_cluster, use_delta_kernel):
    instance = started_cluster.instances["node1"]
    spark = started_cluster.spark_session
    minio_client = started_cluster.minio_client
    TABLE_NAME = randomize_table_name("test_filesystem_cache")
    bucket = started_cluster.minio_bucket

    if not minio_client.bucket_exists(bucket):
        minio_client.make_bucket(bucket)

    parquet_data_path = create_initial_data_file(
        started_cluster,
        instance,
        "SELECT toUInt64(number), toString(number) FROM numbers(100)",
        TABLE_NAME,
    )

    write_delta_from_file(spark, parquet_data_path, f"/{TABLE_NAME}")
    upload_directory(minio_client, bucket, f"/{TABLE_NAME}", "")
    create_delta_table(
        instance, "s3", TABLE_NAME, started_cluster, use_delta_kernel=use_delta_kernel
    )

    query_id = f"{TABLE_NAME}-{uuid.uuid4()}"
    instance.query(
        f"SELECT * FROM {TABLE_NAME} SETTINGS filesystem_cache_name = 'cache1'",
        query_id=query_id,
    )

    instance.query("SYSTEM FLUSH LOGS")

    count = int(
        instance.query(
            f"SELECT ProfileEvents['CachedReadBufferCacheWriteBytes'] FROM system.query_log WHERE query_id = '{query_id}' AND type = 'QueryFinish'"
        )
    )
    assert 0 < int(
        instance.query(
            f"SELECT ProfileEvents['S3GetObject'] FROM system.query_log WHERE query_id = '{query_id}' AND type = 'QueryFinish'"
        )
    )

    query_id = f"{TABLE_NAME}-{uuid.uuid4()}"
    instance.query(
        f"SELECT * FROM {TABLE_NAME} SETTINGS filesystem_cache_name = 'cache1'",
        query_id=query_id,
    )

    instance.query("SYSTEM FLUSH LOGS")

    assert count == int(
        instance.query(
            f"SELECT ProfileEvents['CachedReadBufferReadFromCacheBytes'] FROM system.query_log WHERE query_id = '{query_id}' AND type = 'QueryFinish'"
        )
    )
    assert 0 == int(
        instance.query(
            f"SELECT ProfileEvents['S3GetObject'] FROM system.query_log WHERE query_id = '{query_id}' AND type = 'QueryFinish'"
        )
    )


@pytest.mark.parametrize("use_delta_kernel", ["1", "0"])
def test_replicated_database_and_unavailable_s3(started_cluster, use_delta_kernel):
    node1 = started_cluster.instances["node1"]
    node2 = started_cluster.instances["node2"]

    DB_NAME = randomize_table_name("db")
    TABLE_NAME = randomize_table_name("test_replicated_database_and_unavailable_s3")
    minio_client = started_cluster.minio_client
    bucket = started_cluster.minio_restricted_bucket

    if not minio_client.bucket_exists(bucket):
        minio_client.make_bucket(bucket)

    node1.query(
        f"CREATE DATABASE {DB_NAME} ENGINE=Replicated('/clickhouse/databases/{DB_NAME}', 'shard1', 'node1')"
    )
    node2.query(
        f"CREATE DATABASE {DB_NAME} ENGINE=Replicated('/clickhouse/databases/{DB_NAME}', 'shard1', 'node2')"
    )

    parquet_data_path = create_initial_data_file(
        started_cluster,
        node1,
        "SELECT number, toString(number) FROM numbers(100)",
        TABLE_NAME,
    )

    endpoint_url = f"http://{started_cluster.minio_ip}:{started_cluster.minio_port}"
    aws_access_key_id = "minio"
    aws_secret_access_key = "ClickHouse_Minio_P@ssw0rd"

    schema = pa.schema(
        [
            ("id", pa.int32()),
            ("name", pa.string()),
        ]
    )

    data = [
        pa.array([1, 2, 3], type=pa.int32()),
        pa.array(["John Doe", "Jane Smith", "Jake Johnson"], type=pa.string()),
    ]
    storage_options = {
        "AWS_ENDPOINT_URL": endpoint_url,
        "AWS_ACCESS_KEY_ID": aws_access_key_id,
        "AWS_SECRET_ACCESS_KEY": aws_secret_access_key,
        "AWS_ALLOW_HTTP": "true",
        "AWS_S3_ALLOW_UNSAFE_RENAME": "true",
    }
    path = f"s3://root/{TABLE_NAME}"
    table = pa.Table.from_arrays(data, schema=schema)

    write_deltalake(path, table, storage_options=storage_options)

    with PartitionManager() as pm:
        pm_rule_reject = {
            "probability": 1,
            "destination": node2.ip_address,
            "source_port": started_cluster.minio_port,
            "action": "REJECT --reject-with tcp-reset",
        }
        pm_rule_drop_all = {
            "destination": node2.ip_address,
            "source_port": started_cluster.minio_port,
            "action": "DROP",
        }
        pm._add_rule(pm_rule_reject)

        node1.query(
            f"""
            DROP TABLE IF EXISTS {DB_NAME}.{TABLE_NAME};
            CREATE TABLE {DB_NAME}.{TABLE_NAME}
            AS deltaLake('http://{started_cluster.minio_ip}:{started_cluster.minio_port}/root/{TABLE_NAME}' , 'minio', '{minio_secret_key}')
            """
        )

        assert TABLE_NAME in node1.query(
            f"select name from system.tables where database = '{DB_NAME}'"
        )
        assert TABLE_NAME in node2.query(
            f"select name from system.tables where database = '{DB_NAME}'"
        )

        replica_path = f"/clickhouse/databases/{DB_NAME}/replicas/shard1|node2"
        zk = started_cluster.get_kazoo_client("zoo1")
        zk.set(replica_path + "/digest", "123456".encode())

        assert "123456" in node2.query(
            f"SELECT * FROM system.zookeeper WHERE path = '{replica_path}'"
        )

        node2.restart_clickhouse()

        assert "123456" not in node2.query(
            f"SELECT * FROM system.zookeeper WHERE path = '{replica_path}'"
        )


def test_session_token(started_cluster):
    spark = started_cluster.spark_session
    minio_client = started_cluster.minio_client
    TABLE_NAME = randomize_table_name("test_session_token")
    bucket = started_cluster.minio_bucket

    if not minio_client.bucket_exists(bucket):
        minio_client.make_bucket(bucket)

    node_name = "node_with_environment_credentials"
    instance = started_cluster.instances[node_name]
    parquet_data_path = create_initial_data_file(
        started_cluster,
        instance,
        "SELECT toUInt64(number), toString(number) FROM numbers(100)",
        TABLE_NAME,
        node_name=node_name,
    )

    write_delta_from_file(spark, parquet_data_path, f"/{TABLE_NAME}")
    upload_directory(minio_client, bucket, f"/{TABLE_NAME}", "")

    assert 0 < int(
        instance.query(
            f"""
    SELECT count() FROM deltaLake(
        'http://{started_cluster.minio_host}:{started_cluster.minio_port}/{started_cluster.minio_bucket}/{TABLE_NAME}/',
        SETTINGS allow_experimental_delta_kernel_rs=1)
    """
        )
    )

    instance2 = started_cluster.instances["node1"]

    assert 0 < int(
        instance2.query(
            f"""
    SELECT count() FROM deltaLake(
        'http://{started_cluster.minio_host}:{started_cluster.minio_port}/{started_cluster.minio_bucket}/{TABLE_NAME}/', '{minio_access_key}', '{minio_secret_key}',
        SETTINGS allow_experimental_delta_kernel_rs=1)
    """
        )
    )

    assert (
        "Received DeltaLake kernel error ReqwestError: Error interacting with object store"
        in instance2.query_and_get_error(
            f"""
    SELECT count() FROM deltaLake(
        'http://{started_cluster.minio_host}:{started_cluster.minio_port}/{started_cluster.minio_bucket}/{TABLE_NAME}/', '{minio_access_key}', '{minio_secret_key}', 'fake-token',
        SETTINGS allow_experimental_delta_kernel_rs=1)
    """
        )
    )


@pytest.mark.parametrize("use_delta_kernel", ["1"])
def test_partition_columns_2(started_cluster, use_delta_kernel):
    node = started_cluster.instances["node1"]
    table_name = randomize_table_name("test_partition_columns_2")

    schema = pa.schema(
        [
            ("a", pa.int32()),
            ("b", pa.int32()),
            ("c", pa.int32()),
            ("d", pa.string()),
            ("e", pa.string()),
        ]
    )
    data = [
        pa.array([1, 2, 3, 4, 5], type=pa.int32()),
        pa.array([4, 5, 6, 7, 8], type=pa.int32()),
        pa.array([7, 7, 8, 9, 10], type=pa.int32()),
        pa.array(["aa", "bb", "cc", "aa", "bb"], type=pa.string()),
        pa.array(["aa", "bb", "cc", "aa", "cc"], type=pa.string()),
    ]

    storage_options = {
        "AWS_ENDPOINT_URL": f"http://{started_cluster.minio_ip}:{started_cluster.minio_port}",
        "AWS_ACCESS_KEY_ID": minio_access_key,
        "AWS_SECRET_ACCESS_KEY": minio_secret_key,
        "AWS_ALLOW_HTTP": "true",
        "AWS_S3_ALLOW_UNSAFE_RENAME": "true",
    }
    path = f"s3://root/{table_name}"
    table = pa.Table.from_arrays(data, schema=schema)

    write_deltalake(
        path, table, storage_options=storage_options, partition_by=["c", "d"]
    )

    delta_function = f"""
deltaLake(
        'http://{started_cluster.minio_ip}:{started_cluster.minio_port}/root/{table_name}' ,
        '{minio_access_key}',
        '{minio_secret_key}',
    SETTINGS allow_experimental_delta_kernel_rs=0)
    """

    num_files = int(
        node.query(
            f"SELECT uniqExact(_path) FROM {delta_function}",
            settings={"allow_experimental_delta_kernel_rs": 1},
        )
    )
    assert num_files == 5

    new_data = [
        pa.array([2], type=pa.int32()),
        pa.array([3], type=pa.int32()),
        pa.array([7], type=pa.int32()),
        pa.array(["aa"], type=pa.string()),
        pa.array(["cc"], type=pa.string()),
    ]
    new_table_data = pa.Table.from_arrays(new_data, schema=schema)

    write_deltalake(
        path, new_table_data, storage_options=storage_options, mode="append"
    )

    assert (
        "a\tNullable(Int32)\t\t\t\t\t\n"
        "b\tNullable(Int32)\t\t\t\t\t\n"
        "c\tNullable(Int32)\t\t\t\t\t\n"
        "d\tNullable(String)\t\t\t\t\t\n"
        "e\tNullable(String)"
        == node.query(
            f"DESCRIBE TABLE {delta_function}",
            settings={"allow_experimental_delta_kernel_rs": 1},
        ).strip()
    )

    num_files = int(
        node.query(
            f"SELECT uniqExact(_path) FROM {delta_function}",
            settings={"allow_experimental_delta_kernel_rs": 1},
        )
    )
    assert num_files == 6

    query_id = f"{table_name}-{uuid.uuid4()}"
    assert (
        "1"
        in node.query(
            f" SELECT a FROM {delta_function} WHERE c = 7 and d = 'aa'",
            query_id=query_id,
            settings={"allow_experimental_delta_kernel_rs": 1},
        ).strip()
    )

    def check_pruned(count, query_id):
        node.query("SYSTEM FLUSH LOGS")
        assert count == int(
            node.query(
                f"""
            SELECT ProfileEvents['DeltaLakePartitionPrunedFiles']
            FROM system.query_log WHERE query_id = '{query_id}' AND type = 'QueryFinish'
        """
            )
        )

    check_pruned(num_files - 2, query_id)

    query_id = f"{table_name}-{uuid.uuid4()}"
    assert (
        "2"
        in node.query(
            f"SELECT a FROM {delta_function} WHERE c = 7 and d = 'bb'",
            query_id=query_id,
            settings={"allow_experimental_delta_kernel_rs": 1},
        ).strip()
    )

    check_pruned(num_files - 1, query_id)


@pytest.mark.parametrize(
    "column_mapping", ["", "name"]
)  # "id" is not supported by delta-kernel at the moment
def test_rename_and_add_column(started_cluster, column_mapping):
    node = started_cluster.instances["node1"]
    table_name = randomize_table_name("test_rename_column")
    spark = started_cluster.spark_session
    minio_client = started_cluster.minio_client
    bucket = started_cluster.minio_bucket
    path = f"/{table_name}"

    df = spark.createDataFrame([("alice", 47), ("anora", 23), ("aelin", 51)]).toDF(
        "first_name", "age"
    )

    if column_mapping is "":
        df.write.format("delta").partitionBy("age").save(path)
    else:
        df.write.format("delta").partitionBy("age").option(
            "delta.minReaderVersion", "2"
        ).option("delta.minWriterVersion", "5").option(
            "delta.columnMapping.mode", column_mapping
        ).save(
            path
        )

    upload_directory(minio_client, bucket, path, "")

    delta_function = f"""
deltaLake(
        'http://{started_cluster.minio_ip}:{started_cluster.minio_port}/root/{table_name}' ,
        '{minio_access_key}',
        '{minio_secret_key}',
        SETTINGS allow_experimental_delta_kernel_rs=1)
    """

    def check_schema(expected):
        assert expected == node.query(f"DESCRIBE TABLE {delta_function}").strip()

    def check_data(expected):
        assert (
            expected
            == node.query(f"SELECT * FROM {delta_function} ORDER BY all").strip()
        )

    def append_data(df):
        df.write.option("mergeSchema", "true").mode("append").format(
            "delta"
        ).partitionBy("age").save(path)
        upload_directory(minio_client, bucket, path, "")

    def check_pruned_files(expected, query_id):
        node.query("SYSTEM FLUSH LOGS")
        assert expected == int(
            node.query(
                f"""
            SELECT ProfileEvents['DeltaLakePartitionPrunedFiles']
            FROM system.query_log WHERE query_id = '{query_id}' AND type = 'QueryFinish'
        """
            )
        )

    check_schema("first_name\tNullable(String)\t\t\t\t\t\nage\tNullable(Int64)")
    check_data("aelin\t51\n" "alice\t47\n" "anora\t23")

    spark.sql(f"CREATE TABLE {table_name} USING DELTA LOCATION '{path}'")

    if column_mapping == "":
        # To allow column rename
        spark.sql(
            f"""
ALTER TABLE {table_name}
SET TBLPROPERTIES ('delta.minReaderVersion'='2', 'delta.minWriterVersion'='5', 'delta.columnMapping.mode' = 'name')
                """
        )

    spark.sql(f"ALTER TABLE {table_name} RENAME COLUMN first_name TO naam")

    df = spark.createDataFrame([("bob", 12), ("bill", 33), ("bober", 49)]).toDF(
        "naam", "age"
    )
    append_data(df)

    assert "Unknown expression identifier `first_name`" in node.query_and_get_error(
        f"SELECT first_name FROM {delta_function} WHERE age = 51"
    )

    check_schema("naam\tNullable(String)\t\t\t\t\t\nage\tNullable(Int64)")
    check_data(
        "aelin\t51\n" "alice\t47\n" "anora\t23\n" "bill\t33\n" "bob\t12\n" "bober\t49"
    )

    query_id = f"{table_name}-{uuid.uuid4()}"
    assert (
        "bob"
        == node.query(
            f"SELECT naam FROM {delta_function} WHERE age = 12", query_id=query_id
        ).strip()
    )
    check_pruned_files(5, query_id)

    query_id = f"{table_name}-{uuid.uuid4()}"
    assert (
        "aelin"
        == node.query(
            f"SELECT naam FROM {delta_function} WHERE age = 51", query_id=query_id
        ).strip()
    )
    check_pruned_files(5, query_id)

    df = spark.createDataFrame([("cicil", 68, "usa"), ("corsha", 26, "chaol")]).toDF(
        "naam", "age", "country"
    )

    df.write.option("mergeSchema", "true").mode("append").format("delta").partitionBy(
        "age"
    ).save(path)

    upload_directory(minio_client, bucket, path, "")

    assert (
        "naam\tNullable(String)\t\t\t\t\t\n"
        "age\tNullable(Int64)\t\t\t\t\t\n"
        "country\tNullable(String)"
        == node.query(f"DESCRIBE TABLE {delta_function}").strip()
    )

    assert (
        "aelin\t51\t\\N\n"
        "alice\t47\t\\N\n"
        "anora\t23\t\\N\n"
        "bill\t33\t\\N\n"
        "bob\t12\t\\N\n"
        "bober\t49\t\\N\n"
        "cicil\t68\tusa\n"
        "corsha\t26\tchaol"
        == node.query(f"SELECT * FROM {delta_function} ORDER BY all").strip()
    )

    df = spark.createDataFrame([("engineer", 32)]).toDF("profession", "age")

    df.write.option("mergeSchema", "true").mode("append").format("delta").partitionBy(
        "age"
    ).save(path)

    upload_directory(minio_client, bucket, path, "")

    assert (
        "aelin\t51\t\\N\t\\N\n"
        "alice\t47\t\\N\t\\N\n"
        "anora\t23\t\\N\t\\N\n"
        "bill\t33\t\\N\t\\N\n"
        "bob\t12\t\\N\t\\N\n"
        "bober\t49\t\\N\t\\N\n"
        "cicil\t68\tusa\t\\N\n"
        "corsha\t26\tchaol\t\\N\n"
        "\\N\t32\t\\N\tengineer"
        == node.query(f"SELECT * FROM {delta_function} ORDER BY all").strip()
    )

    paths = (
        node.query(f"SELECT _path FROM {delta_function} ORDER BY all")
        .strip()
        .splitlines()
    )

    def s3_function(path):
        return f""" s3(
            'http://{started_cluster.minio_ip}:{started_cluster.minio_port}/{path}' ,
            '{minio_access_key}',
            '{minio_secret_key}')
        """

    assert len(paths) == 9

    schemas = dict()
    for path in paths:
        schema = node.query(f"DESCRIBE TABLE {s3_function(path)}").strip()
        if schema in schemas:
            schemas[schema].append(path)
        else:
            schemas[schema] = [path]

    assert len(schemas) == 3
    counts = []
    for schema, schema_paths in schemas.items():
        counts.append(len(schema_paths))
    counts.sort()

    assert counts == [1, 2, 6]


def test_alter_column_type(started_cluster):
    ## Delta lake supports a very limited set of type changes:
    ## https://docs.databricks.com/aws/en/sql/language-manual/sql-ref-syntax-ddl-alter-table-manage-column#parameters-1
    ## What is done in this test:
    ## Alter Short -> Int
    ## Alter Int -> Nullable(Int)
    ##
    ## Complex type changes are supported only with data overwrite
    ## https://docs.delta.io/latest/delta-batch.html#change-column-type-or-name

    node = started_cluster.instances["node1"]
    table_name = randomize_table_name("test_rename_column")
    spark = started_cluster.spark_session
    minio_client = started_cluster.minio_client
    bucket = started_cluster.minio_bucket
    path = f"/{table_name}"

    delta_function = f"""
deltaLake(
        'http://{started_cluster.minio_ip}:{started_cluster.minio_port}/root/{table_name}' ,
        '{minio_access_key}',
        '{minio_secret_key}',
        SETTINGS allow_experimental_delta_kernel_rs=1)
    """

    def check_schema(expected):
        assert node.query(f"DESCRIBE TABLE {delta_function} FORMAT TSV") == TSV(
            expected
        )

    def check_data(expected):
        assert (
            expected
            == node.query(f"SELECT * FROM {delta_function} ORDER BY all").strip()
        )

    def append_data(df):
        df.write.option("mergeSchema", "true").mode("append").format(
            "delta"
        ).partitionBy("age").save(path)
        upload_directory(minio_client, bucket, path, "")

    delta_table = (
        DeltaTable.create(spark)
        .tableName(table_name)
        .location(path)
        .addColumn("a", "SHORT", nullable=False)
        .addColumn("b", "STRING", nullable=False)
        .addColumn("c", "DATE", nullable=False)
        .addColumn("d", "ARRAY<STRING>", nullable=False)
        .addColumn("e", "BOOLEAN", nullable=True)
        .addColumn("f", ArrayType(StringType(), containsNull=False), nullable=False)
        .partitionedBy("c")
        .property("delta.minReaderVersion", "2")
        .property("delta.minWriterVersion", "5")
        .property("delta.columnMapping.mode", "name")
        .execute()
    )

    data = [
        (
            1,
            "a",
            datetime.strptime("2000-01-01", "%Y-%m-%d"),
            ["aa", "aa"],
            True,
            ["aaa", "aaa"],
        )
    ]

    schema = StructType(
        [
            StructField("a", ShortType(), nullable=True),
            StructField("b", StringType(), nullable=False),
            StructField("c", DateType(), nullable=False),
            StructField("d", ArrayType(StringType())),
            StructField("e", BooleanType(), nullable=False),
            StructField("f", ArrayType(StringType(), containsNull=False)),
        ]
    )

    df = spark.createDataFrame(data=data, schema=schema)
    df.write.format("delta").partitionBy("c").mode("overwrite").save(path)

    upload_directory(minio_client, bucket, path, "")

    check_schema(
        [
            ["a", "Int16"],
            ["b", "String"],
            ["c", "Date32"],
            ["d", "Array(Nullable(String))"],
            ["e", "Nullable(Bool)"],
            ["f", "Array(String)"],
        ]
    )

    schema = StructType(
        [
            StructField("a", IntegerType(), nullable=False),
            StructField("b", StringType(), nullable=False),
            StructField("c", DateType(), nullable=False),
            StructField("d", ArrayType(StringType())),
            StructField("e", BooleanType(), nullable=False),
            StructField("f", ArrayType(StringType(), containsNull=False)),
        ]
    )

    data = [
        (
            214748364,
            "b",
            datetime.strptime("2000-02-02", "%Y-%m-%d"),
            ["bb", "bb"],
            False,
            ["bbb", "bbb"],
        )
    ]

    df = spark.createDataFrame(data=data, schema=schema)
    df.write.option("mergeSchema", "true").mode("append").format("delta").partitionBy(
        "c"
    ).save(path)

    upload_directory(minio_client, bucket, path, "")

    check_schema(
        [
            ["a", "Int32"],
            ["b", "String"],
            ["c", "Date32"],
            ["d", "Array(Nullable(String))"],
            ["e", "Nullable(Bool)"],
            ["f", "Array(String)"],
        ]
    )

    assert (
        "1\ta\t2000-01-01\t['aa','aa']\ttrue\t['aaa','aaa']\n214748364\tb\t2000-02-02\t['bb','bb']\tfalse\t['bbb','bbb']\n"
        == node.query(f"SELECT * FROM {delta_function} ORDER BY all")
    )

    spark.sql(f"ALTER TABLE {table_name} CHANGE COLUMN a DROP NOT NULL;")
    schema = StructType(
        [
            StructField("a", IntegerType(), nullable=True),
            StructField("b", StringType(), nullable=False),
            StructField("c", DateType(), nullable=False),
            StructField("d", ArrayType(StringType())),
            StructField("e", BooleanType(), nullable=False),
            StructField("f", ArrayType(StringType(), containsNull=False)),
        ]
    )

    data = [
        (
            None,
            "c",
            datetime.strptime("2000-03-03", "%Y-%m-%d"),
            ["cc", "cc"],
            False,
            ["ccc", "ccc"],
        )
    ]

    df = spark.createDataFrame(data=data, schema=schema)
    df.write.option("mergeSchema", "true").mode("append").format("delta").partitionBy(
        "c"
    ).save(path)

    upload_directory(minio_client, bucket, path, "")
    check_schema(
        [
            ["a", "Nullable(Int32)"],
            ["b", "String"],
            ["c", "Date32"],
            ["d", "Array(Nullable(String))"],
            ["e", "Nullable(Bool)"],
            ["f", "Array(String)"],
        ]
    )
    assert (
        "1\ta\t2000-01-01\t['aa','aa']\ttrue\t['aaa','aaa']\n214748364\tb\t2000-02-02\t['bb','bb']\tfalse\t['bbb','bbb']\n\\N\tc\t2000-03-03\t['cc','cc']\tfalse\t['ccc','ccc']\n"
        == node.query(f"SELECT * FROM {delta_function} ORDER BY all")
    )

    paths = (
        node.query(f"SELECT _path FROM {delta_function} ORDER BY all")
        .strip()
        .splitlines()
    )

    def s3_function(path):
        return f""" s3(
            'http://{started_cluster.minio_ip}:{started_cluster.minio_port}/{path}' ,
            '{minio_access_key}',
            '{minio_secret_key}')
        """

    assert len(paths) == 3

    assert "Nullable(Int16)" in node.query(
        f"DESCRIBE TABLE {s3_function(paths[0])}"
    ) or "Nullable(Int16)" in node.query(f"DESCRIBE TABLE {s3_function(paths[1])}")

    assert "Nullable(Int32)" in node.query(
        f"DESCRIBE TABLE {s3_function(paths[0])}"
    ) or "Nullable(Int32)" in node.query(f"DESCRIBE TABLE {s3_function(paths[1])}")

    schema = StructType(
        [
            StructField("a", StringType(), nullable=True),
            StructField("b", StringType(), nullable=False),
            StructField("c", DateType(), nullable=False),
            StructField("d", ArrayType(StringType())),
            StructField("e", BooleanType(), nullable=False),
            StructField("f", ArrayType(StringType(), containsNull=False)),
        ]
    )

    data = [
        (
            "123",
            "d",
            datetime.strptime("2000-04-04", "%Y-%m-%d"),
            ["ddd", "dd"],
            False,
            ["ddd", "ddd"],
        )
    ]

    spark.read.table(table_name).withColumn("a", col("a").cast("String")).write.format(
        "delta"
    ).mode("overwrite").option("overwriteSchema", "true").partitionBy("c").save(path)

    df = spark.createDataFrame(data=data, schema=schema)
    df.write.mode("append").format("delta").partitionBy("c").save(path)

    upload_directory(minio_client, bucket, path, "")

    # spark.read.table(table_name).printSchema()
    check_schema(
        [
            ["a", "Nullable(String)"],
            ["b", "Nullable(String)"],
            ["c", "Nullable(Date32)"],
            ["d", "Array(Nullable(String))"],
            ["e", "Nullable(Bool)"],
            ["f", "Array(Nullable(String))"],
        ]
    )
    assert (
        "1\ta\t2000-01-01\t['aa','aa']\ttrue\t['aaa','aaa']\n123\td\t2000-04-04\t['ddd','dd']\tfalse\t['ddd','ddd']\n214748364\tb\t2000-02-02\t['bb','bb']\tfalse\t['bbb','bbb']\n\\N\tc\t2000-03-03\t['cc','cc']\tfalse\t['ccc','ccc']\n"
        == node.query(
            f"SELECT * FROM {delta_function} ORDER BY all settings input_format_parquet_allow_missing_columns=0 "
        )
<<<<<<< HEAD
    )


@pytest.mark.parametrize("new_analyzer", ["1", "0"])
def test_cluster_function(started_cluster, new_analyzer):
    instance = started_cluster.instances["node1"]
    instance_old = started_cluster.instances["node_old"]
    table_name = randomize_table_name("test_cluster_function")

    schema = pa.schema([("a", pa.int32()), ("b", pa.string())])
    data = [
        pa.array([1, 2, 3, 4, 5], type=pa.int32()),
        pa.array(["aa", "bb", "cc", "aa", "bb"], type=pa.string()),
    ]

    storage_options = {
        "AWS_ENDPOINT_URL": f"http://{started_cluster.minio_ip}:{started_cluster.minio_port}",
        "AWS_ACCESS_KEY_ID": minio_access_key,
        "AWS_SECRET_ACCESS_KEY": minio_secret_key,
        "AWS_ALLOW_HTTP": "true",
        "AWS_S3_ALLOW_UNSAFE_RENAME": "true",
    }
    path = f"s3://root/{table_name}"
    table = pa.Table.from_arrays(data, schema=schema)
    write_deltalake(path, table, storage_options=storage_options, partition_by=["b"])

    table_function = f"""
deltaLakeCluster(cluster,
        'http://{started_cluster.minio_ip}:{started_cluster.minio_port}/root/{table_name}' ,
        '{minio_access_key}',
        '{minio_secret_key}',
        SETTINGS allow_experimental_delta_kernel_rs=1)
    """
    instance.query(
        f"SELECT * FROM {table_function} SETTINGS allow_experimental_analyzer={new_analyzer}"
    )
    assert 5 == int(
        instance.query(
            f"SELECT count() FROM {table_function} SETTINGS allow_experimental_analyzer={new_analyzer}"
        )
    )
    assert "1\taa\n"
    "2\tbb\n"
    "3\tcc\n"
    "4\taa\n"
    "5\tbb\n" == instance.query(
        f"SELECT * FROM {table_function} ORDER BY a SETTINGS allow_experimental_analyzer={new_analyzer}"
    )

    table_function_old = f"""
deltaLakeCluster(cluster_old,
        'http://{started_cluster.minio_ip}:{started_cluster.minio_port}/root/{table_name}' ,
        '{minio_access_key}',
        '{minio_secret_key}',
        SETTINGS allow_experimental_delta_kernel_rs=1)
    """

    assert 5 == int(
        instance_old.query(
            f"SELECT count() FROM {table_function_old} SETTINGS allow_experimental_analyzer={new_analyzer}"
        )
    )

    # Incorrect result on old instance
    assert "1\n2\n3\n4\n5\n" == instance_old.query(
        f"SELECT * FROM {table_function_old} ORDER BY a SETTINGS allow_experimental_analyzer={new_analyzer}"
    )

    assert 5 == int(
        instance.query(
            f"SELECT count() FROM {table_function_old} SETTINGS allow_experimental_analyzer={new_analyzer}"
        )
    )

    # Incorrect result on old instance
    assert "1\t\\N\n2\t\\N\n3\t\\N\n4\t\\N\n5\t\\N\n" == instance.query(
        f"SELECT * FROM {table_function_old} ORDER BY a SETTINGS allow_experimental_analyzer={new_analyzer}"
    )


def test_partition_columns_3(started_cluster):
    instance = started_cluster.instances["node1"]
    spark = started_cluster.spark_session
    minio_client = started_cluster.minio_client
    bucket = started_cluster.minio_bucket
    TABLE_NAME = randomize_table_name("test_partition_columns_3")
    result_file = f"{TABLE_NAME}"
    partition_columns = ["year"]

    schema = StructType(
        [
            StructField("id", IntegerType(), nullable=False),
            StructField("name", StringType(), nullable=False),
            StructField("age", IntegerType(), nullable=False),
            StructField("country", StringType(), nullable=False),
            StructField("year", StringType(), nullable=False),
        ]
    )

    num_rows = 10
    now = datetime.now()
    data = [(i, f"name_{i}", 32, "US", "2025") for i in range(num_rows)]
    df = spark.createDataFrame(data=data, schema=schema)
    df.printSchema()
    df.write.mode("append").format("delta").partitionBy(partition_columns).save(
        f"/{TABLE_NAME}"
    )

    minio_client = started_cluster.minio_client
    bucket = started_cluster.minio_bucket

    files = upload_directory(minio_client, bucket, f"/{TABLE_NAME}", "")
    assert len(files) > 0
    print(f"Uploaded files: {files}")

    table_function = f"deltaLake('http://{started_cluster.minio_ip}:{started_cluster.minio_port}/{bucket}/{result_file}/', 'minio', '{minio_secret_key}')"

    result = int(instance.query(f"SELECT count() FROM {table_function}"))
    assert result == num_rows

    assert (
        "0\tname_0\t32\tUS\t2025\n"
        "1\tname_1\t32\tUS\t2025\n"
        "2\tname_2\t32\tUS\t2025\n"
        "3\tname_3\t32\tUS\t2025\n"
        "4\tname_4\t32\tUS\t2025\n"
        "5\tname_5\t32\tUS\t2025\n"
        "6\tname_6\t32\tUS\t2025\n"
        "7\tname_7\t32\tUS\t2025\n"
        "8\tname_8\t32\tUS\t2025\n"
        "9\tname_9\t32\tUS\t2025"
        == instance.query(f"SELECT * FROM {table_function} ORDER BY all").strip()
    )


def test_filtering_by_virtual_columns(started_cluster):
    instance = started_cluster.instances["node1"]
    spark = started_cluster.spark_session
    minio_client = started_cluster.minio_client
    bucket = started_cluster.minio_bucket
    TABLE_NAME = randomize_table_name("test_filtering_by_virtual_columns")
    result_file = f"{TABLE_NAME}"
    partition_columns = ["year"]

    schema = StructType(
        [
            StructField("id", IntegerType(), nullable=False),
            StructField("name", StringType(), nullable=False),
            StructField("age", IntegerType(), nullable=False),
            StructField("country", StringType(), nullable=False),
            StructField("year", StringType(), nullable=False),
        ]
    )

    num_rows = 10
    now = datetime.now()
    data = [(i, f"name_{i}", 32, "US", f"202{i}") for i in range(num_rows)]
    df = spark.createDataFrame(data=data, schema=schema)
    df.printSchema()
    df.write.mode("append").format("delta").partitionBy(partition_columns).save(
        f"/{TABLE_NAME}"
    )

    minio_client = started_cluster.minio_client
    bucket = started_cluster.minio_bucket

    files = upload_directory(minio_client, bucket, f"/{TABLE_NAME}", "")
    assert len(files) > 0
    print(f"Uploaded files: {files}")

    table_function = f"deltaLake('http://{started_cluster.minio_ip}:{started_cluster.minio_port}/{bucket}/{result_file}/', 'minio', '{minio_secret_key}', SETTINGS allow_experimental_delta_kernel_rs=0)"

    result = int(instance.query(f"SELECT count() FROM {table_function}"))
    assert result == num_rows

    assert (
        "0\tname_0\t32\tUS\t2020\n"
        "1\tname_1\t32\tUS\t2021\n"
        "2\tname_2\t32\tUS\t2022\n"
        "3\tname_3\t32\tUS\t2023\n"
        "4\tname_4\t32\tUS\t2024\n"
        "5\tname_5\t32\tUS\t2025\n"
        "6\tname_6\t32\tUS\t2026\n"
        "7\tname_7\t32\tUS\t2027\n"
        "8\tname_8\t32\tUS\t2028\n"
        "9\tname_9\t32\tUS\t2029"
        == instance.query(f"SELECT * FROM {table_function} ORDER BY all").strip()
    )

    query_id = f"query_{TABLE_NAME}_1"
    result = int(
        instance.query(
            f"SELECT count() FROM {table_function} WHERE _path ILIKE '%2024%'",
            query_id=query_id,
        )
    )
    assert result == 1
    instance.query("SYSTEM FLUSH LOGS")
    assert result == int(
        instance.query(
            f"SELECT ProfileEvents['EngineFileLikeReadFiles'] FROM system.query_log WHERE query_id = '{query_id}' and type = 'QueryFinish'"
        )
=======
>>>>>>> d74896bc
    )<|MERGE_RESOLUTION|>--- conflicted
+++ resolved
@@ -1851,139 +1851,6 @@
         == node.query(
             f"SELECT * FROM {delta_function} ORDER BY all settings input_format_parquet_allow_missing_columns=0 "
         )
-<<<<<<< HEAD
-    )
-
-
-@pytest.mark.parametrize("new_analyzer", ["1", "0"])
-def test_cluster_function(started_cluster, new_analyzer):
-    instance = started_cluster.instances["node1"]
-    instance_old = started_cluster.instances["node_old"]
-    table_name = randomize_table_name("test_cluster_function")
-
-    schema = pa.schema([("a", pa.int32()), ("b", pa.string())])
-    data = [
-        pa.array([1, 2, 3, 4, 5], type=pa.int32()),
-        pa.array(["aa", "bb", "cc", "aa", "bb"], type=pa.string()),
-    ]
-
-    storage_options = {
-        "AWS_ENDPOINT_URL": f"http://{started_cluster.minio_ip}:{started_cluster.minio_port}",
-        "AWS_ACCESS_KEY_ID": minio_access_key,
-        "AWS_SECRET_ACCESS_KEY": minio_secret_key,
-        "AWS_ALLOW_HTTP": "true",
-        "AWS_S3_ALLOW_UNSAFE_RENAME": "true",
-    }
-    path = f"s3://root/{table_name}"
-    table = pa.Table.from_arrays(data, schema=schema)
-    write_deltalake(path, table, storage_options=storage_options, partition_by=["b"])
-
-    table_function = f"""
-deltaLakeCluster(cluster,
-        'http://{started_cluster.minio_ip}:{started_cluster.minio_port}/root/{table_name}' ,
-        '{minio_access_key}',
-        '{minio_secret_key}',
-        SETTINGS allow_experimental_delta_kernel_rs=1)
-    """
-    instance.query(
-        f"SELECT * FROM {table_function} SETTINGS allow_experimental_analyzer={new_analyzer}"
-    )
-    assert 5 == int(
-        instance.query(
-            f"SELECT count() FROM {table_function} SETTINGS allow_experimental_analyzer={new_analyzer}"
-        )
-    )
-    assert "1\taa\n"
-    "2\tbb\n"
-    "3\tcc\n"
-    "4\taa\n"
-    "5\tbb\n" == instance.query(
-        f"SELECT * FROM {table_function} ORDER BY a SETTINGS allow_experimental_analyzer={new_analyzer}"
-    )
-
-    table_function_old = f"""
-deltaLakeCluster(cluster_old,
-        'http://{started_cluster.minio_ip}:{started_cluster.minio_port}/root/{table_name}' ,
-        '{minio_access_key}',
-        '{minio_secret_key}',
-        SETTINGS allow_experimental_delta_kernel_rs=1)
-    """
-
-    assert 5 == int(
-        instance_old.query(
-            f"SELECT count() FROM {table_function_old} SETTINGS allow_experimental_analyzer={new_analyzer}"
-        )
-    )
-
-    # Incorrect result on old instance
-    assert "1\n2\n3\n4\n5\n" == instance_old.query(
-        f"SELECT * FROM {table_function_old} ORDER BY a SETTINGS allow_experimental_analyzer={new_analyzer}"
-    )
-
-    assert 5 == int(
-        instance.query(
-            f"SELECT count() FROM {table_function_old} SETTINGS allow_experimental_analyzer={new_analyzer}"
-        )
-    )
-
-    # Incorrect result on old instance
-    assert "1\t\\N\n2\t\\N\n3\t\\N\n4\t\\N\n5\t\\N\n" == instance.query(
-        f"SELECT * FROM {table_function_old} ORDER BY a SETTINGS allow_experimental_analyzer={new_analyzer}"
-    )
-
-
-def test_partition_columns_3(started_cluster):
-    instance = started_cluster.instances["node1"]
-    spark = started_cluster.spark_session
-    minio_client = started_cluster.minio_client
-    bucket = started_cluster.minio_bucket
-    TABLE_NAME = randomize_table_name("test_partition_columns_3")
-    result_file = f"{TABLE_NAME}"
-    partition_columns = ["year"]
-
-    schema = StructType(
-        [
-            StructField("id", IntegerType(), nullable=False),
-            StructField("name", StringType(), nullable=False),
-            StructField("age", IntegerType(), nullable=False),
-            StructField("country", StringType(), nullable=False),
-            StructField("year", StringType(), nullable=False),
-        ]
-    )
-
-    num_rows = 10
-    now = datetime.now()
-    data = [(i, f"name_{i}", 32, "US", "2025") for i in range(num_rows)]
-    df = spark.createDataFrame(data=data, schema=schema)
-    df.printSchema()
-    df.write.mode("append").format("delta").partitionBy(partition_columns).save(
-        f"/{TABLE_NAME}"
-    )
-
-    minio_client = started_cluster.minio_client
-    bucket = started_cluster.minio_bucket
-
-    files = upload_directory(minio_client, bucket, f"/{TABLE_NAME}", "")
-    assert len(files) > 0
-    print(f"Uploaded files: {files}")
-
-    table_function = f"deltaLake('http://{started_cluster.minio_ip}:{started_cluster.minio_port}/{bucket}/{result_file}/', 'minio', '{minio_secret_key}')"
-
-    result = int(instance.query(f"SELECT count() FROM {table_function}"))
-    assert result == num_rows
-
-    assert (
-        "0\tname_0\t32\tUS\t2025\n"
-        "1\tname_1\t32\tUS\t2025\n"
-        "2\tname_2\t32\tUS\t2025\n"
-        "3\tname_3\t32\tUS\t2025\n"
-        "4\tname_4\t32\tUS\t2025\n"
-        "5\tname_5\t32\tUS\t2025\n"
-        "6\tname_6\t32\tUS\t2025\n"
-        "7\tname_7\t32\tUS\t2025\n"
-        "8\tname_8\t32\tUS\t2025\n"
-        "9\tname_9\t32\tUS\t2025"
-        == instance.query(f"SELECT * FROM {table_function} ORDER BY all").strip()
     )
 
 
@@ -2054,6 +1921,4 @@
         instance.query(
             f"SELECT ProfileEvents['EngineFileLikeReadFiles'] FROM system.query_log WHERE query_id = '{query_id}' and type = 'QueryFinish'"
         )
-=======
->>>>>>> d74896bc
     )