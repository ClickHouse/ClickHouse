--- conflicted
+++ resolved
@@ -74,7 +74,7 @@
             "node1",
             main_configs=[
                 "configs/config.d/named_collections.xml",
-<<<<<<< HEAD
+                "configs/config.d/filesystem_caches.xml",
                 "configs/config.d/remote_servers.xml",
             ],
             user_configs=["configs/users.d/users.xml"],
@@ -87,9 +87,6 @@
             main_configs=[
                 "configs/config.d/named_collections.xml",
                 "configs/config.d/remote_servers.xml",
-=======
-                "configs/config.d/filesystem_caches.xml",
->>>>>>> ad7c74c5
             ],
             user_configs=["configs/users.d/users.xml"],
             with_minio=True,
@@ -849,15 +846,6 @@
     )
 
 
-<<<<<<< HEAD
-def test_replicated_database_and_unavailable_s3(started_cluster):
-    node1 = started_cluster.instances["node1"]
-    node2 = started_cluster.instances["node2"]
-
-    TABLE_NAME = randomize_table_name("test_replicated_database_and_unavailable_s3")
-    minio_client = started_cluster.minio_client
-    bucket = started_cluster.minio_restricted_bucket
-=======
 @pytest.mark.parametrize("storage_type", ["s3"])
 def test_filesystem_cache(started_cluster, storage_type):
     instance = started_cluster.instances["node1"]
@@ -865,12 +853,71 @@
     minio_client = started_cluster.minio_client
     TABLE_NAME = randomize_table_name("test_filesystem_cache")
     bucket = started_cluster.minio_bucket
->>>>>>> ad7c74c5
 
     if not minio_client.bucket_exists(bucket):
         minio_client.make_bucket(bucket)
 
-<<<<<<< HEAD
+    parquet_data_path = create_initial_data_file(
+        started_cluster,
+        instance,
+        "SELECT number, toString(number) FROM numbers(100)",
+        TABLE_NAME,
+    )
+
+    write_delta_from_file(spark, parquet_data_path, f"/{TABLE_NAME}")
+    upload_directory(minio_client, bucket, f"/{TABLE_NAME}", "")
+    create_delta_table(instance, TABLE_NAME, bucket=bucket)
+
+    query_id = f"{TABLE_NAME}-{uuid.uuid4()}"
+    instance.query(
+        f"SELECT * FROM {TABLE_NAME} SETTINGS filesystem_cache_name = 'cache1'",
+        query_id=query_id,
+    )
+
+    instance.query("SYSTEM FLUSH LOGS")
+
+    count = int(
+        instance.query(
+            f"SELECT ProfileEvents['CachedReadBufferCacheWriteBytes'] FROM system.query_log WHERE query_id = '{query_id}' AND type = 'QueryFinish'"
+        )
+    )
+    assert 0 < int(
+        instance.query(
+            f"SELECT ProfileEvents['S3GetObject'] FROM system.query_log WHERE query_id = '{query_id}' AND type = 'QueryFinish'"
+        )
+    )
+
+    query_id = f"{TABLE_NAME}-{uuid.uuid4()}"
+    instance.query(
+        f"SELECT * FROM {TABLE_NAME} SETTINGS filesystem_cache_name = 'cache1'",
+        query_id=query_id,
+    )
+
+    instance.query("SYSTEM FLUSH LOGS")
+
+    assert count == int(
+        instance.query(
+            f"SELECT ProfileEvents['CachedReadBufferReadFromCacheBytes'] FROM system.query_log WHERE query_id = '{query_id}' AND type = 'QueryFinish'"
+        )
+    )
+    assert 0 == int(
+        instance.query(
+            f"SELECT ProfileEvents['S3GetObject'] FROM system.query_log WHERE query_id = '{query_id}' AND type = 'QueryFinish'"
+        )
+    )
+
+
+def test_replicated_database_and_unavailable_s3(started_cluster):
+    node1 = started_cluster.instances["node1"]
+    node2 = started_cluster.instances["node2"]
+
+    TABLE_NAME = randomize_table_name("test_replicated_database_and_unavailable_s3")
+    minio_client = started_cluster.minio_client
+    bucket = started_cluster.minio_restricted_bucket
+
+    if not minio_client.bucket_exists(bucket):
+        minio_client.make_bucket(bucket)
+
     node1.query(
         "CREATE DATABASE r ENGINE=Replicated('/clickhouse/databases/replicateddb', 'shard1', 'node1')"
     )
@@ -881,16 +928,10 @@
     parquet_data_path = create_initial_data_file(
         started_cluster,
         node1,
-=======
-    parquet_data_path = create_initial_data_file(
-        started_cluster,
-        instance,
->>>>>>> ad7c74c5
         "SELECT number, toString(number) FROM numbers(100)",
         TABLE_NAME,
     )
 
-<<<<<<< HEAD
     endpoint_url = f"http://{started_cluster.minio_ip}:{started_cluster.minio_port}"
     aws_access_key_id = "minio"
     aws_secret_access_key = "minio123"
@@ -959,47 +1000,4 @@
 
         assert "123456" not in node2.query(
             f"SELECT * FROM system.zookeeper WHERE path = '{replica_path}'"
-        )
-=======
-    write_delta_from_file(spark, parquet_data_path, f"/{TABLE_NAME}")
-    upload_directory(minio_client, bucket, f"/{TABLE_NAME}", "")
-    create_delta_table(instance, TABLE_NAME, bucket=bucket)
-
-    query_id = f"{TABLE_NAME}-{uuid.uuid4()}"
-    instance.query(
-        f"SELECT * FROM {TABLE_NAME} SETTINGS filesystem_cache_name = 'cache1'",
-        query_id=query_id,
-    )
-
-    instance.query("SYSTEM FLUSH LOGS")
-
-    count = int(
-        instance.query(
-            f"SELECT ProfileEvents['CachedReadBufferCacheWriteBytes'] FROM system.query_log WHERE query_id = '{query_id}' AND type = 'QueryFinish'"
-        )
-    )
-    assert 0 < int(
-        instance.query(
-            f"SELECT ProfileEvents['S3GetObject'] FROM system.query_log WHERE query_id = '{query_id}' AND type = 'QueryFinish'"
-        )
-    )
-
-    query_id = f"{TABLE_NAME}-{uuid.uuid4()}"
-    instance.query(
-        f"SELECT * FROM {TABLE_NAME} SETTINGS filesystem_cache_name = 'cache1'",
-        query_id=query_id,
-    )
-
-    instance.query("SYSTEM FLUSH LOGS")
-
-    assert count == int(
-        instance.query(
-            f"SELECT ProfileEvents['CachedReadBufferReadFromCacheBytes'] FROM system.query_log WHERE query_id = '{query_id}' AND type = 'QueryFinish'"
-        )
-    )
-    assert 0 == int(
-        instance.query(
-            f"SELECT ProfileEvents['S3GetObject'] FROM system.query_log WHERE query_id = '{query_id}' AND type = 'QueryFinish'"
-        )
-    )
->>>>>>> ad7c74c5
+        )