import glob
import json
import logging
import os
import random
import string
import time
import uuid
import threading
from datetime import datetime
from multiprocessing.dummy import Pool

import delta
import pyarrow as pa
import pyarrow.parquet as pq
import pyspark
import pytest
from azure.storage.blob import BlobServiceClient
from delta import *
from deltalake.writer import write_deltalake
from minio.deleteobjects import DeleteObject
from pyspark.sql.functions import (
    col,
    current_timestamp,
    monotonically_increasing_id,
    row_number,
)
from pyspark.sql.types import (
    ArrayType,
    BooleanType,
    DateType,
    IntegerType,
    LongType,
    ShortType,
    StringType,
    DecimalType,
    StructField,
    StructType,
    TimestampType,
)
from decimal import Decimal
from pyspark.sql.window import Window

import helpers.client
from helpers.cluster import ClickHouseCluster
from helpers.config_cluster import minio_access_key, minio_secret_key
from helpers.mock_servers import start_mock_servers
from helpers.network import PartitionManager
from helpers.s3_tools import (
    AzureUploader,
    LocalUploader,
    S3Uploader,
    get_file_contents,
    list_s3_objects,
    prepare_s3_bucket,
    upload_directory,
    LocalDownloader,
    LocalUploader,
)
from helpers.test_tools import TSV


SCRIPT_DIR = "/var/lib/clickhouse/user_files" + os.path.join(os.path.dirname(os.path.realpath(__file__)))
cluster = ClickHouseCluster(__file__, with_spark=True, azurite_default_port=10000)

S3_DATA = [
    "field_ids_struct_test/data/00000-1-7cad83a6-af90-42a9-8a10-114cbc862a42-0-00001.parquet",
]


def get_spark():
    builder = (
        pyspark.sql.SparkSession.builder.appName("spark_test")
        .config("spark.sql.extensions", "io.delta.sql.DeltaSparkSessionExtension")
        .config(
            "spark.sql.catalog.spark_catalog",
            "org.apache.spark.sql.delta.catalog.DeltaCatalog",
        )
        .config("spark.sql.catalog.spark_catalog.warehouse", "/var/lib/clickhouse/user_files")
        .config("spark.driver.memory", "8g")
        .config("spark.executor.memory", "8g")
        .master("local")
    )

    return builder.master("local").getOrCreate()


def randomize_table_name(table_name, random_suffix_length=10):
    letters = string.ascii_letters + string.digits
    return f"{table_name}{''.join(random.choice(letters) for _ in range(random_suffix_length))}"


@pytest.fixture(scope="module")
def started_cluster():
    try:
        cluster.add_instance(
            "node1",
            main_configs=[
                "configs/config.d/named_collections.xml",
                "configs/config.d/filesystem_caches.xml",
                "configs/config.d/remote_servers.xml",
                "configs/config.d/metadata_log.xml",
                "configs/config.d/disable_s3_retries.xml",
            ],
            user_configs=[
                "configs/users.d/users.xml",
                "configs/users.d/enable_writes.xml",
            ],
            with_minio=True,
            with_azurite=True,
            stay_alive=True,
            with_zookeeper=True,
            macros={"shard": 0, "replica": 1},
        )
        cluster.add_instance(
            "node2",
            main_configs=[
                "configs/config.d/named_collections.xml",
                "configs/config.d/remote_servers.xml",
                "configs/config.d/metadata_log.xml",
                "configs/config.d/disable_s3_retries.xml",
            ],
            user_configs=[
                "configs/users.d/users.xml",
                "configs/users.d/enable_writes.xml",
            ],
            with_minio=True,
            stay_alive=True,
            with_zookeeper=True,
            with_remote_database_disk=False,  # Disable `with_remote_database_disk` as in `test_replicated_database_and_unavailable_s3``, minIO rejects node2 connections
            macros={"shard": 0, "replica": 2},
        )
        cluster.add_instance(
            "node_with_environment_credentials",
            with_minio=True,
            main_configs=[
                "configs/config.d/named_collections.xml",
                "configs/config.d/use_environment_credentials.xml",
                "configs/config.d/metadata_log.xml",
            ],
            env_variables={
                "AWS_ACCESS_KEY_ID": minio_access_key,
                "AWS_SECRET_ACCESS_KEY": minio_secret_key,
            },
            with_remote_database_disk=False,
        )
        cluster.add_instance(
            "node_old",
            main_configs=[
                "configs/config.d/named_collections.xml",
                "configs/config.d/filesystem_caches.xml",
                "configs/config.d/remote_servers.xml",
                "configs/config.d/metadata_log.xml",
            ],
            user_configs=["configs/users.d/users.xml"],
            with_installed_binary=True,
            image="clickhouse/clickhouse-server",
            tag="25.3.3.42",
            with_minio=True,
            with_azurite=True,
            stay_alive=True,
            with_zookeeper=True,
        )
        cluster.add_instance(
            "node_with_disabled_delta_kernel",
            main_configs=[
                "configs/config.d/named_collections.xml",
                "configs/config.d/filesystem_caches.xml",
                "configs/config.d/remote_servers.xml",
                "configs/config.d/metadata_log.xml",
            ],
            user_configs=[
                "configs/users.d/users.xml",
                "configs/users.d/disabled_delta_kernel.xml",
            ],
            with_minio=True,
            with_azurite=True,
            stay_alive=True,
            with_zookeeper=True,
        )

        logging.info("Starting cluster...")
        cluster.start()

        cluster.default_s3_uploader = S3Uploader(
            cluster.minio_client, cluster.minio_bucket
        )

        cluster.minio_restricted_bucket = "{}-with-auth".format(cluster.minio_bucket)
        if cluster.minio_client.bucket_exists(cluster.minio_restricted_bucket):
            cluster.minio_client.remove_bucket(cluster.minio_restricted_bucket)

        cluster.minio_client.make_bucket(cluster.minio_restricted_bucket)

        cluster.azure_container_name = "mycontainer"
        cluster.blob_service_client = cluster.blob_service_client
        container_client = cluster.blob_service_client.create_container(
            cluster.azure_container_name
        )
        cluster.container_client = container_client
        cluster.default_azure_uploader = AzureUploader(
            cluster.blob_service_client, cluster.azure_container_name
        )

        # Only support local delta tables on the first node for now
        # extend this if testing on other nodes becomes necessary
        cluster.local_uploader = LocalUploader(cluster.instances["node1"])

        cluster.spark_session = get_spark()

        for file in S3_DATA:
            print(f"Copying object {file}")
            cluster.minio_client.fput_object(
                bucket_name=cluster.minio_bucket,
                object_name=file,
                file_path=os.path.join(os.path.join(os.path.dirname(os.path.realpath(__file__))), file),
            )

        yield cluster

    finally:
        cluster.shutdown()


def write_delta_from_file(spark, path, result_path, mode="overwrite"):
    spark.read.load(path).write.mode(mode).option("compression", "none").format(
        "delta"
    ).option("delta.columnMapping.mode", "name").save(result_path)


def write_delta_from_df(
    spark, df, result_path, mode="overwrite", partition_by=None, column_mapping="name"
):
    if partition_by is None:
        df.write.mode(mode).option("compression", "none").option(
            "delta.columnMapping.mode", column_mapping
        ).format("delta").save(result_path)
    else:
        df.write.mode(mode).option("compression", "none").format("delta").option(
            "delta.columnMapping.mode", column_mapping
        ).partitionBy("a").save(result_path)


def generate_data(spark, start, end):
    a = spark.range(start, end, 1).toDF("a")
    b = spark.range(start + 1, end + 1, 1).toDF("b")
    b = b.withColumn("b", b["b"].cast(StringType()))

    a = a.withColumn(
        "row_index", row_number().over(Window.orderBy(monotonically_increasing_id()))
    )
    b = b.withColumn(
        "row_index", row_number().over(Window.orderBy(monotonically_increasing_id()))
    )

    df = a.join(b, on=["row_index"]).drop("row_index")
    return df


def get_storage_options(cluster):
    return {
        "AWS_ENDPOINT_URL": f"http://{cluster.minio_ip}:{cluster.minio_port}",
        "AWS_ACCESS_KEY_ID": "minio",
        "AWS_SECRET_ACCESS_KEY": minio_secret_key,
        "AWS_ALLOW_HTTP": "true",
        "AWS_S3_ALLOW_UNSAFE_RENAME": "true",
    }


def get_delta_metadata(delta_metadata_file):
    jsons = [json.loads(x) for x in delta_metadata_file.splitlines()]
    combined_json = {}
    for d in jsons:
        combined_json.update(d)
    return combined_json


def get_node(cluster, use_delta_kernel):
    if use_delta_kernel == "1":
        return cluster.instances["node1"]
    elif use_delta_kernel == "0":
        return cluster.instances["node_with_disabled_delta_kernel"]
    else:
        assert False


def create_delta_table(
    instance,
    storage_type,
    table_name,
    cluster,
    format="Parquet",
    **kwargs,
):

    if storage_type == "s3":
        if "bucket" in kwargs:
            bucket = kwargs["bucket"]
        else:
            bucket = cluster.minio_bucket

        instance.query(
            f"""
            DROP TABLE IF EXISTS {table_name};
            CREATE TABLE {table_name}
            ENGINE=DeltaLake(s3, filename = '{table_name}/', format={format}, url = 'http://minio1:9001/{bucket}/')
            """
        )

    elif storage_type == "azure":
        instance.query(
            f"""
            DROP TABLE IF EXISTS {table_name};
            CREATE TABLE {table_name}
            ENGINE=DeltaLakeAzure(azure, container = {cluster.azure_container_name}, storage_account_url = '{cluster.env_variables["AZURITE_STORAGE_ACCOUNT_URL"]}', blob_path = '/{table_name}', format={format})
            """
        )
    elif storage_type == "local":
        # For local storage, we need to use the absolute path
        user_files_path = os.path.join(
            SCRIPT_DIR, f"{cluster.instances_dir_name}/node1/database/user_files"
        )
        table_path = os.path.join(user_files_path, table_name)
        instance.query(
            f"""
            DROP TABLE IF EXISTS {table_name};
            CREATE TABLE {table_name}
            ENGINE=DeltaLakeLocal('{table_path}', {format})
            """
        )
    else:
        raise Exception(f"Unknown delta lake storage type: {storage_type}")


def default_upload_directory(
    started_cluster, storage_type, local_path, remote_path, **kwargs
):
    if storage_type == "s3":
        print(kwargs)
        return started_cluster.default_s3_uploader.upload_directory(
            local_path, remote_path, **kwargs
        )
    elif storage_type == "azure":
        return started_cluster.default_azure_uploader.upload_directory(
            local_path, remote_path, **kwargs
        )
    elif storage_type == "local":
        return started_cluster.local_uploader.upload_directory(
            local_path, remote_path, **kwargs
        )
    else:
        raise Exception(f"Unknown delta storage type: {storage_type}")


def create_initial_data_file(
    cluster, node, query, table_name, compression_method="none", node_name="node1"
):
    node.query(
        f"""
        INSERT INTO TABLE FUNCTION
            file('{table_name}.parquet')
        SETTINGS
            output_format_parquet_compression_method='{compression_method}',
            s3_truncate_on_insert=1 {query}
        FORMAT Parquet"""
    )
    user_files_path = os.path.join(
        os.path.join(os.path.dirname(os.path.realpath(__file__))), f"{cluster.instances_dir_name}/{node_name}/database/user_files"
    )
    result_path = f"{user_files_path}/{table_name}.parquet"
    return result_path


@pytest.mark.parametrize(
    "use_delta_kernel, storage_type",
    [("1", "s3"), ("0", "s3"), ("0", "azure"), ("1", "local")],
)
def test_single_log_file(started_cluster, use_delta_kernel, storage_type):
    instance = get_node(started_cluster, use_delta_kernel)
    spark = started_cluster.spark_session
    TABLE_NAME = randomize_table_name("test_single_log_file")

    inserted_data = "SELECT number as a, toString(number + 1) as b FROM numbers(100)"
    parquet_data_path = create_initial_data_file(
        started_cluster, instance, inserted_data, TABLE_NAME, node_name=instance.name
    )

    # For local storage, we need to use the absolute path
    user_files_path = os.path.join(
        SCRIPT_DIR, f"{cluster.instances_dir_name}/{instance.name}/database/user_files"
    )
    table_path = os.path.join(user_files_path, TABLE_NAME)

    # We need to exclude the leading slash for local storage protocol file://
    delta_path = table_path if storage_type == "local" else f"/{TABLE_NAME}"
    write_delta_from_file(spark, parquet_data_path, delta_path)

    files = default_upload_directory(
        started_cluster,
        storage_type,
        delta_path,
        "",
    )

    assert len(files) == 2  # 1 metadata files + 1 data file

    create_delta_table(
        instance,
        storage_type,
        TABLE_NAME,
        started_cluster,
    )

    assert int(instance.query(f"SELECT count() FROM {TABLE_NAME}")) == 100
    assert instance.query(f"SELECT * FROM {TABLE_NAME}") == instance.query(
        inserted_data
    )


@pytest.mark.parametrize(
    "use_delta_kernel, storage_type",
    [("1", "s3"), ("0", "s3"), ("0", "azure"), ("1", "local")],
)
def test_partition_by(started_cluster, use_delta_kernel, storage_type):
    instance = get_node(started_cluster, use_delta_kernel)
    spark = started_cluster.spark_session

    TABLE_NAME = randomize_table_name("test_partition_by")

    # For local storage, we need to use the absolute path
    user_files_path = os.path.join(
        SCRIPT_DIR, f"{cluster.instances_dir_name}/{instance.name}/database/user_files"
    )
    table_path = os.path.join(user_files_path, TABLE_NAME)

    # We need to exclude the leading slash for local storage protocol file://
    delta_path = table_path if storage_type == "local" else f"/{TABLE_NAME}"

    write_delta_from_df(
        spark,
        generate_data(spark, 0, 10),
        delta_path,
        mode="overwrite",
        partition_by="a",
    )

    files = default_upload_directory(
        started_cluster,
        storage_type,
        delta_path,
        "",
    )

    assert len(files) == 11  # 10 partitions and 1 metadata file

    create_delta_table(
        instance,
        storage_type,
        TABLE_NAME,
        started_cluster,
    )
    assert int(instance.query(f"SELECT count() FROM {TABLE_NAME}")) == 10


@pytest.mark.parametrize(
    "use_delta_kernel, storage_type",
    [("1", "s3"), ("0", "s3"), ("0", "azure"), ("1", "local")],
)
def test_checkpoint(started_cluster, use_delta_kernel, storage_type):
    instance = get_node(started_cluster, use_delta_kernel)
    spark = started_cluster.spark_session
    minio_client = started_cluster.minio_client
    bucket = started_cluster.minio_bucket
    TABLE_NAME = randomize_table_name("test_checkpoint")

    # For local storage, we need to use the absolute path
    user_files_path = os.path.join(
        SCRIPT_DIR, f"{cluster.instances_dir_name}/{instance.name}/database/user_files"
    )
    table_path = os.path.join(user_files_path, TABLE_NAME)
    # We need to exclude the leading slash for local storage protocol file://
    delta_path = table_path if storage_type == "local" else f"/{TABLE_NAME}"

    write_delta_from_df(
        spark,
        generate_data(spark, 0, 1),
        delta_path,
        mode="overwrite",
    )
    for i in range(1, 25):
        write_delta_from_df(
            spark,
            generate_data(spark, i, i + 1),
            delta_path,
            mode="append",
        )

    files = default_upload_directory(
        started_cluster,
        storage_type,
        delta_path,
        "",
    )
    # 25 data files
    # 25 metadata files
    # 1 last_metadata file
    # 2 checkpoints
    assert len(files) == 25 * 2 + 3

    ok = False
    for file in files:
        if file.endswith("last_checkpoint"):
            ok = True
    assert ok

    create_delta_table(
        instance,
        storage_type,
        TABLE_NAME,
        started_cluster,
    )
    assert (
        int(
            instance.query(
                f"SELECT count() FROM {TABLE_NAME} SETTINGS input_format_parquet_allow_missing_columns=1"
            )
        )
        == 25
    )

    table = DeltaTable.forPath(spark, delta_path)
    table.delete("a < 10")
    files = default_upload_directory(
        started_cluster,
        storage_type,
        delta_path,
        "",
    )
    assert int(instance.query(f"SELECT count() FROM {TABLE_NAME}")) == 15

    for i in range(0, 5):
        write_delta_from_df(
            spark,
            generate_data(spark, i, i + 1),
            delta_path,
            mode="append",
        )
    # + 1 metadata files (for delete)
    # + 5 data files
    # + 5 metadata files
    # + 1 checkpoint file
    # + 1 ?
    files = default_upload_directory(
        started_cluster,
        storage_type,
        delta_path,
        "",
    )
    assert len(files) == 53 + 1 + 5 * 2 + 1 + 1
    assert int(instance.query(f"SELECT count() FROM {TABLE_NAME}")) == 20

    assert (
        instance.query(f"SELECT * FROM {TABLE_NAME} ORDER BY 1").strip()
        == instance.query(
            "SELECT * FROM ("
            "SELECT number, toString(number + 1) FROM numbers(5) "
            "UNION ALL SELECT number, toString(number + 1) FROM numbers(10, 15) "
            ") ORDER BY 1"
        ).strip()
    )


@pytest.mark.parametrize("use_delta_kernel", ["1", "0"])
def test_multiple_log_files(started_cluster, use_delta_kernel):
    instance = get_node(started_cluster, use_delta_kernel)
    spark = started_cluster.spark_session
    minio_client = started_cluster.minio_client
    bucket = started_cluster.minio_bucket
    TABLE_NAME = randomize_table_name("test_multiple_log_files")

    write_delta_from_df(
        spark, generate_data(spark, 0, 100), f"/{TABLE_NAME}", mode="overwrite"
    )
    files = upload_directory(minio_client, bucket, f"/{TABLE_NAME}", "")
    assert len(files) == 2  # 1 metadata files + 1 data file

    s3_objects = list(
        minio_client.list_objects(bucket, f"{TABLE_NAME}/_delta_log/", recursive=True)
    )
    assert len(s3_objects) == 1

    create_delta_table(instance, "s3", TABLE_NAME, started_cluster)
    assert int(instance.query(f"SELECT count() FROM {TABLE_NAME}")) == 100

    write_delta_from_df(
        spark, generate_data(spark, 100, 200), f"/{TABLE_NAME}", mode="append"
    )
    files = upload_directory(minio_client, bucket, f"/{TABLE_NAME}", "")
    assert len(files) == 4  # 2 metadata files + 2 data files

    s3_objects = list(
        minio_client.list_objects(bucket, f"{TABLE_NAME}/_delta_log/", recursive=True)
    )
    assert len(s3_objects) == 2

    assert int(instance.query(f"SELECT count() FROM {TABLE_NAME}")) == 200
    assert instance.query(f"SELECT * FROM {TABLE_NAME} ORDER BY 1") == instance.query(
        "SELECT number, toString(number + 1) FROM numbers(200)"
    )


@pytest.mark.parametrize("use_delta_kernel", ["1", "0"])
def test_metadata(started_cluster, use_delta_kernel):
    instance = get_node(started_cluster, use_delta_kernel)
    spark = started_cluster.spark_session
    minio_client = started_cluster.minio_client
    bucket = started_cluster.minio_bucket
    TABLE_NAME = randomize_table_name("test_metadata")

    parquet_data_path = create_initial_data_file(
        started_cluster,
        instance,
        "SELECT number, toString(number) FROM numbers(100)",
        TABLE_NAME,
        node_name=instance.name,
    )

    write_delta_from_file(spark, parquet_data_path, f"/{TABLE_NAME}")
    upload_directory(minio_client, bucket, f"/{TABLE_NAME}", "")

    data = get_file_contents(
        minio_client,
        bucket,
        f"/{TABLE_NAME}/_delta_log/00000000000000000000.json",
    )
    delta_metadata = get_delta_metadata(data)

    stats = json.loads(delta_metadata["add"]["stats"])
    assert stats["numRecords"] == 100
    assert next(iter(stats["minValues"].values())) == 0
    assert next(iter(stats["maxValues"].values())) == 99

    create_delta_table(instance, "s3", TABLE_NAME, started_cluster)
    assert int(instance.query(f"SELECT count() FROM {TABLE_NAME}")) == 100


@pytest.mark.parametrize("use_delta_kernel", ["1", "0"])
def test_types(started_cluster, use_delta_kernel):
    instance = get_node(started_cluster, use_delta_kernel)
    TABLE_NAME = randomize_table_name("test_types")
    spark = started_cluster.spark_session
    result_file = randomize_table_name(f"{TABLE_NAME}_result_2")

    delta_table = (
        DeltaTable.create(spark)
        .tableName(TABLE_NAME)
        .location(f"/{result_file}")
        .addColumn("a", "INT", nullable=True)
        .addColumn("b", "STRING", nullable=False)
        .addColumn("c", "DATE", nullable=False)
        .addColumn("d", "ARRAY<STRING>", nullable=False)
        .addColumn("e", "BOOLEAN", nullable=True)
        .addColumn("f", ArrayType(StringType(), containsNull=False), nullable=False)
        .execute()
    )
    data = [
        (
            123,
            "string",
            datetime.strptime("2000-01-01", "%Y-%m-%d"),
            ["str1", "str2"],
            True,
            ["str1", "str4"],
        )
    ]

    schema = StructType(
        [
            StructField("a", IntegerType(), nullable=True),
            StructField("b", StringType(), nullable=False),
            StructField("c", DateType(), nullable=False),
            StructField("d", ArrayType(StringType())),
            StructField("e", BooleanType(), nullable=False),
            StructField("f", ArrayType(StringType(), containsNull=False)),
        ]
    )
    df = spark.createDataFrame(data=data, schema=schema)
    df.printSchema()
    df.write.mode("append").format("delta").saveAsTable(TABLE_NAME)

    minio_client = started_cluster.minio_client
    bucket = started_cluster.minio_bucket
    upload_directory(minio_client, bucket, f"/{result_file}", "")

    instance.query(
        f"""
        DROP TABLE IF EXISTS {TABLE_NAME};
        CREATE TABLE {TABLE_NAME} ENGINE=DeltaLake('http://{started_cluster.minio_ip}:{started_cluster.minio_port}/{bucket}/{result_file}/', 'minio', '{minio_secret_key}')"""
    )
    assert int(instance.query(f"SELECT count() FROM {TABLE_NAME}")) == 1
    assert (
        instance.query(f"SELECT * FROM {TABLE_NAME}").strip()
        == "123\tstring\t2000-01-01\t['str1','str2']\ttrue\t['str1','str4']"
    )

    table_function = f"deltaLake('http://{started_cluster.minio_ip}:{started_cluster.minio_port}/{bucket}/{result_file}/', 'minio', '{minio_secret_key}')"
    assert (
        instance.query(f"SELECT * FROM {table_function}").strip()
        == "123\tstring\t2000-01-01\t['str1','str2']\ttrue\t['str1','str4']"
    )

    assert instance.query(f"DESCRIBE {table_function} FORMAT TSV") == TSV(
        [
            ["a", "Nullable(Int32)"],
            ["b", "String"],
            ["c", "Date32"],
            ["d", "Array(Nullable(String))"],
            ["e", "Nullable(Bool)"],
            ["f", "Array(String)"],
        ]
    )


@pytest.mark.parametrize("use_delta_kernel", ["1", "0"])
def test_restart_broken(started_cluster, use_delta_kernel):
    instance = get_node(started_cluster, use_delta_kernel)
    spark = started_cluster.spark_session
    minio_client = started_cluster.minio_client
    bucket = "broken"
    TABLE_NAME = randomize_table_name("test_restart_broken")

    if not minio_client.bucket_exists(bucket):
        minio_client.make_bucket(bucket)

    parquet_data_path = create_initial_data_file(
        started_cluster,
        instance,
        "SELECT number, toString(number) FROM numbers(100)",
        TABLE_NAME,
        node_name=instance.name,
    )

    write_delta_from_file(spark, parquet_data_path, f"/{TABLE_NAME}")
    upload_directory(minio_client, bucket, f"/{TABLE_NAME}", "")

    create_delta_table(
        instance,
        "s3",
        TABLE_NAME,
        started_cluster,
        bucket=bucket,
    )

    assert int(instance.query(f"SELECT count() FROM {TABLE_NAME}")) == 100

    s3_objects = list_s3_objects(minio_client, bucket, prefix="")
    assert (
        len(
            list(
                minio_client.remove_objects(
                    bucket,
                    [DeleteObject(obj) for obj in s3_objects],
                )
            )
        )
        == 0
    )
    minio_client.remove_bucket(bucket)

    instance.restart_clickhouse()

    assert "NoSuchBucket" in instance.query_and_get_error(
        f"SELECT count() FROM {TABLE_NAME}"
    )

    s3_disk_no_key_errors_metric_value = int(
        instance.query(
            """
            SELECT value
            FROM system.metrics
            WHERE metric = 'DiskS3NoSuchKeyErrors'
            """
        ).strip()
    )

    assert s3_disk_no_key_errors_metric_value == 0

    minio_client.make_bucket(bucket)

    upload_directory(minio_client, bucket, f"/{TABLE_NAME}", "")

    assert int(instance.query(f"SELECT count() FROM {TABLE_NAME}")) == 100


@pytest.mark.parametrize("use_delta_kernel", ["1", "0"])
def test_restart_broken_table_function(started_cluster, use_delta_kernel):
    instance = get_node(started_cluster, use_delta_kernel)
    spark = started_cluster.spark_session
    minio_client = started_cluster.minio_client
    bucket = "broken2"
    TABLE_NAME = randomize_table_name("test_restart_broken_table_function")

    if not minio_client.bucket_exists(bucket):
        minio_client.make_bucket(bucket)

    parquet_data_path = create_initial_data_file(
        started_cluster,
        instance,
        "SELECT number, toString(number) FROM numbers(100)",
        TABLE_NAME,
        node_name=instance.name,
    )

    write_delta_from_file(spark, parquet_data_path, f"/{TABLE_NAME}")
    upload_directory(minio_client, bucket, f"/{TABLE_NAME}", "")
    instance.query(
        f"""
        DROP TABLE IF EXISTS {TABLE_NAME};
        CREATE TABLE {TABLE_NAME}
        AS deltaLake(s3, filename = '{TABLE_NAME}/', url = 'http://minio1:9001/{bucket}/')"""
    )
    assert int(instance.query(f"SELECT count() FROM {TABLE_NAME}")) == 100

    s3_objects = list_s3_objects(minio_client, bucket, prefix="")
    assert (
        len(
            list(
                minio_client.remove_objects(
                    bucket,
                    [DeleteObject(obj) for obj in s3_objects],
                )
            )
        )
        == 0
    )
    minio_client.remove_bucket(bucket)

    instance.restart_clickhouse()

    assert "NoSuchBucket" in instance.query_and_get_error(
        f"SELECT count() FROM {TABLE_NAME}"
    )

    minio_client.make_bucket(bucket)

    upload_directory(minio_client, bucket, f"/{TABLE_NAME}", "")

    assert int(instance.query(f"SELECT count() FROM {TABLE_NAME}")) == 100


@pytest.mark.parametrize(
    "use_delta_kernel, cluster",
    [("1", False), ("1", True)],
    # [("1", False), ("1", True), ("0", False)], /// FIXME: this does not work with disabled delta-kernel
)
def test_partition_columns(started_cluster, use_delta_kernel, cluster):
    instance = get_node(started_cluster, use_delta_kernel)
    spark = started_cluster.spark_session
    minio_client = started_cluster.minio_client
    bucket = started_cluster.minio_bucket
    TABLE_NAME = randomize_table_name("test_partition_columns")
    result_file = f"{TABLE_NAME}"
    partition_columns = ["b", "c", "d", "e", "f", "g"]
    minio_client = started_cluster.minio_client
    bucket = started_cluster.minio_bucket
    num_rows = 9

    schema = pa.schema(
        [
            pa.field("a", pa.int32(), nullable=True),
            pa.field("b", pa.string(), nullable=True),
            pa.field("c", pa.date32(), nullable=True),
            pa.field("d", pa.int32(), nullable=True),
            pa.field("e", pa.timestamp("us"), nullable=True),
            pa.field("f", pa.bool_(), nullable=True),
            pa.field("g", pa.decimal128(10, 2), nullable=True),
            pa.field("h", pa.bool_(), nullable=True),
        ]
    )

    now = datetime.now()
    for i in range(1, num_rows + 1):
        data = {
            "a": [i],
            "b": [f"test{i}"],
            "c": [datetime.strptime(f"2000-01-0{i}", "%Y-%m-%d").date()],
            "d": [i],
            "e": [
                (
                    now
                    if i % 2 == 0
                    else datetime.strptime(
                        f"2012-01-0{i} 12:34:56.789123", "%Y-%m-%d %H:%M:%S.%f"
                    )
                )
            ],
            "f": [True if i % 2 == 0 else False],
            "g": [Decimal(f"{i * 1.11:.2f}")],
            "h": [False if i % 2 == 0 else True],
        }
        write_deltalake(
            f"s3://{bucket}/{result_file}",
            pa.Table.from_pydict(data, schema=schema),
            storage_options=get_storage_options(started_cluster),
            partition_by=partition_columns,
            mode="append",
        )

    if cluster:
        table_function = f"deltaLakeCluster(cluster, 'http://{started_cluster.minio_ip}:{started_cluster.minio_port}/{bucket}/{result_file}/', 'minio', '{minio_secret_key}')"
    else:
        table_function = f"deltaLake('http://{started_cluster.minio_ip}:{started_cluster.minio_port}/{bucket}/{result_file}/', 'minio', '{minio_secret_key}')"

    result = instance.query(f"describe table {table_function}").strip()
    assert (
        result == "a\tNullable(Int32)\t\t\t\t\t\n"
        "b\tNullable(String)\t\t\t\t\t\n"
        "c\tNullable(Date32)\t\t\t\t\t\n"
        "d\tNullable(Int32)\t\t\t\t\t\n"
        "e\tNullable(DateTime64(6))\t\t\t\t\t\n"
        "f\tNullable(Bool)\t\t\t\t\t\n"
        "g\tNullable(Decimal(10, 2))\t\t\t\t\t\n"
        "h\tNullable(Bool)"
    )

    result = int(instance.query(f"SELECT count() FROM {table_function}"))
    assert result == num_rows

    expected_output = f"""1	test1	2000-01-01	1	2012-01-01 12:34:56.789123	false	1.11	true
2	test2	2000-01-02	2	{now}	true	2.22	false
3	test3	2000-01-03	3	2012-01-03 12:34:56.789123	false	3.33	true
4	test4	2000-01-04	4	{now}	true	4.44	false
5	test5	2000-01-05	5	2012-01-05 12:34:56.789123	false	5.55	true
6	test6	2000-01-06	6	{now}	true	6.66	false
7	test7	2000-01-07	7	2012-01-07 12:34:56.789123	false	7.77	true
8	test8	2000-01-08	8	{now}	true	8.88	false
9	test9	2000-01-09	9	2012-01-09 12:34:56.789123	false	9.99	true"""

    assert (
        expected_output
        == instance.query(f"SELECT * FROM {table_function} ORDER BY b").strip()
    )

    query_id = f"query_with_filter_{TABLE_NAME}"
    result = int(
        instance.query(
            f"""SELECT count() FROM {table_function} WHERE c == toDateTime('2000/01/05')
            """,
            query_id=query_id,
        )
    )
    assert result == 1

    result = int(
        instance.query(
            f"""SELECT count() FROM {table_function} WHERE e = toDateTime64('{now}', 6)
            """,
            query_id=query_id,
        )
    )
    assert result == 4

    if use_delta_kernel == 1:
        instance.query("SYSTEM FLUSH LOGS")
        assert num_rows - 1 == int(
            instance.query(
                f"""
            SELECT ProfileEvents['DeltaLakePartitionPrunedFiles']
            FROM system.query_log WHERE query_id = '{query_id}' AND type = 'QueryFinish'
        """
            )
        )

    instance.query(
        f"""
       DROP TABLE IF EXISTS {TABLE_NAME};
       CREATE TABLE {TABLE_NAME} (a Nullable(Int32), b Nullable(String), c Nullable(Date32), d Nullable(Int32), h Nullable(Bool))
       ENGINE=DeltaLake('http://{started_cluster.minio_ip}:{started_cluster.minio_port}/{bucket}/{result_file}/', 'minio', '{minio_secret_key}')
        """
    )
    assert (
        """1	test1	2000-01-01	1	true
2	test2	2000-01-02	2	false
3	test3	2000-01-03	3	true
4	test4	2000-01-04	4	false
5	test5	2000-01-05	5	true
6	test6	2000-01-06	6	false
7	test7	2000-01-07	7	true
8	test8	2000-01-08	8	false
9	test9	2000-01-09	9	true"""
        == instance.query(f"SELECT * FROM {TABLE_NAME} ORDER BY b").strip()
    )

    assert (
        int(
            instance.query(
                f"SELECT count() FROM {TABLE_NAME} WHERE c == toDateTime('2000/01/05')"
            )
        )
        == 1
    )

    # Subset of columns should work.
    instance.query(
        f"""
       DROP TABLE IF EXISTS {TABLE_NAME};
       CREATE TABLE {TABLE_NAME} (b Nullable(String), c Nullable(Date32), d Nullable(Int32))
       ENGINE=DeltaLake('http://{started_cluster.minio_ip}:{started_cluster.minio_port}/{bucket}/{result_file}/', 'minio', '{minio_secret_key}')
       """
    )
    assert (
        """test1	2000-01-01	1
test2	2000-01-02	2
test3	2000-01-03	3
test4	2000-01-04	4
test5	2000-01-05	5
test6	2000-01-06	6
test7	2000-01-07	7
test8	2000-01-08	8
test9	2000-01-09	9"""
        == instance.query(f"SELECT * FROM {TABLE_NAME} ORDER BY b").strip()
    )

    num_commits = 100  # to create a checkpoint
    for i in range(num_rows + 1, num_rows + 1 + num_commits):
        data = {
            "a": [i],
            "b": [f"test{i}"],
            "c": [
                datetime.strptime(
                    f"2000-01-{i%30 if i%30 != 0 else 1}", "%Y-%m-%d"
                ).date()
            ],
            "d": [i],
            "e": [
                (
                    now
                    if i % 2 == 0
                    else datetime.strptime(
                        f"2012-01-{i%30 if i%30 != 0 else 1} 12:34:56.789123",
                        "%Y-%m-%d %H:%M:%S.%f",
                    )
                )
            ],
            "f": [True if i % 2 == 0 else False],
            "g": [Decimal(f"{i * 1.1:.2f}")],
            "h": [False if i % 2 == 0 else True],
        }
        write_deltalake(
            f"s3://{bucket}/{result_file}",
            pa.Table.from_pydict(data, schema=schema),
            storage_options=get_storage_options(started_cluster),
            partition_by=partition_columns,
            mode="append",
        )

    files = [
        obj.object_name
        for obj in minio_client.list_objects(bucket, result_file, recursive=True)
    ]
    ok = False
    for file in files:
        if file.endswith("last_checkpoint"):
            ok = True
    assert ok, f"Files: {files}"

    result = int(instance.query(f"SELECT count() FROM {table_function}"))
    assert result == num_rows + num_commits

    assert (
        f"""1	test1	2000-01-01	1	2012-01-01 12:34:56.789123	false	1.11	true
2	test2	2000-01-02	2	{now}	true	2.22	false
3	test3	2000-01-03	3	2012-01-03 12:34:56.789123	false	3.33	true
4	test4	2000-01-04	4	{now}	true	4.44	false
5	test5	2000-01-05	5	2012-01-05 12:34:56.789123	false	5.55	true
6	test6	2000-01-06	6	{now}	true	6.66	false
7	test7	2000-01-07	7	2012-01-07 12:34:56.789123	false	7.77	true
8	test8	2000-01-08	8	{now}	true	8.88	false
9	test9	2000-01-09	9	2012-01-09 12:34:56.789123	false	9.99	true
10	test10	2000-01-10	10	{now}	true	11	false
11	test11	2000-01-11	11	2012-01-11 12:34:56.789123	false	12.1	true
12	test12	2000-01-12	12	{now}	true	13.2	false
13	test13	2000-01-13	13	2012-01-13 12:34:56.789123	false	14.3	true
14	test14	2000-01-14	14	{now}	true	15.4	false
15	test15	2000-01-15	15	2012-01-15 12:34:56.789123	false	16.5	true
16	test16	2000-01-16	16	{now}	true	17.6	false
17	test17	2000-01-17	17	2012-01-17 12:34:56.789123	false	18.7	true
18	test18	2000-01-18	18	{now}	true	19.8	false"""
        == instance.query(f"SELECT * FROM {table_function} ORDER BY a LIMIT 18").strip()
    )
    assert (
        int(
            instance.query(
                f"SELECT count() FROM {TABLE_NAME} WHERE c == toDateTime('2000/01/15') and d < 20"
            )
        )
        == 1
    )


@pytest.mark.parametrize("use_delta_kernel", ["1", "0"])
def test_complex_types(started_cluster, use_delta_kernel):
    node = get_node(started_cluster, use_delta_kernel)
    minio_client = started_cluster.minio_client
    bucket = started_cluster.minio_bucket

    schema = pa.schema(
        [
            pa.field("id", pa.int32(), nullable=False),
            pa.field("name", pa.string(), nullable=False),
            (
                "address",
                pa.struct(
                    [
                        ("street", pa.string()),
                        ("city", pa.string()),
                        ("state", pa.string()),
                    ]
                ),
            ),
            ("interests", pa.list_(pa.string())),
            (
                "metadata",
                pa.map_(
                    pa.string(), pa.string()
                ),  # Map with string keys and string values
            ),
        ]
    )

    # Create sample data
    data = [
        pa.array([1, 2, 3], type=pa.int32()),
        pa.array(["John Doe", "Jane Smith", "Jake Johnson"], type=pa.string()),
        pa.array(
            [
                {"street": "123 Elm St", "city": "Springfield", "state": "IL"},
                {"street": "456 Maple St", "city": "Shelbyville", "state": "IL"},
                {"street": "789 Oak St", "city": "Ogdenville", "state": "IL"},
            ],
            type=schema.field("address").type,
        ),
        pa.array(
            [
                pa.array(["dancing", "coding", "hiking"]),
                pa.array(["dancing", "coding", "hiking"]),
                pa.array(["dancing", "coding", "hiking"]),
            ],
            type=schema.field("interests").type,
        ),
        pa.array(
            [
                {"key1": "value1", "key2": "value2"},
                {"key1": "value3", "key2": "value4"},
                {"key1": "value5", "key2": "value6"},
            ],
            type=schema.field("metadata").type,
        ),
    ]

    endpoint_url = f"http://{started_cluster.minio_ip}:{started_cluster.minio_port}"
    aws_access_key_id = "minio"
    aws_secret_access_key = "ClickHouse_Minio_P@ssw0rd"
    table_name = randomize_table_name("test_complex_types")

    storage_options = {
        "AWS_ENDPOINT_URL": endpoint_url,
        "AWS_ACCESS_KEY_ID": aws_access_key_id,
        "AWS_SECRET_ACCESS_KEY": aws_secret_access_key,
        "AWS_ALLOW_HTTP": "true",
        "AWS_S3_ALLOW_UNSAFE_RENAME": "true",
    }
    path = f"s3://root/{table_name}"
    table = pa.Table.from_arrays(data, schema=schema)

    write_deltalake(path, table, storage_options=storage_options)

    assert "1\n2\n3\n" in node.query(
        f"SELECT id FROM deltaLake('http://{started_cluster.minio_ip}:{started_cluster.minio_port}/root/{table_name}' , 'minio', '{minio_secret_key}')"
    )
    assert (
        "('123 Elm St','Springfield','IL')\n('456 Maple St','Shelbyville','IL')\n('789 Oak St','Ogdenville','IL')"
        in node.query(
            f"SELECT address FROM deltaLake('http://{started_cluster.minio_ip}:{started_cluster.minio_port}/root/{table_name}' , 'minio', '{minio_secret_key}')"
        )
    )
    assert (
        "{'key1':'value1','key2':'value2'}\n{'key1':'value3','key2':'value4'}\n{'key1':'value5','key2':'value6'}"
        in node.query(
            f"SELECT metadata FROM deltaLake('http://{started_cluster.minio_ip}:{started_cluster.minio_port}/root/{table_name}' , 'minio', '{minio_secret_key}')"
        )
    )


@pytest.mark.parametrize("use_delta_kernel", ["1", "0"])
def test_filesystem_cache(started_cluster, use_delta_kernel):
    instance = get_node(started_cluster, use_delta_kernel)
    spark = started_cluster.spark_session
    minio_client = started_cluster.minio_client
    TABLE_NAME = randomize_table_name("test_filesystem_cache")
    bucket = started_cluster.minio_bucket

    if not minio_client.bucket_exists(bucket):
        minio_client.make_bucket(bucket)

    parquet_data_path = create_initial_data_file(
        started_cluster,
        instance,
        "SELECT toUInt64(number), toString(number) FROM numbers(100)",
        TABLE_NAME,
        node_name=instance.name,
    )

    write_delta_from_file(spark, parquet_data_path, f"/{TABLE_NAME}")
    upload_directory(minio_client, bucket, f"/{TABLE_NAME}", "")
    create_delta_table(instance, "s3", TABLE_NAME, started_cluster)

    query_id = f"{TABLE_NAME}-{uuid.uuid4()}"
    instance.query(
        f"SELECT * FROM {TABLE_NAME} SETTINGS filesystem_cache_name = 'cache1'",
        query_id=query_id,
    )

    instance.query("SYSTEM FLUSH LOGS")

    count = int(
        instance.query(
            f"SELECT ProfileEvents['CachedReadBufferCacheWriteBytes'] FROM system.query_log WHERE query_id = '{query_id}' AND type = 'QueryFinish'"
        )
    )
    assert 0 < int(
        instance.query(
            f"SELECT ProfileEvents['S3GetObject'] FROM system.query_log WHERE query_id = '{query_id}' AND type = 'QueryFinish'"
        )
    )

    query_id = f"{TABLE_NAME}-{uuid.uuid4()}"
    instance.query(
        f"SELECT * FROM {TABLE_NAME} SETTINGS filesystem_cache_name = 'cache1'",
        query_id=query_id,
    )

    instance.query("SYSTEM FLUSH LOGS")

    assert count == int(
        instance.query(
            f"SELECT ProfileEvents['CachedReadBufferReadFromCacheBytes'] FROM system.query_log WHERE query_id = '{query_id}' AND type = 'QueryFinish'"
        )
    )
    assert 0 == int(
        instance.query(
            f"SELECT ProfileEvents['S3GetObject'] FROM system.query_log WHERE query_id = '{query_id}' AND type = 'QueryFinish'"
        )
    )


@pytest.mark.parametrize("use_delta_kernel", ["1", "0"])
def test_replicated_database_and_unavailable_s3(started_cluster, use_delta_kernel):
    node1 = started_cluster.instances["node1"]
    node2 = started_cluster.instances["node2"]

    DB_NAME = randomize_table_name("db")
    TABLE_NAME = randomize_table_name("test_replicated_database_and_unavailable_s3")
    minio_client = started_cluster.minio_client
    bucket = started_cluster.minio_restricted_bucket

    if not minio_client.bucket_exists(bucket):
        minio_client.make_bucket(bucket)

    node1.query(
        f"CREATE DATABASE {DB_NAME} ENGINE=Replicated('/clickhouse/databases/{DB_NAME}', 'shard1', 'node1')"
    )
    node2.query(
        f"CREATE DATABASE {DB_NAME} ENGINE=Replicated('/clickhouse/databases/{DB_NAME}', 'shard1', 'node2')"
    )

    parquet_data_path = create_initial_data_file(
        started_cluster,
        node1,
        "SELECT number, toString(number) FROM numbers(100)",
        TABLE_NAME,
        node_name=node1.name,
    )

    endpoint_url = f"http://{started_cluster.minio_ip}:{started_cluster.minio_port}"
    aws_access_key_id = "minio"
    aws_secret_access_key = "ClickHouse_Minio_P@ssw0rd"

    schema = pa.schema(
        [
            ("id", pa.int32()),
            ("name", pa.string()),
        ]
    )

    data = [
        pa.array([1, 2, 3], type=pa.int32()),
        pa.array(["John Doe", "Jane Smith", "Jake Johnson"], type=pa.string()),
    ]
    storage_options = {
        "AWS_ENDPOINT_URL": endpoint_url,
        "AWS_ACCESS_KEY_ID": aws_access_key_id,
        "AWS_SECRET_ACCESS_KEY": aws_secret_access_key,
        "AWS_ALLOW_HTTP": "true",
        "AWS_S3_ALLOW_UNSAFE_RENAME": "true",
    }
    path = f"s3://root/{TABLE_NAME}"
    table = pa.Table.from_arrays(data, schema=schema)

    write_deltalake(path, table, storage_options=storage_options)

    with PartitionManager() as pm:
        pm_rule_reject = {
            "probability": 1,
            "destination": node2.ip_address,
            "source_port": started_cluster.minio_port,
            "action": "REJECT --reject-with tcp-reset",
        }
        pm_rule_drop_all = {
            "destination": node2.ip_address,
            "source_port": started_cluster.minio_port,
            "action": "DROP",
        }
        pm._add_rule(pm_rule_reject)

        node1.query(
            f"""
            DROP TABLE IF EXISTS {DB_NAME}.{TABLE_NAME};
            CREATE TABLE {DB_NAME}.{TABLE_NAME}
            AS deltaLake('http://{started_cluster.minio_ip}:{started_cluster.minio_port}/root/{TABLE_NAME}' , 'minio', '{minio_secret_key}')
            """
        )

        assert TABLE_NAME in node1.query(
            f"select name from system.tables where database = '{DB_NAME}'"
        )
        assert TABLE_NAME in node2.query(
            f"select name from system.tables where database = '{DB_NAME}'"
        )

        replica_path = f"/clickhouse/databases/{DB_NAME}/replicas/shard1|node2"
        zk = started_cluster.get_kazoo_client("zoo1")
        zk.set(replica_path + "/digest", "123456".encode())

        assert "123456" in node2.query(
            f"SELECT * FROM system.zookeeper WHERE path = '{replica_path}'"
        )

        node2.restart_clickhouse()

        assert "123456" not in node2.query(
            f"SELECT * FROM system.zookeeper WHERE path = '{replica_path}'"
        )


def test_session_token(started_cluster):
    spark = started_cluster.spark_session
    minio_client = started_cluster.minio_client
    TABLE_NAME = randomize_table_name("test_session_token")
    bucket = started_cluster.minio_bucket

    if not minio_client.bucket_exists(bucket):
        minio_client.make_bucket(bucket)

    node_name = "node_with_environment_credentials"
    instance = started_cluster.instances[node_name]
    parquet_data_path = create_initial_data_file(
        started_cluster,
        instance,
        "SELECT toUInt64(number), toString(number) FROM numbers(100)",
        TABLE_NAME,
        node_name=node_name,
    )

    write_delta_from_file(spark, parquet_data_path, f"/{TABLE_NAME}")
    upload_directory(minio_client, bucket, f"/{TABLE_NAME}", "")

    assert 0 < int(
        instance.query(
            f"""
    SELECT count() FROM deltaLake(
        'http://{started_cluster.minio_host}:{started_cluster.minio_port}/{started_cluster.minio_bucket}/{TABLE_NAME}/',
        SETTINGS allow_experimental_delta_kernel_rs=1)
    """
        )
    )

    instance2 = started_cluster.instances["node1"]

    assert 0 < int(
        instance2.query(
            f"""
    SELECT count() FROM deltaLake(
        'http://{started_cluster.minio_host}:{started_cluster.minio_port}/{started_cluster.minio_bucket}/{TABLE_NAME}/', '{minio_access_key}', '{minio_secret_key}',
        SETTINGS allow_experimental_delta_kernel_rs=1)
    """
        )
    )

    assert (
        "Received DeltaLake kernel error ObjectStoreError: Error interacting with object store"
        in instance2.query_and_get_error(
            f"""
    SELECT count() FROM deltaLake(
        'http://{started_cluster.minio_host}:{started_cluster.minio_port}/{started_cluster.minio_bucket}/{TABLE_NAME}/', '{minio_access_key}', '{minio_secret_key}', 'fake-token',
        SETTINGS allow_experimental_delta_kernel_rs=1)
    """
        )
    )


@pytest.mark.parametrize("cluster", [False, True])
def test_partition_columns_2(started_cluster, cluster):
    node = started_cluster.instances["node1"]
    table_name = randomize_table_name("test_partition_columns_2")

    schema = pa.schema(
        [
            ("a", pa.int32()),
            ("b", pa.int32()),
            ("c", pa.int32()),
            ("d", pa.string()),
            ("e", pa.string()),
        ]
    )
    data = [
        pa.array([1, 2, 3, 4, 5], type=pa.int32()),
        pa.array([4, 5, 6, 7, 8], type=pa.int32()),
        pa.array([7, 7, 8, 9, 10], type=pa.int32()),
        pa.array(["aa", "bb", "cc", "aa", "bb"], type=pa.string()),
        pa.array(["aa", "bb", "cc", "aa", "cc"], type=pa.string()),
    ]

    storage_options = {
        "AWS_ENDPOINT_URL": f"http://{started_cluster.minio_ip}:{started_cluster.minio_port}",
        "AWS_ACCESS_KEY_ID": minio_access_key,
        "AWS_SECRET_ACCESS_KEY": minio_secret_key,
        "AWS_ALLOW_HTTP": "true",
        "AWS_S3_ALLOW_UNSAFE_RENAME": "true",
    }
    path = f"s3://root/{table_name}"
    table = pa.Table.from_arrays(data, schema=schema)

    write_deltalake(
        path, table, storage_options=storage_options, partition_by=["c", "d"]
    )

    if cluster:
        delta_function = f"""
    deltaLakeCluster(
             cluster,
            'http://{started_cluster.minio_ip}:{started_cluster.minio_port}/root/{table_name}' ,
            '{minio_access_key}',
            '{minio_secret_key}')
        """
    else:
        delta_function = f"""
    deltaLake(
            'http://{started_cluster.minio_ip}:{started_cluster.minio_port}/root/{table_name}' ,
            '{minio_access_key}',
            '{minio_secret_key}',
        SETTINGS allow_experimental_delta_kernel_rs=0)
        """

    num_files = int(
        node.query(
            f"SELECT uniqExact(_path) FROM {delta_function}",
            settings={"allow_experimental_delta_kernel_rs": 1},
        )
    )
    assert num_files == 5

    new_data = [
        pa.array([2], type=pa.int32()),
        pa.array([3], type=pa.int32()),
        pa.array([7], type=pa.int32()),
        pa.array(["aa"], type=pa.string()),
        pa.array(["cc"], type=pa.string()),
    ]
    new_table_data = pa.Table.from_arrays(new_data, schema=schema)

    write_deltalake(
        path, new_table_data, storage_options=storage_options, mode="append"
    )

    assert (
        "a\tNullable(Int32)\t\t\t\t\t\n"
        "b\tNullable(Int32)\t\t\t\t\t\n"
        "c\tNullable(Int32)\t\t\t\t\t\n"
        "d\tNullable(String)\t\t\t\t\t\n"
        "e\tNullable(String)"
        == node.query(
            f"DESCRIBE TABLE {delta_function}",
            settings={"allow_experimental_delta_kernel_rs": 1},
        ).strip()
    )

    num_files = int(
        node.query(
            f"SELECT uniqExact(_path) FROM {delta_function}",
            settings={"allow_experimental_delta_kernel_rs": 1},
        )
    )
    assert num_files == 6

    query_id = f"{table_name}-{uuid.uuid4()}"

    assert (
        "1\t4\t7\taa\taa\n2\t3\t7\taa\tcc\n2\t5\t7\tbb\tbb\n3\t6\t8\tcc\tcc\n4\t7\t9\taa\taa\n5\t8\t10\tbb\tcc"
        == node.query(
            f" SELECT * FROM {delta_function} ORDER BY all",
            settings={
                "allow_experimental_delta_kernel_rs": 1,
                "use_hive_partitioning": 0,
            },
        ).strip()
    )

    assert (
        "1"
        in node.query(
            f" SELECT a FROM {delta_function} WHERE c = 7 and d = 'aa'",
            query_id=query_id,
            settings={
                "allow_experimental_delta_kernel_rs": 1,
                "delta_lake_enable_engine_predicate": 0,
            },
        ).strip()
    )

    def check_pruned(count, query_id):
        node.query("SYSTEM FLUSH LOGS")
        assert count == int(
            node.query(
                f"""
            SELECT ProfileEvents['DeltaLakePartitionPrunedFiles']
            FROM system.query_log WHERE query_id = '{query_id}' AND type = 'QueryFinish'
        """
            )
        )

    check_pruned(num_files - 2, query_id)

    query_id = f"{table_name}-{uuid.uuid4()}"
    assert (
        "2"
        in node.query(
            f"SELECT a FROM {delta_function} WHERE c = 7 and d = 'bb'",
            query_id=query_id,
            settings={
                "allow_experimental_delta_kernel_rs": 1,
                "delta_lake_enable_engine_predicate": 0,
            },
        ).strip()
    )

    check_pruned(num_files - 1, query_id)


@pytest.mark.parametrize(
    "column_mapping", ["", "name"]
)  # "id" is not supported by delta-kernel at the moment
def test_rename_and_add_column(started_cluster, column_mapping):
    node = started_cluster.instances["node1"]
    table_name = randomize_table_name("test_rename_column")
    spark = started_cluster.spark_session
    minio_client = started_cluster.minio_client
    bucket = started_cluster.minio_bucket
    path = f"/{table_name}"

    df = spark.createDataFrame([("alice", 47), ("anora", 23), ("aelin", 51)]).toDF(
        "first_name", "age"
    )

    if column_mapping == "":
        df.write.format("delta").partitionBy("age").save(path)
    else:
        df.write.format("delta").partitionBy("age").option(
            "delta.minReaderVersion", "2"
        ).option("delta.minWriterVersion", "5").option(
            "delta.columnMapping.mode", column_mapping
        ).save(
            path
        )

    upload_directory(minio_client, bucket, path, "")

    delta_function = f"""
deltaLake(
        'http://{started_cluster.minio_ip}:{started_cluster.minio_port}/root/{table_name}' ,
        '{minio_access_key}',
        '{minio_secret_key}',
        SETTINGS allow_experimental_delta_kernel_rs=1)
    """

    def check_schema(expected):
        assert expected == node.query(f"DESCRIBE TABLE {delta_function}").strip()

    def check_data(expected):
        assert (
            expected
            == node.query(f"SELECT * FROM {delta_function} ORDER BY all").strip()
        )

    def append_data(df):
        df.write.option("mergeSchema", "true").mode("append").format(
            "delta"
        ).partitionBy("age").save(path)
        upload_directory(minio_client, bucket, path, "")

    def check_pruned_files(expected, query_id):
        node.query("SYSTEM FLUSH LOGS")
        assert expected == int(
            node.query(
                f"""
            SELECT ProfileEvents['DeltaLakePartitionPrunedFiles']
            FROM system.query_log WHERE query_id = '{query_id}' AND type = 'QueryFinish'
        """
            )
        )

    check_schema("first_name\tNullable(String)\t\t\t\t\t\nage\tNullable(Int64)")
    check_data("aelin\t51\n" "alice\t47\n" "anora\t23")

    spark.sql(f"CREATE TABLE {table_name} USING DELTA LOCATION '{path}'")

    if column_mapping == "":
        # To allow column rename
        spark.sql(
            f"""
ALTER TABLE {table_name}
SET TBLPROPERTIES ('delta.minReaderVersion'='2', 'delta.minWriterVersion'='5', 'delta.columnMapping.mode' = 'name')
                """
        )

    spark.sql(f"ALTER TABLE {table_name} RENAME COLUMN first_name TO naam")

    df = spark.createDataFrame([("bob", 12), ("bill", 33), ("bober", 49)]).toDF(
        "naam", "age"
    )
    append_data(df)

    assert "Unknown expression identifier `first_name`" in node.query_and_get_error(
        f"SELECT first_name FROM {delta_function} WHERE age = 51"
    )

    check_schema("naam\tNullable(String)\t\t\t\t\t\nage\tNullable(Int64)")
    check_data(
        "aelin\t51\n" "alice\t47\n" "anora\t23\n" "bill\t33\n" "bob\t12\n" "bober\t49"
    )

    query_id = f"{table_name}-{uuid.uuid4()}"
    assert (
        "bob"
        == node.query(
            f"SELECT naam FROM {delta_function} WHERE age = 12",
            query_id=query_id,
            settings={
                "allow_experimental_delta_kernel_rs": 1,
                "delta_lake_enable_engine_predicate": 0,
            },
        ).strip()
    )
    check_pruned_files(5, query_id)

    query_id = f"{table_name}-{uuid.uuid4()}"
    assert (
        "aelin"
        == node.query(
            f"SELECT naam FROM {delta_function} WHERE age = 51",
            query_id=query_id,
            settings={
                "allow_experimental_delta_kernel_rs": 1,
                "delta_lake_enable_engine_predicate": 0,
            },
        ).strip()
    )
    check_pruned_files(5, query_id)

    df = spark.createDataFrame([("cicil", 68, "usa"), ("corsha", 26, "chaol")]).toDF(
        "naam", "age", "country"
    )

    df.write.option("mergeSchema", "true").mode("append").format("delta").partitionBy(
        "age"
    ).save(path)

    upload_directory(minio_client, bucket, path, "")

    assert (
        "naam\tNullable(String)\t\t\t\t\t\n"
        "age\tNullable(Int64)\t\t\t\t\t\n"
        "country\tNullable(String)"
        == node.query(f"DESCRIBE TABLE {delta_function}").strip()
    )

    assert (
        "aelin\t51\t\\N\n"
        "alice\t47\t\\N\n"
        "anora\t23\t\\N\n"
        "bill\t33\t\\N\n"
        "bob\t12\t\\N\n"
        "bober\t49\t\\N\n"
        "cicil\t68\tusa\n"
        "corsha\t26\tchaol"
        == node.query(f"SELECT * FROM {delta_function} ORDER BY all").strip()
    )

    df = spark.createDataFrame([("engineer", 32)]).toDF("profession", "age")

    df.write.option("mergeSchema", "true").mode("append").format("delta").partitionBy(
        "age"
    ).save(path)

    upload_directory(minio_client, bucket, path, "")

    assert (
        "aelin\t51\t\\N\t\\N\n"
        "alice\t47\t\\N\t\\N\n"
        "anora\t23\t\\N\t\\N\n"
        "bill\t33\t\\N\t\\N\n"
        "bob\t12\t\\N\t\\N\n"
        "bober\t49\t\\N\t\\N\n"
        "cicil\t68\tusa\t\\N\n"
        "corsha\t26\tchaol\t\\N\n"
        "\\N\t32\t\\N\tengineer"
        == node.query(f"SELECT * FROM {delta_function} ORDER BY all").strip()
    )

    paths = (
        node.query(f"SELECT _path FROM {delta_function} ORDER BY all")
        .strip()
        .splitlines()
    )

    def s3_function(path):
        return f""" s3(
            'http://{started_cluster.minio_ip}:{started_cluster.minio_port}/{path}' ,
            '{minio_access_key}',
            '{minio_secret_key}')
        """

    assert len(paths) == 9

    schemas = dict()
    for path in paths:
        schema = node.query(f"DESCRIBE TABLE {s3_function(path)}").strip()
        if schema in schemas:
            schemas[schema].append(path)
        else:
            schemas[schema] = [path]

    assert len(schemas) == 3
    counts = []
    for schema, schema_paths in schemas.items():
        counts.append(len(schema_paths))
    counts.sort()

    assert counts == [1, 2, 6]


def test_alter_column_type(started_cluster):
    ## Delta lake supports a very limited set of type changes:
    ## https://docs.databricks.com/aws/en/sql/language-manual/sql-ref-syntax-ddl-alter-table-manage-column#parameters-1
    ## What is done in this test:
    ## Alter Short -> Int
    ## Alter Int -> Nullable(Int)
    ##
    ## Complex type changes are supported only with data overwrite
    ## https://docs.delta.io/latest/delta-batch.html#change-column-type-or-name

    node = started_cluster.instances["node1"]
    table_name = randomize_table_name("test_rename_column")
    spark = started_cluster.spark_session
    minio_client = started_cluster.minio_client
    bucket = started_cluster.minio_bucket
    path = f"/{table_name}"

    delta_function = f"""
deltaLake(
        'http://{started_cluster.minio_ip}:{started_cluster.minio_port}/root/{table_name}' ,
        '{minio_access_key}',
        '{minio_secret_key}',
        SETTINGS allow_experimental_delta_kernel_rs=1)
    """

    def check_schema(expected):
        assert node.query(f"DESCRIBE TABLE {delta_function} FORMAT TSV") == TSV(
            expected
        )

    def check_data(expected):
        assert (
            expected
            == node.query(f"SELECT * FROM {delta_function} ORDER BY all").strip()
        )

    def append_data(df):
        df.write.option("mergeSchema", "true").mode("append").format(
            "delta"
        ).partitionBy("age").save(path)
        upload_directory(minio_client, bucket, path, "")

    delta_table = (
        DeltaTable.create(spark)
        .tableName(table_name)
        .location(path)
        .addColumn("a", "SHORT", nullable=False)
        .addColumn("b", "STRING", nullable=False)
        .addColumn("c", "DATE", nullable=False)
        .addColumn("d", "ARRAY<STRING>", nullable=False)
        .addColumn("e", "BOOLEAN", nullable=True)
        .addColumn("f", ArrayType(StringType(), containsNull=False), nullable=False)
        .partitionedBy("c")
        .property("delta.minReaderVersion", "2")
        .property("delta.minWriterVersion", "5")
        .property("delta.columnMapping.mode", "name")
        .execute()
    )

    data = [
        (
            1,
            "a",
            datetime.strptime("2000-01-01", "%Y-%m-%d"),
            ["aa", "aa"],
            True,
            ["aaa", "aaa"],
        )
    ]

    schema = StructType(
        [
            StructField("a", ShortType(), nullable=True),
            StructField("b", StringType(), nullable=False),
            StructField("c", DateType(), nullable=False),
            StructField("d", ArrayType(StringType())),
            StructField("e", BooleanType(), nullable=False),
            StructField("f", ArrayType(StringType(), containsNull=False)),
        ]
    )

    df = spark.createDataFrame(data=data, schema=schema)
    df.write.format("delta").partitionBy("c").mode("overwrite").save(path)

    upload_directory(minio_client, bucket, path, "")

    check_schema(
        [
            ["a", "Int16"],
            ["b", "String"],
            ["c", "Date32"],
            ["d", "Array(Nullable(String))"],
            ["e", "Nullable(Bool)"],
            ["f", "Array(String)"],
        ]
    )

    schema = StructType(
        [
            StructField("a", IntegerType(), nullable=False),
            StructField("b", StringType(), nullable=False),
            StructField("c", DateType(), nullable=False),
            StructField("d", ArrayType(StringType())),
            StructField("e", BooleanType(), nullable=False),
            StructField("f", ArrayType(StringType(), containsNull=False)),
        ]
    )

    data = [
        (
            214748364,
            "b",
            datetime.strptime("2000-02-02", "%Y-%m-%d"),
            ["bb", "bb"],
            False,
            ["bbb", "bbb"],
        )
    ]

    df = spark.createDataFrame(data=data, schema=schema)
    df.write.option("mergeSchema", "true").mode("append").format("delta").partitionBy(
        "c"
    ).save(path)

    upload_directory(minio_client, bucket, path, "")

    check_schema(
        [
            ["a", "Int32"],
            ["b", "String"],
            ["c", "Date32"],
            ["d", "Array(Nullable(String))"],
            ["e", "Nullable(Bool)"],
            ["f", "Array(String)"],
        ]
    )

    assert (
        "1\ta\t2000-01-01\t['aa','aa']\ttrue\t['aaa','aaa']\n214748364\tb\t2000-02-02\t['bb','bb']\tfalse\t['bbb','bbb']\n"
        == node.query(f"SELECT * FROM {delta_function} ORDER BY all")
    )

    spark.sql(f"ALTER TABLE {table_name} CHANGE COLUMN a DROP NOT NULL;")
    schema = StructType(
        [
            StructField("a", IntegerType(), nullable=True),
            StructField("b", StringType(), nullable=False),
            StructField("c", DateType(), nullable=False),
            StructField("d", ArrayType(StringType())),
            StructField("e", BooleanType(), nullable=False),
            StructField("f", ArrayType(StringType(), containsNull=False)),
        ]
    )

    data = [
        (
            None,
            "c",
            datetime.strptime("2000-03-03", "%Y-%m-%d"),
            ["cc", "cc"],
            False,
            ["ccc", "ccc"],
        )
    ]

    df = spark.createDataFrame(data=data, schema=schema)
    df.write.option("mergeSchema", "true").mode("append").format("delta").partitionBy(
        "c"
    ).save(path)

    upload_directory(minio_client, bucket, path, "")
    check_schema(
        [
            ["a", "Nullable(Int32)"],
            ["b", "String"],
            ["c", "Date32"],
            ["d", "Array(Nullable(String))"],
            ["e", "Nullable(Bool)"],
            ["f", "Array(String)"],
        ]
    )
    assert (
        "1\ta\t2000-01-01\t['aa','aa']\ttrue\t['aaa','aaa']\n214748364\tb\t2000-02-02\t['bb','bb']\tfalse\t['bbb','bbb']\n\\N\tc\t2000-03-03\t['cc','cc']\tfalse\t['ccc','ccc']\n"
        == node.query(f"SELECT * FROM {delta_function} ORDER BY all")
    )

    paths = (
        node.query(f"SELECT _path FROM {delta_function} ORDER BY all")
        .strip()
        .splitlines()
    )

    def s3_function(path):
        return f""" s3(
            'http://{started_cluster.minio_ip}:{started_cluster.minio_port}/{path}' ,
            '{minio_access_key}',
            '{minio_secret_key}')
        """

    assert len(paths) == 3

    assert "Nullable(Int16)" in node.query(
        f"DESCRIBE TABLE {s3_function(paths[0])}"
    ) or "Nullable(Int16)" in node.query(f"DESCRIBE TABLE {s3_function(paths[1])}")

    assert "Nullable(Int32)" in node.query(
        f"DESCRIBE TABLE {s3_function(paths[0])}"
    ) or "Nullable(Int32)" in node.query(f"DESCRIBE TABLE {s3_function(paths[1])}")

    schema = StructType(
        [
            StructField("a", StringType(), nullable=True),
            StructField("b", StringType(), nullable=False),
            StructField("c", DateType(), nullable=False),
            StructField("d", ArrayType(StringType())),
            StructField("e", BooleanType(), nullable=False),
            StructField("f", ArrayType(StringType(), containsNull=False)),
        ]
    )

    data = [
        (
            "123",
            "d",
            datetime.strptime("2000-04-04", "%Y-%m-%d"),
            ["ddd", "dd"],
            False,
            ["ddd", "ddd"],
        )
    ]

    spark.read.table(table_name).withColumn("a", col("a").cast("String")).write.format(
        "delta"
    ).mode("overwrite").option("overwriteSchema", "true").partitionBy("c").save(path)

    df = spark.createDataFrame(data=data, schema=schema)
    df.write.mode("append").format("delta").partitionBy("c").save(path)

    upload_directory(minio_client, bucket, path, "")

    # spark.read.table(table_name).printSchema()
    check_schema(
        [
            ["a", "Nullable(String)"],
            ["b", "Nullable(String)"],
            ["c", "Nullable(Date32)"],
            ["d", "Array(Nullable(String))"],
            ["e", "Nullable(Bool)"],
            ["f", "Array(Nullable(String))"],
        ]
    )
    assert (
        "1\ta\t2000-01-01\t['aa','aa']\ttrue\t['aaa','aaa']\n123\td\t2000-04-04\t['ddd','dd']\tfalse\t['ddd','ddd']\n214748364\tb\t2000-02-02\t['bb','bb']\tfalse\t['bbb','bbb']\n\\N\tc\t2000-03-03\t['cc','cc']\tfalse\t['ccc','ccc']\n"
        == node.query(
            f"SELECT * FROM {delta_function} ORDER BY all settings input_format_parquet_allow_missing_columns=0 "
        )
    )


@pytest.mark.parametrize("new_analyzer, storage_type", [["1", "s3"], ["1", "azure"], ["0", "s3"]])
def test_cluster_function(started_cluster, new_analyzer, storage_type):
    instance = started_cluster.instances["node1"]
    instance_old = started_cluster.instances["node_old"]
    table_name = randomize_table_name("test_cluster_function")

    schema = pa.schema([("a", pa.int32()), ("b", pa.string())])
    data = [
        pa.array([1, 2, 3, 4, 5], type=pa.int32()),
        pa.array(["aa", "bb", "cc", "aa", "bb"], type=pa.string()),
    ]

    if storage_type == "s3" :
        storage_options = {
            "AWS_ENDPOINT_URL": f"http://{started_cluster.minio_ip}:{started_cluster.minio_port}",
            "AWS_ACCESS_KEY_ID": minio_access_key,
            "AWS_SECRET_ACCESS_KEY": minio_secret_key,
            "AWS_ALLOW_HTTP": "true",
            "AWS_S3_ALLOW_UNSAFE_RENAME": "true",
        }
        path = f"s3://root/{table_name}"
        table = pa.Table.from_arrays(data, schema=schema)
        write_deltalake(path, table, storage_options=storage_options, partition_by=["b"])

        table_function = f"""
    deltaLakeCluster(cluster,
            'http://{started_cluster.minio_ip}:{started_cluster.minio_port}/root/{table_name}' ,
            '{minio_access_key}',
            '{minio_secret_key}',
            SETTINGS allow_experimental_delta_kernel_rs=1)
        """
        instance.query(
            f"SELECT * FROM {table_function} SETTINGS allow_experimental_analyzer={new_analyzer}"
        )
        assert 5 == int(
            instance.query(
                f"SELECT count() FROM {table_function} SETTINGS allow_experimental_analyzer={new_analyzer}"
            )
        )
        assert "1\taa\n"
        "2\tbb\n"
        "3\tcc\n"
        "4\taa\n"
        "5\tbb\n" == instance.query(
            f"SELECT * FROM {table_function} ORDER BY a SETTINGS allow_experimental_analyzer={new_analyzer}"
        )

        table_function_old = f"""
    deltaLakeCluster(cluster_old,
            'http://{started_cluster.minio_ip}:{started_cluster.minio_port}/root/{table_name}' ,
            '{minio_access_key}',
            '{minio_secret_key}',
            SETTINGS allow_experimental_delta_kernel_rs=1)
        """
    elif storage_type == "azure":
        # For azure we will only test new cluster as this function is added recently
        storage_options = {
            "AZURE_STORAGE_ACCOUNT_NAME": "devstoreaccount1",
            "AZURE_STORAGE_ACCOUNT_KEY": "Eby8vdM02xNOcqFlqUwJPLlmEtlCDXJ1OUzFT50uSRZ6IFsuFq2UVErCz4I6tq/K1SZFPTOtr/KBHBeksoGMGw==",
            "AZURE_STORAGE_CONTAINER_NAME" : "{cluster.azure_container_name}",
            "AZURE_STORAGE_USE_EMULATOR": "true"
        }
        path = f"abfss://{cluster.azure_container_name}@devstoreaccount1.dfs.core.windows.net/{table_name}"
        table = pa.Table.from_arrays(data, schema=schema)
        write_deltalake(path, table, storage_options=storage_options, partition_by=["b"])

        table_function = f"""
        deltaLakeAzureCluster(cluster, azure, container = '{cluster.azure_container_name}', storage_account_url = '{cluster.env_variables["AZURITE_STORAGE_ACCOUNT_URL"]}', blob_path = '{table_name}')
        """
        instance.query(
            f"SELECT * FROM {table_function} SETTINGS allow_experimental_analyzer={new_analyzer}"
        )
        assert 5 == int(
            instance.query(
                f"SELECT count() FROM {table_function} SETTINGS allow_experimental_analyzer={new_analyzer}"
            )
        )
        assert "1\taa\n"
        "2\tbb\n"
        "3\tcc\n"
        "4\taa\n"
        "5\tbb\n" == instance.query(
            f"SELECT * FROM {table_function} ORDER BY a SETTINGS allow_experimental_analyzer={new_analyzer}"
        )


def test_partition_columns_3(started_cluster):
    instance = started_cluster.instances["node1"]
    minio_client = started_cluster.minio_client
    bucket = started_cluster.minio_bucket
    TABLE_NAME = randomize_table_name("test_partition_columns_3")
    result_file = f"{TABLE_NAME}"
    partition_columns = ["year"]
    minio_client = started_cluster.minio_client
    bucket = started_cluster.minio_bucket
    num_rows = 10

    schema = pa.schema([
        pa.field("id", pa.int32(), nullable=False),
        pa.field("name", pa.string(), nullable=False),
        pa.field("age", pa.int32(), nullable=False),
        pa.field("country", pa.string(), nullable=False),
        pa.field("year", pa.string(), nullable=False),
    ])
    data = {
        "id": list(range(num_rows)),
        "name": [f"name_{i}" for i in range(num_rows)],
        "age": [32] * num_rows,
        "country": ["US"] * num_rows,
        "year": ["2025"] * num_rows,
    }

    write_deltalake(
        f"s3://root/{TABLE_NAME}",
        pa.Table.from_pydict(data, schema=schema),
        mode="append",
        storage_options=get_storage_options(started_cluster),
        partition_by=partition_columns
    )

    table_function = f"deltaLake('http://{started_cluster.minio_ip}:{started_cluster.minio_port}/{bucket}/{result_file}/', 'minio', '{minio_secret_key}')"

    result = int(instance.query(f"SELECT count() FROM {table_function}"))
    assert result == num_rows

    assert (
        "0\tname_0\t32\tUS\t2025\n"
        "1\tname_1\t32\tUS\t2025\n"
        "2\tname_2\t32\tUS\t2025\n"
        "3\tname_3\t32\tUS\t2025\n"
        "4\tname_4\t32\tUS\t2025\n"
        "5\tname_5\t32\tUS\t2025\n"
        "6\tname_6\t32\tUS\t2025\n"
        "7\tname_7\t32\tUS\t2025\n"
        "8\tname_8\t32\tUS\t2025\n"
        "9\tname_9\t32\tUS\t2025"
        == instance.query(f"SELECT * FROM {table_function} ORDER BY all").strip()
    )


@pytest.mark.parametrize("use_delta_kernel", ["1", "0"])
def test_filtering_by_virtual_columns(started_cluster, use_delta_kernel):
    instance = started_cluster.instances["node1"]
    minio_client = started_cluster.minio_client
    bucket = started_cluster.minio_bucket
    TABLE_NAME = randomize_table_name("test_filtering_by_virtual_columns")
    result_file = f"{TABLE_NAME}"
    partition_columns = ["year"]
    minio_client = started_cluster.minio_client
    bucket = started_cluster.minio_bucket
    num_rows = 10

    schema = pa.schema([
        pa.field("id", pa.int32(), nullable=False),
        pa.field("name", pa.string(), nullable=False),
        pa.field("age", pa.int32(), nullable=False),
        pa.field("country", pa.string(), nullable=False),
        pa.field("year", pa.string(), nullable=False),
    ])
    data = {
        "id": list(range(num_rows)),
        "name": [f"name_{i}" for i in range(num_rows)],
        "age": [32] * num_rows,
        "country": ["US"] * num_rows,
        "year": [f"202{i}" for i in range(num_rows)],
    }
    write_deltalake(
        f"s3://root/{TABLE_NAME}",
        pa.Table.from_pydict(data, schema=schema),
        mode="append",
        storage_options=get_storage_options(started_cluster),
        partition_by=partition_columns
    )

    table_function = f"deltaLake('http://{started_cluster.minio_ip}:{started_cluster.minio_port}/{bucket}/{result_file}/', 'minio', '{minio_secret_key}')"

    result = int(
        instance.query(
            f"SELECT count() FROM {table_function} SETTINGS allow_experimental_delta_kernel_rs={use_delta_kernel}"
        )
    )
    assert result == num_rows

    assert (
        "0\tname_0\t32\tUS\t2020\n"
        "1\tname_1\t32\tUS\t2021\n"
        "2\tname_2\t32\tUS\t2022\n"
        "3\tname_3\t32\tUS\t2023\n"
        "4\tname_4\t32\tUS\t2024\n"
        "5\tname_5\t32\tUS\t2025\n"
        "6\tname_6\t32\tUS\t2026\n"
        "7\tname_7\t32\tUS\t2027\n"
        "8\tname_8\t32\tUS\t2028\n"
        "9\tname_9\t32\tUS\t2029"
        == instance.query(
            f"SELECT * FROM {table_function} ORDER BY all SETTINGS allow_experimental_delta_kernel_rs={use_delta_kernel}"
        ).strip()
    )

    query_id = f"query_{TABLE_NAME}_1"
    result = int(
        instance.query(
            f"SELECT count() FROM {table_function} WHERE _path ILIKE '%year=2024%' SETTINGS allow_experimental_delta_kernel_rs={use_delta_kernel}",
            query_id=query_id,
        )
    )
    assert result == 1
    instance.query("SYSTEM FLUSH LOGS")
    assert result == int(
        instance.query(
            f"SELECT ProfileEvents['EngineFileLikeReadFiles'] FROM system.query_log WHERE query_id = '{query_id}' and type = 'QueryFinish'"
        )
    )

    if use_delta_kernel == "0":
        assert 1 < int(
            instance.query(
                f"SELECT count() FROM system.text_log WHERE query_id = '{query_id}' and logger_name = 'DeltaLakeMetadataParser'"
            )
        )
    elif use_delta_kernel == "1":
        assert 0 == int(
            instance.query(
                f"SELECT count() FROM system.text_log WHERE query_id = '{query_id}' and logger_name = 'DeltaLakeMetadataParser'"
            )
        )
    else:
        assert False


def test_column_pruning(started_cluster):
    instance = started_cluster.instances["node1"]
    spark = started_cluster.spark_session
    minio_client = started_cluster.minio_client
    bucket = started_cluster.minio_bucket
    TABLE_NAME = randomize_table_name("test_column_pruning")
    result_file = f"{TABLE_NAME}"
    partition_columns = []

    schema = StructType(
        [
            StructField("id", IntegerType(), nullable=False),
            StructField("name", StringType(), nullable=False),
            StructField("age", IntegerType(), nullable=False),
            StructField("country", StringType(), nullable=False),
            StructField("year", StringType(), nullable=False),
        ]
    )

    num_rows = 10000
    now = datetime.now()
    data = [
        (i, f"name_{i}", 32, "".join("a" for _ in range(100)), "2025")
        for i in range(num_rows)
    ]
    df = spark.createDataFrame(data=data, schema=schema)
    df.printSchema()
    df.write.mode("append").format("delta").partitionBy(partition_columns).save(
        f"/{TABLE_NAME}"
    )

    minio_client = started_cluster.minio_client
    bucket = started_cluster.minio_bucket

    files = upload_directory(minio_client, bucket, f"/{TABLE_NAME}", "")
    assert len(files) > 0
    print(f"Uploaded files: {files}")

    table_function = f"deltaLake('http://{started_cluster.minio_ip}:{started_cluster.minio_port}/{bucket}/{result_file}/', 'minio', '{minio_secret_key}')"

    query_id = f"query_{TABLE_NAME}_1"
    sum = int(
        instance.query(
            f"SELECT sum(id) FROM {table_function} SETTINGS allow_experimental_delta_kernel_rs=0, max_read_buffer_size_remote_fs=100",
            query_id=query_id,
        )
    )
    instance.query("SYSTEM FLUSH LOGS")
    assert 107220 == int(
        instance.query(
            f"SELECT ProfileEvents['ReadBufferFromS3Bytes'] FROM system.query_log WHERE query_id = '{query_id}' and type = 'QueryFinish'"
        )
    )

    query_id = f"query_{TABLE_NAME}_2"
    assert sum == int(
        instance.query(
            f"SELECT sum(id) FROM {table_function} SETTINGS enable_filesystem_cache=0, max_read_buffer_size_remote_fs=100",
            query_id=query_id,
        )
    )
    instance.query("SYSTEM FLUSH LOGS")
    assert 1 == int(
        instance.query(
            f"SELECT ProfileEvents['EngineFileLikeReadFiles'] FROM system.query_log WHERE query_id = '{query_id}' and type = 'QueryFinish'"
        )
    )
    # Small diff because in case of delta-kernel metadata reading is not counted in the metric.
    assert 105677 == int(
        instance.query(
            f"SELECT ProfileEvents['ReadBufferFromS3Bytes'] FROM system.query_log WHERE query_id = '{query_id}' and type = 'QueryFinish'"
        )
    )


def test_concurrent_reads(started_cluster):
    instance = started_cluster.instances["node1"]
    minio_client = started_cluster.minio_client
    bucket = started_cluster.minio_bucket
    TABLE_NAME = randomize_table_name("test_concurrent_reads")
    result_file = f"{TABLE_NAME}"
    partition_columns = []
    minio_client = started_cluster.minio_client
    bucket = started_cluster.minio_bucket
    num_rows = 500000

    schema = pa.schema([
        pa.field("id", pa.int32(), nullable=False),
        pa.field("name", pa.string(), nullable=False),
        pa.field("age", pa.int32(), nullable=False),
        pa.field("country", pa.string(), nullable=False),
        pa.field("year", pa.string(), nullable=False),
    ])
    data = {
        "id": list(range(num_rows)),
        "name": [f"name_{i}" for i in range(num_rows)],
        "age": [32] * num_rows,
        "country": ["a" * 100] * num_rows,
        "year": ["2025"] * num_rows,
    }
    write_deltalake(
        f"s3://{bucket}/{result_file}",
        pa.Table.from_pydict(data, schema=schema),
        storage_options=get_storage_options(started_cluster),
        partition_by=partition_columns,
        mode="append",
    )

    instance.query(
        f"create table {TABLE_NAME} (id Int32, name String, age Int32, country String, year String) engine = DeltaLake('http://{started_cluster.minio_ip}:{started_cluster.minio_port}/{bucket}/{result_file}/', 'minio', '{minio_secret_key}')"
    )

    def select(_):
        instance.query(
            f"SELECT * FROM {TABLE_NAME} SETTINGS max_read_buffer_size_remote_fs=100",
        )

    busy_pool = Pool(10)
    p = busy_pool.map_async(select, range(10))
    p.wait()

    select(0)


def test_snapshot_version(started_cluster):
    node = started_cluster.instances["node1"]
    table_name = randomize_table_name("test_snapshot_version")
    spark = started_cluster.spark_session
    minio_client = started_cluster.minio_client
    bucket = started_cluster.minio_bucket
    path = f"/{table_name}"
    column_mapping = "name"

    df = spark.createDataFrame([("alice", 47), ("anora", 23), ("aelin", 51)]).toDF(
        "first_name", "age"
    )

    df.write.format("delta").partitionBy("age").option(
        "delta.minReaderVersion", "2"
    ).option("delta.minWriterVersion", "5").option(
        "delta.columnMapping.mode", column_mapping
    ).save(
        path
    )

    upload_directory(minio_client, bucket, path, "")

    delta_function = f"""
deltaLake(
        'http://{started_cluster.minio_ip}:{started_cluster.minio_port}/root/{table_name}' ,
        '{minio_access_key}',
        '{minio_secret_key}')
    """

    def check_schema(expected, version):
        assert (
            expected
            == node.query(
                f"DESCRIBE TABLE {delta_function} SETTINGS delta_lake_snapshot_version = {version}"
            ).strip()
        )

    def check_data(expected, version, table=None):
        if table is None:
            table = delta_function
        if version is not None:
            assert (
                expected
                == node.query(
                    f"SELECT * FROM {table} ORDER BY all SETTINGS delta_lake_snapshot_version = {version}"
                ).strip()
            )
        else:
            assert expected == node.query(f"SELECT * FROM {table} ORDER BY all").strip()

    def append_data(df):
        df.write.option("mergeSchema", "true").mode("append").format(
            "delta"
        ).partitionBy("age").save(path)
        upload_directory(minio_client, bucket, path, "")

    check_schema("first_name\tNullable(String)\t\t\t\t\t\nage\tNullable(Int64)", 0)
    check_data("aelin\t51\n" "alice\t47\n" "anora\t23", 0)

    spark.sql(f"CREATE TABLE {table_name} USING DELTA LOCATION '{path}'")
    spark.sql(f"ALTER TABLE {table_name} RENAME COLUMN first_name TO naam")

    df = spark.createDataFrame([("bob", 12), ("bill", 33), ("bober", 49)]).toDF(
        "naam", "age"
    )
    append_data(df)

    check_schema("first_name\tNullable(String)\t\t\t\t\t\nage\tNullable(Int64)", 0)
    check_data("aelin\t51\n" "alice\t47\n" "anora\t23", 0)

    check_schema("naam\tNullable(String)\t\t\t\t\t\nage\tNullable(Int64)", 2)
    check_data("aelin\t51\nalice\t47\nanora\t23\nbill\t33\nbob\t12\nbober\t49", 2)

    assert "Unknown expression identifier `first_name`" in node.query_and_get_error(
        f"SELECT first_name FROM {delta_function} WHERE age = 51"
    )

    assert "Unknown expression identifier `first_name`" in node.query_and_get_error(
        f"SELECT first_name FROM {delta_function} WHERE age = 51",
        settings={"delta_lake_snapshot_version": 2},
    )

    assert (
        "aelin"
        in node.query(
            f"SELECT first_name FROM {delta_function} WHERE age = 51",
            settings={"delta_lake_snapshot_version": 0},
        ).strip()
    )

    assert "Unknown expression identifier `naam`" in node.query_and_get_error(
        f"SELECT naam FROM {delta_function} WHERE age = 51",
        settings={"delta_lake_snapshot_version": 0},
    )

    assert (
        "aelin"
        in node.query(
            f"SELECT naam FROM {delta_function} WHERE age = 51",
            settings={"delta_lake_snapshot_version": 2},
        ).strip()
    )
    node.query(
        f"""
CREATE TABLE {table_name} (naam String, age Int32) ENGINE = DeltaLake(
        'http://{started_cluster.minio_ip}:{started_cluster.minio_port}/root/{table_name}' ,
        '{minio_access_key}',
        '{minio_secret_key}')
    """
    )
    df = spark.createDataFrame([("cap", 91), ("cip", 92), ("cop", 93)]).toDF(
        "naam", "age"
    )
    append_data(df)
    check_data(
        "aelin\t51\nalice\t47\nanora\t23\nbill\t33\nbob\t12\nbober\t49\ncap\t91\ncip\t92\ncop\t93",
        3,
        table_name,
    )
    check_data(
        "aelin\t51\nalice\t47\nanora\t23\nbill\t33\nbob\t12\nbober\t49", 2, table_name
    )
    check_data(
        "aelin\t51\nalice\t47\nanora\t23\nbill\t33\nbob\t12\nbober\t49\ncap\t91\ncip\t92\ncop\t93",
        None,
        table_name,
    )


def test_join_with_distributed(started_cluster):
    instance = started_cluster.instances["node1"]
    spark = started_cluster.spark_session
    TABLE_NAME = randomize_table_name("test_join_with_distributed")
    result_file = f"{TABLE_NAME}"

    df = spark.createDataFrame(
        [
            (1, "a"),
            (2, "b"),
            (3, "c"),
            (4, "d"),
            (5, "e"),
            (6, "f"),
            (7, "g"),
            (8, "h"),
            (9, "i"),
        ],
        ["id", "val"],
    )

    df.write.format("delta").save(f"/{TABLE_NAME}")

    clickhouse_table_name = f"test_join_with_distributed_{uuid.uuid4().hex}"

    minio_client = started_cluster.minio_client
    bucket = started_cluster.minio_bucket

    upload_directory(minio_client, bucket, f"/{TABLE_NAME}", "")
    table_function = f"deltaLake('http://{started_cluster.minio_ip}:{started_cluster.minio_port}/{bucket}/{result_file}/', 'minio', '{minio_secret_key}')"

    instance.query(
        f"create table {clickhouse_table_name} on cluster cluster (id UInt8, val char) engine = ReplicatedMergeTree('/clickhouse/tables/{{shard}}/{clickhouse_table_name}', '{{replica}}') order by id"
    )
    instance.query(
        f"create table {clickhouse_table_name}_dist on cluster cluster AS {clickhouse_table_name} engine = Distributed(cluster, default, {clickhouse_table_name}, rand())"
    )
    instance.query(
        f"insert into {clickhouse_table_name}_dist values (1, 'A'),(2, 'B'),(3, 'C'),(4, 'D'),(5, 'E'),(6, 'F'),(7, 'G'),(8, 'H'),(9, 'I');"
    )

    table_function_cluster = f"deltaLakeCluster(cluster, 'http://{started_cluster.minio_ip}:{started_cluster.minio_port}/{bucket}/{result_file}/', 'minio', '{minio_secret_key}')"

    # All cases which were reproted as faulty
    assert (
        int(
            instance.query(
                f"SELECT count() FROM {table_function_cluster} SETTINGS prefer_localhost_replica = 0"
            ).strip()
        )
        == 9
    )
    assert (
        int(
            instance.query(
                f"SELECT count() FROM {table_function} SETTINGS cluster_for_parallel_replicas='cluster', max_parallel_replicas=2, allow_experimental_parallel_reading_from_replicas=2, parallel_replicas_for_cluster_engines=1"
            ).strip()
        )
        == 9
    )

    assert (
        len(
            instance.query(
                f"with b as (select * from {table_function}) select {clickhouse_table_name}_dist.val, b.val from {clickhouse_table_name}_dist join b on {clickhouse_table_name}_dist.id = b.id;"
            ).split("\n")
        )
        == 10
    )
    assert (
        len(
            instance.query(
                f"with b as (select * from {table_function}) select {clickhouse_table_name}_dist.val, b.val from b join {clickhouse_table_name}_dist on {clickhouse_table_name}_dist.id = b.id;"
            ).split("\n")
        )
        == 10
    )
    assert (
        int(
            instance.query(
                f"SELECT count() FROM remote('localhost', {table_function}) SETTINGS prefer_localhost_replica = 0"
            ).strip()
        )
        == 9
    )


def test_delta_kernel_internal_pruning(started_cluster):
    instance = started_cluster.instances["node1"]
    spark = started_cluster.spark_session
    minio_client = started_cluster.minio_client
    bucket = started_cluster.minio_bucket
    TABLE_NAME = randomize_table_name("test_partition_columns")
    result_file = f"{TABLE_NAME}"
    partition_columns = ["b", "c", "d", "e", "f", "g", "h"]

    delta_table = (
        DeltaTable.create(spark)
        .tableName(TABLE_NAME)
        .location(f"/{result_file}")
        .addColumn("a", "INT")
        .addColumn("b", "STRING")
        .addColumn("c", "DATE")
        .addColumn("d", "INT")
        .addColumn("e", "TIMESTAMP")
        .addColumn("f", "BOOLEAN")
        .addColumn("g", "DECIMAL(10,2)")
        .addColumn("h", "BOOLEAN")
        .partitionedBy(partition_columns)
        .execute()
    )
    num_rows = 9

    schema = StructType(
        [
            StructField("a", IntegerType()),
            StructField("b", StringType()),
            StructField("c", DateType()),
            StructField("d", IntegerType()),
            StructField("e", TimestampType()),
            StructField("f", BooleanType()),
            StructField("g", DecimalType(10, 2)),
            StructField("h", BooleanType()),
        ]
    )

    now = datetime.now()
    for i in range(1, num_rows + 1):
        data = [
            (
                i,
                "test" + str(i % 3),
                datetime.strptime(f"2000-01-0{i}", "%Y-%m-%d"),
                i % 2,
                (
                    now
                    if i % 2 == 0
                    else datetime.strptime(
                        f"2012-01-0{i} 12:34:56.789123", "%Y-%m-%d %H:%M:%S.%f"
                    )
                ),
                True if i % 2 == 0 else False,
                Decimal(f"{i * 1.11:.2f}"),
                False if i % 2 == 0 else True,
            )
        ]
        df = spark.createDataFrame(data=data, schema=schema)
        df.printSchema()
        df.write.mode("append").format("delta").partitionBy(partition_columns).save(
            f"/{TABLE_NAME}"
        )

    minio_client = started_cluster.minio_client
    bucket = started_cluster.minio_bucket

    files = upload_directory(minio_client, bucket, f"/{TABLE_NAME}", "")
    assert len(files) > 0
    print(f"Uploaded files: {files}")

    cluster = False
    if cluster:
        table_function = f"deltaLakeCluster(cluster, 'http://{started_cluster.minio_ip}:{started_cluster.minio_port}/{bucket}/{result_file}/', 'minio', '{minio_secret_key}')"
    else:
        table_function = f"deltaLake('http://{started_cluster.minio_ip}:{started_cluster.minio_port}/{bucket}/{result_file}/', 'minio', '{minio_secret_key}')"

    result = instance.query(f"describe table {table_function}").strip()
    assert (
        result == "a\tNullable(Int32)\t\t\t\t\t\n"
        "b\tNullable(String)\t\t\t\t\t\n"
        "c\tNullable(Date32)\t\t\t\t\t\n"
        "d\tNullable(Int32)\t\t\t\t\t\n"
        "e\tNullable(DateTime64(6))\t\t\t\t\t\n"
        "f\tNullable(Bool)\t\t\t\t\t\n"
        "g\tNullable(Decimal(10, 2))\t\t\t\t\t\n"
        "h\tNullable(Bool)"
    )

    result = int(instance.query(f"SELECT count() FROM {table_function}"))
    assert result == num_rows

    expected_output = f"""1	test1	2000-01-01	1	2012-01-01 12:34:56.789123	false	1.11	true
2	test2	2000-01-02	0	{now}	true	2.22	false
3	test0	2000-01-03	1	2012-01-03 12:34:56.789123	false	3.33	true
4	test1	2000-01-04	0	{now}	true	4.44	false
5	test2	2000-01-05	1	2012-01-05 12:34:56.789123	false	5.55	true
6	test0	2000-01-06	0	{now}	true	6.66	false
7	test1	2000-01-07	1	2012-01-07 12:34:56.789123	false	7.77	true
8	test2	2000-01-08	0	{now}	true	8.88	false
9	test0	2000-01-09	1	2012-01-09 12:34:56.789123	false	9.99	true"""

    assert (
        expected_output
        == instance.query(f"SELECT * FROM {table_function} ORDER BY a").strip()
    )

    query_id = f"query_with_filter_{TABLE_NAME}_1"
    result = int(
        instance.query(
            f"""SELECT count() FROM {table_function} WHERE 'test2' == b
            """,
            query_id=query_id,
        )
    )
    assert result == 3
    instance.query("SYSTEM FLUSH LOGS")
    assert 3 == int(
        instance.query(
            f"SELECT count() FROM system.text_log WHERE query_id = '{query_id}' and message ILIKE '%Scanned file%'"
        )
    )
    assert 3 == int(
        instance.query(
            f"SELECT count() FROM system.text_log WHERE query_id = '{query_id}' and message ILIKE '%Scanned file: {TABLE_NAME}/b=test2%'"
        )
    )

    query_id = f"query_with_filter_{TABLE_NAME}_2"
    result = int(
        instance.query(
            f"""SELECT count() FROM {table_function} WHERE 'test2' == b AND d == 1
            """,
            query_id=query_id,
        )
    )
    assert result == 1
    instance.query("SYSTEM FLUSH LOGS")
    assert 1 == int(
        instance.query(
            f"SELECT count() FROM system.text_log WHERE query_id = '{query_id}' and message ILIKE '%Scanned file%'"
        )
    )
    assert 1 == int(
        instance.query(
            f"SELECT count() FROM system.text_log WHERE query_id = '{query_id}' and message ILIKE '%Scanned file: {TABLE_NAME}/b=test2%'"
        )
    )

    query_id = f"query_with_filter_{TABLE_NAME}_3"
    result = int(
        instance.query(
            f"""SELECT count() FROM {table_function} WHERE 'test2' == b AND d != 1
            """,
            query_id=query_id,
        )
    )

    assert result == 2
    instance.query("SYSTEM FLUSH LOGS")
    assert 2 == int(
        instance.query(
            f"SELECT count() FROM system.text_log WHERE query_id = '{query_id}' and message ILIKE '%Scanned file%'"
        )
    )
    assert 2 == int(
        instance.query(
            f"SELECT count() FROM system.text_log WHERE query_id = '{query_id}' and message ILIKE '%Scanned file: {TABLE_NAME}/b=test2%'"
        )
    )

    query_id = f"query_with_filter_{TABLE_NAME}_4"
    result = int(
        instance.query(
            f"""SELECT count() FROM {table_function} WHERE 'test2' == b AND d > 0
            """,
            query_id=query_id,
        )
    )

    assert result == 1
    instance.query("SYSTEM FLUSH LOGS")
    assert 1 == int(
        instance.query(
            f"SELECT count() FROM system.text_log WHERE query_id = '{query_id}' and message ILIKE '%Scanned file%'"
        )
    )
    assert 1 == int(
        instance.query(
            f"SELECT count() FROM system.text_log WHERE query_id = '{query_id}' and message ILIKE '%Scanned file: {TABLE_NAME}/b=test2%'"
        )
    )

    query_id = f"query_with_filter_{TABLE_NAME}_5"
    result = int(
        instance.query(
            f"""SELECT count() FROM {table_function} WHERE b == 'test2' AND d < 1
            """,
            query_id=query_id,
        )
    )

    assert result == 2
    instance.query("SYSTEM FLUSH LOGS")
    assert 2 == int(
        instance.query(
            f"SELECT count() FROM system.text_log WHERE query_id = '{query_id}' and message ILIKE '%Scanned file%'"
        )
    )
    assert 2 == int(
        instance.query(
            f"SELECT count() FROM system.text_log WHERE query_id = '{query_id}' and message ILIKE '%Scanned file: {TABLE_NAME}/b=test2%'"
        )
    )

    query_id = f"query_with_filter_{TABLE_NAME}_6"
    result = int(
        instance.query(
            f"""SELECT count() FROM {table_function} WHERE b == 'test2' AND 1 >= d
            """,
            query_id=query_id,
        )
    )

    assert result == 1
    instance.query("SYSTEM FLUSH LOGS")
    assert 1 == int(
        instance.query(
            f"SELECT count() FROM system.text_log WHERE query_id = '{query_id}' and message ILIKE '%Scanned file%'"
        )
    )
    assert 1 == int(
        instance.query(
            f"SELECT count() FROM system.text_log WHERE query_id = '{query_id}' and message ILIKE '%Scanned file: {TABLE_NAME}/b=test2%'"
        )
    )

    query_id = f"query_with_filter_{TABLE_NAME}_7"
    result = int(
        instance.query(
            f"""SELECT count() FROM {table_function} WHERE b == 'test2' AND d <= 0
            """,
            query_id=query_id,
        )
    )

    assert result == 2
    instance.query("SYSTEM FLUSH LOGS")
    assert 2 == int(
        instance.query(
            f"SELECT count() FROM system.text_log WHERE query_id = '{query_id}' and message ILIKE '%Scanned file%'"
        )
    )
    assert 2 == int(
        instance.query(
            f"SELECT count() FROM system.text_log WHERE query_id = '{query_id}' and message ILIKE '%Scanned file: {TABLE_NAME}/b=test2%'"
        )
    )

    query_id = f"query_with_filter_{TABLE_NAME}_8"
    result = int(
        instance.query(
            f"""SELECT count() FROM {table_function} WHERE c == toDate('2000-01-08')
            """,
            query_id=query_id,
        )
    )

    assert result == 1
    instance.query("SYSTEM FLUSH LOGS")
    assert 1 == int(
        instance.query(
            f"SELECT count() FROM system.text_log WHERE query_id = '{query_id}' and message ILIKE '%Scanned file%'"
        )
    )
    assert 1 == int(
        instance.query(
            f"SELECT count() FROM system.text_log WHERE query_id = '{query_id}' and message ILIKE '%Scanned file: {TABLE_NAME}/b=test2%'"
        )
    )

    query_id = f"query_with_filter_{TABLE_NAME}_9"
    result = int(
        instance.query(
            f"""SELECT count() FROM {table_function} WHERE c == '2000-01-08'
            """,
            query_id=query_id,
        )
    )

    assert result == 1
    instance.query("SYSTEM FLUSH LOGS")
    assert 1 == int(
        instance.query(
            f"SELECT count() FROM system.text_log WHERE query_id = '{query_id}' and message ILIKE '%Scanned file%'"
        )
    )
    assert 1 == int(
        instance.query(
            f"SELECT count() FROM system.text_log WHERE query_id = '{query_id}' and message ILIKE '%Scanned file: {TABLE_NAME}/b=test2%'"
        )
    )

    query_id = f"query_with_filter_{TABLE_NAME}_10"
    result = int(
        instance.query(
            f"""SELECT count() FROM {table_function} WHERE b == 'test2' AND not (h == 1)
            """,
            query_id=query_id,
        )
    )

    assert result == 2
    instance.query("SYSTEM FLUSH LOGS")
    assert 2 == int(
        instance.query(
            f"SELECT count() FROM system.text_log WHERE query_id = '{query_id}' and message ILIKE '%Scanned file%'"
        )
    )
    assert 2 == int(
        instance.query(
            f"SELECT count() FROM system.text_log WHERE query_id = '{query_id}' and message ILIKE '%Scanned file: {TABLE_NAME}/b=test2%'"
        )
    )

    query_id = f"query_with_filter_{TABLE_NAME}_11"
    result = int(
        instance.query(
            f"""SELECT count() FROM {table_function} WHERE b == 'test2' AND not h
            """,
            query_id=query_id,
        )
    )

    assert result == 2
    instance.query("SYSTEM FLUSH LOGS")
    assert 2 == int(
        instance.query(
            f"SELECT count() FROM system.text_log WHERE query_id = '{query_id}' and message ILIKE '%Scanned file%'"
        )
    )
    assert 2 == int(
        instance.query(
            f"SELECT count() FROM system.text_log WHERE query_id = '{query_id}' and message ILIKE '%Scanned file: {TABLE_NAME}/b=test2%'"
        )
    )

    instance.query("SYSTEM ENABLE FAILPOINT delta_kernel_fail_literal_visitor")

    query_id = f"query_with_filter_{TABLE_NAME}_12"
    assert "Injecting fault for visitLiteralValue" in instance.query_and_get_error(
        f"""SELECT count() FROM {table_function} WHERE b == 'test2'
        """,
        query_id=query_id,
        settings={"delta_lake_throw_on_engine_predicate_error": 1},
    )

    query_id = f"query_with_filter_{TABLE_NAME}_13"
    result = int(
        instance.query(
            f"""SELECT count() FROM {table_function} WHERE b == 'test2'
        """,
            query_id=query_id,
        )
    )

    instance.query("SYSTEM DISABLE FAILPOINT delta_kernel_fail_literal_visitor")

    assert result == 3
    instance.query("SYSTEM FLUSH LOGS")
    assert 3 == int(
        instance.query(
            f"SELECT count() FROM system.text_log WHERE query_id = '{query_id}' and message ILIKE '%Scanned file%'"
        )
    )


def test_count_from_cache(started_cluster):
    instance = started_cluster.instances["node1"]
    spark = started_cluster.spark_session
    minio_client = started_cluster.minio_client
    bucket = started_cluster.minio_bucket
    TABLE_NAME = randomize_table_name("test_empty_format_header")
    result_file = f"{TABLE_NAME}"

    schema = StructType(
        [
            StructField("id", IntegerType(), True),
            StructField("name", StringType(), True),
        ]
    )
    df = spark.createDataFrame([(1, "keko"), (2, "puka"), (3, "mora")]).toDF(
        "id", "name"
    )
    df.write.format("delta").partitionBy("id").save(f"/{result_file}")
    upload_directory(minio_client, bucket, f"/{result_file}", "")

    table_function = f"deltaLake('http://{started_cluster.minio_ip}:{started_cluster.minio_port}/{bucket}/{result_file}/', 'minio', '{minio_secret_key}')"

    time.sleep(1)
    assert 3 == int(instance.query(f"SELECT count() FROM {table_function}"))
    assert 3 == int(instance.query(f"SELECT count() FROM {table_function}"))
    query_id = f"{TABLE_NAME}_query"
    assert 3 == int(
        instance.query(f"SELECT count() FROM {table_function}", query_id=query_id)
    )
    instance.query("SYSTEM FLUSH LOGS")
    assert 3 == int(
        instance.query(
            f"SELECT ProfileEvents['SchemaInferenceCacheNumRowsHits'] FROM system.query_log WHERE query_id = '{query_id}' and type = 'QueryFinish'"
        )
    )
    assert (
        "3\t3"
        == instance.query(f"SELECT count(), count() FROM {table_function}").strip()
    )
    assert (
        "3\t6\t3"
        == instance.query(
            f"SELECT count(), sum(id), uniqExact(_path) FROM {table_function}"
        ).strip()
    )


def test_writes(started_cluster):
    instance = started_cluster.instances["node1"]
    instance_disabled_kernel = cluster.instances["node_with_disabled_delta_kernel"]
    minio_client = started_cluster.minio_client
    bucket = started_cluster.minio_bucket
    table_name = randomize_table_name("test_writes")
    result_file = f"{table_name}_data"

    schema = pa.schema([("id", pa.int32(), False), ("name", pa.string(), False)])
    empty_arrays = [pa.array([], type=pa.int32()), pa.array([], type=pa.string())]
    write_deltalake(
        f"s3://root/{result_file}",
        pa.Table.from_arrays(empty_arrays, schema=schema),
        storage_options=get_storage_options(started_cluster),
        mode="overwrite",
    )

    instance.query(
        f"CREATE TABLE {table_name} (id Int32, name String) ENGINE = DeltaLake('http://{started_cluster.minio_ip}:{started_cluster.minio_port}/{bucket}/{result_file}/', 'minio', '{minio_secret_key}')"
    )
    instance_disabled_kernel.query(
        f"CREATE TABLE {table_name} (id Int32, name String) ENGINE = DeltaLake('http://{started_cluster.minio_ip}:{started_cluster.minio_port}/{bucket}/{result_file}/', 'minio', '{minio_secret_key}')"
    )
    instance.query(
        f"INSERT INTO {table_name} SELECT number, toString(number) FROM numbers(10)"
    )

    s3_objects = list(minio_client.list_objects(bucket, result_file, recursive=True))
    file_name = None
    for obj in s3_objects:
        print(f"File: {obj.object_name}")
        if obj.object_name.endswith("parquet") and not obj.object_name.endswith(
            "snappy.parquet"
        ):
            file_name = obj.object_name

    assert (
        "0\t0\n1\t1\n2\t2\n3\t3\n4\t4\n5\t5\n6\t6\n7\t7\n8\t8\n9\t9"
        == instance.query(
            f"SELECT * FROM s3('http://{started_cluster.minio_ip}:{started_cluster.minio_port}/{bucket}/{file_name}', 'minio', '{minio_secret_key}')"
        ).strip()
    )

    table_function = f"deltaLake('http://{started_cluster.minio_ip}:{started_cluster.minio_port}/{bucket}/{result_file}/', 'minio', '{minio_secret_key}')"

    def check_count(expected):
        assert expected == int(instance.query(f"SELECT count() FROM {table_function}"))
        assert expected == int(
            instance_disabled_kernel.query(f"SELECT count() FROM {table_name}")
        )
        assert expected == int(instance.query(f"SELECT count() FROM {table_name}"))

    def check_data(expected):
        assert (
            expected
            == instance.query(f"SELECT * FROM {table_name} ORDER BY all").strip()
        )
        assert (
            expected
            == instance_disabled_kernel.query(
                f"SELECT * FROM {table_name} ORDER BY all"
            ).strip()
        )
        assert (
            expected
            == instance.query(f"SELECT * FROM {table_function} ORDER BY all").strip()
        )

    check_count(10)
    check_data("0\t0\n1\t1\n2\t2\n3\t3\n4\t4\n5\t5\n6\t6\n7\t7\n8\t8\n9\t9")

    instance.query(
        f"INSERT INTO {table_name} SELECT number, toString(number) FROM numbers(10, 10)"
    )
    check_count(20)
    check_data(
        "0\t0\n1\t1\n2\t2\n3\t3\n4\t4\n5\t5\n6\t6\n7\t7\n8\t8\n9\t9\n10\t10\n11\t11\n12\t12\n13\t13\n14\t14\n15\t15\n16\t16\n17\t17\n18\t18\n19\t19"
    )


def test_partitioned_writes(started_cluster):
    instance = started_cluster.instances["node1"]
    instance_disabled_kernel = cluster.instances["node_with_disabled_delta_kernel"]
    minio_client = started_cluster.minio_client
    bucket = started_cluster.minio_bucket
    table_name = randomize_table_name("test_partitioned_writes")
    result_file = f"{table_name}_data"
    partition_columns = ["id", "comment"]

    schema = pa.schema(
        [
            ("id", pa.int32(), False),
            ("name", pa.string(), False),
            ("comment", pa.string(), False),
        ]
    )
    empty_arrays = [
        pa.array([], type=pa.int32()),
        pa.array([], type=pa.string()),
        pa.array([], type=pa.string()),
    ]
    write_deltalake(
        f"s3://root/{result_file}",
        pa.Table.from_arrays(empty_arrays, schema=schema),
        storage_options=get_storage_options(started_cluster),
        mode="overwrite",
        partition_by=partition_columns,
    )

    instance.query(
        f"CREATE TABLE {table_name} (id Int32, name String, comment String) ENGINE = DeltaLake('http://{started_cluster.minio_ip}:{started_cluster.minio_port}/{bucket}/{result_file}/', 'minio', '{minio_secret_key}')"
    )
    instance_disabled_kernel.query(
        f"CREATE TABLE {table_name} (id Int32, name String, comment String) ENGINE = DeltaLake('http://{started_cluster.minio_ip}:{started_cluster.minio_port}/{bucket}/{result_file}/', 'minio', '{minio_secret_key}')"
    )
    instance.query(
        f"INSERT INTO {table_name} SELECT number, toString(number), concat('comment-', toString(number % 2)) FROM numbers(10)"
    )

    def check_files(expected):
        s3_objects = list(
            minio_client.list_objects(bucket, result_file, recursive=True)
        )
        file_names = []
        for obj in s3_objects:
            print(f"File: {obj.object_name}")
            if obj.object_name.endswith("parquet") and not obj.object_name.endswith(
                "snappy.parquet"
            ):
                file_names.append(obj.object_name)

        assert len(file_names) == expected
        file_names.sort()
        expected_ids = [str(i) for i in range(expected)]
        expected_ids.sort()
        for i in range(expected):
            expected_id = expected_ids[i]
            comment_id = int(expected_ids[i]) % 2
            assert file_names[i].startswith(
                f"{result_file}/id={expected_id}/comment=comment-{comment_id}/"
            )
            assert (
                f"{expected_id}\t{expected_id}\tcomment-{comment_id}"
                == instance.query(
                    f"SELECT id, name, comment FROM s3('http://{started_cluster.minio_ip}:{started_cluster.minio_port}/{bucket}/{file_names[i]}', 'minio', '{minio_secret_key}') ORDER BY all"
                ).strip()
            )
            assert (
                f"{expected_id}"
                == instance.query(
                    f"SELECT * FROM s3('http://{started_cluster.minio_ip}:{started_cluster.minio_port}/{bucket}/{file_names[i]}', 'minio', '{minio_secret_key}')",
                    settings={"use_hive_partitioning": 0},
                ).strip()
            )

    table_function = f"deltaLake('http://{started_cluster.minio_ip}:{started_cluster.minio_port}/{bucket}/{result_file}/', 'minio', '{minio_secret_key}')"

    def check_count(expected):
        assert expected == int(
            instance.query(
                f"SELECT count() FROM {table_name} settings use_cache_for_count_from_files=0"
            )
        )
        assert expected == int(
            instance.query(
                f"SELECT count() FROM {table_function} settings use_cache_for_count_from_files=0"
            )
        )
        assert expected == int(
            instance_disabled_kernel.query(
                f"SELECT count() FROM {table_name} settings use_cache_for_count_from_files=0"
            )
        )

    def check_data(expected):
        assert (
            expected
            == instance.query(f"SELECT * FROM {table_name} ORDER BY all").strip()
        )
        # TODO: Fix read with disabled delta-kernel?
        # assert (
        #    expected
        #    == instance_disabled_kernel.query(
        #        f"SELECT * FROM {table_name} ORDER BY all"
        #    ).strip()
        # )
        assert (
            expected
            == instance.query(f"SELECT * FROM {table_function} ORDER BY all").strip()
        )

    check_files(10)
    check_count(10)
    check_data(
        "0\t0\tcomment-0\n1\t1\tcomment-1\n2\t2\tcomment-0\n3\t3\tcomment-1\n4\t4\tcomment-0\n5\t5\tcomment-1\n6\t6\tcomment-0\n7\t7\tcomment-1\n8\t8\tcomment-0\n9\t9\tcomment-1"
    )

    instance.query(
        f"INSERT INTO {table_name} SELECT number, toString(number), concat('comment-', toString(number % 2))  FROM numbers(10, 10)"
    )
    check_count(20)
    check_files(20)
    check_data(
        "0\t0\tcomment-0\n1\t1\tcomment-1\n2\t2\tcomment-0\n3\t3\tcomment-1\n4\t4\tcomment-0\n5\t5\tcomment-1\n6\t6\tcomment-0\n7\t7\tcomment-1\n8\t8\tcomment-0\n9\t9\tcomment-1\n10\t10\tcomment-0\n11\t11\tcomment-1\n12\t12\tcomment-0\n13\t13\tcomment-1\n14\t14\tcomment-0\n15\t15\tcomment-1\n16\t16\tcomment-0\n17\t17\tcomment-1\n18\t18\tcomment-0\n19\t19\tcomment-1"
    )


@pytest.mark.parametrize("partitioned", [False, True])
def test_concurrent_queries(started_cluster, partitioned):
    instance = started_cluster.instances["node1"]
    minio_client = started_cluster.minio_client
    bucket = started_cluster.minio_bucket
    TABLE_NAME = randomize_table_name("test_concurrent_queries")
    result_file = f"{TABLE_NAME}"

    schema = pa.schema([("id", pa.int32(), False), ("name", pa.string(), False)])
    empty_arrays = [pa.array([], type=pa.int32()), pa.array([], type=pa.string())]
    write_deltalake(
        f"s3://root/{result_file}",
        pa.Table.from_arrays(empty_arrays, schema=schema),
        storage_options=get_storage_options(started_cluster),
        mode="overwrite",
        partition_by=["name"] if partitioned else [],
    )

    instance.query(
        f"create table {TABLE_NAME} (id Int32, name String) engine = DeltaLake('http://{started_cluster.minio_ip}:{started_cluster.minio_port}/{bucket}/{result_file}/', 'minio', '{minio_secret_key}')"
    )

    num_insert_threads = 15
    num_select_threads = 5
    errors = ["" for _ in range(num_insert_threads)]
    success = [0 for _ in range(num_insert_threads)]

    def run_concurrent_queries():
        def select(_):
            instance.query(f"SELECT * FROM {TABLE_NAME}")

        def insert(i):
            try:
                instance.query(
                    f"INSERT INTO {TABLE_NAME} SELECT number, toString(number) FROM numbers(50)",
                )
                success[i] += 1
            except Exception as e:
                errors[i] = str(e)

        for _ in range(10):
            insert(_)

        select_pool = Pool(num_select_threads)
        insert_pool = Pool(num_insert_threads)
        sp = select_pool.map_async(select, range(num_select_threads))
        ip = insert_pool.map_async(insert, range(num_insert_threads))
        sp.wait()
        ip.wait()

        select(0)

        num_rows = sum(success) * 50
        assert num_rows == int(
            instance.query(
                f"SELECT count() FROM {TABLE_NAME}",
            )
        )

    for _ in range(3):
        run_concurrent_queries()
        if len([e for e in errors if e != ""]) > 0:
            break
        print("Did not catch commit conflict, will retry")

    non_empty_errors = [e for e in errors if e != ""]
    assert len(non_empty_errors) > 0
    for e in non_empty_errors:
        assert "commit conflict at version" in e

    s3_objects = list(minio_client.list_objects(bucket, result_file, recursive=True))
    file_names = []
    for obj in s3_objects:
        print(f"File: {obj.object_name}")
        if obj.object_name.endswith("parquet") and not obj.object_name.endswith(
            "snappy.parquet"
        ):
            file_names.append(obj.object_name)
    if partitioned:
        assert len(file_names) == sum(success) * 50
    else:
        assert len(file_names) == sum(success)


def test_writes_spark_compatibility(started_cluster):
    instance = started_cluster.instances["node1"]
    instance_disabled_kernel = cluster.instances["node_with_disabled_delta_kernel"]
    minio_client = started_cluster.minio_client
    bucket = started_cluster.minio_bucket
    table_name = randomize_table_name("test_writes")
    result_file = f"/var/lib/clickhouse/user_files/{table_name}_data"

    schema = pa.schema([("id", pa.int32()), ("name", pa.string())])
    empty_arrays = [pa.array([], type=pa.int32()), pa.array([], type=pa.string())]
    write_deltalake(
        f"file:///{result_file}",
        pa.Table.from_arrays(empty_arrays, schema=schema),
        mode="overwrite",
    )

    LocalUploader(instance).upload_directory(f"{result_file}/", f"{result_file}/")
    files = (
        instance.exec_in_container(["bash", "-c", f"ls {result_file}"])
        .strip()
        .split("\n")
    )
    assert len(files) == 1
    assert "_delta_log" == files[0]
    assert "" in instance.exec_in_container(
        ["bash", "-c", f"ls /{result_file}/_delta_log"]
    )

    instance.query(
        f"CREATE TABLE {table_name} (id Int32, name String) ENGINE = DeltaLakeLocal('{result_file}') SETTINGS output_format_parquet_compression_method = 'none'"
    )
    instance.query(
        f"INSERT INTO {table_name} SELECT number, toString(number) FROM numbers(10)"
    )

    LocalDownloader(instance).download_directory(f"{result_file}/", f"{result_file}/")

    files = (
        instance.exec_in_container(["bash", "-c", f"ls {result_file}"])
        .strip()
        .split("\n")
    )
    assert len(files) == 2
    pfile = files[0] if files[0].endswith(".parquet") else files[1]

    table = pq.read_table(f"{result_file}/{pfile}")
    df = table.to_pandas()
    assert (
        "0   0    0\n1   1    1\n2   2    2\n3   3    3\n4   4    4\n5   5    5\n6   6    6\n7   7    7\n8   8    8\n9   9    9"
        in str(df)
    )

    spark = started_cluster.spark_session
    df = spark.read.format("delta").load(f"{result_file}").collect()
    assert (
        "[Row(id=0, name='0'), Row(id=1, name='1'), Row(id=2, name='2'), Row(id=3, name='3'), Row(id=4, name='4'), Row(id=5, name='5'), Row(id=6, name='6'), Row(id=7, name='7'), Row(id=8, name='8'), Row(id=9, name='9')]"
        == str(df)
    )

    instance.query(
        f"INSERT INTO {table_name} SELECT number, toString(number) FROM numbers(10, 10)"
    )
    LocalDownloader(instance).download_directory(f"{result_file}/", f"{result_file}/")
    files = (
        instance.exec_in_container(["bash", "-c", f"ls {result_file}"])
        .strip()
        .split("\n")
    )
    assert len(files) == 3

    df = spark.read.format("delta").load(f"{result_file}").collect()
    assert (
        "[Row(id=10, name='10'), Row(id=11, name='11'), Row(id=12, name='12'), Row(id=13, name='13'), Row(id=14, name='14'), Row(id=15, name='15'), Row(id=16, name='16'), Row(id=17, name='17'), Row(id=18, name='18'), Row(id=19, name='19'), Row(id=0, name='0'), Row(id=1, name='1'), Row(id=2, name='2'), Row(id=3, name='3'), Row(id=4, name='4'), Row(id=5, name='5'), Row(id=6, name='6'), Row(id=7, name='7'), Row(id=8, name='8'), Row(id=9, name='9')]"
        == str(df)
    )


@pytest.mark.parametrize("partitioned", [False, True])
@pytest.mark.parametrize("limit_enabled", [False, True])
def test_write_limits(started_cluster, partitioned, limit_enabled):
    instance = started_cluster.instances["node1"]
    minio_client = started_cluster.minio_client
    bucket = started_cluster.minio_bucket
    table_name = randomize_table_name("test_write_limits")
    result_file = f"/var/lib/clickhouse/user_files/{table_name}_data"

    schema = pa.schema([("id", pa.int32(), False), ("name", pa.string(), False)])
    empty_arrays = [pa.array([], type=pa.int32()), pa.array([], type=pa.string())]
    write_deltalake(
        f"file://{result_file}",
        pa.Table.from_arrays(empty_arrays, schema=schema),
        mode="overwrite",
        partition_by=["id"] if partitioned else [],
    )
    LocalUploader(instance).upload_directory(f"{result_file}/", f"{result_file}/")
    files = (
        instance.exec_in_container(["bash", "-c", f"ls /{result_file}"])
        .strip()
        .split("\n")
    )
    assert len(files) == 1

    instance.query(
        f"CREATE TABLE {table_name} (id Int32, name String) ENGINE = DeltaLakeLocal('{result_file}') SETTINGS output_format_parquet_compression_method = 'none'"
    )

    num_rows = 1000000
    partitions_num = 5
    limit_rows = 10 if limit_enabled else (num_rows + 1)
    instance.query(
        f"INSERT INTO {table_name} SELECT number % {partitions_num}, randomString(10) FROM numbers({num_rows}) SETTINGS delta_lake_insert_max_rows_in_data_file = {limit_rows}, max_insert_block_size = 1000, min_chunk_bytes_for_parallel_parsing = 1000"
    )

    files = LocalDownloader(instance).download_directory(
        f"{result_file}/", f"{result_file}/"
    )
    data_files = [file for file in files if file.endswith(".parquet")]
    assert len(data_files) > 0, f"No data files: {files}"

    if partitioned:
        if limit_enabled:
            assert len(data_files) > partitions_num, f"Data files: {data_files}"
        else:
            assert len(data_files) == partitions_num, f"Data files: {data_files}"
    else:
        if limit_enabled:
            assert len(data_files) > 1, f"Data files: {data_files}"
        else:
            assert len(data_files) == 1, f"Data files: {data_files}"

    assert num_rows == int(instance.query(f"SELECT count() FROM {table_name}"))

    spark = started_cluster.spark_session
    df = spark.read.format("delta").load(f"{result_file}")
    assert df.count() == num_rows


def test_column_mapping_id(started_cluster):
    node = started_cluster.instances["node1"]
    table_name = randomize_table_name("test_column_mapping_id")
    spark = started_cluster.spark_session
    minio_client = started_cluster.minio_client
    bucket = started_cluster.minio_bucket
    path = f"/{table_name}"

    schema = StructType(
        [
            StructField("id", IntegerType(), True),
            StructField(
                "person",
                StructType(
                    [
                        StructField("first_name", StringType(), True),
                        StructField("last_name", StringType(), True),
                    ]
                ),
                True,
            ),
        ]
    )
    data = [(1, ("Alice", "Smith")), (2, ("Bob", "Johnson"))]
    df = spark.createDataFrame(data, schema=schema)
    df.write.format("delta").option("delta.minReaderVersion", "2").option(
        "delta.minWriterVersion", "5"
    ).option("delta.columnMapping.mode", "id").save(path)
    upload_directory(minio_client, bucket, path, "")

    delta_function = f"""
deltaLake(
        'http://{started_cluster.minio_ip}:{started_cluster.minio_port}/root/{table_name}' ,
        '{minio_access_key}',
        '{minio_secret_key}')
    """
    assert "1\t('Alice','Smith')\n2\t('Bob','Johnson')" ==  node.query(
        f"SELECT * FROM {delta_function} ORDER BY all"
    ).strip()


@pytest.mark.parametrize("column_mapping", ["", "name"])
def test_subcolumns(started_cluster, column_mapping):
    node = started_cluster.instances["node1"]
    table_name = randomize_table_name("test_struct")
    spark = started_cluster.spark_session
    minio_client = started_cluster.minio_client
    bucket = started_cluster.minio_bucket
    path = f"{table_name}"

    data_file = "field_ids_struct_test/data/00000-1-7cad83a6-af90-42a9-8a10-114cbc862a42-0-00001.parquet"

    def s3_function(path):
        return f""" s3(
            'http://{started_cluster.minio_ip}:{started_cluster.minio_port}/{bucket}/{path}' ,
            '{minio_access_key}',
            '{minio_secret_key}')
        """

    func = s3_function(data_file)
    assert (
        "2025-06-04\t('100022','2025-06-04 18:40:56.000000','2025-06-09 21:19:00.364000')\t100022"
        == node.query(f"select * from {func}").strip()
    )
    assert (
        "col_x2D1\tNullable(Date32)\t\t\t\t\t\n"
        "col_x2D2\tTuple(\\n    col_x2D3 Nullable(String),\\n    col_x2D4 Nullable(DateTime64(6, \\'UTC\\')),\\n    col_x2D5 Nullable(DateTime64(6, \\'UTC\\')))\t\t\t\t\t\n"
        "col_x2D6\tNullable(Int64)" == node.query(f"describe table {func}").strip()
    )

    df = spark.read.parquet(os.path.join(os.path.join(os.path.dirname(os.path.realpath(__file__))), data_file))
    write_delta_from_df(spark, df, path, mode="overwrite")
    default_upload_directory(started_cluster, "s3", path, "")

    s3_objects = list(minio_client.list_objects(bucket, table_name, recursive=True))
    file_names = []
    object_name = None
    for obj in s3_objects:
        print(f"File: {obj.object_name}")
        if obj.object_name.endswith(".parquet"):
            object_name = obj.object_name

    func = s3_function(object_name)
    assert (
        "2025-06-04\t('100022','2025-06-04 18:40:56.000000000','2025-06-09 21:19:00.364000000')\t100022"
        == node.query(f"select * from {func}").strip()
    )
    data_file_desc = node.query(f"describe table {func}").strip()
    assert "col-" in data_file_desc
    assert "col_" not in data_file_desc

    data_file_schema = node.query(f"describe table {func}")
    print(f"Data file schema: {data_file_schema}")

    delta_function = f"""
deltaLake(
        'http://{started_cluster.minio_ip}:{started_cluster.minio_port}/root/{table_name}' ,
        '{minio_access_key}',
        '{minio_secret_key}')
    """

    assert (
        "2025-06-04\t('100022','2025-06-04 18:40:56.000000','2025-06-09 21:19:00.364000')\t100022"
        == node.query(f"SELECT * FROM {delta_function} ORDER BY all").strip()
    )

    assert (
        "col_x2D1\tNullable(Date32)\t\t\t\t\t\n"
        "col_x2D2\tTuple(\\n    col_x2D3 Nullable(String),\\n    col_x2D4 Nullable(DateTime64(6)),\\n    col_x2D5 Nullable(DateTime64(6)))\t\t\t\t\t\n"
        "col_x2D6\tNullable(Int64)"
        == node.query(f"describe table {delta_function}").strip()
    )

    node.query(
        f"""
    CREATE TABLE {table_name} (
    col_x2D1 Nullable(Date32),
    col_x2D2 Tuple(col_x2D3 Nullable(String), col_x2D4 Nullable(DateTime64(6)), col_x2D5 Nullable(DateTime64(6))),
    col_x2D6 Nullable(Int64)) ENGINE = DeltaLake('http://{started_cluster.minio_ip}:{started_cluster.minio_port}/root/{table_name}' ,
        '{minio_access_key}',
        '{minio_secret_key}')
    """
    )

    assert (
        "2025-06-04\t('100022','2025-06-04 18:40:56.000000','2025-06-09 21:19:00.364000')\t100022"
        == node.query(f"SELECT * FROM {table_name} ORDER BY all").strip()
    )
    assert (
        "100022\t2025-06-04 18:40:56.000000"
        == node.query(
            f"SELECT col_x2D2.col_x2D3, col_x2D2.col_x2D4 FROM {table_name} ORDER BY all"
        ).strip()
    )


@pytest.mark.parametrize("column_mapping", ["", "name"])
def test_subcolumns_2(started_cluster, column_mapping):
    instance = started_cluster.instances["node1"]
    instance_disabled_kernel = cluster.instances["node_with_disabled_delta_kernel"]
    minio_client = started_cluster.minio_client
    bucket = started_cluster.minio_bucket
    table_name = randomize_table_name("test_write_column_order")
    spark = started_cluster.spark_session
    path = f"/var/lib/clickhouse/user_files/{table_name}"

    if column_mapping == "name":
        table_properties = "'delta.minReaderVersion' = '2', 'delta.minWriterVersion' = '5', 'delta.columnMapping.mode' = 'name'"
    else:
        table_properties = ""

    create_query = f"""
CREATE TABLE {table_name}
    (c1 STRUCT<_2: ARRAY<INT>> NOT NULL)
    USING DELTA
    LOCATION '{path}'
    """
    if len(table_properties) > 0:
        create_query += f" TBLPROPERTIES ({table_properties})"

    spark.sql(create_query)
    LocalUploader(instance).upload_directory(f"{path}/", f"{path}/")

    table_function = f"deltaLakeLocal('{path}')"
    assert 0 == int(instance.query(f"SELECT count() FROM {table_function}"))
    assert (
        "c1\tTuple(\\n    _2 Array(Nullable(Int32)))"
        == instance.query(f"DESCRIBE TABLE {table_function}").strip()
    )

    instance.query(
        f"CREATE TABLE {table_name} ENGINE = DeltaLakeLocal('{path}') SETTINGS output_format_parquet_compression_method = 'none'"
    )
    assert 0 == int(instance.query(f"SELECT count() FROM {table_name}"))
    assert "" == instance.query(f"SELECT {table_name}.`c1._2` FROM {table_name}")

    spark.sql(
        f"""
    INSERT INTO {table_name}
    VALUES (named_struct('_2', array(1, NULL, 3))),
        (named_struct('_2', array(4, 5)))
    """
    )
    LocalUploader(instance).upload_directory(f"{path}/", f"{path}/")

    assert (
        "([1,NULL,3])\n([4,5])" == instance.query(f"SELECT * FROM {table_name}").strip()
    )
    assert (
        "[1,NULL,3]\n[4,5]"
        == instance.query(f"SELECT {table_name}.`c1._2` FROM {table_name}").strip()
    )
    assert (
        "3\n2"
        == instance.query(
            f"SELECT {table_name}.`c1._2`.size0 FROM {table_name}"
        ).strip()
    )
    assert (
        "[0,1,0]\n[0,0]"
        == instance.query(f"SELECT {table_name}.`c1._2`.null FROM {table_name}").strip()
    )


def test_write_column_order(started_cluster):
    instance = started_cluster.instances["node1"]
    minio_client = started_cluster.minio_client
    bucket = started_cluster.minio_bucket
    table_name = randomize_table_name("test_write_column_order")
    result_file = f"/var/lib/clickhouse/user_files/{table_name}_data"
    schema = pa.schema([("c1", pa.int32(), False), ("c0", pa.string(), False)])
    empty_arrays = [pa.array([], type=pa.int32()), pa.array([], type=pa.string())]
    write_deltalake(
        f"file:///{result_file}",
        pa.Table.from_arrays(empty_arrays, schema=schema),
        mode="overwrite",
    )
    LocalUploader(instance).upload_directory(f"/{result_file}/", f"/{result_file}/")

    instance.query(
        f"CREATE TABLE {table_name} (c0 String, c1 Int32) ENGINE = DeltaLakeLocal('/{result_file}') SETTINGS output_format_parquet_compression_method = 'none'"
    )
    num_rows = 10
    instance.query(
        f"INSERT INTO {table_name} (c1, c0) SELECT number as c1, toString(number % 2) as c0 FROM numbers(10)"
    )

    assert num_rows == int(instance.query(f"SELECT count() FROM {table_name}"))
    assert (
        "0\t0\n1\t1\n0\t2\n1\t3\n0\t4\n1\t5\n0\t6\n1\t7\n0\t8\n1\t9"
        == instance.query(f"SELECT c0, c1 FROM {table_name}").strip()
    )

    instance.query(
        f"INSERT INTO {table_name} (c1, c0) SELECT c1, c0 FROM generateRandom('c1 Int32, c0 String', 16920040705558589162, 7706, 3) LIMIT {num_rows}"
    )

    assert num_rows * 2 == int(instance.query(f"SELECT count() FROM {table_name}"))


@pytest.mark.parametrize("column_mapping", ["", "name"])
def test_type_from_storage_def(started_cluster, column_mapping):
    instance = started_cluster.instances["node1"]
    table_name = randomize_table_name("test_types_2")
    spark = started_cluster.spark_session
    path = f"/var/lib/clickhouse/user_files/{table_name}"

    spark_schema = StructType([
        StructField("c0", IntegerType(), nullable=False),
        StructField("c1", TimestampType(), nullable=False),
        StructField("c2", StructType([
            StructField("created_at", TimestampType(), nullable=True),
            StructField("updated_at", TimestampType(), nullable=True),
        ]), nullable=False),
    ])
    data = [
        (
            1,
            datetime(2000, 10, 10, 0, 0, 0),
            {
                "created_at": datetime(2000, 11, 11, 0, 0, 0),
                "updated_at": datetime(2000, 12, 12, 0, 0, 0),
            }
        )
    ]

    df = spark.createDataFrame(data, schema=spark_schema)
    if len(column_mapping) > 0:
        df.write.format("delta").option(
            "delta.minReaderVersion", "2"
        ).option("delta.minWriterVersion", "5").option(
            "delta.columnMapping.mode", column_mapping
        ).save(
            path
        )
    else:
        df.write.format("delta").save(path)

    LocalUploader(instance).upload_directory(f"{path}/", f"{path}/")

    instance.query(
        f"""CREATE TABLE {table_name}
        (c0 Int32, c1 DateTime, c2 Tuple(created_at DateTime, updated_at DateTime))
        ENGINE = DeltaLakeLocal('{path}') SETTINGS output_format_parquet_compression_method = 'none'
    """)

    assert (
        "('2000-11-11 00:00:00','2000-12-12 00:00:00')"
        == instance.query(f"SELECT c2 FROM {table_name}").strip()
    )
    assert (
        "2000-11-11 00:00:00"
        == instance.query(f"SELECT c2.created_at FROM {table_name}").strip()
    )
    assert (
        "2000-11-11 00:00:00"
        == instance.query(f"SELECT c2.created_at FROM {table_name}").strip()
    )

@pytest.mark.parametrize("use_delta_kernel", ["0", "1"])
def test_system_table(started_cluster, use_delta_kernel):
    instance = get_node(started_cluster, use_delta_kernel)
    spark = started_cluster.spark_session
    minio_client = started_cluster.minio_client
    bucket = started_cluster.minio_bucket
    TABLE_NAME = randomize_table_name("test_multiple_log_files")

    write_delta_from_df(
        spark, generate_data(spark, 0, 100), f"/{TABLE_NAME}", mode="overwrite"
    )
    files = upload_directory(minio_client, bucket, f"/{TABLE_NAME}", "")
    assert len(files) == 2  # 1 metadata files + 1 data file

    s3_objects = list(
        minio_client.list_objects(bucket, f"{TABLE_NAME}/_delta_log/", recursive=True)
    )
    assert len(s3_objects) == 1

    create_delta_table(instance, "s3", TABLE_NAME, started_cluster)
    assert int(instance.query(f"SELECT count() FROM {TABLE_NAME}", settings={"delta_lake_log_metadata":1})) == 100

    write_delta_from_df(
        spark, generate_data(spark, 100, 200), f"/{TABLE_NAME}", mode="append"
    )
    files = upload_directory(minio_client, bucket, f"/{TABLE_NAME}", "")
    assert len(files) == 4  # 2 metadata files + 2 data files
    assert int(instance.query(f"SELECT count() FROM {TABLE_NAME}", settings={"delta_lake_log_metadata":1})) == 200

    instance.query("SYSTEM FLUSH LOGS delta_lake_metadata_log")

    assert int(instance.query("SELECT count(DISTINCT file_path) FROM system.delta_lake_metadata_log")) == 2
    contents = instance.query("SELECT content FROM system.delta_lake_metadata_log").split('\n')
    for content in contents:
        if len(content) == 0:
            continue
<<<<<<< HEAD
        assert "commitInfo" in content
        assert ".parquet" in content
    instance.query("TRUNCATE TABLE system.delta_lake_metadata_log")


def test_truncate(started_cluster):
    instance = started_cluster.instances["node1"]
    minio_client = started_cluster.minio_client
    bucket = started_cluster.minio_bucket
    table_name = randomize_table_name("test_truncate")
    result_file = f"{table_name}_data"

    schema = pa.schema([("id", pa.int32(), False), ("name", pa.string(), False)])
    empty_arrays = [pa.array([], type=pa.int32()), pa.array([], type=pa.string())]
    write_deltalake(
        f"s3://root/{result_file}",
        pa.Table.from_arrays(empty_arrays, schema=schema),
        storage_options=get_storage_options(started_cluster),
        mode="overwrite",
    )

    instance.query(
        f"CREATE TABLE {table_name} (id Int32, name String) ENGINE = DeltaLake('http://{started_cluster.minio_ip}:{started_cluster.minio_port}/{bucket}/{result_file}/', 'minio', '{minio_secret_key}')"
    )
    instance.query(
        f"INSERT INTO {table_name} SELECT number as name, toString(number) as id from numbers(10)"
    )

    assert 10 == int(instance.query(f"SELECT count() FROM {table_name}"))

    s3_objects = list(minio_client.list_objects(bucket, result_file, recursive=True))

    def count_files():
        count = 0
        for obj in s3_objects:
            print(f"File: {obj.object_name}")
            count = count + 1
        return count

    assert count_files() == 3
    assert "not supported" in instance.query_and_get_error(
        f"TRUNCATE TABLE {table_name}"
    )
    assert count_files() == 3
=======
        assert 'commitInfo' in content
        assert '.parquet' in content
    instance.query("TRUNCATE TABLE system.delta_lake_metadata_log")
>>>>>>> 59dacb6d
<|MERGE_RESOLUTION|>--- conflicted
+++ resolved
@@ -3777,53 +3777,6 @@
     for content in contents:
         if len(content) == 0:
             continue
-<<<<<<< HEAD
-        assert "commitInfo" in content
-        assert ".parquet" in content
-    instance.query("TRUNCATE TABLE system.delta_lake_metadata_log")
-
-
-def test_truncate(started_cluster):
-    instance = started_cluster.instances["node1"]
-    minio_client = started_cluster.minio_client
-    bucket = started_cluster.minio_bucket
-    table_name = randomize_table_name("test_truncate")
-    result_file = f"{table_name}_data"
-
-    schema = pa.schema([("id", pa.int32(), False), ("name", pa.string(), False)])
-    empty_arrays = [pa.array([], type=pa.int32()), pa.array([], type=pa.string())]
-    write_deltalake(
-        f"s3://root/{result_file}",
-        pa.Table.from_arrays(empty_arrays, schema=schema),
-        storage_options=get_storage_options(started_cluster),
-        mode="overwrite",
-    )
-
-    instance.query(
-        f"CREATE TABLE {table_name} (id Int32, name String) ENGINE = DeltaLake('http://{started_cluster.minio_ip}:{started_cluster.minio_port}/{bucket}/{result_file}/', 'minio', '{minio_secret_key}')"
-    )
-    instance.query(
-        f"INSERT INTO {table_name} SELECT number as name, toString(number) as id from numbers(10)"
-    )
-
-    assert 10 == int(instance.query(f"SELECT count() FROM {table_name}"))
-
-    s3_objects = list(minio_client.list_objects(bucket, result_file, recursive=True))
-
-    def count_files():
-        count = 0
-        for obj in s3_objects:
-            print(f"File: {obj.object_name}")
-            count = count + 1
-        return count
-
-    assert count_files() == 3
-    assert "not supported" in instance.query_and_get_error(
-        f"TRUNCATE TABLE {table_name}"
-    )
-    assert count_files() == 3
-=======
         assert 'commitInfo' in content
         assert '.parquet' in content
-    instance.query("TRUNCATE TABLE system.delta_lake_metadata_log")
->>>>>>> 59dacb6d
+    instance.query("TRUNCATE TABLE system.delta_lake_metadata_log")