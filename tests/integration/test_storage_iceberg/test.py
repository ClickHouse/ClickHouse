--- conflicted
+++ resolved
@@ -202,12 +202,9 @@
     allow_dynamic_metadata_for_data_lakes=False,
     use_version_hint=False,
     run_on_cluster=False,
-<<<<<<< HEAD
     storage_type_as_arg=False,
     storage_type_in_named_collection=False,
-=======
     explicit_metadata_path="",
->>>>>>> c4493831
     **kwargs,
 ):
     settings_array = []
