--- conflicted
+++ resolved
@@ -3188,79 +3188,7 @@
 
     table_select_expression = table_creation_expression
 
-<<<<<<< HEAD
     instance.query(f"SELECT * FROM {table_select_expression} ORDER BY ALL")
-
-
-@pytest.mark.parametrize("format_version", [1, 2])
-@pytest.mark.parametrize("storage_type", ["s3", "azure", "local"])
-def test_writes_create_table(started_cluster, format_version, storage_type):
-    instance = started_cluster.instances["node1"]
-    spark = started_cluster.spark_session
-    TABLE_NAME = "test_bucket_partition_pruning_" + storage_type + "_" + get_uuid_str()
-
-    create_iceberg_table(storage_type, instance, TABLE_NAME, started_cluster, "(x String)", format_version)
-
-    with pytest.raises(Exception):
-        create_iceberg_table(storage_type, instance, TABLE_NAME, started_cluster, "(x String)", format_version)
-
-    create_iceberg_table(storage_type, instance, TABLE_NAME, started_cluster, "(x String)", format_version, "", True)    
-
-    assert instance.query(f"SELECT * FROM {TABLE_NAME} ORDER BY ALL") == ''
-
-    instance.query(f"INSERT INTO {TABLE_NAME} VALUES (123);", settings={"allow_experimental_insert_into_iceberg": 1})
-    assert instance.query(f"SELECT * FROM {TABLE_NAME} ORDER BY ALL") == '123\n'
-    instance.query(f"INSERT INTO {TABLE_NAME} VALUES (456);", settings={"allow_experimental_insert_into_iceberg": 1})
-    assert instance.query(f"SELECT * FROM {TABLE_NAME} ORDER BY ALL") == '123\n456\n'
-
-    if storage_type != "local":
-        return
-
-    default_download_directory(
-        started_cluster,
-        storage_type,
-        f"/iceberg_data/default/{TABLE_NAME}/",
-        f"/iceberg_data/default/{TABLE_NAME}/",
-    )
-
-    with open(f"/iceberg_data/default/{TABLE_NAME}/metadata/version-hint.text", "wb") as f:
-        f.write(b"2")
-
-    df = spark.read.format("iceberg").load(f"/iceberg_data/default/{TABLE_NAME}").collect()
-    assert len(df) == 2
-
-
-@pytest.mark.parametrize("format_version", [1, 2])
-@pytest.mark.parametrize("storage_type", ["s3", "azure", "local"])
-@pytest.mark.parametrize("partition_type", ["identity(y)", "(identity(y))", "icebergTruncate(3, y)", "(identity(y), icebergBucket(3, x))"])
-def test_writes_create_partitioned_table(started_cluster, format_version, storage_type, partition_type):
-    instance = started_cluster.instances["node1"]
-    spark = started_cluster.spark_session
-    TABLE_NAME = "test_bucket_partition_pruning_" + storage_type + "_" + get_uuid_str()
-
-    create_iceberg_table(storage_type, instance, TABLE_NAME, started_cluster, "(x String, y Int64)", format_version, partition_type)
-
-    assert instance.query(f"SELECT * FROM {TABLE_NAME} ORDER BY ALL") == ''
-
-    instance.query(f"INSERT INTO {TABLE_NAME} VALUES ('123', 1);", settings={"allow_experimental_insert_into_iceberg": 1})
-    assert instance.query(f"SELECT * FROM {TABLE_NAME} ORDER BY ALL") == '123\t1\n'
-
-    if storage_type != "local":
-        return
-
-    default_download_directory(
-        started_cluster,
-        storage_type,
-        f"/iceberg_data/default/{TABLE_NAME}/",
-        f"/iceberg_data/default/{TABLE_NAME}/",
-    )
-
-    with open(f"/iceberg_data/default/{TABLE_NAME}/metadata/version-hint.text", "wb") as f:
-        f.write(b"2")
-
-    df = spark.read.format("iceberg").load(f"/iceberg_data/default/{TABLE_NAME}").collect()
-    assert len(df) == 1
-
 
 @pytest.mark.parametrize("storage_type", ["s3", "azure", "local"])
 def test_relevant_iceberg_schema_chosen(started_cluster, storage_type):
@@ -3316,7 +3244,4 @@
         table_function=True,
     )
 
-    instance.query(f"SELECT * FROM {table_creation_expression} WHERE b >= 2", settings={"input_format_parquet_filter_push_down": 0, "input_format_parquet_bloom_filter_push_down": 0})
-=======
-    instance.query(f"SELECT * FROM {table_select_expression} ORDER BY ALL")
->>>>>>> edf0dd19
+    instance.query(f"SELECT * FROM {table_creation_expression} WHERE b >= 2", settings={"input_format_parquet_filter_push_down": 0, "input_format_parquet_bloom_filter_push_down": 0})