import glob
import json
import logging
import os
import subprocess
import time
import uuid
from datetime import datetime, timezone

import pyspark
import pytest
from azure.storage.blob import BlobServiceClient
from minio.deleteobjects import DeleteObject
from pyspark.sql.functions import (
    current_timestamp,
    monotonically_increasing_id,
    row_number,
)
from pyspark.sql.readwriter import DataFrameWriter, DataFrameWriterV2
from pyspark.sql.types import (
    ArrayType,
    BooleanType,
    DateType,
    IntegerType,
    StringType,
    StructField,
    StructType,
    TimestampType,
)
from pyspark.sql.window import Window

import helpers.client
from helpers.cluster import ClickHouseCluster, ClickHouseInstance, is_arm
from helpers.s3_tools import (
    AzureUploader,
    LocalUploader,
    S3Uploader,
    get_file_contents,
    list_s3_objects,
    prepare_s3_bucket,
)
from helpers.test_tools import TSV

SCRIPT_DIR = os.path.dirname(os.path.realpath(__file__))


def get_spark():
    builder = (
        pyspark.sql.SparkSession.builder.appName("spark_test")
        .config(
            "spark.sql.catalog.spark_catalog",
            "org.apache.iceberg.spark.SparkSessionCatalog",
        )
        .config("spark.sql.catalog.local", "org.apache.iceberg.spark.SparkCatalog")
        .config("spark.sql.catalog.spark_catalog.type", "hadoop")
        .config("spark.sql.catalog.spark_catalog.warehouse", "/iceberg_data")
        .config(
            "spark.sql.extensions",
            "org.apache.iceberg.spark.extensions.IcebergSparkSessionExtensions",
        )
        .master("local")
    )
    return builder.master("local").getOrCreate()


@pytest.fixture(scope="module")
def started_cluster():
    try:
        cluster = ClickHouseCluster(__file__, with_spark=True)
        cluster.add_instance(
            "node1",
            main_configs=[
                "configs/config.d/query_log.xml",
                "configs/config.d/cluster.xml",
                "configs/config.d/named_collections.xml",
                "configs/config.d/filesystem_caches.xml",
            ],
            user_configs=["configs/users.d/users.xml"],
            with_minio=True,
            with_azurite=True,
            stay_alive=True,
        )
        cluster.add_instance(
            "node2",
            main_configs=[
                "configs/config.d/query_log.xml",
                "configs/config.d/cluster.xml",
                "configs/config.d/named_collections.xml",
                "configs/config.d/filesystem_caches.xml",
            ],
            user_configs=["configs/users.d/users.xml"],
            stay_alive=True,
        )
        cluster.add_instance(
            "node3",
            main_configs=[
                "configs/config.d/query_log.xml",
                "configs/config.d/cluster.xml",
                "configs/config.d/named_collections.xml",
                "configs/config.d/filesystem_caches.xml",
            ],
            user_configs=["configs/users.d/users.xml"],
            stay_alive=True,
        )

        logging.info("Starting cluster...")
        cluster.start()

        prepare_s3_bucket(cluster)
        logging.info("S3 bucket created")

        cluster.spark_session = get_spark()
        cluster.default_s3_uploader = S3Uploader(
            cluster.minio_client, cluster.minio_bucket
        )

        cluster.azure_container_name = "mycontainer"

        cluster.blob_service_client = cluster.blob_service_client

        container_client = cluster.blob_service_client.create_container(
            cluster.azure_container_name
        )

        cluster.container_client = container_client

        cluster.default_azure_uploader = AzureUploader(
            cluster.blob_service_client, cluster.azure_container_name
        )

        cluster.default_local_uploader = LocalUploader(cluster.instances["node1"])

        yield cluster

    finally:
        cluster.shutdown()


def run_query(instance, query, stdin=None, settings=None):
    # type: (ClickHouseInstance, str, object, dict) -> str

    logging.info("Running query '{}'...".format(query))
    result = instance.query(query, stdin=stdin, settings=settings)
    logging.info("Query finished")

    return result


def write_iceberg_from_file(
    spark, path, table_name, mode="overwrite", format_version="1", partition_by=None
):
    if mode == "overwrite":
        if partition_by is None:
            spark.read.load(f"file://{path}").writeTo(table_name).tableProperty(
                "format-version", format_version
            ).using("iceberg").create()
        else:
            spark.read.load(f"file://{path}").writeTo(table_name).partitionedBy(
                partition_by
            ).tableProperty("format-version", format_version).using("iceberg").create()
    else:
        spark.read.load(f"file://{path}").writeTo(table_name).append()


def write_iceberg_from_df(
    spark, df, table_name, mode="overwrite", format_version="1", partition_by=None
):
    if mode == "overwrite":
        if partition_by is None:
            df.writeTo(table_name).tableProperty(
                "format-version", format_version
            ).using("iceberg").create()
        else:
            df.writeTo(table_name).tableProperty(
                "format-version", format_version
            ).partitionedBy(partition_by).using("iceberg").create()
    else:
        df.writeTo(table_name).append()


def generate_data(spark, start, end):
    a = spark.range(start, end, 1).toDF("a")
    b = spark.range(start + 1, end + 1, 1).toDF("b")
    b = b.withColumn("b", b["b"].cast(StringType()))

    a = a.withColumn(
        "row_index", row_number().over(Window.orderBy(monotonically_increasing_id()))
    )
    b = b.withColumn(
        "row_index", row_number().over(Window.orderBy(monotonically_increasing_id()))
    )

    df = a.join(b, on=["row_index"]).drop("row_index")
    return df


def get_creation_expression(
    storage_type,
    table_name,
    cluster,
    format="Parquet",
    table_function=False,
    allow_dynamic_metadata_for_data_lakes=False,
    use_version_hint=False,
    run_on_cluster=False,
    explicit_metadata_path="",
    **kwargs,
):
    settings_array = []
    if allow_dynamic_metadata_for_data_lakes:
        settings_array.append("allow_dynamic_metadata_for_data_lakes = 1")

    if explicit_metadata_path:
        settings_array.append(f"iceberg_metadata_file_path = '{explicit_metadata_path}'")

    if use_version_hint:
        settings_array.append("iceberg_use_version_hint = true")

    if settings_array:
        settings_expression = " SETTINGS " + ",".join(settings_array)
    else:
        settings_expression = ""

    if storage_type == "s3":
        if "bucket" in kwargs:
            bucket = kwargs["bucket"]
        else:
            bucket = cluster.minio_bucket

        if run_on_cluster:
            assert table_function
            return f"icebergS3Cluster('cluster_simple', s3, filename = 'iceberg_data/default/{table_name}/', format={format}, url = 'http://minio1:9001/{bucket}/')"
        else:
            if table_function:
                return f"icebergS3(s3, filename = 'iceberg_data/default/{table_name}/', format={format}, url = 'http://minio1:9001/{bucket}/')"
            else:
                return (
                    f"""
                    DROP TABLE IF EXISTS {table_name};
                    CREATE TABLE {table_name}
                    ENGINE=IcebergS3(s3, filename = 'iceberg_data/default/{table_name}/', format={format}, url = 'http://minio1:9001/{bucket}/')"""
                    + settings_expression
                )

    elif storage_type == "azure":
        if run_on_cluster:
            assert table_function
            return f"""
                icebergAzureCluster('cluster_simple', azure, container = '{cluster.azure_container_name}', storage_account_url = '{cluster.env_variables["AZURITE_STORAGE_ACCOUNT_URL"]}', blob_path = '/iceberg_data/default/{table_name}/', format={format})
            """
        else:
            if table_function:
                return f"""
                    icebergAzure(azure, container = '{cluster.azure_container_name}', storage_account_url = '{cluster.env_variables["AZURITE_STORAGE_ACCOUNT_URL"]}', blob_path = '/iceberg_data/default/{table_name}/', format={format})
                """
            else:
                return (
                    f"""
                    DROP TABLE IF EXISTS {table_name};
                    CREATE TABLE {table_name}
                    ENGINE=IcebergAzure(azure, container = {cluster.azure_container_name}, storage_account_url = '{cluster.env_variables["AZURITE_STORAGE_ACCOUNT_URL"]}', blob_path = '/iceberg_data/default/{table_name}/', format={format})"""
                    + settings_expression
                )

    elif storage_type == "local":
        assert not run_on_cluster

        if table_function:
            return f"""
                icebergLocal(local, path = '/iceberg_data/default/{table_name}/', format={format})
            """
        else:
            return (
                f"""
                DROP TABLE IF EXISTS {table_name};
                CREATE TABLE {table_name}
                ENGINE=IcebergLocal(local, path = '/iceberg_data/default/{table_name}/', format={format})"""
                + settings_expression
            )

    else:
        raise Exception(f"Unknown iceberg storage type: {storage_type}")


def check_schema_and_data(instance, table_expression, expected_schema, expected_data, timestamp_ms=None):
    if timestamp_ms:
        schema = instance.query(f"DESC {table_expression} SETTINGS iceberg_timestamp_ms = {timestamp_ms}")
        data = instance.query(f"SELECT * FROM {table_expression} ORDER BY ALL SETTINGS iceberg_timestamp_ms = {timestamp_ms}")
    else:
        schema = instance.query(f"DESC {table_expression}")
        data = instance.query(f"SELECT * FROM {table_expression} ORDER BY ALL")
    schema = list(
        map(
            lambda x: x.split("\t")[:2],
            filter(lambda x: len(x) > 0, schema.strip().split("\n")),
        )
    )
    data = list(
        map(
            lambda x: x.split("\t"),
            filter(lambda x: len(x) > 0, data.strip().split("\n")),
        )
    )
    assert expected_schema == schema
    assert expected_data == data

def get_uuid_str():
    return str(uuid.uuid4()).replace("-", "_")


def create_iceberg_table(
    storage_type,
    node,
    table_name,
    cluster,
    format="Parquet",
    **kwargs,
):
    node.query(
        get_creation_expression(storage_type, table_name, cluster, format, **kwargs)
    )


def create_initial_data_file(
    cluster, node, query, table_name, compression_method="none"
):
    node.query(
        f"""
        INSERT INTO TABLE FUNCTION
            file('{table_name}.parquet')
        SETTINGS
            output_format_parquet_compression_method='{compression_method}',
            s3_truncate_on_insert=1 {query}
        FORMAT Parquet"""
    )
    user_files_path = os.path.join(
        SCRIPT_DIR, f"{cluster.instances_dir_name}/node1/database/user_files"
    )
    result_path = f"{user_files_path}/{table_name}.parquet"
    return result_path


def default_upload_directory(
    started_cluster, storage_type, local_path, remote_path, **kwargs
):
    if storage_type == "local":
        return started_cluster.default_local_uploader.upload_directory(
            local_path, remote_path, **kwargs
        )
    elif storage_type == "s3":
        print(kwargs)
        return started_cluster.default_s3_uploader.upload_directory(
            local_path, remote_path, **kwargs
        )
    elif storage_type == "azure":
        return started_cluster.default_azure_uploader.upload_directory(
            local_path, remote_path, **kwargs
        )
    else:
        raise Exception(f"Unknown iceberg storage type: {storage_type}")


@pytest.mark.parametrize("format_version", ["1", "2"])
@pytest.mark.parametrize("storage_type", ["s3", "azure", "local"])
def test_single_iceberg_file(started_cluster, format_version, storage_type):
    instance = started_cluster.instances["node1"]
    spark = started_cluster.spark_session
    TABLE_NAME = (
        "test_single_iceberg_file_"
        + format_version
        + "_"
        + storage_type
        + "_"
        + get_uuid_str()
    )

    write_iceberg_from_df(spark, generate_data(spark, 0, 100), TABLE_NAME)

    default_upload_directory(
        started_cluster,
        storage_type,
        f"/iceberg_data/default/{TABLE_NAME}/",
        f"/iceberg_data/default/{TABLE_NAME}/",
    )

    create_iceberg_table(storage_type, instance, TABLE_NAME, started_cluster)

    assert instance.query(f"SELECT * FROM {TABLE_NAME}") == instance.query(
        "SELECT number, toString(number + 1) FROM numbers(100)"
    )


@pytest.mark.parametrize("format_version", ["1", "2"])
@pytest.mark.parametrize("storage_type", ["s3", "azure", "local"])
def test_partition_by(started_cluster, format_version, storage_type):
    instance = started_cluster.instances["node1"]
    spark = started_cluster.spark_session
    TABLE_NAME = (
        "test_partition_by_"
        + format_version
        + "_"
        + storage_type
        + "_"
        + get_uuid_str()
    )

    write_iceberg_from_df(
        spark,
        generate_data(spark, 0, 10),
        TABLE_NAME,
        mode="overwrite",
        format_version=format_version,
        partition_by="a",
    )

    files = default_upload_directory(
        started_cluster,
        storage_type,
        f"/iceberg_data/default/{TABLE_NAME}/",
        f"/iceberg_data/default/{TABLE_NAME}/",
    )
    assert len(files) == 14  # 10 partitions + 4 metadata files

    create_iceberg_table(storage_type, instance, TABLE_NAME, started_cluster)
    assert int(instance.query(f"SELECT count() FROM {TABLE_NAME}")) == 10
    assert int(instance.query(f"SELECT count() FROM system.iceberg_history WHERE table = '{TABLE_NAME}'")) == 1


@pytest.mark.parametrize("format_version", ["1", "2"])
@pytest.mark.parametrize("storage_type", ["s3", "azure", "local"])
def test_multiple_iceberg_files(started_cluster, format_version, storage_type):
    instance = started_cluster.instances["node1"]
    spark = started_cluster.spark_session
    TABLE_NAME = (
        "test_multiple_iceberg_files_"
        + format_version
        + "_"
        + storage_type
        + "_"
        + get_uuid_str()
    )

    write_iceberg_from_df(
        spark,
        generate_data(spark, 0, 100),
        TABLE_NAME,
        mode="overwrite",
        format_version=format_version,
    )

    files = default_upload_directory(
        started_cluster,
        storage_type,
        f"/iceberg_data/default/{TABLE_NAME}/",
        f"/iceberg_data/default/{TABLE_NAME}/",
    )

    # ['/iceberg_data/default/test_multiple_iceberg_files/data/00000-1-35302d56-f1ed-494e-a85b-fbf85c05ab39-00001.parquet',
    # '/iceberg_data/default/test_multiple_iceberg_files/metadata/version-hint.text',
    # '/iceberg_data/default/test_multiple_iceberg_files/metadata/3127466b-299d-48ca-a367-6b9b1df1e78c-m0.avro',
    # '/iceberg_data/default/test_multiple_iceberg_files/metadata/snap-5220855582621066285-1-3127466b-299d-48ca-a367-6b9b1df1e78c.avro',
    # '/iceberg_data/default/test_multiple_iceberg_files/metadata/v1.metadata.json']
    assert len(files) == 5

    create_iceberg_table(storage_type, instance, TABLE_NAME, started_cluster)
    assert int(instance.query(f"SELECT count() FROM {TABLE_NAME}")) == 100

    write_iceberg_from_df(
        spark,
        generate_data(spark, 100, 200),
        TABLE_NAME,
        mode="append",
        format_version=format_version,
    )
    files = default_upload_directory(
        started_cluster,
        storage_type,
        f"/iceberg_data/default/{TABLE_NAME}/",
        "",
    )
    assert len(files) == 9

    assert int(instance.query(f"SELECT count() FROM {TABLE_NAME}")) == 200
    assert instance.query(f"SELECT * FROM {TABLE_NAME} ORDER BY 1") == instance.query(
        "SELECT number, toString(number + 1) FROM numbers(200)"
    )


@pytest.mark.parametrize("format_version", ["1", "2"])
@pytest.mark.parametrize("storage_type", ["s3", "azure", "local"])
def test_types(started_cluster, format_version, storage_type):
    instance = started_cluster.instances["node1"]
    spark = started_cluster.spark_session
    TABLE_NAME = (
        "test_types_" + format_version + "_" + storage_type + "_" + get_uuid_str()
    )

    data = [
        (
            123,
            "string",
            datetime.strptime("2000-01-01", "%Y-%m-%d"),
            ["str1", "str2"],
            True,
        )
    ]
    schema = StructType(
        [
            StructField("a", IntegerType()),
            StructField("b", StringType()),
            StructField("c", DateType()),
            StructField("d", ArrayType(StringType())),
            StructField("e", BooleanType()),
        ]
    )
    df = spark.createDataFrame(data=data, schema=schema)
    df.printSchema()
    write_iceberg_from_df(
        spark, df, TABLE_NAME, mode="overwrite", format_version=format_version
    )

    default_upload_directory(
        started_cluster,
        storage_type,
        f"/iceberg_data/default/{TABLE_NAME}/",
        f"/iceberg_data/default/{TABLE_NAME}/",
    )

    create_iceberg_table(storage_type, instance, TABLE_NAME, started_cluster)
    assert int(instance.query(f"SELECT count() FROM {TABLE_NAME}")) == 1
    assert (
        instance.query(f"SELECT a, b, c, d, e FROM {TABLE_NAME}").strip()
        == "123\tstring\t2000-01-01\t['str1','str2']\ttrue"
    )

    table_function_expr = get_creation_expression(
        storage_type, TABLE_NAME, started_cluster, table_function=True
    )
    assert (
        instance.query(f"SELECT a, b, c, d, e FROM {table_function_expr}").strip()
        == "123\tstring\t2000-01-01\t['str1','str2']\ttrue"
    )

    assert instance.query(f"DESCRIBE {table_function_expr} FORMAT TSV") == TSV(
        [
            ["a", "Nullable(Int32)"],
            ["b", "Nullable(String)"],
            ["c", "Nullable(Date)"],
            ["d", "Array(Nullable(String))"],
            ["e", "Nullable(Bool)"],
        ]
    )


@pytest.mark.parametrize("format_version", ["1", "2"])
@pytest.mark.parametrize("storage_type", ["s3", "azure"])
def test_cluster_table_function(started_cluster, format_version, storage_type):

    instance = started_cluster.instances["node1"]
    spark = started_cluster.spark_session

    TABLE_NAME = (
        "test_iceberg_cluster_"
        + format_version
        + "_"
        + storage_type
        + "_"
        + get_uuid_str()
    )

    def add_df(mode):
        write_iceberg_from_df(
            spark,
            generate_data(spark, 0, 100),
            TABLE_NAME,
            mode=mode,
            format_version=format_version,
        )

        files = default_upload_directory(
            started_cluster,
            storage_type,
            f"/iceberg_data/default/{TABLE_NAME}/",
            f"/iceberg_data/default/{TABLE_NAME}/",
        )

        logging.info(f"Adding another dataframe. result files: {files}")

        return files

    files = add_df(mode="overwrite")
    for i in range(1, len(started_cluster.instances)):
        files = add_df(mode="append")

    logging.info(f"Setup complete. files: {files}")
    assert len(files) == 5 + 4 * (len(started_cluster.instances) - 1)

    clusters = instance.query(f"SELECT * FROM system.clusters")
    logging.info(f"Clusters setup: {clusters}")

    # Regular Query only node1
    table_function_expr = get_creation_expression(
        storage_type, TABLE_NAME, started_cluster, table_function=True
    )
    select_regular = (
        instance.query(f"SELECT * FROM {table_function_expr}").strip().split()
    )

    # Cluster Query with node1 as coordinator
    table_function_expr_cluster = get_creation_expression(
        storage_type,
        TABLE_NAME,
        started_cluster,
        table_function=True,
        run_on_cluster=True,
    )
    select_cluster = (
        instance.query(f"SELECT * FROM {table_function_expr_cluster}").strip().split()
    )

    # Simple size check
    assert len(select_regular) == 600
    assert len(select_cluster) == 600

    # Actual check
    assert select_cluster == select_regular

    # Check query_log
    for replica in started_cluster.instances.values():
        replica.query("SYSTEM FLUSH LOGS")

    for node_name, replica in started_cluster.instances.items():
        cluster_secondary_queries = (
            replica.query(
                f"""
                SELECT query, type, is_initial_query, read_rows, read_bytes FROM system.query_log
                WHERE
                    type = 'QueryStart' AND
                    positionCaseInsensitive(query, '{storage_type}Cluster') != 0 AND
                    position(query, '{TABLE_NAME}') != 0 AND
                    position(query, 'system.query_log') = 0 AND
                    NOT is_initial_query
            """
            )
            .strip()
            .split("\n")
        )

        logging.info(
            f"[{node_name}] cluster_secondary_queries: {cluster_secondary_queries}"
        )
        assert len(cluster_secondary_queries) == 1

    # write 3 times
    assert int(instance.query(f"SELECT count() FROM {table_function_expr_cluster}")) == 100 * 3


@pytest.mark.parametrize("format_version", ["1", "2"])
@pytest.mark.parametrize("storage_type", ["s3", "azure", "local"])
def test_delete_files(started_cluster, format_version, storage_type):
    instance = started_cluster.instances["node1"]
    spark = started_cluster.spark_session
    TABLE_NAME = (
        "test_delete_files_"
        + format_version
        + "_"
        + storage_type
        + "_"
        + get_uuid_str()
    )

    write_iceberg_from_df(
        spark,
        generate_data(spark, 0, 100),
        TABLE_NAME,
        mode="overwrite",
        format_version=format_version,
    )

    default_upload_directory(
        started_cluster,
        storage_type,
        f"/iceberg_data/default/{TABLE_NAME}/",
        f"/iceberg_data/default/{TABLE_NAME}/",
    )
    create_iceberg_table(storage_type, instance, TABLE_NAME, started_cluster)

    # Test trivial count with deleted files
    query_id = "test_trivial_count_" + get_uuid_str()
    assert int(instance.query(f"SELECT count() FROM {TABLE_NAME}", query_id=query_id)) == 100
    instance.query("SYSTEM FLUSH LOGS")
    assert instance.query(f"SELECT ProfileEvents['IcebergTrivialCountOptimizationApplied'] FROM system.query_log where query_id = '{query_id}' and type = 'QueryFinish'") == "1\n"

    spark.sql(f"DELETE FROM {TABLE_NAME} WHERE a >= 0")
    default_upload_directory(
        started_cluster,
        storage_type,
        f"/iceberg_data/default/{TABLE_NAME}/",
        "",
    )

    query_id = "test_trivial_count_" + get_uuid_str()
    assert int(instance.query(f"SELECT count() FROM {TABLE_NAME}", query_id=query_id)) == 0

    instance.query("SYSTEM FLUSH LOGS")
    assert instance.query(f"SELECT ProfileEvents['IcebergTrivialCountOptimizationApplied'] FROM system.query_log where query_id = '{query_id}' and type = 'QueryFinish'") == "1\n"

    write_iceberg_from_df(
        spark,
        generate_data(spark, 100, 200),
        TABLE_NAME,
        mode="upsert",
        format_version=format_version,
    )

    default_upload_directory(
        started_cluster,
        storage_type,
        f"/iceberg_data/default/{TABLE_NAME}/",
        "",
    )

    query_id = "test_trivial_count_" + get_uuid_str()
    assert int(instance.query(f"SELECT count() FROM {TABLE_NAME}", query_id=query_id)) == 100

    instance.query("SYSTEM FLUSH LOGS")
    assert instance.query(f"SELECT ProfileEvents['IcebergTrivialCountOptimizationApplied'] FROM system.query_log where query_id = '{query_id}' and type = 'QueryFinish'") == "1\n"

    spark.sql(f"DELETE FROM {TABLE_NAME} WHERE a >= 150")
    default_upload_directory(
        started_cluster,
        storage_type,
        f"/iceberg_data/default/{TABLE_NAME}/",
        "",
    )

    query_id = "test_trivial_count_" + get_uuid_str()
    assert int(instance.query(f"SELECT count() FROM {TABLE_NAME}", query_id=query_id)) == 50

    instance.query("SYSTEM FLUSH LOGS")
    assert instance.query(f"SELECT ProfileEvents['IcebergTrivialCountOptimizationApplied'] FROM system.query_log where query_id = '{query_id}' and type = 'QueryFinish'") == "1\n"


@pytest.mark.parametrize("format_version", ["1", "2"])
@pytest.mark.parametrize("storage_type", ["s3", "azure", "local"])
@pytest.mark.parametrize("is_table_function", [False, True])
def test_evolved_schema_simple(
    started_cluster, format_version, storage_type, is_table_function
):
    instance = started_cluster.instances["node1"]
    spark = started_cluster.spark_session
    TABLE_NAME = (
        "test_evolved_schema_simple_"
        + format_version
        + "_"
        + storage_type
        + "_"
        + get_uuid_str()
    )

    def execute_spark_query(query: str):
        spark.sql(query)
        default_upload_directory(
            started_cluster,
            storage_type,
            f"/iceberg_data/default/{TABLE_NAME}/",
            f"/iceberg_data/default/{TABLE_NAME}/",
        )
        return

    execute_spark_query(
        f"""
            DROP TABLE IF EXISTS {TABLE_NAME};
        """
    )

    execute_spark_query(
        f"""
            CREATE TABLE IF NOT EXISTS {TABLE_NAME} (
                a int NOT NULL,
                b float,
                c decimal(9,2) NOT NULL,
                d array<int>
            )
            USING iceberg
            OPTIONS ('format-version'='{format_version}')
        """
    )

    table_creation_expression = get_creation_expression(
        storage_type,
        TABLE_NAME,
        started_cluster,
        table_function=is_table_function,
        allow_dynamic_metadata_for_data_lakes=True,
    )

    table_select_expression = (
        TABLE_NAME if not is_table_function else table_creation_expression
    )

    if not is_table_function:
        instance.query(table_creation_expression)

    check_schema_and_data(
        instance,
        table_select_expression,
        [
            ["a", "Int32"],
            ["b", "Nullable(Float32)"],
            ["c", "Decimal(9, 2)"],
            ["d", "Array(Nullable(Int32))"],
        ],
        [],
    )

    execute_spark_query(
        f"""
            INSERT INTO {TABLE_NAME} VALUES (4, NULL, 7.12, ARRAY(5, 6, 7));
        """
    )

    check_schema_and_data(
        instance,
        table_select_expression,
        [
            ["a", "Int32"],
            ["b", "Nullable(Float32)"],
            ["c", "Decimal(9, 2)"],
            ["d", "Array(Nullable(Int32))"],
        ],
        [["4", "\\N", "7.12", "[5,6,7]"]],
    )

    execute_spark_query(
        f"""
            ALTER TABLE {TABLE_NAME} ALTER COLUMN b TYPE double;
        """
    )

    check_schema_and_data(
        instance,
        table_select_expression,
        [
            ["a", "Int32"],
            ["b", "Nullable(Float64)"],
            ["c", "Decimal(9, 2)"],
            ["d", "Array(Nullable(Int32))"],
        ],
        [["4", "\\N", "7.12", "[5,6,7]"]],
    )

    execute_spark_query(
        f"""
            INSERT INTO {TABLE_NAME} VALUES (7, 5.0, 18.1, ARRAY(6, 7, 9));
        """
    )

    check_schema_and_data(
        instance,
        table_select_expression,
        [
            ["a", "Int32"],
            ["b", "Nullable(Float64)"],
            ["c", "Decimal(9, 2)"],
            ["d", "Array(Nullable(Int32))"],
        ],
        [["4", "\\N", "7.12", "[5,6,7]"], ["7", "5", "18.1", "[6,7,9]"]],
    )

    execute_spark_query(
        f"""
            ALTER TABLE {TABLE_NAME} ALTER COLUMN d FIRST;
        """
    )

    check_schema_and_data(
        instance,
        table_select_expression,
        [
            ["d", "Array(Nullable(Int32))"],
            ["a", "Int32"],
            ["b", "Nullable(Float64)"],
            ["c", "Decimal(9, 2)"],
        ],
        [["[5,6,7]", "4", "\\N", "7.12"], ["[6,7,9]", "7", "5", "18.1"]],
    )

    execute_spark_query(
        f"""
            ALTER TABLE {TABLE_NAME} ALTER COLUMN b AFTER d;
        """
    )

    check_schema_and_data(
        instance,
        table_select_expression,
        [
            ["d", "Array(Nullable(Int32))"],
            ["b", "Nullable(Float64)"],
            ["a", "Int32"],
            ["c", "Decimal(9, 2)"],
        ],
        [["[5,6,7]", "\\N", "4", "7.12"], ["[6,7,9]", "5", "7", "18.1"]],
    )

    execute_spark_query(
        f"""
            ALTER TABLE {TABLE_NAME}
            ADD COLUMNS (
                e string
            );
        """
    )

    check_schema_and_data(
        instance,
        table_select_expression,
        [
            ["d", "Array(Nullable(Int32))"],
            ["b", "Nullable(Float64)"],
            ["a", "Int32"],
            ["c", "Decimal(9, 2)"],
            ["e", "Nullable(String)"],
        ],
        [
            ["[5,6,7]", "\\N", "4", "7.12", "\\N"],
            ["[6,7,9]", "5", "7", "18.1", "\\N"],
        ],
    )

    execute_spark_query(
        f"""
            ALTER TABLE {TABLE_NAME} ALTER COLUMN c TYPE decimal(12, 2);
        """
    )

    check_schema_and_data(
        instance,
        table_select_expression,
        [
            ["d", "Array(Nullable(Int32))"],
            ["b", "Nullable(Float64)"],
            ["a", "Int32"],
            ["c", "Decimal(12, 2)"],
            ["e", "Nullable(String)"],
        ],
        [
            ["[5,6,7]", "\\N", "4", "7.12", "\\N"],
            ["[6,7,9]", "5", "7", "18.1", "\\N"],
        ],
    )

    execute_spark_query(
        f"""
            INSERT INTO {TABLE_NAME} VALUES (ARRAY(5, 6, 7), 3, -30, 7.12, 'AAA');
        """
    )

    check_schema_and_data(
        instance,
        table_select_expression,
        [
            ["d", "Array(Nullable(Int32))"],
            ["b", "Nullable(Float64)"],
            ["a", "Int32"],
            ["c", "Decimal(12, 2)"],
            ["e", "Nullable(String)"],
        ],
        [
            ["[5,6,7]", "3", "-30", "7.12", "AAA"],
            ["[5,6,7]", "\\N", "4", "7.12", "\\N"],
            ["[6,7,9]", "5", "7", "18.1", "\\N"],
        ],
    )

    execute_spark_query(
        f"""
            ALTER TABLE {TABLE_NAME} ALTER COLUMN a TYPE BIGINT;
        """
    )

    check_schema_and_data(
        instance,
        table_select_expression,
        [
            ["d", "Array(Nullable(Int32))"],
            ["b", "Nullable(Float64)"],
            ["a", "Int64"],
            ["c", "Decimal(12, 2)"],
            ["e", "Nullable(String)"],
        ],
        [
            ["[5,6,7]", "3", "-30", "7.12", "AAA"],
            ["[5,6,7]", "\\N", "4", "7.12", "\\N"],
            ["[6,7,9]", "5", "7", "18.1", "\\N"],
        ],
    )

    execute_spark_query(
        f"""
            INSERT INTO {TABLE_NAME} VALUES (ARRAY(), 3.0, 12, -9.13, 'BBB');
        """
    )

    check_schema_and_data(
        instance,
        table_select_expression,
        [
            ["d", "Array(Nullable(Int32))"],
            ["b", "Nullable(Float64)"],
            ["a", "Int64"],
            ["c", "Decimal(12, 2)"],
            ["e", "Nullable(String)"],
        ],
        [
            ["[]", "3", "12", "-9.13", "BBB"],
            ["[5,6,7]", "3", "-30", "7.12", "AAA"],
            ["[5,6,7]", "\\N", "4", "7.12", "\\N"],
            ["[6,7,9]", "5", "7", "18.1", "\\N"],
        ],
    )

    execute_spark_query(
        f"""
            ALTER TABLE {TABLE_NAME} ALTER COLUMN a DROP NOT NULL;
        """
    )

    check_schema_and_data(
        instance,
        table_select_expression,
        [
            ["d", "Array(Nullable(Int32))"],
            ["b", "Nullable(Float64)"],
            ["a", "Nullable(Int64)"],
            ["c", "Decimal(12, 2)"],
            ["e", "Nullable(String)"],
        ],
        [
            ["[]", "3", "12", "-9.13", "BBB"],
            ["[5,6,7]", "3", "-30", "7.12", "AAA"],
            ["[5,6,7]", "\\N", "4", "7.12", "\\N"],
            ["[6,7,9]", "5", "7", "18.1", "\\N"],
        ],
    )

    execute_spark_query(
        f"""
            INSERT INTO {TABLE_NAME} VALUES (NULL, 3.4, NULL, -9.13, NULL);
        """
    )

    check_schema_and_data(
        instance,
        table_select_expression,
        [
            ["d", "Array(Nullable(Int32))"],
            ["b", "Nullable(Float64)"],
            ["a", "Nullable(Int64)"],
            ["c", "Decimal(12, 2)"],
            ["e", "Nullable(String)"],
        ],
        [
            ["[]", "3", "12", "-9.13", "BBB"],
            ["[]", "3.4", "\\N", "-9.13", "\\N"],
            ["[5,6,7]", "3", "-30", "7.12", "AAA"],
            ["[5,6,7]", "\\N", "4", "7.12", "\\N"],
            ["[6,7,9]", "5", "7", "18.1", "\\N"],
        ],
    )

    execute_spark_query(
        f"""
            ALTER TABLE {TABLE_NAME} DROP COLUMN d;
        """
    )

    check_schema_and_data(
        instance,
        table_select_expression,
        [
            ["b", "Nullable(Float64)"],
            ["a", "Nullable(Int64)"],
            ["c", "Decimal(12, 2)"],
            ["e", "Nullable(String)"],
        ],
        [
            ["3", "-30", "7.12", "AAA"],
            ["3", "12", "-9.13", "BBB"],
            ["3.4", "\\N", "-9.13", "\\N"],
            ["5", "7", "18.1", "\\N"],
            ["\\N", "4", "7.12", "\\N"],
        ],
    )

    execute_spark_query(
        f"""
            ALTER TABLE {TABLE_NAME} RENAME COLUMN a TO f;
        """
    )

    check_schema_and_data(
        instance,
        table_select_expression,
        [
            ["b", "Nullable(Float64)"],
            ["f", "Nullable(Int64)"],
            ["c", "Decimal(12, 2)"],
            ["e", "Nullable(String)"],
        ],
        [
            ["3", "-30", "7.12", "AAA"],
            ["3", "12", "-9.13", "BBB"],
            ["3.4", "\\N", "-9.13", "\\N"],
            ["5", "7", "18.1", "\\N"],
            ["\\N", "4", "7.12", "\\N"],
        ],
    )
    if not is_table_function :
        print (instance.query("SELECT * FROM system.iceberg_history"))
        assert int(instance.query(f"SELECT count() FROM system.iceberg_history WHERE table = '{TABLE_NAME}'")) == 5
        assert int(instance.query(f"SELECT count() FROM system.iceberg_history WHERE table = '{TABLE_NAME}' AND made_current_at >= yesterday()")) == 5

    # Do a single check to verify that restarting CH maintains the setting (ATTACH)
    # We are just interested on the setting working after restart, so no need to run it on all combinations
    if format_version == "1" and storage_type == "s3" and not is_table_function:

        instance.restart_clickhouse()

        execute_spark_query(
            f"""
                ALTER TABLE {TABLE_NAME} RENAME COLUMN e TO z;
            """
        )

        check_schema_and_data(
            instance,
            table_select_expression,
            [
                ["b", "Nullable(Float64)"],
                ["f", "Nullable(Int64)"],
                ["c", "Decimal(12, 2)"],
                ["z", "Nullable(String)"],
            ],
            [
                ["3", "-30", "7.12", "AAA"],
                ["3", "12", "-9.13", "BBB"],
                ["3.4", "\\N", "-9.13", "\\N"],
                ["5", "7", "18.1", "\\N"],
                ["\\N", "4", "7.12", "\\N"],
            ],
        )


@pytest.mark.parametrize("format_version", ["1", "2"])
@pytest.mark.parametrize("storage_type", ["s3", "azure", "local"])
def test_not_evolved_schema(started_cluster, format_version, storage_type):
    instance = started_cluster.instances["node1"]
    spark = started_cluster.spark_session
    TABLE_NAME = (
        "test_evolved_schema_simple_"
        + format_version
        + "_"
        + storage_type
        + "_"
        + get_uuid_str()
    )

    def execute_spark_query(query: str):
        spark.sql(query)
        default_upload_directory(
            started_cluster,
            storage_type,
            f"/iceberg_data/default/{TABLE_NAME}/",
            f"/iceberg_data/default/{TABLE_NAME}/",
        )
        return

    execute_spark_query(
        f"""
            DROP TABLE IF EXISTS {TABLE_NAME};
        """
    )

    execute_spark_query(
        f"""
            CREATE TABLE IF NOT EXISTS {TABLE_NAME} (
                a int NOT NULL,
                b float,
                c decimal(9,2) NOT NULL,
                d array<int>
            )
            USING iceberg
            OPTIONS ('format-version'='{format_version}')
        """
    )

    instance.query(
        get_creation_expression(
            storage_type,
            TABLE_NAME,
            started_cluster,
            table_function=False,
            allow_dynamic_metadata_for_data_lakes=False,
        )
    )

    check_schema_and_data(
        instance,
        TABLE_NAME,
        [
            ["a", "Int32"],
            ["b", "Nullable(Float32)"],
            ["c", "Decimal(9, 2)"],
            ["d", "Array(Nullable(Int32))"],
        ],
        [],
    )

    execute_spark_query(
        f"""
            INSERT INTO {TABLE_NAME} VALUES (4, 3.0, 7.12, ARRAY(5, 6, 7));
        """
    )

    check_schema_and_data(
        instance,
        TABLE_NAME,
        [
            ["a", "Int32"],
            ["b", "Nullable(Float32)"],
            ["c", "Decimal(9, 2)"],
            ["d", "Array(Nullable(Int32))"],
        ],
        [["4", "3", "7.12", "[5,6,7]"]],
    )

    execute_spark_query(
        f"""
            ALTER TABLE {TABLE_NAME} ALTER COLUMN b TYPE double;
        """
    )

    check_schema_and_data(
        instance,
        TABLE_NAME,
        [
            ["a", "Int32"],
            ["b", "Nullable(Float32)"],
            ["c", "Decimal(9, 2)"],
            ["d", "Array(Nullable(Int32))"],
        ],
        [["4", "3", "7.12", "[5,6,7]"]],
    )

    execute_spark_query(
        f"""
            INSERT INTO {TABLE_NAME} VALUES (7, 5.0, 18.1, ARRAY(6, 7, 9));
        """
    )

    check_schema_and_data(
        instance,
        TABLE_NAME,
        [
            ["a", "Int32"],
            ["b", "Nullable(Float32)"],
            ["c", "Decimal(9, 2)"],
            ["d", "Array(Nullable(Int32))"],
        ],
        [["4", "3", "7.12", "[5,6,7]"], ["7", "5", "18.1", "[6,7,9]"]],
    )

    execute_spark_query(
        f"""
            ALTER TABLE {TABLE_NAME} ALTER COLUMN d FIRST;
        """
    )

    check_schema_and_data(
        instance,
        TABLE_NAME,
        [
            ["a", "Int32"],
            ["b", "Nullable(Float32)"],
            ["c", "Decimal(9, 2)"],
            ["d", "Array(Nullable(Int32))"],
        ],
        [["4", "3", "7.12", "[5,6,7]"], ["7", "5", "18.1", "[6,7,9]"]],
    )

    execute_spark_query(
        f"""
            ALTER TABLE {TABLE_NAME} ALTER COLUMN b AFTER d;
        """
    )

    check_schema_and_data(
        instance,
        TABLE_NAME,
        [
            ["a", "Int32"],
            ["b", "Nullable(Float32)"],
            ["c", "Decimal(9, 2)"],
            ["d", "Array(Nullable(Int32))"],
        ],
        [["4", "3", "7.12", "[5,6,7]"], ["7", "5", "18.1", "[6,7,9]"]],
    )

    execute_spark_query(
        f"""
            ALTER TABLE {TABLE_NAME}
            ADD COLUMNS (
                e string
            );
        """
    )

    check_schema_and_data(
        instance,
        TABLE_NAME,
        [
            ["a", "Int32"],
            ["b", "Nullable(Float32)"],
            ["c", "Decimal(9, 2)"],
            ["d", "Array(Nullable(Int32))"],
        ],
        [["4", "3", "7.12", "[5,6,7]"], ["7", "5", "18.1", "[6,7,9]"]],
    )

    execute_spark_query(
        f"""
            ALTER TABLE {TABLE_NAME} ALTER COLUMN c TYPE decimal(12, 2);
        """
    )

    check_schema_and_data(
        instance,
        TABLE_NAME,
        [
            ["a", "Int32"],
            ["b", "Nullable(Float32)"],
            ["c", "Decimal(9, 2)"],
            ["d", "Array(Nullable(Int32))"],
        ],
        [["4", "3", "7.12", "[5,6,7]"], ["7", "5", "18.1", "[6,7,9]"]],
    )

    execute_spark_query(
        f"""
            INSERT INTO {TABLE_NAME} VALUES (ARRAY(5, 6, 7), 3, -30, 7.12, 'AAA');
        """
    )

    check_schema_and_data(
        instance,
        TABLE_NAME,
        [
            ["a", "Int32"],
            ["b", "Nullable(Float32)"],
            ["c", "Decimal(9, 2)"],
            ["d", "Array(Nullable(Int32))"],
        ],
        [
            ["-30", "3", "7.12", "[5,6,7]"],
            ["4", "3", "7.12", "[5,6,7]"],
            ["7", "5", "18.1", "[6,7,9]"],
        ],
    )

    execute_spark_query(
        f"""
            ALTER TABLE {TABLE_NAME} ALTER COLUMN a TYPE BIGINT;
        """
    )

    check_schema_and_data(
        instance,
        TABLE_NAME,
        [
            ["a", "Int32"],
            ["b", "Nullable(Float32)"],
            ["c", "Decimal(9, 2)"],
            ["d", "Array(Nullable(Int32))"],
        ],
        [
            ["-30", "3", "7.12", "[5,6,7]"],
            ["4", "3", "7.12", "[5,6,7]"],
            ["7", "5", "18.1", "[6,7,9]"],
        ],
    )

    execute_spark_query(
        f"""
            INSERT INTO {TABLE_NAME} VALUES (ARRAY(), 3.0, 12, -9.13, 'BBB');
        """
    )

    check_schema_and_data(
        instance,
        TABLE_NAME,
        [
            ["a", "Int32"],
            ["b", "Nullable(Float32)"],
            ["c", "Decimal(9, 2)"],
            ["d", "Array(Nullable(Int32))"],
        ],
        [
            ["-30", "3", "7.12", "[5,6,7]"],
            ["4", "3", "7.12", "[5,6,7]"],
            ["7", "5", "18.1", "[6,7,9]"],
            ["12", "3", "-9.13", "[]"],
        ],
    )

    execute_spark_query(
        f"""
            ALTER TABLE {TABLE_NAME} ALTER COLUMN a DROP NOT NULL;
        """
    )

    check_schema_and_data(
        instance,
        TABLE_NAME,
        [
            ["a", "Int32"],
            ["b", "Nullable(Float32)"],
            ["c", "Decimal(9, 2)"],
            ["d", "Array(Nullable(Int32))"],
        ],
        [
            ["-30", "3", "7.12", "[5,6,7]"],
            ["4", "3", "7.12", "[5,6,7]"],
            ["7", "5", "18.1", "[6,7,9]"],
            ["12", "3", "-9.13", "[]"],
        ],
    )

    execute_spark_query(
        f"""
            INSERT INTO {TABLE_NAME} VALUES (NULL, 3.4, NULL, -9.13, NULL);
        """
    )

    check_schema_and_data(
        instance,
        TABLE_NAME,
        [
            ["a", "Int32"],
            ["b", "Nullable(Float32)"],
            ["c", "Decimal(9, 2)"],
            ["d", "Array(Nullable(Int32))"],
        ],
        [
            ["-30", "3", "7.12", "[5,6,7]"],
            ["0", "3.4", "-9.13", "[]"],
            ["4", "3", "7.12", "[5,6,7]"],
            ["7", "5", "18.1", "[6,7,9]"],
            ["12", "3", "-9.13", "[]"],
        ],
    )

    execute_spark_query(
        f"""
            ALTER TABLE {TABLE_NAME} DROP COLUMN d;
        """
    )

    error = instance.query_and_get_error(f"SELECT * FROM {TABLE_NAME} ORDER BY ALL")

    assert "Not found column" in error


@pytest.mark.parametrize("format_version", ["1", "2"])
@pytest.mark.parametrize("storage_type", ["s3", "azure", "local"])
def test_evolved_schema_complex(started_cluster, format_version, storage_type):
    instance = started_cluster.instances["node1"]
    spark = started_cluster.spark_session
    TABLE_NAME = (
        "test_evolved_schema_complex_"
        + format_version
        + "_"
        + storage_type
        + "_"
        + get_uuid_str()
    )

    def execute_spark_query(query: str):
        spark.sql(query)
        default_upload_directory(
            started_cluster,
            storage_type,
            f"/iceberg_data/default/{TABLE_NAME}/",
            f"/iceberg_data/default/{TABLE_NAME}/",
        )
        return

    execute_spark_query(
        f"""
            DROP TABLE IF EXISTS {TABLE_NAME};
        """
    )

    execute_spark_query(
        f"""
            CREATE TABLE {TABLE_NAME}   (
                address STRUCT<
                    house_number : DOUBLE,
                    city: STRING,
                    zip: INT
                >,
                animals ARRAY<INT>
            )
            USING iceberg
            OPTIONS ('format-version'='{format_version}')
        """
    )

    execute_spark_query(
        f"""
            INSERT INTO {TABLE_NAME} VALUES (named_struct('house_number', 3, 'city', 'Singapore', 'zip', 12345), ARRAY(4, 7));
        """
    )

    table_function = get_creation_expression(
        storage_type, TABLE_NAME, started_cluster, table_function=True
    )
    execute_spark_query(
        f"""
            ALTER TABLE {TABLE_NAME} ADD COLUMNS ( address.appartment INT );
        """
    )

    error = instance.query_and_get_error(f"SELECT * FROM {table_function} ORDER BY ALL")

    assert "UNSUPPORTED_METHOD" in error

    execute_spark_query(
        f"""
            ALTER TABLE {TABLE_NAME} DROP COLUMN address.appartment;
        """
    )

    check_schema_and_data(
        instance,
        table_function,
        [
            [
                "address",
                "Tuple(\\n    house_number Nullable(Float64),\\n    city Nullable(String),\\n    zip Nullable(Int32))",
            ],
            ["animals", "Array(Nullable(Int32))"],
        ],
        [["(3,'Singapore',12345)", "[4,7]"]],
    )

    execute_spark_query(
        f"""
            ALTER TABLE {TABLE_NAME} ALTER COLUMN animals.element TYPE BIGINT
        """
    )

    error = instance.query_and_get_error(f"SELECT * FROM {table_function} ORDER BY ALL")

    assert "UNSUPPORTED_METHOD" in error


@pytest.mark.parametrize("storage_type", ["s3", "azure", "local"])
def test_position_deletes(started_cluster, storage_type):
    instance = started_cluster.instances["node1"]
    spark = started_cluster.spark_session
    TABLE_NAME = "test_position_deletes_" + storage_type + "_" + get_uuid_str()

    spark.sql(
        f"""
        CREATE TABLE {TABLE_NAME} (id bigint, data string) USING iceberg PARTITIONED BY (bucket(5, id)) TBLPROPERTIES ('format-version' = '2', 'write.update.mode'=
        'merge-on-read', 'write.delete.mode'='merge-on-read', 'write.merge.mode'='merge-on-read')
        """
    )
    spark.sql(f"INSERT INTO {TABLE_NAME} select id, char(id + ascii('a')) from range(10, 100)")

    def get_array(query_result: str):
        arr = sorted([int(x) for x in query_result.strip().split("\n")])
        print(arr)
        return arr

    default_upload_directory(
        started_cluster,
        storage_type,
        f"/iceberg_data/default/{TABLE_NAME}/",
        f"/iceberg_data/default/{TABLE_NAME}/",
    )

    create_iceberg_table(storage_type, instance, TABLE_NAME, started_cluster)

    assert int(instance.query(f"SELECT count() FROM {TABLE_NAME}")) == 90

    spark.sql(f"DELETE FROM {TABLE_NAME} WHERE id < 20")
    default_upload_directory(
        started_cluster,
        storage_type,
        f"/iceberg_data/default/{TABLE_NAME}/",
        "",
    )

    assert get_array(instance.query(f"SELECT id FROM {TABLE_NAME}")) == list(range(20, 100))

    # Check that filters are applied after deletes
    assert int(instance.query(f"SELECT count() FROM {TABLE_NAME} where id >= 15")) == 80
    assert (
        int(
            instance.query(
                f"SELECT count() FROM {TABLE_NAME} where id >= 15 SETTINGS optimize_trivial_count_query=1"
            )
        )
        == 80
    )

    # Check deletes after deletes
    spark.sql(f"DELETE FROM {TABLE_NAME} WHERE id >= 90")
    default_upload_directory(
        started_cluster,
        storage_type,
        f"/iceberg_data/default/{TABLE_NAME}/",
        "",
    )
    assert get_array(instance.query(f"SELECT id FROM {TABLE_NAME}")) == list(range(20, 90))

    spark.sql(f"ALTER TABLE {TABLE_NAME} ADD PARTITION FIELD truncate(1, data)")

    # Check adds after deletes
    spark.sql(
        f"INSERT INTO {TABLE_NAME} select id, char(id + ascii('a')) from range(100, 200)"
    )
    default_upload_directory(
        started_cluster,
        storage_type,
        f"/iceberg_data/default/{TABLE_NAME}/",
        f"/iceberg_data/default/{TABLE_NAME}/",
    )
    assert get_array(instance.query(f"SELECT id FROM {TABLE_NAME}")) == list(range(20, 90)) + list(
        range(100, 200)
    )

    # Check deletes after adds
    spark.sql(f"DELETE FROM {TABLE_NAME} WHERE id >= 150")
    default_upload_directory(
        started_cluster,
        storage_type,
        f"/iceberg_data/default/{TABLE_NAME}/",
        "",
    )
    assert get_array(instance.query(f"SELECT id FROM {TABLE_NAME}")) == list(range(20, 90)) + list(
        range(100, 150)
    )

    assert get_array(
        instance.query(
            f"SELECT id FROM {TABLE_NAME} WHERE id = 70 SETTINGS use_iceberg_partition_pruning = 1"
        )
    ) == [70]

    # Clean up
    instance.query(f"DROP TABLE {TABLE_NAME}")


@pytest.mark.parametrize("format_version", ["1", "2"])
@pytest.mark.parametrize("storage_type", ["s3", "azure", "local"])
def test_schema_inference(started_cluster, format_version, storage_type):
    instance = started_cluster.instances["node1"]
    spark = started_cluster.spark_session
    for format in ["Parquet", "ORC", "Avro"]:
        TABLE_NAME = (
            "test_schema_inference_"
            + format
            + "_"
            + format_version
            + "_"
            + storage_type
            + "_"
            + get_uuid_str()
        )

        # Types time, timestamptz, fixed are not supported in Spark.
        spark.sql(
            f"CREATE TABLE {TABLE_NAME} (intC int, longC long, floatC float, doubleC double, decimalC1 decimal(10, 3), decimalC2 decimal(20, 10), decimalC3 decimal(38, 30), dateC date,  timestampC timestamp, stringC string, binaryC binary, arrayC1 array<int>, mapC1 map<string, string>, structC1 struct<field1: int, field2: string>, complexC array<struct<field1: map<string, array<map<string, int>>>, field2: struct<field3: int, field4: string>>>) USING iceberg TBLPROPERTIES ('format-version' = '{format_version}', 'write.format.default' = '{format}')"
        )

        spark.sql(
            f"insert into {TABLE_NAME} select 42, 4242, 42.42, 4242.4242, decimal(42.42), decimal(42.42), decimal(42.42), date('2020-01-01'), timestamp('2020-01-01 20:00:00'), 'hello', binary('hello'), array(1,2,3), map('key', 'value'), struct(42, 'hello'), array(struct(map('key', array(map('key', 42))), struct(42, 'hello')))"
        )
        default_upload_directory(
            started_cluster,
            storage_type,
            f"/iceberg_data/default/{TABLE_NAME}/",
            f"/iceberg_data/default/{TABLE_NAME}/",
        )

        create_iceberg_table(
            storage_type, instance, TABLE_NAME, started_cluster, format=format
        )

        res = instance.query(
            f"DESC {TABLE_NAME} FORMAT TSVRaw", settings={"print_pretty_type_names": 0}
        )
        expected = TSV(
            [
                ["intC", "Nullable(Int32)"],
                ["longC", "Nullable(Int64)"],
                ["floatC", "Nullable(Float32)"],
                ["doubleC", "Nullable(Float64)"],
                ["decimalC1", "Nullable(Decimal(10, 3))"],
                ["decimalC2", "Nullable(Decimal(20, 10))"],
                ["decimalC3", "Nullable(Decimal(38, 30))"],
                ["dateC", "Nullable(Date)"],
                ["timestampC", "Nullable(DateTime64(6, 'UTC'))"],
                ["stringC", "Nullable(String)"],
                ["binaryC", "Nullable(String)"],
                ["arrayC1", "Array(Nullable(Int32))"],
                ["mapC1", "Map(String, Nullable(String))"],
                ["structC1", "Tuple(field1 Nullable(Int32), field2 Nullable(String))"],
                [
                    "complexC",
                    "Array(Tuple(field1 Map(String, Array(Map(String, Nullable(Int32)))), field2 Tuple(field3 Nullable(Int32), field4 Nullable(String))))",
                ],
            ]
        )

        assert res == expected

        # Check that we can parse data
        instance.query(f"SELECT * FROM {TABLE_NAME}")


@pytest.mark.parametrize("format_version", ["1", "2"])
@pytest.mark.parametrize("storage_type", ["s3", "azure", "local"])
def test_explanation(started_cluster, format_version, storage_type):
    instance = started_cluster.instances["node1"]
    spark = started_cluster.spark_session
    for format in ["Parquet", "ORC", "Avro"]:
        TABLE_NAME = (
            "test_explanation_"
            + format
            + "_"
            + format_version
            + "_"
            + storage_type
            + "_"
            + get_uuid_str()
        )

        # Types time, timestamptz, fixed are not supported in Spark.
        spark.sql(
            f"CREATE TABLE {TABLE_NAME} (x int) USING iceberg TBLPROPERTIES ('format-version' = '{format_version}', 'write.format.default' = '{format}')"
        )

        spark.sql(f"insert into {TABLE_NAME} select 42")
        default_upload_directory(
            started_cluster,
            storage_type,
            f"/iceberg_data/default/{TABLE_NAME}/",
            f"/iceberg_data/default/{TABLE_NAME}/",
        )

        create_iceberg_table(
            storage_type, instance, TABLE_NAME, started_cluster, format=format
        )

        res = instance.query(f"EXPLAIN SELECT * FROM {TABLE_NAME}")
        res = list(
            map(
                lambda x: x.split("\t"),
                filter(lambda x: len(x) > 0, res.strip().split("\n")),
            )
        )

        expected = [
            [
                "Expression ((Project names + (Projection + Change column names to column identifiers)))"
            ],
            [f"  Iceberg{storage_type.title()}(default.{TABLE_NAME})ReadStep"],
        ]

        assert res == expected

        # Check that we can parse data
        instance.query(f"SELECT * FROM {TABLE_NAME}")


@pytest.mark.parametrize("format_version", ["1", "2"])
@pytest.mark.parametrize("storage_type", ["s3", "azure", "local"])
def test_metadata_file_selection(started_cluster, format_version, storage_type):
    instance = started_cluster.instances["node1"]
    spark = started_cluster.spark_session
    TABLE_NAME = (
        "test_metadata_selection_"
        + format_version
        + "_"
        + storage_type
        + "_"
        + get_uuid_str()
    )

    spark.sql(
        f"CREATE TABLE {TABLE_NAME} (id bigint, data string) USING iceberg TBLPROPERTIES ('format-version' = '2', 'write.update.mode'='merge-on-read', 'write.delete.mode'='merge-on-read', 'write.merge.mode'='merge-on-read')"
    )

    for i in range(50):
        spark.sql(
            f"INSERT INTO {TABLE_NAME} select id, char(id + ascii('a')) from range(10)"
        )

    default_upload_directory(
        started_cluster,
        storage_type,
        f"/iceberg_data/default/{TABLE_NAME}/",
        f"/iceberg_data/default/{TABLE_NAME}/",
    )

    create_iceberg_table(storage_type, instance, TABLE_NAME, started_cluster)

    assert int(instance.query(f"SELECT count() FROM {TABLE_NAME}")) == 500

@pytest.mark.parametrize("format_version", ["1", "2"])
@pytest.mark.parametrize("storage_type", ["s3", "azure", "local"])
def test_metadata_file_format_with_uuid(started_cluster, format_version, storage_type):
    instance = started_cluster.instances["node1"]
    spark = started_cluster.spark_session
    TABLE_NAME = (
        "test_metadata_selection_with_uuid_"
        + format_version
        + "_"
        + storage_type
        + "_"
        + get_uuid_str()
    )

    spark.sql(
        f"CREATE TABLE {TABLE_NAME} (id bigint, data string) USING iceberg TBLPROPERTIES ('format-version' = '2', 'write.update.mode'='merge-on-read', 'write.delete.mode'='merge-on-read', 'write.merge.mode'='merge-on-read')"
    )

    for i in range(50):
        spark.sql(
            f"INSERT INTO {TABLE_NAME} select id, char(id + ascii('a')) from range(10)"
        )

    for i in range(50):
        os.rename(
            f"/iceberg_data/default/{TABLE_NAME}/metadata/v{i + 1}.metadata.json",
            f"/iceberg_data/default/{TABLE_NAME}/metadata/{str(i).zfill(5)}-{get_uuid_str()}.metadata.json",
        )

    default_upload_directory(
        started_cluster,
        storage_type,
        f"/iceberg_data/default/{TABLE_NAME}/",
        f"/iceberg_data/default/{TABLE_NAME}/",
    )

    create_iceberg_table(storage_type, instance, TABLE_NAME, started_cluster)

    assert int(instance.query(f"SELECT count() FROM {TABLE_NAME}")) == 500


@pytest.mark.parametrize("format_version", ["1", "2"])
@pytest.mark.parametrize("storage_type", ["s3", "azure", "local"])
def test_metadata_file_selection_from_version_hint(started_cluster, format_version, storage_type):
    instance = started_cluster.instances["node1"]
    spark = started_cluster.spark_session
    TABLE_NAME = (
        "test_metadata_file_selection_from_version_hint_"
        + format_version
        + "_"
        + storage_type
        + "_"
        + get_uuid_str()
    )

    spark.sql(
        f"CREATE TABLE {TABLE_NAME} (id bigint, data string) USING iceberg TBLPROPERTIES ('format-version' = '2', 'write.update.mode'='merge-on-read', 'write.delete.mode'='merge-on-read', 'write.merge.mode'='merge-on-read')"
    )

    for i in range(10):
        spark.sql(
            f"INSERT INTO {TABLE_NAME} select id, char(id + ascii('a')) from range(10)"
        )
        
    # test the case where version_hint.text file contains just the version number
    with open(f"/iceberg_data/default/{TABLE_NAME}/metadata/version-hint.text", "w") as f:
        f.write('5')

    default_upload_directory(
        started_cluster,
        storage_type,
        f"/iceberg_data/default/{TABLE_NAME}/",
        f"/iceberg_data/default/{TABLE_NAME}/",
    )

    create_iceberg_table(storage_type, instance, TABLE_NAME, started_cluster, use_version_hint=True)

    assert int(instance.query(f"SELECT count() FROM {TABLE_NAME}")) == 40

    # test the case where version_hint.text file contains the whole metadata file name
    with open(f"/iceberg_data/default/{TABLE_NAME}/metadata/version-hint.text", "w") as f:
        f.write('v3.metadata.json')

    default_upload_directory(
        started_cluster,
        storage_type,
        f"/iceberg_data/default/{TABLE_NAME}/",
        f"/iceberg_data/default/{TABLE_NAME}/",
    )

    create_iceberg_table(storage_type, instance, TABLE_NAME, started_cluster, use_version_hint=True)

    assert int(instance.query(f"SELECT count() FROM {TABLE_NAME}")) == 20


def test_restart_broken_s3(started_cluster):
    instance = started_cluster.instances["node1"]
    spark = started_cluster.spark_session
    TABLE_NAME = "test_restart_broken_table_function_s3" + "_" + get_uuid_str()

    minio_client = started_cluster.minio_client
    bucket = "broken2"

    if not minio_client.bucket_exists(bucket):
        minio_client.make_bucket(bucket)

    write_iceberg_from_df(
        spark,
        generate_data(spark, 0, 100),
        TABLE_NAME,
        mode="overwrite",
        format_version="1",
    )

    files = default_upload_directory(
        started_cluster,
        "s3",
        f"/iceberg_data/default/{TABLE_NAME}/",
        f"/iceberg_data/default/{TABLE_NAME}/",
        bucket=bucket,
    )
    create_iceberg_table("s3", instance, TABLE_NAME, started_cluster, bucket=bucket)
    assert int(instance.query(f"SELECT count() FROM {TABLE_NAME}")) == 100

    s3_objects = list_s3_objects(minio_client, bucket, prefix="")
    assert (
        len(
            list(
                minio_client.remove_objects(
                    bucket,
                    [DeleteObject(obj) for obj in s3_objects],
                )
            )
        )
        == 0
    )
    minio_client.remove_bucket(bucket)

    instance.restart_clickhouse()

    assert "NoSuchBucket" in instance.query_and_get_error(
        f"SELECT count() FROM {TABLE_NAME}"
    )

    minio_client.make_bucket(bucket)

    files = default_upload_directory(
        started_cluster,
        "s3",
        f"/iceberg_data/default/{TABLE_NAME}/",
        f"/iceberg_data/default/{TABLE_NAME}/",
        bucket=bucket,
    )

    assert int(instance.query(f"SELECT count() FROM {TABLE_NAME}")) == 100
    instance.query(f"DROP TABLE {TABLE_NAME}")


@pytest.mark.parametrize("storage_type", ["s3"])
def test_filesystem_cache(started_cluster, storage_type):
    instance = started_cluster.instances["node1"]
    spark = started_cluster.spark_session
    TABLE_NAME = "test_filesystem_cache_" + storage_type + "_" + get_uuid_str()

    write_iceberg_from_df(
        spark,
        generate_data(spark, 0, 10),
        TABLE_NAME,
        mode="overwrite",
        format_version="1",
        partition_by="a",
    )

    default_upload_directory(
        started_cluster,
        storage_type,
        f"/iceberg_data/default/{TABLE_NAME}/",
        f"/iceberg_data/default/{TABLE_NAME}/",
    )

    create_iceberg_table(storage_type, instance, TABLE_NAME, started_cluster)

    query_id = f"{TABLE_NAME}-{uuid.uuid4()}"
    instance.query(
        f"SELECT * FROM {TABLE_NAME} SETTINGS filesystem_cache_name = 'cache1'",
        query_id=query_id,
    )

    instance.query("SYSTEM FLUSH LOGS")

    written_to_cache_first_select = int(
        instance.query(
            f"SELECT ProfileEvents['CachedReadBufferCacheWriteBytes'] FROM system.query_log WHERE query_id = '{query_id}' AND type = 'QueryFinish'"
        )
    )

    read_from_cache_first_select = int(
        instance.query(
            f"SELECT ProfileEvents['CachedReadBufferReadFromCacheBytes'] FROM system.query_log WHERE query_id = '{query_id}' AND type = 'QueryFinish'"
        )
    )

    assert 0 < int(
        instance.query(
            f"SELECT ProfileEvents['S3GetObject'] FROM system.query_log WHERE query_id = '{query_id}' AND type = 'QueryFinish'"
        )
    )

    query_id = f"{TABLE_NAME}-{uuid.uuid4()}"
    instance.query(
        f"SELECT * FROM {TABLE_NAME} SETTINGS filesystem_cache_name = 'cache1'",
        query_id=query_id,
    )

    instance.query("SYSTEM FLUSH LOGS")

    read_from_cache_second_select = int(
        instance.query(
            f"SELECT ProfileEvents['CachedReadBufferReadFromCacheBytes'] FROM system.query_log WHERE query_id = '{query_id}' AND type = 'QueryFinish'"
        )
    )

    assert (
        read_from_cache_second_select
        == read_from_cache_first_select + written_to_cache_first_select
    )

    assert 0 == int(
        instance.query(
            f"SELECT ProfileEvents['S3GetObject'] FROM system.query_log WHERE query_id = '{query_id}' AND type = 'QueryFinish'"
        )
    )

def check_validity_and_get_prunned_files_general(instance, table_name, settings1, settings2, profile_event_name, select_expression):
    query_id1 = f"{table_name}-{uuid.uuid4()}"
    query_id2 = f"{table_name}-{uuid.uuid4()}"

    data1 = instance.query(
        select_expression,
        query_id=query_id1,
        settings=settings1
    )
    data1 = list(
        map(
            lambda x: x.split("\t"),
            filter(lambda x: len(x) > 0, data1.strip().split("\n")),
        )
    )

    data2 = instance.query(
        select_expression,
        query_id=query_id2,
        settings=settings2
    )
    data2 = list(
        map(
            lambda x: x.split("\t"),
            filter(lambda x: len(x) > 0, data2.strip().split("\n")),
        )
    )

    assert data1 == data2

    instance.query("SYSTEM FLUSH LOGS")

    assert 0 == int(
        instance.query(
            f"SELECT ProfileEvents['{profile_event_name}'] FROM system.query_log WHERE query_id = '{query_id1}' AND type = 'QueryFinish'"
        )
    )
    return int(
        instance.query(
            f"SELECT ProfileEvents['{profile_event_name}'] FROM system.query_log WHERE query_id = '{query_id2}' AND type = 'QueryFinish'"
        )
    )


@pytest.mark.parametrize(
    "storage_type, run_on_cluster",
    [("s3", False), ("s3", True), ("azure", False), ("local", False)],
)
def test_partition_pruning(started_cluster, storage_type, run_on_cluster):
    instance = started_cluster.instances["node1"]
    spark = started_cluster.spark_session
    TABLE_NAME = "test_partition_pruning_" + storage_type + "_" + get_uuid_str()


    def execute_spark_query(query: str):
        spark.sql(query)
        default_upload_directory(
            started_cluster,
            storage_type,
            f"/iceberg_data/default/{TABLE_NAME}/",
            f"/iceberg_data/default/{TABLE_NAME}/",
        )
        return

    execute_spark_query(
        f"""
            CREATE TABLE {TABLE_NAME} (
                tag INT,
                date DATE,
                date2 DATE,
                ts TIMESTAMP,
                ts2 TIMESTAMP,
                time_struct struct<a : DATE, b : TIMESTAMP>,
                name VARCHAR(50),
                number BIGINT
            )
            USING iceberg
            PARTITIONED BY (identity(tag), days(date), years(date2), hours(ts), months(ts2), TRUNCATE(3, name), TRUNCATE(3, number))
            OPTIONS('format-version'='2')
        """
    )

    execute_spark_query(
        f"""
        INSERT INTO {TABLE_NAME} VALUES
        (1, DATE '2024-01-20', DATE '2024-01-20',
        TIMESTAMP '2024-02-20 10:00:00', TIMESTAMP '2024-02-20 10:00:00', named_struct('a', DATE '2024-01-20', 'b', TIMESTAMP '2024-02-20 10:00:00'), 'vasya', 5),
        (2, DATE '2024-01-30', DATE '2024-01-30',
        TIMESTAMP '2024-03-20 15:00:00', TIMESTAMP '2024-03-20 15:00:00', named_struct('a', DATE '2024-03-20', 'b', TIMESTAMP '2024-03-20 14:00:00'), 'vasilisa', 6),
        (1, DATE '2024-02-20', DATE '2024-02-20',
        TIMESTAMP '2024-03-20 20:00:00', TIMESTAMP '2024-03-20 20:00:00', named_struct('a', DATE '2024-02-20', 'b', TIMESTAMP '2024-02-20 10:00:00'), 'iceberg', 7),
        (2, DATE '2025-01-20', DATE '2025-01-20',
        TIMESTAMP '2024-04-30 14:00:00', TIMESTAMP '2024-04-30 14:00:00', named_struct('a', DATE '2024-04-30', 'b', TIMESTAMP '2024-04-30 14:00:00'), 'icebreaker', 8);
    """
    )

    creation_expression = get_creation_expression(
        storage_type, TABLE_NAME, started_cluster, table_function=True, run_on_cluster=run_on_cluster
    )

    def check_validity_and_get_prunned_files(select_expression):
        settings1 = {
            "use_iceberg_partition_pruning": 0
        }
        settings2 = {
            "use_iceberg_partition_pruning": 1
        }
        return check_validity_and_get_prunned_files_general(
            instance, TABLE_NAME, settings1, settings2, 'IcebergPartitionPrunedFiles', select_expression
        )

    assert (
        check_validity_and_get_prunned_files(
            f"SELECT * FROM {creation_expression} ORDER BY ALL"
        )
        == 0
    )
    assert (
        check_validity_and_get_prunned_files(
            f"SELECT * FROM {creation_expression} WHERE date <= '2024-01-25' ORDER BY ALL"
        )
        == 3
    )
    assert (
        check_validity_and_get_prunned_files(
            f"SELECT * FROM {creation_expression} WHERE date2 <= '2024-01-25' ORDER BY ALL"
        )
        == 1
    )
    assert (
        check_validity_and_get_prunned_files(
            f"SELECT * FROM {creation_expression} WHERE ts <= timestamp('2024-03-20 14:00:00.000000') ORDER BY ALL"
        )
        == 3
    )
    assert (
        check_validity_and_get_prunned_files(
            f"SELECT * FROM {creation_expression} WHERE ts2 <= timestamp('2024-03-20 14:00:00.000000') ORDER BY ALL"
        )
        == 1
    )

    assert (
        check_validity_and_get_prunned_files(
            f"SELECT * FROM {creation_expression} WHERE tag == 1 ORDER BY ALL"
        )
        == 2
    )

    assert (
        check_validity_and_get_prunned_files(
            f"SELECT * FROM {creation_expression} WHERE tag <= 1 ORDER BY ALL"
        )
        == 2
    )

    assert (
        check_validity_and_get_prunned_files(
            f"SELECT * FROM {creation_expression} WHERE name == 'vasilisa' ORDER BY ALL"
        )
        == 2
    )

    assert (
        check_validity_and_get_prunned_files(
            f"SELECT * FROM {creation_expression} WHERE name < 'kek' ORDER BY ALL"
        )
        == 2
    )

    assert (
        check_validity_and_get_prunned_files(
            f"SELECT * FROM {creation_expression} WHERE number == 8 ORDER BY ALL"
        )
        == 1
    )

    assert (
        check_validity_and_get_prunned_files(
            f"SELECT * FROM {creation_expression} WHERE number <= 5 ORDER BY ALL"
        )
        == 3
    )

    execute_spark_query(f"ALTER TABLE {TABLE_NAME} RENAME COLUMN date TO date3")

    assert (
        check_validity_and_get_prunned_files(
            f"SELECT * FROM {creation_expression} WHERE date3 <= '2024-01-25' ORDER BY ALL"
        )
        == 3
    )

    execute_spark_query(f"ALTER TABLE {TABLE_NAME} ALTER COLUMN tag TYPE BIGINT")

    assert (
        check_validity_and_get_prunned_files(
            f"SELECT * FROM {creation_expression} WHERE tag <= 1 ORDER BY ALL"
        )
        == 2
    )

    execute_spark_query(f"ALTER TABLE {TABLE_NAME} ADD PARTITION FIELD time_struct.a")

    assert (
        check_validity_and_get_prunned_files(
            f"SELECT * FROM {creation_expression} WHERE time_struct.a <= '2024-02-01' ORDER BY ALL"
        )
        == 0
    )

    execute_spark_query(
        f"INSERT INTO {TABLE_NAME} VALUES (1, DATE '2024-01-20', DATE '2024-01-20', TIMESTAMP '2024-02-20 10:00:00', TIMESTAMP '2024-02-20 10:00:00', named_struct('a', DATE '2024-03-15', 'b', TIMESTAMP '2024-02-20 10:00:00'), 'kek', 10)"
    )

    assert (
        check_validity_and_get_prunned_files(
            f"SELECT * FROM {creation_expression} WHERE time_struct.a <= '2024-02-01' ORDER BY ALL"
        )
        == 1
    )


@pytest.mark.parametrize("format_version", ["1", "2"])
@pytest.mark.parametrize("storage_type", ["s3", "azure", "local"])
def test_schema_evolution_with_time_travel(
    started_cluster, format_version, storage_type
):
    instance = started_cluster.instances["node1"]
    spark = started_cluster.spark_session
    TABLE_NAME = (
        "test_schema_evolution_with_time_travel_"
        + format_version
        + "_"
        + storage_type
        + "_"
        + get_uuid_str()
    )

    def execute_spark_query(query: str):
        spark.sql(query)
        default_upload_directory(
            started_cluster,
            storage_type,
            f"/iceberg_data/default/{TABLE_NAME}/",
            f"/iceberg_data/default/{TABLE_NAME}/",
        )
        return

    execute_spark_query(
        f"""
            DROP TABLE IF EXISTS {TABLE_NAME};
        """
    )

    execute_spark_query(
        f"""
            CREATE TABLE IF NOT EXISTS {TABLE_NAME} (
                a int NOT NULL
            )
            USING iceberg
            OPTIONS ('format-version'='{format_version}')
        """
    )

    table_creation_expression = get_creation_expression(
        storage_type,
        TABLE_NAME,
        started_cluster,
        table_function=True,
        allow_dynamic_metadata_for_data_lakes=True,
    )

    table_select_expression =  table_creation_expression

    check_schema_and_data(
        instance,
        table_select_expression,
        [
            ["a", "Int32"]
        ],
        [],
    )

    first_timestamp_ms = int(datetime.now().timestamp() * 1000)

    time.sleep(0.5)

    execute_spark_query(
        f"""
            INSERT INTO {TABLE_NAME} VALUES (4);
        """
    )

    check_schema_and_data(
        instance,
        table_select_expression,
        [
            ["a", "Int32"],
        ],
        [["4"]],
    )

    error_message = instance.query_and_get_error(f"SELECT * FROM {table_select_expression} ORDER BY ALL SETTINGS iceberg_timestamp_ms = {first_timestamp_ms}")
    assert "No snapshot found in snapshot log before requested timestamp" in error_message


    second_timestamp_ms = int(datetime.now().timestamp() * 1000)

    time.sleep(0.5)

    execute_spark_query(
        f"""
            ALTER TABLE {TABLE_NAME} ADD COLUMNS (
                b double
            );
        """
    )

    check_schema_and_data(
        instance,
        table_select_expression,
        [
            ["a", "Int32"],
            ["b", "Nullable(Float64)"]
        ],
        [["4", "\\N"]],
    )

    check_schema_and_data(
        instance,
        table_select_expression,
        [
            ["a", "Int32"],
        ],
        [["4"]],
        timestamp_ms=second_timestamp_ms,
    )

    third_timestamp_ms = int(datetime.now().timestamp() * 1000)

    time.sleep(0.5)


    execute_spark_query(
        f"""
            INSERT INTO {TABLE_NAME} VALUES (7, 5.0);
        """
    )

    check_schema_and_data(
        instance,
        table_select_expression,
        [
            ["a", "Int32"],
            ["b", "Nullable(Float64)"]
        ],
        [["4", "\\N"], ["7", "5"]],
    )

    check_schema_and_data(
        instance,
        table_select_expression,
        [
            ["a", "Int32"],
        ],
        [["4"]],
        timestamp_ms=second_timestamp_ms,
    )

    check_schema_and_data(
        instance,
        table_select_expression,
        [
            ["a", "Int32"],        ],
        [["4"]],
        timestamp_ms=third_timestamp_ms,
    )

    execute_spark_query(
        f"""
            ALTER TABLE {TABLE_NAME} ADD COLUMNS (
                c double
            );
        """
    )

    time.sleep(0.5)
    fourth_timestamp_ms = int(datetime.now().timestamp() * 1000)

    check_schema_and_data(
        instance,
        table_select_expression,
        [
            ["a", "Int32"],
            ["b", "Nullable(Float64)"]
        ],
        [["4", "\\N"], ["7", "5"]],
        timestamp_ms=fourth_timestamp_ms,
    )

    check_schema_and_data(
        instance,
        table_select_expression,
        [
            ["a", "Int32"],
            ["b", "Nullable(Float64)"],
            ["c", "Nullable(Float64)"]
        ],
        [["4", "\\N", "\\N"], ["7", "5", "\\N"]],
    )

def get_last_snapshot(path_to_table):
    import json
    import os

    metadata_dir = f"{path_to_table}/metadata/"
    last_timestamp = 0
    last_snapshot_id = -1
    for filename in os.listdir(metadata_dir):
        if filename.endswith('.json'):
            filepath = os.path.join(metadata_dir, filename)
            with open(filepath, 'r') as f:
                data = json.load(f)
                print(data)
                timestamp = data.get('last-updated-ms')
                if (timestamp > last_timestamp):
                    last_timestamp = timestamp
                    last_snapshot_id = data.get('current-snapshot-id')
    return last_snapshot_id


@pytest.mark.parametrize("format_version", ["1", "2"])
@pytest.mark.parametrize("storage_type", ["s3", "azure", "local"])
def test_iceberg_snapshot_reads(started_cluster, format_version, storage_type):
    instance = started_cluster.instances["node1"]
    spark = started_cluster.spark_session
    TABLE_NAME = (
        "test_iceberg_snapshot_reads"
        + format_version
        + "_"
        + storage_type
        + "_"
        + get_uuid_str()
    )

    write_iceberg_from_df(
        spark,
        generate_data(spark, 0, 100),
        TABLE_NAME,
        mode="overwrite",
        format_version=format_version,
    )
    default_upload_directory(
        started_cluster,
        storage_type,
        f"/iceberg_data/default/{TABLE_NAME}/",
        "",
    )

    create_iceberg_table(storage_type, instance, TABLE_NAME, started_cluster)
    assert int(instance.query(f"SELECT count() FROM {TABLE_NAME}")) == 100
    snapshot1_timestamp = datetime.now(timezone.utc)
    snapshot1_id = get_last_snapshot(f"/iceberg_data/default/{TABLE_NAME}/")
    time.sleep(0.1)

    write_iceberg_from_df(
        spark,
        generate_data(spark, 100, 200),
        TABLE_NAME,
        mode="append",
        format_version=format_version,
    )
    default_upload_directory(
        started_cluster,
        storage_type,
        f"/iceberg_data/default/{TABLE_NAME}/",
        "",
    )
    snapshot2_timestamp = datetime.now(timezone.utc)
    snapshot2_id = get_last_snapshot(f"/iceberg_data/default/{TABLE_NAME}/")
    time.sleep(0.1)

    write_iceberg_from_df(
        spark,
        generate_data(spark, 200, 300),
        TABLE_NAME,
        mode="append",
        format_version=format_version,
    )
    default_upload_directory(
        started_cluster,
        storage_type,
        f"/iceberg_data/default/{TABLE_NAME}/",
        "",
    )
    snapshot3_timestamp = datetime.now(timezone.utc)
    snapshot3_id = get_last_snapshot(f"/iceberg_data/default/{TABLE_NAME}/")
    assert int(instance.query(f"SELECT count() FROM {TABLE_NAME}")) == 300
    assert instance.query(f"SELECT * FROM {TABLE_NAME} ORDER BY 1") == instance.query(
        "SELECT number, toString(number + 1) FROM numbers(300)"
    )

    # Validate that each snapshot timestamp only sees the data inserted by that time.
    assert (
        instance.query(
            f"""
                          SELECT * FROM {TABLE_NAME} ORDER BY 1
                          SETTINGS iceberg_timestamp_ms = {int(snapshot1_timestamp.timestamp() * 1000)}"""
        )
        == instance.query("SELECT number, toString(number + 1) FROM numbers(100)")
    )

    assert (
        instance.query(
            f"""
                          SELECT * FROM {TABLE_NAME} ORDER BY 1
                          SETTINGS iceberg_snapshot_id = {snapshot1_id}"""
        )
        == instance.query("SELECT number, toString(number + 1) FROM numbers(100)")
    )


    assert (
        instance.query(
            f"""
                          SELECT * FROM {TABLE_NAME} ORDER BY 1
                          SETTINGS iceberg_timestamp_ms = {int(snapshot2_timestamp.timestamp() * 1000)}"""
        )
        == instance.query("SELECT number, toString(number + 1) FROM numbers(200)")
    )

    assert (
        instance.query(
            f"""
                          SELECT * FROM {TABLE_NAME} ORDER BY 1
                          SETTINGS iceberg_snapshot_id = {snapshot2_id}"""
        )
        == instance.query("SELECT number, toString(number + 1) FROM numbers(200)")
    )


    assert (
        instance.query(
            f"""SELECT * FROM {TABLE_NAME} ORDER BY 1
                          SETTINGS iceberg_timestamp_ms = {int(snapshot3_timestamp.timestamp() * 1000)}"""
        )
        == instance.query("SELECT number, toString(number + 1) FROM numbers(300)")
    )

    assert (
        instance.query(
            f"""
                          SELECT * FROM {TABLE_NAME} ORDER BY 1
                          SETTINGS iceberg_snapshot_id = {snapshot3_id}"""
        )
        == instance.query("SELECT number, toString(number + 1) FROM numbers(300)")
    )


@pytest.mark.parametrize("storage_type", ["s3", "azure"])
def test_metadata_cache(started_cluster, storage_type):
    instance = started_cluster.instances["node1"]
    spark = started_cluster.spark_session
    TABLE_NAME = "test_metadata_cache_" + storage_type + "_" + get_uuid_str()

    write_iceberg_from_df(
        spark,
        generate_data(spark, 0, 10),
        TABLE_NAME,
        mode="overwrite",
        format_version="1",
        partition_by="a",
    )

    default_upload_directory(
        started_cluster,
        storage_type,
        f"/iceberg_data/default/{TABLE_NAME}/",
        f"/iceberg_data/default/{TABLE_NAME}/",
    )

    table_expr = get_creation_expression(storage_type, TABLE_NAME, started_cluster, table_function=True)

    query_id = f"{TABLE_NAME}-{uuid.uuid4()}"
    instance.query(
        f"SELECT * FROM {table_expr}", query_id=query_id,
    )

    instance.query("SYSTEM FLUSH LOGS")

    assert 0 < int(
        instance.query(
            f"SELECT ProfileEvents['IcebergMetadataFilesCacheMisses'] FROM system.query_log WHERE query_id = '{query_id}' AND type = 'QueryFinish'"
        )
    )

    query_id = f"{TABLE_NAME}-{uuid.uuid4()}"
    instance.query(
        f"SELECT * FROM {table_expr}",
        query_id=query_id,
    )

    instance.query("SYSTEM FLUSH LOGS")

    assert 0 == int(
        instance.query(
            f"SELECT ProfileEvents['IcebergMetadataFilesCacheMisses'] FROM system.query_log WHERE query_id = '{query_id}' AND type = 'QueryFinish'"
        )
    )

    assert 0 < int(
        instance.query(
            f"SELECT ProfileEvents['IcebergMetadataFilesCacheHits'] FROM system.query_log WHERE query_id = '{query_id}' AND type = 'QueryFinish'"
        )
    )

    instance.query("SYSTEM DROP ICEBERG METADATA CACHE")

    query_id = f"{TABLE_NAME}-{uuid.uuid4()}"
    instance.query(
        f"SELECT * FROM {table_expr}", query_id=query_id,
    )

    instance.query("SYSTEM FLUSH LOGS")

    assert 0 < int(
        instance.query(
            f"SELECT ProfileEvents['IcebergMetadataFilesCacheMisses'] FROM system.query_log WHERE query_id = '{query_id}' AND type = 'QueryFinish'"
        )
    )

    query_id = f"{TABLE_NAME}-{uuid.uuid4()}"
    instance.query(
        f"SELECT * FROM {table_expr}",
        query_id=query_id,
        settings={"use_iceberg_metadata_files_cache":"0"},
    )

    instance.query("SYSTEM FLUSH LOGS")
    assert "0\t0\n" == instance.query(
            f"SELECT ProfileEvents['IcebergMetadataFilesCacheHits'], ProfileEvents['IcebergMetadataFilesCacheMisses'] FROM system.query_log WHERE query_id = '{query_id}' AND type = 'QueryFinish'",
        )


@pytest.mark.parametrize("storage_type", ["s3", "azure", "local"])
@pytest.mark.parametrize("is_table_function", [False, True])
def test_minmax_pruning(started_cluster, storage_type, is_table_function):
    instance = started_cluster.instances["node1"]
    spark = started_cluster.spark_session
    TABLE_NAME = "test_minmax_pruning_" + storage_type + "_" + get_uuid_str()

    def execute_spark_query(query: str):
        spark.sql(query)
        default_upload_directory(
            started_cluster,
            storage_type,
            f"/iceberg_data/default/{TABLE_NAME}/",
            f"/iceberg_data/default/{TABLE_NAME}/",
        )
        return

    execute_spark_query(
        f"""
            CREATE TABLE {TABLE_NAME} (
                tag INT,
                date DATE,
                ts TIMESTAMP,
                time_struct struct<a : DATE, b : TIMESTAMP>,
                name VARCHAR(50),
                number BIGINT
            )
            USING iceberg
            OPTIONS('format-version'='2')
        """
    )

    execute_spark_query(
        f"""
        INSERT INTO {TABLE_NAME} VALUES
        (1, DATE '2024-01-20',
        TIMESTAMP '2024-02-20 10:00:00', named_struct('a', DATE '2024-01-20', 'b', TIMESTAMP '2024-02-20 10:00:00'), 'vasya', 5)
    """
    )

    execute_spark_query(
        f"""
        INSERT INTO {TABLE_NAME} VALUES
        (2, DATE '2024-02-20',
        TIMESTAMP '2024-03-20 15:00:00', named_struct('a', DATE '2024-02-20', 'b', TIMESTAMP '2024-03-20 14:00:00'), 'vasilisa', 6)
    """
    )

    execute_spark_query(
        f"""
        INSERT INTO {TABLE_NAME} VALUES
        (3, DATE '2025-03-20',
        TIMESTAMP '2024-04-30 14:00:00', named_struct('a', DATE '2024-03-20', 'b', TIMESTAMP '2024-04-30 14:00:00'), 'icebreaker', 7)
    """
    )
    execute_spark_query(
        f"""
        INSERT INTO {TABLE_NAME} VALUES
        (4, DATE '2025-04-20',
        TIMESTAMP '2024-05-30 14:00:00', named_struct('a', DATE '2024-04-20', 'b', TIMESTAMP '2024-05-30 14:00:00'), 'iceberg', 8)
    """
    )

    if is_table_function:
        creation_expression = get_creation_expression(
        storage_type, TABLE_NAME, started_cluster, table_function=True
    )
    else:
        instance.query(get_creation_expression(
            storage_type, TABLE_NAME, started_cluster, table_function=False
        ))
        creation_expression = TABLE_NAME

    def check_validity_and_get_prunned_files(select_expression):
        settings1 = {
            "use_iceberg_partition_pruning": 0,
            "input_format_parquet_bloom_filter_push_down": 0,
            "input_format_parquet_filter_push_down": 0,
        }
        settings2 = {
            "use_iceberg_partition_pruning": 1,
            "input_format_parquet_bloom_filter_push_down": 0,
            "input_format_parquet_filter_push_down": 0,
        }
        return check_validity_and_get_prunned_files_general(
            instance, TABLE_NAME, settings1, settings2, 'IcebergMinMaxIndexPrunedFiles', select_expression
        )

    assert (
        check_validity_and_get_prunned_files(
            f"SELECT * FROM {creation_expression} ORDER BY ALL"
        )
        == 0
    )
    assert (
        check_validity_and_get_prunned_files(
            f"SELECT * FROM {creation_expression} WHERE date <= '2024-01-25' ORDER BY ALL"
        )
        == 3
    )
    assert (
        check_validity_and_get_prunned_files(
            f"SELECT * FROM {creation_expression} WHERE ts <= timestamp('2024-03-20 14:00:00.000000') ORDER BY ALL"
        )
        == 3
    )

    assert (
        check_validity_and_get_prunned_files(
            f"SELECT * FROM {creation_expression} WHERE tag == 1 ORDER BY ALL"
        )
        == 3
    )

    assert (
        check_validity_and_get_prunned_files(
            f"SELECT * FROM {creation_expression} WHERE tag <= 1 ORDER BY ALL"
        )
        == 3
    )

    assert (
        check_validity_and_get_prunned_files(
            f"SELECT * FROM {creation_expression} WHERE name == 'vasilisa' ORDER BY ALL"
        )
        == 3
    )

    assert (
        check_validity_and_get_prunned_files(
            f"SELECT * FROM {creation_expression} WHERE name < 'kek' ORDER BY ALL"
        )
        == 2
    )

    assert (
        check_validity_and_get_prunned_files(
            f"SELECT * FROM {creation_expression} WHERE number == 8 ORDER BY ALL"
        )
        == 3
    )

    assert (
        check_validity_and_get_prunned_files(
            f"SELECT * FROM {creation_expression} WHERE number <= 5 ORDER BY ALL"
        )
        == 3
    )

    if not is_table_function:
        return

    execute_spark_query(f"ALTER TABLE {TABLE_NAME} RENAME COLUMN date TO date3")

    assert (
        check_validity_and_get_prunned_files(
            f"SELECT * FROM {creation_expression} WHERE date3 <= '2024-01-25' ORDER BY ALL"
        )
        == 3
    )

    execute_spark_query(f"ALTER TABLE {TABLE_NAME} ALTER COLUMN tag TYPE BIGINT")

    assert (
        check_validity_and_get_prunned_files(
            f"SELECT * FROM {creation_expression} WHERE tag <= 1 ORDER BY ALL"
        )
        == 3
    )

    assert (
        check_validity_and_get_prunned_files(
            f"SELECT * FROM {creation_expression} WHERE time_struct.a <= '2024-02-01' ORDER BY ALL"
        )
        == 3
    )

    execute_spark_query(
        f"INSERT INTO {TABLE_NAME} VALUES (1, DATE '2024-01-20', TIMESTAMP '2024-02-20 10:00:00', named_struct('a', DATE '2024-03-15', 'b', TIMESTAMP '2024-02-20 10:00:00'), 'kek', 10)"
    )

    assert (
        check_validity_and_get_prunned_files(
            f"SELECT * FROM {creation_expression} WHERE time_struct.a <= '2024-02-01' ORDER BY ALL"
        )
        == 4
    )

    execute_spark_query(f"ALTER TABLE {TABLE_NAME} ADD COLUMNS (ddd decimal(10, 3))")

    execute_spark_query(
        f"INSERT INTO {TABLE_NAME} VALUES (1, DATE '2024-01-20', TIMESTAMP '2024-02-20 10:00:00', named_struct('a', DATE '2024-03-15', 'b', TIMESTAMP '2024-02-20 10:00:00'), 'kek', 30, decimal(17.22))"
    )

    execute_spark_query(
        f"INSERT INTO {TABLE_NAME} VALUES (1, DATE '2024-01-20', TIMESTAMP '2024-02-20 10:00:00', named_struct('a', DATE '2024-03-15', 'b', TIMESTAMP '2024-02-20 10:00:00'), 'kek', 10, decimal(14311.772))"
    )

    execute_spark_query(
        f"INSERT INTO {TABLE_NAME} VALUES (1, DATE '2024-01-20', TIMESTAMP '2024-02-20 10:00:00', named_struct('a', DATE '2024-03-15', 'b', TIMESTAMP '2024-02-20 10:00:00'), 'kek', 10, decimal(-8888.999))"
    )


    assert (
        check_validity_and_get_prunned_files(
            f"SELECT * FROM {creation_expression} WHERE ddd >= 100 ORDER BY ALL"
        )
        == 2
    )
    # Spark store rounded values of decimals, this query checks that we work it around.
    # Please check the code where we parse lower bounds and upper bounds
    assert (
        check_validity_and_get_prunned_files(
            f"SELECT * FROM {creation_expression} WHERE ddd >= toDecimal64('17.21', 3) ORDER BY ALL"
        )
        == 1
    )

@pytest.mark.parametrize("storage_type", ["s3", "azure", "local"])
def test_explicit_metadata_file(started_cluster, storage_type):
    instance = started_cluster.instances["node1"]
    spark = started_cluster.spark_session
    TABLE_NAME = (
        "test_explicit_metadata_file_"
        + storage_type
        + "_"
        + get_uuid_str()
    )

    spark.sql(
        f"CREATE TABLE {TABLE_NAME} (id bigint, data string) USING iceberg TBLPROPERTIES ('format-version' = '2', 'write.update.mode'='merge-on-read', 'write.delete.mode'='merge-on-read', 'write.merge.mode'='merge-on-read')"
    )

    for i in range(50):
        spark.sql(
            f"INSERT INTO {TABLE_NAME} select id, char(id + ascii('a')) from range(10)"
        )

    default_upload_directory(
        started_cluster,
        storage_type,
        f"/iceberg_data/default/{TABLE_NAME}/",
        f"/iceberg_data/default/{TABLE_NAME}/",
    )

    create_iceberg_table(storage_type, instance, TABLE_NAME, started_cluster, explicit_metadata_path="")

    assert int(instance.query(f"SELECT count() FROM {TABLE_NAME}")) == 500

    create_iceberg_table(storage_type, instance, TABLE_NAME, started_cluster, explicit_metadata_path="metadata/v31.metadata.json")

    assert int(instance.query(f"SELECT count() FROM {TABLE_NAME}")) == 300

    create_iceberg_table(storage_type, instance, TABLE_NAME, started_cluster, explicit_metadata_path="metadata/v11.metadata.json")

    assert int(instance.query(f"SELECT count() FROM {TABLE_NAME}")) == 100

    with pytest.raises(Exception):
        create_iceberg_table(storage_type, instance, TABLE_NAME, started_cluster, explicit_metadata_path=chr(0) + chr(1))
    with pytest.raises(Exception):
        create_iceberg_table(storage_type, instance, TABLE_NAME, started_cluster, explicit_metadata_path="../metadata/v11.metadata.json")

@pytest.mark.parametrize("storage_type", ["s3", "azure", "local"])
def test_minmax_pruning_with_null(started_cluster, storage_type):
    instance = started_cluster.instances["node1"]
    spark = started_cluster.spark_session
    TABLE_NAME = "test_minmax_pruning_with_null" + storage_type + "_" + get_uuid_str()

    def execute_spark_query(query: str):
        spark.sql(query)
        default_upload_directory(
            started_cluster,
            storage_type,
            f"/iceberg_data/default/{TABLE_NAME}/",
            f"/iceberg_data/default/{TABLE_NAME}/",
        )
        return

    execute_spark_query(
        f"""
            CREATE TABLE {TABLE_NAME} (
                tag INT,
                date DATE,
                ts TIMESTAMP,
                time_struct struct<a : DATE, b : TIMESTAMP>,
                name VARCHAR(50),
                number BIGINT
            )
            USING iceberg
            OPTIONS('format-version'='2')
        """
    )

    # min-max value of time_struct in manifest file is null.
    execute_spark_query(
        f"""
        INSERT INTO {TABLE_NAME} VALUES
        (1, DATE '2024-01-20',
        TIMESTAMP '2024-02-20 10:00:00', null, 'vasya', 5)
    """
    )

    execute_spark_query(
        f"""
        INSERT INTO {TABLE_NAME} VALUES
        (2, DATE '2024-02-20',
        TIMESTAMP '2024-03-20 15:00:00', null, 'vasilisa', 6)
    """
    )

    execute_spark_query(
        f"""
        INSERT INTO {TABLE_NAME} VALUES
        (3, DATE '2025-03-20',
        TIMESTAMP '2024-04-30 14:00:00', null, 'icebreaker', 7)
    """
    )
    execute_spark_query(
        f"""
        INSERT INTO {TABLE_NAME} VALUES
        (4, DATE '2025-04-20',
        TIMESTAMP '2024-05-30 14:00:00', null, 'iceberg', 8)
    """
    )

    execute_spark_query(
        f"""
        INSERT INTO {TABLE_NAME} VALUES
        (1, DATE '2024-01-20',
        TIMESTAMP '2024-02-20 10:00:00', named_struct('a', DATE '2024-02-20', 'b', TIMESTAMP '2024-02-20 10:00:00'), 'vasya', 5)
    """
    )

    creation_expression = get_creation_expression(
        storage_type, TABLE_NAME, started_cluster, table_function=True
    )

    def check_validity_and_get_prunned_files(select_expression):
        settings1 = {
            "use_iceberg_partition_pruning": 0,
            "input_format_parquet_bloom_filter_push_down": 0,
            "input_format_parquet_filter_push_down": 0,
        }
        settings2 = {
            "use_iceberg_partition_pruning": 1,
            "input_format_parquet_bloom_filter_push_down": 0,
            "input_format_parquet_filter_push_down": 0,
        }
        return check_validity_and_get_prunned_files_general(
            instance, TABLE_NAME, settings1, settings2, 'IcebergMinMaxIndexPrunedFiles', select_expression
        )

    assert (
        check_validity_and_get_prunned_files(
            f"SELECT * FROM {creation_expression} WHERE time_struct.a <= '2024-02-01' ORDER BY ALL"
        )
        == 1
    )


@pytest.mark.parametrize("storage_type", ["s3", "azure", "local"])
def test_bucket_partition_pruning(started_cluster, storage_type):
    instance = started_cluster.instances["node1"]
    spark = started_cluster.spark_session
    TABLE_NAME = "test_bucket_partition_pruning_" + storage_type + "_" + get_uuid_str()

    def execute_spark_query(query: str):
        spark.sql(query)
        default_upload_directory(
            started_cluster,
            storage_type,
            f"/iceberg_data/default/{TABLE_NAME}/",
            f"/iceberg_data/default/{TABLE_NAME}/",
        )
        return

    execute_spark_query(
        f"""
            CREATE TABLE {TABLE_NAME} (
                id INT,
                name STRING,
                value DECIMAL(10, 2),
                created_at DATE,
                event_time TIMESTAMP
            )
            USING iceberg
            PARTITIONED BY (bucket(3, id), bucket(2, name), bucket(4, value), bucket(5, created_at), bucket(3, event_time))
            OPTIONS('format-version'='2')
        """
    )

    execute_spark_query(
        f"""
        INSERT INTO {TABLE_NAME} VALUES
        (1, 'Alice', 10.50, DATE '2024-01-20', TIMESTAMP '2024-01-20 10:00:00'),
        (2, 'Bob', 20.00, DATE '2024-01-21', TIMESTAMP '2024-01-21 11:00:00'),
        (3, 'Charlie', 30.50, DATE '2024-01-22', TIMESTAMP '2024-01-22 12:00:00'),
        (4, 'Diana', 40.00, DATE '2024-01-23', TIMESTAMP '2024-01-23 13:00:00'),
        (5, 'Eve', 50.50, DATE '2024-01-24', TIMESTAMP '2024-01-24 14:00:00');
        """
    )

    def check_validity_and_get_prunned_files(select_expression):
        settings1 = {
            "use_iceberg_partition_pruning": 0
        }
        settings2 = {
            "use_iceberg_partition_pruning": 1
        }
        return check_validity_and_get_prunned_files_general(
            instance,
            TABLE_NAME,
            settings1,
            settings2,
            "IcebergPartitionPrunedFiles",
            select_expression,
        )

    creation_expression = get_creation_expression(
        storage_type, TABLE_NAME, started_cluster, table_function=True
    )
    
    queries = [
        f"SELECT * FROM {creation_expression} WHERE id == 1 ORDER BY ALL",
        f"SELECT * FROM {creation_expression} WHERE value == 20.00 OR event_time == '2024-01-24 14:00:00' ORDER BY ALL",
        f"SELECT * FROM {creation_expression} WHERE id == 3 AND name == 'Charlie' ORDER BY ALL",
        f"SELECT * FROM {creation_expression} WHERE (event_time == TIMESTAMP '2024-01-21 11:00:00' AND name == 'Bob') OR (name == 'Eve' AND id == 5) ORDER BY ALL",
    ]

    for query in queries:
        assert check_validity_and_get_prunned_files(query) > 0


@pytest.mark.parametrize("format_version", ["2"])
@pytest.mark.parametrize("storage_type", ["s3"])
def test_cluster_table_function_with_partition_pruning(
    started_cluster, format_version, storage_type
):
    instance = started_cluster.instances["node1"]
    spark = started_cluster.spark_session

    TABLE_NAME = (
        "test_cluster_table_function_with_partition_pruning_"
        + format_version
        + "_"
        + storage_type
        + "_"
        + get_uuid_str()
    )

    def execute_spark_query(query: str):
        spark.sql(query)
        default_upload_directory(
            started_cluster,
            storage_type,
            f"/iceberg_data/default/{TABLE_NAME}/",
            f"/iceberg_data/default/{TABLE_NAME}/",
        )
        return

    execute_spark_query(
        f"""
            DROP TABLE IF EXISTS {TABLE_NAME};
        """
    )

    execute_spark_query(
        f"""
            CREATE TABLE {TABLE_NAME} (
                a int,
                b float
            )
            USING iceberg
            OPTIONS ('format-version'='{format_version}')
        """
    )

    execute_spark_query(f"INSERT INTO {TABLE_NAME} VALUES (1, 1.0), (2, 2.0), (3, 3.0)")

    table_function_expr_cluster = get_creation_expression(
        storage_type,
        TABLE_NAME,
        started_cluster,
        table_function=True,
        run_on_cluster=True,
    )

    instance.query(f"SELECT * FROM {table_function_expr_cluster} WHERE a = 1")

<<<<<<< HEAD

@pytest.mark.parametrize("format_version", ["1", "2"])
@pytest.mark.parametrize("storage_type", ["s3", "azure", "local"])
def test_writes(started_cluster, format_version, storage_type):
    instance = started_cluster.instances["node1"]
    spark = started_cluster.spark_session

    TABLE_NAME = "test_row_based_deletes_" + storage_type + "_" + get_uuid_str()
 
    spark.sql(
        f"CREATE TABLE {TABLE_NAME} (id int) USING iceberg TBLPROPERTIES ('format-version' = '{format_version}')")

    default_upload_directory(
        started_cluster,
        storage_type,
        f"/iceberg_data/default/{TABLE_NAME}/",
        f"/iceberg_data/default/{TABLE_NAME}/",
    )

    create_iceberg_table(storage_type, instance, TABLE_NAME, started_cluster)
    spark.sql(f"INSERT INTO {TABLE_NAME} VALUES (1);")
    default_upload_directory(
        started_cluster,
        storage_type,
        f"/iceberg_data/default/{TABLE_NAME}/",
        f"/iceberg_data/default/{TABLE_NAME}/",
    )

    instance.query(f"INSERT INTO {TABLE_NAME} VALUES (123);")
    assert instance.query(f"SELECT * FROM {TABLE_NAME} ORDER BY ALL") == '1\n123\n'
    instance.query(f"INSERT INTO {TABLE_NAME} VALUES (456);")
    assert instance.query(f"SELECT * FROM {TABLE_NAME} ORDER BY ALL") == '1\n123\n456\n'


@pytest.mark.parametrize("format_version", ["1", "2"])
@pytest.mark.parametrize("storage_type", ["s3", "azure", "local"])
def test_writes_from_zero(started_cluster, format_version, storage_type):
    instance = started_cluster.instances["node1"]
    spark = started_cluster.spark_session

    TABLE_NAME = "test_row_based_deletes_" + storage_type + "_" + get_uuid_str()
 
    spark.sql(
        f"CREATE TABLE {TABLE_NAME} (id int) USING iceberg TBLPROPERTIES ('format-version' = '{format_version}')")
=======
@pytest.mark.parametrize("storage_type", ["local", "s3"])
def test_compressed_metadata(started_cluster, storage_type):
    instance = started_cluster.instances["node1"]
    spark = started_cluster.spark_session
    TABLE_NAME = "test_compressed_metadata_" + storage_type + "_" + get_uuid_str()

    table_properties = {
        "write.metadata.compression": "gzip"
    }

    df = spark.createDataFrame([
        (1, "Alice"),
        (2, "Bob")
    ], ["id", "name"])

    # for some reason write.metadata.compression is not working :(
    df.writeTo(TABLE_NAME) \
        .tableProperty("write.metadata.compression", "gzip") \
        .using("iceberg") \
        .create()

    # manual compression of metadata file before upload, still test some scenarios
    subprocess.check_output(f"gzip /iceberg_data/default/{TABLE_NAME}/metadata/v1.metadata.json", shell=True)

    # Weird but compression extension is really in the middle of the file name, not in the end...
    subprocess.check_output(f"mv /iceberg_data/default/{TABLE_NAME}/metadata/v1.metadata.json.gz /iceberg_data/default/{TABLE_NAME}/metadata/v1.gz.metadata.json", shell=True)

>>>>>>> 55173906
    default_upload_directory(
        started_cluster,
        storage_type,
        f"/iceberg_data/default/{TABLE_NAME}/",
        f"/iceberg_data/default/{TABLE_NAME}/",
    )

<<<<<<< HEAD
    create_iceberg_table(storage_type, instance, TABLE_NAME, started_cluster)

    instance.query(f"INSERT INTO {TABLE_NAME} VALUES (123);")
    assert instance.query(f"SELECT * FROM {TABLE_NAME} ORDER BY ALL") == '123\n'
    instance.query(f"INSERT INTO {TABLE_NAME} VALUES (456);")
    assert instance.query(f"SELECT * FROM {TABLE_NAME} ORDER BY ALL") == '123\n456\n'


@pytest.mark.parametrize("format_version", ["1", "2"])
@pytest.mark.parametrize("storage_type", ["s3", "azure", "local"])
def test_writes_with_partitioned_table(started_cluster, format_version, storage_type):
    instance = started_cluster.instances["node1"]
    spark = started_cluster.spark_session
    TABLE_NAME = "test_bucket_partition_pruning_" + storage_type + "_" + get_uuid_str()

    def execute_spark_query(query: str):
        spark.sql(query)
        default_upload_directory(
            started_cluster,
            storage_type,
            f"/iceberg_data/default/{TABLE_NAME}/",
            f"/iceberg_data/default/{TABLE_NAME}/",
        )
        return

    execute_spark_query(
        f"""
            CREATE TABLE {TABLE_NAME} (
                id INT,
                name STRING,
                value DECIMAL(10, 2),
                created_at DATE,
                event_time TIMESTAMP
            )
            USING iceberg
            PARTITIONED BY (bucket(3, id), bucket(2, name), bucket(4, value), bucket(5, created_at), bucket(3, event_time))
            OPTIONS('format-version'='{format_version}')
        """
    )
    create_iceberg_table(storage_type, instance, TABLE_NAME, started_cluster)

    instance.query(
        f"""
        INSERT INTO {TABLE_NAME} VALUES
        (1, 'Alice', 10.50, DATE '2024-01-20', TIMESTAMP '2024-01-20 10:00:00'),
        (2, 'Bob', 20.00, DATE '2024-01-21', TIMESTAMP '2024-01-21 11:00:00'),
        (3, 'Charlie', 30.50, DATE '2024-01-22', TIMESTAMP '2024-01-22 12:00:00'),
        (4, 'Diana', 40.00, DATE '2024-01-23', TIMESTAMP '2024-01-23 13:00:00'),
        (5, 'Eve', 50.50, DATE '2024-01-24', TIMESTAMP '2024-01-24 14:00:00');
        """
    )

    assert instance.query(f"SELECT * FROM {TABLE_NAME} ORDER BY ALL") == '1\tAlice\t10.5\t2024-01-20\t2024-01-20 10:00:00.000000\n2\tBob\t20\t2024-01-21\t2024-01-21 11:00:00.000000\n3\tCharlie\t30.5\t2024-01-22\t2024-01-22 12:00:00.000000\n4\tDiana\t40\t2024-01-23\t2024-01-23 13:00:00.000000\n5\tEve\t50.5\t2024-01-24\t2024-01-24 14:00:00.000000\n'

    instance.query(
        f"""
        INSERT INTO {TABLE_NAME} VALUES
        (10, 'Alice', 10.50, DATE '2024-01-20', TIMESTAMP '2024-01-20 10:00:00'),
        (20, 'Bob', 20.00, DATE '2024-01-21', TIMESTAMP '2024-01-21 11:00:00'),
        (30, 'Charlie', 30.50, DATE '2024-01-22', TIMESTAMP '2024-01-22 12:00:00'),
        (40, 'Diana', 40.00, DATE '2024-01-23', TIMESTAMP '2024-01-23 13:00:00'),
        (50, 'Eve', 50.50, DATE '2024-01-24', TIMESTAMP '2024-01-24 14:00:00');
        """
    )

    assert instance.query(f"SELECT * FROM {TABLE_NAME} ORDER BY ALL") == '1\tAlice\t10.5\t2024-01-20\t2024-01-20 10:00:00.000000\n2\tBob\t20\t2024-01-21\t2024-01-21 11:00:00.000000\n3\tCharlie\t30.5\t2024-01-22\t2024-01-22 12:00:00.000000\n4\tDiana\t40\t2024-01-23\t2024-01-23 13:00:00.000000\n5\tEve\t50.5\t2024-01-24\t2024-01-24 14:00:00.000000\n10\tAlice\t10.5\t2024-01-20\t2024-01-20 10:00:00.000000\n20\tBob\t20\t2024-01-21\t2024-01-21 11:00:00.000000\n30\tCharlie\t30.5\t2024-01-22\t2024-01-22 12:00:00.000000\n40\tDiana\t40\t2024-01-23\t2024-01-23 13:00:00.000000\n50\tEve\t50.5\t2024-01-24\t2024-01-24 14:00:00.000000\n'
=======
    create_iceberg_table(storage_type, instance, TABLE_NAME, started_cluster, explicit_metadata_path="")

    assert instance.query(f"SELECT * FROM {TABLE_NAME} WHERE not ignore(*)") == "1\tAlice\n2\tBob\n"
>>>>>>> 55173906
<|MERGE_RESOLUTION|>--- conflicted
+++ resolved
@@ -3189,8 +3189,45 @@
 
     instance.query(f"SELECT * FROM {table_function_expr_cluster} WHERE a = 1")
 
-<<<<<<< HEAD
-
+@pytest.mark.parametrize("storage_type", ["local", "s3"])
+def test_compressed_metadata(started_cluster, storage_type):
+    instance = started_cluster.instances["node1"]
+    spark = started_cluster.spark_session
+    TABLE_NAME = "test_compressed_metadata_" + storage_type + "_" + get_uuid_str()
+
+    table_properties = {
+        "write.metadata.compression": "gzip"
+    }
+
+    df = spark.createDataFrame([
+        (1, "Alice"),
+        (2, "Bob")
+    ], ["id", "name"])
+
+    # for some reason write.metadata.compression is not working :(
+    df.writeTo(TABLE_NAME) \
+        .tableProperty("write.metadata.compression", "gzip") \
+        .using("iceberg") \
+        .create()
+
+    # manual compression of metadata file before upload, still test some scenarios
+    subprocess.check_output(f"gzip /iceberg_data/default/{TABLE_NAME}/metadata/v1.metadata.json", shell=True)
+
+    # Weird but compression extension is really in the middle of the file name, not in the end...
+    subprocess.check_output(f"mv /iceberg_data/default/{TABLE_NAME}/metadata/v1.metadata.json.gz /iceberg_data/default/{TABLE_NAME}/metadata/v1.gz.metadata.json", shell=True)
+
+    default_upload_directory(
+        started_cluster,
+        storage_type,
+        f"/iceberg_data/default/{TABLE_NAME}/",
+        f"/iceberg_data/default/{TABLE_NAME}/",
+    )
+    
+    create_iceberg_table(storage_type, instance, TABLE_NAME, started_cluster, explicit_metadata_path="")
+
+    assert instance.query(f"SELECT * FROM {TABLE_NAME} WHERE not ignore(*)") == "1\tAlice\n2\tBob\n"
+    
+    
 @pytest.mark.parametrize("format_version", ["1", "2"])
 @pytest.mark.parametrize("storage_type", ["s3", "azure", "local"])
 def test_writes(started_cluster, format_version, storage_type):
@@ -3198,7 +3235,7 @@
     spark = started_cluster.spark_session
 
     TABLE_NAME = "test_row_based_deletes_" + storage_type + "_" + get_uuid_str()
- 
+
     spark.sql(
         f"CREATE TABLE {TABLE_NAME} (id int) USING iceberg TBLPROPERTIES ('format-version' = '{format_version}')")
 
@@ -3231,38 +3268,9 @@
     spark = started_cluster.spark_session
 
     TABLE_NAME = "test_row_based_deletes_" + storage_type + "_" + get_uuid_str()
- 
+
     spark.sql(
         f"CREATE TABLE {TABLE_NAME} (id int) USING iceberg TBLPROPERTIES ('format-version' = '{format_version}')")
-=======
-@pytest.mark.parametrize("storage_type", ["local", "s3"])
-def test_compressed_metadata(started_cluster, storage_type):
-    instance = started_cluster.instances["node1"]
-    spark = started_cluster.spark_session
-    TABLE_NAME = "test_compressed_metadata_" + storage_type + "_" + get_uuid_str()
-
-    table_properties = {
-        "write.metadata.compression": "gzip"
-    }
-
-    df = spark.createDataFrame([
-        (1, "Alice"),
-        (2, "Bob")
-    ], ["id", "name"])
-
-    # for some reason write.metadata.compression is not working :(
-    df.writeTo(TABLE_NAME) \
-        .tableProperty("write.metadata.compression", "gzip") \
-        .using("iceberg") \
-        .create()
-
-    # manual compression of metadata file before upload, still test some scenarios
-    subprocess.check_output(f"gzip /iceberg_data/default/{TABLE_NAME}/metadata/v1.metadata.json", shell=True)
-
-    # Weird but compression extension is really in the middle of the file name, not in the end...
-    subprocess.check_output(f"mv /iceberg_data/default/{TABLE_NAME}/metadata/v1.metadata.json.gz /iceberg_data/default/{TABLE_NAME}/metadata/v1.gz.metadata.json", shell=True)
-
->>>>>>> 55173906
     default_upload_directory(
         started_cluster,
         storage_type,
@@ -3270,7 +3278,6 @@
         f"/iceberg_data/default/{TABLE_NAME}/",
     )
 
-<<<<<<< HEAD
     create_iceberg_table(storage_type, instance, TABLE_NAME, started_cluster)
 
     instance.query(f"INSERT INTO {TABLE_NAME} VALUES (123);")
@@ -3336,9 +3343,4 @@
         """
     )
 
-    assert instance.query(f"SELECT * FROM {TABLE_NAME} ORDER BY ALL") == '1\tAlice\t10.5\t2024-01-20\t2024-01-20 10:00:00.000000\n2\tBob\t20\t2024-01-21\t2024-01-21 11:00:00.000000\n3\tCharlie\t30.5\t2024-01-22\t2024-01-22 12:00:00.000000\n4\tDiana\t40\t2024-01-23\t2024-01-23 13:00:00.000000\n5\tEve\t50.5\t2024-01-24\t2024-01-24 14:00:00.000000\n10\tAlice\t10.5\t2024-01-20\t2024-01-20 10:00:00.000000\n20\tBob\t20\t2024-01-21\t2024-01-21 11:00:00.000000\n30\tCharlie\t30.5\t2024-01-22\t2024-01-22 12:00:00.000000\n40\tDiana\t40\t2024-01-23\t2024-01-23 13:00:00.000000\n50\tEve\t50.5\t2024-01-24\t2024-01-24 14:00:00.000000\n'
-=======
-    create_iceberg_table(storage_type, instance, TABLE_NAME, started_cluster, explicit_metadata_path="")
-
-    assert instance.query(f"SELECT * FROM {TABLE_NAME} WHERE not ignore(*)") == "1\tAlice\n2\tBob\n"
->>>>>>> 55173906
+    assert instance.query(f"SELECT * FROM {TABLE_NAME} ORDER BY ALL") == '1\tAlice\t10.5\t2024-01-20\t2024-01-20 10:00:00.000000\n2\tBob\t20\t2024-01-21\t2024-01-21 11:00:00.000000\n3\tCharlie\t30.5\t2024-01-22\t2024-01-22 12:00:00.000000\n4\tDiana\t40\t2024-01-23\t2024-01-23 13:00:00.000000\n5\tEve\t50.5\t2024-01-24\t2024-01-24 14:00:00.000000\n10\tAlice\t10.5\t2024-01-20\t2024-01-20 10:00:00.000000\n20\tBob\t20\t2024-01-21\t2024-01-21 11:00:00.000000\n30\tCharlie\t30.5\t2024-01-22\t2024-01-22 12:00:00.000000\n40\tDiana\t40\t2024-01-23\t2024-01-23 13:00:00.000000\n50\tEve\t50.5\t2024-01-24\t2024-01-24 14:00:00.000000\n'