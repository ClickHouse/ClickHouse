--- conflicted
+++ resolved
@@ -2983,7 +2983,42 @@
 
         instance.query("SYSTEM FLUSH LOGS")
 
-<<<<<<< HEAD
+        assert 0 == int(
+            instance.query(
+                f"SELECT ProfileEvents['IcebergMinMaxIndexPrunnedFiles'] FROM system.query_log WHERE query_id = '{query_id1}' AND type = 'QueryFinish'"
+            )
+        )
+        return int(
+            instance.query(
+                f"SELECT ProfileEvents['IcebergMinMaxIndexPrunnedFiles'] FROM system.query_log WHERE query_id = '{query_id2}' AND type = 'QueryFinish'"
+            )
+        )
+
+    assert (
+        check_validity_and_get_prunned_files(
+            f"SELECT * FROM {creation_expression} WHERE time_struct.a <= '2024-02-01' ORDER BY ALL"
+        )
+        == 1
+    )
+    
+
+@pytest.mark.parametrize("format_version", ["2"])
+@pytest.mark.parametrize("storage_type", ["s3"])
+def test_cluster_table_function_with_partition_pruning(
+    started_cluster, format_version, storage_type
+):
+    instance = started_cluster.instances["node1"]
+    spark = started_cluster.spark_session
+
+    TABLE_NAME = (
+        "test_cluster_table_function_with_partition_pruning_"
+        + format_version
+        + "_"
+        + storage_type
+        + "_"
+        + get_uuid_str()
+    )
+
     def execute_spark_query(query: str):
         return execute_spark_query_general(
             spark,
@@ -2991,77 +3026,6 @@
             storage_type,
             TABLE_NAME,
             query,
-=======
-        print(
-            "Unprunned: ",
-            instance.query(
-                f"SELECT ProfileEvents['IcebergMinMaxIndexPrunnedFiles'] FROM system.query_log WHERE query_id = '{query_id1}' AND type = 'QueryFinish'"
-            ),
-        )
-        print(
-            "Prunned: ",
-            instance.query(
-                f"SELECT ProfileEvents['IcebergMinMaxIndexPrunnedFiles'] FROM system.query_log WHERE query_id = '{query_id2}' AND type = 'QueryFinish'"
-            ),
->>>>>>> 439f9b85
-        )
-
-        assert 0 == int(
-            instance.query(
-                f"SELECT ProfileEvents['IcebergMinMaxIndexPrunnedFiles'] FROM system.query_log WHERE query_id = '{query_id1}' AND type = 'QueryFinish'"
-            )
-        )
-        return int(
-            instance.query(
-                f"SELECT ProfileEvents['IcebergMinMaxIndexPrunnedFiles'] FROM system.query_log WHERE query_id = '{query_id2}' AND type = 'QueryFinish'"
-            )
-        )
-
-    assert (
-        check_validity_and_get_prunned_files(
-            f"SELECT * FROM {creation_expression} WHERE time_struct.a <= '2024-02-01' ORDER BY ALL"
-        )
-        == 1
-    )
-<<<<<<< HEAD
-
-    queries = [
-        f"SELECT * FROM {creation_expression} WHERE id == 1 ORDER BY ALL",
-        f"SELECT * FROM {creation_expression} WHERE value == 20.00 OR event_time == '2024-01-24 14:00:00' ORDER BY ALL",
-        f"SELECT * FROM {creation_expression} WHERE id == 3 AND name == 'Charlie' ORDER BY ALL",
-        f"SELECT * FROM {creation_expression} WHERE (event_time == TIMESTAMP '2024-01-21 11:00:00' AND name == 'Bob') OR (name == 'Eve' AND id == 5) ORDER BY ALL",
-    ]
-
-    for query in queries:
-        assert check_validity_and_get_prunned_files(query) > 0
-
-=======
->>>>>>> 439f9b85
-
-@pytest.mark.parametrize("format_version", ["2"])
-@pytest.mark.parametrize("storage_type", ["s3"])
-def test_cluster_table_function_with_partition_pruning(
-    started_cluster, format_version, storage_type
-):
-    instance = started_cluster.instances["node1"]
-    spark = started_cluster.spark_session
-
-    TABLE_NAME = (
-        "test_cluster_table_function_with_partition_pruning_"
-        + format_version
-        + "_"
-        + storage_type
-        + "_"
-        + get_uuid_str()
-    )
-
-    def execute_spark_query(query: str):
-        return execute_spark_query_general(
-            spark,
-            started_cluster,
-            storage_type,
-            TABLE_NAME,
-            query,
         )
 
     execute_spark_query(
@@ -3092,47 +3056,7 @@
         run_on_cluster=True,
     )
 
-<<<<<<< HEAD
     instance.query(f"SELECT * FROM {table_function_expr_cluster} WHERE a = 1")
-
-@pytest.mark.parametrize("storage_type", ["local", "s3"])
-def test_compressed_metadata(started_cluster, storage_type):
-    instance = started_cluster.instances["node1"]
-    spark = started_cluster.spark_session
-    TABLE_NAME = "test_compressed_metadata_" + storage_type + "_" + get_uuid_str()
-
-    table_properties = {
-        "write.metadata.compression": "gzip"
-    }
-
-    df = spark.createDataFrame([
-        (1, "Alice"),
-        (2, "Bob")
-    ], ["id", "name"])
-
-    # for some reason write.metadata.compression is not working :(
-    df.writeTo(TABLE_NAME) \
-        .tableProperty("write.metadata.compression", "gzip") \
-        .using("iceberg") \
-        .create()
-
-    # manual compression of metadata file before upload, still test some scenarios
-    subprocess.check_output(f"gzip /iceberg_data/default/{TABLE_NAME}/metadata/v1.metadata.json", shell=True)
-
-    # Weird but compression extension is really in the middle of the file name, not in the end...
-    subprocess.check_output(f"mv /iceberg_data/default/{TABLE_NAME}/metadata/v1.metadata.json.gz /iceberg_data/default/{TABLE_NAME}/metadata/v1.gz.metadata.json", shell=True)
-
-    default_upload_directory(
-        started_cluster,
-        storage_type,
-        f"/iceberg_data/default/{TABLE_NAME}/",
-        f"/iceberg_data/default/{TABLE_NAME}/",
-    )
-
-    create_iceberg_table(storage_type, instance, TABLE_NAME, started_cluster, explicit_metadata_path="")
-
-    assert instance.query(f"SELECT * FROM {TABLE_NAME} WHERE not ignore(*)") == "1\tAlice\n2\tBob\n"
-
 
 @pytest.mark.parametrize("storage_type", ["s3", "azure", "local"])
 def test_minmax_pruning_for_arrays_and_maps_subfields_disabled(started_cluster, storage_type):
@@ -3201,7 +3125,4 @@
 
     table_select_expression = table_creation_expression
 
-    instance.query(f"SELECT * FROM {table_select_expression} ORDER BY ALL")
-=======
-    instance.query(f"SELECT * FROM {table_function_expr_cluster} WHERE a = 1")
->>>>>>> 439f9b85
+    instance.query(f"SELECT * FROM {table_select_expression} ORDER BY ALL")