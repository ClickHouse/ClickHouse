import glob
import json
import logging
import os
import time
import uuid
from datetime import datetime, timezone

import pyspark
import pytest
from azure.storage.blob import BlobServiceClient
from minio.deleteobjects import DeleteObject
from pyspark.sql.functions import (
    current_timestamp,
    monotonically_increasing_id,
    row_number,
)
from pyspark.sql.readwriter import DataFrameWriter, DataFrameWriterV2
from pyspark.sql.types import (
    ArrayType,
    BooleanType,
    DateType,
    IntegerType,
    StringType,
    StructField,
    StructType,
    TimestampType,
)
from pyspark.sql.window import Window

import helpers.client
from helpers.cluster import ClickHouseCluster, ClickHouseInstance, is_arm
from helpers.s3_tools import (
    AzureUploader,
    LocalUploader,
    S3Uploader,
    get_file_contents,
    list_s3_objects,
    prepare_s3_bucket,
)
from helpers.test_tools import TSV

SCRIPT_DIR = os.path.dirname(os.path.realpath(__file__))


def get_spark():
    builder = (
        pyspark.sql.SparkSession.builder.appName("spark_test")
        .config(
            "spark.sql.catalog.spark_catalog",
            "org.apache.iceberg.spark.SparkSessionCatalog",
        )
        .config("spark.sql.catalog.local", "org.apache.iceberg.spark.SparkCatalog")
        .config("spark.sql.catalog.spark_catalog.type", "hadoop")
        .config("spark.sql.catalog.spark_catalog.warehouse", "/iceberg_data")
        .config(
            "spark.sql.extensions",
            "org.apache.iceberg.spark.extensions.IcebergSparkSessionExtensions",
        )
        .master("local")
    )
    return builder.master("local").getOrCreate()


@pytest.fixture(scope="module")
def started_cluster():
    try:
        cluster = ClickHouseCluster(__file__, with_spark=True)
        cluster.add_instance(
            "node1",
            main_configs=[
                "configs/config.d/query_log.xml",
                "configs/config.d/cluster.xml",
                "configs/config.d/named_collections.xml",
                "configs/config.d/filesystem_caches.xml",
            ],
            user_configs=["configs/users.d/users.xml"],
            with_minio=True,
            with_azurite=True,
            stay_alive=True,
        )
        cluster.add_instance(
            "node2",
            main_configs=[
                "configs/config.d/query_log.xml",
                "configs/config.d/cluster.xml",
                "configs/config.d/named_collections.xml",
                "configs/config.d/filesystem_caches.xml",
            ],
            user_configs=["configs/users.d/users.xml"],
            stay_alive=True,
        )
        cluster.add_instance(
            "node3",
            main_configs=[
                "configs/config.d/query_log.xml",
                "configs/config.d/cluster.xml",
                "configs/config.d/named_collections.xml",
                "configs/config.d/filesystem_caches.xml",
            ],
            user_configs=["configs/users.d/users.xml"],
            stay_alive=True,
        )

        logging.info("Starting cluster...")
        cluster.start()

        prepare_s3_bucket(cluster)
        logging.info("S3 bucket created")

        cluster.spark_session = get_spark()
        cluster.default_s3_uploader = S3Uploader(
            cluster.minio_client, cluster.minio_bucket
        )

        cluster.azure_container_name = "mycontainer"

        cluster.blob_service_client = cluster.blob_service_client

        container_client = cluster.blob_service_client.create_container(
            cluster.azure_container_name
        )

        cluster.container_client = container_client

        cluster.default_azure_uploader = AzureUploader(
            cluster.blob_service_client, cluster.azure_container_name
        )

        cluster.default_local_uploader = LocalUploader(cluster.instances["node1"])

        yield cluster

    finally:
        cluster.shutdown()


def run_query(instance, query, stdin=None, settings=None):
    # type: (ClickHouseInstance, str, object, dict) -> str

    logging.info("Running query '{}'...".format(query))
    result = instance.query(query, stdin=stdin, settings=settings)
    logging.info("Query finished")

    return result


def write_iceberg_from_file(
    spark, path, table_name, mode="overwrite", format_version="1", partition_by=None
):
    if mode == "overwrite":
        if partition_by is None:
            spark.read.load(f"file://{path}").writeTo(table_name).tableProperty(
                "format-version", format_version
            ).using("iceberg").create()
        else:
            spark.read.load(f"file://{path}").writeTo(table_name).partitionedBy(
                partition_by
            ).tableProperty("format-version", format_version).using("iceberg").create()
    else:
        spark.read.load(f"file://{path}").writeTo(table_name).append()


def write_iceberg_from_df(
    spark, df, table_name, mode="overwrite", format_version="1", partition_by=None
):
    if mode == "overwrite":
        if partition_by is None:
            df.writeTo(table_name).tableProperty(
                "format-version", format_version
            ).using("iceberg").create()
        else:
            df.writeTo(table_name).tableProperty(
                "format-version", format_version
            ).partitionedBy(partition_by).using("iceberg").create()
    else:
        df.writeTo(table_name).append()


def generate_data(spark, start, end):
    a = spark.range(start, end, 1).toDF("a")
    b = spark.range(start + 1, end + 1, 1).toDF("b")
    b = b.withColumn("b", b["b"].cast(StringType()))

    a = a.withColumn(
        "row_index", row_number().over(Window.orderBy(monotonically_increasing_id()))
    )
    b = b.withColumn(
        "row_index", row_number().over(Window.orderBy(monotonically_increasing_id()))
    )

    df = a.join(b, on=["row_index"]).drop("row_index")
    return df


def get_creation_expression(
    storage_type,
    table_name,
    cluster,
    format="Parquet",
    table_function=False,
    allow_dynamic_metadata_for_data_lakes=False,
    use_version_hint=False,
    run_on_cluster=False,
    explicit_metadata_path="",
    **kwargs,
):
    settings_array = []
    if allow_dynamic_metadata_for_data_lakes:
        settings_array.append("allow_dynamic_metadata_for_data_lakes = 1")

    if explicit_metadata_path:
        settings_array.append(f"iceberg_metadata_file_path = '{explicit_metadata_path}'")

    if use_version_hint:
        settings_array.append("iceberg_use_version_hint = true")

    if settings_array:
        settings_expression = " SETTINGS " + ",".join(settings_array)
    else:
        settings_expression = ""

    if storage_type == "s3":
        if "bucket" in kwargs:
            bucket = kwargs["bucket"]
        else:
            bucket = cluster.minio_bucket

        if run_on_cluster:
            assert table_function
            return f"icebergS3Cluster('cluster_simple', s3, filename = 'iceberg_data/default/{table_name}/', format={format}, url = 'http://minio1:9001/{bucket}/')"
        else:
            if table_function:
                return f"icebergS3(s3, filename = 'iceberg_data/default/{table_name}/', format={format}, url = 'http://minio1:9001/{bucket}/')"
            else:
                return (
                    f"""
                    DROP TABLE IF EXISTS {table_name};
                    CREATE TABLE {table_name}
                    ENGINE=IcebergS3(s3, filename = 'iceberg_data/default/{table_name}/', format={format}, url = 'http://minio1:9001/{bucket}/')"""
                    + settings_expression
                )

    elif storage_type == "azure":
        if run_on_cluster:
            assert table_function
            return f"""
                icebergAzureCluster('cluster_simple', azure, container = '{cluster.azure_container_name}', storage_account_url = '{cluster.env_variables["AZURITE_STORAGE_ACCOUNT_URL"]}', blob_path = '/iceberg_data/default/{table_name}/', format={format})
            """
        else:
            if table_function:
                return f"""
                    icebergAzure(azure, container = '{cluster.azure_container_name}', storage_account_url = '{cluster.env_variables["AZURITE_STORAGE_ACCOUNT_URL"]}', blob_path = '/iceberg_data/default/{table_name}/', format={format})
                """
            else:
                return (
                    f"""
                    DROP TABLE IF EXISTS {table_name};
                    CREATE TABLE {table_name}
                    ENGINE=IcebergAzure(azure, container = {cluster.azure_container_name}, storage_account_url = '{cluster.env_variables["AZURITE_STORAGE_ACCOUNT_URL"]}', blob_path = '/iceberg_data/default/{table_name}/', format={format})"""
                    + settings_expression
                )

    elif storage_type == "local":
        assert not run_on_cluster

        if table_function:
            return f"""
                icebergLocal(local, path = '/iceberg_data/default/{table_name}/', format={format})
            """
        else:
            return (
                f"""
                DROP TABLE IF EXISTS {table_name};
                CREATE TABLE {table_name}
                ENGINE=IcebergLocal(local, path = '/iceberg_data/default/{table_name}/', format={format})"""
                + settings_expression
            )

    else:
        raise Exception(f"Unknown iceberg storage type: {storage_type}")


def check_schema_and_data(instance, table_expression, expected_schema, expected_data, timestamp_ms=None):
    if timestamp_ms:
        schema = instance.query(f"DESC {table_expression} SETTINGS iceberg_timestamp_ms = {timestamp_ms}")
        data = instance.query(f"SELECT * FROM {table_expression} ORDER BY ALL SETTINGS iceberg_timestamp_ms = {timestamp_ms}")
    else:
        schema = instance.query(f"DESC {table_expression}")
        data = instance.query(f"SELECT * FROM {table_expression} ORDER BY ALL")
    schema = list(
        map(
            lambda x: x.split("\t")[:2],
            filter(lambda x: len(x) > 0, schema.strip().split("\n")),
        )
    )
    data = list(
        map(
            lambda x: x.split("\t"),
            filter(lambda x: len(x) > 0, data.strip().split("\n")),
        )
    )
    assert expected_schema == schema
    assert expected_data == data

def get_uuid_str():
    return str(uuid.uuid4()).replace("-", "_")


def create_iceberg_table(
    storage_type,
    node,
    table_name,
    cluster,
    format="Parquet",
    **kwargs,
):
    node.query(
        get_creation_expression(storage_type, table_name, cluster, format, **kwargs)
    )


def create_initial_data_file(
    cluster, node, query, table_name, compression_method="none"
):
    node.query(
        f"""
        INSERT INTO TABLE FUNCTION
            file('{table_name}.parquet')
        SETTINGS
            output_format_parquet_compression_method='{compression_method}',
            s3_truncate_on_insert=1 {query}
        FORMAT Parquet"""
    )
    user_files_path = os.path.join(
        SCRIPT_DIR, f"{cluster.instances_dir_name}/node1/database/user_files"
    )
    result_path = f"{user_files_path}/{table_name}.parquet"
    return result_path


def default_upload_directory(
    started_cluster, storage_type, local_path, remote_path, **kwargs
):
    if storage_type == "local":
        return started_cluster.default_local_uploader.upload_directory(
            local_path, remote_path, **kwargs
        )
    elif storage_type == "s3":
        print(kwargs)
        return started_cluster.default_s3_uploader.upload_directory(
            local_path, remote_path, **kwargs
        )
    elif storage_type == "azure":
        return started_cluster.default_azure_uploader.upload_directory(
            local_path, remote_path, **kwargs
        )
    else:
        raise Exception(f"Unknown iceberg storage type: {storage_type}")


def execute_spark_query_general(
    spark, started_cluster, storage_type: str, table_name: str, query: str
):
    spark.sql(query)
    default_upload_directory(
        started_cluster,
        storage_type,
        f"/iceberg_data/default/{table_name}/",
        f"/iceberg_data/default/{table_name}/",
    )
    return


@pytest.mark.parametrize("format_version", ["1", "2"])
@pytest.mark.parametrize("storage_type", ["s3", "azure", "local"])
def test_single_iceberg_file(started_cluster, format_version, storage_type):
    instance = started_cluster.instances["node1"]
    spark = started_cluster.spark_session
    TABLE_NAME = (
        "test_single_iceberg_file_"
        + format_version
        + "_"
        + storage_type
        + "_"
        + get_uuid_str()
    )

    write_iceberg_from_df(spark, generate_data(spark, 0, 100), TABLE_NAME)

    default_upload_directory(
        started_cluster,
        storage_type,
        f"/iceberg_data/default/{TABLE_NAME}/",
        f"/iceberg_data/default/{TABLE_NAME}/",
    )

    create_iceberg_table(storage_type, instance, TABLE_NAME, started_cluster)

    assert instance.query(f"SELECT * FROM {TABLE_NAME}") == instance.query(
        "SELECT number, toString(number + 1) FROM numbers(100)"
    )


@pytest.mark.parametrize("format_version", ["1", "2"])
@pytest.mark.parametrize("storage_type", ["s3", "azure", "local"])
def test_partition_by(started_cluster, format_version, storage_type):
    instance = started_cluster.instances["node1"]
    spark = started_cluster.spark_session
    TABLE_NAME = (
        "test_partition_by_"
        + format_version
        + "_"
        + storage_type
        + "_"
        + get_uuid_str()
    )

    write_iceberg_from_df(
        spark,
        generate_data(spark, 0, 10),
        TABLE_NAME,
        mode="overwrite",
        format_version=format_version,
        partition_by="a",
    )

    files = default_upload_directory(
        started_cluster,
        storage_type,
        f"/iceberg_data/default/{TABLE_NAME}/",
        f"/iceberg_data/default/{TABLE_NAME}/",
    )
    assert len(files) == 14  # 10 partitions + 4 metadata files

    create_iceberg_table(storage_type, instance, TABLE_NAME, started_cluster)
    assert int(instance.query(f"SELECT count() FROM {TABLE_NAME}")) == 10
    assert int(instance.query(f"SELECT count() FROM system.iceberg_history WHERE table = '{TABLE_NAME}'")) == 1


@pytest.mark.parametrize("format_version", ["1", "2"])
@pytest.mark.parametrize("storage_type", ["s3", "azure", "local"])
def test_multiple_iceberg_files(started_cluster, format_version, storage_type):
    instance = started_cluster.instances["node1"]
    spark = started_cluster.spark_session
    TABLE_NAME = (
        "test_multiple_iceberg_files_"
        + format_version
        + "_"
        + storage_type
        + "_"
        + get_uuid_str()
    )

    write_iceberg_from_df(
        spark,
        generate_data(spark, 0, 100),
        TABLE_NAME,
        mode="overwrite",
        format_version=format_version,
    )

    files = default_upload_directory(
        started_cluster,
        storage_type,
        f"/iceberg_data/default/{TABLE_NAME}/",
        f"/iceberg_data/default/{TABLE_NAME}/",
    )

    # ['/iceberg_data/default/test_multiple_iceberg_files/data/00000-1-35302d56-f1ed-494e-a85b-fbf85c05ab39-00001.parquet',
    # '/iceberg_data/default/test_multiple_iceberg_files/metadata/version-hint.text',
    # '/iceberg_data/default/test_multiple_iceberg_files/metadata/3127466b-299d-48ca-a367-6b9b1df1e78c-m0.avro',
    # '/iceberg_data/default/test_multiple_iceberg_files/metadata/snap-5220855582621066285-1-3127466b-299d-48ca-a367-6b9b1df1e78c.avro',
    # '/iceberg_data/default/test_multiple_iceberg_files/metadata/v1.metadata.json']
    assert len(files) == 5

    create_iceberg_table(storage_type, instance, TABLE_NAME, started_cluster)
    assert int(instance.query(f"SELECT count() FROM {TABLE_NAME}")) == 100

    write_iceberg_from_df(
        spark,
        generate_data(spark, 100, 200),
        TABLE_NAME,
        mode="append",
        format_version=format_version,
    )
    files = default_upload_directory(
        started_cluster,
        storage_type,
        f"/iceberg_data/default/{TABLE_NAME}/",
        "",
    )
    assert len(files) == 9

    assert int(instance.query(f"SELECT count() FROM {TABLE_NAME}")) == 200
    assert instance.query(f"SELECT * FROM {TABLE_NAME} ORDER BY 1") == instance.query(
        "SELECT number, toString(number + 1) FROM numbers(200)"
    )


@pytest.mark.parametrize("format_version", ["1", "2"])
@pytest.mark.parametrize("storage_type", ["s3", "azure", "local"])
def test_types(started_cluster, format_version, storage_type):
    instance = started_cluster.instances["node1"]
    spark = started_cluster.spark_session
    TABLE_NAME = (
        "test_types_" + format_version + "_" + storage_type + "_" + get_uuid_str()
    )

    data = [
        (
            123,
            "string",
            datetime.strptime("2000-01-01", "%Y-%m-%d"),
            ["str1", "str2"],
            True,
        )
    ]
    schema = StructType(
        [
            StructField("a", IntegerType()),
            StructField("b", StringType()),
            StructField("c", DateType()),
            StructField("d", ArrayType(StringType())),
            StructField("e", BooleanType()),
        ]
    )
    df = spark.createDataFrame(data=data, schema=schema)
    df.printSchema()
    write_iceberg_from_df(
        spark, df, TABLE_NAME, mode="overwrite", format_version=format_version
    )

    default_upload_directory(
        started_cluster,
        storage_type,
        f"/iceberg_data/default/{TABLE_NAME}/",
        f"/iceberg_data/default/{TABLE_NAME}/",
    )

    create_iceberg_table(storage_type, instance, TABLE_NAME, started_cluster)
    assert int(instance.query(f"SELECT count() FROM {TABLE_NAME}")) == 1
    assert (
        instance.query(f"SELECT a, b, c, d, e FROM {TABLE_NAME}").strip()
        == "123\tstring\t2000-01-01\t['str1','str2']\ttrue"
    )

    table_function_expr = get_creation_expression(
        storage_type, TABLE_NAME, started_cluster, table_function=True
    )
    assert (
        instance.query(f"SELECT a, b, c, d, e FROM {table_function_expr}").strip()
        == "123\tstring\t2000-01-01\t['str1','str2']\ttrue"
    )

    assert instance.query(f"DESCRIBE {table_function_expr} FORMAT TSV") == TSV(
        [
            ["a", "Nullable(Int32)"],
            ["b", "Nullable(String)"],
            ["c", "Nullable(Date)"],
            ["d", "Array(Nullable(String))"],
            ["e", "Nullable(Bool)"],
        ]
    )


@pytest.mark.parametrize("format_version", ["1", "2"])
@pytest.mark.parametrize("storage_type", ["s3", "azure"])
def test_cluster_table_function(started_cluster, format_version, storage_type):

    instance = started_cluster.instances["node1"]
    spark = started_cluster.spark_session

    TABLE_NAME = (
        "test_iceberg_cluster_"
        + format_version
        + "_"
        + storage_type
        + "_"
        + get_uuid_str()
    )

    def add_df(mode):
        write_iceberg_from_df(
            spark,
            generate_data(spark, 0, 100),
            TABLE_NAME,
            mode=mode,
            format_version=format_version,
        )

        files = default_upload_directory(
            started_cluster,
            storage_type,
            f"/iceberg_data/default/{TABLE_NAME}/",
            f"/iceberg_data/default/{TABLE_NAME}/",
        )

        logging.info(f"Adding another dataframe. result files: {files}")

        return files

    files = add_df(mode="overwrite")
    for i in range(1, len(started_cluster.instances)):
        files = add_df(mode="append")

    logging.info(f"Setup complete. files: {files}")
    assert len(files) == 5 + 4 * (len(started_cluster.instances) - 1)

    clusters = instance.query(f"SELECT * FROM system.clusters")
    logging.info(f"Clusters setup: {clusters}")

    # Regular Query only node1
    table_function_expr = get_creation_expression(
        storage_type, TABLE_NAME, started_cluster, table_function=True
    )
    select_regular = (
        instance.query(f"SELECT * FROM {table_function_expr}").strip().split()
    )

    # Cluster Query with node1 as coordinator
    table_function_expr_cluster = get_creation_expression(
        storage_type,
        TABLE_NAME,
        started_cluster,
        table_function=True,
        run_on_cluster=True,
    )
    select_cluster = (
        instance.query(f"SELECT * FROM {table_function_expr_cluster}").strip().split()
    )

    # Simple size check
    assert len(select_regular) == 600
    assert len(select_cluster) == 600

    # Actual check
    assert select_cluster == select_regular

    # Check query_log
    for replica in started_cluster.instances.values():
        replica.query("SYSTEM FLUSH LOGS")

    for node_name, replica in started_cluster.instances.items():
        cluster_secondary_queries = (
            replica.query(
                f"""
                SELECT query, type, is_initial_query, read_rows, read_bytes FROM system.query_log
                WHERE
                    type = 'QueryStart' AND
                    positionCaseInsensitive(query, '{storage_type}Cluster') != 0 AND
                    position(query, '{TABLE_NAME}') != 0 AND
                    position(query, 'system.query_log') = 0 AND
                    NOT is_initial_query
            """
            )
            .strip()
            .split("\n")
        )

        logging.info(
            f"[{node_name}] cluster_secondary_queries: {cluster_secondary_queries}"
        )
        assert len(cluster_secondary_queries) == 1

    # write 3 times
    assert int(instance.query(f"SELECT count() FROM {table_function_expr_cluster}")) == 100 * 3

@pytest.mark.parametrize("format_version", ["1", "2"])
@pytest.mark.parametrize("storage_type", ["s3", "azure", "local"])
def test_delete_files(started_cluster, format_version, storage_type):
    instance = started_cluster.instances["node1"]
    spark = started_cluster.spark_session
    TABLE_NAME = (
        "test_delete_files_"
        + format_version
        + "_"
        + storage_type
        + "_"
        + get_uuid_str()
    )

    write_iceberg_from_df(
        spark,
        generate_data(spark, 0, 100),
        TABLE_NAME,
        mode="overwrite",
        format_version=format_version,
    )

    default_upload_directory(
        started_cluster,
        storage_type,
        f"/iceberg_data/default/{TABLE_NAME}/",
        f"/iceberg_data/default/{TABLE_NAME}/",
    )
    create_iceberg_table(storage_type, instance, TABLE_NAME, started_cluster)

    # Test trivial count with deleted files
    query_id = "test_trivial_count_" + get_uuid_str()
    assert int(instance.query(f"SELECT count() FROM {TABLE_NAME}", query_id=query_id)) == 100
    instance.query("SYSTEM FLUSH LOGS")
    assert instance.query(f"SELECT ProfileEvents['IcebergTrivialCountOptimizationApplied'] FROM system.query_log where query_id = '{query_id}' and type = 'QueryFinish'") == "1\n"

    spark.sql(f"DELETE FROM {TABLE_NAME} WHERE a >= 0")
    default_upload_directory(
        started_cluster,
        storage_type,
        f"/iceberg_data/default/{TABLE_NAME}/",
        "",
    )

    query_id = "test_trivial_count_" + get_uuid_str()
    assert int(instance.query(f"SELECT count() FROM {TABLE_NAME}", query_id=query_id)) == 0

    instance.query("SYSTEM FLUSH LOGS")
    assert instance.query(f"SELECT ProfileEvents['IcebergTrivialCountOptimizationApplied'] FROM system.query_log where query_id = '{query_id}' and type = 'QueryFinish'") == "1\n"

    write_iceberg_from_df(
        spark,
        generate_data(spark, 100, 200),
        TABLE_NAME,
        mode="upsert",
        format_version=format_version,
    )

    default_upload_directory(
        started_cluster,
        storage_type,
        f"/iceberg_data/default/{TABLE_NAME}/",
        "",
    )

    query_id = "test_trivial_count_" + get_uuid_str()
    assert int(instance.query(f"SELECT count() FROM {TABLE_NAME}", query_id=query_id)) == 100

    instance.query("SYSTEM FLUSH LOGS")
    assert instance.query(f"SELECT ProfileEvents['IcebergTrivialCountOptimizationApplied'] FROM system.query_log where query_id = '{query_id}' and type = 'QueryFinish'") == "1\n"

    spark.sql(f"DELETE FROM {TABLE_NAME} WHERE a >= 150")
    default_upload_directory(
        started_cluster,
        storage_type,
        f"/iceberg_data/default/{TABLE_NAME}/",
        "",
    )

    query_id = "test_trivial_count_" + get_uuid_str()
    assert int(instance.query(f"SELECT count() FROM {TABLE_NAME}", query_id=query_id)) == 50

    instance.query("SYSTEM FLUSH LOGS")
    assert instance.query(f"SELECT ProfileEvents['IcebergTrivialCountOptimizationApplied'] FROM system.query_log where query_id = '{query_id}' and type = 'QueryFinish'") == "1\n"


@pytest.mark.parametrize("format_version", ["1", "2"])
@pytest.mark.parametrize("storage_type", ["s3", "azure", "local"])
@pytest.mark.parametrize("is_table_function", [False, True])
def test_evolved_schema_simple(
    started_cluster, format_version, storage_type, is_table_function
):
    instance = started_cluster.instances["node1"]
    spark = started_cluster.spark_session
    TABLE_NAME = (
        "test_evolved_schema_simple_"
        + format_version
        + "_"
        + storage_type
        + "_"
        + get_uuid_str()
    )

    def execute_spark_query(query: str):
        return execute_spark_query_general(
            spark,
            started_cluster,
            storage_type,
            TABLE_NAME,
            query,
        )

    execute_spark_query(
        f"""
            DROP TABLE IF EXISTS {TABLE_NAME};
        """
    )

    execute_spark_query(
        f"""
            CREATE TABLE IF NOT EXISTS {TABLE_NAME} (
                a int NOT NULL,
                b float,
                c decimal(9,2) NOT NULL,
                d array<int>
            )
            USING iceberg
            OPTIONS ('format-version'='{format_version}')
        """
    )

    table_creation_expression = get_creation_expression(
        storage_type,
        TABLE_NAME,
        started_cluster,
        table_function=is_table_function,
        allow_dynamic_metadata_for_data_lakes=True,
    )

    table_select_expression = (
        TABLE_NAME if not is_table_function else table_creation_expression
    )

    if not is_table_function:
        instance.query(table_creation_expression)

    check_schema_and_data(
        instance,
        table_select_expression,
        [
            ["a", "Int32"],
            ["b", "Nullable(Float32)"],
            ["c", "Decimal(9, 2)"],
            ["d", "Array(Nullable(Int32))"],
        ],
        [],
    )

    execute_spark_query(
        f"""
            INSERT INTO {TABLE_NAME} VALUES (4, NULL, 7.12, ARRAY(5, 6, 7));
        """
    )

    check_schema_and_data(
        instance,
        table_select_expression,
        [
            ["a", "Int32"],
            ["b", "Nullable(Float32)"],
            ["c", "Decimal(9, 2)"],
            ["d", "Array(Nullable(Int32))"],
        ],
        [["4", "\\N", "7.12", "[5,6,7]"]],
    )

    execute_spark_query(
        f"""
            ALTER TABLE {TABLE_NAME} ALTER COLUMN b TYPE double;
        """
    )

    check_schema_and_data(
        instance,
        table_select_expression,
        [
            ["a", "Int32"],
            ["b", "Nullable(Float64)"],
            ["c", "Decimal(9, 2)"],
            ["d", "Array(Nullable(Int32))"],
        ],
        [["4", "\\N", "7.12", "[5,6,7]"]],
    )

    execute_spark_query(
        f"""
            INSERT INTO {TABLE_NAME} VALUES (7, 5.0, 18.1, ARRAY(6, 7, 9));
        """
    )

    check_schema_and_data(
        instance,
        table_select_expression,
        [
            ["a", "Int32"],
            ["b", "Nullable(Float64)"],
            ["c", "Decimal(9, 2)"],
            ["d", "Array(Nullable(Int32))"],
        ],
        [["4", "\\N", "7.12", "[5,6,7]"], ["7", "5", "18.1", "[6,7,9]"]],
    )

    execute_spark_query(
        f"""
            ALTER TABLE {TABLE_NAME} ALTER COLUMN d FIRST;
        """
    )

    check_schema_and_data(
        instance,
        table_select_expression,
        [
            ["d", "Array(Nullable(Int32))"],
            ["a", "Int32"],
            ["b", "Nullable(Float64)"],
            ["c", "Decimal(9, 2)"],
        ],
        [["[5,6,7]", "4", "\\N", "7.12"], ["[6,7,9]", "7", "5", "18.1"]],
    )

    execute_spark_query(
        f"""
            ALTER TABLE {TABLE_NAME} ALTER COLUMN b AFTER d;
        """
    )

    check_schema_and_data(
        instance,
        table_select_expression,
        [
            ["d", "Array(Nullable(Int32))"],
            ["b", "Nullable(Float64)"],
            ["a", "Int32"],
            ["c", "Decimal(9, 2)"],
        ],
        [["[5,6,7]", "\\N", "4", "7.12"], ["[6,7,9]", "5", "7", "18.1"]],
    )

    execute_spark_query(
        f"""
            ALTER TABLE {TABLE_NAME}
            ADD COLUMNS (
                e string
            );
        """
    )

    check_schema_and_data(
        instance,
        table_select_expression,
        [
            ["d", "Array(Nullable(Int32))"],
            ["b", "Nullable(Float64)"],
            ["a", "Int32"],
            ["c", "Decimal(9, 2)"],
            ["e", "Nullable(String)"],
        ],
        [
            ["[5,6,7]", "\\N", "4", "7.12", "\\N"],
            ["[6,7,9]", "5", "7", "18.1", "\\N"],
        ],
    )

    execute_spark_query(
        f"""
            ALTER TABLE {TABLE_NAME} ALTER COLUMN c TYPE decimal(12, 2);
        """
    )

    check_schema_and_data(
        instance,
        table_select_expression,
        [
            ["d", "Array(Nullable(Int32))"],
            ["b", "Nullable(Float64)"],
            ["a", "Int32"],
            ["c", "Decimal(12, 2)"],
            ["e", "Nullable(String)"],
        ],
        [
            ["[5,6,7]", "\\N", "4", "7.12", "\\N"],
            ["[6,7,9]", "5", "7", "18.1", "\\N"],
        ],
    )

    execute_spark_query(
        f"""
            INSERT INTO {TABLE_NAME} VALUES (ARRAY(5, 6, 7), 3, -30, 7.12, 'AAA');
        """
    )

    check_schema_and_data(
        instance,
        table_select_expression,
        [
            ["d", "Array(Nullable(Int32))"],
            ["b", "Nullable(Float64)"],
            ["a", "Int32"],
            ["c", "Decimal(12, 2)"],
            ["e", "Nullable(String)"],
        ],
        [
            ["[5,6,7]", "3", "-30", "7.12", "AAA"],
            ["[5,6,7]", "\\N", "4", "7.12", "\\N"],
            ["[6,7,9]", "5", "7", "18.1", "\\N"],
        ],
    )

    execute_spark_query(
        f"""
            ALTER TABLE {TABLE_NAME} ALTER COLUMN a TYPE BIGINT;
        """
    )

    check_schema_and_data(
        instance,
        table_select_expression,
        [
            ["d", "Array(Nullable(Int32))"],
            ["b", "Nullable(Float64)"],
            ["a", "Int64"],
            ["c", "Decimal(12, 2)"],
            ["e", "Nullable(String)"],
        ],
        [
            ["[5,6,7]", "3", "-30", "7.12", "AAA"],
            ["[5,6,7]", "\\N", "4", "7.12", "\\N"],
            ["[6,7,9]", "5", "7", "18.1", "\\N"],
        ],
    )

    execute_spark_query(
        f"""
            INSERT INTO {TABLE_NAME} VALUES (ARRAY(), 3.0, 12, -9.13, 'BBB');
        """
    )

    check_schema_and_data(
        instance,
        table_select_expression,
        [
            ["d", "Array(Nullable(Int32))"],
            ["b", "Nullable(Float64)"],
            ["a", "Int64"],
            ["c", "Decimal(12, 2)"],
            ["e", "Nullable(String)"],
        ],
        [
            ["[]", "3", "12", "-9.13", "BBB"],
            ["[5,6,7]", "3", "-30", "7.12", "AAA"],
            ["[5,6,7]", "\\N", "4", "7.12", "\\N"],
            ["[6,7,9]", "5", "7", "18.1", "\\N"],
        ],
    )

    execute_spark_query(
        f"""
            ALTER TABLE {TABLE_NAME} ALTER COLUMN a DROP NOT NULL;
        """
    )

    check_schema_and_data(
        instance,
        table_select_expression,
        [
            ["d", "Array(Nullable(Int32))"],
            ["b", "Nullable(Float64)"],
            ["a", "Nullable(Int64)"],
            ["c", "Decimal(12, 2)"],
            ["e", "Nullable(String)"],
        ],
        [
            ["[]", "3", "12", "-9.13", "BBB"],
            ["[5,6,7]", "3", "-30", "7.12", "AAA"],
            ["[5,6,7]", "\\N", "4", "7.12", "\\N"],
            ["[6,7,9]", "5", "7", "18.1", "\\N"],
        ],
    )

    execute_spark_query(
        f"""
            INSERT INTO {TABLE_NAME} VALUES (NULL, 3.4, NULL, -9.13, NULL);
        """
    )

    check_schema_and_data(
        instance,
        table_select_expression,
        [
            ["d", "Array(Nullable(Int32))"],
            ["b", "Nullable(Float64)"],
            ["a", "Nullable(Int64)"],
            ["c", "Decimal(12, 2)"],
            ["e", "Nullable(String)"],
        ],
        [
            ["[]", "3", "12", "-9.13", "BBB"],
            ["[]", "3.4", "\\N", "-9.13", "\\N"],
            ["[5,6,7]", "3", "-30", "7.12", "AAA"],
            ["[5,6,7]", "\\N", "4", "7.12", "\\N"],
            ["[6,7,9]", "5", "7", "18.1", "\\N"],
        ],
    )

    execute_spark_query(
        f"""
            ALTER TABLE {TABLE_NAME} DROP COLUMN d;
        """
    )

    check_schema_and_data(
        instance,
        table_select_expression,
        [
            ["b", "Nullable(Float64)"],
            ["a", "Nullable(Int64)"],
            ["c", "Decimal(12, 2)"],
            ["e", "Nullable(String)"],
        ],
        [
            ["3", "-30", "7.12", "AAA"],
            ["3", "12", "-9.13", "BBB"],
            ["3.4", "\\N", "-9.13", "\\N"],
            ["5", "7", "18.1", "\\N"],
            ["\\N", "4", "7.12", "\\N"],
        ],
    )

    execute_spark_query(
        f"""
            ALTER TABLE {TABLE_NAME} RENAME COLUMN a TO f;
        """
    )

    check_schema_and_data(
        instance,
        table_select_expression,
        [
            ["b", "Nullable(Float64)"],
            ["f", "Nullable(Int64)"],
            ["c", "Decimal(12, 2)"],
            ["e", "Nullable(String)"],
        ],
        [
            ["3", "-30", "7.12", "AAA"],
            ["3", "12", "-9.13", "BBB"],
            ["3.4", "\\N", "-9.13", "\\N"],
            ["5", "7", "18.1", "\\N"],
            ["\\N", "4", "7.12", "\\N"],
        ],
    )
    if not is_table_function :
        print (instance.query("SELECT * FROM system.iceberg_history"))
        assert int(instance.query(f"SELECT count() FROM system.iceberg_history WHERE table = '{TABLE_NAME}'")) == 5
        assert int(instance.query(f"SELECT count() FROM system.iceberg_history WHERE table = '{TABLE_NAME}' AND made_current_at >= yesterday()")) == 5

    # Do a single check to verify that restarting CH maintains the setting (ATTACH)
    # We are just interested on the setting working after restart, so no need to run it on all combinations
    if format_version == "1" and storage_type == "s3" and not is_table_function:

        instance.restart_clickhouse()

        execute_spark_query(
            f"""
                ALTER TABLE {TABLE_NAME} RENAME COLUMN e TO z;
            """
        )

        check_schema_and_data(
            instance,
            table_select_expression,
            [
                ["b", "Nullable(Float64)"],
                ["f", "Nullable(Int64)"],
                ["c", "Decimal(12, 2)"],
                ["z", "Nullable(String)"],
            ],
            [
                ["3", "-30", "7.12", "AAA"],
                ["3", "12", "-9.13", "BBB"],
                ["3.4", "\\N", "-9.13", "\\N"],
                ["5", "7", "18.1", "\\N"],
                ["\\N", "4", "7.12", "\\N"],
            ],
        )


@pytest.mark.parametrize("format_version", ["1", "2"])
@pytest.mark.parametrize("storage_type", ["s3", "azure", "local"])
def test_not_evolved_schema(started_cluster, format_version, storage_type):
    instance = started_cluster.instances["node1"]
    spark = started_cluster.spark_session
    TABLE_NAME = (
        "test_evolved_schema_simple_"
        + format_version
        + "_"
        + storage_type
        + "_"
        + get_uuid_str()
    )

    def execute_spark_query(query: str):
        return execute_spark_query_general(
            spark,
            started_cluster,
            storage_type,
            TABLE_NAME,
            query,
        )

    execute_spark_query(
        f"""
            DROP TABLE IF EXISTS {TABLE_NAME};
        """
    )

    execute_spark_query(
        f"""
            CREATE TABLE IF NOT EXISTS {TABLE_NAME} (
                a int NOT NULL,
                b float,
                c decimal(9,2) NOT NULL,
                d array<int>
            )
            USING iceberg
            OPTIONS ('format-version'='{format_version}')
        """
    )

    instance.query(
        get_creation_expression(
            storage_type,
            TABLE_NAME,
            started_cluster,
            table_function=False,
            allow_dynamic_metadata_for_data_lakes=False,
        )
    )

    check_schema_and_data(
        instance,
        TABLE_NAME,
        [
            ["a", "Int32"],
            ["b", "Nullable(Float32)"],
            ["c", "Decimal(9, 2)"],
            ["d", "Array(Nullable(Int32))"],
        ],
        [],
    )

    execute_spark_query(
        f"""
            INSERT INTO {TABLE_NAME} VALUES (4, 3.0, 7.12, ARRAY(5, 6, 7));
        """
    )

    check_schema_and_data(
        instance,
        TABLE_NAME,
        [
            ["a", "Int32"],
            ["b", "Nullable(Float32)"],
            ["c", "Decimal(9, 2)"],
            ["d", "Array(Nullable(Int32))"],
        ],
        [["4", "3", "7.12", "[5,6,7]"]],
    )

    execute_spark_query(
        f"""
            ALTER TABLE {TABLE_NAME} ALTER COLUMN b TYPE double;
        """
    )

    check_schema_and_data(
        instance,
        TABLE_NAME,
        [
            ["a", "Int32"],
            ["b", "Nullable(Float32)"],
            ["c", "Decimal(9, 2)"],
            ["d", "Array(Nullable(Int32))"],
        ],
        [["4", "3", "7.12", "[5,6,7]"]],
    )

    execute_spark_query(
        f"""
            INSERT INTO {TABLE_NAME} VALUES (7, 5.0, 18.1, ARRAY(6, 7, 9));
        """
    )

    check_schema_and_data(
        instance,
        TABLE_NAME,
        [
            ["a", "Int32"],
            ["b", "Nullable(Float32)"],
            ["c", "Decimal(9, 2)"],
            ["d", "Array(Nullable(Int32))"],
        ],
        [["4", "3", "7.12", "[5,6,7]"], ["7", "5", "18.1", "[6,7,9]"]],
    )

    execute_spark_query(
        f"""
            ALTER TABLE {TABLE_NAME} ALTER COLUMN d FIRST;
        """
    )

    check_schema_and_data(
        instance,
        TABLE_NAME,
        [
            ["a", "Int32"],
            ["b", "Nullable(Float32)"],
            ["c", "Decimal(9, 2)"],
            ["d", "Array(Nullable(Int32))"],
        ],
        [["4", "3", "7.12", "[5,6,7]"], ["7", "5", "18.1", "[6,7,9]"]],
    )

    execute_spark_query(
        f"""
            ALTER TABLE {TABLE_NAME} ALTER COLUMN b AFTER d;
        """
    )

    check_schema_and_data(
        instance,
        TABLE_NAME,
        [
            ["a", "Int32"],
            ["b", "Nullable(Float32)"],
            ["c", "Decimal(9, 2)"],
            ["d", "Array(Nullable(Int32))"],
        ],
        [["4", "3", "7.12", "[5,6,7]"], ["7", "5", "18.1", "[6,7,9]"]],
    )

    execute_spark_query(
        f"""
            ALTER TABLE {TABLE_NAME}
            ADD COLUMNS (
                e string
            );
        """
    )

    check_schema_and_data(
        instance,
        TABLE_NAME,
        [
            ["a", "Int32"],
            ["b", "Nullable(Float32)"],
            ["c", "Decimal(9, 2)"],
            ["d", "Array(Nullable(Int32))"],
        ],
        [["4", "3", "7.12", "[5,6,7]"], ["7", "5", "18.1", "[6,7,9]"]],
    )

    execute_spark_query(
        f"""
            ALTER TABLE {TABLE_NAME} ALTER COLUMN c TYPE decimal(12, 2);
        """
    )

    check_schema_and_data(
        instance,
        TABLE_NAME,
        [
            ["a", "Int32"],
            ["b", "Nullable(Float32)"],
            ["c", "Decimal(9, 2)"],
            ["d", "Array(Nullable(Int32))"],
        ],
        [["4", "3", "7.12", "[5,6,7]"], ["7", "5", "18.1", "[6,7,9]"]],
    )

    execute_spark_query(
        f"""
            INSERT INTO {TABLE_NAME} VALUES (ARRAY(5, 6, 7), 3, -30, 7.12, 'AAA');
        """
    )

    check_schema_and_data(
        instance,
        TABLE_NAME,
        [
            ["a", "Int32"],
            ["b", "Nullable(Float32)"],
            ["c", "Decimal(9, 2)"],
            ["d", "Array(Nullable(Int32))"],
        ],
        [
            ["-30", "3", "7.12", "[5,6,7]"],
            ["4", "3", "7.12", "[5,6,7]"],
            ["7", "5", "18.1", "[6,7,9]"],
        ],
    )

    execute_spark_query(
        f"""
            ALTER TABLE {TABLE_NAME} ALTER COLUMN a TYPE BIGINT;
        """
    )

    check_schema_and_data(
        instance,
        TABLE_NAME,
        [
            ["a", "Int32"],
            ["b", "Nullable(Float32)"],
            ["c", "Decimal(9, 2)"],
            ["d", "Array(Nullable(Int32))"],
        ],
        [
            ["-30", "3", "7.12", "[5,6,7]"],
            ["4", "3", "7.12", "[5,6,7]"],
            ["7", "5", "18.1", "[6,7,9]"],
        ],
    )

    execute_spark_query(
        f"""
            INSERT INTO {TABLE_NAME} VALUES (ARRAY(), 3.0, 12, -9.13, 'BBB');
        """
    )

    check_schema_and_data(
        instance,
        TABLE_NAME,
        [
            ["a", "Int32"],
            ["b", "Nullable(Float32)"],
            ["c", "Decimal(9, 2)"],
            ["d", "Array(Nullable(Int32))"],
        ],
        [
            ["-30", "3", "7.12", "[5,6,7]"],
            ["4", "3", "7.12", "[5,6,7]"],
            ["7", "5", "18.1", "[6,7,9]"],
            ["12", "3", "-9.13", "[]"],
        ],
    )

    execute_spark_query(
        f"""
            ALTER TABLE {TABLE_NAME} ALTER COLUMN a DROP NOT NULL;
        """
    )

    check_schema_and_data(
        instance,
        TABLE_NAME,
        [
            ["a", "Int32"],
            ["b", "Nullable(Float32)"],
            ["c", "Decimal(9, 2)"],
            ["d", "Array(Nullable(Int32))"],
        ],
        [
            ["-30", "3", "7.12", "[5,6,7]"],
            ["4", "3", "7.12", "[5,6,7]"],
            ["7", "5", "18.1", "[6,7,9]"],
            ["12", "3", "-9.13", "[]"],
        ],
    )

    execute_spark_query(
        f"""
            INSERT INTO {TABLE_NAME} VALUES (NULL, 3.4, NULL, -9.13, NULL);
        """
    )

    check_schema_and_data(
        instance,
        TABLE_NAME,
        [
            ["a", "Int32"],
            ["b", "Nullable(Float32)"],
            ["c", "Decimal(9, 2)"],
            ["d", "Array(Nullable(Int32))"],
        ],
        [
            ["-30", "3", "7.12", "[5,6,7]"],
            ["0", "3.4", "-9.13", "[]"],
            ["4", "3", "7.12", "[5,6,7]"],
            ["7", "5", "18.1", "[6,7,9]"],
            ["12", "3", "-9.13", "[]"],
        ],
    )

    execute_spark_query(
        f"""
            ALTER TABLE {TABLE_NAME} DROP COLUMN d;
        """
    )

    error = instance.query_and_get_error(f"SELECT * FROM {TABLE_NAME} ORDER BY ALL")

    assert "Not found column" in error


@pytest.mark.parametrize("format_version", ["1", "2"])
@pytest.mark.parametrize("storage_type", ["s3", "azure", "local"])
def test_evolved_schema_complex(started_cluster, format_version, storage_type):
    instance = started_cluster.instances["node1"]
    spark = started_cluster.spark_session
    TABLE_NAME = (
        "test_evolved_schema_complex_"
        + format_version
        + "_"
        + storage_type
        + "_"
        + get_uuid_str()
    )

    def execute_spark_query(query: str):
        return execute_spark_query_general(
            spark,
            started_cluster,
            storage_type,
            TABLE_NAME,
            query,
        )

    execute_spark_query(
        f"""
            DROP TABLE IF EXISTS {TABLE_NAME};
        """
    )

    execute_spark_query(
        f"""
            CREATE TABLE {TABLE_NAME}   (
                address STRUCT<
                    house_number : DOUBLE,
                    city: STRING,
                    zip: INT
                >,
                animals ARRAY<INT>
            )
            USING iceberg
            OPTIONS ('format-version'='{format_version}')
        """
    )

    execute_spark_query(
        f"""
            INSERT INTO {TABLE_NAME} VALUES (named_struct('house_number', 3, 'city', 'Singapore', 'zip', 12345), ARRAY(4, 7));
        """
    )

    table_function = get_creation_expression(
        storage_type, TABLE_NAME, started_cluster, table_function=True
    )
    execute_spark_query(
        f"""
            ALTER TABLE {TABLE_NAME} ADD COLUMNS ( address.appartment INT );
        """
    )

    error = instance.query_and_get_error(f"SELECT * FROM {table_function} ORDER BY ALL")

    assert "UNSUPPORTED_METHOD" in error

    execute_spark_query(
        f"""
            ALTER TABLE {TABLE_NAME} DROP COLUMN address.appartment;
        """
    )

    check_schema_and_data(
        instance,
        table_function,
        [
            [
                "address",
                "Tuple(\\n    house_number Nullable(Float64),\\n    city Nullable(String),\\n    zip Nullable(Int32))",
            ],
            ["animals", "Array(Nullable(Int32))"],
        ],
        [["(3,'Singapore',12345)", "[4,7]"]],
    )

    execute_spark_query(
        f"""
            ALTER TABLE {TABLE_NAME} ALTER COLUMN animals.element TYPE BIGINT
        """
    )

    error = instance.query_and_get_error(f"SELECT * FROM {table_function} ORDER BY ALL")

    assert "UNSUPPORTED_METHOD" in error


@pytest.mark.parametrize("storage_type", ["s3", "azure", "local"])
def test_row_based_deletes(started_cluster, storage_type):
    instance = started_cluster.instances["node1"]
    spark = started_cluster.spark_session
    TABLE_NAME = "test_row_based_deletes_" + storage_type + "_" + get_uuid_str()

    spark.sql(
        f"CREATE TABLE {TABLE_NAME} (id bigint, data string) USING iceberg TBLPROPERTIES ('format-version' = '2', 'write.update.mode'='merge-on-read', 'write.delete.mode'='merge-on-read', 'write.merge.mode'='merge-on-read')"
    )
    spark.sql(
        f"INSERT INTO {TABLE_NAME} select id, char(id + ascii('a')) from range(100)"
    )

    default_upload_directory(
        started_cluster,
        storage_type,
        f"/iceberg_data/default/{TABLE_NAME}/",
        f"/iceberg_data/default/{TABLE_NAME}/",
    )

    create_iceberg_table(storage_type, instance, TABLE_NAME, started_cluster)

    assert int(instance.query(f"SELECT count() FROM {TABLE_NAME}")) == 100

    spark.sql(f"DELETE FROM {TABLE_NAME} WHERE id < 10")
    default_upload_directory(
        started_cluster,
        storage_type,
        f"/iceberg_data/default/{TABLE_NAME}/",
        "",
    )

    error = instance.query_and_get_error(f"SELECT * FROM {TABLE_NAME}")
    assert "UNSUPPORTED_METHOD" in error
    instance.query(f"DROP TABLE {TABLE_NAME}")


@pytest.mark.parametrize("format_version", ["1", "2"])
@pytest.mark.parametrize("storage_type", ["s3", "azure", "local"])
def test_schema_inference(started_cluster, format_version, storage_type):
    instance = started_cluster.instances["node1"]
    spark = started_cluster.spark_session
    for format in ["Parquet", "ORC", "Avro"]:
        TABLE_NAME = (
            "test_schema_inference_"
            + format
            + "_"
            + format_version
            + "_"
            + storage_type
            + "_"
            + get_uuid_str()
        )

        # Types time, timestamptz, fixed are not supported in Spark.
        spark.sql(
            f"CREATE TABLE {TABLE_NAME} (intC int, longC long, floatC float, doubleC double, decimalC1 decimal(10, 3), decimalC2 decimal(20, 10), decimalC3 decimal(38, 30), dateC date,  timestampC timestamp, stringC string, binaryC binary, arrayC1 array<int>, mapC1 map<string, string>, structC1 struct<field1: int, field2: string>, complexC array<struct<field1: map<string, array<map<string, int>>>, field2: struct<field3: int, field4: string>>>) USING iceberg TBLPROPERTIES ('format-version' = '{format_version}', 'write.format.default' = '{format}')"
        )

        spark.sql(
            f"insert into {TABLE_NAME} select 42, 4242, 42.42, 4242.4242, decimal(42.42), decimal(42.42), decimal(42.42), date('2020-01-01'), timestamp('2020-01-01 20:00:00'), 'hello', binary('hello'), array(1,2,3), map('key', 'value'), struct(42, 'hello'), array(struct(map('key', array(map('key', 42))), struct(42, 'hello')))"
        )
        default_upload_directory(
            started_cluster,
            storage_type,
            f"/iceberg_data/default/{TABLE_NAME}/",
            f"/iceberg_data/default/{TABLE_NAME}/",
        )

        create_iceberg_table(
            storage_type, instance, TABLE_NAME, started_cluster, format=format
        )

        res = instance.query(
            f"DESC {TABLE_NAME} FORMAT TSVRaw", settings={"print_pretty_type_names": 0}
        )
        expected = TSV(
            [
                ["intC", "Nullable(Int32)"],
                ["longC", "Nullable(Int64)"],
                ["floatC", "Nullable(Float32)"],
                ["doubleC", "Nullable(Float64)"],
                ["decimalC1", "Nullable(Decimal(10, 3))"],
                ["decimalC2", "Nullable(Decimal(20, 10))"],
                ["decimalC3", "Nullable(Decimal(38, 30))"],
                ["dateC", "Nullable(Date)"],
                ["timestampC", "Nullable(DateTime64(6, 'UTC'))"],
                ["stringC", "Nullable(String)"],
                ["binaryC", "Nullable(String)"],
                ["arrayC1", "Array(Nullable(Int32))"],
                ["mapC1", "Map(String, Nullable(String))"],
                ["structC1", "Tuple(field1 Nullable(Int32), field2 Nullable(String))"],
                [
                    "complexC",
                    "Array(Tuple(field1 Map(String, Array(Map(String, Nullable(Int32)))), field2 Tuple(field3 Nullable(Int32), field4 Nullable(String))))",
                ],
            ]
        )

        assert res == expected

        # Check that we can parse data
        instance.query(f"SELECT * FROM {TABLE_NAME}")


@pytest.mark.parametrize("format_version", ["1", "2"])
@pytest.mark.parametrize("storage_type", ["s3", "azure", "local"])
def test_explanation(started_cluster, format_version, storage_type):
    instance = started_cluster.instances["node1"]
    spark = started_cluster.spark_session
    for format in ["Parquet", "ORC", "Avro"]:
        TABLE_NAME = (
            "test_explanation_"
            + format
            + "_"
            + format_version
            + "_"
            + storage_type
            + "_"
            + get_uuid_str()
        )

        # Types time, timestamptz, fixed are not supported in Spark.
        spark.sql(
            f"CREATE TABLE {TABLE_NAME} (x int) USING iceberg TBLPROPERTIES ('format-version' = '{format_version}', 'write.format.default' = '{format}')"
        )

        spark.sql(f"insert into {TABLE_NAME} select 42")
        default_upload_directory(
            started_cluster,
            storage_type,
            f"/iceberg_data/default/{TABLE_NAME}/",
            f"/iceberg_data/default/{TABLE_NAME}/",
        )

        create_iceberg_table(
            storage_type, instance, TABLE_NAME, started_cluster, format=format
        )

        res = instance.query(f"EXPLAIN SELECT * FROM {TABLE_NAME}")
        res = list(
            map(
                lambda x: x.split("\t"),
                filter(lambda x: len(x) > 0, res.strip().split("\n")),
            )
        )

        expected = [
            [
                "Expression ((Project names + (Projection + Change column names to column identifiers)))"
            ],
            [f"  Iceberg{storage_type.title()}(default.{TABLE_NAME})Source"],
        ]

        assert res == expected

        # Check that we can parse data
        instance.query(f"SELECT * FROM {TABLE_NAME}")


@pytest.mark.parametrize("format_version", ["1", "2"])
@pytest.mark.parametrize("storage_type", ["s3", "azure", "local"])
def test_metadata_file_selection(started_cluster, format_version, storage_type):
    instance = started_cluster.instances["node1"]
    spark = started_cluster.spark_session
    TABLE_NAME = (
        "test_metadata_selection_"
        + format_version
        + "_"
        + storage_type
        + "_"
        + get_uuid_str()
    )

    spark.sql(
        f"CREATE TABLE {TABLE_NAME} (id bigint, data string) USING iceberg TBLPROPERTIES ('format-version' = '2', 'write.update.mode'='merge-on-read', 'write.delete.mode'='merge-on-read', 'write.merge.mode'='merge-on-read')"
    )

    for i in range(50):
        spark.sql(
            f"INSERT INTO {TABLE_NAME} select id, char(id + ascii('a')) from range(10)"
        )

    default_upload_directory(
        started_cluster,
        storage_type,
        f"/iceberg_data/default/{TABLE_NAME}/",
        f"/iceberg_data/default/{TABLE_NAME}/",
    )

    create_iceberg_table(storage_type, instance, TABLE_NAME, started_cluster)

    assert int(instance.query(f"SELECT count() FROM {TABLE_NAME}")) == 500

@pytest.mark.parametrize("format_version", ["1", "2"])
@pytest.mark.parametrize("storage_type", ["s3", "azure", "local"])
def test_metadata_file_format_with_uuid(started_cluster, format_version, storage_type):
    instance = started_cluster.instances["node1"]
    spark = started_cluster.spark_session
    TABLE_NAME = (
        "test_metadata_selection_with_uuid_"
        + format_version
        + "_"
        + storage_type
        + "_"
        + get_uuid_str()
    )

    spark.sql(
        f"CREATE TABLE {TABLE_NAME} (id bigint, data string) USING iceberg TBLPROPERTIES ('format-version' = '2', 'write.update.mode'='merge-on-read', 'write.delete.mode'='merge-on-read', 'write.merge.mode'='merge-on-read')"
    )

    for i in range(50):
        spark.sql(
            f"INSERT INTO {TABLE_NAME} select id, char(id + ascii('a')) from range(10)"
        )

    for i in range(50):
        os.rename(
            f"/iceberg_data/default/{TABLE_NAME}/metadata/v{i + 1}.metadata.json",
            f"/iceberg_data/default/{TABLE_NAME}/metadata/{str(i).zfill(5)}-{get_uuid_str()}.metadata.json",
        )

    default_upload_directory(
        started_cluster,
        storage_type,
        f"/iceberg_data/default/{TABLE_NAME}/",
        f"/iceberg_data/default/{TABLE_NAME}/",
    )

    create_iceberg_table(storage_type, instance, TABLE_NAME, started_cluster)

    assert int(instance.query(f"SELECT count() FROM {TABLE_NAME}")) == 500


@pytest.mark.parametrize("format_version", ["1", "2"])
@pytest.mark.parametrize("storage_type", ["s3", "azure", "local"])
def test_metadata_file_selection_from_version_hint(started_cluster, format_version, storage_type):
    instance = started_cluster.instances["node1"]
    spark = started_cluster.spark_session
    TABLE_NAME = (
        "test_metadata_file_selection_from_version_hint_"
        + format_version
        + "_"
        + storage_type
        + "_"
        + get_uuid_str()
    )

    spark.sql(
        f"CREATE TABLE {TABLE_NAME} (id bigint, data string) USING iceberg TBLPROPERTIES ('format-version' = '2', 'write.update.mode'='merge-on-read', 'write.delete.mode'='merge-on-read', 'write.merge.mode'='merge-on-read')"
    )

    for i in range(10):
        spark.sql(
            f"INSERT INTO {TABLE_NAME} select id, char(id + ascii('a')) from range(10)"
        )
        
    # test the case where version_hint.text file contains just the version number
    with open(f"/iceberg_data/default/{TABLE_NAME}/metadata/version-hint.text", "w") as f:
        f.write('5')

    default_upload_directory(
        started_cluster,
        storage_type,
        f"/iceberg_data/default/{TABLE_NAME}/",
        f"/iceberg_data/default/{TABLE_NAME}/",
    )

    create_iceberg_table(storage_type, instance, TABLE_NAME, started_cluster, use_version_hint=True)

    assert int(instance.query(f"SELECT count() FROM {TABLE_NAME}")) == 40

    # test the case where version_hint.text file contains the whole metadata file name
    with open(f"/iceberg_data/default/{TABLE_NAME}/metadata/version-hint.text", "w") as f:
        f.write('v3.metadata.json')

    default_upload_directory(
        started_cluster,
        storage_type,
        f"/iceberg_data/default/{TABLE_NAME}/",
        f"/iceberg_data/default/{TABLE_NAME}/",
    )

    create_iceberg_table(storage_type, instance, TABLE_NAME, started_cluster, use_version_hint=True)

    assert int(instance.query(f"SELECT count() FROM {TABLE_NAME}")) == 20


def test_restart_broken_s3(started_cluster):
    instance = started_cluster.instances["node1"]
    spark = started_cluster.spark_session
    TABLE_NAME = "test_restart_broken_table_function_s3" + "_" + get_uuid_str()

    minio_client = started_cluster.minio_client
    bucket = "broken2"

    if not minio_client.bucket_exists(bucket):
        minio_client.make_bucket(bucket)

    write_iceberg_from_df(
        spark,
        generate_data(spark, 0, 100),
        TABLE_NAME,
        mode="overwrite",
        format_version="1",
    )

    files = default_upload_directory(
        started_cluster,
        "s3",
        f"/iceberg_data/default/{TABLE_NAME}/",
        f"/iceberg_data/default/{TABLE_NAME}/",
        bucket=bucket,
    )
    create_iceberg_table("s3", instance, TABLE_NAME, started_cluster, bucket=bucket)
    assert int(instance.query(f"SELECT count() FROM {TABLE_NAME}")) == 100

    s3_objects = list_s3_objects(minio_client, bucket, prefix="")
    assert (
        len(
            list(
                minio_client.remove_objects(
                    bucket,
                    [DeleteObject(obj) for obj in s3_objects],
                )
            )
        )
        == 0
    )
    minio_client.remove_bucket(bucket)

    instance.restart_clickhouse()

    assert "NoSuchBucket" in instance.query_and_get_error(
        f"SELECT count() FROM {TABLE_NAME}"
    )

    minio_client.make_bucket(bucket)

    files = default_upload_directory(
        started_cluster,
        "s3",
        f"/iceberg_data/default/{TABLE_NAME}/",
        f"/iceberg_data/default/{TABLE_NAME}/",
        bucket=bucket,
    )

    assert int(instance.query(f"SELECT count() FROM {TABLE_NAME}")) == 100
    instance.query(f"DROP TABLE {TABLE_NAME}")


@pytest.mark.parametrize("storage_type", ["s3"])
def test_filesystem_cache(started_cluster, storage_type):
    instance = started_cluster.instances["node1"]
    spark = started_cluster.spark_session
    TABLE_NAME = "test_filesystem_cache_" + storage_type + "_" + get_uuid_str()

    write_iceberg_from_df(
        spark,
        generate_data(spark, 0, 10),
        TABLE_NAME,
        mode="overwrite",
        format_version="1",
        partition_by="a",
    )

    default_upload_directory(
        started_cluster,
        storage_type,
        f"/iceberg_data/default/{TABLE_NAME}/",
        f"/iceberg_data/default/{TABLE_NAME}/",
    )

    create_iceberg_table(storage_type, instance, TABLE_NAME, started_cluster)

    query_id = f"{TABLE_NAME}-{uuid.uuid4()}"
    instance.query(
        f"SELECT * FROM {TABLE_NAME} SETTINGS filesystem_cache_name = 'cache1'",
        query_id=query_id,
    )

    instance.query("SYSTEM FLUSH LOGS")

    written_to_cache_first_select = int(
        instance.query(
            f"SELECT ProfileEvents['CachedReadBufferCacheWriteBytes'] FROM system.query_log WHERE query_id = '{query_id}' AND type = 'QueryFinish'"
        )
    )

    read_from_cache_first_select = int(
        instance.query(
            f"SELECT ProfileEvents['CachedReadBufferReadFromCacheBytes'] FROM system.query_log WHERE query_id = '{query_id}' AND type = 'QueryFinish'"
        )
    )

    assert 0 < int(
        instance.query(
            f"SELECT ProfileEvents['S3GetObject'] FROM system.query_log WHERE query_id = '{query_id}' AND type = 'QueryFinish'"
        )
    )

    query_id = f"{TABLE_NAME}-{uuid.uuid4()}"
    instance.query(
        f"SELECT * FROM {TABLE_NAME} SETTINGS filesystem_cache_name = 'cache1'",
        query_id=query_id,
    )

    instance.query("SYSTEM FLUSH LOGS")

    read_from_cache_second_select = int(
        instance.query(
            f"SELECT ProfileEvents['CachedReadBufferReadFromCacheBytes'] FROM system.query_log WHERE query_id = '{query_id}' AND type = 'QueryFinish'"
        )
    )

    assert (
        read_from_cache_second_select
        == read_from_cache_first_select + written_to_cache_first_select
    )

    assert 0 == int(
        instance.query(
            f"SELECT ProfileEvents['S3GetObject'] FROM system.query_log WHERE query_id = '{query_id}' AND type = 'QueryFinish'"
        )
    )

def check_validity_and_get_prunned_files_general(instance, table_name, settings1, settings2, profile_event_name, select_expression):
    query_id1 = f"{table_name}-{uuid.uuid4()}"
    query_id2 = f"{table_name}-{uuid.uuid4()}"

    data1 = instance.query(
        select_expression,
        query_id=query_id1,
        settings=settings1
    )
    data1 = list(
        map(
            lambda x: x.split("\t"),
            filter(lambda x: len(x) > 0, data1.strip().split("\n")),
        )
    )

    data2 = instance.query(
        select_expression,
        query_id=query_id2,
        settings=settings2
    )
    data2 = list(
        map(
            lambda x: x.split("\t"),
            filter(lambda x: len(x) > 0, data2.strip().split("\n")),
        )
    )

    assert data1 == data2

    instance.query("SYSTEM FLUSH LOGS")

    assert 0 == int(
        instance.query(
            f"SELECT ProfileEvents['{profile_event_name}'] FROM system.query_log WHERE query_id = '{query_id1}' AND type = 'QueryFinish'"
        )
    )
    return int(
        instance.query(
            f"SELECT ProfileEvents['{profile_event_name}'] FROM system.query_log WHERE query_id = '{query_id2}' AND type = 'QueryFinish'"
        )
    )


@pytest.mark.parametrize("storage_type", ["s3", "azure", "local"])
def test_partition_pruning(started_cluster, storage_type):
    instance = started_cluster.instances["node1"]
    spark = started_cluster.spark_session
    TABLE_NAME = "test_partition_pruning_" + storage_type + "_" + get_uuid_str()

    def execute_spark_query(query: str):
        return execute_spark_query_general(
            spark,
            started_cluster,
            storage_type,
            TABLE_NAME,
            query,
        )

    execute_spark_query(
        f"""
            CREATE TABLE {TABLE_NAME} (
                tag INT,
                date DATE,
                date2 DATE,
                ts TIMESTAMP,
                ts2 TIMESTAMP,
                time_struct struct<a : DATE, b : TIMESTAMP>,
                name VARCHAR(50),
                number BIGINT
            )
            USING iceberg
            PARTITIONED BY (identity(tag), days(date), years(date2), hours(ts), months(ts2), TRUNCATE(3, name), TRUNCATE(3, number))
            OPTIONS('format-version'='2')
        """
    )

    execute_spark_query(
        f"""
        INSERT INTO {TABLE_NAME} VALUES
        (1, DATE '2024-01-20', DATE '2024-01-20',
        TIMESTAMP '2024-02-20 10:00:00', TIMESTAMP '2024-02-20 10:00:00', named_struct('a', DATE '2024-01-20', 'b', TIMESTAMP '2024-02-20 10:00:00'), 'vasya', 5),
        (2, DATE '2024-01-30', DATE '2024-01-30',
        TIMESTAMP '2024-03-20 15:00:00', TIMESTAMP '2024-03-20 15:00:00', named_struct('a', DATE '2024-03-20', 'b', TIMESTAMP '2024-03-20 14:00:00'), 'vasilisa', 6),
        (1, DATE '2024-02-20', DATE '2024-02-20',
        TIMESTAMP '2024-03-20 20:00:00', TIMESTAMP '2024-03-20 20:00:00', named_struct('a', DATE '2024-02-20', 'b', TIMESTAMP '2024-02-20 10:00:00'), 'iceberg', 7),
        (2, DATE '2025-01-20', DATE '2025-01-20',
        TIMESTAMP '2024-04-30 14:00:00', TIMESTAMP '2024-04-30 14:00:00', named_struct('a', DATE '2024-04-30', 'b', TIMESTAMP '2024-04-30 14:00:00'), 'icebreaker', 8);
    """
    )

    creation_expression = get_creation_expression(
        storage_type, TABLE_NAME, started_cluster, table_function=True
    )

    def check_validity_and_get_prunned_files(select_expression):
        settings1 = {
            "use_iceberg_partition_pruning": 0
        }
        settings2 = {
            "use_iceberg_partition_pruning": 1
        }
        return check_validity_and_get_prunned_files_general(
            instance, TABLE_NAME, settings1, settings2, 'IcebergPartitionPrunedFiles', select_expression
        )

    assert (
        check_validity_and_get_prunned_files(
            f"SELECT * FROM {creation_expression} ORDER BY ALL"
        )
        == 0
    )
    assert (
        check_validity_and_get_prunned_files(
            f"SELECT * FROM {creation_expression} WHERE date <= '2024-01-25' ORDER BY ALL"
        )
        == 3
    )
    assert (
        check_validity_and_get_prunned_files(
            f"SELECT * FROM {creation_expression} WHERE date2 <= '2024-01-25' ORDER BY ALL"
        )
        == 1
    )
    assert (
        check_validity_and_get_prunned_files(
            f"SELECT * FROM {creation_expression} WHERE ts <= timestamp('2024-03-20 14:00:00.000000') ORDER BY ALL"
        )
        == 3
    )
    assert (
        check_validity_and_get_prunned_files(
            f"SELECT * FROM {creation_expression} WHERE ts2 <= timestamp('2024-03-20 14:00:00.000000') ORDER BY ALL"
        )
        == 1
    )

    assert (
        check_validity_and_get_prunned_files(
            f"SELECT * FROM {creation_expression} WHERE tag == 1 ORDER BY ALL"
        )
        == 2
    )

    assert (
        check_validity_and_get_prunned_files(
            f"SELECT * FROM {creation_expression} WHERE tag <= 1 ORDER BY ALL"
        )
        == 2
    )

    assert (
        check_validity_and_get_prunned_files(
            f"SELECT * FROM {creation_expression} WHERE name == 'vasilisa' ORDER BY ALL"
        )
        == 2
    )

    assert (
        check_validity_and_get_prunned_files(
            f"SELECT * FROM {creation_expression} WHERE name < 'kek' ORDER BY ALL"
        )
        == 2
    )

    assert (
        check_validity_and_get_prunned_files(
            f"SELECT * FROM {creation_expression} WHERE number == 8 ORDER BY ALL"
        )
        == 1
    )

    assert (
        check_validity_and_get_prunned_files(
            f"SELECT * FROM {creation_expression} WHERE number <= 5 ORDER BY ALL"
        )
        == 3
    )

    execute_spark_query(f"ALTER TABLE {TABLE_NAME} RENAME COLUMN date TO date3")

    assert (
        check_validity_and_get_prunned_files(
            f"SELECT * FROM {creation_expression} WHERE date3 <= '2024-01-25' ORDER BY ALL"
        )
        == 3
    )

    execute_spark_query(f"ALTER TABLE {TABLE_NAME} ALTER COLUMN tag TYPE BIGINT")

    assert (
        check_validity_and_get_prunned_files(
            f"SELECT * FROM {creation_expression} WHERE tag <= 1 ORDER BY ALL"
        )
        == 2
    )

    execute_spark_query(f"ALTER TABLE {TABLE_NAME} ADD PARTITION FIELD time_struct.a")

    assert (
        check_validity_and_get_prunned_files(
            f"SELECT * FROM {creation_expression} WHERE time_struct.a <= '2024-02-01' ORDER BY ALL"
        )
        == 0
    )

    execute_spark_query(
        f"INSERT INTO {TABLE_NAME} VALUES (1, DATE '2024-01-20', DATE '2024-01-20', TIMESTAMP '2024-02-20 10:00:00', TIMESTAMP '2024-02-20 10:00:00', named_struct('a', DATE '2024-03-15', 'b', TIMESTAMP '2024-02-20 10:00:00'), 'kek', 10)"
    )

    assert (
        check_validity_and_get_prunned_files(
            f"SELECT * FROM {creation_expression} WHERE time_struct.a <= '2024-02-01' ORDER BY ALL"
        )
        == 1
    )


@pytest.mark.parametrize("format_version", ["1", "2"])
@pytest.mark.parametrize("storage_type", ["s3", "azure", "local"])
def test_schema_evolution_with_time_travel(
    started_cluster, format_version, storage_type
):
    instance = started_cluster.instances["node1"]
    spark = started_cluster.spark_session
    TABLE_NAME = (
        "test_schema_evolution_with_time_travel_"
        + format_version
        + "_"
        + storage_type
        + "_"
        + get_uuid_str()
    )

    def execute_spark_query(query: str):
        return execute_spark_query_general(
            spark,
            started_cluster,
            storage_type,
            TABLE_NAME,
            query,
        )

    execute_spark_query(
        f"""
            DROP TABLE IF EXISTS {TABLE_NAME};
        """
    )

    execute_spark_query(
        f"""
            CREATE TABLE IF NOT EXISTS {TABLE_NAME} (
                a int NOT NULL
            )
            USING iceberg
            OPTIONS ('format-version'='{format_version}')
        """
    )

    table_creation_expression = get_creation_expression(
        storage_type,
        TABLE_NAME,
        started_cluster,
        table_function=True,
        allow_dynamic_metadata_for_data_lakes=True,
    )

    table_select_expression =  table_creation_expression

    check_schema_and_data(
        instance,
        table_select_expression,
        [
            ["a", "Int32"]
        ],
        [],
    )

    first_timestamp_ms = int(datetime.now().timestamp() * 1000)

    time.sleep(0.5)

    execute_spark_query(
        f"""
            INSERT INTO {TABLE_NAME} VALUES (4);
        """
    )

    check_schema_and_data(
        instance,
        table_select_expression,
        [
            ["a", "Int32"],
        ],
        [["4"]],
    )

    error_message = instance.query_and_get_error(f"SELECT * FROM {table_select_expression} ORDER BY ALL SETTINGS iceberg_timestamp_ms = {first_timestamp_ms}")
    assert "No snapshot found in snapshot log before requested timestamp" in error_message

    second_timestamp_ms = int(datetime.now().timestamp() * 1000)

    time.sleep(0.5)

    execute_spark_query(
        f"""
            ALTER TABLE {TABLE_NAME} ADD COLUMNS (
                b double
            );
        """
    )

    check_schema_and_data(
        instance,
        table_select_expression,
        [
            ["a", "Int32"],
            ["b", "Nullable(Float64)"]
        ],
        [["4", "\\N"]],
    )

    check_schema_and_data(
        instance,
        table_select_expression,
        [
            ["a", "Int32"],
        ],
        [["4"]],
        timestamp_ms=second_timestamp_ms,
    )

    third_timestamp_ms = int(datetime.now().timestamp() * 1000)

    time.sleep(0.5)

    execute_spark_query(
        f"""
            INSERT INTO {TABLE_NAME} VALUES (7, 5.0);
        """
    )

    check_schema_and_data(
        instance,
        table_select_expression,
        [
            ["a", "Int32"],
            ["b", "Nullable(Float64)"]
        ],
        [["4", "\\N"], ["7", "5"]],
    )

    check_schema_and_data(
        instance,
        table_select_expression,
        [
            ["a", "Int32"],
        ],
        [["4"]],
        timestamp_ms=second_timestamp_ms,
    )

    check_schema_and_data(
        instance,
        table_select_expression,
        [
            ["a", "Int32"],        ],
        [["4"]],
        timestamp_ms=third_timestamp_ms,
    )

    execute_spark_query(
        f"""
            ALTER TABLE {TABLE_NAME} ADD COLUMNS (
                c double
            );
        """
    )

    time.sleep(0.5)
    fourth_timestamp_ms = int(datetime.now().timestamp() * 1000)

    check_schema_and_data(
        instance,
        table_select_expression,
        [
            ["a", "Int32"],
            ["b", "Nullable(Float64)"]
        ],
        [["4", "\\N"], ["7", "5"]],
        timestamp_ms=fourth_timestamp_ms,
    )

    check_schema_and_data(
        instance,
        table_select_expression,
        [
            ["a", "Int32"],
            ["b", "Nullable(Float64)"],
            ["c", "Nullable(Float64)"]
        ],
        [["4", "\\N", "\\N"], ["7", "5", "\\N"]],
    )

def get_last_snapshot(path_to_table):
    import json
    import os

    metadata_dir = f"{path_to_table}/metadata/"
    last_timestamp = 0
    last_snapshot_id = -1
    for filename in os.listdir(metadata_dir):
        if filename.endswith('.json'):
            filepath = os.path.join(metadata_dir, filename)
            with open(filepath, 'r') as f:
                data = json.load(f)
                print(data)
                timestamp = data.get('last-updated-ms')
                if (timestamp > last_timestamp):
                    last_timestamp = timestamp
                    last_snapshot_id = data.get('current-snapshot-id')
    return last_snapshot_id


@pytest.mark.parametrize("format_version", ["1", "2"])
@pytest.mark.parametrize("storage_type", ["s3", "azure", "local"])
def test_iceberg_snapshot_reads(started_cluster, format_version, storage_type):
    instance = started_cluster.instances["node1"]
    spark = started_cluster.spark_session
    TABLE_NAME = (
        "test_iceberg_snapshot_reads"
        + format_version
        + "_"
        + storage_type
        + "_"
        + get_uuid_str()
    )

    write_iceberg_from_df(
        spark,
        generate_data(spark, 0, 100),
        TABLE_NAME,
        mode="overwrite",
        format_version=format_version,
    )
    default_upload_directory(
        started_cluster,
        storage_type,
        f"/iceberg_data/default/{TABLE_NAME}/",
        "",
    )

    create_iceberg_table(storage_type, instance, TABLE_NAME, started_cluster)
    assert int(instance.query(f"SELECT count() FROM {TABLE_NAME}")) == 100
    snapshot1_timestamp = datetime.now(timezone.utc)
    snapshot1_id = get_last_snapshot(f"/iceberg_data/default/{TABLE_NAME}/")
    time.sleep(0.1)

    write_iceberg_from_df(
        spark,
        generate_data(spark, 100, 200),
        TABLE_NAME,
        mode="append",
        format_version=format_version,
    )
    default_upload_directory(
        started_cluster,
        storage_type,
        f"/iceberg_data/default/{TABLE_NAME}/",
        "",
    )
    snapshot2_timestamp = datetime.now(timezone.utc)
    snapshot2_id = get_last_snapshot(f"/iceberg_data/default/{TABLE_NAME}/")
    time.sleep(0.1)

    write_iceberg_from_df(
        spark,
        generate_data(spark, 200, 300),
        TABLE_NAME,
        mode="append",
        format_version=format_version,
    )
    default_upload_directory(
        started_cluster,
        storage_type,
        f"/iceberg_data/default/{TABLE_NAME}/",
        "",
    )
    snapshot3_timestamp = datetime.now(timezone.utc)
    snapshot3_id = get_last_snapshot(f"/iceberg_data/default/{TABLE_NAME}/")
    assert int(instance.query(f"SELECT count() FROM {TABLE_NAME}")) == 300
    assert instance.query(f"SELECT * FROM {TABLE_NAME} ORDER BY 1") == instance.query(
        "SELECT number, toString(number + 1) FROM numbers(300)"
    )

    # Validate that each snapshot timestamp only sees the data inserted by that time.
    assert (
        instance.query(
            f"""
                          SELECT * FROM {TABLE_NAME} ORDER BY 1
                          SETTINGS iceberg_timestamp_ms = {int(snapshot1_timestamp.timestamp() * 1000)}"""
        )
        == instance.query("SELECT number, toString(number + 1) FROM numbers(100)")
    )

    assert (
        instance.query(
            f"""
                          SELECT * FROM {TABLE_NAME} ORDER BY 1
                          SETTINGS iceberg_snapshot_id = {snapshot1_id}"""
        )
        == instance.query("SELECT number, toString(number + 1) FROM numbers(100)")
    )


    assert (
        instance.query(
            f"""
                          SELECT * FROM {TABLE_NAME} ORDER BY 1
                          SETTINGS iceberg_timestamp_ms = {int(snapshot2_timestamp.timestamp() * 1000)}"""
        )
        == instance.query("SELECT number, toString(number + 1) FROM numbers(200)")
    )

    assert (
        instance.query(
            f"""
                          SELECT * FROM {TABLE_NAME} ORDER BY 1
                          SETTINGS iceberg_snapshot_id = {snapshot2_id}"""
        )
        == instance.query("SELECT number, toString(number + 1) FROM numbers(200)")
    )


    assert (
        instance.query(
            f"""SELECT * FROM {TABLE_NAME} ORDER BY 1
                          SETTINGS iceberg_timestamp_ms = {int(snapshot3_timestamp.timestamp() * 1000)}"""
        )
        == instance.query("SELECT number, toString(number + 1) FROM numbers(300)")
    )

    assert (
        instance.query(
            f"""
                          SELECT * FROM {TABLE_NAME} ORDER BY 1
                          SETTINGS iceberg_snapshot_id = {snapshot3_id}"""
        )
        == instance.query("SELECT number, toString(number + 1) FROM numbers(300)")
    )


@pytest.mark.parametrize("storage_type", ["s3", "azure"])
def test_metadata_cache(started_cluster, storage_type):
    instance = started_cluster.instances["node1"]
    spark = started_cluster.spark_session
    TABLE_NAME = "test_metadata_cache_" + storage_type + "_" + get_uuid_str()

    write_iceberg_from_df(
        spark,
        generate_data(spark, 0, 10),
        TABLE_NAME,
        mode="overwrite",
        format_version="1",
        partition_by="a",
    )

    default_upload_directory(
        started_cluster,
        storage_type,
        f"/iceberg_data/default/{TABLE_NAME}/",
        f"/iceberg_data/default/{TABLE_NAME}/",
    )

    table_expr = get_creation_expression(storage_type, TABLE_NAME, started_cluster, table_function=True)

    query_id = f"{TABLE_NAME}-{uuid.uuid4()}"
    instance.query(
        f"SELECT * FROM {table_expr}", query_id=query_id,
    )

    instance.query("SYSTEM FLUSH LOGS")

    assert 0 < int(
        instance.query(
            f"SELECT ProfileEvents['IcebergMetadataFilesCacheMisses'] FROM system.query_log WHERE query_id = '{query_id}' AND type = 'QueryFinish'"
        )
    )

    query_id = f"{TABLE_NAME}-{uuid.uuid4()}"
    instance.query(
        f"SELECT * FROM {table_expr}",
        query_id=query_id,
    )

    instance.query("SYSTEM FLUSH LOGS")

    assert 0 == int(
        instance.query(
            f"SELECT ProfileEvents['IcebergMetadataFilesCacheMisses'] FROM system.query_log WHERE query_id = '{query_id}' AND type = 'QueryFinish'"
        )
    )

    assert 0 < int(
        instance.query(
            f"SELECT ProfileEvents['IcebergMetadataFilesCacheHits'] FROM system.query_log WHERE query_id = '{query_id}' AND type = 'QueryFinish'"
        )
    )

    instance.query("SYSTEM DROP ICEBERG METADATA CACHE")

    query_id = f"{TABLE_NAME}-{uuid.uuid4()}"
    instance.query(
        f"SELECT * FROM {table_expr}", query_id=query_id,
    )

    instance.query("SYSTEM FLUSH LOGS")

    assert 0 < int(
        instance.query(
            f"SELECT ProfileEvents['IcebergMetadataFilesCacheMisses'] FROM system.query_log WHERE query_id = '{query_id}' AND type = 'QueryFinish'"
        )
    )

    query_id = f"{TABLE_NAME}-{uuid.uuid4()}"
    instance.query(
        f"SELECT * FROM {table_expr}",
        query_id=query_id,
        settings={"use_iceberg_metadata_files_cache":"0"},
    )

    instance.query("SYSTEM FLUSH LOGS")
    assert "0\t0\n" == instance.query(
            f"SELECT ProfileEvents['IcebergMetadataFilesCacheHits'], ProfileEvents['IcebergMetadataFilesCacheMisses'] FROM system.query_log WHERE query_id = '{query_id}' AND type = 'QueryFinish'",
        )


@pytest.mark.parametrize("storage_type", ["s3", "azure", "local"])
def test_minmax_pruning(started_cluster, storage_type):
    instance = started_cluster.instances["node1"]
    spark = started_cluster.spark_session
    TABLE_NAME = "test_minmax_pruning_" + storage_type + "_" + get_uuid_str()

    def execute_spark_query(query: str):
        return execute_spark_query_general(
            spark,
            started_cluster,
            storage_type,
            TABLE_NAME,
            query,
        )

    execute_spark_query(
        f"""
            CREATE TABLE {TABLE_NAME} (
                tag INT,
                date DATE,
                ts TIMESTAMP,
                time_struct struct<a : DATE, b : TIMESTAMP>,
                name VARCHAR(50),
                number BIGINT
            )
            USING iceberg
            OPTIONS('format-version'='2')
        """
    )

    execute_spark_query(
        f"""
        INSERT INTO {TABLE_NAME} VALUES
        (1, DATE '2024-01-20',
        TIMESTAMP '2024-02-20 10:00:00', named_struct('a', DATE '2024-01-20', 'b', TIMESTAMP '2024-02-20 10:00:00'), 'vasya', 5)
    """
    )

    execute_spark_query(
        f"""
        INSERT INTO {TABLE_NAME} VALUES
        (2, DATE '2024-02-20',
        TIMESTAMP '2024-03-20 15:00:00', named_struct('a', DATE '2024-02-20', 'b', TIMESTAMP '2024-03-20 14:00:00'), 'vasilisa', 6)
    """
    )

    execute_spark_query(
        f"""
        INSERT INTO {TABLE_NAME} VALUES
        (3, DATE '2025-03-20',
        TIMESTAMP '2024-04-30 14:00:00', named_struct('a', DATE '2024-03-20', 'b', TIMESTAMP '2024-04-30 14:00:00'), 'icebreaker', 7)
    """
    )
    execute_spark_query(
        f"""
        INSERT INTO {TABLE_NAME} VALUES
        (4, DATE '2025-04-20',
        TIMESTAMP '2024-05-30 14:00:00', named_struct('a', DATE '2024-04-20', 'b', TIMESTAMP '2024-05-30 14:00:00'), 'iceberg', 8)
    """
    )

    creation_expression = get_creation_expression(
        storage_type, TABLE_NAME, started_cluster, table_function=True
    )

    def check_validity_and_get_prunned_files(select_expression):
        settings1 = {
            "use_iceberg_partition_pruning": 0,
            "input_format_parquet_bloom_filter_push_down": 0,
            "input_format_parquet_filter_push_down": 0,
        }
        settings2 = {
            "use_iceberg_partition_pruning": 1,
            "input_format_parquet_bloom_filter_push_down": 0,
            "input_format_parquet_filter_push_down": 0,
        }
        return check_validity_and_get_prunned_files_general(
            instance, TABLE_NAME, settings1, settings2, 'IcebergMinMaxIndexPrunedFiles', select_expression
        )

    assert (
        check_validity_and_get_prunned_files(
            f"SELECT * FROM {creation_expression} ORDER BY ALL"
        )
        == 0
    )
    assert (
        check_validity_and_get_prunned_files(
            f"SELECT * FROM {creation_expression} WHERE date <= '2024-01-25' ORDER BY ALL"
        )
        == 3
    )
    assert (
        check_validity_and_get_prunned_files(
            f"SELECT * FROM {creation_expression} WHERE ts <= timestamp('2024-03-20 14:00:00.000000') ORDER BY ALL"
        )
        == 3
    )

    assert (
        check_validity_and_get_prunned_files(
            f"SELECT * FROM {creation_expression} WHERE tag == 1 ORDER BY ALL"
        )
        == 3
    )

    assert (
        check_validity_and_get_prunned_files(
            f"SELECT * FROM {creation_expression} WHERE tag <= 1 ORDER BY ALL"
        )
        == 3
    )

    assert (
        check_validity_and_get_prunned_files(
            f"SELECT * FROM {creation_expression} WHERE name == 'vasilisa' ORDER BY ALL"
        )
        == 3
    )

    assert (
        check_validity_and_get_prunned_files(
            f"SELECT * FROM {creation_expression} WHERE name < 'kek' ORDER BY ALL"
        )
        == 2
    )

    assert (
        check_validity_and_get_prunned_files(
            f"SELECT * FROM {creation_expression} WHERE number == 8 ORDER BY ALL"
        )
        == 3
    )

    assert (
        check_validity_and_get_prunned_files(
            f"SELECT * FROM {creation_expression} WHERE number <= 5 ORDER BY ALL"
        )
        == 3
    )

    execute_spark_query(f"ALTER TABLE {TABLE_NAME} RENAME COLUMN date TO date3")

    assert (
        check_validity_and_get_prunned_files(
            f"SELECT * FROM {creation_expression} WHERE date3 <= '2024-01-25' ORDER BY ALL"
        )
        == 3
    )

    execute_spark_query(f"ALTER TABLE {TABLE_NAME} ALTER COLUMN tag TYPE BIGINT")

    assert (
        check_validity_and_get_prunned_files(
            f"SELECT * FROM {creation_expression} WHERE tag <= 1 ORDER BY ALL"
        )
        == 3
    )

    assert (
        check_validity_and_get_prunned_files(
            f"SELECT * FROM {creation_expression} WHERE time_struct.a <= '2024-02-01' ORDER BY ALL"
        )
        == 3
    )

    execute_spark_query(
        f"INSERT INTO {TABLE_NAME} VALUES (1, DATE '2024-01-20', TIMESTAMP '2024-02-20 10:00:00', named_struct('a', DATE '2024-03-15', 'b', TIMESTAMP '2024-02-20 10:00:00'), 'kek', 10)"
    )

    assert (
        check_validity_and_get_prunned_files(
            f"SELECT * FROM {creation_expression} WHERE time_struct.a <= '2024-02-01' ORDER BY ALL"
        )
        == 4
    )

    execute_spark_query(f"ALTER TABLE {TABLE_NAME} ADD COLUMNS (ddd decimal(10, 3))")

    execute_spark_query(
        f"INSERT INTO {TABLE_NAME} VALUES (1, DATE '2024-01-20', TIMESTAMP '2024-02-20 10:00:00', named_struct('a', DATE '2024-03-15', 'b', TIMESTAMP '2024-02-20 10:00:00'), 'kek', 30, decimal(17.22))"
    )

    execute_spark_query(
        f"INSERT INTO {TABLE_NAME} VALUES (1, DATE '2024-01-20', TIMESTAMP '2024-02-20 10:00:00', named_struct('a', DATE '2024-03-15', 'b', TIMESTAMP '2024-02-20 10:00:00'), 'kek', 10, decimal(14311.772))"
    )

    execute_spark_query(
        f"INSERT INTO {TABLE_NAME} VALUES (1, DATE '2024-01-20', TIMESTAMP '2024-02-20 10:00:00', named_struct('a', DATE '2024-03-15', 'b', TIMESTAMP '2024-02-20 10:00:00'), 'kek', 10, decimal(-8888.999))"
    )

    assert (
        check_validity_and_get_prunned_files(
            f"SELECT * FROM {creation_expression} WHERE ddd >= 100 ORDER BY ALL"
        )
        == 2
    )
    # Spark store rounded values of decimals, this query checks that we work it around.
    # Please check the code where we parse lower bounds and upper bounds
    assert (
        check_validity_and_get_prunned_files(
            f"SELECT * FROM {creation_expression} WHERE ddd >= toDecimal64('17.21', 3) ORDER BY ALL"
        )
        == 1
    )

@pytest.mark.parametrize("storage_type", ["s3", "azure", "local"])
def test_explicit_metadata_file(started_cluster, storage_type):
    instance = started_cluster.instances["node1"]
    spark = started_cluster.spark_session
    TABLE_NAME = (
        "test_explicit_metadata_file_"
        + storage_type
        + "_"
        + get_uuid_str()
    )

    spark.sql(
        f"CREATE TABLE {TABLE_NAME} (id bigint, data string) USING iceberg TBLPROPERTIES ('format-version' = '2', 'write.update.mode'='merge-on-read', 'write.delete.mode'='merge-on-read', 'write.merge.mode'='merge-on-read')"
    )

    for i in range(50):
        spark.sql(
            f"INSERT INTO {TABLE_NAME} select id, char(id + ascii('a')) from range(10)"
        )

    default_upload_directory(
        started_cluster,
        storage_type,
        f"/iceberg_data/default/{TABLE_NAME}/",
        f"/iceberg_data/default/{TABLE_NAME}/",
    )

    create_iceberg_table(storage_type, instance, TABLE_NAME, started_cluster, explicit_metadata_path="")

    assert int(instance.query(f"SELECT count() FROM {TABLE_NAME}")) == 500

    create_iceberg_table(storage_type, instance, TABLE_NAME, started_cluster, explicit_metadata_path="metadata/v31.metadata.json")

    assert int(instance.query(f"SELECT count() FROM {TABLE_NAME}")) == 300

    create_iceberg_table(storage_type, instance, TABLE_NAME, started_cluster, explicit_metadata_path="metadata/v11.metadata.json")

    assert int(instance.query(f"SELECT count() FROM {TABLE_NAME}")) == 100

    with pytest.raises(Exception):
        create_iceberg_table(storage_type, instance, TABLE_NAME, started_cluster, explicit_metadata_path=chr(0) + chr(1))
    with pytest.raises(Exception):
        create_iceberg_table(storage_type, instance, TABLE_NAME, started_cluster, explicit_metadata_path="../metadata/v11.metadata.json")

@pytest.mark.parametrize("storage_type", ["s3", "azure", "local"])
def test_minmax_pruning_with_null(started_cluster, storage_type):
    instance = started_cluster.instances["node1"]
    spark = started_cluster.spark_session
    TABLE_NAME = "test_minmax_pruning_with_null" + storage_type + "_" + get_uuid_str()

    def execute_spark_query(query: str):
        return execute_spark_query_general(
            spark,
            started_cluster,
            storage_type,
            TABLE_NAME,
            query,
        )

    execute_spark_query(
        f"""
            CREATE TABLE {TABLE_NAME} (
                tag INT,
                date DATE,
                ts TIMESTAMP,
                time_struct struct<a : DATE, b : TIMESTAMP>,
                name VARCHAR(50),
                number BIGINT
            )
            USING iceberg
            OPTIONS('format-version'='2')
        """
    )

    # min-max value of time_struct in manifest file is null.
    execute_spark_query(
        f"""
        INSERT INTO {TABLE_NAME} VALUES
        (1, DATE '2024-01-20',
        TIMESTAMP '2024-02-20 10:00:00', null, 'vasya', 5)
    """
    )

    execute_spark_query(
        f"""
        INSERT INTO {TABLE_NAME} VALUES
        (2, DATE '2024-02-20',
        TIMESTAMP '2024-03-20 15:00:00', null, 'vasilisa', 6)
    """
    )

    execute_spark_query(
        f"""
        INSERT INTO {TABLE_NAME} VALUES
        (3, DATE '2025-03-20',
        TIMESTAMP '2024-04-30 14:00:00', null, 'icebreaker', 7)
    """
    )
    execute_spark_query(
        f"""
        INSERT INTO {TABLE_NAME} VALUES
        (4, DATE '2025-04-20',
        TIMESTAMP '2024-05-30 14:00:00', null, 'iceberg', 8)
    """
    )

    execute_spark_query(
        f"""
        INSERT INTO {TABLE_NAME} VALUES
        (1, DATE '2024-01-20',
        TIMESTAMP '2024-02-20 10:00:00', named_struct('a', DATE '2024-02-20', 'b', TIMESTAMP '2024-02-20 10:00:00'), 'vasya', 5)
    """
    )

    creation_expression = get_creation_expression(
        storage_type, TABLE_NAME, started_cluster, table_function=True
    )

    def check_validity_and_get_prunned_files(select_expression):
        settings1 = {
            "use_iceberg_partition_pruning": 0,
            "input_format_parquet_bloom_filter_push_down": 0,
            "input_format_parquet_filter_push_down": 0,
        }
        settings2 = {
            "use_iceberg_partition_pruning": 1,
            "input_format_parquet_bloom_filter_push_down": 0,
            "input_format_parquet_filter_push_down": 0,
        }
        return check_validity_and_get_prunned_files_general(
            instance, TABLE_NAME, settings1, settings2, 'IcebergMinMaxIndexPrunedFiles', select_expression
        )

    assert (
        check_validity_and_get_prunned_files(
            f"SELECT * FROM {creation_expression} WHERE time_struct.a <= '2024-02-01' ORDER BY ALL"
        )
        == 1
    )


@pytest.mark.parametrize("storage_type", ["s3", "azure", "local"])
def test_bucket_partition_pruning(started_cluster, storage_type):
    instance = started_cluster.instances["node1"]
    spark = started_cluster.spark_session
    TABLE_NAME = "test_bucket_partition_pruning_" + storage_type + "_" + get_uuid_str()

    def execute_spark_query(query: str):
        return execute_spark_query_general(
            spark,
            started_cluster,
            storage_type,
            TABLE_NAME,
            query,
        )

    execute_spark_query(
        f"""
            CREATE TABLE {TABLE_NAME} (
                id INT,
                name STRING,
                value DECIMAL(10, 2),
                created_at DATE,
                event_time TIMESTAMP
            )
            USING iceberg
            PARTITIONED BY (bucket(3, id), bucket(2, name), bucket(4, value), bucket(5, created_at), bucket(3, event_time))
            OPTIONS('format-version'='2')
        """
    )

    execute_spark_query(
        f"""
        INSERT INTO {TABLE_NAME} VALUES
        (1, 'Alice', 10.50, DATE '2024-01-20', TIMESTAMP '2024-01-20 10:00:00'),
        (2, 'Bob', 20.00, DATE '2024-01-21', TIMESTAMP '2024-01-21 11:00:00'),
        (3, 'Charlie', 30.50, DATE '2024-01-22', TIMESTAMP '2024-01-22 12:00:00'),
        (4, 'Diana', 40.00, DATE '2024-01-23', TIMESTAMP '2024-01-23 13:00:00'),
        (5, 'Eve', 50.50, DATE '2024-01-24', TIMESTAMP '2024-01-24 14:00:00');
        """
    )

    def check_validity_and_get_prunned_files(select_expression):
        settings1 = {
            "use_iceberg_partition_pruning": 0
        }
        settings2 = {
            "use_iceberg_partition_pruning": 1
        }
        return check_validity_and_get_prunned_files_general(
            instance,
            TABLE_NAME,
            settings1,
            settings2,
            "IcebergPartitionPrunedFiles",
            select_expression,
        )

    creation_expression = get_creation_expression(
        storage_type, TABLE_NAME, started_cluster, table_function=True
    )

    queries = [
        f"SELECT * FROM {creation_expression} WHERE id == 1 ORDER BY ALL",
        f"SELECT * FROM {creation_expression} WHERE value == 20.00 OR event_time == '2024-01-24 14:00:00' ORDER BY ALL",
        f"SELECT * FROM {creation_expression} WHERE id == 3 AND name == 'Charlie' ORDER BY ALL",
        f"SELECT * FROM {creation_expression} WHERE (event_time == TIMESTAMP '2024-01-21 11:00:00' AND name == 'Bob') OR (name == 'Eve' AND id == 5) ORDER BY ALL",
    ]

    for query in queries:
        assert check_validity_and_get_prunned_files(query) > 0


@pytest.mark.parametrize("format_version", ["2"])
@pytest.mark.parametrize("storage_type", ["s3"])
def test_cluster_table_function_with_partition_pruning(
    started_cluster, format_version, storage_type
):
    instance = started_cluster.instances["node1"]
    spark = started_cluster.spark_session

    TABLE_NAME = (
        "test_cluster_table_function_with_partition_pruning_"
        + format_version
        + "_"
        + storage_type
        + "_"
        + get_uuid_str()
    )

    def execute_spark_query(query: str):
        return execute_spark_query_general(
            spark,
            started_cluster,
            storage_type,
            TABLE_NAME,
            query,
        )

    execute_spark_query(
        f"""
            DROP TABLE IF EXISTS {TABLE_NAME};
        """
    )

    execute_spark_query(
        f"""
            CREATE TABLE {TABLE_NAME} (
                a int,
                b float
            )
            USING iceberg
            PARTITIONED BY (identity(a))
            OPTIONS ('format-version'='{format_version}')
        """
    )

    execute_spark_query(f"INSERT INTO {TABLE_NAME} VALUES (1, 1.0), (2, 2.0), (3, 3.0)")

    table_function_expr_cluster = get_creation_expression(
        storage_type,
        TABLE_NAME,
        started_cluster,
        table_function=True,
        run_on_cluster=True,
    )

<<<<<<< HEAD
    instance.query(f"SELECT * FROM {table_function_expr_cluster} WHERE a = 1")

@pytest.mark.parametrize("storage_type", ["local", "s3"])
def test_compressed_metadata(started_cluster, storage_type):
    instance = started_cluster.instances["node1"]
    spark = started_cluster.spark_session
    TABLE_NAME = "test_compressed_metadata_" + storage_type + "_" + get_uuid_str()

    table_properties = {
        "write.metadata.compression": "gzip"
    }

    df = spark.createDataFrame([
        (1, "Alice"),
        (2, "Bob")
    ], ["id", "name"])

    # for some reason write.metadata.compression is not working :(
    df.writeTo(TABLE_NAME) \
        .tableProperty("write.metadata.compression", "gzip") \
        .using("iceberg") \
        .create()

    # manual compression of metadata file before upload, still test some scenarios
    subprocess.check_output(f"gzip /iceberg_data/default/{TABLE_NAME}/metadata/v1.metadata.json", shell=True)

    # Weird but compression extension is really in the middle of the file name, not in the end...
    subprocess.check_output(f"mv /iceberg_data/default/{TABLE_NAME}/metadata/v1.metadata.json.gz /iceberg_data/default/{TABLE_NAME}/metadata/v1.gz.metadata.json", shell=True)

    default_upload_directory(
        started_cluster,
        storage_type,
        f"/iceberg_data/default/{TABLE_NAME}/",
        f"/iceberg_data/default/{TABLE_NAME}/",
    )

    create_iceberg_table(storage_type, instance, TABLE_NAME, started_cluster, explicit_metadata_path="")

    assert instance.query(f"SELECT * FROM {TABLE_NAME} WHERE not ignore(*)") == "1\tAlice\n2\tBob\n"


@pytest.mark.parametrize("storage_type", ["s3", "azure", "local"])
def test_minmax_pruning_for_arrays_and_maps_subfields_disabled(started_cluster, storage_type):
    instance = started_cluster.instances["node1"]
    spark = started_cluster.spark_session
    TABLE_NAME = (
        "test_disable_minmax_pruning_for_arrays_and_maps_subfields_"
        + storage_type
        + "_"
        + get_uuid_str()
    )

    def execute_spark_query(query: str):
        return execute_spark_query_general(
            spark,
            started_cluster,
            storage_type,
            TABLE_NAME,
            query,
        )

    execute_spark_query(
        f"""
            DROP TABLE IF EXISTS {TABLE_NAME};
        """
    )

    execute_spark_query(
        f"""
            CREATE TABLE {TABLE_NAME} (
            id BIGINT,
            measurements ARRAY<DOUBLE>
            ) USING iceberg
            TBLPROPERTIES (
            'write.metadata.metrics.max' = 'measurements.element',
            'write.metadata.metrics.min' = 'measurements.element'
            );
        """
    )

    execute_spark_query(
        f"""
            INSERT INTO {TABLE_NAME} VALUES
            (1, array(23.5, 24.1, 22.8, 25.3, 23.9)),
            (2, array(18.2, 19.5, 17.8, 20.1, 19.3, 18.7)),
            (3, array(30.0, 31.2, 29.8, 32.1, 30.5, 29.9, 31.0)),
            (4, array(15.5, 16.2, 14.8, 17.1, 16.5)),
            (5, array(27.3, 28.1, 26.9, 29.2, 28.5, 27.8, 28.3, 27.6));
        """
    )

    default_upload_directory(
        started_cluster,
        storage_type,
        f"/iceberg_data/default/{TABLE_NAME}/",
        f"/iceberg_data/default/{TABLE_NAME}/",
    )

    table_creation_expression = get_creation_expression(
        storage_type,
        TABLE_NAME,
        started_cluster,
        table_function=True,
        allow_dynamic_metadata_for_data_lakes=True,
    )

    table_select_expression = table_creation_expression

    instance.query(f"SELECT * FROM {table_select_expression} ORDER BY ALL")
=======
    instance.query(f"SELECT * FROM {table_function_expr_cluster} WHERE a = 1")
>>>>>>> 15c84e96
<|MERGE_RESOLUTION|>--- conflicted
+++ resolved
@@ -3111,7 +3111,6 @@
         run_on_cluster=True,
     )
 
-<<<<<<< HEAD
     instance.query(f"SELECT * FROM {table_function_expr_cluster} WHERE a = 1")
 
 @pytest.mark.parametrize("storage_type", ["local", "s3"])
@@ -3151,6 +3150,9 @@
     create_iceberg_table(storage_type, instance, TABLE_NAME, started_cluster, explicit_metadata_path="")
 
     assert instance.query(f"SELECT * FROM {TABLE_NAME} WHERE not ignore(*)") == "1\tAlice\n2\tBob\n"
+    
+    instance.query(f"SELECT * FROM {table_function_expr_cluster} WHERE a = 1")
+
 
 
 @pytest.mark.parametrize("storage_type", ["s3", "azure", "local"])
@@ -3220,7 +3222,4 @@
 
     table_select_expression = table_creation_expression
 
-    instance.query(f"SELECT * FROM {table_select_expression} ORDER BY ALL")
-=======
-    instance.query(f"SELECT * FROM {table_function_expr_cluster} WHERE a = 1")
->>>>>>> 15c84e96
+    instance.query(f"SELECT * FROM {table_select_expression} ORDER BY ALL")