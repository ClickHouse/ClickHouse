--- conflicted
+++ resolved
@@ -391,7 +391,6 @@
     assert test_passed
 
 
-<<<<<<< HEAD
 def test_explain_estimate(started_cluster):
     node = started_cluster.instances["h0_0_0"]
     result = node.query(
@@ -411,7 +410,8 @@
         == """default	demo_explain_estimate	{"files_after_prune":1,"files_before_prune":1,"partitions_after_prune":1,"partitions_before_prune":4}
 """
     )
-=======
+
+
 def test_cache_dir_use(started_cluster):
     node = started_cluster.instances["h0_0_0"]
     result0 = node.exec_in_container(
@@ -420,5 +420,4 @@
     result1 = node.exec_in_container(
         ["bash", "-c", "ls /tmp/clickhouse_local_cache1 | wc -l"]
     )
-    assert result0 != "0" and result1 != "0"
->>>>>>> 81f2b3ba
+    assert result0 != "0" and result1 != "0"