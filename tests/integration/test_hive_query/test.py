--- conflicted
+++ resolved
@@ -410,7 +410,29 @@
     assert result0 != "0" and result1 != "0"
 
 
-<<<<<<< HEAD
+def test_hive_struct_type(started_cluster):
+    node = started_cluster.instances["h0_0_0"]
+    result = node.query(
+        """
+        CREATE TABLE IF NOT EXISTS default.test_hive_types (`f_tinyint` Int8, `f_smallint` Int16, `f_int` Int32, `f_integer` Int32, `f_bigint` Int64, `f_float` Float32, `f_double` Float64, `f_decimal` Float64, `f_timestamp` DateTime, `f_date` Date, `f_string` String, `f_varchar` String, `f_char` String, `f_bool` Boolean, `f_array_int` Array(Int32), `f_array_string` Array(String), `f_array_float` Array(Float32), `f_map_int` Map(String, Int32), `f_map_string` Map(String, String), `f_map_float` Map(String, Float32), `f_struct` Tuple(a String, b Int32, c Float32, d Tuple(x Int32, y String)), `day` String) ENGINE = Hive('thrift://hivetest:9083', 'test', 'test_hive_types') PARTITION BY (day)
+        """
+    )
+    result = node.query(
+        """
+    SELECT * FROM default.test_hive_types WHERE day = '2022-02-20' SETTINGS input_format_parquet_import_nested=1
+        """
+    )
+    expected_result = """1	2	3	4	5	6.11	7.22	8	2022-02-20 14:47:04	2022-02-20	hello world	hello world	hello world	true	[1,2,3]	['hello world','hello world']	[1.1,1.2]	{'a':100,'b':200,'c':300}	{'a':'aa','b':'bb','c':'cc'}	{'a':111.1,'b':222.2,'c':333.3}	('aaa',200,333.3,(10,'xyz'))	2022-02-20"""
+    assert result.strip() == expected_result
+
+    result = node.query(
+        """
+    SELECT day, f_struct.a, f_struct.d.x FROM default.test_hive_types WHERE day = '2022-02-20' SETTINGS input_format_parquet_import_nested=1
+        """
+    )
+    expected_result = """2022-02-20	aaa	10"""
+
+
 def test_table_alter_add(started_cluster):
     node = started_cluster.instances["h0_0_0"]
     result = node.query("DROP TABLE IF EXISTS default.demo_parquet_1")
@@ -436,29 +458,10 @@
     result = node.query(
         """
 CREATE TABLE IF NOT EXISTS default.demo_parquet_1 (`id` Nullable(String), `score` Nullable(Int32), `day` Nullable(String)) ENGINE = Hive('thrift://hivetest:9083', 'test', 'demo') PARTITION BY(day)
-=======
-def test_cache_dir_use(started_cluster):
-    node = started_cluster.instances["h0_0_0"]
-    result0 = node.exec_in_container(
-        ["bash", "-c", "ls /tmp/clickhouse_local_cache | wc -l"]
-    )
-    result1 = node.exec_in_container(
-        ["bash", "-c", "ls /tmp/clickhouse_local_cache1 | wc -l"]
-    )
-    assert result0 != "0" and result1 != "0"
-
-
-def test_hive_struct_type(started_cluster):
-    node = started_cluster.instances["h0_0_0"]
-    result = node.query(
-        """
-        CREATE TABLE IF NOT EXISTS default.test_hive_types (`f_tinyint` Int8, `f_smallint` Int16, `f_int` Int32, `f_integer` Int32, `f_bigint` Int64, `f_float` Float32, `f_double` Float64, `f_decimal` Float64, `f_timestamp` DateTime, `f_date` Date, `f_string` String, `f_varchar` String, `f_char` String, `f_bool` Boolean, `f_array_int` Array(Int32), `f_array_string` Array(String), `f_array_float` Array(Float32), `f_map_int` Map(String, Int32), `f_map_string` Map(String, String), `f_map_float` Map(String, Float32), `f_struct` Tuple(a String, b Int32, c Float32, d Tuple(x Int32, y String)), `day` String) ENGINE = Hive('thrift://hivetest:9083', 'test', 'test_hive_types') PARTITION BY (day)
->>>>>>> 2ebf252b
-        """
-    )
-    result = node.query(
-        """
-<<<<<<< HEAD
+        """
+    )
+    result = node.query(
+        """
 ALTER TABLE default.demo_parquet_1 DROP COLUMN id
         """
     )
@@ -482,18 +485,4 @@
     )
     result = node.query("""DESC default.demo_parquet_1 FORMAT TSV""")
     expected_result = """id\tNullable(String)\t\t\tText comment\t\t\nscore\tNullable(Int32)\t\t\t\t\t\nday\tNullable(String)"""
-=======
-    SELECT * FROM default.test_hive_types WHERE day = '2022-02-20' SETTINGS input_format_parquet_import_nested=1
-        """
-    )
-    expected_result = """1	2	3	4	5	6.11	7.22	8	2022-02-20 14:47:04	2022-02-20	hello world	hello world	hello world	true	[1,2,3]	['hello world','hello world']	[1.1,1.2]	{'a':100,'b':200,'c':300}	{'a':'aa','b':'bb','c':'cc'}	{'a':111.1,'b':222.2,'c':333.3}	('aaa',200,333.3,(10,'xyz'))	2022-02-20"""
-    assert result.strip() == expected_result
-
-    result = node.query(
-        """
-    SELECT day, f_struct.a, f_struct.d.x FROM default.test_hive_types WHERE day = '2022-02-20' SETTINGS input_format_parquet_import_nested=1
-        """
-    )
-    expected_result = """2022-02-20	aaa	10"""
->>>>>>> 2ebf252b
     assert result.strip() == expected_result