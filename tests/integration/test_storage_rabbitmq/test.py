--- conflicted
+++ resolved
@@ -2088,202 +2088,6 @@
     assert int(result2) == 8
 
 
-<<<<<<< HEAD
-def test_rabbitmq_restore_failed_connection_without_losses_1(rabbitmq_cluster):
-    instance.query(
-        """
-        DROP TABLE IF EXISTS test.consume;
-        DROP TABLE IF EXISTS test.view SYNC;
-        CREATE TABLE test.view (key UInt64, value UInt64)
-            ENGINE = MergeTree
-            ORDER BY key;
-        CREATE TABLE test.consume (key UInt64, value UInt64)
-            ENGINE = RabbitMQ
-            SETTINGS rabbitmq_host_port = 'rabbitmq1:5672',
-                     rabbitmq_flush_interval_ms=500,
-                     rabbitmq_max_block_size = 100,
-                     rabbitmq_exchange_name = 'producer_reconnect',
-                     rabbitmq_format = 'JSONEachRow',
-                     rabbitmq_num_consumers = 2,
-                     rabbitmq_row_delimiter = '\\n';
-        CREATE MATERIALIZED VIEW test.consumer TO test.view AS
-            SELECT * FROM test.consume;
-        DROP TABLE IF EXISTS test.producer_reconnect;
-        CREATE TABLE test.producer_reconnect (key UInt64, value UInt64)
-            ENGINE = RabbitMQ
-            SETTINGS rabbitmq_host_port = 'rabbitmq1:5672',
-                     rabbitmq_exchange_name = 'producer_reconnect',
-                     rabbitmq_persistent = '1',
-                     rabbitmq_flush_interval_ms=1000,
-                     rabbitmq_format = 'JSONEachRow',
-                     rabbitmq_row_delimiter = '\\n';
-    """
-    )
-
-    credentials = pika.PlainCredentials("root", "clickhouse")
-    parameters = pika.ConnectionParameters(
-        rabbitmq_cluster.rabbitmq_ip, rabbitmq_cluster.rabbitmq_port, "/", credentials
-    )
-    connection = pika.BlockingConnection(parameters)
-    channel = connection.channel()
-
-    messages_num = 100000
-    values = []
-    for i in range(messages_num):
-        values.append("({i}, {i})".format(i=i))
-    values = ",".join(values)
-
-    deadline = time.monotonic() + 180
-    while time.monotonic() < deadline:
-        try:
-            instance.query(
-                "INSERT INTO test.producer_reconnect VALUES {}".format(values)
-            )
-            break
-        except QueryRuntimeException as e:
-            if "Local: Timed out." in str(e):
-                continue
-            else:
-                raise
-    else:
-        pytest.fail(
-            f"Time limit of 180 seconds reached. The query could not be executed successfully."
-        )
-
-    deadline = time.monotonic() + 180
-    while time.monotonic() < deadline:
-        if int(instance.query("SELECT count() FROM test.view")) != 0:
-            break
-        time.sleep(0.1)
-    else:
-        pytest.fail(f"Time limit of 180 seconds reached. The count is still 0.")
-
-    kill_rabbitmq(rabbitmq_cluster.rabbitmq_docker_id)
-    time.sleep(4)
-    revive_rabbitmq(
-        rabbitmq_cluster.rabbitmq_docker_id, rabbitmq_cluster.rabbitmq_cookie
-    )
-
-    deadline = time.monotonic() + 180
-    while time.monotonic() < deadline:
-        result = instance.query("SELECT count(DISTINCT key) FROM test.view")
-        time.sleep(1)
-        if int(result) == messages_num:
-            break
-    else:
-        pytest.fail(
-            f"Time limit of 180 seconds reached. The result did not match the expected value."
-        )
-
-    instance.query(
-        """
-        DROP TABLE test.consume;
-        DROP TABLE test.producer_reconnect;
-    """
-    )
-
-    assert int(result) == messages_num, "ClickHouse lost some messages: {}".format(
-        result
-    )
-
-
-def test_rabbitmq_restore_failed_connection_without_losses_2(rabbitmq_cluster):
-    logging.getLogger("pika").propagate = False
-    instance.query(
-        """
-        CREATE TABLE test.consumer_reconnect (key UInt64, value UInt64)
-            ENGINE = RabbitMQ
-            SETTINGS rabbitmq_host_port = 'rabbitmq1:5672',
-                     rabbitmq_exchange_name = 'consumer_reconnect',
-                     rabbitmq_num_consumers = 10,
-                     rabbitmq_flush_interval_ms = 100,
-                     rabbitmq_max_block_size = 100,
-                     rabbitmq_num_queues = 10,
-                     rabbitmq_format = 'JSONEachRow',
-                     rabbitmq_row_delimiter = '\\n';
-    """
-    )
-
-    i = 0
-    messages_num = 150000
-
-    credentials = pika.PlainCredentials("root", "clickhouse")
-    parameters = pika.ConnectionParameters(
-        rabbitmq_cluster.rabbitmq_ip, rabbitmq_cluster.rabbitmq_port, "/", credentials
-    )
-
-    connection = pika.BlockingConnection(parameters)
-    channel = connection.channel()
-    messages = []
-    for _ in range(messages_num):
-        messages.append(json.dumps({"key": i, "value": i}))
-        i += 1
-    for msg_id in range(messages_num):
-        channel.basic_publish(
-            exchange="consumer_reconnect",
-            routing_key="",
-            body=messages[msg_id],
-            properties=pika.BasicProperties(delivery_mode=2, message_id=str(msg_id)),
-        )
-    connection.close()
-    instance.query(
-        """
-        CREATE TABLE test.view (key UInt64, value UInt64)
-            ENGINE = MergeTree
-            ORDER BY key;
-        CREATE MATERIALIZED VIEW test.consumer TO test.view AS
-            SELECT * FROM test.consumer_reconnect;
-    """
-    )
-
-    deadline = time.monotonic() + 180
-    while time.monotonic() < deadline:
-        if int(instance.query("SELECT count() FROM test.view")) != 0:
-            break
-        logging.debug(3)
-        time.sleep(0.1)
-    else:
-        pytest.fail(f"Time limit of 180 seconds reached. The count is still 0.")
-
-    kill_rabbitmq(rabbitmq_cluster.rabbitmq_docker_id)
-    time.sleep(8)
-    revive_rabbitmq(
-        rabbitmq_cluster.rabbitmq_docker_id, rabbitmq_cluster.rabbitmq_cookie
-    )
-
-    # while int(instance.query('SELECT count() FROM test.view')) == 0:
-    #    time.sleep(0.1)
-
-    # kill_rabbitmq()
-    # time.sleep(2)
-    # revive_rabbitmq()
-
-    deadline = time.monotonic() + 180
-    while time.monotonic() < deadline:
-        result = instance.query("SELECT count(DISTINCT key) FROM test.view").strip()
-        if int(result) == messages_num:
-            break
-        logging.debug(f"Result: {result} / {messages_num}")
-        time.sleep(1)
-    else:
-        pytest.fail(
-            f"Time limit of 180 seconds reached. The result did not match the expected value."
-        )
-
-    instance.query(
-        """
-        DROP TABLE test.consumer;
-        DROP TABLE test.consumer_reconnect;
-    """
-    )
-
-    assert int(result) == messages_num, "ClickHouse lost some messages: {}".format(
-        result
-    )
-
-
-=======
->>>>>>> 0cc149c5
 def test_rabbitmq_commit_on_block_write(rabbitmq_cluster):
     logging.getLogger("pika").propagate = False
     instance.query(
@@ -3864,14 +3668,10 @@
 def test_attach_broken_table(rabbitmq_cluster):
     table_name = f"rabbit_queue_{uuid.uuid4().hex}"
     instance.query(
-<<<<<<< HEAD
         f"""
-        DROP TABLE IF EXISTS rabbit_queue;
-        ATTACH TABLE rabbit_queue UUID '{uuid.uuid4()}' (`payload` String) ENGINE = RabbitMQ SETTINGS rabbitmq_host_port = 'nonexisting:5671', rabbitmq_format = 'JSONEachRow', rabbitmq_username = 'test', rabbitmq_password = 'test'
-        """
-=======
-        f"ATTACH TABLE {table_name} UUID '{uuid.uuid4()}' (`payload` String) ENGINE = RabbitMQ SETTINGS rabbitmq_host_port = 'nonexisting:5671', rabbitmq_format = 'JSONEachRow', rabbitmq_username = 'test', rabbitmq_password = 'test'"
->>>>>>> 0cc149c5
+        DROP TABLE IF EXISTS {table_name};
+        ATTACH TABLE {table_name} UUID '{uuid.uuid4()}' (`payload` String) ENGINE = RabbitMQ SETTINGS rabbitmq_host_port = 'nonexisting:5671', rabbitmq_format = 'JSONEachRow', rabbitmq_username = 'test', rabbitmq_password = 'test'
+        """
     )
 
     error = instance.query_and_get_error(f"SELECT * FROM {table_name}")
@@ -3905,7 +3705,7 @@
                      rabbitmq_flush_interval_ms=1000,
                      rabbitmq_exchange_name = '{exchange}',
                      rabbitmq_format = 'JSONEachRow',
-                    rabbitmq_queue_settings_list='x-dead-letter-exchange=deadl';
+                     rabbitmq_queue_settings_list='x-dead-letter-exchange=deadl';
 
         DROP TABLE IF EXISTS test.view;
         CREATE TABLE test.view (key UInt64, value UInt64)
@@ -3927,18 +3727,14 @@
         "Failed to push to views. Error: Code: 252. DB::Exception: Too many parts"
     )
 
-<<<<<<< HEAD
-    instance3.query("ALTER TABLE test.view MODIFY SETTING parts_to_throw_insert=10")
-    instance3.restart_clickhouse()
-=======
     try:
         instance3.replace_in_config(
             "/etc/clickhouse-server/config.d/mergetree.xml",
             "parts_to_throw_insert>0",
             "parts_to_throw_insert>10",
+            # >>>>>>> origin/master
         )
         instance3.restart_clickhouse()
->>>>>>> 0cc149c5
 
         count = [0]
 
