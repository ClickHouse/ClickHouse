--- conflicted
+++ resolved
@@ -362,204 +362,4 @@
         },
     )
     assert "SECRET_1" not in node.query(f"SHOW CREATE DATABASE {CATALOG_NAME}")
-<<<<<<< HEAD
-    assert "SECRET_2" not in node.query(f"SHOW CREATE DATABASE {CATALOG_NAME}")
-
-
-
-def test_select_after_rename(started_cluster):
-    node = started_cluster.instances["node1"]
-
-    test_ref = f"test_list_tables_{uuid.uuid4()}"
-    table_name = f"{test_ref}_table"
-    root_namespace = f"{test_ref}_namespace"
-
-    namespaces_to_create = [
-        root_namespace,
-        f"{root_namespace}_A",
-        f"{root_namespace}_B",
-        f"{root_namespace}_C",
-    ]
-
-    catalog = load_catalog_impl(started_cluster)
-
-    for namespace in namespaces_to_create:
-        catalog.create_namespace(namespace)
-        assert len(catalog.list_tables(namespace)) == 0
-
-    for namespace in namespaces_to_create:
-        table = create_table(catalog, namespace, table_name)
-
-        num_rows = 10
-        df = generate_arrow_data(num_rows)
-        table.append(df)
-
-        create_clickhouse_glue_database(started_cluster, node, CATALOG_NAME)
-
-        expected = DEFAULT_CREATE_TABLE.format(CATALOG_NAME, namespace, table_name)
-        assert expected == node.query(
-            f"SHOW CREATE TABLE {CATALOG_NAME}.`{namespace}.{table_name}`"
-        )
-
-        with table.update_schema() as update:
-            update.rename_column("bid", "new_bid")
-
-        print(node.query(f"SELECT * FROM {CATALOG_NAME}.`{namespace}.{table_name}`"))
-
-def test_non_existing_tables(started_cluster):
-    node = started_cluster.instances["node1"]
-
-    test_ref = f"test_non_existing_tables_{uuid.uuid4()}"
-    table_name = f"{test_ref}_table"
-    root_namespace = f"{test_ref}_namespace"
-
-    namespaces_to_create = [
-        root_namespace,
-        f"{root_namespace}_A",
-    ]
-
-    catalog = load_catalog_impl(started_cluster)
-
-    for namespace in namespaces_to_create:
-        catalog.create_namespace(namespace)
-
-    for namespace in namespaces_to_create:
-        table = create_table(catalog, namespace, table_name)
-
-        num_rows = 10
-        df = generate_arrow_data(num_rows)
-        table.append(df)
-
-        create_clickhouse_glue_database(started_cluster, node, CATALOG_NAME)
-
-        expected = DEFAULT_CREATE_TABLE.format(CATALOG_NAME, namespace, table_name)
-        assert expected == node.query(
-            f"SHOW CREATE TABLE {CATALOG_NAME}.`{namespace}.{table_name}`"
-        )
-
-        try:
-            node.query(f"SHOW CREATE TABLE {CATALOG_NAME}.`{namespace}.wrong_table_name`")
-        except Exception as e:
-            assert "DB::Exception: Table" in str(e)
-            assert "doesn't exist" in str(e)
-
-        try:
-            node.query(f"SHOW CREATE TABLE {CATALOG_NAME}.`fake_namespace.wrong_table_name`")
-        except Exception as e:
-            assert "DB::Exception: Table" in str(e)
-            assert "doesn't exist" in str(e)
-
-
-def test_empty_table(started_cluster):
-    node = started_cluster.instances["node1"]
-
-    test_ref = f"test_list_tables_{uuid.uuid4()}"
-    table_name = f"{test_ref}_table"
-    root_namespace = f"{test_ref}_namespace"
-
-    catalog = load_catalog_impl(started_cluster)
-    catalog.create_namespace(root_namespace)
-
-    table = create_table(catalog, root_namespace, table_name)
-
-    create_clickhouse_glue_database(started_cluster, node, CATALOG_NAME)
-    assert len(node.query(f"SELECT * FROM {CATALOG_NAME}.`{root_namespace}.{table_name}`")) == 0
-
-
-def test_timestamps(started_cluster):
-    node = started_cluster.instances["node1"]
-
-    test_ref = f"test_list_tables_{uuid.uuid4()}"
-    table_name = f"{test_ref}_table"
-    root_namespace = f"{test_ref}_namespace"
-
-    catalog = load_catalog_impl(started_cluster)
-    catalog.create_namespace(root_namespace)
-
-    schema = Schema(
-        NestedField(
-            field_id=1, name="timestamp", field_type=TimestampType(), required=False
-        ),
-        NestedField(
-            field_id=2,
-            name="timestamptz",
-            field_type=TimestamptzType(),
-            required=False,
-        ),
-    )
-    table = create_table(catalog, root_namespace, table_name, schema)
-
-    create_clickhouse_glue_database(started_cluster, node, CATALOG_NAME)
-
-    data = [
-        {
-            "timestamp": datetime(2024, 1, 1, hour=12, minute=0, second=0, microsecond=0),
-            "timestamptz": datetime(
-                2024,
-                1,
-                1,
-                hour=12,
-                minute=0,
-                second=0,
-                microsecond=0,
-                tzinfo=pytz.timezone("UTC"),
-            )
-        }
-    ]
-    df = pa.Table.from_pylist(data)
-    table.append(df)
-
-    assert node.query(f"SHOW CREATE TABLE {CATALOG_NAME}.`{root_namespace}.{table_name}`") == f"CREATE TABLE {CATALOG_NAME}.`{root_namespace}.{table_name}`\\n(\\n    `timestamp` Nullable(DateTime64(6)),\\n    `timestamptz` Nullable(DateTime64(6, \\'UTC\\'))\\n)\\nENGINE = Iceberg(\\'http://minio:9000/warehouse-glue/data/\\', \\'minio\\', \\'[HIDDEN]\\')\n"
-    assert node.query(f"SELECT * FROM {CATALOG_NAME}.`{root_namespace}.{table_name}`") == "2024-01-01 12:00:00.000000\t2024-01-01 12:00:00.000000\n"
-
-
-def test_insert(started_cluster):
-    node = started_cluster.instances["node1"]
-
-    test_ref = f"test_list_tables_{uuid.uuid4()}"
-    table_name = f"{test_ref}_table"
-    root_namespace = f"{test_ref}_namespace"
-
-    catalog = load_catalog_impl(started_cluster)
-    catalog.create_namespace(root_namespace)
-
-    create_table(catalog, root_namespace, table_name, DEFAULT_SCHEMA, PartitionSpec(), DEFAULT_SORT_ORDER, table_name)
-
-    create_clickhouse_glue_database(started_cluster, node, CATALOG_NAME)
-    node.query(f"INSERT INTO {CATALOG_NAME}.`{root_namespace}.{table_name}` VALUES (NULL, 'AAPL', 193.24, 193.31, tuple('bot'), NULL);", settings={"allow_experimental_insert_into_iceberg": 1, 'write_full_path_in_iceberg_metadata': 1})
-    catalog.load_table(f"{root_namespace}.{table_name}")
-    assert node.query(f"SELECT * FROM {CATALOG_NAME}.`{root_namespace}.{table_name}`") == "\\N\tAAPL\t193.24\t193.31\t('bot')\t{}\n"
-
-
-def test_create(started_cluster):
-    node = started_cluster.instances["node1"]
-
-    test_ref = f"test_list_tables_{uuid.uuid4()}"
-    table_name = f"{test_ref}_table"
-    root_namespace = f"{test_ref}_namespace"
-
-    create_clickhouse_glue_database(started_cluster, node, CATALOG_NAME)
-    create_clickhouse_glue_table(started_cluster, node, root_namespace, table_name, "(x String)")
-    node.query(f"INSERT INTO {CATALOG_NAME}.`{root_namespace}.{table_name}` VALUES ('AAPL');", settings={"allow_experimental_insert_into_iceberg": 1, 'write_full_path_in_iceberg_metadata': 1})
-    assert node.query(f"SELECT * FROM {CATALOG_NAME}.`{root_namespace}.{table_name}`") == "AAPL\n"
-
-
-def test_drop_table(started_cluster):
-    node = started_cluster.instances["node1"]
-
-    test_ref = f"test_list_tables_{uuid.uuid4()}"
-    table_name = f"{test_ref}_table"
-    root_namespace = f"{test_ref}_namespace"
-
-    catalog = load_catalog_impl(started_cluster)
-
-    create_clickhouse_glue_database(started_cluster, node, CATALOG_NAME)
-    create_clickhouse_glue_table(started_cluster, node, root_namespace, table_name, "(x String)")
-    assert len(catalog.list_tables(root_namespace)) == 1
-    assert node.query(f"SELECT * FROM {CATALOG_NAME}.`{root_namespace}.{table_name}`") == ""
-
-    drop_clickhouse_glue_table(node, root_namespace, table_name)
-    assert len(catalog.list_tables(root_namespace)) == 0
-=======
-    assert "SECRET_2" not in node.query(f"SHOW CREATE DATABASE {CATALOG_NAME}")
->>>>>>> f4f0febc
+    assert "SECRET_2" not in node.query(f"SHOW CREATE DATABASE {CATALOG_NAME}")