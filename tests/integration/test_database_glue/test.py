--- conflicted
+++ resolved
@@ -275,13 +275,9 @@
             node.query(f"SELECT count() FROM {CATALOG_NAME}.`{namespace}.{table_name}`")
         )
 
-<<<<<<< HEAD
     assert int(node.query(f"SELECT count() FROM system.iceberg_history WHERE database = '{CATALOG_NAME}' and table ilike '%{root_namespace}%'").strip()) == 4
     assert int(node.query(f"SELECT count() FROM system.tables WHERE database = '{CATALOG_NAME}' and table ilike '%{root_namespace}%'").strip()) == 4
     assert int(node.query(f"SELECT count() FROM system.tables WHERE database = '{CATALOG_NAME}' and table ilike '%{root_namespace}%' SETTINGS show_data_lake_catalogs_in_system_tables = false").strip()) == 0
-
-=======
->>>>>>> 0a3653ab
 
 def test_hide_sensitive_info(started_cluster):
     node = started_cluster.instances["node1"]
@@ -319,104 +315,4 @@
     table = create_table(catalog, root_namespace, table_name)
 
     create_clickhouse_glue_database(started_cluster, node, CATALOG_NAME)
-<<<<<<< HEAD
-    assert len(node.query(f"SELECT * FROM {CATALOG_NAME}.`{root_namespace}.{table_name}`")) == 0
-
-
-def test_timestamps(started_cluster):
-    node = started_cluster.instances["node1"]
-
-    test_ref = f"test_list_tables_{uuid.uuid4()}"
-    table_name = f"{test_ref}_table"
-    root_namespace = f"{test_ref}_namespace"
-
-    catalog = load_catalog_impl(started_cluster)
-    catalog.create_namespace(root_namespace)
-
-    schema = Schema(
-        NestedField(
-            field_id=1, name="timestamp", field_type=TimestampType(), required=False
-        ),
-        NestedField(
-            field_id=2,
-            name="timestamptz",
-            field_type=TimestamptzType(),
-            required=False,
-        ),
-    )
-    table = create_table(catalog, root_namespace, table_name, schema)
-
-    create_clickhouse_glue_database(started_cluster, node, CATALOG_NAME)
-
-    data = [
-        {
-            "timestamp": datetime(2024, 1, 1, hour=12, minute=0, second=0, microsecond=0),
-            "timestamptz": datetime(
-                2024,
-                1,
-                1,
-                hour=12,
-                minute=0,
-                second=0,
-                microsecond=0,
-                tzinfo=pytz.timezone("UTC"),
-            )
-        }
-    ]
-    df = pa.Table.from_pylist(data)
-    table.append(df)
-
-    assert node.query(f"SHOW CREATE TABLE {CATALOG_NAME}.`{root_namespace}.{table_name}`") == f"CREATE TABLE {CATALOG_NAME}.`{root_namespace}.{table_name}`\\n(\\n    `timestamp` Nullable(DateTime64(6)),\\n    `timestamptz` Nullable(DateTime64(6, \\'UTC\\'))\\n)\\nENGINE = Iceberg(\\'http://minio:9000/warehouse-glue/data/\\', \\'minio\\', \\'[HIDDEN]\\')\n"
-    assert node.query(f"SELECT * FROM {CATALOG_NAME}.`{root_namespace}.{table_name}`") == "2024-01-01 12:00:00.000000\t2024-01-01 12:00:00.000000\n"
-
-
-def test_insert(started_cluster):
-    node = started_cluster.instances["node1"]
-
-    test_ref = f"test_list_tables_{uuid.uuid4()}"
-    table_name = f"{test_ref}_table"
-    root_namespace = f"{test_ref}_namespace"
-
-    catalog = load_catalog_impl(started_cluster)
-    catalog.create_namespace(root_namespace)
-
-    create_table(catalog, root_namespace, table_name, DEFAULT_SCHEMA, PartitionSpec(), DEFAULT_SORT_ORDER, table_name)
-
-    create_clickhouse_glue_database(started_cluster, node, CATALOG_NAME)
-    node.query(f"INSERT INTO {CATALOG_NAME}.`{root_namespace}.{table_name}` VALUES (NULL, 'AAPL', 193.24, 193.31, tuple('bot'), NULL);", settings={"allow_experimental_insert_into_iceberg": 1, 'write_full_path_in_iceberg_metadata': 1})
-    catalog.load_table(f"{root_namespace}.{table_name}")
-    assert node.query(f"SELECT * FROM {CATALOG_NAME}.`{root_namespace}.{table_name}`") == "\\N\tAAPL\t193.24\t193.31\t('bot')\t{}\n"
-
-
-def test_create(started_cluster):
-    node = started_cluster.instances["node1"]
-
-    test_ref = f"test_list_tables_{uuid.uuid4()}"
-    table_name = f"{test_ref}_table"
-    root_namespace = f"{test_ref}_namespace"
-
-    create_clickhouse_glue_database(started_cluster, node, CATALOG_NAME)
-    create_clickhouse_glue_table(started_cluster, node, root_namespace, table_name, "(x String)")
-    node.query(f"INSERT INTO {CATALOG_NAME}.`{root_namespace}.{table_name}` VALUES ('AAPL');", settings={"allow_experimental_insert_into_iceberg": 1, 'write_full_path_in_iceberg_metadata': 1})
-    assert node.query(f"SELECT * FROM {CATALOG_NAME}.`{root_namespace}.{table_name}`") == "AAPL\n"
-
-
-def test_drop_table(started_cluster):
-    node = started_cluster.instances["node1"]
-
-    test_ref = f"test_list_tables_{uuid.uuid4()}"
-    table_name = f"{test_ref}_table"
-    root_namespace = f"{test_ref}_namespace"
-
-    catalog = load_catalog_impl(started_cluster)
-
-    create_clickhouse_glue_database(started_cluster, node, CATALOG_NAME)
-    create_clickhouse_glue_table(started_cluster, node, root_namespace, table_name, "(x String)")
-    assert len(catalog.list_tables(root_namespace)) == 1
-    assert node.query(f"SELECT * FROM {CATALOG_NAME}.`{root_namespace}.{table_name}`") == ""
-
-    drop_clickhouse_glue_table(node, root_namespace, table_name)
-    assert len(catalog.list_tables(root_namespace)) == 0
-=======
-    assert len(node.query(f"SELECT * FROM {CATALOG_NAME}.`{root_namespace}.{table_name}`")) == 0
->>>>>>> 0a3653ab
+    assert len(node.query(f"SELECT * FROM {CATALOG_NAME}.`{root_namespace}.{table_name}`")) == 0