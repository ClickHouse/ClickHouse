import logging
import os
import random
import uuid
from datetime import datetime

import pyarrow as pa
import pytest
import urllib3
import pytz
from datetime import datetime, timedelta
from minio import Minio
from pyiceberg.catalog import load_catalog
from pyiceberg.partitioning import PartitionField, PartitionSpec
from pyiceberg.schema import Schema
from pyiceberg.table.sorting import SortField, SortOrder
from pyiceberg.transforms import DayTransform, IdentityTransform
from helpers.config_cluster import minio_access_key, minio_secret_key
import decimal
from pyiceberg.types import (
    DoubleType,
    NestedField,
    StringType,
    StructType,
    TimestampType,
    TimestamptzType,
    MapType,
    DecimalType,
)

from helpers.cluster import ClickHouseCluster, ClickHouseInstance, is_arm

import boto3

CATALOG_NAME = "test"

BASE_URL = "http://glue:3000"
BASE_URL_LOCAL_HOST = "http://localhost:3000"

def generate_decimal(precision=9, scale=2):
    max_value = 10**(precision - scale) - 1
    value = random.uniform(0, max_value)
    return round(decimal.Decimal(value), scale)

DEFAULT_SCHEMA = Schema(
    NestedField(
        field_id=1, name="datetime", field_type=TimestampType(), required=False
    ),
    NestedField(field_id=2, name="symbol", field_type=StringType(), required=False),
    NestedField(field_id=3, name="bid", field_type=DoubleType(), required=False),
    NestedField(field_id=4, name="ask", field_type=DoubleType(), required=False),
    NestedField(
        field_id=5,
        name="details",
        field_type=StructType(
            NestedField(
                field_id=4,
                name="created_by",
                field_type=StringType(),
                required=False,
            ),
        ),
        required=False,
    ),
    NestedField(
        field_id=6,
        name="map_string_decimal",
        field_type=MapType(
            key_type=StringType(),
            value_type=DecimalType(9, 2),
            key_id=7,
            value_id=8,
            value_required=False,
        ),
        required=False,
    ),
)

DEFAULT_CREATE_TABLE = "CREATE TABLE {}.`{}.{}`\\n(\\n    `datetime` Nullable(DateTime64(6)),\\n    `symbol` Nullable(String),\\n    `bid` Nullable(Float64),\\n    `ask` Nullable(Float64),\\n    `details` Tuple(created_by Nullable(String)),\\n    `map_string_decimal` Map(String, Nullable(Decimal(9, 2)))\\n)\\nENGINE = Iceberg(\\'http://minio:9000/warehouse-glue/data/\\', \\'minio\\', \\'[HIDDEN]\\')\n"

DEFAULT_PARTITION_SPEC = PartitionSpec(
    PartitionField(
        source_id=1, field_id=1000, transform=DayTransform(), name="datetime_day"
    )
)

DEFAULT_SORT_ORDER = SortOrder(SortField(source_id=2, transform=IdentityTransform()))


def list_databases():
    client = boto3.client(
        "glue", region_name="us-east-1", endpoint_url=BASE_URL_LOCAL_HOST
    )
    databases = client.get_databases()
    return databases


def load_catalog_impl(started_cluster):
    return load_catalog(
        CATALOG_NAME,  # name is not important
        **{
            "type": "glue",
            "glue.endpoint": BASE_URL_LOCAL_HOST,
            "glue.region": "us-east-1",
            "s3.endpoint": f"http://{started_cluster.get_instance_ip('minio')}:9000",
            "s3.access-key-id": minio_access_key,
            "s3.secret-access-key": minio_secret_key,
        },
    )


def create_table(
    catalog,
    namespace,
    table,
    schema=DEFAULT_SCHEMA,
    partition_spec=DEFAULT_PARTITION_SPEC,
    sort_order=DEFAULT_SORT_ORDER,
):
    return catalog.create_table(
        identifier=f"{namespace}.{table}",
        schema=schema,
        location="s3://warehouse-glue/data",
        partition_spec=partition_spec,
        sort_order=sort_order,
    )



def generate_arrow_data(num_rows=5):
    datetimes = []
    symbols = []
    bids = []
    asks = []
    details_created_by = []
    map_keys = []
    map_values = []

    offsets = [0]

    for _ in range(num_rows):
        datetimes.append(datetime.utcnow() - timedelta(minutes=random.randint(0, 60)))
        symbols.append(random.choice(["AAPL", "GOOG", "MSFT"]))
        bids.append(random.uniform(100, 150))
        asks.append(random.uniform(150, 200))
        details_created_by.append(random.choice(["alice", "bob", "carol"]))

        # map<string, decimal(9,2)>
        keys = []
        values = []
        for i in range(random.randint(1, 3)):
            keys.append(f"key{i}")
            values.append(generate_decimal())
        map_keys.extend(keys)
        map_values.extend(values)
        offsets.append(offsets[-1] + len(keys))

    # Struct for 'details'
    struct_array = pa.StructArray.from_arrays(
        [pa.array(details_created_by, type=pa.string())],
        names=["created_by"]
    )

    # Map array
    map_array = pa.MapArray.from_arrays(
        offsets=pa.array(offsets, type=pa.int32()),
        keys=pa.array(map_keys, type=pa.string()),
        items=pa.array(map_values, type=pa.decimal128(9, 2))
    )

    # Final table
    table = pa.table({
        "datetime": pa.array(datetimes, type=pa.timestamp("us")),
        "symbol": pa.array(symbols, type=pa.string()),
        "bid": pa.array(bids, type=pa.float64()),
        "ask": pa.array(asks, type=pa.float64()),
        "details": struct_array,
        "map_string_decimal": map_array,
    })

    return table

def create_clickhouse_glue_database(
    started_cluster, node, name, additional_settings={}
):
    settings = {
        "catalog_type": "glue",
        "warehouse": "test",
        "storage_endpoint": "http://minio:9000/warehouse-glue",
        "region": "us-east-1",
    }

    settings.update(additional_settings)

    node.query(
        f"""
DROP DATABASE IF EXISTS {name};
SET allow_experimental_database_glue_catalog=true;
CREATE DATABASE {name} ENGINE = DataLakeCatalog('{BASE_URL}', '{minio_access_key}', '{minio_secret_key}')
SETTINGS {",".join((k+"="+repr(v) for k, v in settings.items()))}
    """
    )


@pytest.fixture(scope="module")
def started_cluster():
    try:
        # We must add some credentials, otherwise moto (AWS Mock)
        # will reject boto connection
        os.environ["AWS_ACCESS_KEY_ID"] = "testing"
        os.environ["AWS_SECRET_ACCESS_KEY"] = "testing"
        cluster = ClickHouseCluster(__file__)
        cluster.add_instance(
            "node1",
            main_configs=[],
            user_configs=[],
            stay_alive=True,
            with_glue_catalog=True,
        )

        logging.info("Starting cluster...")
        cluster.start()

        yield cluster

    finally:
        cluster.shutdown()


def test_list_tables(started_cluster):
    node = started_cluster.instances["node1"]

    root_namespace = f"clickhouse_{uuid.uuid4()}"
    namespace_1 = f"{root_namespace}_testA_A"
    namespace_2 = f"{root_namespace}_testB_B"
    namespace_1_tables = ["tableA", "tableB"]
    namespace_2_tables = ["tableC", "tableD"]

    catalog = load_catalog_impl(started_cluster)

    for namespace in [namespace_1, namespace_2]:
        catalog.create_namespace(namespace)

    for namespace in [namespace_1, namespace_2]:
        assert len(catalog.list_tables(namespace)) == 0

    create_clickhouse_glue_database(started_cluster, node, CATALOG_NAME)

    tables_list = ""
    for table in namespace_1_tables:
        create_table(catalog, namespace_1, table)
        if len(tables_list) > 0:
            tables_list += "\n"
        tables_list += f"{namespace_1}.{table}"

    for table in namespace_2_tables:
        create_table(catalog, namespace_2, table)
        if len(tables_list) > 0:
            tables_list += "\n"
        tables_list += f"{namespace_2}.{table}"

    assert (
        tables_list
        == node.query(
            f"SELECT name FROM system.tables WHERE database = '{CATALOG_NAME}' and name ILIKE '{root_namespace}%' ORDER BY name"
        ).strip()
    )
    node.restart_clickhouse()
    assert (
        tables_list
        == node.query(
            f"SELECT name FROM system.tables WHERE database = '{CATALOG_NAME}' and name ILIKE '{root_namespace}%' ORDER BY name"
        ).strip()
    )

    expected = DEFAULT_CREATE_TABLE.format(CATALOG_NAME, namespace_2, "tableC")
    print("Expected", expected)
    print("Got", node.query(f"SHOW CREATE TABLE {CATALOG_NAME}.`{namespace_2}.tableC`"))
    assert expected == node.query(
        f"SHOW CREATE TABLE {CATALOG_NAME}.`{namespace_2}.tableC`"
    )
    assert int(node.query(f"SELECT count() FROM system.iceberg_history WHERE database = '{CATALOG_NAME}' and table ilike '%{root_namespace}%'").strip()) == 0


def test_select(started_cluster):
    node = started_cluster.instances["node1"]

    test_ref = f"test_list_tables_{uuid.uuid4()}"
    table_name = f"{test_ref}_table"
    root_namespace = f"{test_ref}_namespace"

    namespaces_to_create = [
        root_namespace,
        f"{root_namespace}_A",
        f"{root_namespace}_B",
        f"{root_namespace}_C",
    ]

    catalog = load_catalog_impl(started_cluster)

    for namespace in namespaces_to_create:
        catalog.create_namespace(namespace)
        assert len(catalog.list_tables(namespace)) == 0

    for namespace in namespaces_to_create:
        table = create_table(catalog, namespace, table_name)

        num_rows = 10
        df = generate_arrow_data(num_rows)
        table.append(df)

        create_clickhouse_glue_database(started_cluster, node, CATALOG_NAME)

        expected = DEFAULT_CREATE_TABLE.format(CATALOG_NAME, namespace, table_name)
        assert expected == node.query(
            f"SHOW CREATE TABLE {CATALOG_NAME}.`{namespace}.{table_name}`"
        )

        assert num_rows == int(
            node.query(f"SELECT count() FROM {CATALOG_NAME}.`{namespace}.{table_name}`")
        )

    assert int(node.query(f"SELECT count() FROM system.iceberg_history WHERE database = '{CATALOG_NAME}' and table ilike '%{root_namespace}%'").strip()) == 4


def test_hide_sensitive_info(started_cluster):
    node = started_cluster.instances["node1"]

    test_ref = f"test_hide_sensitive_info_{uuid.uuid4()}"
    table_name = f"{test_ref}_table"
    root_namespace = f"{test_ref}_namespace"

    namespace = f"{root_namespace}_A"
    catalog = load_catalog_impl(started_cluster)
    catalog.create_namespace(namespace)

    create_table(catalog, namespace, table_name)

    create_clickhouse_glue_database(
        started_cluster,
        node,
        CATALOG_NAME,
        additional_settings={
            "aws_access_key_id": "SECRET_1",
            "aws_secret_access_key": "SECRET_2",
        },
    )
    assert "SECRET_1" not in node.query(f"SHOW CREATE DATABASE {CATALOG_NAME}")
    assert "SECRET_2" not in node.query(f"SHOW CREATE DATABASE {CATALOG_NAME}")


def test_select_after_rename(started_cluster):
    node = started_cluster.instances["node1"]

    test_ref = f"test_list_tables_{uuid.uuid4()}"
    table_name = f"{test_ref}_table"
    root_namespace = f"{test_ref}_namespace"

    namespaces_to_create = [
        root_namespace,
        f"{root_namespace}_A",
        f"{root_namespace}_B",
        f"{root_namespace}_C",
    ]

    catalog = load_catalog_impl(started_cluster)

    for namespace in namespaces_to_create:
        catalog.create_namespace(namespace)
        assert len(catalog.list_tables(namespace)) == 0

    for namespace in namespaces_to_create:
        table = create_table(catalog, namespace, table_name)

        num_rows = 10
        df = generate_arrow_data(num_rows)
        table.append(df)

        create_clickhouse_glue_database(started_cluster, node, CATALOG_NAME)

        expected = DEFAULT_CREATE_TABLE.format(CATALOG_NAME, namespace, table_name)
        assert expected == node.query(
            f"SHOW CREATE TABLE {CATALOG_NAME}.`{namespace}.{table_name}`"
        )

        with table.update_schema() as update:
            update.rename_column("bid", "new_bid")

        print(node.query(f"SELECT * FROM {CATALOG_NAME}.`{namespace}.{table_name}`"))


<<<<<<< HEAD
def test_timestamps(started_cluster):
    node = started_cluster.instances["node1"]

    test_ref = f"test_list_tables_{uuid.uuid4()}"
    table_name = f"{test_ref}_table"
    root_namespace = f"{test_ref}_namespace"

    catalog = load_catalog_impl(started_cluster)
    catalog.create_namespace(root_namespace)

    schema = Schema(
        NestedField(
            field_id=1, name="timestamp", field_type=TimestampType(), required=False
        ),
        NestedField(
            field_id=2,
            name="timestamptz",
            field_type=TimestamptzType(),
            required=False,
        ),
    )
    table = create_table(catalog, root_namespace, table_name, schema)

    create_clickhouse_glue_database(started_cluster, node, CATALOG_NAME)

    data = [
        {
            "timestamp": datetime(2024, 1, 1, hour=12, minute=0, second=0, microsecond=0),
            "timestamptz": datetime(
                2024,
                1,
                1,
                hour=12,
                minute=0,
                second=0,
                microsecond=0,
                tzinfo=pytz.timezone("UTC"),
            )
        }
    ]
    df = pa.Table.from_pylist(data)
    table.append(df)

    assert node.query(f"SHOW CREATE TABLE {CATALOG_NAME}.`{root_namespace}.{table_name}`") == f"CREATE TABLE {CATALOG_NAME}.`{root_namespace}.{table_name}`\\n(\\n    `timestamp` Nullable(DateTime64(6)),\\n    `timestamptz` Nullable(DateTime64(6, \\'UTC\\'))\\n)\\nENGINE = Iceberg(\\'http://minio:9000/warehouse-glue/data/\\', \\'minio\\', \\'[HIDDEN]\\')\n"
    assert node.query(f"SELECT * FROM {CATALOG_NAME}.`{root_namespace}.{table_name}`") == "2024-01-01 12:00:00.000000\t2024-01-01 12:00:00.000000\n"
=======
def test_non_existing_tables(started_cluster):
    node = started_cluster.instances["node1"]

    test_ref = f"test_non_existing_tables_{uuid.uuid4()}"
    table_name = f"{test_ref}_table"
    root_namespace = f"{test_ref}_namespace"

    namespaces_to_create = [
        root_namespace,
        f"{root_namespace}_A",
    ]

    catalog = load_catalog_impl(started_cluster)

    for namespace in namespaces_to_create:
        catalog.create_namespace(namespace)

    for namespace in namespaces_to_create:
        table = create_table(catalog, namespace, table_name)

        num_rows = 10
        df = generate_arrow_data(num_rows)
        table.append(df)

        create_clickhouse_glue_database(started_cluster, node, CATALOG_NAME)

        expected = DEFAULT_CREATE_TABLE.format(CATALOG_NAME, namespace, table_name)
        assert expected == node.query(
            f"SHOW CREATE TABLE {CATALOG_NAME}.`{namespace}.{table_name}`"
        )

        try:
            node.query(f"SHOW CREATE TABLE {CATALOG_NAME}.`{namespace}.wrong_table_name`")
        except Exception as e:
            assert "DB::Exception: Table" in str(e)
            assert "doesn't exist" in str(e)

        try:
            node.query(f"SHOW CREATE TABLE {CATALOG_NAME}.`fake_namespace.wrong_table_name`")
        except Exception as e:
            assert "DB::Exception: Table" in str(e)
            assert "doesn't exist" in str(e)
>>>>>>> 55a4f67d
<|MERGE_RESOLUTION|>--- conflicted
+++ resolved
@@ -389,7 +389,50 @@
         print(node.query(f"SELECT * FROM {CATALOG_NAME}.`{namespace}.{table_name}`"))
 
 
-<<<<<<< HEAD
+def test_non_existing_tables(started_cluster):
+    node = started_cluster.instances["node1"]
+
+    test_ref = f"test_non_existing_tables_{uuid.uuid4()}"
+    table_name = f"{test_ref}_table"
+    root_namespace = f"{test_ref}_namespace"
+
+    namespaces_to_create = [
+        root_namespace,
+        f"{root_namespace}_A",
+    ]
+
+    catalog = load_catalog_impl(started_cluster)
+
+    for namespace in namespaces_to_create:
+        catalog.create_namespace(namespace)
+
+    for namespace in namespaces_to_create:
+        table = create_table(catalog, namespace, table_name)
+
+        num_rows = 10
+        df = generate_arrow_data(num_rows)
+        table.append(df)
+
+        create_clickhouse_glue_database(started_cluster, node, CATALOG_NAME)
+
+        expected = DEFAULT_CREATE_TABLE.format(CATALOG_NAME, namespace, table_name)
+        assert expected == node.query(
+            f"SHOW CREATE TABLE {CATALOG_NAME}.`{namespace}.{table_name}`"
+        )
+
+        try:
+            node.query(f"SHOW CREATE TABLE {CATALOG_NAME}.`{namespace}.wrong_table_name`")
+        except Exception as e:
+            assert "DB::Exception: Table" in str(e)
+            assert "doesn't exist" in str(e)
+
+        try:
+            node.query(f"SHOW CREATE TABLE {CATALOG_NAME}.`fake_namespace.wrong_table_name`")
+        except Exception as e:
+            assert "DB::Exception: Table" in str(e)
+            assert "doesn't exist" in str(e)
+
+
 def test_timestamps(started_cluster):
     node = started_cluster.instances["node1"]
 
@@ -434,48 +477,4 @@
     table.append(df)
 
     assert node.query(f"SHOW CREATE TABLE {CATALOG_NAME}.`{root_namespace}.{table_name}`") == f"CREATE TABLE {CATALOG_NAME}.`{root_namespace}.{table_name}`\\n(\\n    `timestamp` Nullable(DateTime64(6)),\\n    `timestamptz` Nullable(DateTime64(6, \\'UTC\\'))\\n)\\nENGINE = Iceberg(\\'http://minio:9000/warehouse-glue/data/\\', \\'minio\\', \\'[HIDDEN]\\')\n"
-    assert node.query(f"SELECT * FROM {CATALOG_NAME}.`{root_namespace}.{table_name}`") == "2024-01-01 12:00:00.000000\t2024-01-01 12:00:00.000000\n"
-=======
-def test_non_existing_tables(started_cluster):
-    node = started_cluster.instances["node1"]
-
-    test_ref = f"test_non_existing_tables_{uuid.uuid4()}"
-    table_name = f"{test_ref}_table"
-    root_namespace = f"{test_ref}_namespace"
-
-    namespaces_to_create = [
-        root_namespace,
-        f"{root_namespace}_A",
-    ]
-
-    catalog = load_catalog_impl(started_cluster)
-
-    for namespace in namespaces_to_create:
-        catalog.create_namespace(namespace)
-
-    for namespace in namespaces_to_create:
-        table = create_table(catalog, namespace, table_name)
-
-        num_rows = 10
-        df = generate_arrow_data(num_rows)
-        table.append(df)
-
-        create_clickhouse_glue_database(started_cluster, node, CATALOG_NAME)
-
-        expected = DEFAULT_CREATE_TABLE.format(CATALOG_NAME, namespace, table_name)
-        assert expected == node.query(
-            f"SHOW CREATE TABLE {CATALOG_NAME}.`{namespace}.{table_name}`"
-        )
-
-        try:
-            node.query(f"SHOW CREATE TABLE {CATALOG_NAME}.`{namespace}.wrong_table_name`")
-        except Exception as e:
-            assert "DB::Exception: Table" in str(e)
-            assert "doesn't exist" in str(e)
-
-        try:
-            node.query(f"SHOW CREATE TABLE {CATALOG_NAME}.`fake_namespace.wrong_table_name`")
-        except Exception as e:
-            assert "DB::Exception: Table" in str(e)
-            assert "doesn't exist" in str(e)
->>>>>>> 55a4f67d
+    assert node.query(f"SELECT * FROM {CATALOG_NAME}.`{root_namespace}.{table_name}`") == "2024-01-01 12:00:00.000000\t2024-01-01 12:00:00.000000\n"