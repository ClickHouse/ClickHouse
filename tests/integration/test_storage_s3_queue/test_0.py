import io
import json
import logging
import random
import string
import time
import uuid
from multiprocessing.dummy import Pool

import pytest
from kazoo.exceptions import NoNodeError

from helpers.client import QueryRuntimeException
from helpers.cluster import ClickHouseCluster, ClickHouseInstance
from helpers.s3_queue_common import run_query, random_str, generate_random_files, put_s3_file_content, put_azure_file_content, create_table, create_mv, generate_random_string, add_instances

AVAILABLE_MODES = ["unordered", "ordered"]

@pytest.fixture(autouse=True)
def s3_queue_setup_teardown(started_cluster):
    instance = started_cluster.instances["instance"]
    instance_2 = started_cluster.instances["instance2"]

    instance.query("DROP DATABASE IF EXISTS default; CREATE DATABASE default;")
    instance_2.query("DROP DATABASE IF EXISTS default; CREATE DATABASE default;")

    minio = started_cluster.minio_client
    objects = list(minio.list_objects(started_cluster.minio_bucket, recursive=True))
    for obj in objects:
        minio.remove_object(started_cluster.minio_bucket, obj.object_name)

    container_client = started_cluster.blob_service_client.get_container_client(
        started_cluster.azurite_container
    )

    if container_client.exists():
        blob_names = [b.name for b in container_client.list_blobs()]
        logging.debug(f"Deleting blobs: {blob_names}")
        for b in blob_names:
            container_client.delete_blob(b)

    yield  # run test


@pytest.fixture(scope="module")
def started_cluster():
    try:
        cluster = ClickHouseCluster(__file__)
        add_instances(cluster)

        logging.info("Starting cluster...")
        cluster.start()
        logging.info("Cluster started")

        yield cluster
    finally:
        cluster.shutdown()


@pytest.mark.parametrize("mode", ["unordered", "ordered"])
@pytest.mark.parametrize("engine_name", ["S3Queue", "AzureQueue"])
def test_delete_after_processing(started_cluster, mode, engine_name):
    node = started_cluster.instances["instance"]
    table_name = (
        f"delete_after_processing_{mode}_{engine_name}_{generate_random_string()}"
    )
    dst_table_name = f"{table_name}_dst"
    files_path = f"{table_name}_data"
    files_num = 5
    row_num = 10
    # A unique path is necessary for repeatable tests
    keeper_path = f"/clickhouse/test_{table_name}_{generate_random_string()}"
    if engine_name == "S3Queue":
        storage = "s3"
    else:
        storage = "azure"

    total_values = generate_random_files(
        started_cluster, files_path, files_num, row_num=row_num, storage=storage
    )
    create_table(
        started_cluster,
        node,
        table_name,
        mode,
        files_path,
        additional_settings={"after_processing": "delete", "keeper_path": keeper_path},
        engine_name=engine_name,
    )
    create_mv(node, table_name, dst_table_name)

    expected_count = files_num * row_num
    for _ in range(100):
        count = int(node.query(f"SELECT count() FROM {dst_table_name}"))
        print(f"{count}/{expected_count}")
        if count == expected_count:
            break
        time.sleep(1)

    assert int(node.query(f"SELECT count() FROM {dst_table_name}")) == expected_count
    assert int(node.query(f"SELECT uniq(_path) FROM {dst_table_name}")) == files_num
    assert [
        list(map(int, l.split()))
        for l in node.query(
            f"SELECT column1, column2, column3 FROM {dst_table_name} ORDER BY column1, column2, column3"
        ).splitlines()
    ] == sorted(total_values, key=lambda x: (x[0], x[1], x[2]))

    node.query("system flush logs")

    if engine_name == "S3Queue":
        system_tables = ["s3queue_log", "s3queue"]
    else:
        system_tables = ["azure_queue_log", "azure_queue"]

    for table in system_tables:
        if table.endswith("_log"):
            assert (
                int(
                    node.query(
                        f"SELECT sum(rows_processed) FROM system.{table} WHERE table = '{table_name}'"
                    )
                )
                == files_num * row_num
            )
        else:
            assert (
                int(
                    node.query(
                        f"SELECT sum(rows_processed) FROM system.{table} WHERE zookeeper_path = '{keeper_path}'"
                    )
                )
                == files_num * row_num
            )

    if engine_name == "S3Queue":
        minio = started_cluster.minio_client
        objects = list(minio.list_objects(started_cluster.minio_bucket, recursive=True))
        assert len(objects) == 0
    else:
        client = started_cluster.blob_service_client.get_container_client(
            started_cluster.azurite_container
        )
        objects_iterator = client.list_blobs(files_path)
        for objects in objects_iterator:
            assert False


@pytest.mark.parametrize("mode", ["unordered", "ordered"])
@pytest.mark.parametrize("engine_name", ["S3Queue", "AzureQueue"])
def test_failed_retry(started_cluster, mode, engine_name):
    node = started_cluster.instances["instance"]
    table_name = f"failed_retry_{mode}_{engine_name}"
    dst_table_name = f"{table_name}_dst"
    files_path = f"{table_name}_data"
    file_path = f"{files_path}/trash_test.csv"
    # A unique path is necessary for repeatable tests
    keeper_path = f"/clickhouse/test_{table_name}_{generate_random_string()}"
    retries_num = 3

    values = [
        ["failed", 1, 1],
    ]
    values_csv = (
        "\n".join((",".join(map(str, row)) for row in values)) + "\n"
    ).encode()
    if engine_name == "S3Queue":
        put_s3_file_content(started_cluster, file_path, values_csv)
    else:
        put_azure_file_content(started_cluster, file_path, values_csv)

    create_table(
        started_cluster,
        node,
        table_name,
        mode,
        files_path,
        additional_settings={
            "s3queue_loading_retries": retries_num,
            "keeper_path": keeper_path,
            "polling_max_timeout_ms": 5000,
            "polling_backoff_ms": 1000,
        },
        engine_name=engine_name,
    )
    create_mv(node, table_name, dst_table_name)

    failed_node_path = ""
    for _ in range(20):
        zk = started_cluster.get_kazoo_client("zoo1")
        failed_nodes = zk.get_children(f"{keeper_path}/failed/")
        if len(failed_nodes) > 0:
            assert len(failed_nodes) == 1
            failed_node_path = f"{keeper_path}/failed/{failed_nodes[0]}"
        time.sleep(1)

    assert failed_node_path != ""

    retries = 0
    for _ in range(20):
        data, stat = zk.get(failed_node_path)
        json_data = json.loads(data)
        print(f"Failed node metadata: {json_data}")
        assert json_data["file_path"] == file_path
        retries = int(json_data["retries"])
        if retries == retries_num:
            break
        time.sleep(1)

    assert retries == retries_num
    assert 0 == int(node.query(f"SELECT count() FROM {dst_table_name}"))


@pytest.mark.parametrize("mode", AVAILABLE_MODES)
def test_direct_select_file(started_cluster, mode):
    node = started_cluster.instances["instance"]
    table_name = f"direct_select_file_{mode}"
    # A unique path is necessary for repeatable tests
    keeper_path = f"/clickhouse/test_{table_name}_{mode}_{generate_random_string()}"
    files_path = f"{table_name}_data"
    file_path = f"{files_path}/test.csv"

    values = [
        [12549, 2463, 19893],
        [64021, 38652, 66703],
        [81611, 39650, 83516],
    ]
    values_csv = (
        "\n".join((",".join(map(str, row)) for row in values)) + "\n"
    ).encode()
    put_s3_file_content(started_cluster, file_path, values_csv)

    for i in range(3):
        create_table(
            started_cluster,
            node,
            f"{table_name}_{i + 1}",
            mode,
            files_path,
            additional_settings={
                "keeper_path": keeper_path,
                "s3queue_processing_threads_num": 1,
                "enable_hash_ring_filtering": 0,
            },
        )

    assert [
        list(map(int, l.split()))
        for l in node.query(f"SELECT * FROM {table_name}_1").splitlines()
    ] == values

    assert [
        list(map(int, l.split()))
        for l in node.query(f"SELECT * FROM {table_name}_2").splitlines()
    ] == []

    assert [
        list(map(int, l.split()))
        for l in node.query(f"SELECT * FROM {table_name}_3").splitlines()
    ] == []

    # New table with same zookeeper path
    create_table(
        started_cluster,
        node,
        f"{table_name}_4",
        mode,
        files_path,
        additional_settings={
            "keeper_path": keeper_path,
            "s3queue_processing_threads_num": 1,
        },
    )

    assert [
        list(map(int, l.split()))
        for l in node.query(f"SELECT * FROM {table_name}_4").splitlines()
    ] == []

    # New table with different zookeeper path
    keeper_path = f"{keeper_path}_2"
    create_table(
        started_cluster,
        node,
        f"{table_name}_4",
        mode,
        files_path,
        additional_settings={
            "keeper_path": keeper_path,
            "s3queue_processing_threads_num": 1,
        },
    )

    assert [
        list(map(int, l.split()))
        for l in node.query(f"SELECT * FROM {table_name}_4").splitlines()
    ] == values

    values = [
        [1, 1, 1],
    ]
    values_csv = (
        "\n".join((",".join(map(str, row)) for row in values)) + "\n"
    ).encode()
    file_path = f"{files_path}/t.csv"
    put_s3_file_content(started_cluster, file_path, values_csv)

    if mode == "unordered":
        assert [
            list(map(int, l.split()))
            for l in node.query(f"SELECT * FROM {table_name}_4").splitlines()
        ] == values
    elif mode == "ordered":
        assert [
            list(map(int, l.split()))
            for l in node.query(f"SELECT * FROM {table_name}_4").splitlines()
        ] == []


@pytest.mark.parametrize("mode", AVAILABLE_MODES)
def test_direct_select_multiple_files(started_cluster, mode):
    node = started_cluster.instances["instance"]
    table_name = f"direct_select_multiple_files_{mode}"
    files_path = f"{table_name}_data"
    # A unique path is necessary for repeatable tests
    keeper_path = f"/clickhouse/test_{table_name}_{generate_random_string()}"

    create_table(
        started_cluster,
        node,
        table_name,
        mode,
        files_path,
        additional_settings={"keeper_path": keeper_path, "processing_threads_num": 3},
    )
    for i in range(5):
        rand_values = [[random.randint(0, 50) for _ in range(3)] for _ in range(10)]
        values_csv = (
            "\n".join((",".join(map(str, row)) for row in rand_values)) + "\n"
        ).encode()

        file_path = f"{files_path}/test_{i}.csv"
        put_s3_file_content(started_cluster, file_path, values_csv)

        assert [
            list(map(int, l.split()))
            for l in node.query(f"SELECT * FROM {table_name}").splitlines()
        ] == rand_values

    total_values = generate_random_files(started_cluster, files_path, 4, start_ind=5)
    assert {
        tuple(map(int, l.split()))
        for l in node.query(f"SELECT * FROM {table_name}").splitlines()
    } == set([tuple(i) for i in total_values])


@pytest.mark.parametrize("mode", AVAILABLE_MODES)
def test_streaming_to_view(started_cluster, mode):
    node = started_cluster.instances["instance"]
    table_name = f"streaming_to_view_{mode}"
    dst_table_name = f"{table_name}_dst"
    files_path = f"{table_name}_data"
    # A unique path is necessary for repeatable tests
    keeper_path = f"/clickhouse/test_{table_name}_{generate_random_string()}"

    total_values = generate_random_files(started_cluster, files_path, 10)
    create_table(
        started_cluster,
        node,
        table_name,
        mode,
        files_path,
        additional_settings={"keeper_path": keeper_path},
    )
    create_mv(node, table_name, dst_table_name)

    expected_values = set([tuple(i) for i in total_values])
    for i in range(10):
        selected_values = {
            tuple(map(int, l.split()))
            for l in node.query(
                f"SELECT column1, column2, column3 FROM {dst_table_name}"
            ).splitlines()
        }
        if selected_values == expected_values:
            break
        time.sleep(1)
    assert selected_values == expected_values


@pytest.mark.parametrize("mode", AVAILABLE_MODES)
def test_streaming_to_many_views(started_cluster, mode):
    node = started_cluster.instances["instance"]
    table_name = f"streaming_to_many_views_{mode}"
<<<<<<< HEAD
    keeper_path = f"/clickhouse/test_{table_name}_{generate_random_string()}"
    files_path = f"{table_name}_data"

    loading_retries = 2
    create_table(
        started_cluster,
        node,
        table_name,
        mode,
        files_path,
        additional_settings={
            "keeper_path": keeper_path,
            "polling_min_timeout_ms": 100,
            "polling_max_timeout_ms": 100,
            "s3queue_loading_retries": loading_retries,
            "polling_backoff_ms": 0,
        },
    )

    tables_num = 10
    mv_tables = [f"{table_name}_{i + 1}_mv" for i in range(tables_num)]
    dst_tables = [f"{table_name}_{i + 1}_dst" for i in range(tables_num)]

    for i in range(tables_num):
        create_mv(node, table_name, dst_tables[i], mv_name=mv_tables[i])

    start_idx = [0]
    expect_files_num = [0]
    expect_rows_num = [0]
    files = []

    def generate_files(files_num=20, row_num=100, file_prefix = "a"):
        files.extend(
            [
                (f"{files_path}/{file_prefix}_{i}.csv", i)
                for i in range(start_idx[0], start_idx[0] + files_num)
            ]
        )
        generate_random_files(
            started_cluster, files_path, files_num, files=files, row_num=row_num
        )
        start_idx[0] += files_num
        expect_files_num[0] += files_num
        expect_rows_num[0] += files_num * row_num

    def check(dst_tables, expect_rows_num, expect_files_num):
        for dst_table_name in dst_tables:

            def get_uniq_paths_count():
                return int(node.query(f"SELECT uniqExact(_path) FROM {dst_table_name}"))

            for _ in range(20):
                if get_uniq_paths_count() == expect_files_num:
                    break
                time.sleep(1)

            processed_files = node.query(
                f"SELECT distinct(_path) FROM {dst_table_name}"
            )
            missing_files = [
                x[0] for x in files if x[0] not in processed_files.strip().split("\n")
            ]
            assert (
                get_uniq_paths_count() == expect_files_num
            ), f"Missing files for {dst_table_name}: {missing_files}"

            def get_rows_count():
                return int(node.query(f"SELECT count() FROM {dst_table_name}"))

            for _ in range(20):
                if get_rows_count() == expect_rows_num:
                    break
                time.sleep(1)

            rows_count = get_rows_count()
            assert (
                expect_rows_num == rows_count
            ), f"Missing or extra data for {dst_table_name}: {rows_count} (expected: {expect_rows_num})"

    generate_files()
    check(dst_tables, expect_rows_num[0], expect_files_num[0])

    # Create incorrect destination table
    broken_dst_table = f"{table_name}_{expect_files_num[0] + 1}_dst"
    create_mv(
        node,
        table_name,
        broken_dst_table,
        mv_name=f"{table_name}_{expect_files_num[0] + 1}_mv",
        format="column1 String, column2 JSON",
        create_dst_table_first=False
=======
    dst_table_name = f"{table_name}_dst"
    # A unique path is necessary for repeatable tests
    keeper_path = f"/clickhouse/test_{table_name}_{generate_random_string()}"
    files_path = f"{table_name}_data"

    for i in range(10):
        table = f"{table_name}_{i + 1}"
        create_table(
            started_cluster,
            node,
            table,
            mode,
            files_path,
            additional_settings={
                "keeper_path": keeper_path,
                "polling_min_timeout_ms": 100,
                "polling_max_timeout_ms": 100,
                "polling_backoff_ms": 0,
            },
        )
        create_mv(node, table, dst_table_name)

    files_num = 20
    row_num = 100
    files = [(f"{files_path}/test_{i}.csv", i) for i in range(0, files_num)]
    total_values = generate_random_files(
        started_cluster, files_path, files_num, files=files, row_num=row_num
>>>>>>> 3f05a21c
    )

<<<<<<< HEAD
    generate_files(file_prefix = "b")
    rows_from_last_insert = 100 * 20
    # we expect duplicates, but exactly certain amount,
    # which must stop once loading retries limit is reached.
    check(
        dst_tables,
        expect_rows_num[0] + rows_from_last_insert * loading_retries,
        expect_files_num[0],
    )
    check([broken_dst_table], 0, 0)

    for i in range(20, 40):
        log_message = f"File {files_path}/b_{i}.csv failed at try 2/2, retries node exists: true"
        assert node.contains_in_log(
            log_message
        ), f"Cannot find log message 1 for path {files_path}/b_{i}.csv: {log_message}"
        log_message = (
            f"File {files_path}/b_{i}.csv failed to process and will not be retried"
        )
        assert node.contains_in_log(
            log_message
        ), f"Cannot find log message 2 for path {files_path}/b_{i}.csv: {log_message}"
=======
    def check():
        return int(node.query(f"SELECT uniqExact(_path) FROM {dst_table_name}"))

    for _ in range(20):
        if check() == files_num:
            break
        time.sleep(1)
    processed_files = node.query(f"SELECT distinct(_path) FROM {dst_table_name}")
    missing_files = [
        x[0] for x in files if x[0] not in processed_files.strip().split("\n")
    ]
    assert check() == files_num, f"Missing files: {missing_files}"
    assert row_num * files_num == int(
        node.query(f"SELECT count() FROM {dst_table_name}")
    )
>>>>>>> 3f05a21c


def test_multiple_tables_meta_mismatch(started_cluster):
    node = started_cluster.instances["instance"]
    table_name = f"multiple_tables_meta_mismatch"
    # A unique path is necessary for repeatable tests
    keeper_path = f"/clickhouse/test_{table_name}_{generate_random_string()}"
    files_path = f"{table_name}_data"

    create_table(
        started_cluster,
        node,
        table_name,
        "ordered",
        files_path,
        additional_settings={
            "keeper_path": keeper_path,
        },
    )
    # check mode
    failed = False
    try:
        create_table(
            started_cluster,
            node,
            f"{table_name}_copy",
            "unordered",
            files_path,
            additional_settings={
                "keeper_path": keeper_path,
            },
        )
    except QueryRuntimeException as e:
        assert "Existing table metadata in ZooKeeper differs in engine mode" in str(e)
        failed = True

    assert failed is True

    # check columns
    try:
        create_table(
            started_cluster,
            node,
            f"{table_name}_copy",
            "ordered",
            files_path,
            format="column1 UInt32, column2 UInt32, column3 UInt32, column4 UInt32",
            additional_settings={
                "keeper_path": keeper_path,
            },
        )
    except QueryRuntimeException as e:
        assert "Existing table metadata in ZooKeeper differs in columns" in str(e)
        failed = True

    assert failed is True

    # check format
    try:
        create_table(
            started_cluster,
            node,
            f"{table_name}_copy",
            "ordered",
            files_path,
            format="column1 UInt32, column2 UInt32, column3 UInt32, column4 UInt32",
            additional_settings={
                "keeper_path": keeper_path,
            },
            file_format="TSV",
        )
    except QueryRuntimeException as e:
        assert "Existing table metadata in ZooKeeper differs in format name" in str(e)
        failed = True

    assert failed is True

    # create working engine
    create_table(
        started_cluster,
        node,
        f"{table_name}_copy",
        "ordered",
        files_path,
        additional_settings={
            "keeper_path": keeper_path,
        },
    )<|MERGE_RESOLUTION|>--- conflicted
+++ resolved
@@ -392,7 +392,6 @@
 def test_streaming_to_many_views(started_cluster, mode):
     node = started_cluster.instances["instance"]
     table_name = f"streaming_to_many_views_{mode}"
-<<<<<<< HEAD
     keeper_path = f"/clickhouse/test_{table_name}_{generate_random_string()}"
     files_path = f"{table_name}_data"
 
@@ -484,38 +483,8 @@
         mv_name=f"{table_name}_{expect_files_num[0] + 1}_mv",
         format="column1 String, column2 JSON",
         create_dst_table_first=False
-=======
-    dst_table_name = f"{table_name}_dst"
-    # A unique path is necessary for repeatable tests
-    keeper_path = f"/clickhouse/test_{table_name}_{generate_random_string()}"
-    files_path = f"{table_name}_data"
-
-    for i in range(10):
-        table = f"{table_name}_{i + 1}"
-        create_table(
-            started_cluster,
-            node,
-            table,
-            mode,
-            files_path,
-            additional_settings={
-                "keeper_path": keeper_path,
-                "polling_min_timeout_ms": 100,
-                "polling_max_timeout_ms": 100,
-                "polling_backoff_ms": 0,
-            },
-        )
-        create_mv(node, table, dst_table_name)
-
-    files_num = 20
-    row_num = 100
-    files = [(f"{files_path}/test_{i}.csv", i) for i in range(0, files_num)]
-    total_values = generate_random_files(
-        started_cluster, files_path, files_num, files=files, row_num=row_num
->>>>>>> 3f05a21c
-    )
-
-<<<<<<< HEAD
+    )
+
     generate_files(file_prefix = "b")
     rows_from_last_insert = 100 * 20
     # we expect duplicates, but exactly certain amount,
@@ -538,23 +507,6 @@
         assert node.contains_in_log(
             log_message
         ), f"Cannot find log message 2 for path {files_path}/b_{i}.csv: {log_message}"
-=======
-    def check():
-        return int(node.query(f"SELECT uniqExact(_path) FROM {dst_table_name}"))
-
-    for _ in range(20):
-        if check() == files_num:
-            break
-        time.sleep(1)
-    processed_files = node.query(f"SELECT distinct(_path) FROM {dst_table_name}")
-    missing_files = [
-        x[0] for x in files if x[0] not in processed_files.strip().split("\n")
-    ]
-    assert check() == files_num, f"Missing files: {missing_files}"
-    assert row_num * files_num == int(
-        node.query(f"SELECT count() FROM {dst_table_name}")
-    )
->>>>>>> 3f05a21c
 
 
 def test_multiple_tables_meta_mismatch(started_cluster):
