--- conflicted
+++ resolved
@@ -79,7 +79,6 @@
         f"CREATE DATABASE {db_name} ENGINE=Replicated('/clickhouse/databases/replicateddb', 'shard1', 'node2')"
     )
 
-<<<<<<< HEAD
     def do_create_table():
         create_table(
             started_cluster,
@@ -97,19 +96,6 @@
     do_create_table()
     node1.query(f"DROP TABLE r.{table_name} SYNC")
     do_create_table()
-=======
-    create_table(
-        started_cluster,
-        node1,
-        table_name,
-        "ordered",
-        files_path,
-        additional_settings={
-            "keeper_path": keeper_path,
-        },
-        database_name="r",
-    )
->>>>>>> ed33f374
 
     assert '"processing_threads_num":16' in node1.query(
         f"SELECT * FROM system.zookeeper WHERE path = '{keeper_path}'"
