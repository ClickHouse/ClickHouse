--- conflicted
+++ resolved
@@ -3,10 +3,7 @@
 import random
 import string
 import time
-<<<<<<< HEAD
 import uuid
-=======
->>>>>>> edf90220
 
 import pytest
 from helpers.client import QueryRuntimeException
@@ -1933,7 +1930,6 @@
     assert expected_rows == get_count()
 
     node.restart_with_latest_version()
-<<<<<<< HEAD
     assert table_name in node.query("SHOW TABLES")
 
 
@@ -1992,7 +1988,4 @@
         if expected_rows == get_count():
             break
         time.sleep(1)
-    assert expected_rows == get_count()
-=======
-    assert table_name in node.query("SHOW TABLES")
->>>>>>> edf90220
+    assert expected_rows == get_count()