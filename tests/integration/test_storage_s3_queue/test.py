import io
import json
import logging
import random
import string
import time
import uuid

import pytest

from helpers.client import QueryRuntimeException
from helpers.cluster import ClickHouseCluster, ClickHouseInstance

AVAILABLE_MODES = ["unordered", "ordered"]
DEFAULT_AUTH = ["'minio'", "'minio123'"]
NO_AUTH = ["NOSIGN"]


def prepare_public_s3_bucket(started_cluster):
    def create_bucket(client, bucket_name, policy):
        if client.bucket_exists(bucket_name):
            client.remove_bucket(bucket_name)

        client.make_bucket(bucket_name)

        client.set_bucket_policy(bucket_name, json.dumps(policy))

    def get_policy_with_public_access(bucket_name):
        return {
            "Version": "2012-10-17",
            "Statement": [
                {
                    "Sid": "",
                    "Effect": "Allow",
                    "Principal": "*",
                    "Action": [
                        "s3:GetBucketLocation",
                        "s3:ListBucket",
                    ],
                    "Resource": f"arn:aws:s3:::{bucket_name}",
                },
                {
                    "Sid": "",
                    "Effect": "Allow",
                    "Principal": "*",
                    "Action": [
                        "s3:GetObject",
                        "s3:PutObject",
                        "s3:DeleteObject",
                    ],
                    "Resource": f"arn:aws:s3:::{bucket_name}/*",
                },
            ],
        }

    minio_client = started_cluster.minio_client

    started_cluster.minio_public_bucket = f"{started_cluster.minio_bucket}-public"
    create_bucket(
        minio_client,
        started_cluster.minio_public_bucket,
        get_policy_with_public_access(started_cluster.minio_public_bucket),
    )


@pytest.fixture(autouse=True)
def s3_queue_setup_teardown(started_cluster):
    instance = started_cluster.instances["instance"]
    instance_2 = started_cluster.instances["instance2"]

    instance.query("DROP DATABASE IF EXISTS default; CREATE DATABASE default;")
    instance_2.query("DROP DATABASE IF EXISTS default; CREATE DATABASE default;")

    minio = started_cluster.minio_client
    objects = list(minio.list_objects(started_cluster.minio_bucket, recursive=True))
    for obj in objects:
        minio.remove_object(started_cluster.minio_bucket, obj.object_name)

    container_client = started_cluster.blob_service_client.get_container_client(
        started_cluster.azurite_container
    )

    if container_client.exists():
        blob_names = [b.name for b in container_client.list_blobs()]
        logging.debug(f"Deleting blobs: {blob_names}")
        for b in blob_names:
            container_client.delete_blob(b)

    yield  # run test


@pytest.fixture(scope="module")
def started_cluster():
    try:
        cluster = ClickHouseCluster(__file__)
        cluster.add_instance(
            "instance",
            user_configs=["configs/users.xml"],
            with_minio=True,
            with_azurite=True,
            with_zookeeper=True,
            main_configs=[
                "configs/zookeeper.xml",
                "configs/s3queue_log.xml",
            ],
            stay_alive=True,
        )
        cluster.add_instance(
            "instance2",
            user_configs=["configs/users.xml"],
            with_minio=True,
            with_zookeeper=True,
            main_configs=[
                "configs/s3queue_log.xml",
            ],
            stay_alive=True,
        )
        cluster.add_instance(
            "old_instance",
            with_zookeeper=True,
            image="clickhouse/clickhouse-server",
            tag="23.12",
            stay_alive=True,
            with_installed_binary=True,
            use_old_analyzer=True,
        )
        cluster.add_instance(
            "node1",
            with_zookeeper=True,
            stay_alive=True,
            main_configs=[
                "configs/zookeeper.xml",
                "configs/s3queue_log.xml",
                "configs/remote_servers.xml",
            ],
        )
        cluster.add_instance(
            "node2",
            with_zookeeper=True,
            stay_alive=True,
            main_configs=[
                "configs/zookeeper.xml",
                "configs/s3queue_log.xml",
                "configs/remote_servers.xml",
            ],
        )
        cluster.add_instance(
            "instance_too_many_parts",
            user_configs=["configs/users.xml"],
            with_minio=True,
            with_zookeeper=True,
            main_configs=[
                "configs/s3queue_log.xml",
                "configs/merge_tree.xml",
            ],
            stay_alive=True,
        )
        cluster.add_instance(
            "instance_24.5",
            with_zookeeper=True,
            image="clickhouse/clickhouse-server",
            tag="24.5",
            stay_alive=True,
            user_configs=[
                "configs/users.xml",
            ],
            with_installed_binary=True,
            use_old_analyzer=True,
        )
        cluster.add_instance(
            "node_cloud_mode",
            with_zookeeper=True,
            stay_alive=True,
            main_configs=[
                "configs/zookeeper.xml",
                "configs/s3queue_log.xml",
            ],
            user_configs=["configs/cloud_mode.xml"],
        )

        logging.info("Starting cluster...")
        cluster.start()
        logging.info("Cluster started")

        yield cluster
    finally:
        cluster.shutdown()


def run_query(instance, query, stdin=None, settings=None):
    # type: (ClickHouseInstance, str, object, dict) -> str

    logging.info("Running query '{}'...".format(query))
    result = instance.query(query, stdin=stdin, settings=settings)
    logging.info("Query finished")

    return result


def generate_random_files(
    started_cluster,
    files_path,
    count,
    storage="s3",
    column_num=3,
    row_num=10,
    start_ind=0,
    bucket=None,
):
    files = [
        (f"{files_path}/test_{i}.csv", i) for i in range(start_ind, start_ind + count)
    ]
    files.sort(key=lambda x: x[0])

    print(f"Generating files: {files}")

    total_values = []
    for filename, i in files:
        rand_values = [
            [random.randint(0, 1000) for _ in range(column_num)] for _ in range(row_num)
        ]
        total_values += rand_values
        values_csv = (
            "\n".join((",".join(map(str, row)) for row in rand_values)) + "\n"
        ).encode()
        if storage == "s3":
            put_s3_file_content(started_cluster, filename, values_csv, bucket)
        else:
            put_azure_file_content(started_cluster, filename, values_csv, bucket)
    return total_values


def put_s3_file_content(started_cluster, filename, data, bucket=None):
    bucket = started_cluster.minio_bucket if bucket is None else bucket
    buf = io.BytesIO(data)
    started_cluster.minio_client.put_object(bucket, filename, buf, len(data))


def put_azure_file_content(started_cluster, filename, data, bucket=None):
    client = started_cluster.blob_service_client.get_blob_client(
        started_cluster.azurite_container, filename
    )
    buf = io.BytesIO(data)
    client.upload_blob(buf, "BlockBlob", len(data))


def create_table(
    started_cluster,
    node,
    table_name,
    mode,
    files_path,
    engine_name="S3Queue",
    format="column1 UInt32, column2 UInt32, column3 UInt32",
    additional_settings={},
    file_format="CSV",
    auth=DEFAULT_AUTH,
    bucket=None,
    expect_error=False,
    database_name="default",
    no_settings=False,
):
    auth_params = ",".join(auth)
    bucket = started_cluster.minio_bucket if bucket is None else bucket

    settings = {
        "s3queue_loading_retries": 0,
        "after_processing": "keep",
        "keeper_path": f"/clickhouse/test_{table_name}",
        "mode": f"{mode}",
    }
    settings.update(additional_settings)

    engine_def = None
    if engine_name == "S3Queue":
        url = f"http://{started_cluster.minio_host}:{started_cluster.minio_port}/{bucket}/{files_path}/"
        engine_def = f"{engine_name}('{url}', {auth_params}, {file_format})"
    else:
        engine_def = f"{engine_name}('{started_cluster.env_variables['AZURITE_CONNECTION_STRING']}', '{started_cluster.azurite_container}', '{files_path}/', 'CSV')"

    node.query(f"DROP TABLE IF EXISTS {table_name}")
    if no_settings:
        create_query = f"""
            CREATE TABLE {database_name}.{table_name} ({format})
            ENGINE = {engine_def}
            """
    else:
        create_query = f"""
            CREATE TABLE {database_name}.{table_name} ({format})
            ENGINE = {engine_def}
            SETTINGS {",".join((k+"="+repr(v) for k, v in settings.items()))}
            """

    if expect_error:
        return node.query_and_get_error(create_query)

    node.query(create_query)


def create_mv(
    node,
    src_table_name,
    dst_table_name,
    format="column1 UInt32, column2 UInt32, column3 UInt32",
):
    mv_name = f"{dst_table_name}_mv"
    node.query(
        f"""
        DROP TABLE IF EXISTS {dst_table_name};
        DROP TABLE IF EXISTS {mv_name};

        CREATE TABLE {dst_table_name} ({format}, _path String)
        ENGINE = MergeTree()
        ORDER BY column1;

        CREATE MATERIALIZED VIEW {mv_name} TO {dst_table_name} AS SELECT *, _path FROM {src_table_name};
        """
    )


def generate_random_string(length=6):
    return "".join(random.choice(string.ascii_lowercase) for i in range(length))


@pytest.mark.parametrize("mode", ["unordered", "ordered"])
@pytest.mark.parametrize("engine_name", ["S3Queue", "AzureQueue"])
def test_delete_after_processing(started_cluster, mode, engine_name):
    node = started_cluster.instances["instance"]
    table_name = (
        f"delete_after_processing_{mode}_{engine_name}_{generate_random_string()}"
    )
    dst_table_name = f"{table_name}_dst"
    files_path = f"{table_name}_data"
    files_num = 5
    row_num = 10
    # A unique path is necessary for repeatable tests
    keeper_path = f"/clickhouse/test_{table_name}_{generate_random_string()}"
    if engine_name == "S3Queue":
        storage = "s3"
    else:
        storage = "azure"

    total_values = generate_random_files(
        started_cluster, files_path, files_num, row_num=row_num, storage=storage
    )
    create_table(
        started_cluster,
        node,
        table_name,
        mode,
        files_path,
        additional_settings={"after_processing": "delete", "keeper_path": keeper_path},
        engine_name=engine_name,
    )
    create_mv(node, table_name, dst_table_name)

    expected_count = files_num * row_num
    for _ in range(100):
        count = int(node.query(f"SELECT count() FROM {dst_table_name}"))
        print(f"{count}/{expected_count}")
        if count == expected_count:
            break
        time.sleep(1)

    assert int(node.query(f"SELECT count() FROM {dst_table_name}")) == expected_count
    assert int(node.query(f"SELECT uniq(_path) FROM {dst_table_name}")) == files_num
    assert [
        list(map(int, l.split()))
        for l in node.query(
            f"SELECT column1, column2, column3 FROM {dst_table_name} ORDER BY column1, column2, column3"
        ).splitlines()
    ] == sorted(total_values, key=lambda x: (x[0], x[1], x[2]))

    node.query("system flush logs")

    if engine_name == "S3Queue":
        system_table_name = "s3queue_log"
    else:
        system_table_name = "azure_queue_log"
    assert (
        int(
            node.query(
                f"SELECT sum(rows_processed) FROM system.{system_table_name} WHERE table = '{table_name}'"
            )
        )
        == files_num * row_num
    )

    if engine_name == "S3Queue":
        minio = started_cluster.minio_client
        objects = list(minio.list_objects(started_cluster.minio_bucket, recursive=True))
        assert len(objects) == 0
    else:
        client = started_cluster.blob_service_client.get_container_client(
            started_cluster.azurite_container
        )
        objects_iterator = client.list_blobs(files_path)
        for objects in objects_iterator:
            assert False


@pytest.mark.parametrize("mode", ["unordered", "ordered"])
@pytest.mark.parametrize("engine_name", ["S3Queue", "AzureQueue"])
def test_failed_retry(started_cluster, mode, engine_name):
    node = started_cluster.instances["instance"]
    table_name = f"failed_retry_{mode}_{engine_name}"
    dst_table_name = f"{table_name}_dst"
    files_path = f"{table_name}_data"
    file_path = f"{files_path}/trash_test.csv"
    # A unique path is necessary for repeatable tests
    keeper_path = f"/clickhouse/test_{table_name}_{generate_random_string()}"
    retries_num = 3

    values = [
        ["failed", 1, 1],
    ]
    values_csv = (
        "\n".join((",".join(map(str, row)) for row in values)) + "\n"
    ).encode()
    if engine_name == "S3Queue":
        put_s3_file_content(started_cluster, file_path, values_csv)
    else:
        put_azure_file_content(started_cluster, file_path, values_csv)

    create_table(
        started_cluster,
        node,
        table_name,
        mode,
        files_path,
        additional_settings={
            "s3queue_loading_retries": retries_num,
            "keeper_path": keeper_path,
        },
        engine_name=engine_name,
    )
    create_mv(node, table_name, dst_table_name)

    failed_node_path = ""
    for _ in range(20):
        zk = started_cluster.get_kazoo_client("zoo1")
        failed_nodes = zk.get_children(f"{keeper_path}/failed/")
        if len(failed_nodes) > 0:
            assert len(failed_nodes) == 1
            failed_node_path = f"{keeper_path}/failed/{failed_nodes[0]}"
        time.sleep(1)

    assert failed_node_path != ""

    retries = 0
    for _ in range(20):
        data, stat = zk.get(failed_node_path)
        json_data = json.loads(data)
        print(f"Failed node metadata: {json_data}")
        assert json_data["file_path"] == file_path
        retries = int(json_data["retries"])
        if retries == retries_num:
            break
        time.sleep(1)

    assert retries == retries_num
    assert 0 == int(node.query(f"SELECT count() FROM {dst_table_name}"))


@pytest.mark.parametrize("mode", AVAILABLE_MODES)
def test_direct_select_file(started_cluster, mode):
    node = started_cluster.instances["instance"]
    table_name = f"direct_select_file_{mode}"
    # A unique path is necessary for repeatable tests
    keeper_path = f"/clickhouse/test_{table_name}_{mode}_{generate_random_string()}"
    files_path = f"{table_name}_data"
    file_path = f"{files_path}/test.csv"

    values = [
        [12549, 2463, 19893],
        [64021, 38652, 66703],
        [81611, 39650, 83516],
    ]
    values_csv = (
        "\n".join((",".join(map(str, row)) for row in values)) + "\n"
    ).encode()
    put_s3_file_content(started_cluster, file_path, values_csv)

    for i in range(3):
        create_table(
            started_cluster,
            node,
            f"{table_name}_{i + 1}",
            mode,
            files_path,
            additional_settings={
                "keeper_path": keeper_path,
                "s3queue_processing_threads_num": 1,
            },
        )

    assert [
        list(map(int, l.split()))
        for l in node.query(f"SELECT * FROM {table_name}_1").splitlines()
    ] == values

    assert [
        list(map(int, l.split()))
        for l in node.query(f"SELECT * FROM {table_name}_2").splitlines()
    ] == []

    assert [
        list(map(int, l.split()))
        for l in node.query(f"SELECT * FROM {table_name}_3").splitlines()
    ] == []

    # New table with same zookeeper path
    create_table(
        started_cluster,
        node,
        f"{table_name}_4",
        mode,
        files_path,
        additional_settings={
            "keeper_path": keeper_path,
            "s3queue_processing_threads_num": 1,
        },
    )

    assert [
        list(map(int, l.split()))
        for l in node.query(f"SELECT * FROM {table_name}_4").splitlines()
    ] == []

    # New table with different zookeeper path
    keeper_path = f"{keeper_path}_2"
    create_table(
        started_cluster,
        node,
        f"{table_name}_4",
        mode,
        files_path,
        additional_settings={
            "keeper_path": keeper_path,
            "s3queue_processing_threads_num": 1,
        },
    )

    assert [
        list(map(int, l.split()))
        for l in node.query(f"SELECT * FROM {table_name}_4").splitlines()
    ] == values

    values = [
        [1, 1, 1],
    ]
    values_csv = (
        "\n".join((",".join(map(str, row)) for row in values)) + "\n"
    ).encode()
    file_path = f"{files_path}/t.csv"
    put_s3_file_content(started_cluster, file_path, values_csv)

    if mode == "unordered":
        assert [
            list(map(int, l.split()))
            for l in node.query(f"SELECT * FROM {table_name}_4").splitlines()
        ] == values
    elif mode == "ordered":
        assert [
            list(map(int, l.split()))
            for l in node.query(f"SELECT * FROM {table_name}_4").splitlines()
        ] == []


@pytest.mark.parametrize("mode", AVAILABLE_MODES)
def test_direct_select_multiple_files(started_cluster, mode):
    node = started_cluster.instances["instance"]
    table_name = f"direct_select_multiple_files_{mode}"
    files_path = f"{table_name}_data"
    # A unique path is necessary for repeatable tests
    keeper_path = f"/clickhouse/test_{table_name}_{generate_random_string()}"

    create_table(
        started_cluster,
        node,
        table_name,
        mode,
        files_path,
        additional_settings={"keeper_path": keeper_path, "processing_threads_num": 3},
    )
    for i in range(5):
        rand_values = [[random.randint(0, 50) for _ in range(3)] for _ in range(10)]
        values_csv = (
            "\n".join((",".join(map(str, row)) for row in rand_values)) + "\n"
        ).encode()

        file_path = f"{files_path}/test_{i}.csv"
        put_s3_file_content(started_cluster, file_path, values_csv)

        assert [
            list(map(int, l.split()))
            for l in node.query(f"SELECT * FROM {table_name}").splitlines()
        ] == rand_values

    total_values = generate_random_files(started_cluster, files_path, 4, start_ind=5)
    assert {
        tuple(map(int, l.split()))
        for l in node.query(f"SELECT * FROM {table_name}").splitlines()
    } == set([tuple(i) for i in total_values])


@pytest.mark.parametrize("mode", AVAILABLE_MODES)
def test_streaming_to_view(started_cluster, mode):
    node = started_cluster.instances["instance"]
    table_name = f"streaming_to_view_{mode}"
    dst_table_name = f"{table_name}_dst"
    files_path = f"{table_name}_data"
    # A unique path is necessary for repeatable tests
    keeper_path = f"/clickhouse/test_{table_name}_{generate_random_string()}"

    total_values = generate_random_files(started_cluster, files_path, 10)
    create_table(
        started_cluster,
        node,
        table_name,
        mode,
        files_path,
        additional_settings={"keeper_path": keeper_path},
    )
    create_mv(node, table_name, dst_table_name)

    expected_values = set([tuple(i) for i in total_values])
    for i in range(10):
        selected_values = {
            tuple(map(int, l.split()))
            for l in node.query(
                f"SELECT column1, column2, column3 FROM {dst_table_name}"
            ).splitlines()
        }
        if selected_values == expected_values:
            break
        time.sleep(1)
    assert selected_values == expected_values


@pytest.mark.parametrize("mode", AVAILABLE_MODES)
def test_streaming_to_many_views(started_cluster, mode):
    node = started_cluster.instances["instance"]
    table_name = f"streaming_to_many_views_{mode}"
    dst_table_name = f"{table_name}_dst"
    # A unique path is necessary for repeatable tests
    keeper_path = f"/clickhouse/test_{table_name}_{generate_random_string()}"
    files_path = f"{table_name}_data"

    for i in range(3):
        table = f"{table_name}_{i + 1}"
        create_table(
            started_cluster,
            node,
            table,
            mode,
            files_path,
            additional_settings={
                "keeper_path": keeper_path,
            },
        )
        create_mv(node, table, dst_table_name)

    total_values = generate_random_files(started_cluster, files_path, 5)
    expected_values = set([tuple(i) for i in total_values])

    def select():
        return {
            tuple(map(int, l.split()))
            for l in node.query(
                f"SELECT column1, column2, column3 FROM {dst_table_name}"
            ).splitlines()
        }

    for _ in range(20):
        if select() == expected_values:
            break
        time.sleep(1)
    assert select() == expected_values


def test_multiple_tables_meta_mismatch(started_cluster):
    node = started_cluster.instances["instance"]
    table_name = f"multiple_tables_meta_mismatch"
    # A unique path is necessary for repeatable tests
    keeper_path = f"/clickhouse/test_{table_name}_{generate_random_string()}"
    files_path = f"{table_name}_data"

    create_table(
        started_cluster,
        node,
        table_name,
        "ordered",
        files_path,
        additional_settings={
            "keeper_path": keeper_path,
        },
    )
    # check mode
    failed = False
    try:
        create_table(
            started_cluster,
            node,
            f"{table_name}_copy",
            "unordered",
            files_path,
            additional_settings={
                "keeper_path": keeper_path,
            },
        )
    except QueryRuntimeException as e:
        assert "Existing table metadata in ZooKeeper differs in engine mode" in str(e)
        failed = True

    assert failed is True

    # check columns
    try:
        create_table(
            started_cluster,
            node,
            f"{table_name}_copy",
            "ordered",
            files_path,
            format="column1 UInt32, column2 UInt32, column3 UInt32, column4 UInt32",
            additional_settings={
                "keeper_path": keeper_path,
            },
        )
    except QueryRuntimeException as e:
        assert "Existing table metadata in ZooKeeper differs in columns" in str(e)
        failed = True

    assert failed is True

    # check format
    try:
        create_table(
            started_cluster,
            node,
            f"{table_name}_copy",
            "ordered",
            files_path,
            format="column1 UInt32, column2 UInt32, column3 UInt32, column4 UInt32",
            additional_settings={
                "keeper_path": keeper_path,
            },
            file_format="TSV",
        )
    except QueryRuntimeException as e:
        assert "Existing table metadata in ZooKeeper differs in format name" in str(e)
        failed = True

    assert failed is True

    # create working engine
    create_table(
        started_cluster,
        node,
        f"{table_name}_copy",
        "ordered",
        files_path,
        additional_settings={
            "keeper_path": keeper_path,
        },
    )


# TODO: Update the modes for this test to include "ordered" once PR #55795 is finished.
@pytest.mark.parametrize("mode", ["unordered"])
def test_multiple_tables_streaming_sync(started_cluster, mode):
    node = started_cluster.instances["instance"]
    table_name = f"multiple_tables_streaming_sync_{mode}"
    dst_table_name = f"{table_name}_dst"
    # A unique path is necessary for repeatable tests
    keeper_path = f"/clickhouse/test_{table_name}_{generate_random_string()}"
    files_path = f"{table_name}_data"
    files_to_generate = 300

    for i in range(3):
        table = f"{table_name}_{i + 1}"
        dst_table = f"{dst_table_name}_{i + 1}"
        create_table(
            started_cluster,
            node,
            table,
            mode,
            files_path,
            additional_settings={
                "keeper_path": keeper_path,
            },
        )
        create_mv(node, table, dst_table)

    total_values = generate_random_files(
        started_cluster, files_path, files_to_generate, row_num=1
    )

    def get_count(table_name):
        return int(run_query(node, f"SELECT count() FROM {table_name}"))

    for _ in range(100):
        if (
            get_count(f"{dst_table_name}_1")
            + get_count(f"{dst_table_name}_2")
            + get_count(f"{dst_table_name}_3")
        ) == files_to_generate:
            break
        time.sleep(1)

    if (
        get_count(f"{dst_table_name}_1")
        + get_count(f"{dst_table_name}_2")
        + get_count(f"{dst_table_name}_3")
    ) != files_to_generate:
        info = node.query(
            f"SELECT * FROM system.s3queue WHERE zookeeper_path like '%{table_name}' ORDER BY file_name FORMAT Vertical"
        )
        logging.debug(info)
        assert False

    res1 = [
        list(map(int, l.split()))
        for l in node.query(
            f"SELECT column1, column2, column3 FROM {dst_table_name}_1"
        ).splitlines()
    ]
    res2 = [
        list(map(int, l.split()))
        for l in node.query(
            f"SELECT column1, column2, column3 FROM {dst_table_name}_2"
        ).splitlines()
    ]
    res3 = [
        list(map(int, l.split()))
        for l in node.query(
            f"SELECT column1, column2, column3 FROM {dst_table_name}_3"
        ).splitlines()
    ]
    assert {tuple(v) for v in res1 + res2 + res3} == set(
        [tuple(i) for i in total_values]
    )

    # Checking that all files were processed only once
    time.sleep(10)
    assert (
        get_count(f"{dst_table_name}_1")
        + get_count(f"{dst_table_name}_2")
        + get_count(f"{dst_table_name}_3")
    ) == files_to_generate


@pytest.mark.parametrize("mode", AVAILABLE_MODES)
def test_multiple_tables_streaming_sync_distributed(started_cluster, mode):
    node = started_cluster.instances["instance"]
    node_2 = started_cluster.instances["instance2"]
    # A unique table name is necessary for repeatable tests
    table_name = (
        f"multiple_tables_streaming_sync_distributed_{mode}_{generate_random_string()}"
    )
    dst_table_name = f"{table_name}_dst"
    keeper_path = f"/clickhouse/test_{table_name}"
    files_path = f"{table_name}_data"
    files_to_generate = 300
    row_num = 50
    total_rows = row_num * files_to_generate

    for instance in [node, node_2]:
        create_table(
            started_cluster,
            instance,
            table_name,
            mode,
            files_path,
            additional_settings={
                "keeper_path": keeper_path,
                "s3queue_buckets": 2,
                **({"s3queue_processing_threads_num": 1} if mode == "ordered" else {}),
            },
        )

    for instance in [node, node_2]:
        create_mv(instance, table_name, dst_table_name)

    total_values = generate_random_files(
        started_cluster, files_path, files_to_generate, row_num=row_num
    )

    def get_count(node, table_name):
        return int(run_query(node, f"SELECT count() FROM {table_name}"))

    for _ in range(150):
        if (
            get_count(node, dst_table_name) + get_count(node_2, dst_table_name)
        ) == total_rows:
            break
        time.sleep(1)

    if (
        get_count(node, dst_table_name) + get_count(node_2, dst_table_name)
    ) != total_rows:
        info = node.query(
            f"SELECT * FROM system.s3queue WHERE zookeeper_path like '%{table_name}' ORDER BY file_name FORMAT Vertical"
        )
        logging.debug(info)
        assert False

    get_query = f"SELECT column1, column2, column3 FROM {dst_table_name}"
    res1 = [list(map(int, l.split())) for l in run_query(node, get_query).splitlines()]
    res2 = [
        list(map(int, l.split())) for l in run_query(node_2, get_query).splitlines()
    ]

    logging.debug(
        f"res1 size: {len(res1)}, res2 size: {len(res2)}, total_rows: {total_rows}"
    )

    assert len(res1) + len(res2) == total_rows

    # Checking that all engines have made progress
    assert len(res1) > 0
    assert len(res2) > 0

    assert {tuple(v) for v in res1 + res2} == set([tuple(i) for i in total_values])

    # Checking that all files were processed only once
    time.sleep(10)
    assert (
        get_count(node, dst_table_name) + get_count(node_2, dst_table_name)
    ) == total_rows


def test_max_set_age(started_cluster):
    node = started_cluster.instances["instance"]
    table_name = "max_set_age"
    dst_table_name = f"{table_name}_dst"
    # A unique path is necessary for repeatable tests
    keeper_path = f"/clickhouse/test_{table_name}_{generate_random_string()}"
    files_path = f"{table_name}_data"
    max_age = 20
    files_to_generate = 10

    create_table(
        started_cluster,
        node,
        table_name,
        "unordered",
        files_path,
        additional_settings={
            "keeper_path": keeper_path,
            "tracked_file_ttl_sec": max_age,
            "cleanup_interval_min_ms": max_age / 3,
            "cleanup_interval_max_ms": max_age / 3,
            "loading_retries": 0,
            "processing_threads_num": 1,
            "loading_retries": 0,
        },
    )
    create_mv(node, table_name, dst_table_name)

    _ = generate_random_files(started_cluster, files_path, files_to_generate, row_num=1)

    expected_rows = files_to_generate

    node.wait_for_log_line("Checking node limits")
    node.wait_for_log_line("Node limits check finished")

    def get_count():
        return int(node.query(f"SELECT count() FROM {dst_table_name}"))

    def wait_for_condition(check_function, max_wait_time=1.5 * max_age):
        before = time.time()
        while time.time() - before < max_wait_time:
            if check_function():
                return
            time.sleep(0.25)
        assert False

    wait_for_condition(lambda: get_count() == expected_rows)
    assert files_to_generate == int(
        node.query(f"SELECT uniq(_path) from {dst_table_name}")
    )

    expected_rows *= 2
    wait_for_condition(lambda: get_count() == expected_rows)
    assert files_to_generate == int(
        node.query(f"SELECT uniq(_path) from {dst_table_name}")
    )

    paths_count = [
        int(x)
        for x in node.query(
            f"SELECT count() from {dst_table_name} GROUP BY _path"
        ).splitlines()
    ]
    assert files_to_generate == len(paths_count)
    for path_count in paths_count:
        assert 2 == path_count

    def get_object_storage_failures():
        return int(
            node.query(
                "SELECT value FROM system.events WHERE name = 'ObjectStorageQueueFailedFiles' SETTINGS system_events_show_zero_values=1"
            )
        )

    failed_count = get_object_storage_failures()

    values = [
        ["failed", 1, 1],
    ]
    values_csv = (
        "\n".join((",".join(map(str, row)) for row in values)) + "\n"
    ).encode()

    # use a different filename for each test to allow running a bunch of them sequentially with --count
    file_with_error = f"max_set_age_fail_{uuid.uuid4().hex[:8]}.csv"
    put_s3_file_content(started_cluster, f"{files_path}/{file_with_error}", values_csv)

    wait_for_condition(lambda: failed_count + 1 == get_object_storage_failures())

    node.query("SYSTEM FLUSH LOGS")
    assert "Cannot parse input" in node.query(
        f"SELECT exception FROM system.s3queue WHERE file_name ilike '%{file_with_error}'"
    )

    assert 1 == int(
        node.query(
            f"SELECT count() FROM system.s3queue_log WHERE file_name ilike '%{file_with_error}' AND notEmpty(exception)"
        )
    )

    wait_for_condition(lambda: failed_count + 2 == get_object_storage_failures())

    node.query("SYSTEM FLUSH LOGS")
    assert "Cannot parse input" in node.query(
        f"SELECT exception FROM system.s3queue WHERE file_name ilike '%{file_with_error}' ORDER BY processing_end_time DESC LIMIT 1"
    )
    assert 1 < int(
        node.query(
            f"SELECT count() FROM system.s3queue_log WHERE file_name ilike '%{file_with_error}' AND notEmpty(exception)"
        )
    )

    node.restart_clickhouse()

    expected_rows *= 2
    wait_for_condition(lambda: get_count() == expected_rows)
    assert files_to_generate == int(
        node.query(f"SELECT uniq(_path) from {dst_table_name}")
    )


def test_max_set_size(started_cluster):
    node = started_cluster.instances["instance"]
    table_name = f"max_set_size"
    # A unique path is necessary for repeatable tests
    keeper_path = f"/clickhouse/test_{table_name}_{generate_random_string()}"
    files_path = f"{table_name}_data"
    files_to_generate = 10

    create_table(
        started_cluster,
        node,
        table_name,
        "unordered",
        files_path,
        additional_settings={
            "keeper_path": keeper_path,
            "s3queue_tracked_files_limit": 9,
            "s3queue_cleanup_interval_min_ms": 0,
            "s3queue_cleanup_interval_max_ms": 0,
            "s3queue_processing_threads_num": 1,
        },
    )
    total_values = generate_random_files(
        started_cluster, files_path, files_to_generate, start_ind=0, row_num=1
    )

    get_query = f"SELECT * FROM {table_name} ORDER BY column1, column2, column3"
    res1 = [list(map(int, l.split())) for l in run_query(node, get_query).splitlines()]
    assert res1 == sorted(total_values, key=lambda x: (x[0], x[1], x[2]))
    print(total_values)

    time.sleep(10)

    zk = started_cluster.get_kazoo_client("zoo1")
    processed_nodes = zk.get_children(f"{keeper_path}/processed/")
    assert len(processed_nodes) == 9

    res1 = [list(map(int, l.split())) for l in run_query(node, get_query).splitlines()]
    assert res1 == [total_values[0]]

    time.sleep(10)
    res1 = [list(map(int, l.split())) for l in run_query(node, get_query).splitlines()]
    assert res1 == [total_values[1]]


def test_drop_table(started_cluster):
    node = started_cluster.instances["instance"]
    table_name = f"test_drop"
    dst_table_name = f"{table_name}_dst"
    # A unique path is necessary for repeatable tests
    keeper_path = f"/clickhouse/test_{table_name}_{generate_random_string()}"
    files_path = f"{table_name}_data"
    files_to_generate = 300

    create_table(
        started_cluster,
        node,
        table_name,
        "unordered",
        files_path,
        additional_settings={
            "keeper_path": keeper_path,
            "s3queue_processing_threads_num": 5,
        },
    )
    total_values = generate_random_files(
        started_cluster, files_path, files_to_generate, start_ind=0, row_num=100000
    )
    create_mv(node, table_name, dst_table_name)
    node.wait_for_log_line(f"rows from file: test_drop_data")
    node.query(f"DROP TABLE {table_name} SYNC")
    assert node.contains_in_log(
        f"StorageS3Queue (default.{table_name}): Table is being dropped"
    ) or node.contains_in_log(
        f"StorageS3Queue (default.{table_name}): Shutdown was called, stopping sync"
    )


def test_s3_client_reused(started_cluster):
    node = started_cluster.instances["instance"]
    table_name = f"test_s3_client_reused"
    dst_table_name = f"{table_name}_dst"
    files_path = f"{table_name}_data"
    # A unique path is necessary for repeatable tests
    keeper_path = f"/clickhouse/test_{table_name}_{generate_random_string()}"
    row_num = 10

    def get_created_s3_clients_count():
        value = node.query(
            f"SELECT value FROM system.events WHERE event='S3Clients'"
        ).strip()
        return int(value) if value != "" else 0

    def wait_all_processed(files_num):
        expected_count = files_num * row_num
        for _ in range(100):
            count = int(node.query(f"SELECT count() FROM {dst_table_name}"))
            print(f"{count}/{expected_count}")
            if count == expected_count:
                break
            time.sleep(1)
        assert (
            int(node.query(f"SELECT count() FROM {dst_table_name}")) == expected_count
        )

    prepare_public_s3_bucket(started_cluster)

    s3_clients_before = get_created_s3_clients_count()

    create_table(
        started_cluster,
        node,
        table_name,
        "ordered",
        files_path,
        additional_settings={
            "after_processing": "delete",
            "s3queue_processing_threads_num": 1,
            "keeper_path": keeper_path,
        },
        auth=NO_AUTH,
        bucket=started_cluster.minio_public_bucket,
    )

    s3_clients_after = get_created_s3_clients_count()
    assert s3_clients_before + 1 == s3_clients_after

    create_mv(node, table_name, dst_table_name)

    for i in range(0, 10):
        s3_clients_before = get_created_s3_clients_count()

        generate_random_files(
            started_cluster,
            files_path,
            count=1,
            start_ind=i,
            row_num=row_num,
            bucket=started_cluster.minio_public_bucket,
        )

        wait_all_processed(i + 1)

        s3_clients_after = get_created_s3_clients_count()

        assert s3_clients_before == s3_clients_after


def get_processed_files(node, table_name):
    return (
        node.query(
            f"""
select splitByChar('/', file_name)[-1] as file
from system.s3queue where zookeeper_path ilike '%{table_name}%' and status = 'Processed' order by file
        """
        )
        .strip()
        .split("\n")
    )


def get_unprocessed_files(node, table_name):
    return node.query(
        f"""
        select concat('test_',  toString(number), '.csv') as file from numbers(300)
        where file not
        in (select splitByChar('/', file_name)[-1] from system.s3queue where zookeeper_path ilike '%{table_name}%' and status = 'Processed')
        """
    )


@pytest.mark.parametrize("mode", ["unordered", "ordered"])
def test_processing_threads(started_cluster, mode):
    node = started_cluster.instances["instance"]
    table_name = f"processing_threads_{mode}"
    dst_table_name = f"{table_name}_dst"
    # A unique path is necessary for repeatable tests
    keeper_path = f"/clickhouse/test_{table_name}_{generate_random_string()}"
    files_path = f"{table_name}_data"
    files_to_generate = 300
    processing_threads = 32

    create_table(
        started_cluster,
        node,
        table_name,
        mode,
        files_path,
        additional_settings={
            "keeper_path": keeper_path,
            "s3queue_processing_threads_num": processing_threads,
        },
    )
    create_mv(node, table_name, dst_table_name)

    total_values = generate_random_files(
        started_cluster, files_path, files_to_generate, row_num=1
    )

    def get_count(table_name):
        return int(run_query(node, f"SELECT count() FROM {table_name}"))

    for _ in range(50):
        if (get_count(f"{dst_table_name}")) == files_to_generate:
            break
        time.sleep(1)

    if get_count(dst_table_name) != files_to_generate:
        processed_files = get_processed_files(node, table_name)
        unprocessed_files = get_unprocessed_files(node, table_name)
        logging.debug(
            f"Processed files: {len(processed_files)}/{files_to_generate}, unprocessed files: {unprocessed_files}, count: {get_count(dst_table_name)}"
        )
        assert False

    res = [
        list(map(int, l.split()))
        for l in node.query(
            f"SELECT column1, column2, column3 FROM {dst_table_name}"
        ).splitlines()
    ]
    assert {tuple(v) for v in res} == set([tuple(i) for i in total_values])

    if mode == "ordered":
        zk = started_cluster.get_kazoo_client("zoo1")
        nodes = zk.get_children(f"{keeper_path}")
        print(f"Metadata nodes: {nodes}")
        processed_nodes = zk.get_children(f"{keeper_path}/buckets/")
        assert len(processed_nodes) == processing_threads


@pytest.mark.parametrize(
    "mode, processing_threads",
    [
        pytest.param("unordered", 1),
        pytest.param("unordered", 8),
        pytest.param("ordered", 1),
        pytest.param("ordered", 8),
    ],
)
def test_shards(started_cluster, mode, processing_threads):
    node = started_cluster.instances["instance"]
    table_name = f"test_shards_{mode}_{processing_threads}"
    dst_table_name = f"{table_name}_dst"
    # A unique path is necessary for repeatable tests
    keeper_path = f"/clickhouse/test_{table_name}_{generate_random_string()}"
    files_path = f"{table_name}_data"
    files_to_generate = 300
    shards_num = 3

    for i in range(shards_num):
        table = f"{table_name}_{i + 1}"
        dst_table = f"{dst_table_name}_{i + 1}"
        create_table(
            started_cluster,
            node,
            table,
            mode,
            files_path,
            additional_settings={
                "keeper_path": keeper_path,
                "s3queue_processing_threads_num": processing_threads,
                "s3queue_buckets": shards_num,
            },
        )
        create_mv(node, table, dst_table)

    total_values = generate_random_files(
        started_cluster, files_path, files_to_generate, row_num=1
    )

    def get_count(table_name):
        return int(run_query(node, f"SELECT count() FROM {table_name}"))

    for _ in range(30):
        count = (
            get_count(f"{dst_table_name}_1")
            + get_count(f"{dst_table_name}_2")
            + get_count(f"{dst_table_name}_3")
        )
        if count == files_to_generate:
            break
        print(f"Current {count}/{files_to_generate}")
        time.sleep(1)

    if (
        get_count(f"{dst_table_name}_1")
        + get_count(f"{dst_table_name}_2")
        + get_count(f"{dst_table_name}_3")
    ) != files_to_generate:
        processed_files = (
            node.query(
                f"""
select splitByChar('/', file_name)[-1] as file from system.s3queue
where zookeeper_path ilike '%{table_name}%' and status = 'Processed' and rows_processed > 0 order by file
                """
            )
            .strip()
            .split("\n")
        )
        logging.debug(
            f"Processed files: {len(processed_files)}/{files_to_generate}: {processed_files}"
        )

        count = (
            get_count(f"{dst_table_name}_1")
            + get_count(f"{dst_table_name}_2")
            + get_count(f"{dst_table_name}_3")
        )
        logging.debug(f"Processed rows: {count}/{files_to_generate}")

        info = node.query(
            f"""
            select concat('test_',  toString(number), '.csv') as file from numbers(300)
            where file not in (select splitByChar('/', file_name)[-1] from system.s3queue
            where zookeeper_path ilike '%{table_name}%' and status = 'Processed' and rows_processed > 0)
            """
        )
        logging.debug(f"Unprocessed files: {info}")

        assert False

    res1 = [
        list(map(int, l.split()))
        for l in node.query(
            f"SELECT column1, column2, column3 FROM {dst_table_name}_1"
        ).splitlines()
    ]
    res2 = [
        list(map(int, l.split()))
        for l in node.query(
            f"SELECT column1, column2, column3 FROM {dst_table_name}_2"
        ).splitlines()
    ]
    res3 = [
        list(map(int, l.split()))
        for l in node.query(
            f"SELECT column1, column2, column3 FROM {dst_table_name}_3"
        ).splitlines()
    ]
    assert {tuple(v) for v in res1 + res2 + res3} == set(
        [tuple(i) for i in total_values]
    )

    # Checking that all files were processed only once
    time.sleep(10)
    assert (
        get_count(f"{dst_table_name}_1")
        + get_count(f"{dst_table_name}_2")
        + get_count(f"{dst_table_name}_3")
    ) == files_to_generate

    if mode == "ordered":
        zk = started_cluster.get_kazoo_client("zoo1")
        processed_nodes = zk.get_children(f"{keeper_path}/buckets/")
        assert len(processed_nodes) == shards_num


@pytest.mark.parametrize(
    "mode, processing_threads",
    [
        pytest.param("unordered", 1),
        pytest.param("unordered", 8),
        pytest.param("ordered", 1),
        pytest.param("ordered", 2),
    ],
)
def test_shards_distributed(started_cluster, mode, processing_threads):
    node = started_cluster.instances["instance"]
    node_2 = started_cluster.instances["instance2"]
    table_name = f"test_shards_distributed_{mode}_{processing_threads}"
    dst_table_name = f"{table_name}_dst"
    # A unique path is necessary for repeatable tests
    keeper_path = f"/clickhouse/test_{table_name}_{generate_random_string()}"
    files_path = f"{table_name}_data"
    files_to_generate = 300
    row_num = 300
    total_rows = row_num * files_to_generate
    shards_num = 2

    i = 0
    for instance in [node, node_2]:
        create_table(
            started_cluster,
            instance,
            table_name,
            mode,
            files_path,
            additional_settings={
                "keeper_path": keeper_path,
                "s3queue_processing_threads_num": processing_threads,
                "s3queue_buckets": shards_num,
            },
        )
        i += 1

    for instance in [node, node_2]:
        create_mv(instance, table_name, dst_table_name)

    total_values = generate_random_files(
        started_cluster, files_path, files_to_generate, row_num=row_num
    )

    def get_count(node, table_name):
        return int(run_query(node, f"SELECT count() FROM {table_name}"))

    def print_debug_info():
        processed_files = (
            node.query(
                f"""
select splitByChar('/', file_name)[-1] as file from system.s3queue where zookeeper_path ilike '%{table_name}%' and status = 'Processed' and rows_processed > 0 order by file
            """
            )
            .strip()
            .split("\n")
        )
        logging.debug(
            f"Processed files by node 1: {len(processed_files)}/{files_to_generate}"
        )
        processed_files = (
            node_2.query(
                f"""
select splitByChar('/', file_name)[-1] as file from system.s3queue where zookeeper_path ilike '%{table_name}%' and status = 'Processed' and rows_processed > 0 order by file
            """
            )
            .strip()
            .split("\n")
        )
        logging.debug(
            f"Processed files by node 2: {len(processed_files)}/{files_to_generate}"
        )

        count = get_count(node, dst_table_name) + get_count(node_2, dst_table_name)
        logging.debug(f"Processed rows: {count}/{total_rows}")

        info = node.query(
            f"""
            select concat('test_',  toString(number), '.csv') as file from numbers(300)
            where file not in (select splitByChar('/', file_name)[-1] from clusterAllReplicas(default, system.s3queue)
            where zookeeper_path ilike '%{table_name}%' and status = 'Processed' and rows_processed > 0)
            """
        )
        logging.debug(f"Unprocessed files: {info}")

        files1 = (
            node.query(
                f"""
            select splitByChar('/', file_name)[-1] from system.s3queue
            where zookeeper_path ilike '%{table_name}%' and status = 'Processed' and rows_processed > 0
            """
            )
            .strip()
            .split("\n")
        )
        files2 = (
            node_2.query(
                f"""
            select splitByChar('/', file_name)[-1] from system.s3queue
            where zookeeper_path ilike '%{table_name}%' and status = 'Processed' and rows_processed > 0
            """
            )
            .strip()
            .split("\n")
        )

        def intersection(list_a, list_b):
            return [e for e in list_a if e in list_b]

        logging.debug(f"Intersecting files: {intersection(files1, files2)}")

    for _ in range(30):
        if (
            get_count(node, dst_table_name) + get_count(node_2, dst_table_name)
        ) == total_rows:
            break
        time.sleep(1)

    if (
        get_count(node, dst_table_name) + get_count(node_2, dst_table_name)
    ) != total_rows:
        print_debug_info()

        assert False

    get_query = f"SELECT column1, column2, column3 FROM {dst_table_name}"
    res1 = [list(map(int, l.split())) for l in run_query(node, get_query).splitlines()]
    res2 = [
        list(map(int, l.split())) for l in run_query(node_2, get_query).splitlines()
    ]

    if len(res1) + len(res2) != total_rows or len(res1) <= 0 or len(res2) <= 0 or True:
        logging.debug(
            f"res1 size: {len(res1)}, res2 size: {len(res2)}, total_rows: {total_rows}"
        )
        print_debug_info()

    assert len(res1) + len(res2) == total_rows

    # Checking that all engines have made progress
    assert len(res1) > 0
    assert len(res2) > 0

    assert {tuple(v) for v in res1 + res2} == set([tuple(i) for i in total_values])

    # Checking that all files were processed only once
    time.sleep(10)
    assert (
        get_count(node, dst_table_name) + get_count(node_2, dst_table_name)
    ) == total_rows

    if mode == "ordered":
        zk = started_cluster.get_kazoo_client("zoo1")
        processed_nodes = zk.get_children(f"{keeper_path}/buckets/")
        assert len(processed_nodes) == shards_num

    node.restart_clickhouse()
    time.sleep(10)
    assert (
        get_count(node, dst_table_name) + get_count(node_2, dst_table_name)
    ) == total_rows


def test_settings_check(started_cluster):
    node = started_cluster.instances["instance"]
    node_2 = started_cluster.instances["instance2"]
    table_name = f"test_settings_check"
    # A unique path is necessary for repeatable tests
    keeper_path = f"/clickhouse/test_{table_name}_{generate_random_string()}"
    files_path = f"{table_name}_data"
    mode = "ordered"

    create_table(
        started_cluster,
        node,
        table_name,
        mode,
        files_path,
        additional_settings={
            "keeper_path": keeper_path,
            "s3queue_processing_threads_num": 5,
            "s3queue_buckets": 2,
        },
    )

    assert (
        "Existing table metadata in ZooKeeper differs in buckets setting. Stored in ZooKeeper: 2, local: 3"
        in create_table(
            started_cluster,
            node_2,
            table_name,
            mode,
            files_path,
            additional_settings={
                "keeper_path": keeper_path,
                "s3queue_processing_threads_num": 5,
                "s3queue_buckets": 3,
            },
            expect_error=True,
        )
    )

    node.query(f"DROP TABLE {table_name} SYNC")


@pytest.mark.parametrize("processing_threads", [1, 5])
def test_processed_file_setting(started_cluster, processing_threads):
    node = started_cluster.instances["instance"]
    table_name = f"test_processed_file_setting_{processing_threads}"
    dst_table_name = f"{table_name}_dst"
    # A unique path is necessary for repeatable tests
    keeper_path = (
        f"/clickhouse/test_{table_name}_{processing_threads}_{generate_random_string()}"
    )
    files_path = f"{table_name}_data"
    files_to_generate = 10

    create_table(
        started_cluster,
        node,
        table_name,
        "ordered",
        files_path,
        additional_settings={
            "keeper_path": keeper_path,
            "s3queue_processing_threads_num": processing_threads,
            "s3queue_last_processed_path": f"{files_path}/test_5.csv",
        },
    )
    total_values = generate_random_files(
        started_cluster, files_path, files_to_generate, start_ind=0, row_num=1
    )

    create_mv(node, table_name, dst_table_name)

    def get_count():
        return int(node.query(f"SELECT count() FROM {dst_table_name}"))

    expected_rows = 4
    for _ in range(20):
        if expected_rows == get_count():
            break
        time.sleep(1)

    assert expected_rows == get_count()

    node.restart_clickhouse()
    time.sleep(10)

    expected_rows = 4
    for _ in range(20):
        if expected_rows == get_count():
            break
        time.sleep(1)

    assert expected_rows == get_count()


@pytest.mark.parametrize("processing_threads", [1, 5])
def test_processed_file_setting_distributed(started_cluster, processing_threads):
    node = started_cluster.instances["instance"]
    node_2 = started_cluster.instances["instance2"]
    table_name = f"test_processed_file_setting_distributed_{processing_threads}"
    dst_table_name = f"{table_name}_dst"
    # A unique path is necessary for repeatable tests
    keeper_path = (
        f"/clickhouse/test_{table_name}_{processing_threads}_{generate_random_string()}"
    )
    files_path = f"{table_name}_data"
    files_to_generate = 10

    for instance in [node, node_2]:
        create_table(
            started_cluster,
            instance,
            table_name,
            "ordered",
            files_path,
            additional_settings={
                "keeper_path": keeper_path,
                "s3queue_processing_threads_num": processing_threads,
                "s3queue_last_processed_path": f"{files_path}/test_5.csv",
                "s3queue_buckets": 2,
            },
        )

    total_values = generate_random_files(
        started_cluster, files_path, files_to_generate, start_ind=0, row_num=1
    )

    for instance in [node, node_2]:
        create_mv(instance, table_name, dst_table_name)

    def get_count():
        query = f"SELECT count() FROM {dst_table_name}"
        return int(node.query(query)) + int(node_2.query(query))

    expected_rows = 4
    for _ in range(20):
        if expected_rows == get_count():
            break
        time.sleep(1)
    assert expected_rows == get_count()

    for instance in [node, node_2]:
        instance.restart_clickhouse()

    time.sleep(10)
    expected_rows = 4
    for _ in range(20):
        if expected_rows == get_count():
            break
        time.sleep(1)
    assert expected_rows == get_count()


def test_upgrade(started_cluster):
    node = started_cluster.instances["old_instance"]

    table_name = f"test_upgrade"
    dst_table_name = f"{table_name}_dst"
    # A unique path is necessary for repeatable tests
    keeper_path = f"/clickhouse/test_{table_name}_{generate_random_string()}"
    files_path = f"{table_name}_data"
    files_to_generate = 10

    create_table(
        started_cluster,
        node,
        table_name,
        "ordered",
        files_path,
        additional_settings={
            "keeper_path": keeper_path,
        },
    )
    total_values = generate_random_files(
        started_cluster, files_path, files_to_generate, start_ind=0, row_num=1
    )

    create_mv(node, table_name, dst_table_name)

    def get_count():
        return int(node.query(f"SELECT count() FROM {dst_table_name}"))

    expected_rows = 10
    for _ in range(20):
        if expected_rows == get_count():
            break
        time.sleep(1)

    assert expected_rows == get_count()

    node.restart_with_latest_version()

    assert expected_rows == get_count()


def test_exception_during_insert(started_cluster):
    node = started_cluster.instances["instance_too_many_parts"]

    # A unique table name is necessary for repeatable tests
    table_name = f"test_exception_during_insert_{generate_random_string()}"
    dst_table_name = f"{table_name}_dst"
    keeper_path = f"/clickhouse/test_{table_name}"
    files_path = f"{table_name}_data"
    files_to_generate = 10

    create_table(
        started_cluster,
        node,
        table_name,
        "unordered",
        files_path,
        additional_settings={
            "keeper_path": keeper_path,
        },
    )
    node.rotate_logs()
    total_values = generate_random_files(
        started_cluster, files_path, files_to_generate, start_ind=0, row_num=1
    )

    create_mv(node, table_name, dst_table_name)

    node.wait_for_log_line(
        "Failed to process data: Code: 252. DB::Exception: Too many parts"
    )

    time.sleep(2)
    exception = node.query(
        f"SELECT exception FROM system.s3queue WHERE zookeeper_path ilike '%{table_name}%' and notEmpty(exception)"
    )
    assert "Too many parts" in exception

    original_parts_to_throw_insert = 0
    modified_parts_to_throw_insert = 10
    node.replace_in_config(
        "/etc/clickhouse-server/config.d/merge_tree.xml",
        f"parts_to_throw_insert>{original_parts_to_throw_insert}",
        f"parts_to_throw_insert>{modified_parts_to_throw_insert}",
    )
    try:
        node.restart_clickhouse()

        def get_count():
            return int(node.query(f"SELECT count() FROM {dst_table_name}"))

        expected_rows = 10
        for _ in range(20):
            if expected_rows == get_count():
                break
            time.sleep(1)
        assert expected_rows == get_count()
    finally:
        node.replace_in_config(
            "/etc/clickhouse-server/config.d/merge_tree.xml",
            f"parts_to_throw_insert>{modified_parts_to_throw_insert}",
            f"parts_to_throw_insert>{original_parts_to_throw_insert}",
        )
        node.restart_clickhouse()


def test_commit_on_limit(started_cluster):
    node = started_cluster.instances["instance"]

    # A unique table name is necessary for repeatable tests
    table_name = f"test_commit_on_limit_{generate_random_string()}"
    dst_table_name = f"{table_name}_dst"
    keeper_path = f"/clickhouse/test_{table_name}"
    files_path = f"{table_name}_data"
    files_to_generate = 10

    failed_files_event_before = int(
        node.query(
            "SELECT value FROM system.events WHERE name = 'ObjectStorageQueueFailedFiles' SETTINGS system_events_show_zero_values=1"
        )
    )
    create_table(
        started_cluster,
        node,
        table_name,
        "ordered",
        files_path,
        additional_settings={
            "keeper_path": keeper_path,
            "s3queue_processing_threads_num": 1,
            "s3queue_loading_retries": 0,
            "s3queue_max_processed_files_before_commit": 10,
        },
    )
    total_values = generate_random_files(
        started_cluster, files_path, files_to_generate, start_ind=0, row_num=1
    )

    incorrect_values = [
        ["failed", 1, 1],
    ]
    incorrect_values_csv = (
        "\n".join((",".join(map(str, row)) for row in incorrect_values)) + "\n"
    ).encode()

    correct_values = [
        [1, 1, 1],
    ]
    correct_values_csv = (
        "\n".join((",".join(map(str, row)) for row in correct_values)) + "\n"
    ).encode()

    put_s3_file_content(
        started_cluster, f"{files_path}/test_99.csv", correct_values_csv
    )
    put_s3_file_content(
        started_cluster, f"{files_path}/test_999.csv", correct_values_csv
    )
    put_s3_file_content(
        started_cluster, f"{files_path}/test_9999.csv", incorrect_values_csv
    )
    put_s3_file_content(
        started_cluster, f"{files_path}/test_99999.csv", correct_values_csv
    )
    put_s3_file_content(
        started_cluster, f"{files_path}/test_999999.csv", correct_values_csv
    )

    create_mv(node, table_name, dst_table_name)

    def get_processed_files():
        return (
            node.query(
                f"SELECT file_name FROM system.s3queue WHERE zookeeper_path ilike '%{table_name}%' and status = 'Processed' and rows_processed > 0 "
            )
            .strip()
            .split("\n")
        )

    def get_failed_files():
        return (
            node.query(
                f"SELECT file_name FROM system.s3queue WHERE zookeeper_path ilike '%{table_name}%' and status = 'Failed'"
            )
            .strip()
            .split("\n")
        )

    for _ in range(30):
        if "test_999999.csv" in get_processed_files():
            break
        time.sleep(1)

    assert "test_999999.csv" in get_processed_files()

    assert 1 == int(
        node.count_in_log(f"Setting file {files_path}/test_9999.csv as failed")
    )
    assert failed_files_event_before + 1 == int(
        node.query(
            "SELECT value FROM system.events WHERE name = 'ObjectStorageQueueFailedFiles' SETTINGS system_events_show_zero_values=1"
        )
    )

    expected_processed = ["test_" + str(i) + ".csv" for i in range(files_to_generate)]
    processed = get_processed_files()
    for value in expected_processed:
        assert value in processed

    expected_failed = ["test_9999.csv"]
    failed = get_failed_files()
    for value in expected_failed:
        assert value not in processed
        assert value in failed


def test_upgrade_2(started_cluster):
    node = started_cluster.instances["instance_24.5"]
    if "24.5" not in node.query("select version()").strip():
        node.restart_with_original_version()

    table_name = f"test_upgrade_2_{uuid.uuid4().hex[:8]}"
    dst_table_name = f"{table_name}_dst"
    # A unique path is necessary for repeatable tests
    keeper_path = f"/clickhouse/test_{table_name}"
    files_path = f"{table_name}_data"
    files_to_generate = 10

    create_table(
        started_cluster,
        node,
        table_name,
        "ordered",
        files_path,
        additional_settings={
            "keeper_path": keeper_path,
            "s3queue_current_shard_num": 0,
            "s3queue_processing_threads_num": 2,
        },
    )
    total_values = generate_random_files(
        started_cluster, files_path, files_to_generate, start_ind=0, row_num=1
    )

    create_mv(node, table_name, dst_table_name)

    def get_count():
        return int(node.query(f"SELECT count() FROM {dst_table_name}"))

    expected_rows = 10
    for _ in range(20):
        if expected_rows == get_count():
            break
        time.sleep(1)

    assert expected_rows == get_count()

    node.restart_with_latest_version()
    assert table_name in node.query("SHOW TABLES")


def test_replicated(started_cluster):
    node1 = started_cluster.instances["node1"]
    node2 = started_cluster.instances["node2"]

    table_name = f"test_replicated_{uuid.uuid4().hex[:8]}"
    dst_table_name = f"{table_name}_dst"
    keeper_path = f"/clickhouse/test_{table_name}"
    files_path = f"{table_name}_data"
    files_to_generate = 1000

    node1.query("DROP DATABASE IF EXISTS r")
    node2.query("DROP DATABASE IF EXISTS r")

    node1.query(
        "CREATE DATABASE r ENGINE=Replicated('/clickhouse/databases/replicateddb', 'shard1', 'node1')"
    )
    node2.query(
        "CREATE DATABASE r ENGINE=Replicated('/clickhouse/databases/replicateddb', 'shard1', 'node2')"
    )

    create_table(
        started_cluster,
        node1,
        table_name,
        "ordered",
        files_path,
        additional_settings={
            "keeper_path": keeper_path,
        },
        database_name="r",
    )

    assert '"processing_threads_num":16' in node1.query(
        f"SELECT * FROM system.zookeeper WHERE path = '{keeper_path}'"
    )

    total_values = generate_random_files(
        started_cluster, files_path, files_to_generate, start_ind=0, row_num=1
    )

    create_mv(node1, f"r.{table_name}", dst_table_name)
    create_mv(node2, f"r.{table_name}", dst_table_name)

    def get_count():
        return int(
            node1.query(
                f"SELECT count() FROM clusterAllReplicas(cluster, default.{dst_table_name})"
            )
        )

    expected_rows = files_to_generate
    for _ in range(20):
        if expected_rows == get_count():
            break
        time.sleep(1)
    assert expected_rows == get_count()


def test_bad_settings(started_cluster):
    node = started_cluster.instances["node_cloud_mode"]

    table_name = f"test_bad_settings_{uuid.uuid4().hex[:8]}"
    dst_table_name = f"{table_name}_dst"
    keeper_path = f"/clickhouse/test_{table_name}"
    files_path = f"{table_name}_data"
    files_to_generate = 10

    try:
        create_table(
            started_cluster,
            node,
            table_name,
            "ordered",
            files_path,
            additional_settings={
                "keeper_path": keeper_path,
                "processing_threads_num": 1,
                "buckets": 0,
            },
        )
        assert False
    except Exception as e:
        assert "Ordered mode in cloud without either" in str(e)


def test_processing_threads(started_cluster):
    node = started_cluster.instances["node1"]

    table_name = f"test_processing_threads_{uuid.uuid4().hex[:8]}"
    dst_table_name = f"{table_name}_dst"
    # A unique path is necessary for repeatable tests
    keeper_path = f"/clickhouse/test_{table_name}"
    files_path = f"{table_name}_data"
    files_to_generate = 10

    create_table(
        started_cluster,
        node,
        table_name,
        "ordered",
        files_path,
        additional_settings={
            "keeper_path": keeper_path,
        },
    )

    assert '"processing_threads_num":16' in node.query(
        f"SELECT * FROM system.zookeeper WHERE path = '{keeper_path}'"
    )

    assert 16 == int(
        node.query(
            f"SELECT value FROM system.s3_queue_settings WHERE table = '{table_name}' and name = 'processing_threads_num'"
        )
    )

    total_values = generate_random_files(
        started_cluster, files_path, files_to_generate, start_ind=0, row_num=1
    )

    create_mv(node, table_name, dst_table_name)

    def get_count():
        return int(node.query(f"SELECT count() FROM {dst_table_name}"))

    expected_rows = 10
    for _ in range(20):
        if expected_rows == get_count():
            break
        time.sleep(1)

    assert expected_rows == get_count()

    assert node.contains_in_log(
        f"StorageS3Queue (default.{table_name}): Using 16 processing threads"
<<<<<<< HEAD
    )


def test_alter_settings(started_cluster):
    node1 = started_cluster.instances["node1"]
    node2 = started_cluster.instances["node2"]

    table_name = f"test_alter_settings_{uuid.uuid4().hex[:8]}"
    dst_table_name = f"{table_name}_dst"
    keeper_path = f"/clickhouse/test_{table_name}"
    files_path = f"{table_name}_data"
    files_to_generate = 1000

    node1.query("DROP DATABASE IF EXISTS r")
    node2.query("DROP DATABASE IF EXISTS r")

    node1.query(
        f"CREATE DATABASE r ENGINE=Replicated('/clickhouse/databases/{table_name}', 'shard1', 'node1')"
    )
    node2.query(
        f"CREATE DATABASE r ENGINE=Replicated('/clickhouse/databases/{table_name}', 'shard1', 'node2')"
    )

    create_table(
        started_cluster,
        node1,
        table_name,
        "unordered",
        files_path,
        additional_settings={
            "keeper_path": keeper_path,
            "processing_threads_num": 10,
            "loading_retries": 20,
        },
        database_name="r",
    )

    assert '"processing_threads_num":10' in node1.query(
        f"SELECT * FROM system.zookeeper WHERE path = '{keeper_path}'"
    )

    assert '"loading_retries":20' in node1.query(
        f"SELECT * FROM system.zookeeper WHERE path = '{keeper_path}'"
    )

    assert '"after_processing":"keep"' in node1.query(
        f"SELECT * FROM system.zookeeper WHERE path = '{keeper_path}'"
    )

    total_values = generate_random_files(
        started_cluster, files_path, files_to_generate, start_ind=0, row_num=1
    )

    create_mv(node1, f"r.{table_name}", dst_table_name)
    create_mv(node2, f"r.{table_name}", dst_table_name)

    def get_count():
        return int(
            node1.query(
                f"SELECT count() FROM clusterAllReplicas(cluster, default.{dst_table_name})"
            )
        )

    expected_rows = files_to_generate
    for _ in range(20):
        if expected_rows == get_count():
            break
        time.sleep(1)
    assert expected_rows == get_count()

    node1.query(
        f"""
        ALTER TABLE r.{table_name}
        MODIFY SETTING processing_threads_num=5,
        loading_retries=10,
        after_processing='delete',
        tracked_files_limit=50,
        tracked_file_ttl_sec=10000,
        polling_min_timeout_ms=222,
        polling_max_timeout_ms=333,
        polling_backoff_ms=111
    """
    )

    int_settings = {
        "processing_threads_num": 5,
        "loading_retries": 10,
        "tracked_files_ttl_sec": 10000,
        "tracked_files_limit": 50,
        "polling_min_timeout_ms": 222,
        "polling_max_timeout_ms": 333,
        "polling_backoff_ms": 111,
    }
    string_settings = {"after_processing": "delete"}

    def with_keeper(setting):
        return setting in {
            "after_processing",
            "loading_retries",
            "processing_threads_num",
            "tracked_files_limit",
            "tracked_files_ttl_sec",
        }

    def check_int_settings(node, settings):
        for setting, value in settings.items():
            if with_keeper(setting):
                assert f'"{setting}":{value}' in node.query(
                    f"SELECT * FROM system.zookeeper WHERE path = '{keeper_path}'"
                )
            if setting == "tracked_files_ttl_sec":
                setting = "tracked_file_ttl_sec"
            assert (
                str(value)
                == node.query(
                    f"SELECT value FROM system.s3_queue_settings WHERE name = '{setting}' and table = '{table_name}'"
                ).strip()
            )

    def check_string_settings(node, settings):
        for setting, value in settings.items():
            if with_keeper(setting):
                assert f'"{setting}":"{value}"' in node.query(
                    f"SELECT * FROM system.zookeeper WHERE path = '{keeper_path}'"
                )
            assert (
                str(value)
                == node.query(
                    f"SELECT value FROM system.s3_queue_settings WHERE name = '{setting}' and table = '{table_name}'"
                ).strip()
            )

    for node in [node1, node2]:
        check_int_settings(node, int_settings)
        check_string_settings(node, string_settings)

        node.restart_clickhouse()

        check_int_settings(node, int_settings)
        check_string_settings(node, string_settings)

    node1.query(
        f"""
        ALTER TABLE r.{table_name} RESET SETTING after_processing, tracked_file_ttl_sec
    """
    )

    int_settings = {
        "processing_threads_num": 5,
        "loading_retries": 10,
        "tracked_files_ttl_sec": 0,
        "tracked_files_limit": 50,
    }
    string_settings = {"after_processing": "keep"}

    for node in [node1, node2]:
        check_int_settings(node, int_settings)
        check_string_settings(node, string_settings)

        node.restart_clickhouse()
        assert expected_rows == get_count()

        check_int_settings(node, int_settings)
        check_string_settings(node, string_settings)


def test_list_and_delete_race(started_cluster):
    node = started_cluster.instances["instance"]
    if node.is_built_with_sanitizer():
        # Issue does not reproduce under sanitizer
        return
    node_2 = started_cluster.instances["instance2"]
    table_name = f"list_and_delete_race_{generate_random_string()}"
    dst_table_name = f"{table_name}_dst"
    keeper_path = f"/clickhouse/test_{table_name}"
    files_path = f"{table_name}_data"
    files_to_generate = 1000
    row_num = 1

    for instance in [node, node_2]:
        create_table(
            started_cluster,
            instance,
            table_name,
            "unordered",
            files_path,
            additional_settings={
                "keeper_path": keeper_path,
                "tracked_files_limit": 1,
                "polling_max_timeout_ms": 0,
                "processing_threads_num": 1,
                "polling_min_timeout_ms": 200,
                "cleanup_interval_min_ms": 0,
                "cleanup_interval_max_ms": 0,
                "polling_backoff_ms": 100,
                "after_processing": "delete",
            },
        )

    threads = 10
    total_rows = row_num * files_to_generate * (threads + 1)

    busy_pool = Pool(threads)

    def generate(_):
        generate_random_files(
            started_cluster,
            files_path,
            files_to_generate,
            row_num=row_num,
            use_random_names=True,
        )

    generate(0)

    p = busy_pool.map_async(generate, range(threads))

    create_mv(node, table_name, dst_table_name)
    time.sleep(2)
    create_mv(node_2, table_name, dst_table_name)

    p.wait()

    def get_count(node, table_name):
        return int(run_query(node, f"SELECT count() FROM {table_name}"))

    for _ in range(150):
        if (
            get_count(node, dst_table_name) + get_count(node_2, dst_table_name)
        ) == total_rows:
            break
        time.sleep(1)

    assert (
        get_count(node, dst_table_name) + get_count(node_2, dst_table_name)
        == total_rows
    )

    get_query = f"SELECT column1, column2, column3 FROM {dst_table_name}"
    res1 = [list(map(int, l.split())) for l in run_query(node, get_query).splitlines()]
    res2 = [
        list(map(int, l.split())) for l in run_query(node_2, get_query).splitlines()
    ]

    logging.debug(
        f"res1 size: {len(res1)}, res2 size: {len(res2)}, total_rows: {total_rows}"
    )

    assert len(res1) + len(res2) == total_rows
    assert node.contains_in_log(
        "because of the race with list & delete"
    ) or node_2.contains_in_log("because of the race with list & delete")


def test_registry(started_cluster):
    node1 = started_cluster.instances["node1"]
    node2 = started_cluster.instances["node2"]

    table_name = f"test_registry_{uuid.uuid4().hex[:8]}"
    db_name = f"db_{table_name}"
    dst_table_name = f"{table_name}_dst"
    keeper_path = f"/clickhouse/test_{table_name}"
    files_path = f"{table_name}_data"
    files_to_generate = 1000

    node1.query(f"DROP DATABASE IF EXISTS {db_name}")
    node2.query(f"DROP DATABASE IF EXISTS {db_name}")

    node1.query(
        f"CREATE DATABASE {db_name} ENGINE=Replicated('/clickhouse/databases/replicateddb2', 'shard1', 'node1')"
    )
    node2.query(
        f"CREATE DATABASE {db_name} ENGINE=Replicated('/clickhouse/databases/replicateddb2', 'shard1', 'node2')"
    )

    create_table(
        started_cluster,
        node1,
        table_name,
        "ordered",
        files_path,
        additional_settings={"keeper_path": keeper_path, "buckets": 3},
        database_name=db_name,
    )

    zk = started_cluster.get_kazoo_client("zoo1")
    registry, stat = zk.get(f"{keeper_path}/registry/")

    uuid1 = node1.query(
        f"SELECT uuid FROM system.tables WHERE database = '{db_name}' and table = '{table_name}'"
    ).strip()
    assert uuid1 in str(registry)

    expected = [f"0\\nnode1\\n{uuid1}\\n", f"0\\nnode2\\n{uuid1}\\n"]

    for elem in expected:
        assert elem in str(registry)

    total_values = generate_random_files(
        started_cluster, files_path, files_to_generate, start_ind=0, row_num=1
    )

    create_mv(node1, f"{db_name}.{table_name}", dst_table_name)
    create_mv(node2, f"{db_name}.{table_name}", dst_table_name)

    def get_count():
        return int(
            node1.query(
                f"SELECT count() FROM clusterAllReplicas(cluster, default.{dst_table_name})"
            )
        )

    expected_rows = files_to_generate
    for _ in range(20):
        if expected_rows == get_count():
            break
        time.sleep(1)
    assert expected_rows == get_count()

    table_name_2 = f"test_registry_{uuid.uuid4().hex[:8]}_2"
    create_table(
        started_cluster,
        node1,
        table_name_2,
        "ordered",
        files_path,
        additional_settings={"keeper_path": keeper_path, "buckets": 3},
        database_name=db_name,
    )

    registry, stat = zk.get(f"{keeper_path}/registry/")

    uuid2 = node1.query(
        f"SELECT uuid FROM system.tables WHERE database = '{db_name}' and table = '{table_name_2}'"
    ).strip()

    assert uuid1 in str(registry)
    assert uuid2 in str(registry)

    expected = [
        f"0\\nnode1\\n{uuid1}\\n",
        f"0\\nnode2\\n{uuid1}\\n",
        f"0\\nnode1\\n{uuid2}\\n",
        f"0\\nnode2\\n{uuid2}\\n",
    ]

    for elem in expected:
        assert elem in str(registry)

    node1.restart_clickhouse()
    node2.restart_clickhouse()

    registry, stat = zk.get(f"{keeper_path}/registry/")

    assert uuid1 in str(registry)
    assert uuid2 in str(registry)

    node1.query(f"DROP TABLE {db_name}.{table_name_2} SYNC")

    assert zk.exists(keeper_path) is not None
    registry, stat = zk.get(f"{keeper_path}/registry/")

    assert uuid1 in str(registry)
    assert uuid2 not in str(registry)

    expected = [
        f"0\\nnode1\\n{uuid1}\\n",
        f"0\\nnode2\\n{uuid1}\\n",
    ]

    for elem in expected:
        assert elem in str(registry)

    node1.query(f"DROP TABLE {db_name}.{table_name} SYNC")

    assert zk.exists(keeper_path) is None


def test_upgrade_3(started_cluster):
    node = started_cluster.instances["instance_24.5"]
    if "24.5" not in node.query("select version()").strip():
        node.restart_with_original_version()

    table_name = f"test_upgrade_3_{uuid.uuid4().hex[:8]}"
    dst_table_name = f"{table_name}_dst"
    keeper_path = f"/clickhouse/test_{table_name}"
    files_path = f"{table_name}_data"
    files_to_generate = 10

    create_table(
        started_cluster, node, table_name, "ordered", files_path, no_settings=True
    )
    total_values = generate_random_files(
        started_cluster, files_path, files_to_generate, start_ind=0, row_num=1
    )

    create_mv(node, table_name, dst_table_name)

    def get_count():
        return int(node.query(f"SELECT count() FROM {dst_table_name}"))

    expected_rows = 10
    for _ in range(20):
        if expected_rows == get_count():
            break
        time.sleep(1)

    assert expected_rows == get_count()

    node.restart_with_latest_version()
    assert table_name in node.query("SHOW TABLES")

    assert (
        "Cannot alter settings, because table engine doesn't support settings changes"
        in node.query_and_get_error(
            f"""
        ALTER TABLE {table_name} MODIFY SETTING processing_threads_num=5
    """
        )
=======
>>>>>>> 87ee422e
    )<|MERGE_RESOLUTION|>--- conflicted
+++ resolved
@@ -2124,384 +2124,7 @@
 
     assert node.contains_in_log(
         f"StorageS3Queue (default.{table_name}): Using 16 processing threads"
-<<<<<<< HEAD
-    )
-
-
-def test_alter_settings(started_cluster):
-    node1 = started_cluster.instances["node1"]
-    node2 = started_cluster.instances["node2"]
-
-    table_name = f"test_alter_settings_{uuid.uuid4().hex[:8]}"
-    dst_table_name = f"{table_name}_dst"
-    keeper_path = f"/clickhouse/test_{table_name}"
-    files_path = f"{table_name}_data"
-    files_to_generate = 1000
-
-    node1.query("DROP DATABASE IF EXISTS r")
-    node2.query("DROP DATABASE IF EXISTS r")
-
-    node1.query(
-        f"CREATE DATABASE r ENGINE=Replicated('/clickhouse/databases/{table_name}', 'shard1', 'node1')"
-    )
-    node2.query(
-        f"CREATE DATABASE r ENGINE=Replicated('/clickhouse/databases/{table_name}', 'shard1', 'node2')"
-    )
-
-    create_table(
-        started_cluster,
-        node1,
-        table_name,
-        "unordered",
-        files_path,
-        additional_settings={
-            "keeper_path": keeper_path,
-            "processing_threads_num": 10,
-            "loading_retries": 20,
-        },
-        database_name="r",
-    )
-
-    assert '"processing_threads_num":10' in node1.query(
-        f"SELECT * FROM system.zookeeper WHERE path = '{keeper_path}'"
-    )
-
-    assert '"loading_retries":20' in node1.query(
-        f"SELECT * FROM system.zookeeper WHERE path = '{keeper_path}'"
-    )
-
-    assert '"after_processing":"keep"' in node1.query(
-        f"SELECT * FROM system.zookeeper WHERE path = '{keeper_path}'"
-    )
-
-    total_values = generate_random_files(
-        started_cluster, files_path, files_to_generate, start_ind=0, row_num=1
-    )
-
-    create_mv(node1, f"r.{table_name}", dst_table_name)
-    create_mv(node2, f"r.{table_name}", dst_table_name)
-
-    def get_count():
-        return int(
-            node1.query(
-                f"SELECT count() FROM clusterAllReplicas(cluster, default.{dst_table_name})"
-            )
-        )
-
-    expected_rows = files_to_generate
-    for _ in range(20):
-        if expected_rows == get_count():
-            break
-        time.sleep(1)
-    assert expected_rows == get_count()
-
-    node1.query(
-        f"""
-        ALTER TABLE r.{table_name}
-        MODIFY SETTING processing_threads_num=5,
-        loading_retries=10,
-        after_processing='delete',
-        tracked_files_limit=50,
-        tracked_file_ttl_sec=10000,
-        polling_min_timeout_ms=222,
-        polling_max_timeout_ms=333,
-        polling_backoff_ms=111
-    """
-    )
-
-    int_settings = {
-        "processing_threads_num": 5,
-        "loading_retries": 10,
-        "tracked_files_ttl_sec": 10000,
-        "tracked_files_limit": 50,
-        "polling_min_timeout_ms": 222,
-        "polling_max_timeout_ms": 333,
-        "polling_backoff_ms": 111,
-    }
-    string_settings = {"after_processing": "delete"}
-
-    def with_keeper(setting):
-        return setting in {
-            "after_processing",
-            "loading_retries",
-            "processing_threads_num",
-            "tracked_files_limit",
-            "tracked_files_ttl_sec",
-        }
-
-    def check_int_settings(node, settings):
-        for setting, value in settings.items():
-            if with_keeper(setting):
-                assert f'"{setting}":{value}' in node.query(
-                    f"SELECT * FROM system.zookeeper WHERE path = '{keeper_path}'"
-                )
-            if setting == "tracked_files_ttl_sec":
-                setting = "tracked_file_ttl_sec"
-            assert (
-                str(value)
-                == node.query(
-                    f"SELECT value FROM system.s3_queue_settings WHERE name = '{setting}' and table = '{table_name}'"
-                ).strip()
-            )
-
-    def check_string_settings(node, settings):
-        for setting, value in settings.items():
-            if with_keeper(setting):
-                assert f'"{setting}":"{value}"' in node.query(
-                    f"SELECT * FROM system.zookeeper WHERE path = '{keeper_path}'"
-                )
-            assert (
-                str(value)
-                == node.query(
-                    f"SELECT value FROM system.s3_queue_settings WHERE name = '{setting}' and table = '{table_name}'"
-                ).strip()
-            )
-
-    for node in [node1, node2]:
-        check_int_settings(node, int_settings)
-        check_string_settings(node, string_settings)
-
-        node.restart_clickhouse()
-
-        check_int_settings(node, int_settings)
-        check_string_settings(node, string_settings)
-
-    node1.query(
-        f"""
-        ALTER TABLE r.{table_name} RESET SETTING after_processing, tracked_file_ttl_sec
-    """
-    )
-
-    int_settings = {
-        "processing_threads_num": 5,
-        "loading_retries": 10,
-        "tracked_files_ttl_sec": 0,
-        "tracked_files_limit": 50,
-    }
-    string_settings = {"after_processing": "keep"}
-
-    for node in [node1, node2]:
-        check_int_settings(node, int_settings)
-        check_string_settings(node, string_settings)
-
-        node.restart_clickhouse()
-        assert expected_rows == get_count()
-
-        check_int_settings(node, int_settings)
-        check_string_settings(node, string_settings)
-
-
-def test_list_and_delete_race(started_cluster):
-    node = started_cluster.instances["instance"]
-    if node.is_built_with_sanitizer():
-        # Issue does not reproduce under sanitizer
-        return
-    node_2 = started_cluster.instances["instance2"]
-    table_name = f"list_and_delete_race_{generate_random_string()}"
-    dst_table_name = f"{table_name}_dst"
-    keeper_path = f"/clickhouse/test_{table_name}"
-    files_path = f"{table_name}_data"
-    files_to_generate = 1000
-    row_num = 1
-
-    for instance in [node, node_2]:
-        create_table(
-            started_cluster,
-            instance,
-            table_name,
-            "unordered",
-            files_path,
-            additional_settings={
-                "keeper_path": keeper_path,
-                "tracked_files_limit": 1,
-                "polling_max_timeout_ms": 0,
-                "processing_threads_num": 1,
-                "polling_min_timeout_ms": 200,
-                "cleanup_interval_min_ms": 0,
-                "cleanup_interval_max_ms": 0,
-                "polling_backoff_ms": 100,
-                "after_processing": "delete",
-            },
-        )
-
-    threads = 10
-    total_rows = row_num * files_to_generate * (threads + 1)
-
-    busy_pool = Pool(threads)
-
-    def generate(_):
-        generate_random_files(
-            started_cluster,
-            files_path,
-            files_to_generate,
-            row_num=row_num,
-            use_random_names=True,
-        )
-
-    generate(0)
-
-    p = busy_pool.map_async(generate, range(threads))
-
-    create_mv(node, table_name, dst_table_name)
-    time.sleep(2)
-    create_mv(node_2, table_name, dst_table_name)
-
-    p.wait()
-
-    def get_count(node, table_name):
-        return int(run_query(node, f"SELECT count() FROM {table_name}"))
-
-    for _ in range(150):
-        if (
-            get_count(node, dst_table_name) + get_count(node_2, dst_table_name)
-        ) == total_rows:
-            break
-        time.sleep(1)
-
-    assert (
-        get_count(node, dst_table_name) + get_count(node_2, dst_table_name)
-        == total_rows
-    )
-
-    get_query = f"SELECT column1, column2, column3 FROM {dst_table_name}"
-    res1 = [list(map(int, l.split())) for l in run_query(node, get_query).splitlines()]
-    res2 = [
-        list(map(int, l.split())) for l in run_query(node_2, get_query).splitlines()
-    ]
-
-    logging.debug(
-        f"res1 size: {len(res1)}, res2 size: {len(res2)}, total_rows: {total_rows}"
-    )
-
-    assert len(res1) + len(res2) == total_rows
-    assert node.contains_in_log(
-        "because of the race with list & delete"
-    ) or node_2.contains_in_log("because of the race with list & delete")
-
-
-def test_registry(started_cluster):
-    node1 = started_cluster.instances["node1"]
-    node2 = started_cluster.instances["node2"]
-
-    table_name = f"test_registry_{uuid.uuid4().hex[:8]}"
-    db_name = f"db_{table_name}"
-    dst_table_name = f"{table_name}_dst"
-    keeper_path = f"/clickhouse/test_{table_name}"
-    files_path = f"{table_name}_data"
-    files_to_generate = 1000
-
-    node1.query(f"DROP DATABASE IF EXISTS {db_name}")
-    node2.query(f"DROP DATABASE IF EXISTS {db_name}")
-
-    node1.query(
-        f"CREATE DATABASE {db_name} ENGINE=Replicated('/clickhouse/databases/replicateddb2', 'shard1', 'node1')"
-    )
-    node2.query(
-        f"CREATE DATABASE {db_name} ENGINE=Replicated('/clickhouse/databases/replicateddb2', 'shard1', 'node2')"
-    )
-
-    create_table(
-        started_cluster,
-        node1,
-        table_name,
-        "ordered",
-        files_path,
-        additional_settings={"keeper_path": keeper_path, "buckets": 3},
-        database_name=db_name,
-    )
-
-    zk = started_cluster.get_kazoo_client("zoo1")
-    registry, stat = zk.get(f"{keeper_path}/registry/")
-
-    uuid1 = node1.query(
-        f"SELECT uuid FROM system.tables WHERE database = '{db_name}' and table = '{table_name}'"
-    ).strip()
-    assert uuid1 in str(registry)
-
-    expected = [f"0\\nnode1\\n{uuid1}\\n", f"0\\nnode2\\n{uuid1}\\n"]
-
-    for elem in expected:
-        assert elem in str(registry)
-
-    total_values = generate_random_files(
-        started_cluster, files_path, files_to_generate, start_ind=0, row_num=1
-    )
-
-    create_mv(node1, f"{db_name}.{table_name}", dst_table_name)
-    create_mv(node2, f"{db_name}.{table_name}", dst_table_name)
-
-    def get_count():
-        return int(
-            node1.query(
-                f"SELECT count() FROM clusterAllReplicas(cluster, default.{dst_table_name})"
-            )
-        )
-
-    expected_rows = files_to_generate
-    for _ in range(20):
-        if expected_rows == get_count():
-            break
-        time.sleep(1)
-    assert expected_rows == get_count()
-
-    table_name_2 = f"test_registry_{uuid.uuid4().hex[:8]}_2"
-    create_table(
-        started_cluster,
-        node1,
-        table_name_2,
-        "ordered",
-        files_path,
-        additional_settings={"keeper_path": keeper_path, "buckets": 3},
-        database_name=db_name,
-    )
-
-    registry, stat = zk.get(f"{keeper_path}/registry/")
-
-    uuid2 = node1.query(
-        f"SELECT uuid FROM system.tables WHERE database = '{db_name}' and table = '{table_name_2}'"
-    ).strip()
-
-    assert uuid1 in str(registry)
-    assert uuid2 in str(registry)
-
-    expected = [
-        f"0\\nnode1\\n{uuid1}\\n",
-        f"0\\nnode2\\n{uuid1}\\n",
-        f"0\\nnode1\\n{uuid2}\\n",
-        f"0\\nnode2\\n{uuid2}\\n",
-    ]
-
-    for elem in expected:
-        assert elem in str(registry)
-
-    node1.restart_clickhouse()
-    node2.restart_clickhouse()
-
-    registry, stat = zk.get(f"{keeper_path}/registry/")
-
-    assert uuid1 in str(registry)
-    assert uuid2 in str(registry)
-
-    node1.query(f"DROP TABLE {db_name}.{table_name_2} SYNC")
-
-    assert zk.exists(keeper_path) is not None
-    registry, stat = zk.get(f"{keeper_path}/registry/")
-
-    assert uuid1 in str(registry)
-    assert uuid2 not in str(registry)
-
-    expected = [
-        f"0\\nnode1\\n{uuid1}\\n",
-        f"0\\nnode2\\n{uuid1}\\n",
-    ]
-
-    for elem in expected:
-        assert elem in str(registry)
-
-    node1.query(f"DROP TABLE {db_name}.{table_name} SYNC")
-
-    assert zk.exists(keeper_path) is None
-
+    )
 
 def test_upgrade_3(started_cluster):
     node = started_cluster.instances["instance_24.5"]
@@ -2544,6 +2167,4 @@
         ALTER TABLE {table_name} MODIFY SETTING processing_threads_num=5
     """
         )
-=======
->>>>>>> 87ee422e
     )