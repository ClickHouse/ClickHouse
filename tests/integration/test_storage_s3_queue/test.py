--- conflicted
+++ resolved
@@ -279,13 +279,7 @@
 @pytest.mark.parametrize("engine_name", ["S3Queue", "AzureQueue"])
 def test_delete_after_processing(started_cluster, mode, engine_name):
     node = started_cluster.instances["instance"]
-<<<<<<< HEAD
-    table_name = (
-        f"delete_after_processing_{mode}_{engine_name}_{generate_random_string()}"
-    )
-=======
     table_name = f"test.delete_after_processing_{mode}_{engine_name}"
->>>>>>> 151fdf61
     dst_table_name = f"{table_name}_dst"
     files_path = f"{table_name}_data"
     files_num = 5
