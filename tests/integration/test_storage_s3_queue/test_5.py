import io
import json
import logging
import random
import string
import time
import uuid
from multiprocessing.dummy import Pool
from datetime import datetime

import pytest
from kazoo.exceptions import NoNodeError

from helpers.client import QueryRuntimeException
from helpers.cluster import ClickHouseCluster, ClickHouseInstance
from helpers.s3_queue_common import (
    run_query,
    random_str,
    generate_random_files,
    put_s3_file_content,
    put_azure_file_content,
    create_table,
    create_mv,
    generate_random_string,
)
from helpers.config_cluster import minio_secret_key

AVAILABLE_MODES = ["unordered", "ordered"]


@pytest.fixture(autouse=True)
def s3_queue_setup_teardown(started_cluster):
    instance = started_cluster.instances["instance"]
    instance_2 = started_cluster.instances["instance2"]

    instance.query("DROP DATABASE IF EXISTS default; CREATE DATABASE default;")
    instance_2.query("DROP DATABASE IF EXISTS default; CREATE DATABASE default;")

    minio = started_cluster.minio_client
    objects = list(minio.list_objects(started_cluster.minio_bucket, recursive=True))
    for obj in objects:
        minio.remove_object(started_cluster.minio_bucket, obj.object_name)

    container_client = started_cluster.blob_service_client.get_container_client(
        started_cluster.azurite_container
    )

    if container_client.exists():
        blob_names = [b.name for b in container_client.list_blobs()]
        logging.debug(f"Deleting blobs: {blob_names}")
        for b in blob_names:
            container_client.delete_blob(b)

    yield  # run test


@pytest.fixture(scope="module")
def started_cluster():
    try:
        cluster = ClickHouseCluster(__file__)
        cluster.add_instance(
            "instance",
            with_minio=True,
            with_azurite=True,
            with_zookeeper=True,
            main_configs=[
                "configs/zookeeper.xml",
                "configs/s3queue_log.xml",
                "configs/remote_servers.xml",
                "configs/disable_streaming.xml",
            ],
            user_configs=[
                "configs/users.xml",
            ],
            stay_alive=True,
        )
        cluster.add_instance(
            "instance2",
            user_configs=["configs/users.xml"],
            with_minio=True,
            with_zookeeper=True,
            main_configs=[
                "configs/s3queue_log.xml",
                "configs/remote_servers.xml",
            ],
            stay_alive=True,
        )
        cluster.add_instance(
            "instance_24.5",
            with_zookeeper=True,
            image="clickhouse/clickhouse-server",
            tag="24.5",
            stay_alive=True,
            user_configs=[
                "configs/users.xml",
                "configs/compatibility.xml",
            ],
            main_configs=[
                "configs/s3queue_log.xml",
                "configs/remote_servers_245.xml",
            ],
            with_installed_binary=True,
        )
        cluster.add_instance(
            "instance2_24.5",
            with_zookeeper=True,
            keeper_required_feature_flags=["create_if_not_exists"],
            image="clickhouse/clickhouse-server",
            tag="24.5",
            stay_alive=True,
            user_configs=[
                "configs/users.xml",
                "configs/compatibility.xml",
            ],
            main_configs=[
                "configs/s3queue_log.xml",
                "configs/remote_servers_245.xml",
            ],
            with_installed_binary=True,
        )

        logging.info("Starting cluster...")
        cluster.start()
        logging.info("Cluster started")

        yield cluster
    finally:
        cluster.shutdown()


def test_upgrade_3(started_cluster):
    node = started_cluster.instances["instance_24.5"]
    if "24.5" not in node.query("select version()").strip():
        node.restart_with_original_version()
    assert "24.5" in node.query("select version()").strip()

    table_name = f"test_upgrade_3_{uuid.uuid4().hex[:8]}"
    dst_table_name = f"{table_name}_dst"
    keeper_path = f"/clickhouse/test_{table_name}"
    files_path = f"{table_name}_data"
    files_to_generate = 10

    create_table(
        started_cluster,
        node,
        table_name,
        "ordered",
        files_path,
        no_settings=True,
        version="24.5",
    )
    total_values = generate_random_files(
        started_cluster, files_path, files_to_generate, start_ind=0, row_num=1
    )

    create_mv(node, table_name, dst_table_name)

    def get_count():
        return int(node.query(f"SELECT count() FROM {dst_table_name}"))

    expected_rows = 10
    for _ in range(20):
        if expected_rows == get_count():
            break
        time.sleep(1)

    assert expected_rows == get_count()

    node.restart_with_latest_version()

    assert table_name in node.query("SHOW TABLES")

    node.query(
        f"""
        ALTER TABLE {table_name} MODIFY SETTING polling_min_timeout_ms=111
    """
    )
    assert 111 == int(
        node.query(
            f"SELECT value FROM system.s3_queue_settings WHERE table = '{table_name}' and name = 'polling_min_timeout_ms'"
        )
    )

    node.query(
        f"""
        ALTER TABLE {table_name} MODIFY SETTING polling_min_timeout_ms=222, polling_max_timeout_ms=333
    """
    )
    assert 222 == int(
        node.query(
            f"SELECT value FROM system.s3_queue_settings WHERE table = '{table_name}' and name = 'polling_min_timeout_ms'"
        )
    )
    assert 333 == int(
        node.query(
            f"SELECT value FROM system.s3_queue_settings WHERE table = '{table_name}' and name = 'polling_max_timeout_ms'"
        )
    )

    assert "polling_max_timeout_ms = 333" in node.query(
        f"SHOW CREATE TABLE {table_name}"
    )

    node.restart_clickhouse()

    assert "polling_max_timeout_ms = 333" in node.query(
        f"SHOW CREATE TABLE {table_name}"
    )

    assert 333 == int(
        node.query(
            f"SELECT value FROM system.s3_queue_settings WHERE table = '{table_name}' and name = 'polling_max_timeout_ms'"
        )
    )
    node.query(f"DROP TABLE {table_name} SYNC")


@pytest.mark.parametrize("setting_prefix", ["", "s3queue_"])
@pytest.mark.parametrize("buckets_num", [3, 1])
def test_migration(started_cluster, setting_prefix, buckets_num):
    node1 = started_cluster.instances["instance_24.5"]
    node2 = started_cluster.instances["instance2_24.5"]

    for node in [node1, node2]:
        if "24.5" not in node.query("select version()").strip():
            node.restart_with_original_version()

    table_name = f"test_replicated_{uuid.uuid4().hex[:8]}"
    dst_table_name = f"{table_name}_dst"
    mv_name = f"{table_name}_mv"
    keeper_path = f"/clickhouse/test_{table_name}_{buckets_num}"
    files_path = f"{table_name}_data"

    for node in [node1, node2]:
        node.query("DROP DATABASE IF EXISTS r")

    node1.query(
        "CREATE DATABASE r ENGINE=Replicated('/clickhouse/databases/replicateddb3', 'shard1', 'node1')"
    )
    node2.query(
        "CREATE DATABASE r ENGINE=Replicated('/clickhouse/databases/replicateddb3', 'shard1', 'node2')"
    )

    create_table(
        started_cluster,
        node1,
        table_name,
        "ordered",
        files_path,
        version="24.5",
        additional_settings={
            "keeper_path": keeper_path,
            "s3queue_polling_min_timeout_ms": 100,
            "s3queue_polling_max_timeout_ms": 1000,
            "s3queue_polling_backoff_ms": 100,
        },
        database_name="r",
    )

    for node in [node1, node2]:
        create_mv(node, f"r.{table_name}", dst_table_name, mv_name=mv_name)

    start_ind = [0]
    expected_rows = [0]
    last_processed_path = [""]
    prefix_ind = [0]
    prefixes = ["a", "b", "c", "d", "e"]

    def add_files_and_check():
        rows = 1000
        use_prefix = prefixes[prefix_ind[0]]
        total_values = generate_random_files(
            started_cluster,
            files_path,
            rows,
            start_ind=start_ind[0],
            row_num=1,
            use_prefix=use_prefix,
        )
        expected_rows[0] += rows
        start_ind[0] += rows
        prefix_ind[0] += 1

        def get_count():
            return int(
                node1.query(
                    f"SELECT count() FROM clusterAllReplicas(cluster, default.{dst_table_name})"
                )
            )

        last_processed_path[0] = f"{use_prefix}_{expected_rows[0] - 1}.csv"
        for _ in range(50):
            if expected_rows[0] == get_count():
                break
            time.sleep(1)
        assert expected_rows[0] == get_count()

    add_files_and_check()

    zk = started_cluster.get_kazoo_client("zoo1")
    metadata = json.loads(zk.get(f"{keeper_path}/processed")[0])

    assert last_processed_path[0].startswith("a_")
    assert metadata["file_path"].endswith(last_processed_path[0])

    for node in [node1, node2]:
        node.restart_with_latest_version()
        assert 0 == int(
            node.query(
                f"SELECT value FROM system.s3_queue_settings WHERE table = '{table_name}' and name = 'buckets'"
            )
        )

    assert (
        "Changing setting buckets is not allowed only with detached dependencies"
        in node1.query_and_get_error(
            f"ALTER TABLE r.{table_name} MODIFY SETTING {setting_prefix}buckets={buckets_num}"
        )
    )

    for node in [node1, node2]:
        node.query(f"DETACH TABLE {mv_name} SYNC")

    assert (
        "To allow migration set s3queue_migrate_old_metadata_to_buckets = 1"
        in node1.query_and_get_error(
            f"ALTER TABLE r.{table_name} MODIFY SETTING {setting_prefix}buckets={buckets_num}"
        )
    )

    def migrate_to_buckets(value):
        node1.query(
            f"ALTER TABLE r.{table_name} MODIFY SETTING {setting_prefix}buckets={value} SETTINGS s3queue_migrate_old_metadata_to_buckets = 1"
        )

    def check_keeper_state_changed():
        for node in [node1, node2]:
            assert buckets_num == int(
                node.query(
                    f"SELECT value FROM system.s3_queue_settings WHERE table = '{table_name}' and name = 'buckets'"
                )
            )

        metadata = json.loads(zk.get(f"{keeper_path}/metadata/")[0])
        assert buckets_num == metadata["buckets"]

        try:
            zk.get(f"{keeper_path}/processed")
            assert False
        except NoNodeError:
            pass

        buckets = zk.get_children(f"{keeper_path}/buckets/")

        assert len(buckets) == buckets_num
        assert sorted(buckets) == [str(i) for i in range(buckets_num)]

        for i in range(buckets_num):
            path = f"{keeper_path}/buckets/{i}/processed"
            print(f"Checking {path}")
            metadata = json.loads(zk.get(path)[0])
            assert metadata["file_path"].endswith(last_processed_path[0])

    migrate_to_buckets(buckets_num)
    check_keeper_state_changed()

    if buckets_num == 1:
        correct_value = 3
        migrate_to_buckets(correct_value)
        buckets_num = correct_value
        check_keeper_state_changed()

    for node in [node1, node2]:
        node.query(f"ATTACH TABLE {mv_name}")

    add_files_and_check()

    for node in [node1, node2]:
        node.restart_clickhouse()
        assert buckets_num == int(
            node.query(
                f"SELECT value FROM system.s3_queue_settings WHERE table = '{table_name}' and name = 'buckets'"
            )
        )

    add_files_and_check()

    try:
        zk.get(f"{keeper_path}/processed")
        assert False
    except NoNodeError:
        pass

    buckets = zk.get_children(f"{keeper_path}/buckets/")
    assert len(buckets) == buckets_num

    found = False
    for i in range(buckets_num):
        metadata = json.loads(zk.get(f"{keeper_path}/buckets/{i}/processed")[0])
        if metadata["file_path"].endswith(last_processed_path[0]):
            found = True
            break
    assert found

    metadata = json.loads(zk.get(f"{keeper_path}/metadata/")[0])
    assert buckets_num == metadata["buckets"]

    node.query(f"DROP TABLE r.{table_name} SYNC")


@pytest.mark.parametrize("mode", ["unordered", "ordered"])
def test_filtering_files(started_cluster, mode):
    node1 = started_cluster.instances["instance"]
    node2 = started_cluster.instances["instance2"]

    table_name = f"test_replicated_{mode}_{uuid.uuid4().hex[:8]}"
    dst_table_name = f"{table_name}_dst"
    keeper_path = f"/clickhouse/test_{table_name}"
    files_path = f"{table_name}_data"
    files_to_generate = 100

    node1.query("DROP DATABASE IF EXISTS r")
    node2.query("DROP DATABASE IF EXISTS r")

    node1.query(
        f"CREATE DATABASE r ENGINE=Replicated('/clickhouse/databases/{table_name}', 'shard1', 'node1')"
    )
    node2.query(
        f"CREATE DATABASE r ENGINE=Replicated('/clickhouse/databases/{table_name}', 'shard1', 'node2')"
    )

    create_table(
        started_cluster,
        node1,
        table_name,
        mode,
        files_path,
        additional_settings={
            "keeper_path": keeper_path,
            "polling_min_timeout_ms": 100,
            "polling_max_timeout_ms": 100,
            "polling_backoff_ms": 0,
        },
        database_name="r",
    )

    files = [(f"{files_path}/test_{i}.csv", i) for i in range(0, files_to_generate)]
    total_values = generate_random_files(
        started_cluster,
        files_path,
        files_to_generate,
        start_ind=0,
        row_num=1,
        files=files,
    )
    incorrect_values = [
        ["failed", 1, 1],
    ]
    incorrect_values_csv = (
        "\n".join((",".join(map(str, row)) for row in incorrect_values)) + "\n"
    ).encode()

    failed_file = f"{files_path}/testz_fff.csv"
    put_s3_file_content(started_cluster, failed_file, incorrect_values_csv)

    create_mv(node1, f"r.{table_name}", dst_table_name)

    def get_count():
        return int(node1.query(f"SELECT count() FROM default.{dst_table_name}"))

    expected_rows = files_to_generate
    for _ in range(20):
        if expected_rows == get_count():
            break
        time.sleep(1)
    assert expected_rows == get_count()

    create_mv(node2, f"r.{table_name}", dst_table_name)
    for _ in range(20):
        if node2.contains_in_log(f"StorageS3Queue (r.{table_name}): Processed rows: 0"):
            break
        time.sleep(1)
    assert node2.contains_in_log(f"StorageS3Queue (r.{table_name}): Processed rows: 0")

    found_1_global = False
    found_2_global = False
    if mode == "unordered":
        is_unordered = True
    else:
        is_unordered = False

    for file in files:
        found_1 = node2.contains_in_log(
            f"StorageS3Queue (r.{table_name}): Skipping file {file[0]}: Processed"
        )
        found_1_global = found_1_global or found_1

        if is_unordered:
            found_2 = node2.contains_in_log(
                f"Will skip file {file[0]}: it should be processed by"
            )
            found_2_global = found_2_global or found_2
        else:
            found_2 = False

        assert found_1 or found_2, "Failed with file " + file[0]

    assert found_1_global
    if is_unordered:
        assert found_2_global

    assert node2.contains_in_log(
        f"StorageS3Queue (r.{table_name}): Skipping file {failed_file}: Failed"
    ) or node1.contains_in_log(
        f"StorageS3Queue (r.{table_name}): Skipping file {failed_file}: Failed"
    )


def test_failed_commit(started_cluster):
    node = started_cluster.instances["instance"]

    table_name = f"test_failed_commit_{generate_random_string()}"
    dst_table_name = f"{table_name}_dst"
    keeper_path = f"/clickhouse/test_{table_name}"
    files_path = f"{table_name}_data"
    files_to_generate = 1

    create_table(
        started_cluster,
        node,
        table_name,
        "unordered",
        files_path,
        additional_settings={
            "keeper_path": keeper_path,
        },
    )
    total_values = generate_random_files(
        started_cluster, files_path, files_to_generate, start_ind=0, row_num=2
    )

    node.query(f"SYSTEM ENABLE FAILPOINT object_storage_queue_fail_commit")

    create_mv(node, table_name, dst_table_name)

    def check_failpoint():
        return node.contains_in_log(
            f"StorageS3Queue (default.{table_name}): Failed to process data: Code: 1002. DB::Exception: Failed to commit processed files. (UNKNOWN_EXCEPTION)"
        )

    for _ in range(100):
        if check_failpoint():
            break
        time.sleep(1)

    assert check_failpoint()

    node.query("SYSTEM FLUSH LOGS")
    assert 0 == int(
        node.query(
            f"SELECT count() FROM system.s3queue_log WHERE table = '{table_name}' and status = 'Processed'"
        )
    )

    def get_count():
        return int(node.query(f"SELECT count() FROM {dst_table_name}"))

    count_failed = int(
        node.count_in_log(
            f"StorageS3Queue (default.{table_name}): Failed to process data: Code: 1002. DB::Exception: Failed to commit processed files. (UNKNOWN_EXCEPTION)"
        )
    )
    count = get_count()
    expected_rows = 2 * count_failed
    expected_rows_upper = 2 * (
        count_failed + 2
    )  # Could get more in between getting 'count_failed' and getting 'count'

    assert expected_rows <= count and count <= expected_rows_upper

    node.query(f"SYSTEM DISABLE FAILPOINT object_storage_queue_fail_commit")

    processed = False
    for _ in range(20):
        node.query("SYSTEM FLUSH LOGS")
        processed = int(
            node.query(
                f"SELECT count() FROM system.s3queue_log WHERE table = '{table_name}' and status = 'Processed'"
            )
        )
        if processed == 1:
            break
        time.sleep(1)

    assert processed == 1
    assert 2 == int(
        node.query(
            f"SELECT rows_processed FROM system.s3queue_log WHERE table = '{table_name}' and status = 'Processed'"
        )
    )


def test_failure_in_the_middle(started_cluster):
    node = started_cluster.instances["instance"]

    table_name = f"test_failure_in_the_middle_{generate_random_string()}"
    dst_table_name = f"{table_name}_dst"
    keeper_path = f"/clickhouse/test_{table_name}_{generate_random_string()}"
    files_path = f"{table_name}_data"
    files_to_generate = 1

    format = "column1 String, column2 String"
    create_table(
        started_cluster,
        node,
        table_name,
        "unordered",
        files_path,
        format=format,
        additional_settings={
            "keeper_path": keeper_path,
            "s3queue_loading_retries": 10000,
        },
    )
    values = []
    num_rows = 1000000
    for _ in range(num_rows):
        values.append(
            ["".join("a" for i in range(1000)), "".join("a" for i in range(1000))]
        )
    values_csv = (
        "\n".join((",".join(map(str, row)) for row in values)) + "\n"
    ).encode()

    file_name = f"{table_name}_file.csv"
    put_s3_file_content(started_cluster, f"{files_path}/{file_name}", values_csv)

    node.query(
        f"SYSTEM ENABLE FAILPOINT object_storage_queue_fail_in_the_middle_of_file"
    )

    create_mv(node, table_name, dst_table_name, format=format)

    def check_failpoint():
        return node.contains_in_log(
            f"StorageS3Queue (default.{table_name}): Got an error while pulling chunk: Code: 1002. DB::Exception: Failed to read file. Processed rows:"
        )

    for _ in range(40):
        if check_failpoint():
            break
        time.sleep(1)

    assert check_failpoint()

    node.query("SYSTEM FLUSH LOGS")
    assert 0 == int(
        node.query(
            f"SELECT count() FROM system.s3queue_log WHERE table = '{table_name}' and status = 'Processed'"
        )
    )

    assert 1 <= int(
        node.query(
            f"SELECT count() FROM system.s3queue_log WHERE table = '{table_name}' and status = 'Failed' and exception ilike '%Failed to read file. Processed rows%'"
        )
    )

    def get_count():
        return int(node.query(f"SELECT count() FROM {dst_table_name}"))

    assert 0 == get_count()

    node.query(
        f"SYSTEM DISABLE FAILPOINT object_storage_queue_fail_in_the_middle_of_file"
    )

    processed = False
    for _ in range(40):
        node.query("SYSTEM FLUSH LOGS")
        processed = int(
            node.query(
                f"SELECT count() FROM system.s3queue_log WHERE table = '{table_name}' and status = 'Processed'"
            )
        )
        if processed == 1:
            break
        time.sleep(1)

    assert processed == 1
    assert num_rows == int(
        node.query(
            f"SELECT rows_processed FROM system.s3queue_log WHERE table = '{table_name}' and status = 'Processed'"
        )
    )
    node.query(f"DROP TABLE {dst_table_name} SYNC")


def test_macros_support(started_cluster):
    node = started_cluster.instances["instance"]

    table_name = f"test_macros_{uuid.uuid4().hex[:8]}"
    files_path = f"{table_name}_data"

    node.query(
        f"""
        DROP DATABASE IF EXISTS a;
        DROP DATABASE IF EXISTS r;
        CREATE DATABASE a ENGINE=Atomic;
        CREATE DATABASE r ENGINE=Replicated('/clickhouse/databases/{table_name}', 'shard1', 'node1');
        """
    )

    res = create_table(
        started_cluster,
        node,
        table_name,
        "unordered",
        files_path,
        additional_settings={
            "keeper_path": "{table}/{uuid}",
        },
        database_name="a",
        expect_error=True,
    )

    assert "Macro 'uuid' in engine arguments is only supported" in res

    create_table(
        started_cluster,
        node,
        table_name,
        "unordered",
        files_path,
        additional_settings={
            "keeper_path": "{table}/{uuid}",
        },
        database_name="r",
    )

    table_uuid = node.query(
        f"SELECT uuid FROM system.tables WHERE database = 'r' AND name = '{table_name}'"
    ).strip()
    keeper_path = f"/clickhouse/s3queue/{table_name}/{table_uuid}/"

    assert (
        node.query(
            f"SELECT count() > 0 FROM system.zookeeper WHERE path = '{keeper_path}'"
        )
        == "1\n"
    )
    assert f"keeper_path = \\'{table_name}/{{uuid}}\\'" in node.query(
        f"SHOW CREATE TABLE r.{table_name}"
    )


def test_disable_streaming(started_cluster):
    node = started_cluster.instances["instance"]

    table_name = f"test_disable_streaming_{uuid.uuid4().hex[:8]}"
    dst_table_name = f"{table_name}_dst"
    keeper_path = f"/clickhouse/test_{table_name}"
    files_path = f"{table_name}_data"
    files_to_generate = 10

    assert (
        "false"
        == node.query("SELECT getServerSetting('s3queue_disable_streaming')").strip()
    )

    node.replace_in_config(
        "/etc/clickhouse-server/config.d/disable_streaming.xml",
        "0",
        "1",
    )
    node.query("SYSTEM RELOAD CONFIG")

    assert (
        "true"
        == node.query("SELECT getServerSetting('s3queue_disable_streaming')").strip()
    )

    create_table(
        started_cluster,
        node,
        table_name,
        "ordered",
        files_path,
        additional_settings={
            "processing_threads_num": 1,
            "keeper_path": keeper_path,
        },
    )

    generate_random_files(
        started_cluster, files_path, files_to_generate, start_ind=0, row_num=1
    )

    create_mv(node, table_name, dst_table_name)

    def get_count():
        return int(node.query(f"SELECT count() FROM {dst_table_name}"))

    assert node.contains_in_log(
        f"StorageS3Queue (default.{table_name}): Streaming is disabled, rescheduling next check in 5000 ms"
    )
    assert 0 == get_count()

    assert (
        "true"
        == node.query("SELECT getServerSetting('s3queue_disable_streaming')").strip()
    )

    node.replace_in_config(
        "/etc/clickhouse-server/config.d/disable_streaming.xml",
        "1",
        "0",
    )
    node.query("SYSTEM RELOAD CONFIG")

    assert (
        "false"
        == node.query("SELECT getServerSetting('s3queue_disable_streaming')").strip()
    )

    expected_rows = files_to_generate
    for _ in range(20):
        if expected_rows == get_count():
            break
        time.sleep(1)

    assert expected_rows == get_count()


def test_shutdown_logs(started_cluster):
    node = started_cluster.instances["instance"]
    table_name = f"test_shutdown_logs"
    dst_table_name = f"{table_name}_dst"
    keeper_path = f"/clickhouse/test_{table_name}_{generate_random_string()}"
    files_path = f"{table_name}_data"
    files_to_generate = 10

    create_table(
        started_cluster,
        node,
        table_name,
        "unordered",
        files_path,
        additional_settings={
            "keeper_path": keeper_path,
            "s3queue_processing_threads_num": 5,
        },
    )
    total_values = generate_random_files(
        started_cluster, files_path, files_to_generate, start_ind=0, row_num=100
    )
    create_mv(node, table_name, dst_table_name)
    start_time = datetime.now().strftime("%Y-%m-%d %H:%M:%S")
    node.restart_clickhouse()

    def check_in_text_log(message, logger_name):
        return int(
            node.query(
                f"SELECT count() FROM system.text_log WHERE logger_name ilike '%{logger_name}%' and message ilike '%{message}%' and event_time >= toDateTime('{start_time}')"
            )
        )

    assert 1 == check_in_text_log("Shutting down storages", "Application")
    assert 1 == check_in_text_log(
        "Waiting for streaming to finish...", f"StorageS3Queue (default.{table_name})"
    )
    assert 1 == check_in_text_log(
        "Shut down storage", f"StorageS3Queue (default.{table_name})"
    )
    assert 1 == check_in_text_log("Shutting down system logs", "DatabaseCatalog")
    assert 0 == check_in_text_log("Shutting down system databases", "DatabaseCatalog")
    node.query(f"DROP TABLE {dst_table_name} SYNC")


def test_shutdown_order(started_cluster):
    node = started_cluster.instances["instance"]
    table_name = f"test_shutdown_order_{generate_random_string()}"
    dst_table_name = f"a_{table_name}_dst"
    keeper_path = f"/clickhouse/test_{table_name}"
    files_path = f"{table_name}_data"

    format = "column1 Int32, column2 String"
    create_table(
        started_cluster,
        node,
        table_name,
        "unordered",
        files_path,
        format=format,
        additional_settings={
            "keeper_path": keeper_path,
            "s3queue_processing_threads_num": 1,
            "polling_max_timeout_ms": 0,
            "polling_min_timeout_ms": 0,
        },
    )

    def insert():
        files_to_generate = 10
        table_name_suffix = f"{uuid.uuid4()}"
        for i in range(files_to_generate):
            file_name = f"file_{table_name}_{table_name_suffix}_{i}.csv"
            s3_function = f"s3('http://{started_cluster.minio_host}:{started_cluster.minio_port}/{started_cluster.minio_bucket}/{files_path}/{file_name}', 'minio', '{minio_secret_key}')"
            node.query(
                f"INSERT INTO FUNCTION {s3_function} select number, randomString(100) FROM numbers(5000000)"
            )

    insert()

    mv_table_name = f"{table_name}_mv"
    create_mv(
        node,
        table_name,
        dst_table_name,
        mv_name=mv_table_name,
        format=format,
        dst_table_engine=f"ReplicatedMergeTree('/clickhouse/tables/{table_name}', 'node')",
    )

    node.restart_clickhouse()

    def check_in_text_log(message, logger_name):
        return int(
            node.query(
                f"SELECT count() FROM system.text_log WHERE logger_name ilike '%{logger_name}%' and message ilike '%{message}%'"
            )
        )

    assert 0 == check_in_text_log(
        "Failed to process data", f"StorageS3Queue(default.{table_name})"
    )
    assert 0 == int(
        node.query(
            f"SELECT count() FROM system.s3queue_log WHERE table = '{table_name}' and status = 'Failed'"
        )
    )
    new_table_name = f"{table_name}_new"
    new_mv_table_name = f"{new_table_name}_mv"
    node.query(f"DROP TABLE {mv_table_name} SYNC")
    node.query(f"RENAME TABLE {table_name} to {new_table_name}")

    create_mv(
        node,
        new_table_name,
        dst_table_name,
        mv_name=new_mv_table_name,
        format=format,
        dst_table_exists=True,
    )
    insert()
    time.sleep(0.1)

    node.restart_clickhouse()
    assert 0 == check_in_text_log(
        "Failed to process data", f"StorageS3Queue(default.{table_name})"
    )
    assert 0 == int(
        node.query(
            f"SELECT count() FROM system.s3queue_log WHERE table = '{table_name}' and status = 'Failed'"
        )
    )

<<<<<<< HEAD
    node.query(f"DROP TABLE {new_table_name} SYNC")
    node.query(f"DROP TABLE {dst_table_name} SYNC")


@pytest.mark.parametrize("mode", ["unordered", "ordered"])
@pytest.mark.parametrize("limit", [1, 9999999999])
def test_mv_settings(started_cluster, mode, limit):
    node = started_cluster.instances["instance"]
    table_name = f"test_mv_settings_{generate_random_string()}"
    dst_table_name = f"{table_name}_dst"
    keeper_path = f"/clickhouse/test_{table_name}"
    files_path = f"{table_name}_data"
    if limit == 9999999999:
        expected_parts_num = 1
    else:
        expected_parts_num = 5

    format = "column1 String"
    create_table(
        started_cluster,
        node,
        table_name,
        mode,
        files_path,
        format=format,
        additional_settings={
            "keeper_path": keeper_path,
            "s3queue_processing_threads_num": 1,
            "polling_max_timeout_ms": 0,
            "polling_min_timeout_ms": 0,
            "min_insert_block_size_rows_for_materialized_views": limit,
            "min_insert_block_size_bytes_for_materialized_views": limit,
        },
    )

    num_rows = 10

    def insert():
        files_to_generate = 5
        table_name_suffix = f"{uuid.uuid4()}"
        for i in range(files_to_generate):
            file_name = f"file_{table_name}_{table_name_suffix}_{i}.csv"
            s3_function = f"s3('http://{started_cluster.minio_host}:{started_cluster.minio_port}/{started_cluster.minio_bucket}/{files_path}/{file_name}', 'minio', '{minio_secret_key}')"
            node.query(
                f"INSERT INTO FUNCTION {s3_function} select randomString(10) FROM numbers({num_rows})"
            )

    insert()

    mv_table_name = f"{table_name}_mv"
    create_mv(
        node,
        table_name,
        dst_table_name,
        mv_name=mv_table_name,
        format=format,
    )
    node.query(f"SYSTEM STOP MERGES {dst_table_name}")

    def get_count():
        return int(node.query(f"SELECT count() FROM {dst_table_name}"))

    expected_rows = num_rows
    for _ in range(20):
        if expected_rows == get_count():
            break
        time.sleep(1)

    assert expected_parts_num == int(
        node.query(
            f"SELECT count() FROM system.parts WHERE table = '{dst_table_name}' AND level = 0"
        )
    )
=======
    node.query(f"DROP TABLE {new_table_name} SYNC")
>>>>>>> cfa18c50
<|MERGE_RESOLUTION|>--- conflicted
+++ resolved
@@ -965,80 +965,5 @@
         )
     )
 
-<<<<<<< HEAD
     node.query(f"DROP TABLE {new_table_name} SYNC")
-    node.query(f"DROP TABLE {dst_table_name} SYNC")
-
-
-@pytest.mark.parametrize("mode", ["unordered", "ordered"])
-@pytest.mark.parametrize("limit", [1, 9999999999])
-def test_mv_settings(started_cluster, mode, limit):
-    node = started_cluster.instances["instance"]
-    table_name = f"test_mv_settings_{generate_random_string()}"
-    dst_table_name = f"{table_name}_dst"
-    keeper_path = f"/clickhouse/test_{table_name}"
-    files_path = f"{table_name}_data"
-    if limit == 9999999999:
-        expected_parts_num = 1
-    else:
-        expected_parts_num = 5
-
-    format = "column1 String"
-    create_table(
-        started_cluster,
-        node,
-        table_name,
-        mode,
-        files_path,
-        format=format,
-        additional_settings={
-            "keeper_path": keeper_path,
-            "s3queue_processing_threads_num": 1,
-            "polling_max_timeout_ms": 0,
-            "polling_min_timeout_ms": 0,
-            "min_insert_block_size_rows_for_materialized_views": limit,
-            "min_insert_block_size_bytes_for_materialized_views": limit,
-        },
-    )
-
-    num_rows = 10
-
-    def insert():
-        files_to_generate = 5
-        table_name_suffix = f"{uuid.uuid4()}"
-        for i in range(files_to_generate):
-            file_name = f"file_{table_name}_{table_name_suffix}_{i}.csv"
-            s3_function = f"s3('http://{started_cluster.minio_host}:{started_cluster.minio_port}/{started_cluster.minio_bucket}/{files_path}/{file_name}', 'minio', '{minio_secret_key}')"
-            node.query(
-                f"INSERT INTO FUNCTION {s3_function} select randomString(10) FROM numbers({num_rows})"
-            )
-
-    insert()
-
-    mv_table_name = f"{table_name}_mv"
-    create_mv(
-        node,
-        table_name,
-        dst_table_name,
-        mv_name=mv_table_name,
-        format=format,
-    )
-    node.query(f"SYSTEM STOP MERGES {dst_table_name}")
-
-    def get_count():
-        return int(node.query(f"SELECT count() FROM {dst_table_name}"))
-
-    expected_rows = num_rows
-    for _ in range(20):
-        if expected_rows == get_count():
-            break
-        time.sleep(1)
-
-    assert expected_parts_num == int(
-        node.query(
-            f"SELECT count() FROM system.parts WHERE table = '{dst_table_name}' AND level = 0"
-        )
-    )
-=======
-    node.query(f"DROP TABLE {new_table_name} SYNC")
->>>>>>> cfa18c50
+    node.query(f"DROP TABLE {dst_table_name} SYNC")