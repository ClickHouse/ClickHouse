--- conflicted
+++ resolved
@@ -1148,7 +1148,6 @@
     node.query(f"SYSTEM DISABLE FAILPOINT object_storage_queue_fail_startup")
 
     zk = started_cluster.get_kazoo_client("zoo1")
-<<<<<<< HEAD
 
     # Wait for table data to be removed.
     uuid = node.query(f"select uuid from system.tables where name = '{table_name}'").strip()
@@ -1160,8 +1159,6 @@
         time.sleep(1)
     assert node.contains_in_log(wait_message) or node.contains_in_log(wait_message_2)
 
-=======
->>>>>>> 5e830743
     try:
         zk.get(f"{keeper_path}")
         assert False
