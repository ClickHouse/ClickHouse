--- conflicted
+++ resolved
@@ -1,10 +1,6 @@
-<<<<<<< HEAD
 import logging
-=======
->>>>>>> adfe6a53
+import re
 import time
-import re
-import logging
 
 import pytest
 from helpers.cluster import ClickHouseCluster
