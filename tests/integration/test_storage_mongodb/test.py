--- conflicted
+++ resolved
@@ -1277,53 +1277,4 @@
         )
         == "CREATE DICTIONARY default.mongodb_dictionary_password_masking (`_id` String) PRIMARY KEY _id SOURCE(MONGODB(HOST \\'127.0.0.1\\' PORT 27017 USER \\'testuser\\' PASSWORD \\'[HIDDEN]\\' DB \\'example\\' COLLECTION \\'test_clickhouse\\' OPTIONS \\'ssl=true\\')) LIFETIME(MIN 0 MAX 0) LAYOUT(FLAT())\n"
     )
-<<<<<<< HEAD
-    node.query("DROP DICTIONARY IF EXISTS mongodb_dictionary_password_masking;")
-
-
-def test_json_serialization(started_cluster):
-    mongo_connection = get_mongo_connection(started_cluster)
-    db = mongo_connection["test"]
-    db.command("dropAllUsersFromDatabase")
-    db.command("createUser", "root", pwd=mongo_pass, roles=["readWrite"])
-    drop_mongo_collection_if_exists(db, "json_serialization_table")
-    json_serialization_table = db["json_serialization_table"]
-
-    date = datetime.datetime.strptime("2025-05-17 13:14:15", "%Y-%m-%d %H:%M:%S")
-
-    def create_dataset(mongo, level) -> dict:
-        return {
-            "type_string": "Type string",
-            "type_oid": bson.ObjectId("60f7e65e16b1c1d1c8a2b6b3") if mongo else "60f7e65e16b1c1d1c8a2b6b3",
-            "type_binary": bson.Binary(b"binarydata", subtype=0) if mongo else base64.b64encode(b"binarydata").decode(),
-            "type_bool": True,
-            "type_int32": 123,
-            "type_int64": bson.int64.Int64(2**63 - 1) if mongo else int(2**63 - 1),
-            "type_double": float(3.141592653589793238),
-            "type_date": date if mongo else date.strftime("%Y-%m-%d %H:%M:%S"),
-            "type_timestamp": bson.timestamp.Timestamp(date, 1) if mongo else date.strftime("%Y-%m-%d %H:%M:%S"),
-            "type_document": {"nested_doc": create_dataset(mongo, level - 1)} if level > 0 else {},
-            "type_array": [create_dataset(mongo, level - 1)] if level > 0 else [],
-            "type_regex": bson.regex.Regex(r"^pattern.*$", "i") if mongo else {"^pattern.*$": "i"},
-            "type_null": None,
-        }
-
-    json_serialization_table.insert_one({"dataset": create_dataset(True, 10)})
-    node = started_cluster.instances["node"]
-    node.query(
-        f"""
-        CREATE OR REPLACE TABLE json_serialization_table(
-            dataset String
-        ) ENGINE = MongoDB('mongo1:27017', 'test', 'json_serialization_table', 'root', '{mongo_pass}')
-        """
-    )
-
-    assert node.query(f"SELECT COUNT() FROM json_serialization_table") == "1\n"
-    assert (node.query(f"SELECT dataset FROM json_serialization_table")[:-1]
-            == json.dumps(create_dataset(False, 10), separators=(',', ':')))
-
-    node.query("DROP TABLE json_serialization_table")
-    json_serialization_table.drop()
-=======
-    node.query("DROP DICTIONARY IF EXISTS mongodb_dictionary_password_masking;")
->>>>>>> ee43df19
+    node.query("DROP DICTIONARY IF EXISTS mongodb_dictionary_password_masking;")