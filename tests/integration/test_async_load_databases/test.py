import random
import time

import pytest

from helpers.cluster import ClickHouseCluster
from helpers.test_tools import assert_eq_with_retry

DICTIONARY_FILES = [
    "configs/dictionaries/dep_x.xml",
    "configs/dictionaries/dep_y.xml",
    "configs/dictionaries/dep_z.xml",
    "configs/dictionaries/node.xml",
]

cluster = ClickHouseCluster(__file__)
node1 = cluster.add_instance(
    "node1",
    main_configs=["configs/config.xml"],
    dictionaries=DICTIONARY_FILES,
    stay_alive=True,
)

node2 = cluster.add_instance(
    "node2",
    main_configs=[
        "configs/async_load_system_database.xml",
    ],
    dictionaries=DICTIONARY_FILES,
    stay_alive=True,
)


@pytest.fixture(scope="module")
def started_cluster():
    try:
        cluster.start()

        for node in [node1, node2]:
            node.query(
                """
                CREATE DATABASE IF NOT EXISTS dict ENGINE=Dictionary;
                CREATE DATABASE IF NOT EXISTS test;
                """
            )

        yield cluster

    finally:
        cluster.shutdown()


def get_status(dictionary_name):
    return node1.query(
        "SELECT status FROM system.dictionaries WHERE name='" + dictionary_name + "'"
    ).rstrip("\n")


def test_dict_get_data(started_cluster):
    query = node1.query

    query(
        "CREATE TABLE test.elements (id UInt64, a String, b Int32, c Float64) ENGINE=Log;"
    )
    query(
        "INSERT INTO test.elements VALUES (0, 'water', 10, 1), (1, 'air', 40, 0.01), (2, 'earth', 100, 1.7);"
    )

    # dictionaries_lazy_load == false, so these dictionary are not loaded.
    assert get_status("dep_x") == "NOT_LOADED"
    assert get_status("dep_y") == "NOT_LOADED"
    assert get_status("dep_z") == "NOT_LOADED"

    # Dictionary 'dep_x' depends on 'dep_z', which depends on 'dep_y'.
    # So they all should be loaded at once.
    assert query("SELECT dictGetString('dep_x', 'a', toUInt64(1))") == "air\n"
    assert get_status("dep_x") == "LOADED"
    assert get_status("dep_y") == "LOADED"
    assert get_status("dep_z") == "LOADED"

    # Other dictionaries should work too.
    assert query("SELECT dictGetString('dep_y', 'a', toUInt64(1))") == "air\n"
    assert query("SELECT dictGetString('dep_z', 'a', toUInt64(1))") == "air\n"

    assert query("SELECT dictGetString('dep_x', 'a', toUInt64(3))") == "XX\n"
    assert query("SELECT dictGetString('dep_y', 'a', toUInt64(3))") == "YY\n"
    assert query("SELECT dictGetString('dep_z', 'a', toUInt64(3))") == "ZZ\n"

    # Update the source table.
    query("INSERT INTO test.elements VALUES (3, 'fire', 30, 8)")

    # Wait for dictionaries to be reloaded.
    assert_eq_with_retry(
        node1,
        "SELECT dictHas('dep_x', toUInt64(3))",
        "1",
        sleep_time=2,
        retry_count=10,
    )
    assert query("SELECT dictGetString('dep_x', 'a', toUInt64(3))") == "fire\n"
    assert query("SELECT dictGetString('dep_y', 'a', toUInt64(3))") == "fire\n"
    assert query("SELECT dictGetString('dep_z', 'a', toUInt64(3))") == "fire\n"

    # dep_z (and hence dep_x) are updated only when there `intDiv(count(), 4)` is changed, now `count()==4`,
    # so dep_x and dep_z are not going to be updated after the following INSERT.
    query("INSERT INTO test.elements VALUES (4, 'ether', 404, 0.001)")
    assert_eq_with_retry(
        node1,
        "SELECT dictHas('dep_y', toUInt64(4))",
        "1",
        sleep_time=2,
        retry_count=10,
    )
    assert query("SELECT dictGetString('dep_x', 'a', toUInt64(4))") == "XX\n"
    assert query("SELECT dictGetString('dep_y', 'a', toUInt64(4))") == "ether\n"
    assert query("SELECT dictGetString('dep_z', 'a', toUInt64(4))") == "ZZ\n"
    query("DROP TABLE IF EXISTS test.elements;")
    node1.restart_clickhouse()


def dependent_tables_assert():
    res = node1.query("select database || '.' || name from system.tables")
    assert "system.join" in res
    assert "default.src" in res
    assert "dict.dep_y" in res
    assert "lazy.log" in res
    assert "test.d" in res
    assert "default.join" in res
    assert "a.t" in res


def test_dependent_tables(started_cluster):
    query = node1.query
    query("create database lazy engine=Lazy(10)")
    query("create database a")
    query("create table lazy.src (n int, m int) engine=Log")
    query(
        "create dictionary a.d (n int default 0, m int default 42) primary key n "
        "source(clickhouse(host 'localhost' port tcpPort() user 'default' table 'src' password '' db 'lazy'))"
        "lifetime(min 1 max 10) layout(flat())"
    )
    query("create table system.join (n int, m int) engine=Join(any, left, n)")
    query("insert into system.join values (1, 1)")
    for i in range(2, 100):
        query(f"insert into system.join values (1, {i})")

    query(
        "create table src (n int, m default joinGet('system.join', 'm', 1::int),"
        "t default dictGetOrNull('a.d', 'm', toUInt64(3)),"
        "k default dictGet('a.d', 'm', toUInt64(4))) engine=MergeTree order by n"
    )
    query(
        "create dictionary test.d (n int default 0, m int default 42) primary key n "
        "source(clickhouse(host 'localhost' port tcpPort() user 'default' table 'src' password '' db 'default'))"
        "lifetime(min 1 max 10) layout(flat())"
    )
    query(
        "create table join (n int, m default dictGet('a.d', 'm', toUInt64(3)),"
        "k default dictGet('test.d', 'm', toUInt64(0))) engine=Join(any, left, n)"
    )
    query(
        "create table lazy.log (n default dictGet(test.d, 'm', toUInt64(0))) engine=Log"
    )
    query(
        "create table a.t (n default joinGet('system.join', 'm', 1::int),"
        "m default dictGet('test.d', 'm', toUInt64(3)),"
        "k default joinGet(join, 'm', 1::int)) engine=MergeTree order by n"
    )

    dependent_tables_assert()
    node1.restart_clickhouse()
    dependent_tables_assert()
    query("drop table a.t")
    query("drop table lazy.log")
    query("drop table join")
    query("drop dictionary test.d")
    query("drop table src")
    query("drop table system.join")
    query("drop database a")
    query("drop database lazy")


def test_multiple_tables(started_cluster):
    query = node1.query
    tables_count = 20
    for i in range(tables_count):
        query(
            f"create table test.table_{i} (n UInt64, s String) engine=MergeTree order by n as select number, randomString(100) from numbers(100)"
        )

    node1.restart_clickhouse()

    order = [i for i in range(tables_count)]
    random.shuffle(order)
    for i in order:
        assert query(f"select count() from test.table_{i}") == "100\n"
    for i in range(tables_count):
        query(f"drop table test.table_{i} sync")


def test_async_load_system_database(started_cluster):
    id = 1
    for i in range(4):
        # Access some system tables that might be still loading
        if id > 1:
            for j in range(3):
<<<<<<< HEAD
                num = random.randint(1, id - 1)
                node2.query(f"select count() from system.text_log_{num}_test")
                node2.query(f"select count() from system.query_log_{num}_test")

            assert (
                int(
                    node2.query(f"select count() from system.asynchronous_loader where job ilike '%_log_%_test' and execution_pool = 'BackgroundLoad'")
                )
                > 0
            )
=======
                node2.query(
                    f"select count() from system.text_log_{random.randint(1, id - 1)}"
                )
                node2.query(
                    f"select count() from system.query_log_{random.randint(1, id - 1)}"
                )
>>>>>>> 5b163ca5

        # Generate more system tables
        for j in range(10):
            while True:
                node2.query("system flush logs")
                count = int(
                    node2.query(
                        "select count() from system.tables where database = 'system' and name in ['query_log', 'text_log']"
                    )
                )
                if count == 2:
                    break
                time.sleep(0.1)
            node2.query(f"rename table system.text_log to system.text_log_{id}_test")
            node2.query(f"rename table system.query_log to system.query_log_{id}_test")
            id += 1

        # Trigger async load of system database
        node2.restart_clickhouse()<|MERGE_RESOLUTION|>--- conflicted
+++ resolved
@@ -204,10 +204,12 @@
         # Access some system tables that might be still loading
         if id > 1:
             for j in range(3):
-<<<<<<< HEAD
-                num = random.randint(1, id - 1)
-                node2.query(f"select count() from system.text_log_{num}_test")
-                node2.query(f"select count() from system.query_log_{num}_test")
+                node2.query(
+                    f"select count() from system.text_log_{random.randint(1, id - 1)}"
+                )
+                node2.query(
+                    f"select count() from system.query_log_{random.randint(1, id - 1)}"
+                )
 
             assert (
                 int(
@@ -215,14 +217,6 @@
                 )
                 > 0
             )
-=======
-                node2.query(
-                    f"select count() from system.text_log_{random.randint(1, id - 1)}"
-                )
-                node2.query(
-                    f"select count() from system.query_log_{random.randint(1, id - 1)}"
-                )
->>>>>>> 5b163ca5
 
         # Generate more system tables
         for j in range(10):
