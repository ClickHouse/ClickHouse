<test>
  <query>
    SELECT number
    FROM numbers_mt(1e8) AS n inner join
    (
        SELECT 157::UInt64 AS p
        FROM system.one
    ) AS o
    on number = p
    FORMAT Null SETTINGS max_threads=1, join_algorithm='hash'
  </query>

  <query>
    SELECT number
    FROM numbers_mt(1e9) AS n inner join
    (
        SELECT 157::UInt64 AS p
        FROM system.one
    ) AS o
    on number = p
    FORMAT Null SETTINGS max_threads=8, join_algorithm='hash'
  </query>

  <query>
    SELECT count()
    FROM numbers_mt(3e7) AS lhs
    INNER JOIN numbers_mt(1e4) AS rhs ON (lhs.number = (rhs.number + 1000000000)) OR (lhs.number = (rhs.number + 2000000000))
    FORMAT Null
    SETTINGS max_threads = 1, join_algorithm = 'hash'
  </query>

  <query>
    SELECT count()
    FROM numbers_mt(3e7) AS lhs
    INNER JOIN numbers_mt(1e5) AS rhs ON (lhs.number = (rhs.number + 1000000000)) OR (lhs.number = (rhs.number + 2000000000))
    FORMAT Null
    SETTINGS max_threads = 1, join_algorithm = 'hash'
  </query>

  <query>
    SELECT count()
    FROM numbers_mt(1e7) AS lhs
<<<<<<< HEAD
    RIGHT JOIN numbers_mt(1e5) AS rhs ON (lhs.number % 100000) = rhs.number
=======
    INNER JOIN numbers_mt(1e5) AS rhs ON (lhs.number % 100000) = rhs.number
>>>>>>> affee7f1
    FORMAT Null
    SETTINGS max_threads = 1, join_algorithm = 'hash'
  </query>

  <query>
    SELECT count()
    FROM numbers_mt(5e7) AS lhs
<<<<<<< HEAD
    RIGHT JOIN numbers_mt(1e5) AS rhs ON (lhs.number % 100000) = rhs.number
=======
    INNER JOIN numbers_mt(1e5) AS rhs ON (lhs.number % 100000) = rhs.number
>>>>>>> affee7f1
    FORMAT Null
    SETTINGS max_threads = 1, join_algorithm = 'hash'
  </query>

  <query>
    SELECT count()
<<<<<<< HEAD
    FROM numbers_mt(5e6) AS lhs
    RIGHT JOIN numbers_mt(1e5) AS rhs ON (lhs.number = (rhs.number + 1000000000)) OR ((lhs.number % 100000) = rhs.number)
    FORMAT `Null`
=======
    FROM numbers_mt(1e8) AS lhs
    INNER JOIN numbers_mt(1e5) AS rhs ON (lhs.number % 100000) = rhs.number
    FORMAT Null
    SETTINGS max_threads = 8, join_algorithm = 'hash'
  </query>

  <query>
    SELECT count()
    FROM numbers_mt(1e7) AS lhs
    RIGHT JOIN numbers_mt(1e5) AS rhs ON (lhs.number % 100000) = rhs.number
    FORMAT Null
>>>>>>> affee7f1
    SETTINGS max_threads = 1, join_algorithm = 'hash'
  </query>
</test><|MERGE_RESOLUTION|>--- conflicted
+++ resolved
@@ -40,11 +40,7 @@
   <query>
     SELECT count()
     FROM numbers_mt(1e7) AS lhs
-<<<<<<< HEAD
     RIGHT JOIN numbers_mt(1e5) AS rhs ON (lhs.number % 100000) = rhs.number
-=======
-    INNER JOIN numbers_mt(1e5) AS rhs ON (lhs.number % 100000) = rhs.number
->>>>>>> affee7f1
     FORMAT Null
     SETTINGS max_threads = 1, join_algorithm = 'hash'
   </query>
@@ -52,34 +48,39 @@
   <query>
     SELECT count()
     FROM numbers_mt(5e7) AS lhs
-<<<<<<< HEAD
     RIGHT JOIN numbers_mt(1e5) AS rhs ON (lhs.number % 100000) = rhs.number
-=======
-    INNER JOIN numbers_mt(1e5) AS rhs ON (lhs.number % 100000) = rhs.number
->>>>>>> affee7f1
     FORMAT Null
     SETTINGS max_threads = 1, join_algorithm = 'hash'
   </query>
 
   <query>
     SELECT count()
-<<<<<<< HEAD
     FROM numbers_mt(5e6) AS lhs
     RIGHT JOIN numbers_mt(1e5) AS rhs ON (lhs.number = (rhs.number + 1000000000)) OR ((lhs.number % 100000) = rhs.number)
     FORMAT `Null`
-=======
+  </query>
+  
+  <query>
+    SELECT count()
+    FROM numbers_mt(1e7) AS lhs
+    INNER JOIN numbers_mt(1e5) AS rhs ON (lhs.number % 100000) = rhs.number
+    FORMAT Null
+    SETTINGS max_threads = 1, join_algorithm = 'hash'
+  </query>
+
+  <query>
+    SELECT count()
+    FROM numbers_mt(5e7) AS lhs
+    INNER JOIN numbers_mt(1e5) AS rhs ON (lhs.number % 100000) = rhs.number
+    FORMAT Null
+    SETTINGS max_threads = 1, join_algorithm = 'hash'
+  </query>
+
+  <query>
+    SELECT count()
     FROM numbers_mt(1e8) AS lhs
     INNER JOIN numbers_mt(1e5) AS rhs ON (lhs.number % 100000) = rhs.number
     FORMAT Null
     SETTINGS max_threads = 8, join_algorithm = 'hash'
   </query>
-
-  <query>
-    SELECT count()
-    FROM numbers_mt(1e7) AS lhs
-    RIGHT JOIN numbers_mt(1e5) AS rhs ON (lhs.number % 100000) = rhs.number
-    FORMAT Null
->>>>>>> affee7f1
-    SETTINGS max_threads = 1, join_algorithm = 'hash'
-  </query>
 </test>