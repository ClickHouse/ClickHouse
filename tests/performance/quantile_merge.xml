--- conflicted
+++ resolved
@@ -1,7 +1,3 @@
 <test>
-<<<<<<< HEAD
-    <query short="1">SELECT quantileMerge(arrayJoin(arrayMap(x -> state, range(500000)))) FROM (SELECT quantileState(rand()) AS state FROM numbers(10000))</query>
-=======
     <query>SELECT quantileMerge(arrayJoin(arrayMap(x -> state, range(5000000)))) FROM (SELECT quantileState(rand()) AS state FROM numbers(10000))</query>
->>>>>>> bac1def5
 </test>