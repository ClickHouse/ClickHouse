--- conflicted
+++ resolved
@@ -1088,11 +1088,8 @@
         "enable_vertical_final": lambda: random.randint(0, 1),
         "optimize_extract_common_expressions": lambda: random.randint(0, 1),
         "use_query_condition_cache": lambda: random.randint(0, 1),
-<<<<<<< HEAD
         "input_format_parquet_use_native_reader_v2": lambda: random.randint(0, 1),
-=======
         "secondary_indices_enable_bulk_filtering": lambda: random.randint(0, 1),
->>>>>>> 361a2255
         **randomize_external_sort_group_by(),
     }
 
