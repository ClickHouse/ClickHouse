#!/usr/bin/env python3

import shutil
import sys
import os
import os.path
import signal
import re
import json
import copy
import traceback

from argparse import ArgumentParser
import shlex
import subprocess
from subprocess import Popen
from subprocess import PIPE
from subprocess import CalledProcessError
from subprocess import TimeoutExpired
from datetime import datetime
from time import time, sleep
from errno import ESRCH

try:
    import termcolor
except ImportError:
    termcolor = None

import random
import string
import multiprocessing
from contextlib import closing

from typing import Tuple, Union, List

MESSAGES_TO_RETRY = [
    "DB::Exception: ZooKeeper session has been expired",
    "DB::Exception: Connection loss",
    "Coordination::Exception: Session expired",
    "Coordination::Exception: Connection loss",
    "Coordination::Exception: Operation timeout",
    "Operation timed out",
    "ConnectionPoolWithFailover: Connection failed at try",
    "DB::Exception: New table appeared in database being dropped or detached. Try again"
]

class Terminated(KeyboardInterrupt):
    pass
def signal_handler(sig, frame):
    raise Terminated(f'Terminated with {sig} signal')

def stop_tests():
    # send signal to all processes in group to avoid hung check triggering
    # (to avoid terminating clickhouse-test itself, the signal should be ignored)
    signal.signal(signal.SIGTERM, signal.SIG_IGN)
    os.killpg(os.getpgid(os.getpid()), signal.SIGTERM)
    signal.signal(signal.SIGTERM, signal.SIG_DFL)

def json_minify(string):
    """
    Removes all js-style comments from json string. Allows to have comments in skip_list.json.
    The code was taken from https://github.com/getify/JSON.minify/tree/python under the MIT license.
    """

    tokenizer = re.compile(r'"|(/\*)|(\*/)|(//)|\n|\r')
    end_slashes_re = re.compile(r'(\\)*$')

    in_string = False
    in_multi = False
    in_single = False

    new_str = []
    index = 0

    for match in re.finditer(tokenizer, string):
        if not (in_multi or in_single):
            tmp = string[index:match.start()]
            new_str.append(tmp)
        else:
            # Replace comments with white space so that the JSON parser reports
            # the correct column numbers on parsing errors.
            new_str.append(' ' * (match.start() - index))

        index = match.end()
        val = match.group()

        if val == '"' and not (in_multi or in_single):
            escaped = end_slashes_re.search(string, 0, match.start())

            # start of string or unescaped quote character to end string
            if not in_string or (escaped is None or len(escaped.group()) % 2 == 0):  # noqa
                in_string = not in_string
            index -= 1  # include " character in next catch
        elif not (in_string or in_multi or in_single):
            if val == '/*':
                in_multi = True
            elif val == '//':
                in_single = True
        elif val == '*/' and in_multi and not (in_string or in_single):
            in_multi = False
            new_str.append(' ' * len(val))
        elif val in '\r\n' and not (in_multi or in_string) and in_single:
            in_single = False
        elif not in_multi or in_single:  # noqa
            new_str.append(val)

        if val in '\r\n':
            new_str.append(val)
        elif in_multi or in_single:
            new_str.append(' ' * len(val))

    new_str.append(string[index:])
    return ''.join(new_str)


def remove_control_characters(s):
    """
    https://github.com/html5lib/html5lib-python/issues/96#issuecomment-43438438
    """
    def str_to_int(s, default, base=10):
        if int(s, base) < 0x10000:
            return chr(int(s, base))
        return default
    s = re.sub(r"&#(\d+);?", lambda c: str_to_int(c.group(1), c.group(0)), s)
    s = re.sub(r"&#[xX]([0-9a-fA-F]+);?", lambda c: str_to_int(c.group(1), c.group(0), base=16), s)
    s = re.sub(r"[\x00-\x08\x0b\x0e-\x1f\x7f]", "", s)
    return s

def get_db_engine(args, database_name):
    if args.replicated_database:
        return " ON CLUSTER test_cluster_database_replicated ENGINE=Replicated('/test/clickhouse/db/{}', '{{shard}}', '{{replica}}')".format(database_name)
    if args.db_engine:
        return " ENGINE=" + args.db_engine
    return ""   # Will use default engine

def configure_testcase_args(args, case_file, suite_tmp_dir, stderr_file):
    testcase_args = copy.deepcopy(args)

    testcase_args.testcase_start_time = datetime.now()
    testcase_args.testcase_client = f"{testcase_args.client} --log_comment='{case_file}'"

    if testcase_args.database:
        database = testcase_args.database
        os.environ.setdefault("CLICKHOUSE_DATABASE", database)
        os.environ.setdefault("CLICKHOUSE_TMP", suite_tmp_dir)
    else:
        # If --database is not specified, we will create temporary database with unique name
        # And we will recreate and drop it for each test
        def random_str(length=6):
            alphabet = string.ascii_lowercase + string.digits
            return ''.join(random.choice(alphabet) for _ in range(length))
        database = 'test_{suffix}'.format(suffix=random_str())

        with open(stderr_file, 'w') as stderr:
            clickhouse_proc_create = open_client_process(
                universal_newlines=True,
                client_args=testcase_args.testcase_client,
                no_stderr_redirect=True)

            try:
                clickhouse_proc_create.communicate(("CREATE DATABASE " + database + get_db_engine(testcase_args, database)), timeout=testcase_args.timeout)
            except TimeoutExpired:
                total_time = (datetime.now() - testcase_args.testcase_start_time).total_seconds()
                return clickhouse_proc_create, "", "Timeout creating database {} before test".format(database), total_time

        os.environ["CLICKHOUSE_DATABASE"] = database
        # Set temporary directory to match the randomly generated database,
        # because .sh tests also use it for temporary files and we want to avoid
        # collisions.
        testcase_args.test_tmp_dir = os.path.join(suite_tmp_dir, database)
        os.mkdir(testcase_args.test_tmp_dir)
        os.environ.setdefault("CLICKHOUSE_TMP", testcase_args.test_tmp_dir)

    testcase_args.testcase_database = database

    return testcase_args

def run_single_test(args, ext, server_logs_level, client_options, case_file, stdout_file, stderr_file):
    client = args.client
    start_time = args.testcase_start_time
    database = args.testcase_database

    # This is for .sh tests
    os.environ["CLICKHOUSE_LOG_COMMENT"] = case_file

    params = {
        'client': client + ' --database=' + database,
        'logs_level': server_logs_level,
        'options': client_options,
        'test': case_file,
        'stdout': stdout_file,
        'stderr': stderr_file,
    }

    # >> append to stderr (but not stdout since it is not used there),
    # because there are also output of per test database creation
    if not args.database:
        pattern = '{test} > {stdout} 2>> {stderr}'
    else:
        pattern = '{test} > {stdout} 2> {stderr}'

    if ext == '.sql':
        pattern = "{client} --send_logs_level={logs_level} --testmode --multiquery {options} < " + pattern

    command = pattern.format(**params)

    proc = Popen(command, shell=True, env=os.environ)

    while (datetime.now() - start_time).total_seconds() < args.timeout and proc.poll() is None:
        sleep(0.01)

    need_drop_database = not args.database
    if need_drop_database and args.no_drop_if_fail:
        maybe_passed = (proc.returncode == 0) and (proc.stderr is None) and (proc.stdout is None or 'Exception' not in proc.stdout)
        need_drop_database = not maybe_passed

    if need_drop_database:

        with open(stderr_file, 'a') as stderr:
            clickhouse_proc_create = open_client_process(universal_newlines=True, no_stderr_redirect=True)

        seconds_left = max(args.timeout - (datetime.now() - start_time).total_seconds(), 20)

        try:
            drop_database_query = "DROP DATABASE " + database
            if args.replicated_database:
                drop_database_query += " ON CLUSTER test_cluster_database_replicated"
            clickhouse_proc_create.communicate((drop_database_query), timeout=seconds_left)
        except TimeoutExpired:
            # kill test process because it can also hung
            if proc.returncode is None:
                try:
                    proc.kill()
                except OSError as e:
                    if e.errno != ESRCH:
                        raise

            total_time = (datetime.now() - start_time).total_seconds()
            return clickhouse_proc_create, "", "Timeout dropping database {} after test".format(database), total_time

        shutil.rmtree(args.test_tmp_dir)

    total_time = (datetime.now() - start_time).total_seconds()

    # Normalize randomized database names in stdout, stderr files.
    os.system("LC_ALL=C sed -i -e 's/{test_db}/default/g' {file}".format(test_db=database, file=stdout_file))
    if not args.show_db_name:
        os.system("LC_ALL=C sed -i -e 's/{test_db}/default/g' {file}".format(test_db=database, file=stderr_file))
    if args.replicated_database:
        os.system("LC_ALL=C sed -i -e 's|/auto_{{shard}}||g' {file}".format(file=stdout_file))
        os.system("LC_ALL=C sed -i -e 's|auto_{{replica}}||g' {file}".format(file=stdout_file))

    stdout = open(stdout_file, 'rb').read() if os.path.exists(stdout_file) else b''
    stdout = str(stdout, errors='replace', encoding='utf-8')
    stderr = open(stderr_file, 'rb').read() if os.path.exists(stderr_file) else b''
    stderr = str(stderr, errors='replace', encoding='utf-8')

    return proc, stdout, stderr, total_time


def need_retry(stderr):
    return any(msg in stderr for msg in MESSAGES_TO_RETRY)


def get_processlist(args):
    try:
        query = b"SHOW PROCESSLIST FORMAT Vertical"

        if args.replicated_database:
            query = b"SELECT materialize((hostName(), tcpPort())) as host, * " \
                    b"FROM clusterAllReplicas('r', system.processes) WHERE query NOT LIKE '%system.processes%' FORMAT Vertical"

        clickhouse_proc = open_client_process(args.client)

        (stdout, _) = clickhouse_proc.communicate((query), timeout=20)

        return False, stdout.decode('utf-8')
    except Exception as ex:
        print("Exception", ex)
        return True, ""


# collect server stacktraces using gdb
def get_stacktraces_from_gdb(server_pid):
    try:
        cmd = "gdb -batch -ex 'thread apply all backtrace' -p {}".format(server_pid)
        return subprocess.check_output(cmd, shell=True).decode('utf-8')
    except Exception as ex:
        print("Error occured while receiving stack traces from gdb: {}".format(str(ex)))
        return None


# collect server stacktraces from system.stack_trace table
# it does not work in Sandbox
def get_stacktraces_from_clickhouse(client):
    try:
        return subprocess.check_output("{} --allow_introspection_functions=1 --query "
               "\"SELECT arrayStringConcat(arrayMap(x, y -> concat(x, ': ', y), arrayMap(x -> addressToLine(x), trace), "
               "arrayMap(x -> demangle(addressToSymbol(x)), trace)), '\n') as trace "
               "FROM system.stack_trace format Vertical\"".format(client), shell=True, stderr=subprocess.STDOUT).decode('utf-8')
    except Exception as ex:
        print("Error occured while receiving stack traces from client: {}".format(str(ex)))
        return None


def get_server_pid(server_tcp_port):
    # lsof does not work in stress tests for some reason
    cmd_lsof = "lsof -i tcp:{port} -s tcp:LISTEN -Fp | awk '/^p[0-9]+$/{{print substr($0, 2)}}'".format(port=server_tcp_port)
    cmd_pidof = "pidof -s clickhouse-server"
    commands = [cmd_lsof, cmd_pidof]
    output = None
    for cmd in commands:
        try:
            output = subprocess.check_output(cmd, shell=True, stderr=subprocess.STDOUT, universal_newlines=True)
            if output:
                return int(output)
        except Exception as e:
            print("Cannot get server pid with {}, got {}: {}".format(cmd, output, e))
    return None # most likely server dead


def colored(text, args, color=None, on_color=None, attrs=None):
    if termcolor and (sys.stdout.isatty() or args.force_color):
        return termcolor.colored(text, color, on_color, attrs)
    else:
        return text


SERVER_DIED = False
exit_code = 0
stop_time = None
queue = multiprocessing.Queue(maxsize=1)

def run_query(query_to_run: str, failures: int):
    global SERVER_DIED

    clickhouse_proc = open_client_process(args.client, universal_newlines=True)
    failed_to_check = False

    try:
        clickhouse_proc.communicate((query_to_run), timeout=20)
    except:
        failed_to_check = True

    if not failed_to_check and clickhouse_proc.returncode == 0:
        return True, failures

    print("Server did not respond to query", query_to_run)

    SERVER_DIED = True
    stop_tests()

    return False, failures + 1

def print_test_time(test_time):
    if args.print_time:
        return " {0:.2f} sec.".format(test_time)
    else:
        return ''

# def run_tests_array(all_tests, suite, suite_dir, suite_tmp_dir, run_total):
def run_tests_array(all_tests_with_params):
    all_tests, num_tests, suite, suite_dir, suite_tmp_dir = all_tests_with_params
    global exit_code
    global SERVER_DIED
    global stop_time

    OP_SQUARE_BRACKET = colored("[", args, attrs=['bold'])
    CL_SQUARE_BRACKET = colored("]", args, attrs=['bold'])

    MSG_FAIL = OP_SQUARE_BRACKET + colored(" FAIL ", args, "red", attrs=['bold']) + CL_SQUARE_BRACKET
    MSG_UNKNOWN = OP_SQUARE_BRACKET + colored(" UNKNOWN ", args, "yellow", attrs=['bold']) + CL_SQUARE_BRACKET
    MSG_OK = OP_SQUARE_BRACKET + colored(" OK ", args, "green", attrs=['bold']) + CL_SQUARE_BRACKET
    MSG_SKIPPED = OP_SQUARE_BRACKET + colored(" SKIPPED ", args, "cyan", attrs=['bold']) + CL_SQUARE_BRACKET

    passed_total = 0
    skipped_total = 0
    failures_total = 0
    failures = 0
    failures_chain = 0
    start_time = datetime.now()

    is_concurrent = multiprocessing.current_process().name != "MainProcess"

    client_options = get_additional_client_options(args)

<<<<<<< HEAD
    if all_tests:
        print(f"\nRunning {len(all_tests)} {suite} tests ({multiprocessing.current_process().name}).\n")
=======
    def print_test_time(test_time):
        if args.print_time:
            return " {0:.2f} sec.".format(test_time)
        else:
            return ''

    if num_tests > 0:
        about = 'about ' if is_concurrent else ''
        print(f"\nRunning {about}{num_tests} {suite} tests ({multiprocessing.current_process().name}).\n")

    while True:
        if is_concurrent:
            case = queue.get()
            if not case:
                break
        else:
            if all_tests:
                case = all_tests.pop(0)
            else:
                break
>>>>>>> 8a71af57

        if SERVER_DIED:
            stop_tests()
            break

        if stop_time and time() > stop_time:
            print("\nStop tests run because global time limit is exceeded.\n")
            stop_tests()
            break

        case_file = os.path.join(suite_dir, case)
        (name, ext) = os.path.splitext(case)

        try:
            status = ''
            if not is_concurrent:
                sys.stdout.flush()
                sys.stdout.write("{0:72}".format(name + ": "))
                # This flush is needed so you can see the test name of the long
                # running test before it will finish. But don't do it in parallel
                # mode, so that the lines don't mix.
                sys.stdout.flush()
            else:
                status = "{0:72}".format(name + ": ")

            if args.skip and any(s in name for s in args.skip):
                status += MSG_SKIPPED + " - skip\n"
                skipped_total += 1
            elif not args.zookeeper and ('zookeeper' in name
                    or 'replica' in name):
                status += MSG_SKIPPED + " - no zookeeper\n"
                skipped_total += 1
            elif not args.shard and ('shard' in name
                    or 'distributed' in name
                    or 'global' in name):
                status += MSG_SKIPPED + " - no shard\n"
                skipped_total += 1
            elif not args.no_long and ('long' in name
                    # Tests for races and deadlocks usually are runned in loop
                    #  for significant amount of time
                    or 'deadlock' in name
                    or 'race' in name):
                status += MSG_SKIPPED + " - no long\n"
                skipped_total += 1
            else:
                disabled_file = os.path.join(suite_dir, name) + '.disabled'

                if os.path.exists(disabled_file) and not args.disabled:
                    message = open(disabled_file, 'r').read()
                    status += MSG_SKIPPED + " - " + message + "\n"
                else:
                    if args.testname:
                        query = "SELECT 'Running test {}/{} from pid={}';".format(suite, case, os.getpid())
                        res, failures = run_query(query, failures)

                        if not res:
                            break

                    res, failures = coverage_run_item(case, failures)

                    if not res:
                        break

                    file_suffix = ('.' + str(os.getpid())) if is_concurrent and args.test_runs > 1 else ''
                    reference_file = os.path.join(suite_dir, name) + '.reference'
                    stdout_file = os.path.join(suite_tmp_dir, name) + file_suffix + '.stdout'
                    stderr_file = os.path.join(suite_tmp_dir, name) + file_suffix + '.stderr'


                    testcase_args = configure_testcase_args(args, case_file, suite_tmp_dir, stderr_file)
                    proc, stdout, stderr, total_time = run_single_test(testcase_args, ext, server_logs_level, client_options, case_file, stdout_file, stderr_file)

                    if proc.returncode is None:
                        try:
                            proc.kill()
                        except OSError as e:
                            if e.errno != ESRCH:
                                raise

                        failures += 1
                        status += MSG_FAIL
                        status += print_test_time(total_time)
                        status += " - Timeout!\n"
                        if stderr:
                            status += stderr
                        status += 'Database: ' + testcase_args.testcase_database
                    else:
                        counter = 1
                        while need_retry(stderr):
                            testcase_args = configure_testcase_args(args, case_file, suite_tmp_dir, stderr_file)
                            proc, stdout, stderr, total_time = run_single_test(testcase_args, ext, server_logs_level, client_options, case_file, stdout_file, stderr_file)
                            sleep(2**counter)
                            counter += 1
                            if counter > 6:
                                break

                        if proc.returncode != 0:
                            failures += 1
                            failures_chain += 1
                            status += MSG_FAIL
                            status += print_test_time(total_time)
                            status += ' - return code {}\n'.format(proc.returncode)

                            if stderr:
                                status += stderr

                            # Stop on fatal errors like segmentation fault. They are sent to client via logs.
                            if ' <Fatal> ' in stderr:
                                SERVER_DIED = True

                            if testcase_args.stop and ('Connection refused' in stderr or 'Attempt to read after eof' in stderr) and not 'Received exception from server' in stderr:
                                SERVER_DIED = True

                            if os.path.isfile(stdout_file):
                                status += ", result:\n\n"
                                status += '\n'.join(
                                    open(stdout_file).read().split('\n')[:100])
                                status += '\n'

                            status += 'Database: ' + testcase_args.testcase_database

                        elif stderr:
                            failures += 1
                            failures_chain += 1
                            status += MSG_FAIL
                            status += print_test_time(total_time)
                            status += " - having stderror:\n{}\n".format(
                                '\n'.join(stderr.split('\n')[:100]))
                            status += 'Database: ' + testcase_args.testcase_database
                        elif 'Exception' in stdout:
                            failures += 1
                            failures_chain += 1
                            status += MSG_FAIL
                            status += print_test_time(total_time)
                            status += " - having exception:\n{}\n".format(
                                '\n'.join(stdout.split('\n')[:100]))
                            status += 'Database: ' + testcase_args.testcase_database
                        elif not os.path.isfile(reference_file):
                            status += MSG_UNKNOWN
                            status += print_test_time(total_time)
                            status += " - no reference file\n"
                            status += 'Database: ' + testcase_args.testcase_database
                        else:
                            result_is_different = subprocess.call(['diff', '-q', reference_file, stdout_file], stdout=PIPE)

                            if result_is_different:
                                diff = Popen(['diff', '-U', str(testcase_args.unified), reference_file, stdout_file], stdout=PIPE, universal_newlines=True).communicate()[0]
                                failures += 1
                                status += MSG_FAIL
                                status += print_test_time(total_time)
                                status += " - result differs with reference:\n{}\n".format(diff)
                                status += 'Database: ' + testcase_args.testcase_database
                            else:
                                if testcase_args.test_runs > 1 and total_time > 30 and 'long' not in name:
                                    # We're in Flaky Check mode, check the run time as well while we're at it.
                                    failures += 1
                                    failures_chain += 1
                                    status += MSG_FAIL
                                    status += print_test_time(total_time)
                                    status += " - Test runs too long (> 30s). Make it faster.\n"
                                    status += 'Database: ' + testcase_args.testcase_database
                                else:
                                    passed_total += 1
                                    failures_chain = 0
                                    status += MSG_OK
                                    status += print_test_time(total_time)
                                    status += "\n"
                                    if os.path.exists(stdout_file):
                                        os.remove(stdout_file)
                                    if os.path.exists(stderr_file):
                                        os.remove(stderr_file)

            if status and not status.endswith('\n'):
                status += '\n'

            sys.stdout.write(status)
            sys.stdout.flush()
        except KeyboardInterrupt as e:
            print(colored("Break tests execution", args, "red"))
            stop_tests()
            raise e
        except:
            exc_type, exc_value, tb = sys.exc_info()
            failures += 1
            print("{0} - Test internal error: {1}\n{2}\n{3}".format(MSG_FAIL, exc_type.__name__, exc_value, "\n".join(traceback.format_tb(tb, 10))))

        if failures_chain >= 20:
            stop_tests()
            break

    failures_total = failures_total + failures

    if failures_total > 0:
        print(colored(f"\nHaving {failures_total} errors! {passed_total} tests passed."
            f" {skipped_total} tests skipped. {(datetime.now() - start_time).total_seconds():.2f} s elapsed"
            f' ({multiprocessing.current_process().name}).',
            args, "red", attrs=["bold"]))
        exit_code = 1
    else:
        print(colored(f"\n{passed_total} tests passed. {skipped_total} tests skipped."
            f" {(datetime.now() - start_time).total_seconds():.2f} s elapsed"
            f' ({multiprocessing.current_process().name}).',
            args, "green", attrs=["bold"]))

    sys.stdout.flush()


server_logs_level = "warning"


def check_server_started(client, retry_count):
    print("Connecting to ClickHouse server...", end='')

    sys.stdout.flush()

    while retry_count > 0:
        clickhouse_proc = open_client_process(client)
        (stdout, stderr) = clickhouse_proc.communicate(b"SELECT 1")

        if clickhouse_proc.returncode == 0 and stdout.startswith(b"1"):
            print(" OK")
            sys.stdout.flush()
            return True

        if clickhouse_proc.returncode == 210:
            # Connection refused, retry
            print('.', end = '')
            sys.stdout.flush()
            retry_count -= 1
            sleep(0.5)
            continue

        # Other kind of error, fail.
        print('')
        print("Client invocation failed with code ", clickhouse_proc.returncode, ": ")
        # We can't print this, because for some reason this is python 2,
        # and args appeared in 3.3. To hell with it.
        # print(''.join(clickhouse_proc.args))
        print("stdout: ")
        print(stdout)
        print("stderr: ")
        print(stderr)
        sys.stdout.flush()
        return False

    print('')
    print('All connection tries failed')
    sys.stdout.flush()

    return False


class BuildFlags():
    THREAD = 'thread-sanitizer'
    ADDRESS = 'address-sanitizer'
    UNDEFINED = 'ub-sanitizer'
    MEMORY = 'memory-sanitizer'
    DEBUG = 'debug-build'
    UNBUNDLED = 'unbundled-build'
    RELEASE = 'release-build'
    DATABASE_ORDINARY = 'database-ordinary'
    POLYMORPHIC_PARTS = 'polymorphic-parts'
    ANTLR = 'antlr'
    DATABASE_REPLICATED = 'database-replicated'


def collect_build_flags(client):
    clickhouse_proc = open_client_process(client)
    (stdout, stderr) = clickhouse_proc.communicate(b"SELECT value FROM system.build_options WHERE name = 'CXX_FLAGS'")
    result = []

    if clickhouse_proc.returncode == 0:
        if b'-fsanitize=thread' in stdout:
            result.append(BuildFlags.THREAD)
        elif b'-fsanitize=address' in stdout:
            result.append(BuildFlags.ADDRESS)
        elif b'-fsanitize=undefined' in stdout:
            result.append(BuildFlags.UNDEFINED)
        elif b'-fsanitize=memory' in stdout:
            result.append(BuildFlags.MEMORY)
    else:
        raise Exception("Cannot get information about build from server errorcode {}, stderr {}".format(clickhouse_proc.returncode, stderr))

    clickhouse_proc = open_client_process(client)
    (stdout, stderr) = clickhouse_proc.communicate(b"SELECT value FROM system.build_options WHERE name = 'BUILD_TYPE'")

    if clickhouse_proc.returncode == 0:
        if b'Debug' in stdout:
            result.append(BuildFlags.DEBUG)
        elif b'RelWithDebInfo' in stdout or b'Release' in stdout:
            result.append(BuildFlags.RELEASE)
    else:
        raise Exception("Cannot get information about build from server errorcode {}, stderr {}".format(clickhouse_proc.returncode, stderr))

    clickhouse_proc = open_client_process(client)
    (stdout, stderr) = clickhouse_proc.communicate(b"SELECT value FROM system.build_options WHERE name = 'UNBUNDLED'")

    if clickhouse_proc.returncode == 0:
        if b'ON' in stdout or b'1' in stdout:
            result.append(BuildFlags.UNBUNDLED)
    else:
        raise Exception("Cannot get information about build from server errorcode {}, stderr {}".format(clickhouse_proc.returncode, stderr))

    clickhouse_proc = open_client_process(client)
    (stdout, stderr) = clickhouse_proc.communicate(b"SELECT value FROM system.settings WHERE name = 'default_database_engine'")

    if clickhouse_proc.returncode == 0:
        if b'Ordinary' in stdout:
            result.append(BuildFlags.DATABASE_ORDINARY)
    else:
        raise Exception("Cannot get information about build from server errorcode {}, stderr {}".format(clickhouse_proc.returncode, stderr))

    clickhouse_proc = open_client_process(client)
    (stdout, stderr) = clickhouse_proc.communicate(b"SELECT value FROM system.merge_tree_settings WHERE name = 'min_bytes_for_wide_part'")

    if clickhouse_proc.returncode == 0:
        if stdout == b'0\n':
            result.append(BuildFlags.POLYMORPHIC_PARTS)
    else:
        raise Exception("Cannot get inforamtion about build from server errorcode {}, stderr {}".format(clickhouse_proc.returncode, stderr))

    return result

def suite_key_func(item: str) -> Union[int, Tuple[int, str]]:
    if args.order == 'random':
        return random.random()

    if -1 == item.find('_'):
        return 99998, ''

    prefix, suffix = item.split('_', 1)

    try:
        return int(prefix), suffix
    except ValueError:
        return 99997, ''

def tests_in_suite_key_func(item: str) -> int:
    if args.order == 'random':
        return random.random()

    reverse = 1 if args.order == 'asc' else -1

    if -1 == item.find('_'):
        return 99998

    prefix, _ = item.split('_', 1)

    try:
        return reverse * int(prefix)
    except ValueError:
        return 99997


def extract_key(key: str) -> str:
    _, out = subprocess.getstatusoutput(args.extract_from_config + " --try --config " + args.configserver + key)
    return out

def open_client_process(client_args: str, universal_newlines: bool = False, no_stderr_redirect: bool = False):
    return Popen(shlex.split(client_args), stdin=PIPE, stdout=PIPE,
        stderr=stderr if no_stderr_redirect else PIPE,
        universal_newlines=True if universal_newlines else None)

def coverage_run_header(base_dir: str) -> None:
    if not args.coverage:
        return

    subitems = os.walk(base_dir)
    subdirs_sizes: List[int] = [os.path.getsize(os.path.join(base_dir, subdir)) for subdir in next(subitems)[1]]
    tests_count: int = sum(subdirs_sizes)

    print("Pre-allocating space for {} tests".format(tests_count))
    run_query("SET coverage_tests_count={};".format(tests_count), 0)

def coverage_run_item(test_name: str, failures: int = 0) -> Tuple[bool, int]:
    if not args.coverage:
        return

    return run_query("SET coverage_test_name='{}';".format(test_name), failures)

def print_stack_traces() -> None:
    clickhouse_tcp_port = os.getenv("CLICKHOUSE_PORT_TCP", '9000')
    server_pid = get_server_pid(clickhouse_tcp_port)

    bt = None

    if server_pid:
        print(f"\nLocated ClickHouse server process {server_pid} listening at TCP port {clickhouse_tcp_port}"
               "\nCollecting stacktraces from all running threads with gdb:")

        bt = get_stacktraces_from_gdb(server_pid)

        if len(bt) < 1000:
            print("Got suspiciously small stacktraces: ", bt)
            bt = None

    if bt is None:
        print("\nCollecting stacktraces from system.stacktraces table:")
        bt = get_stacktraces_from_clickhouse(args.client)

    if bt is not None:
        print(bt)
        return

    print(colored(
        f"\nUnable to locate ClickHouse server process listening at TCP port {clickhouse_tcp_port}. "
         "It must have crashed or exited prematurely!",
        args, "red", attrs=["bold"]))

def do_run_tests(jobs, suite, suite_dir, suite_tmp_dir, all_tests, parallel_tests, sequential_tests, parallel):
    if jobs > 1 and len(parallel_tests) > 0:
        print("Found", len(parallel_tests), "parallel tests and", len(sequential_tests), "sequential tests")
        run_n, run_total = parallel.split('/')
        run_n = float(run_n)
        run_total = float(run_total)
        tests_n = len(parallel_tests)
        if run_total > tests_n:
            run_total = tests_n

        if jobs > tests_n:
            jobs = tests_n
        if jobs > run_total:
            run_total = jobs

        batch_size = max(1, len(parallel_tests) // jobs)
        parallel_tests_array = []
        for _ in range(jobs):
            parallel_tests_array.append((None, batch_size, suite, suite_dir, suite_tmp_dir))

        with closing(multiprocessing.Pool(processes=jobs)) as pool:
            pool.map_async(run_tests_array, parallel_tests_array)

            for suit in parallel_tests:
                queue.put(suit)

            for _ in range(jobs):
                queue.put(None)

            queue.close()

        pool.join()

        run_tests_array((sequential_tests, len(sequential_tests), suite, suite_dir, suite_tmp_dir))
        return len(sequential_tests) + len(parallel_tests)
    else:
        num_tests = len(all_tests)
        run_tests_array((all_tests, num_tests, suite, suite_dir, suite_tmp_dir))
        return num_tests


def main(args):
    global SERVER_DIED
    global stop_time
    global exit_code
    global server_logs_level

    def is_data_present():
        clickhouse_proc = open_client_process(args.client)
        (stdout, stderr) = clickhouse_proc.communicate(b"EXISTS TABLE test.hits")
        if clickhouse_proc.returncode != 0:
            raise CalledProcessError(clickhouse_proc.returncode, args.client, stderr)

        return stdout.startswith(b'1')

    if not check_server_started(args.client, args.server_check_retries):
        raise Exception(
            "Server is not responding. Cannot execute 'SELECT 1' query. \
            Note: if you are using split build, you may have to specify -c option.")

    build_flags = collect_build_flags(args.client)

    if args.antlr:
        build_flags.append(BuildFlags.ANTLR)
    if args.replicated_database:
        build_flags.append(BuildFlags.DATABASE_REPLICATED)

    if args.use_skip_list:
        tests_to_skip_from_list = collect_tests_to_skip(args.skip_list_path, build_flags)
    else:
        tests_to_skip_from_list = set([])

    if args.skip:
        args.skip = set(args.skip) | tests_to_skip_from_list
    else:
        args.skip = tests_to_skip_from_list

    if args.use_skip_list and not args.sequential:
        args.sequential = collect_sequential_list(args.skip_list_path)

    base_dir = os.path.abspath(args.queries)
    tmp_dir = os.path.abspath(args.tmp)

    # Keep same default values as in queries/shell_config.sh
    os.environ.setdefault("CLICKHOUSE_BINARY", args.binary)
    #os.environ.setdefault("CLICKHOUSE_CLIENT", args.client)
    os.environ.setdefault("CLICKHOUSE_CONFIG", args.configserver)

    if args.configclient:
        os.environ.setdefault("CLICKHOUSE_CONFIG_CLIENT", args.configclient)

    # Force to print server warnings in stderr
    # Shell scripts could change logging level
    os.environ.setdefault("CLICKHOUSE_CLIENT_SERVER_LOGS_LEVEL", server_logs_level)

    # This code is bad as the time is not monotonic
    if args.global_time_limit:
        stop_time = time() + args.global_time_limit

    if args.zookeeper is None:
        try:
            args.zookeeper = int(extract_key(" --key zookeeper | grep . | wc -l")) > 0
        except ValueError:
            args.zookeeper = False

    if args.shard is None:
        args.shard = bool(extract_key(' --key listen_host | grep -E "127.0.0.2|::"'))

    if args.database and args.database != "test":
        clickhouse_proc_create = open_client_process(args.client, universal_newlines=True)
        clickhouse_proc_create.communicate(("CREATE DATABASE IF NOT EXISTS " + args.database + get_db_engine(args, args.database)))

    clickhouse_proc_create = open_client_process(args.client, universal_newlines=True)
    clickhouse_proc_create.communicate(("CREATE DATABASE IF NOT EXISTS test" + get_db_engine(args, 'test')))

    def is_test_from_dir(suite_dir, case):
        case_file = os.path.join(suite_dir, case)
        (_, ext) = os.path.splitext(case)
        # We could also test for executable files (os.access(case_file, os.X_OK),
        # but it interferes with 01610_client_spawn_editor.editor, which is invoked
        # as a query editor in the test, and must be marked as executable.
        return os.path.isfile(case_file) and (ext in ['.sql', '.sh', '.py', '.expect'])

    total_tests_run = 0

    coverage_run_header(base_dir)

    for suite in sorted(os.listdir(base_dir), key=suite_key_func):
        if SERVER_DIED:
            break

        suite_dir = os.path.join(base_dir, suite)
        suite_re_obj = re.search('^[0-9]+_(.*)$', suite)
        if not suite_re_obj: #skip .gitignore and so on
            continue

        suite_tmp_dir = os.path.join(tmp_dir, suite)
        if not os.path.exists(suite_tmp_dir):
            os.makedirs(suite_tmp_dir)

        suite = suite_re_obj.group(1)

        if os.path.isdir(suite_dir):
            if 'stateful' in suite and not args.no_stateful and not is_data_present():
                print("Won't run stateful tests because test data wasn't loaded.")
                continue
            if 'stateless' in suite and args.no_stateless:
                print("Won't run stateless tests because they were manually disabled.")
                continue
            if 'stateful' in suite and args.no_stateful:
                print("Won't run stateful tests because they were manually disabled.")
                continue

            all_tests = os.listdir(suite_dir)
            all_tests = [case for case in all_tests if is_test_from_dir(suite_dir, case)]

            if args.test:
                all_tests = [t for t in all_tests if any(re.search(r, t) for r in args.test)]

            all_tests = all_tests * args.test_runs
            all_tests.sort(key=tests_in_suite_key_func)

            jobs = args.jobs

            parallel_tests = []
            sequential_tests = []

            for test in all_tests:
                if any(s in test for s in args.sequential):
                    sequential_tests.append(test)
                else:
                    parallel_tests.append(test)

            total_tests_run += do_run_tests(
                jobs, suite, suite_dir, suite_tmp_dir, all_tests, parallel_tests, sequential_tests, args.parallel)

    if args.hung_check:

        # Some queries may execute in background for some time after test was finished. This is normal.
        for _ in range(1, 60):
            timeout, processlist = get_processlist(args)
            if timeout or not processlist:
                break
            sleep(1)

        if timeout or processlist:
            if processlist:
                print(colored("\nFound hung queries in processlist:", args, "red", attrs=["bold"]))
                print(processlist)
            else:
                print(colored("Seems like server hung and cannot respond to queries", args, "red", attrs=["bold"]))

            print_stack_traces()

            exit_code = 1
        else:
            print(colored("\nNo queries hung.", args, "green", attrs=["bold"]))

    coverage_run_item("")

    if total_tests_run == 0:
        print("No tests were run.")
        sys.exit(1)

    print("All tests have finished.")
    sys.exit(exit_code)


def find_binary(name):
    if os.path.exists(name) and os.access(name, os.X_OK):
        return True
    paths = os.environ.get("PATH").split(':')
    for path in paths:
        if os.access(os.path.join(path, name), os.X_OK):
            return True

    # maybe it wasn't in PATH
    if os.access(os.path.join('/usr/local/bin', name), os.X_OK):
        return True
    if os.access(os.path.join('/usr/bin', name), os.X_OK):
        return True
    return False


def get_additional_client_options(args):
    if args.client_option:
        return ' '.join('--' + option for option in args.client_option)

    return ''


def get_additional_client_options_url(args):
    if args.client_option:
        return '&'.join(args.client_option)

    return ''


def collect_tests_to_skip(skip_list_path, build_flags):
    result = set([])
    if not os.path.exists(skip_list_path):
        return result

    with open(skip_list_path, 'r') as skip_list_file:
        content = skip_list_file.read()
        # allows to have comments in skip_list.json
        skip_dict = json.loads(json_minify(content))
        for build_flag in build_flags:
            result |= set(skip_dict[build_flag])

    if len(result) > 0:
        print("Found file with skip-list {}, {} test will be skipped".format(skip_list_path, len(result)))

    return result


def collect_sequential_list(skip_list_path):
    if not os.path.exists(skip_list_path):
        return set([])

    with open(skip_list_path, 'r') as skip_list_file:
        content = skip_list_file.read()
        # allows to have comments in skip_list.json
        skip_dict = json.loads(json_minify(content))
        if 'parallel' in skip_dict:
            return skip_dict['parallel']
        return set([])


if __name__ == '__main__':
    # Move to a new process group and kill it at exit so that we don't have any
    # infinite tests processes left
    # (new process group is required to avoid killing some parent processes)
    os.setpgid(0, 0)
    signal.signal(signal.SIGTERM, signal_handler)
    signal.signal(signal.SIGINT, signal_handler)
    signal.signal(signal.SIGHUP, signal_handler)

    parser=ArgumentParser(description='ClickHouse functional tests')
    parser.add_argument('-q', '--queries', help='Path to queries dir')
    parser.add_argument('--tmp', help='Path to tmp dir')

    parser.add_argument('-b', '--binary', default='clickhouse',
        help='Path to clickhouse (if monolithic build, clickhouse-server otherwise) binary or name of binary in PATH')

    parser.add_argument('-c', '--client',
        help='Path to clickhouse-client (if split build, useless otherwise) binary of name of binary in PATH')

    parser.add_argument('--extract_from_config', help='extract-from-config program')
    parser.add_argument('--configclient', help='Client config (if you use not default ports)')
    parser.add_argument('--configserver', default= '/etc/clickhouse-server/config.xml', help='Preprocessed server config')
    parser.add_argument('-o', '--output', help='Output xUnit compliant test report directory')
    parser.add_argument('-t', '--timeout', type=int, default=600, help='Timeout for each test case in seconds')
    parser.add_argument('--global_time_limit', type=int, help='Stop if executing more than specified time (after current test finished)')
    parser.add_argument('test', nargs='*', help='Optional test case name regex')
    parser.add_argument('-d', '--disabled', action='store_true', default=False, help='Also run disabled tests')
    parser.add_argument('--stop', action='store_true', default=None, dest='stop', help='Stop on network errors')
    parser.add_argument('--order', default='desc', choices=['asc', 'desc', 'random'], help='Run order')
    parser.add_argument('--testname', action='store_true', default=None, dest='testname', help='Make query with test name before test run')
    parser.add_argument('--hung-check', action='store_true', default=False)
    parser.add_argument('--force-color', action='store_true', default=False)
    parser.add_argument('--database', help='Database for tests (random name test_XXXXXX by default)')
    parser.add_argument('--no-drop-if-fail', action='store_true', help='Do not drop database for test if test has failed')
    parser.add_argument('--show-db-name', action='store_true', help='Do not replace random database name with "default"')
    parser.add_argument('--parallel', default='1/1', help='One parallel test run number/total')
    parser.add_argument('-j', '--jobs', default=1, nargs='?', type=int, help='Run all tests in parallel')
    parser.add_argument('--test-runs', default=1, nargs='?', type=int, help='Run each test many times (useful for e.g. flaky check)')
    parser.add_argument('-U', '--unified', default=3, type=int, help='output NUM lines of unified context')
    parser.add_argument('-r', '--server-check-retries', default=30, type=int, help='Num of tries to execute SELECT 1 before tests started')
    parser.add_argument('--skip-list-path', help="Path to skip-list file")
    parser.add_argument('--use-skip-list', action='store_true', default=False, help="Use skip list to skip tests if found")
    parser.add_argument('--db-engine', help='Database engine name')
    parser.add_argument('--replicated-database', action='store_true', default=False, help='Run tests with Replicated database engine')

    parser.add_argument('--antlr', action='store_true', default=False, dest='antlr', help='Use new ANTLR parser in tests')
    parser.add_argument('--no-stateless', action='store_true', help='Disable all stateless tests')
    parser.add_argument('--no-stateful', action='store_true', help='Disable all stateful tests')
    parser.add_argument('--skip', nargs='+', help="Skip these tests")
    parser.add_argument('--sequential', nargs='+', help="Run these tests sequentially even if --parallel specified")
    parser.add_argument('--no-long', action='store_false', dest='no_long', help='Do not run long tests')
    parser.add_argument('--client-option', nargs='+', help='Specify additional client argument')
    parser.add_argument('--print-time', action='store_true', dest='print_time', help='Print test time')

    group=parser.add_mutually_exclusive_group(required=False)
    group.add_argument('--zookeeper', action='store_true', default=None, dest='zookeeper', help='Run zookeeper related tests')
    group.add_argument('--no-zookeeper', action='store_false', default=None, dest='zookeeper', help='Do not run zookeeper related tests')

    group=parser.add_mutually_exclusive_group(required=False)
    group.add_argument('--shard', action='store_true', default=None, dest='shard',
        help='Run sharding related tests (required to clickhouse-server listen 127.0.0.2 127.0.0.3)')
    group.add_argument('--no-shard', action='store_false', default=None, dest='shard', help='Do not run shard related tests')

    parser.add_argument('--coverage', action='store_true',
        help="Set* internal coverage test name setting before test run, similar to --testname. "
             "Note that setting is not actually set in server, it's just using settings pipeline, see "
             "Context.cpp :: setSetting()")

    args = parser.parse_args()

    if args.coverage:
        # Need to process all tests separately in order to calculate per-test data
        assert args.jobs == 1

    if args.queries and not os.path.isdir(args.queries):
        print("Cannot access the specified directory with queries (" + args.queries + ")", file=sys.stderr)
        sys.exit(1)

    # Autodetect the directory with queries if not specified
    if args.queries is None:
        args.queries = 'queries'

    if not os.path.isdir(args.queries):
        # If we're running from the repo
        args.queries = os.path.join(os.path.dirname(os.path.abspath( __file__ )), 'queries')

    if not os.path.isdir(args.queries):
        # Next we're going to try some system directories, don't write 'stdout' files into them.
        if args.tmp is None:
            args.tmp = '/tmp/clickhouse-test'

        args.queries = '/usr/local/share/clickhouse-test/queries'

    if not os.path.isdir(args.queries):
        args.queries = '/usr/share/clickhouse-test/queries'

    if not os.path.isdir(args.queries):
        print("Failed to detect path to the queries directory. Please specify it with '--queries' option.", file=sys.stderr)
        sys.exit(1)

    print("Using queries from '" + args.queries + "' directory")

    if args.skip_list_path is None:
        args.skip_list_path = os.path.join(args.queries, 'skip_list.json')

    if args.sequential is None:
        args.sequential = set([])

    if args.tmp is None:
        args.tmp = args.queries
    if args.client is None:
        if find_binary(args.binary + '-client'):
            args.client = args.binary + '-client'

            print("Using " + args.client + " as client program (expecting split build)")
        elif find_binary(args.binary):
            args.client = args.binary + ' client'

            print("Using " + args.client + " as client program (expecting monolithic build)")
        else:
            print("No 'clickhouse' or 'clickhouse-client' client binary found", file=sys.stderr)
            parser.print_help()
            sys.exit(1)

        if args.configclient:
            args.client += ' --config-file=' + args.configclient
        if os.getenv("CLICKHOUSE_HOST"):
            args.client += ' --host=' + os.getenv("CLICKHOUSE_HOST")
        if os.getenv("CLICKHOUSE_PORT_TCP"):
            args.client += ' --port=' + os.getenv("CLICKHOUSE_PORT_TCP")
        if os.getenv("CLICKHOUSE_DATABASE"):
            args.client += ' --database=' + os.getenv("CLICKHOUSE_DATABASE")

    if args.client_option:
        # Set options for client
        if 'CLICKHOUSE_CLIENT_OPT' in os.environ:
            os.environ['CLICKHOUSE_CLIENT_OPT'] += ' '
        else:
            os.environ['CLICKHOUSE_CLIENT_OPT'] = ''

        os.environ['CLICKHOUSE_CLIENT_OPT'] += get_additional_client_options(args)

        # Set options for curl
        if 'CLICKHOUSE_URL_PARAMS' in os.environ:
            os.environ['CLICKHOUSE_URL_PARAMS'] += '&'
        else:
            os.environ['CLICKHOUSE_URL_PARAMS'] = ''

        os.environ['CLICKHOUSE_URL_PARAMS'] += get_additional_client_options_url(args)

    if args.antlr:
        if 'CLICKHOUSE_CLIENT_OPT' in os.environ:
            os.environ['CLICKHOUSE_CLIENT_OPT'] += ' --use_antlr_parser=1'
        else:
            os.environ['CLICKHOUSE_CLIENT_OPT'] = '--use_antlr_parser=1'

    if args.extract_from_config is None:
        if os.access(args.binary + '-extract-from-config', os.X_OK):
            args.extract_from_config = args.binary + '-extract-from-config'
        else:
            args.extract_from_config = args.binary + ' extract-from-config'

    if args.jobs is None:
        args.jobs = multiprocessing.cpu_count()

    main(args)<|MERGE_RESOLUTION|>--- conflicted
+++ resolved
@@ -352,7 +352,7 @@
 
     return False, failures + 1
 
-def print_test_time(test_time):
+def print_test_time(test_time) -> str:
     if args.print_time:
         return " {0:.2f} sec.".format(test_time)
     else:
@@ -383,16 +383,6 @@
     is_concurrent = multiprocessing.current_process().name != "MainProcess"
 
     client_options = get_additional_client_options(args)
-
-<<<<<<< HEAD
-    if all_tests:
-        print(f"\nRunning {len(all_tests)} {suite} tests ({multiprocessing.current_process().name}).\n")
-=======
-    def print_test_time(test_time):
-        if args.print_time:
-            return " {0:.2f} sec.".format(test_time)
-        else:
-            return ''
 
     if num_tests > 0:
         about = 'about ' if is_concurrent else ''
@@ -408,7 +398,6 @@
                 case = all_tests.pop(0)
             else:
                 break
->>>>>>> 8a71af57
 
         if SERVER_DIED:
             stop_tests()
