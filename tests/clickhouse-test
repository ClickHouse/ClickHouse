#!/usr/bin/env python3

# pylint: disable=too-many-return-statements
# pylint: disable=global-variable-not-assigned
# pylint: disable=too-many-lines
# pylint: disable=anomalous-backslash-in-string

import enum
from queue import Full
import shutil
import sys
import os
import os.path
<<<<<<< HEAD
import glob
=======
import platform
>>>>>>> b908697d
import signal
import re
import copy
import traceback
import math

# Not requests, to avoid requiring extra dependency.
import http.client
import urllib.parse
import json

# for crc32
import zlib

from argparse import ArgumentParser
from typing import Tuple, Union, Optional, Dict, Set, List
import subprocess
from subprocess import Popen
from subprocess import PIPE
from datetime import datetime
from time import time, sleep
from errno import ESRCH

try:
    import termcolor  # type: ignore
except ImportError:
    termcolor = None

import random
import string
import multiprocessing
import socket
from contextlib import closing

USE_JINJA = True
try:
    import jinja2
except ImportError:
    USE_JINJA = False
    print("WARNING: jinja2 not installed! Template tests will be skipped.")

MESSAGES_TO_RETRY = [
    "ConnectionPoolWithFailover: Connection failed at try",
    "DB::Exception: New table appeared in database being dropped or detached. Try again",
    "is already started to be removing by another replica right now",
    # This is from LSan, and it indicates its own internal problem:
    "Unable to get registers from thread",
]

MAX_RETRIES = 3

TEST_FILE_EXTENSIONS = [".sql", ".sql.j2", ".sh", ".py", ".expect"]

VERSION_PATTERN = r"^((\d+\.)?(\d+\.)?(\d+\.)?\d+)$"


def stringhash(s):
    # default hash() function consistent
    # only during process invocation https://stackoverflow.com/a/42089311
    return zlib.crc32(s.encode("utf-8"))


# First and last lines of the log
def trim_for_log(s):
    if not s:
        return s
    lines = s.splitlines()
    if len(lines) > 10000:
        separator = "-" * 40 + str(len(lines) - 10000) + " lines are hidden" + "-" * 40
        return "\n".join(lines[:5000] + [] + [separator] + [] + lines[-5000:])
    else:
        return "\n".join(lines)


class HTTPError(Exception):
    def __init__(self, message=None, code=None):
        self.message = message
        self.code = code
        super().__init__(message)

    def __str__(self):
        return f"Code: {self.code}. {self.message}"


# Helpers to execute queries via HTTP interface.
def clickhouse_execute_http(
    base_args,
    query,
    timeout=30,
    settings=None,
    default_format=None,
    max_http_retries=5,
    retry_error_codes=False,
):
    if args.secure:
        client = http.client.HTTPSConnection(
            host=base_args.tcp_host, port=base_args.http_port, timeout=timeout
        )
    else:
        client = http.client.HTTPConnection(
            host=base_args.tcp_host, port=base_args.http_port, timeout=timeout
        )

    timeout = int(timeout)
    params = {
        "query": query,
        # hung check in stress tests may remove the database,
        # hence we should use 'system'.
        "database": "system",
        "connect_timeout": timeout,
        "receive_timeout": timeout,
        "send_timeout": timeout,
        "http_connection_timeout": timeout,
        "http_receive_timeout": timeout,
        "http_send_timeout": timeout,
        "output_format_parallel_formatting": 0,
    }
    if settings is not None:
        params.update(settings)
    if default_format is not None:
        params["default_format"] = default_format

    for i in range(max_http_retries):
        try:
            client.request(
                "POST",
                f"/?{base_args.client_options_query_str}{urllib.parse.urlencode(params)}",
            )
            res = client.getresponse()
            data = res.read()
            if res.status == 200 or (not retry_error_codes):
                break
        except Exception as ex:
            if i == max_http_retries - 1:
                raise ex
            client.close()
            sleep(i + 1)

    if res.status != 200:
        raise HTTPError(data.decode(), res.status)

    return data


def clickhouse_execute(
    base_args,
    query,
    timeout=30,
    settings=None,
    max_http_retries=5,
    retry_error_codes=False,
):
    return clickhouse_execute_http(
        base_args,
        query,
        timeout,
        settings,
        max_http_retries=max_http_retries,
        retry_error_codes=retry_error_codes,
    ).strip()


def clickhouse_execute_json(
    base_args, query, timeout=60, settings=None, max_http_retries=5
):
    data = clickhouse_execute_http(
        base_args,
        query,
        timeout,
        settings,
        "JSONEachRow",
        max_http_retries=max_http_retries,
    )
    if not data:
        return None
    rows = []
    for row in data.strip().splitlines():
        rows.append(json.loads(row))
    return rows


class Terminated(KeyboardInterrupt):
    pass


def signal_handler(sig, frame):
    raise Terminated(f"Terminated with {sig} signal")


def stop_tests():
    global stop_tests_triggered_lock
    global stop_tests_triggered
    global restarted_tests

    with stop_tests_triggered_lock:
        print("Stopping tests")
        if not stop_tests_triggered.is_set():
            stop_tests_triggered.set()

            # materialize multiprocessing.Manager().list() object before
            # sending SIGTERM since this object is a proxy, that requires
            # communicating with manager thread, but after SIGTERM will be
            # send, this thread will die, and you will get
            # ConnectionRefusedError error for any access to "restarted_tests"
            # variable.
            restarted_tests = [*restarted_tests]

            # send signal to all processes in group to avoid hung check triggering
            # (to avoid terminating clickhouse-test itself, the signal should be ignored)
            signal.signal(signal.SIGTERM, signal.SIG_IGN)
            os.killpg(os.getpgid(os.getpid()), signal.SIGTERM)
            signal.signal(signal.SIGTERM, signal.SIG_DFL)


def get_db_engine(args, database_name):
    if args.replicated_database:
        return f" ON CLUSTER test_cluster_database_replicated \
            ENGINE=Replicated('/test/clickhouse/db/{database_name}', \
            '{{shard}}', '{{replica}}')"
    if args.db_engine:
        return " ENGINE=" + args.db_engine
    return ""  # Will use default engine


def get_create_database_settings(args, testcase_args):
    create_database_settings = dict()
    if testcase_args:
        create_database_settings["log_comment"] = testcase_args.testcase_basename
    if args.db_engine == "Ordinary":
        create_database_settings["allow_deprecated_database_ordinary"] = 1
    return create_database_settings


def get_zookeeper_session_uptime(args):
    try:
        if args.replicated_database:
            return int(
                clickhouse_execute(
                    args,
                    """
            SELECT min(materialize(zookeeperSessionUptime()))
            FROM clusterAllReplicas('test_cluster_database_replicated', system.one)
            """,
                )
            )
        else:
            return int(clickhouse_execute(args, "SELECT zookeeperSessionUptime()"))
    except Exception:
        return None


def need_retry(args, stdout, stderr, total_time):
    if args.check_zookeeper_session:
        # Sometimes we may get unexpected exception like "Replica is readonly" or "Shutdown is called for table"
        # instead of "Session expired" or "Connection loss"
        # Retry if session was expired during test execution.
        # If ZooKeeper is configured, then it's more reliable than checking stderr,
        # but the following condition is always true if ZooKeeper is not configured.
        session_uptime = get_zookeeper_session_uptime(args)
        if session_uptime is not None and session_uptime < math.ceil(total_time):
            return True
    return any(msg in stdout for msg in MESSAGES_TO_RETRY) or any(
        msg in stderr for msg in MESSAGES_TO_RETRY
    )


def get_processlist_with_stacktraces(args):
    try:
        if args.replicated_database:
            return clickhouse_execute(
                args,
                """
            SELECT materialize(hostName() || '::' || tcpPort()::String) as host_port, *
            -- NOTE: view() here to do JOIN on shards, instead of initiator
            FROM clusterAllReplicas('test_cluster_database_replicated', view(
                SELECT
                    p.*,
                    arrayStringConcat(groupArray('Thread ID ' || toString(s.thread_id) || '\n' || arrayStringConcat(arrayMap(
                        x -> concat(addressToLine(x), '::', demangle(addressToSymbol(x))),
                        s.trace), '\n') AS stacktrace
                    )) AS stacktraces
                FROM system.processes p
                JOIN system.stack_trace s USING (query_id)
                WHERE query NOT LIKE '%system.processes%'
                GROUP BY p.*
            ))
            ORDER BY elapsed DESC FORMAT Vertical
            """,
                settings={
                    "allow_introspection_functions": 1,
                },
            )
        else:
            return clickhouse_execute(
                args,
                """
            SELECT
                p.*,
                arrayStringConcat(groupArray('Thread ID ' || toString(s.thread_id) || '\n' || arrayStringConcat(arrayMap(
                    x -> concat(addressToLine(x), '::', demangle(addressToSymbol(x))),
                    s.trace), '\n') AS stacktrace
                )) AS stacktraces
            FROM system.processes p
            JOIN system.stack_trace s USING (query_id)
            WHERE query NOT LIKE '%system.processes%'
            GROUP BY p.*
            ORDER BY elapsed DESC FORMAT Vertical
            """,
                settings={
                    "allow_introspection_functions": 1,
                },
            )
    except Exception as e:
        return "Failed to get processlist: " + str(e)


def get_transactions_list(args):
    try:
        if args.replicated_database:
            return clickhouse_execute_json(
                args,
                "SELECT materialize((hostName(), tcpPort())) as host, * FROM "
                "clusterAllReplicas('test_cluster_database_replicated', system.transactions)",
            )
        else:
            return clickhouse_execute_json(args, "select * from system.transactions")
    except Exception as e:
        return f"Cannot get list of transactions: {e}"


def kill_gdb_if_any():
    # Check if we have running gdb.
    code = subprocess.call("pidof gdb", shell=True)
    if code != 0:
        return

    for i in range(5):
        code = subprocess.call("kill -TERM $(pidof gdb)", shell=True, timeout=30)
        if code != 0:
            sleep(i)
        else:
            break


# collect server stacktraces using gdb
def get_stacktraces_from_gdb(server_pid):
    try:
        # We could attach gdb to clickhouse-server before running some tests
        # to print stacktraces of all crashes even if clickhouse cannot print it for some reason.
        # We should kill existing gdb if any before starting new one.
        kill_gdb_if_any()

        cmd = f"gdb -batch -ex 'thread apply all backtrace' -p {server_pid}"
        return subprocess.check_output(cmd, shell=True).decode("utf-8")
    except Exception as e:
        print(f"Error occurred while receiving stack traces from gdb: {e}")
        return None


# collect server stacktraces from system.stack_trace table
# it does not work in Sandbox
def get_stacktraces_from_clickhouse(args):
    settings_str = " ".join(
        [
            get_additional_client_options(args),
            "--allow_introspection_functions=1",
            "--skip_unavailable_shards=1",
        ]
    )
    replicated_msg = (
        f"{args.client} {settings_str} --query "
        '"SELECT materialize((hostName(), tcpPort())) as host, thread_name, thread_id, query_id, trace, '
        "arrayStringConcat(arrayMap(x, y -> concat(x, ': ', y), "
        "arrayMap(x -> addressToLine(x), trace), "
        "arrayMap(x -> demangle(addressToSymbol(x)), trace)), '\n') as trace_str "
        "FROM clusterAllReplicas('test_cluster_database_replicated', 'system.stack_trace') "
        'ORDER BY host, thread_id FORMAT Vertical"'
    )

    msg = (
        f"{args.client} {settings_str} --query "
        "\"SELECT thread_name, thread_id, query_id, trace, arrayStringConcat(arrayMap(x, y -> concat(x, ': ', y), "
        "arrayMap(x -> addressToLine(x), trace), "
        "arrayMap(x -> demangle(addressToSymbol(x)), trace)), '\n') as trace_str "
        'FROM system.stack_trace FORMAT Vertical"'
    )

    try:
        return subprocess.check_output(
            replicated_msg if args.replicated_database else msg,
            shell=True,
            stderr=subprocess.STDOUT,
        ).decode("utf-8")
    except Exception as e:
        print(f"Error occurred while receiving stack traces from client: {e}")
        return None


def print_stacktraces() -> None:
    server_pid = get_server_pid()

    bt = None

    if server_pid and not args.replicated_database:
        print("")
        print(
            f"Located ClickHouse server process {server_pid} listening at TCP port {args.tcp_port}"
        )
        print("Collecting stacktraces from all running threads with gdb:")

        bt = get_stacktraces_from_gdb(server_pid)

        if len(bt) < 1000:
            print("Got suspiciously small stacktraces: ", bt)
            bt = None

    if bt is None:
        print("\nCollecting stacktraces from system.stacktraces table:")

        bt = get_stacktraces_from_clickhouse(args)

    if bt is not None:
        print(bt)
        return

    print(
        colored(
            f"\nUnable to locate ClickHouse server process listening at TCP port "
            f"{args.tcp_port}. It must have crashed or exited prematurely!",
            args,
            "red",
            attrs=["bold"],
        )
    )


def get_server_pid():
    # lsof does not work in stress tests for some reason
    cmd_lsof = f"lsof -i tcp:{args.tcp_port} -s tcp:LISTEN -Fp | sed 's/^p//p;d'"
    cmd_pidof = "pidof -s clickhouse-server"

    commands = [cmd_lsof, cmd_pidof]
    output = None

    for cmd in commands:
        try:
            output = subprocess.check_output(
                cmd, shell=True, stderr=subprocess.STDOUT, universal_newlines=True
            )
            if output:
                return int(output)
        except Exception as e:
            print(f"Cannot get server pid with {cmd}, got {output}: {e}")

    return None  # most likely server is dead


def colored(text, args, color=None, on_color=None, attrs=None):
    if termcolor and (sys.stdout.isatty() or args.force_color):
        return termcolor.colored(text, color, on_color, attrs)
    else:
        return text


class TestStatus(enum.Enum):
    FAIL = "FAIL"
    UNKNOWN = "UNKNOWN"
    OK = "OK"
    SKIPPED = "SKIPPED"


class FailureReason(enum.Enum):
    # FAIL reasons
    TIMEOUT = "Timeout!"
    SERVER_DIED = "server died"
    EXIT_CODE = "return code: "
    STDERR = "having stderror: "
    EXCEPTION = "having exception in stdout: "
    RESULT_DIFF = "result differs with reference: "
    TOO_LONG = "Test runs too long (> 60s). Make it faster."
    INTERNAL_QUERY_FAIL = "Internal query (CREATE/DROP DATABASE) failed:"

    # SKIPPED reasons
    DISABLED = "disabled"
    SKIP = "skip"
    NO_JINJA = "no jinja"
    NO_ZOOKEEPER = "no zookeeper"
    NO_SHARD = "no shard"
    FAST_ONLY = "running fast tests only"
    NO_LONG = "not running long tests"
    REPLICATED_DB = "replicated-database"
    S3_STORAGE = "s3-storage"
    BUILD = "not running for current build"
    NO_PARALLEL_REPLICAS = "smth in not supported with parallel replicas"

    # UNKNOWN reasons
    NO_REFERENCE = "no reference file"
    INTERNAL_ERROR = "Test internal error: "


def threshold_generator(always_on_prob, always_off_prob, min_val, max_val):
    def gen():
        tmp = random.random()
        if tmp <= always_on_prob:
            return min_val
        if tmp <= always_on_prob + always_off_prob:
            return max_val

        if isinstance(min_val, int) and isinstance(max_val, int):
            return random.randint(min_val, max_val)
        else:
            return random.uniform(min_val, max_val)

    return gen


# To keep dependency list as short as possible, tzdata is not used here (to
# avoid try/except block for import)
def get_localzone():
    return os.getenv("TZ", "/".join(os.readlink("/etc/localtime").split("/")[-2:]))


def supports_io_uring():
    return not subprocess.call(
        [
            args.binary,
            "-q",
            "select * from file('/dev/null', 'LineAsString')",
            "--storage_file_read_method",
            "io_uring",
        ],
        stdout=subprocess.DEVNULL,
        stderr=subprocess.DEVNULL,
    )


def get_local_filesystem_methods():
    methods = ["read", "pread", "mmap", "pread_threadpool"]
    if supports_io_uring():
        methods.append("io_uring")
    return methods


class SettingsRandomizer:
    settings = {
        "max_insert_threads": lambda: 0
        if random.random() < 0.5
        else random.randint(1, 16),
        "group_by_two_level_threshold": threshold_generator(0.2, 0.2, 1, 1000000),
        "group_by_two_level_threshold_bytes": threshold_generator(
            0.2, 0.2, 1, 50000000
        ),
        "distributed_aggregation_memory_efficient": lambda: random.randint(0, 1),
        "fsync_metadata": lambda: random.randint(0, 1),
        "output_format_parallel_formatting": lambda: random.randint(0, 1),
        "input_format_parallel_parsing": lambda: random.randint(0, 1),
        "min_chunk_bytes_for_parallel_parsing": lambda: max(
            1024, int(random.gauss(10 * 1024 * 1024, 5 * 1000 * 1000))
        ),
        "max_read_buffer_size": lambda: random.randint(500000, 1048576),
        "prefer_localhost_replica": lambda: random.randint(0, 1),
        "max_block_size": lambda: random.randint(8000, 100000),
        "max_threads": lambda: random.randint(1, 64),
        "optimize_or_like_chain": lambda: random.randint(0, 1),
        "optimize_read_in_order": lambda: random.randint(0, 1),
        "enable_multiple_prewhere_read_steps": lambda: random.randint(0, 1),
        "read_in_order_two_level_merge_threshold": lambda: random.randint(0, 100),
        "optimize_aggregation_in_order": lambda: random.randint(0, 1),
        "aggregation_in_order_max_block_bytes": lambda: random.randint(0, 50000000),
        "min_compress_block_size": lambda: random.randint(1, 1048576 * 3),
        "max_compress_block_size": lambda: random.randint(1, 1048576 * 3),
        "use_uncompressed_cache": lambda: random.randint(0, 1),
        "min_bytes_to_use_direct_io": threshold_generator(
            0.2, 0.5, 1, 10 * 1024 * 1024 * 1024
        ),
        "min_bytes_to_use_mmap_io": threshold_generator(
            0.2, 0.5, 1, 10 * 1024 * 1024 * 1024
        ),
        "local_filesystem_read_method": lambda: random.choice(
            get_local_filesystem_methods()
        ),
        "remote_filesystem_read_method": lambda: random.choice(["read", "threadpool"]),
        "local_filesystem_read_prefetch": lambda: random.randint(0, 1),
        "remote_filesystem_read_prefetch": lambda: random.randint(0, 1),
        "allow_prefetched_read_pool_for_remote_filesystem": lambda: random.randint(
            0, 1
        ),
        "filesystem_prefetch_max_memory_usage": lambda: random.choice(
            ["32Mi", "64Mi", "128Mi"]
        ),
        "filesystem_prefetches_limit": lambda: random.choice(
            [0, 10]
        ),  # 0 means unlimited (but anyway limited by prefetch_max_memory_usage)
        "filesystem_prefetch_min_bytes_for_single_read_task": lambda: random.choice(
            ["1Mi", "8Mi", "16Mi"]
        ),
        "filesystem_prefetch_step_marks": lambda: random.choice(
            [0, 50]
        ),  # 0 means 'auto'
        "filesystem_prefetch_step_bytes": lambda: random.choice(
            [0, "100Mi"]
        ),  # 0 means 'auto'
        # "compile_expressions": lambda: random.randint(0, 1), - this setting has a bug: https://github.com/ClickHouse/ClickHouse/issues/51264
        "compile_aggregate_expressions": lambda: random.randint(0, 1),
        "compile_sort_description": lambda: random.randint(0, 1),
        "merge_tree_coarse_index_granularity": lambda: random.randint(2, 32),
        "optimize_distinct_in_order": lambda: random.randint(0, 1),
        "optimize_sorting_by_input_stream_properties": lambda: random.randint(0, 1),
        "http_response_buffer_size": lambda: random.randint(0, 10 * 1048576),
        "http_wait_end_of_query": lambda: random.random() > 0.5,
        "enable_memory_bound_merging_of_aggregation_results": lambda: random.randint(
            0, 1
        ),
        "min_count_to_compile_expression": lambda: random.choice([0, 3]),
        "min_count_to_compile_aggregate_expression": lambda: random.choice([0, 3]),
        "min_count_to_compile_sort_description": lambda: random.choice([0, 3]),
        "session_timezone": lambda: random.choice(
            [
                # special non-deterministic around 1970 timezone, see [1].
                #
                #   [1]: https://github.com/ClickHouse/ClickHouse/issues/42653
                "America/Mazatlan",
                "America/Hermosillo",
                "Mexico/BajaSur",
                # These timezones had DST transitions on some unusual dates (e.g. 2000-01-15 12:00:00).
                "Africa/Khartoum",
                "Africa/Juba",
                # server default that is randomized across all timezones
                # NOTE: due to lots of trickery we cannot use empty timezone here, but this should be the same.
                get_localzone(),
            ]
        ),
    }

    @staticmethod
    def get_random_settings(args):
        random_settings = {}
        is_debug = BuildFlags.DEBUG in args.build_flags
        for setting, generator in SettingsRandomizer.settings.items():
            if (
                is_debug
                and setting == "allow_prefetched_read_pool_for_remote_filesystem"
            ):
                random_settings[setting] = 0
            else:
                random_settings[setting] = generator()
        return random_settings


class MergeTreeSettingsRandomizer:
    settings = {
        "ratio_of_defaults_for_sparse_serialization": threshold_generator(
            0.3, 0.5, 0.0, 1.0
        ),
        "prefer_fetch_merged_part_size_threshold": threshold_generator(
            0.2, 0.5, 1, 10 * 1024 * 1024 * 1024
        ),
        "vertical_merge_algorithm_min_rows_to_activate": threshold_generator(
            0.4, 0.4, 1, 1000000
        ),
        "vertical_merge_algorithm_min_columns_to_activate": threshold_generator(
            0.4, 0.4, 1, 100
        ),
        "allow_vertical_merges_from_compact_to_wide_parts": lambda: random.randint(
            0, 1
        ),
        "min_merge_bytes_to_use_direct_io": threshold_generator(
            0.25, 0.25, 1, 10 * 1024 * 1024 * 1024
        ),
        "index_granularity_bytes": lambda: random.randint(1024, 30 * 1024 * 1024),
        "merge_max_block_size": lambda: random.randint(1, 8192 * 3),
        "index_granularity": lambda: random.randint(1, 65536),
        "min_bytes_for_wide_part": threshold_generator(0.3, 0.3, 0, 1024 * 1024 * 1024),
        "compress_marks": lambda: random.randint(0, 1),
        "compress_primary_key": lambda: random.randint(0, 1),
        "marks_compress_block_size": lambda: random.randint(8000, 100000),
        "primary_key_compress_block_size": lambda: random.randint(8000, 100000),
    }

    @staticmethod
    def get_random_settings(args):
        random_settings = {}
        for setting, generator in MergeTreeSettingsRandomizer.settings.items():
            if setting not in args.changed_merge_tree_settings:
                random_settings[setting] = generator()
        return random_settings


class TestResult:
    def __init__(
        self,
        case_name: str,
        status: TestStatus,
        reason: Optional[FailureReason],
        total_time: float,
        description: str,
    ):
        self.case_name: str = case_name
        self.status: TestStatus = status
        self.reason: Optional[FailureReason] = reason
        self.total_time: float = total_time
        self.description: str = description
        self.need_retry: bool = False

    def check_if_need_retry(self, args, stdout, stderr, runs_count):
        if (
            self.status != TestStatus.FAIL
            or not need_retry(args, stdout, stderr, self.total_time)
            or MAX_RETRIES < runs_count
        ):
            return
        self.need_retry = True


class TestCase:
    @staticmethod
    def get_description_from_exception_info(exc_info):
        exc_type, exc_value, tb = exc_info
        exc_name = exc_type.__name__
        traceback_str = "\n".join(traceback.format_tb(tb, 10))
        description = f"\n{exc_name}\n{exc_value}\n{traceback_str}"
        return description

    @staticmethod
    def get_reference_file(suite_dir, name):
        """
        Returns reference file name for specified test
        """

        name = removesuffix(name, ".gen")
        for ext in [".reference", ".gen.reference"]:
            reference_file = os.path.join(suite_dir, name) + ext
            if os.path.isfile(reference_file):
                return reference_file
        return None

    @staticmethod
    def configure_testcase_args(args, case_file, suite_tmp_dir):
        testcase_args = copy.deepcopy(args)

        testcase_args.testcase_start_time = datetime.now()
        testcase_basename = os.path.basename(case_file)
        testcase_args.testcase_client = (
            f"{testcase_args.client} --log_comment '{testcase_basename}'"
        )
        testcase_args.testcase_basename = testcase_basename

        if testcase_args.database:
            database = testcase_args.database
            os.environ.setdefault("CLICKHOUSE_DATABASE", database)
            os.environ.setdefault("CLICKHOUSE_TMP", suite_tmp_dir)
            testcase_args.test_tmp_dir = suite_tmp_dir
        else:
            # If --database is not specified, we will create temporary database with
            # unique name and we will recreate and drop it for each test
            def random_str(length=8):
                alphabet = string.ascii_lowercase + string.digits
                # NOTE: it is important not to use default random generator, since it shares state.
                return "".join(
                    random.SystemRandom().choice(alphabet) for _ in range(length)
                )

            database = f"test_{random_str()}"

            clickhouse_execute(
                args,
                "CREATE DATABASE IF NOT EXISTS "
                + database
                + get_db_engine(testcase_args, database),
                settings=get_create_database_settings(args, testcase_args),
            )

            os.environ["CLICKHOUSE_DATABASE"] = database
            # Set temporary directory to match the randomly generated database,
            # because .sh tests also use it for temporary files and we want to avoid
            # collisions.
            testcase_args.test_tmp_dir = os.path.join(suite_tmp_dir, database)
            os.mkdir(testcase_args.test_tmp_dir)
            os.environ["CLICKHOUSE_TMP"] = testcase_args.test_tmp_dir

        testcase_args.testcase_database = database

        # Printed only in case of failures
        #
        # NOTE: here we use "CLICKHOUSE_TMP" instead of "file_suffix",
        # so it is installed in configure_testcase_args() unlike other files
        # (stdout_file, stderr_file) in TestCase::__init__().
        # Since using CLICKHOUSE_TMP is easier to use in expect.
        testcase_args.debug_log_file = (
            os.path.join(testcase_args.test_tmp_dir, testcase_basename) + ".debuglog"
        )

        return testcase_args

    @staticmethod
    def cli_format_settings(settings_list) -> str:
        out = []
        for k, v in settings_list.items():
            out.extend([f"--{k}", str(v)])
        return " ".join(out)

    @staticmethod
    def http_format_settings(settings_list) -> str:
        return urllib.parse.urlencode(settings_list)

    def has_show_create_table_in_test(self):
        return not subprocess.call(["grep", "-iq", "show create", self.case_file])

    def add_random_settings(self, client_options):
        new_options = ""
        if self.randomize_settings:
            http_params = self.http_format_settings(self.random_settings)
            if len(self.base_url_params) == 0:
                os.environ["CLICKHOUSE_URL_PARAMS"] = http_params
            else:
                os.environ["CLICKHOUSE_URL_PARAMS"] = (
                    self.base_url_params + "&" + http_params
                )

            new_options += f" {self.cli_format_settings(self.random_settings)}"

        if self.randomize_merge_tree_settings:
            new_options += f" --allow_merge_tree_settings {self.cli_format_settings(self.merge_tree_random_settings)}"

        if new_options != "":
            new_options += " --allow_repeated_settings"

            os.environ["CLICKHOUSE_CLIENT_OPT"] = (
                self.base_client_options + new_options + " "
            )

        return client_options + new_options

    def remove_random_settings_from_env(self):
        os.environ["CLICKHOUSE_URL_PARAMS"] = self.base_url_params
        os.environ["CLICKHOUSE_CLIENT_OPT"] = self.base_client_options

    def add_info_about_settings(self, description):
        if self.randomize_settings:
            description += f"\nSettings used in the test: {self.cli_format_settings(self.random_settings)}"
        if self.randomize_merge_tree_settings:
            description += f"\n\nMergeTree settings used in test: {self.cli_format_settings(self.merge_tree_random_settings)}"

        return description + "\n"

    def __init__(self, suite, case: str, args, is_concurrent: bool):
        self.case: str = case  # case file name
        self.tags: Set[str] = suite.all_tags[case] if case in suite.all_tags else set()

        for tag in os.getenv("GLOBAL_TAGS", "").split(","):
            self.tags.add(tag.strip())

        self.case_file: str = os.path.join(suite.suite_path, case)
        (self.name, self.ext) = os.path.splitext(case)

        file_suffix = f".{os.getpid()}" if is_concurrent and args.test_runs > 1 else ""
        self.reference_file = self.get_reference_file(suite.suite_path, self.name)
        self.stdout_file = (
            os.path.join(suite.suite_tmp_path, self.name) + file_suffix + ".stdout"
        )
        self.stderr_file = (
            os.path.join(suite.suite_tmp_path, self.name) + file_suffix + ".stderr"
        )

        self.testcase_args = None
        self.runs_count = 0

        has_no_random_settings_tag = self.tags and "no-random-settings" in self.tags

        self.randomize_settings = not (
            args.no_random_settings or has_no_random_settings_tag
        )

        has_no_random_merge_tree_settings_tag = (
            self.tags and "no-random-merge-tree-settings" in self.tags
        )

        # If test contains SHOW CREATE TABLE do not
        # randomize merge tree settings, because
        # they will be added to table definition and test will fail
        self.randomize_merge_tree_settings = not (
            args.no_random_merge_tree_settings
            or has_no_random_settings_tag
            or has_no_random_merge_tree_settings_tag
            or self.has_show_create_table_in_test()
        )

        if self.randomize_settings:
            self.random_settings = SettingsRandomizer.get_random_settings(args)

        if self.randomize_merge_tree_settings:
            self.merge_tree_random_settings = (
                MergeTreeSettingsRandomizer.get_random_settings(args)
            )

        self.base_url_params = (
            os.environ["CLICKHOUSE_URL_PARAMS"]
            if "CLICKHOUSE_URL_PARAMS" in os.environ
            else ""
        )

        self.base_client_options = (
            os.environ["CLICKHOUSE_CLIENT_OPT"]
            if "CLICKHOUSE_CLIENT_OPT" in os.environ
            else ""
        )

    # should skip test, should increment skipped_total, skip reason
    def should_skip_test(self, suite) -> Optional[FailureReason]:
        tags = self.tags

        if tags and ("disabled" in tags) and not args.disabled:
            return FailureReason.DISABLED

        elif (
            os.path.exists(os.path.join(suite.suite_path, self.name) + ".disabled")
            and not args.disabled
        ):
            return FailureReason.DISABLED

        elif "no-parallel-replicas" in tags and args.no_parallel_replicas:
            return FailureReason.NO_PARALLEL_REPLICAS

        elif args.skip and any(s in self.name for s in args.skip):
            return FailureReason.SKIP

        elif not USE_JINJA and self.ext.endswith("j2"):
            return FailureReason.NO_JINJA

        elif (
            tags
            and (("zookeeper" in tags) or ("replica" in tags))
            and not args.zookeeper
        ):
            return FailureReason.NO_ZOOKEEPER

        elif (
            tags
            and (("shard" in tags) or ("distributed" in tags) or ("global" in tags))
            and not args.shard
        ):
            return FailureReason.NO_SHARD

        elif tags and ("no-fasttest" in tags) and args.fast_tests_only:
            return FailureReason.FAST_ONLY

        elif (
            tags
            and (("long" in tags) or ("deadlock" in tags) or ("race" in tags))
            and args.no_long
        ):
            # Tests for races and deadlocks usually are run in a loop for a significant amount of time
            return FailureReason.NO_LONG

        elif tags and ("no-replicated-database" in tags) and args.replicated_database:
            return FailureReason.REPLICATED_DB

        elif tags and ("no-s3-storage" in tags) and args.s3_storage:
            return FailureReason.S3_STORAGE
        elif (
            tags
            and ("no-s3-storage-with-slow-build" in tags)
            and args.s3_storage
            and (
                BuildFlags.THREAD in args.build_flags
                or BuildFlags.DEBUG in args.build_flags
            )
        ):
            return FailureReason.S3_STORAGE

        elif tags:
            for build_flag in args.build_flags:
                if "no-" + build_flag in tags:
                    return FailureReason.BUILD
            for tag in tags:
                tag = tag.replace("-", "_")
                if tag.startswith("use_") and tag not in args.build_flags:
                    return FailureReason.BUILD

        return None

    def process_result_impl(
        self, proc, stdout: str, stderr: str, debug_log: str, total_time: float
    ):
        description = ""

        debug_log = trim_for_log(debug_log)

        if proc:
            if proc.returncode is None:
                try:
                    proc.kill()
                except OSError as e:
                    if e.errno != ESRCH:
                        raise

                if stderr:
                    description += stderr
                if debug_log:
                    description += "\n"
                    description += debug_log
                return TestResult(
                    self.name,
                    TestStatus.FAIL,
                    FailureReason.TIMEOUT,
                    total_time,
                    description,
                )

            if proc.returncode != 0:
                reason = FailureReason.EXIT_CODE
                description += str(proc.returncode)

                if stderr:
                    description += "\n"
                    description += stderr
                if debug_log:
                    description += "\n"
                    description += debug_log

                # Stop on fatal errors like segmentation fault. They are sent to client via logs.
                if " <Fatal> " in stderr:
                    reason = FailureReason.SERVER_DIED

                if (
                    self.testcase_args.stop
                    and (
                        "Connection refused" in stderr
                        or "Attempt to read after eof" in stderr
                    )
                    and "Received exception from server" not in stderr
                ):
                    reason = FailureReason.SERVER_DIED

                if os.path.isfile(self.stdout_file):
                    description += ", result:\n\n"
                    with open(self.stdout_file, "rb") as f:
                        description += trim_for_log(
                            f.read().decode("utf-8", errors="ignore")
                        )
                    description += "\n"

                description += f"\nstdout:\n{stdout}\n"
                return TestResult(
                    self.name, TestStatus.FAIL, reason, total_time, description
                )

        if stderr:
            description += "\n"
            description += trim_for_log(stderr)
            description += "\n"
            description += "\nstdout:\n"
            description += trim_for_log(stdout)
            description += "\n"
            if debug_log:
                description += "\n"
                description += debug_log
            return TestResult(
                self.name,
                TestStatus.FAIL,
                FailureReason.STDERR,
                total_time,
                description,
            )

        if "Exception" in stdout:
            description += "\n"
            description += trim_for_log(stdout)
            description += "\n"
            if debug_log:
                description += "\n"
                description += debug_log
            return TestResult(
                self.name,
                TestStatus.FAIL,
                FailureReason.EXCEPTION,
                total_time,
                description,
            )

        if "@@SKIP@@" in stdout:
            skip_reason = stdout.replace("@@SKIP@@", "").rstrip("\n")
            description += " - "
            description += skip_reason
            return TestResult(
                self.name,
                TestStatus.SKIPPED,
                FailureReason.SKIP,
                total_time,
                description,
            )

        if self.reference_file is None:
            return TestResult(
                self.name,
                TestStatus.UNKNOWN,
                FailureReason.NO_REFERENCE,
                total_time,
                description,
            )

        result_is_different = subprocess.call(
            ["diff", "-q", self.reference_file, self.stdout_file], stdout=PIPE
        )

        if result_is_different:
            diff = Popen(
                [
                    "diff",
                    "-U",
                    str(self.testcase_args.unified),
                    self.reference_file,
                    self.stdout_file,
                ],
                encoding="latin-1",
                stdout=PIPE,
                universal_newlines=True,
            ).communicate()[0]
            if diff.startswith("Binary files "):
                diff += "Content of stdout:\n===================\n"
                file = open(self.stdout_file, "rb")
                diff += str(file.read())
                file.close()
                diff += "==================="
            description += f"\n{diff}\n"
            if debug_log:
                description += "\n"
                description += debug_log
            return TestResult(
                self.name,
                TestStatus.FAIL,
                FailureReason.RESULT_DIFF,
                total_time,
                description,
            )

        if (
            self.testcase_args.test_runs > 1
            and total_time > 120
            and "long" not in self.tags
        ):
            if debug_log:
                description += "\n"
                description += debug_log
            # We're in Flaky Check mode, check the run time as well while we're at it.
            return TestResult(
                self.name,
                TestStatus.FAIL,
                FailureReason.TOO_LONG,
                total_time,
                description,
            )

        if os.path.exists(self.stdout_file):
            os.remove(self.stdout_file)
        if os.path.exists(self.stderr_file):
            os.remove(self.stderr_file)
        if os.path.exists(self.testcase_args.debug_log_file):
            os.remove(self.testcase_args.debug_log_file)

        return TestResult(self.name, TestStatus.OK, None, total_time, description)

    @staticmethod
    def print_test_time(test_time) -> str:
        if args.print_time:
            return f" {test_time:.2f} sec."
        else:
            return ""

    def process_result(self, result: TestResult, messages):
        description_full = messages[result.status]
        description_full += self.print_test_time(result.total_time)
        if result.reason is not None:
            description_full += " - "
            description_full += result.reason.value

        description_full += result.description
        description_full += "\n"

        if result.status == TestStatus.FAIL and self.testcase_args:
            description_full += "Database: " + self.testcase_args.testcase_database

        result.description = description_full
        return result

    @staticmethod
    def send_test_name_failed(suite: str, case: str):
        pid = os.getpid()
        clickhouse_execute(
            args,
            f"SELECT 'Running test {suite}/{case} from pid={pid}'",
            retry_error_codes=True,
        )

    def run_single_test(
        self, server_logs_level, client_options
    ) -> Tuple[Optional[Popen], str, str, str, float]:
        args = self.testcase_args
        client = args.testcase_client
        start_time = args.testcase_start_time
        database = args.testcase_database

        # This is for .sh tests
        os.environ["CLICKHOUSE_LOG_COMMENT"] = args.testcase_basename

        query_params = ""
        if "need-query-parameters" in self.tags:
            query_params = (
                " --param_CLICKHOUSE_DATABASE="
                + database
                + " --param_CLICKHOUSE_DATABASE_1="
                + database
                + "_1"
            )

        params = {
            "client": client + " --database=" + database + query_params,
            "logs_level": server_logs_level,
            "options": client_options,
            "test": self.case_file,
            "stdout": self.stdout_file,
            "stderr": self.stderr_file,
            "secure": "--secure" if args.secure else "",
        }

        # >> append to stderr (but not stdout since it is not used there),
        # because there are also output of per test database creation
        pattern = "{test} > {stdout} 2> {stderr}"

        if self.ext == ".sql":
            pattern = (
                "{client} --send_logs_level={logs_level} {secure} --multiquery {options} < "
                + pattern
            )

        command = pattern.format(**params)

        proc = Popen(command, shell=True, env=os.environ)

        while (
            datetime.now() - start_time
        ).total_seconds() < args.timeout and proc.poll() is None:
            sleep(0.01)

        need_drop_database = not args.database
        if need_drop_database and args.no_drop_if_fail:
            maybe_passed = (
                (proc.returncode == 0)
                and (proc.stderr is None)
                and (proc.stdout is None or "Exception" not in proc.stdout)
            )
            need_drop_database = maybe_passed

        debug_log = ""
        if os.path.exists(self.testcase_args.debug_log_file):
            with open(self.testcase_args.debug_log_file, "rb") as stream:
                debug_log += self.testcase_args.debug_log_file + ":\n"
                debug_log += str(stream.read(), errors="replace", encoding="utf-8")
                debug_log += "\n"

        if need_drop_database:
            seconds_left = max(
                args.timeout - (datetime.now() - start_time).total_seconds(), 20
            )

            # Check if the test does not cleanup its tables.
            # Only for newly added tests. Please extend this check to the old tests as well.
            if self.case_file >= "02800":
                leftover_tables = (
                    clickhouse_execute(
                        args,
                        f"SHOW TABLES FROM {database}",
                        timeout=seconds_left,
                        settings={
                            "log_comment": args.testcase_basename,
                        },
                    )
                    .decode()
                    .replace("\n", ", ")
                )

                if len(leftover_tables) != 0:
                    raise Exception(
                        f"The test should cleanup its tables ({leftover_tables}), otherwise it is inconvenient for running it locally."
                    )

            drop_database_query = f"DROP DATABASE IF EXISTS {database}"
            if args.replicated_database:
                drop_database_query += " ON CLUSTER test_cluster_database_replicated"

            try:
                # It's possible to get an error "New table appeared in database being dropped or detached. Try again."
                for _ in range(1, 60):
                    try:
                        clickhouse_execute(
                            args,
                            drop_database_query,
                            timeout=seconds_left,
                            settings={
                                "log_comment": args.testcase_basename,
                            },
                        )
                    except HTTPError as e:
                        if need_retry(args, e.message, e.message, 0):
                            continue
                        raise
                    break

            except socket.timeout:
                total_time = (datetime.now() - start_time).total_seconds()
                return (
                    None,
                    "",
                    f"Timeout dropping database {database} after test",
                    debug_log,
                    total_time,
                )
            shutil.rmtree(args.test_tmp_dir)

        total_time = (datetime.now() - start_time).total_seconds()

        # Normalize randomized database names in stdout, stderr files.
        os.system(f"LC_ALL=C sed -i -e 's/{database}/default/g' {self.stdout_file}")
        if args.hide_db_name:
            os.system(f"LC_ALL=C sed -i -e 's/{database}/default/g' {self.stderr_file}")
        if args.replicated_database:
            os.system(f"LC_ALL=C sed -i -e 's|/auto_{{shard}}||g' {self.stdout_file}")
            os.system(f"LC_ALL=C sed -i -e 's|auto_{{replica}}||g' {self.stdout_file}")

        # Normalize hostname in stdout file.
        os.system(
            f"LC_ALL=C sed -i -e 's/{socket.gethostname()}/localhost/g' {self.stdout_file}"
        )

        stdout = ""
        if os.path.exists(self.stdout_file):
            with open(self.stdout_file, "rb") as stdfd:
                stdout = str(stdfd.read(), errors="replace", encoding="utf-8")

        stderr = ""
        if os.path.exists(self.stderr_file):
            with open(self.stderr_file, "rb") as stdfd:
                stderr += str(stdfd.read(), errors="replace", encoding="utf-8")

        return proc, stdout, stderr, debug_log, total_time

    def run(self, args, suite, client_options, server_logs_level):
        try:
            skip_reason = self.should_skip_test(suite)
            if skip_reason is not None:
                return TestResult(self.name, TestStatus.SKIPPED, skip_reason, 0.0, "")

            if args.testname:
                try:
                    self.send_test_name_failed(suite.suite, self.case)
                except Exception:
                    return TestResult(
                        self.name,
                        TestStatus.FAIL,
                        FailureReason.SERVER_DIED,
                        0.0,
                        "\nServer does not respond to health check\n",
                    )

            self.runs_count += 1
            self.testcase_args = self.configure_testcase_args(
                args, self.case_file, suite.suite_tmp_path
            )
            client_options = self.add_random_settings(client_options)
            proc, stdout, stderr, debug_log, total_time = self.run_single_test(
                server_logs_level, client_options
            )

            result = self.process_result_impl(
                proc, stdout, stderr, debug_log, total_time
            )
            result.check_if_need_retry(args, stdout, stderr, self.runs_count)
            # to avoid breaking CSV parser
            result.description = result.description.replace("\0", "")

            if result.status == TestStatus.FAIL:
                result.description = self.add_info_about_settings(result.description)
            return result
        except KeyboardInterrupt as e:
            raise e
        except HTTPError:
            return TestResult(
                self.name,
                TestStatus.FAIL,
                FailureReason.INTERNAL_QUERY_FAIL,
                0.0,
                self.add_info_about_settings(
                    self.get_description_from_exception_info(sys.exc_info())
                ),
            )
        except (ConnectionError, http.client.ImproperConnectionState):
            return TestResult(
                self.name,
                TestStatus.FAIL,
                FailureReason.SERVER_DIED,
                0.0,
                self.add_info_about_settings(
                    self.get_description_from_exception_info(sys.exc_info())
                ),
            )
        except Exception:
            return TestResult(
                self.name,
                TestStatus.UNKNOWN,
                FailureReason.INTERNAL_ERROR,
                0.0,
                self.get_description_from_exception_info(sys.exc_info()),
            )
        finally:
            self.remove_random_settings_from_env()


class TestSuite:
    @staticmethod
    def tests_in_suite_key_func(item: str) -> float:
        if args.order == "random":
            return random.random()

        reverse = 1 if args.order == "asc" else -1

        if -1 == item.find("_"):
            return 99998

        prefix, _ = item.split("_", 1)

        try:
            return reverse * int(prefix)
        except ValueError:
            return 99997

    @staticmethod
    def render_test_template(j2env, suite_dir, test_name):
        """
        Render template for test and reference file if needed
        """

        if j2env is None:
            return test_name

        test_base_name = removesuffix(test_name, ".sql.j2", ".sql")

        reference_file_name = test_base_name + ".reference.j2"
        reference_file_path = os.path.join(suite_dir, reference_file_name)
        if os.path.isfile(reference_file_path):
            tpl = j2env.get_template(reference_file_name)
            tpl.stream().dump(
                os.path.join(suite_dir, test_base_name) + ".gen.reference"
            )

        if test_name.endswith(".sql.j2"):
            tpl = j2env.get_template(test_name)
            generated_test_name = test_base_name + ".gen.sql"
            tpl.stream().dump(os.path.join(suite_dir, generated_test_name))
            return generated_test_name

        return test_name

    @staticmethod
    def read_test_tags(suite_dir: str, all_tests: List[str]) -> Dict[str, Set[str]]:
        def get_comment_sign(filename):
            if filename.endswith(".sql") or filename.endswith(".sql.j2"):
                return "--"
            elif (
                filename.endswith(".sh")
                or filename.endswith(".py")
                or filename.endswith(".expect")
            ):
                return "#"
            else:
                raise Exception(f"Unknown file_extension: {filename}")

        def parse_tags_from_line(line, comment_sign) -> Set[str]:
            if not line.startswith(comment_sign):
                return set()
            tags_str = line[len(comment_sign) :].lstrip()  # noqa: ignore E203
            tags_prefix = "Tags:"
            if not tags_str.startswith(tags_prefix):
                return set()
            tags_str = tags_str[len(tags_prefix) :]  # noqa: ignore E203
            tags = tags_str.split(",")
            tags = {tag.strip() for tag in tags}
            return tags

        def is_shebang(line: str) -> bool:
            return line.startswith("#!")

        def find_tag_line(file):
            for line in file:
                line = line.strip()
                if line and not is_shebang(line):
                    return line
            return ""

        def load_tags_from_file(filepath):
            comment_sign = get_comment_sign(filepath)
            need_query_params = False
            with open(filepath, "r", encoding="utf-8") as file:
                try:
                    tag_line = find_tag_line(file)
                except UnicodeDecodeError:
                    return []
                try:
                    if filepath.endswith(".sql"):
                        for line in file:
                            if "{CLICKHOUSE_DATABASE" in line:
                                need_query_params = True
                except UnicodeDecodeError:
                    pass
            parsed_tags = parse_tags_from_line(tag_line, comment_sign)
            if need_query_params:
                parsed_tags.add("need-query-parameters")
            return parsed_tags

        all_tags = {}
        start_time = datetime.now()
        for test_name in all_tests:
            tags = load_tags_from_file(os.path.join(suite_dir, test_name))
            if tags:
                all_tags[test_name] = tags
        elapsed = (datetime.now() - start_time).total_seconds()
        if elapsed > 1:
            print(f"Tags for suite {suite_dir} read in {elapsed:.2f} seconds")
        return all_tags

    def __init__(self, args, suite_path: str, suite_tmp_path: str, suite: str):
        self.args = args
        self.suite_path: str = suite_path
        self.suite_tmp_path: str = suite_tmp_path
        self.suite: str = suite

        filter_func = lambda x: True  # noqa: ignore E731

        if args.run_by_hash_num is not None and args.run_by_hash_total is not None:
            if args.run_by_hash_num > args.run_by_hash_total:
                raise Exception(
                    f"Incorrect run by hash, value {args.run_by_hash_num} bigger than total {args.run_by_hash_total}"
                )

            filter_func = (
                lambda x: stringhash(x) % args.run_by_hash_total == args.run_by_hash_num
            )

        self.all_tests: List[str] = self.get_tests_list(
            self.tests_in_suite_key_func, filter_func
        )
        self.all_tags: Dict[str, Set[str]] = self.read_test_tags(
            self.suite_path, self.all_tests
        )

        self.sequential_tests = []
        self.parallel_tests = []
        for test_name in self.all_tests:
            if self.is_sequential_test(test_name):
                self.sequential_tests.append(test_name)
            else:
                self.parallel_tests.append(test_name)

    def is_sequential_test(self, test_name):
        if args.sequential:
            if any(s in test_name for s in args.sequential):
                return True

        if test_name not in self.all_tags:
            return False

        return ("no-parallel" in self.all_tags[test_name]) or (
            "sequential" in self.all_tags[test_name]
        )

    def get_tests_list(self, sort_key, filter_func):
        """
        Return list of tests file names to run
        """

        all_tests = list(self.get_selected_tests(filter_func))
        all_tests = all_tests * self.args.test_runs
        all_tests.sort(key=sort_key)
        return all_tests

    def get_selected_tests(self, filter_func):
        """
        Find all files with tests, filter, render templates
        """

        j2env = (
            jinja2.Environment(
                loader=jinja2.FileSystemLoader(self.suite_path),
                keep_trailing_newline=True,
            )
            if USE_JINJA
            else None
        )

        for test_name in os.listdir(self.suite_path):
            if not is_test_from_dir(self.suite_path, test_name):
                continue
            if self.args.test and not any(
                re.search(pattern, test_name) for pattern in self.args.test
            ):
                continue
            if USE_JINJA and test_name.endswith(".gen.sql"):
                continue
            if not filter_func(test_name):
                continue
            test_name = self.render_test_template(j2env, self.suite_path, test_name)
            yield test_name

    @staticmethod
    def read_test_suite(args, suite_dir_name: str):
        def is_data_present():
            try:
                return int(clickhouse_execute(args, "EXISTS TABLE test.hits"))
            except Exception as e:
                print(
                    "Cannot check if dataset is available, assuming it's not: ", str(e)
                )
                return False

        base_dir = os.path.abspath(args.queries)
        tmp_dir = os.path.abspath(args.tmp)
        suite_path = os.path.join(base_dir, suite_dir_name)

        suite_re_obj = re.search("^[0-9]+_(.*)$", suite_dir_name)
        if not suite_re_obj:  # skip .gitignore and so on
            return None

        suite_tmp_path = os.path.join(tmp_dir, suite_dir_name)
        if not os.path.exists(suite_tmp_path):
            os.makedirs(suite_tmp_path)

        suite = suite_re_obj.group(1)

        if not os.path.isdir(suite_path):
            return None

        if "stateful" in suite and not args.no_stateful and not is_data_present():
            print("Won't run stateful tests because test data wasn't loaded.")
            return None
        if "stateless" in suite and args.no_stateless:
            print("Won't run stateless tests because they were manually disabled.")
            return None
        if "stateful" in suite and args.no_stateful:
            print("Won't run stateful tests because they were manually disabled.")
            return None

        return TestSuite(args, suite_path, suite_tmp_path, suite)


stop_time = None
exit_code = None
server_died = None
stop_tests_triggered_lock = None
stop_tests_triggered = None
queue = None
multiprocessing_manager = None
restarted_tests = None


def run_tests_array(all_tests_with_params: Tuple[List[str], int, TestSuite]):
    all_tests, num_tests, test_suite = all_tests_with_params
    global stop_time
    global exit_code
    global server_died
    global restarted_tests

    OP_SQUARE_BRACKET = colored("[", args, attrs=["bold"])
    CL_SQUARE_BRACKET = colored("]", args, attrs=["bold"])

    MSG_FAIL = (
        OP_SQUARE_BRACKET
        + colored(" FAIL ", args, "red", attrs=["bold"])
        + CL_SQUARE_BRACKET
    )
    MSG_UNKNOWN = (
        OP_SQUARE_BRACKET
        + colored(" UNKNOWN ", args, "yellow", attrs=["bold"])
        + CL_SQUARE_BRACKET
    )
    MSG_OK = (
        OP_SQUARE_BRACKET
        + colored(" OK ", args, "green", attrs=["bold"])
        + CL_SQUARE_BRACKET
    )
    MSG_SKIPPED = (
        OP_SQUARE_BRACKET
        + colored(" SKIPPED ", args, "cyan", attrs=["bold"])
        + CL_SQUARE_BRACKET
    )

    MESSAGES = {
        TestStatus.FAIL: MSG_FAIL,
        TestStatus.UNKNOWN: MSG_UNKNOWN,
        TestStatus.OK: MSG_OK,
        TestStatus.SKIPPED: MSG_SKIPPED,
    }

    passed_total = 0
    skipped_total = 0
    failures_total = 0
    failures_chain = 0
    start_time = datetime.now()

    is_concurrent = multiprocessing.current_process().name != "MainProcess"

    client_options = get_additional_client_options(args)

    if num_tests > 0:
        about = "about " if is_concurrent else ""
        proc_name = multiprocessing.current_process().name
        print(f"\nRunning {about}{num_tests} {test_suite.suite} tests ({proc_name}).\n")

    while True:
        if is_concurrent:
            case = queue.get(timeout=args.timeout * 1.1)
            if not case:
                break
        else:
            if all_tests:
                case = all_tests.pop(0)
            else:
                break

        if server_died.is_set():
            stop_tests()
            break

        if stop_time and time() > stop_time:
            print("\nStop tests run because global time limit is exceeded.\n")
            stop_tests()
            break

        test_case = TestCase(test_suite, case, args, is_concurrent)

        try:
            description = ""
            test_cace_name = removesuffix(test_case.name, ".gen", ".sql") + ": "
            if not is_concurrent:
                sys.stdout.flush()
                sys.stdout.write(f"{test_cace_name:72}")
                # This flush is needed so you can see the test name of the long
                # running test before it will finish. But don't do it in parallel
                # mode, so that the lines don't mix.
                sys.stdout.flush()
            else:
                description = f"{test_cace_name:72}"

            while True:
                test_result = test_case.run(
                    args, test_suite, client_options, server_logs_level
                )
                test_result = test_case.process_result(test_result, MESSAGES)
                if not test_result.need_retry:
                    break
                restarted_tests.append(test_result)

            # First print the description, than invoke the check result logic
            description += test_result.description

            if description and not description.endswith("\n"):
                description += "\n"

            sys.stdout.write(description)
            sys.stdout.flush()

            if test_result.status == TestStatus.OK:
                passed_total += 1
                failures_chain = 0
            elif test_result.status == TestStatus.FAIL:
                failures_total += 1
                failures_chain += 1
                if test_result.reason == FailureReason.SERVER_DIED:
                    server_died.set()
                    stop_tests()
            elif test_result.status == TestStatus.SKIPPED:
                skipped_total += 1

        except KeyboardInterrupt as e:
            print(colored("Break tests execution", args, "red"))
            stop_tests()
            raise e

        if failures_chain >= args.max_failures_chain:
            stop_tests()
            break

    if failures_total > 0:
        print(
            colored(
                f"\nHaving {failures_total} errors! {passed_total} tests passed."
                f" {skipped_total} tests skipped."
                f" {(datetime.now() - start_time).total_seconds():.2f} s elapsed"
                f" ({multiprocessing.current_process().name}).",
                args,
                "red",
                attrs=["bold"],
            )
        )
        exit_code.value = 1
    else:
        print(
            colored(
                f"\n{passed_total} tests passed. {skipped_total} tests skipped."
                f" {(datetime.now() - start_time).total_seconds():.2f} s elapsed"
                f" ({multiprocessing.current_process().name}).",
                args,
                "green",
                attrs=["bold"],
            )
        )

    sys.stdout.flush()


server_logs_level = "warning"


def check_server_started(args):
    print("Connecting to ClickHouse server...", end="")

    sys.stdout.flush()
    retry_count = args.server_check_retries
    while retry_count > 0:
        try:
            clickhouse_execute(args, "SELECT 1", max_http_retries=1)
            print(" OK")
            sys.stdout.flush()
            return True
        except (ConnectionError, http.client.ImproperConnectionState) as e:
            if args.hung_check:
                print("Connection error, will retry: ", str(e))
            else:
                print(".", end="")
            sys.stdout.flush()
            retry_count -= 1
            sleep(0.5)
            continue
        except TimeoutError:
            print("\nConnection timeout, will not retry")
            break
        except Exception as e:
            print(
                "\nUexpected exception, will not retry: ",
                type(e).__name__,
                ": ",
                str(e),
            )
            break

    print("\nAll connection tries failed")
    sys.stdout.flush()
    return False


class BuildFlags:
    THREAD = "tsan"
    ADDRESS = "asan"
    UNDEFINED = "ubsan"
    MEMORY = "msan"
    DEBUG = "debug"
    RELEASE = "release"
    ORDINARY_DATABASE = "ordinary-database"
    POLYMORPHIC_PARTS = "polymorphic-parts"


def collect_build_flags(args):
    result = []

    value = clickhouse_execute(
        args, "SELECT value FROM system.build_options WHERE name = 'CXX_FLAGS'"
    )
    if b"-fsanitize=thread" in value:
        result.append(BuildFlags.THREAD)
    elif b"-fsanitize=address" in value:
        result.append(BuildFlags.ADDRESS)
    elif b"-fsanitize=undefined" in value:
        result.append(BuildFlags.UNDEFINED)
    elif b"-fsanitize=memory" in value:
        result.append(BuildFlags.MEMORY)

    value = clickhouse_execute(
        args, "SELECT value FROM system.build_options WHERE name = 'BUILD_TYPE'"
    )
    if b"Debug" in value:
        result.append(BuildFlags.DEBUG)
    elif b"RelWithDebInfo" in value or b"Release" in value:
        result.append(BuildFlags.RELEASE)

    value = clickhouse_execute(
        args,
        "SELECT value FROM system.settings WHERE name = 'allow_deprecated_database_ordinary'",
    )
    if value == b"1" or args.db_engine == "Ordinary":
        result.append(BuildFlags.ORDINARY_DATABASE)

    value = int(
        clickhouse_execute(
            args,
            "SELECT value FROM system.merge_tree_settings WHERE name = 'min_bytes_for_wide_part'",
        )
    )
    if value == 0:
        result.append(BuildFlags.POLYMORPHIC_PARTS)

    use_flags = clickhouse_execute(
        args,
        "SELECT name FROM system.build_options WHERE name like 'USE_%' AND value in ('ON', '1')",
    )
    for use_flag in use_flags.strip().splitlines():
        use_flag = use_flag.decode().lower()
        result.append(use_flag)

    system_processor = clickhouse_execute(
        args,
        "SELECT value FROM system.build_options WHERE name = 'SYSTEM_PROCESSOR' LIMIT 1",
    ).strip()
    if system_processor:
        result.append(f"cpu-{system_processor.decode().lower()}")

    return result


def collect_changed_merge_tree_settings(args):
    changed_settings = (
        clickhouse_execute(
            args,
            "SELECT name FROM system.merge_tree_settings WHERE changed",
        )
        .strip()
        .splitlines()
    )

    return list(map(lambda s: s.decode(), changed_settings))


def check_table_column(args, database, table, column):
    return (
        int(
            clickhouse_execute(
                args,
                f"""
    SELECT count()
    FROM system.columns
    WHERE database = '{database}' AND table = '{table}' AND name = '{column}'
    """,
            )
        )
        > 0
    )


def suite_key_func(item: str) -> Union[float, Tuple[int, str]]:
    if args.order == "random":
        return random.random()

    if -1 == item.find("_"):
        return 99998, ""

    prefix, suffix = item.split("_", 1)

    try:
        return int(prefix), suffix
    except ValueError:
        return 99997, ""


def extract_key(key: str) -> str:
    return subprocess.getstatusoutput(
        args.extract_from_config + " --try --config " + args.configserver + key
    )[1]


def do_run_tests(jobs, test_suite: TestSuite, parallel):
    if jobs > 1 and len(test_suite.parallel_tests) > 0:
        print(
            "Found",
            len(test_suite.parallel_tests),
            "parallel tests and",
            len(test_suite.sequential_tests),
            "sequential tests",
        )
        run_n, run_total = parallel.split("/")
        run_n = float(run_n)
        run_total = float(run_total)
        tests_n = len(test_suite.parallel_tests)
        run_total = min(run_total, tests_n)

        jobs = min(jobs, tests_n)
        run_total = max(jobs, run_total)

        batch_size = max(1, len(test_suite.parallel_tests) // jobs)
        parallel_tests_array = []
        for _ in range(jobs):
            parallel_tests_array.append((None, batch_size, test_suite))

        try:
            with closing(multiprocessing.Pool(processes=jobs)) as pool:
                pool.map_async(run_tests_array, parallel_tests_array)

                for suit in test_suite.parallel_tests:
                    queue.put(suit, timeout=args.timeout * 1.1)

                for _ in range(jobs):
                    queue.put(None, timeout=args.timeout * 1.1)

                queue.close()
        except Full:
            print(
                "Couldn't put test to the queue within timeout. Server probably hung."
            )
            print_stacktraces()
            queue.close()

        pool.join()

        run_tests_array(
            (test_suite.sequential_tests, len(test_suite.sequential_tests), test_suite)
        )
        return len(test_suite.sequential_tests) + len(test_suite.parallel_tests)
    else:
        num_tests = len(test_suite.all_tests)
        run_tests_array((test_suite.all_tests, num_tests, test_suite))
        return num_tests


def is_test_from_dir(suite_dir, case):
    case_file = os.path.join(suite_dir, case)
    # We could also test for executable files (os.access(case_file, os.X_OK),
    # but it interferes with 01610_client_spawn_editor.editor, which is invoked
    # as a query editor in the test, and must be marked as executable.
    return os.path.isfile(case_file) and any(
        case_file.endswith(suppotred_ext) for suppotred_ext in TEST_FILE_EXTENSIONS
    )


def removesuffix(text, *suffixes):
    """
    Added in python 3.9
    https://www.python.org/dev/peps/pep-0616/

    This version can work with several possible suffixes
    """
    for suffix in suffixes:
        if suffix and text.endswith(suffix):
            return text[: -len(suffix)]
    return text


def reportCoverageFor(args, what, query, permissive=False):
    value = clickhouse_execute(args, query).decode()

    if value != "":
        print(f"\nThe following {what} were not covered by tests:\n")
        print(value)
        print("\n")
        return permissive

    return True


def reportCoverage(args):
    clickhouse_execute(args, "SYSTEM FLUSH LOGS")

    return (
        reportCoverageFor(
            args,
            "functions",
            """
            SELECT name
            FROM system.functions
            WHERE NOT is_aggregate AND origin = 'System' AND alias_to = ''
                AND name NOT IN
                (
                    SELECT arrayJoin(used_functions) FROM system.query_log WHERE event_date >= yesterday()
                )
            ORDER BY name
        """,
            True,
        )
        and reportCoverageFor(
            args,
            "aggregate functions",
            """
            SELECT name
            FROM system.functions
            WHERE is_aggregate AND origin = 'System' AND alias_to = ''
                AND name NOT IN
                (
                    SELECT arrayJoin(used_aggregate_functions) FROM system.query_log WHERE event_date >= yesterday()
                )
            ORDER BY name
        """,
        )
        and reportCoverageFor(
            args,
            "aggregate function combinators",
            """
            SELECT name
            FROM system.aggregate_function_combinators
            WHERE NOT is_internal
                AND name NOT IN
                (
                    SELECT arrayJoin(used_aggregate_function_combinators) FROM system.query_log WHERE event_date >= yesterday()
                )
            ORDER BY name
        """,
        )
        and reportCoverageFor(
            args,
            "data type families",
            """
            SELECT name
            FROM system.data_type_families
            WHERE alias_to = '' AND name NOT LIKE 'Interval%'
                AND name NOT IN
                (
                    SELECT arrayJoin(used_data_type_families) FROM system.query_log WHERE event_date >= yesterday()
                )
            ORDER BY name
        """,
        )
    )


def reportLogStats(args):
    clickhouse_execute(args, "SYSTEM FLUSH LOGS")

    query = """
        WITH
            240 AS mins,
            (
                SELECT (count(), sum(length(message)))
                FROM system.text_log
                WHERE (now() - toIntervalMinute(mins)) < event_time
            ) AS total
        SELECT
            count() AS count,
            round(count / (total.1), 3) AS `count_%`,
            formatReadableSize(sum(length(message))) AS size,
            round(sum(length(message)) / (total.2), 3) AS `size_%`,
            countDistinct(logger_name) AS uniq_loggers,
            countDistinct(thread_id) AS uniq_threads,
            groupArrayDistinct(toString(level)) AS levels,
            round(sum(query_id = '') / count, 3) AS `background_%`,
            message_format_string
        FROM system.text_log
        WHERE (now() - toIntervalMinute(mins)) < event_time
        GROUP BY message_format_string
        ORDER BY count DESC
        LIMIT 100
        FORMAT TSVWithNamesAndTypes
    """
    value = clickhouse_execute(args, query).decode(errors="replace")
    print("\nTop patterns of log messages:\n")
    print(value)
    print("\n")

    query = """
        WITH
            240 AS mins
        SELECT
            count() AS count,
            substr(replaceRegexpAll(message, '[^A-Za-z]+', ''), 1, 32) AS pattern,
            substr(any(message), 1, 256) as runtime_message,
            any((extract(source_file, '\/[a-zA-Z0-9_]+\.[a-z]+'), source_line)) as line
        FROM system.text_log
        WHERE (now() - toIntervalMinute(mins)) < event_time AND message_format_string = ''
        GROUP BY pattern
        ORDER BY count DESC
        LIMIT 30
        FORMAT TSVWithNamesAndTypes
    """
    value = clickhouse_execute(args, query).decode(errors="replace")
    print("\nTop messages without format string (fmt::runtime):\n")
    print(value)
    print("\n")

    query = """
        SELECT message_format_string, count(), any(message) AS any_message
        FROM system.text_log
        WHERE (now() - toIntervalMinute(240)) < event_time
        AND (message NOT LIKE (replaceRegexpAll(message_format_string, '{[:.0-9dfx]*}', '%') AS s))
        AND (message NOT LIKE concat('%Exception: ', s, '%'))
        GROUP BY message_format_string ORDER BY count() DESC LIMIT 20 FORMAT TSVWithNamesAndTypes
    """
    value = clickhouse_execute(args, query).decode(errors="replace")
    print("\nTop messages that does not match its format string:\n")
    print(value)
    print("\n")

    query = """
        WITH ('', '({}) Keys: {}', '({}) {}', 'Aggregating', 'Became leader', 'Cleaning queue',
              'Creating set.', 'Cyclic aliases', 'Detaching {}', 'Executing {}', 'Fire events: {}',
              'Found part {}', 'Loaded queue', 'No sharding key', 'No tables', 'Query: {}',
              'Removed', 'Removed part {}', 'Removing parts.', 'Request URI: {}', 'Sending part {}',
              'Sent handshake', 'Starting {}', 'Will mimic {}', 'Writing to {}', 'dropIfEmpty',
              'loadAll {}', '{} ({}:{})', '{} -> {}', '{} {}', '{}: {}', '{}%', 'Read object: {}',
              'New segment: {}', 'Convert overflow', 'Division by zero', 'Files set to {}',
              'Bytes set to {}', 'Numeric overflow', 'Invalid mode: {}',
              'Write file: {}', 'Unable to parse JSONPath', 'Host is empty in S3 URI.', 'Expected end of line',
              'inflate failed: {}{}', 'Center is not valid', 'Column ''{}'' is ambiguous', 'Cannot parse object', 'Invalid date: {}',
              'There is no cache by name: {}', 'No part {} in table', '`{}` should be a String', 'There are duplicate id {}',
              'Invalid replica name: {}', 'Unexpected value {} in enum', 'Unknown BSON type: {}', 'Point is not valid',
              'Invalid qualified name: {}', 'INTO OUTFILE is not allowed', 'Arguments must not be NaN', 'Cell is not valid',
              'brotli decode error{}', 'Invalid H3 index: {}', 'Too large node state size', 'No additional keys found.',
              'Attempt to read after EOF.', 'Replication was stopped', '{}	building file infos', 'Cannot parse uuid {}',
              'Query was cancelled', 'Cancelled merging parts', 'Cancelled mutating parts', 'Log pulling is cancelled',
              'Transaction was cancelled', 'Could not find table: {}', 'Table {} doesn''t exist',
              'Database {} doesn''t exist', 'Dictionary ({}) not found', 'Unknown table function {}',
              'Unknown format {}', 'Unknown explain kind ''{}''', 'Unknown setting {}', 'Unknown input format {}',
              'Unknown identifier: ''{}''', 'User name is empty', 'Expected function, got: {}',
              'Attempt to read after eof', 'String size is too big ({}), maximum: {}'
        ) AS known_short_messages
        SELECT count() AS c, message_format_string, substr(any(message), 1, 120),
            min(if(length(regexpExtract(message, '(.*)\\([A-Z0-9_]+\\)')) as pref > 0, pref, length(message)) - 26 AS length_without_exception_boilerplate) AS min_length_without_exception_boilerplate
        FROM system.text_log
        WHERE (now() - toIntervalMinute(240)) < event_time
            AND (length(message_format_string) < 16
                OR (message ilike '%DB::Exception%' AND length_without_exception_boilerplate < 30))
            AND message_format_string NOT IN known_short_messages
        GROUP BY message_format_string ORDER BY c DESC LIMIT 50 FORMAT TSVWithNamesAndTypes
    """
    value = clickhouse_execute(args, query).decode(errors="replace")
    print("\nTop short messages:\n")
    print(value)
    print("\n")

    query = """
        SELECT max((freq, message_format_string)), level
        FROM (SELECT count() / (SELECT count() FROM system.text_log
              WHERE (now() - toIntervalMinute(240)) < event_time) AS freq,
              min(level) AS level, message_format_string FROM system.text_log
              WHERE (now() - toIntervalMinute(120)) < event_time
              GROUP BY message_format_string ORDER BY freq DESC)
        GROUP BY level
    """
    value = clickhouse_execute(args, query).decode(errors="replace")
    print("\nTop messages by level:\n")
    print(value)
    print("\n")


def main(args):
    global server_died
    global stop_time
    global exit_code
    global server_logs_level
    global restarted_tests

    if not check_server_started(args):
        msg = "Server is not responding. Cannot execute 'SELECT 1' query."
        if args.hung_check:
            print(msg)
            pid = get_server_pid()
            print("Got server pid", pid)
            print_stacktraces()
        raise Exception(msg)

    args.build_flags = collect_build_flags(args)
    args.changed_merge_tree_settings = collect_changed_merge_tree_settings(args)
    args.suppport_system_processes_is_all_data_sent = check_table_column(
        args, "system", "processes", "is_all_data_sent"
    )

    if args.s3_storage and (
        BuildFlags.THREAD in args.build_flags or BuildFlags.DEBUG in args.build_flags
    ):
        args.no_random_settings = True

    if args.skip:
        args.skip = set(args.skip)

    base_dir = os.path.abspath(args.queries)

    # Keep same default values as in queries/shell_config.sh
    os.environ.setdefault("CLICKHOUSE_BINARY", args.binary)
    # os.environ.setdefault("CLICKHOUSE_CLIENT", args.client)
    os.environ.setdefault("CLICKHOUSE_CONFIG", args.configserver)

    if args.configclient:
        os.environ.setdefault("CLICKHOUSE_CONFIG_CLIENT", args.configclient)

    # Force to print server warnings in stderr
    # Shell scripts could change logging level
    os.environ.setdefault("CLICKHOUSE_CLIENT_SERVER_LOGS_LEVEL", server_logs_level)

    # This code is bad as the time is not monotonic
    if args.global_time_limit:
        stop_time = time() + args.global_time_limit

    if args.zookeeper is None:
        args.zookeeper = True

    if args.shard is None:
        args.shard = bool(extract_key(' --key listen_host | grep -E "127.0.0.2|::"'))

    def create_common_database(args, db_name):
        create_database_retries = 0
        while create_database_retries < MAX_RETRIES:
            start_time = datetime.now()
            try:
                clickhouse_execute(
                    args,
                    f"CREATE DATABASE IF NOT EXISTS {db_name} "
                    f"{get_db_engine(args, db_name)}",
                    settings=get_create_database_settings(args, None),
                )
            except HTTPError as e:
                total_time = (datetime.now() - start_time).total_seconds()
                if not need_retry(args, e.message, e.message, total_time):
                    break
            create_database_retries += 1

    try:
        if args.database and args.database != "test":
            create_common_database(args, args.database)

        create_common_database(args, "test")
    except Exception as e:
        print(f"Failed to create databases for tests: {e}")
        server_died.set()

    total_tests_run = 0

    for suite in sorted(os.listdir(base_dir), key=suite_key_func):
        if server_died.is_set():
            break

        test_suite = TestSuite.read_test_suite(args, suite)
        if test_suite is None:
            continue

        total_tests_run += do_run_tests(args.jobs, test_suite, args.parallel)

    if server_died.is_set():
        exit_code.value = 1

    if args.hung_check:
        # Some queries may execute in background for some time after test was finished. This is normal.
        for _ in range(1, 60):
            processlist = get_processlist_with_stacktraces(args)
            if not processlist:
                break
            sleep(1)

        if processlist:
            print(
                colored(
                    "\nFound hung queries in processlist:", args, "red", attrs=["bold"]
                )
            )
            print(processlist.decode())
            print(get_transactions_list(args))

            print_stacktraces()
            exit_code.value = 1
        else:
            print(colored("\nNo queries hung.", args, "green", attrs=["bold"]))

    if len(restarted_tests) > 0:
        print("\nSome tests were restarted:\n")

        for test_result in restarted_tests:
            print(f"\n{test_result.case_name:72}: ")
            # replace it with lowercase to avoid parsing retried tests as failed
            for status in TestStatus:
                test_result.description = test_result.description.replace(
                    status.value, status.value.lower()
                )
            print(test_result.description)

    if total_tests_run == 0:
        print("No tests were run.")
        sys.exit(1)
    else:
        print("All tests have finished.")

    if args.report_logs_stats:
        try:
            reportLogStats(args)
        except Exception as e:
            print(f"Failed to get stats about log messages: {e}")

    if args.report_coverage and not reportCoverage(args):
        exit_code.value = 1

    sys.exit(exit_code.value)


def find_binary(name):
    if os.access(name, os.X_OK):
        return name
    paths = os.environ.get("PATH").split(":")
    for path in paths:
        bin_path = os.path.join(path, name)
        if os.access(bin_path, os.X_OK):
            return bin_path

    # maybe it wasn't in PATH
    bin_path = os.path.join("/usr/local/bin", name)
    if os.access(bin_path, os.X_OK):
        return bin_path
    bin_path = os.path.join("/usr/bin", name)
    if os.access(bin_path, os.X_OK):
        return bin_path

    raise Exception(f"{name} was not found in PATH")


def find_clickhouse_command(binary, command):
    symlink = binary + "-" + command
    if os.access(symlink, os.X_OK):
        return symlink

    # To avoid requiring symlinks (in case you download binary from CI)
    return binary + " " + command


def get_additional_client_options(args):
    if args.client_option:
        return " ".join("--" + option for option in args.client_option)
    return ""


def get_additional_client_options_url(args):
    if args.client_option:
        return "&".join(args.client_option)
    return ""


def parse_args():
    parser = ArgumentParser(description="ClickHouse functional tests")
    parser.add_argument("-q", "--queries", help="Path to queries dir")
    parser.add_argument("--tmp", help="Path to tmp dir")

    parser.add_argument(
        "-b",
        "--binary",
        default="clickhouse",
        type=find_binary,
        help="Path to clickhouse binary or name of binary in PATH",
    )
    parser.add_argument(
        "-c",
        "--client",
        help="Path to clickhouse-client, this option is useless"
        "name of binary in PATH",
    )

    parser.add_argument("--extract_from_config", help="extract-from-config program")
    parser.add_argument(
        "--configclient", help="Client config (if you use not default ports)"
    )
    parser.add_argument(
        "--configserver",
        default="/etc/clickhouse-server/config.xml",
        help="Preprocessed server config",
    )
    parser.add_argument(
        "-o", "--output", help="Output xUnit compliant test report directory"
    )
    parser.add_argument(
        "-t",
        "--timeout",
        type=int,
        default=600,
        help="Timeout for each test case in seconds",
    )
    parser.add_argument(
        "--global_time_limit",
        type=int,
        help="Stop if executing more than specified time (after current test finished)",
    )
    parser.add_argument("test", nargs="*", help="Optional test case name regex")
    parser.add_argument(
        "-d",
        "--disabled",
        action="store_true",
        default=False,
        help="Also run disabled tests",
    )
    parser.add_argument(
        "--stop",
        action="store_true",
        default=None,
        dest="stop",
        help="Stop on network errors",
    )
    parser.add_argument(
        "--order", default="desc", choices=["asc", "desc", "random"], help="Run order"
    )
    parser.add_argument(
        "--testname",
        action="store_true",
        default=None,
        dest="testname",
        help="Make query with test name before test run",
    )
    parser.add_argument("--hung-check", action="store_true", default=False)
    parser.add_argument("--no-left-queries-check", action="store_true", default=False)
    parser.add_argument("--force-color", action="store_true", default=False)
    parser.add_argument(
        "--database", help="Database for tests (random name test_XXXXXX by default)"
    )
    parser.add_argument(
        "--no-drop-if-fail",
        action="store_true",
        help="Do not drop database for test if test has failed (does not work if reference file mismatch)",
    )
    parser.add_argument(
        "--hide-db-name",
        action="store_true",
        help='Replace random database name with "default" in stderr',
    )
    parser.add_argument(
        "--parallel", default="1/1", help="One parallel test run number/total"
    )
    parser.add_argument(
        "-j", "--jobs", default=1, nargs="?", type=int, help="Run all tests in parallel"
    )
    parser.add_argument(
        "--test-runs",
        default=1,
        nargs="?",
        type=int,
        help="Run each test many times (useful for e.g. flaky check)",
    )
    parser.add_argument(
        "-U",
        "--unified",
        default=3,
        type=int,
        help="output NUM lines of unified context",
    )
    parser.add_argument(
        "-r",
        "--server-check-retries",
        default=180,
        type=int,
        help="Num of tries to execute SELECT 1 before tests started",
    )
    parser.add_argument("--db-engine", help="Database engine name")
    parser.add_argument(
        "--replicated-database",
        action="store_true",
        default=False,
        help="Run tests with Replicated database engine",
    )
    parser.add_argument(
        "--fast-tests-only",
        action="store_true",
        default=False,
        help='Run only fast tests (the tests without the "no-fasttest" tag)',
    )
    parser.add_argument(
        "--no-stateless", action="store_true", help="Disable all stateless tests"
    )
    parser.add_argument(
        "--no-stateful", action="store_true", help="Disable all stateful tests"
    )
    parser.add_argument("--skip", nargs="+", help="Skip these tests")
    parser.add_argument(
        "--sequential",
        nargs="+",
        help="Run these tests sequentially even if --parallel specified",
    )
    parser.add_argument(
        "--no-long", action="store_true", dest="no_long", help="Do not run long tests"
    )
    parser.add_argument(
        "--client-option", nargs="+", help="Specify additional client argument"
    )
    parser.add_argument(
        "--print-time", action="store_true", dest="print_time", help="Print test time"
    )
    parser.add_argument(
        "--check-zookeeper-session",
        action="store_true",
        help="Check ZooKeeper session uptime to determine if failed test should be retried",
    )
    parser.add_argument(
        "--s3-storage",
        action="store_true",
        default=False,
        help="Run tests over s3 storage",
    )
    parser.add_argument(
        "--no-random-settings",
        action="store_true",
        default=False,
        help="Disable settings randomization",
    )
    parser.add_argument(
        "--no-random-merge-tree-settings",
        action="store_true",
        default=False,
        help="Disable MergeTree settings randomization",
    )
    parser.add_argument(
        "--run-by-hash-num",
        type=int,
        help="Run tests matching crc32(test_name) % run_by_hash_total == run_by_hash_num",
    )
    parser.add_argument(
        "--run-by-hash-total",
        type=int,
        help="Total test groups for crc32(test_name) % run_by_hash_total == run_by_hash_num",
    )

    group = parser.add_mutually_exclusive_group(required=False)
    group.add_argument(
        "--zookeeper",
        action="store_true",
        default=None,
        dest="zookeeper",
        help="Run zookeeper related tests",
    )
    group.add_argument(
        "--no-zookeeper",
        action="store_false",
        default=None,
        dest="zookeeper",
        help="Do not run zookeeper related tests",
    )

    group = parser.add_mutually_exclusive_group(required=False)
    group.add_argument(
        "--shard",
        action="store_true",
        default=None,
        dest="shard",
        help="Run sharding related tests "
        "(required to clickhouse-server listen 127.0.0.2 127.0.0.3)",
    )
    group.add_argument(
        "--no-shard",
        action="store_false",
        default=None,
        dest="shard",
        help="Do not run shard related tests",
    )

    group.add_argument(
        "--upgrade-check",
        action="store_true",
        help="Run tests for further server upgrade testing by ignoring all"
        "drop queries in tests for collecting data from new version of server",
    )
    parser.add_argument(
        "--secure",
        action="store_true",
        default=False,
        help="Use secure connection to connect to clickhouse-server",
    )
    parser.add_argument(
        "--max-failures-chain",
        default=20,
        type=int,
        help="Max number of failed tests in a row (stop tests if higher)",
    )
    parser.add_argument(
        "--report-coverage",
        action="store_true",
        default=False,
        help="Check what high-level server components were covered by tests",
    )
    parser.add_argument(
        "--report-logs-stats",
        action="store_true",
        default=False,
        help="Report statistics about log messages",
    )
    parser.add_argument(
        "--no-parallel-replicas",
        action="store_true",
        default=False,
        help="Do not include tests that are not supported with parallel replicas feature",
    )

    return parser.parse_args()


if __name__ == "__main__":
    stop_time = None
    exit_code = multiprocessing.Value("i", 0)
    server_died = multiprocessing.Event()
    stop_tests_triggered_lock = multiprocessing.Lock()
    stop_tests_triggered = multiprocessing.Event()
    queue = multiprocessing.Queue(maxsize=1)
    multiprocessing_manager = multiprocessing.Manager()
    restarted_tests = multiprocessing_manager.list()

    # Move to a new process group and kill it at exit so that we don't have any
    # infinite tests processes left
    # (new process group is required to avoid killing some parent processes)
    os.setpgid(0, 0)
    signal.signal(signal.SIGTERM, signal_handler)
    signal.signal(signal.SIGINT, signal_handler)
    signal.signal(signal.SIGHUP, signal_handler)

    try:
        args = parse_args()
    except Exception as e:
        print(e, file=sys.stderr)
        sys.exit(1)

    if args.queries and not os.path.isdir(args.queries):
        print(
            f"Cannot access the specified directory with queries ({args.queries})",
            file=sys.stderr,
        )
        sys.exit(1)

    # Autodetect the directory with queries if not specified
    if args.queries is None:
        args.queries = "queries"

    if not os.path.isdir(args.queries):
        # If we're running from the repo
        args.queries = os.path.join(
            os.path.dirname(os.path.abspath(__file__)), "queries"
        )

    if not os.path.isdir(args.queries):
        # Next we're going to try some system directories, don't write 'stdout' files into them.
        if args.tmp is None:
            args.tmp = "/tmp/clickhouse-test"

        args.queries = "/usr/local/share/clickhouse-test/queries"

    if not os.path.isdir(args.queries):
        args.queries = "/usr/share/clickhouse-test/queries"

    if not os.path.isdir(args.queries):
        print(
            "Failed to detect path to the queries directory. Please specify it with "
            "'--queries' option.",
            file=sys.stderr,
        )
        sys.exit(1)

    print("Using queries from '" + args.queries + "' directory")

    if args.tmp is None:
        args.tmp = args.queries

    if args.client:
        print(
            "WARNING: --client option is deprecated and will be removed the the future, use --binary instead",
            file=sys.stderr,
        )

    args.client = find_clickhouse_command(args.binary, "client")

    if args.extract_from_config:
        print(
            "WARNING: --extract_from_config option is deprecated and will be removed the the future",
            file=sys.stderr,
        )
    args.extract_from_config = find_clickhouse_command(
        args.binary, "extract-from-config"
    )

    if args.configclient:
        args.client += " --config-file=" + args.configclient

    tcp_host = os.getenv("CLICKHOUSE_HOST")
    if tcp_host is not None:
        args.tcp_host = tcp_host
        args.client += f" --host={tcp_host}"
    else:
        args.tcp_host = "localhost"

    tcp_port = os.getenv("CLICKHOUSE_PORT_TCP")
    if tcp_port is not None:
        args.tcp_port = int(tcp_port)
        args.client += f" --port={tcp_port}"
    else:
        args.tcp_port = 9440 if args.secure else 9000
        if args.secure:
            os.environ["CLICKHOUSE_PORT_TCP"] = str(args.tcp_port)

    http_port = os.getenv("CLICKHOUSE_PORT_HTTP")
    if http_port is not None:
        args.http_port = int(http_port)
    else:
        args.http_port = 8443 if args.secure else 8123
        os.environ["CLICKHOUSE_PORT_HTTP"] = str(args.http_port)
        if args.secure and os.getenv("CLICKHOUSE_PORT_HTTP_PROTO") is None:
            os.environ["CLICKHOUSE_PORT_HTTP_PROTO"] = "https"

    client_database = os.getenv("CLICKHOUSE_DATABASE")
    if client_database is not None:
        args.client += f" --database={client_database}"
        args.client_database = client_database
    else:
        args.client_database = "default"

    if args.upgrade_check:
        args.client += " --fake-drop"

    if args.client_option or args.secure:
        # Set options for client
        if "CLICKHOUSE_CLIENT_OPT" in os.environ:
            os.environ["CLICKHOUSE_CLIENT_OPT"] += " "
        else:
            os.environ["CLICKHOUSE_CLIENT_OPT"] = ""

        os.environ["CLICKHOUSE_CLIENT_OPT"] += get_additional_client_options(args)
        if args.secure:
            os.environ["CLICKHOUSE_CLIENT_OPT"] += " --secure "

        # Set options for curl
        if "CLICKHOUSE_URL_PARAMS" in os.environ:
            os.environ["CLICKHOUSE_URL_PARAMS"] += "&"
        else:
            os.environ["CLICKHOUSE_URL_PARAMS"] = ""

        client_options_query_str = get_additional_client_options_url(args)
        args.client_options_query_str = client_options_query_str + "&"
        os.environ["CLICKHOUSE_URL_PARAMS"] += client_options_query_str
    else:
        args.client_options_query_str = ""

    if args.jobs is None:
        args.jobs = multiprocessing.cpu_count()

    if args.db_engine and args.db_engine == "Ordinary":
        MESSAGES_TO_RETRY.append(" locking attempt on ")

    main(args)<|MERGE_RESOLUTION|>--- conflicted
+++ resolved
@@ -11,11 +11,6 @@
 import sys
 import os
 import os.path
-<<<<<<< HEAD
-import glob
-=======
-import platform
->>>>>>> b908697d
 import signal
 import re
 import copy
