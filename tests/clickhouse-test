--- conflicted
+++ resolved
@@ -12,11 +12,6 @@
 import sys
 import os
 import os.path
-<<<<<<< HEAD
-import glob
-=======
-import platform
->>>>>>> b375f9fd
 import signal
 import re
 import copy
