--- conflicted
+++ resolved
@@ -1161,14 +1161,10 @@
         "max_parsing_threads": lambda: random.choice([0, 1, 10]),
         "optimize_functions_to_subcolumns": lambda: random.randint(0, 1),
         "parallel_replicas_local_plan": lambda: random.randint(0, 1),
-<<<<<<< HEAD
-        "query_plan_join_swap_table": lambda: random.choice(["auto", "false", "true"]),
         "parallel_replicas_min_number_of_rows_per_replica": lambda: random.randint(
             0, 1
         ),
-=======
         "query_plan_join_swap_table": lambda: random.choice(["auto", "false"]), # true forces swap, which is harmfull for some tests
->>>>>>> ac8fed6c
         "enable_vertical_final": lambda: random.randint(0, 1),
         "optimize_extract_common_expressions": lambda: random.randint(0, 1),
         "use_async_executor_for_materialized_views": lambda: random.randint(0, 1),
