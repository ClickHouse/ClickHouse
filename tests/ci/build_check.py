--- conflicted
+++ resolved
@@ -4,6 +4,7 @@
 from typing import Tuple
 import subprocess
 import logging
+import os
 import sys
 import time
 
@@ -258,15 +259,7 @@
     logging.info("Build short name %s", build_name)
 
     build_output_path = temp_path / build_name
-<<<<<<< HEAD
     build_output_path.mkdir(parents=True, exist_ok=True)
-    cargo_cache = CargoCache(
-        temp_path / "cargo_cache" / "registry", temp_path, s3_helper
-    )
-    cargo_cache.download()
-=======
-    os.makedirs(build_output_path, exist_ok=True)
->>>>>>> 7f039bfe
 
     packager_cmd = get_packager_cmd(
         build_config,
