#!/usr/bin/env python3

import subprocess
import logging
import json
import os
import sys
import time
from shutil import rmtree
from typing import List, Tuple

from env_helper import (
    CACHES_PATH,
    GITHUB_JOB,
    IMAGES_PATH,
    REPO_COPY,
    S3_BUILDS_BUCKET,
    S3_DOWNLOAD,
    TEMP_PATH,
)
from s3_helper import S3Helper
from pr_info import PRInfo
from version_helper import (
    ClickHouseVersion,
    Git,
    get_version_from_repo,
    update_version_local,
)
from ccache_utils import get_ccache_if_not_exists, upload_ccache
from ci_config import CI_CONFIG, BuildConfig
from docker_pull_helper import get_image_with_version
from tee_popen import TeePopen

IMAGE_NAME = "clickhouse/binary-builder"
BUILD_LOG_NAME = "build_log.log"


def _can_export_binaries(build_config: BuildConfig) -> bool:
    if build_config["package_type"] != "deb":
        return False
    if build_config["libraries"] == "shared":
        return False
    if build_config["sanitizer"] != "":
        return True
    if build_config["build_type"] != "":
        return True
    return False


def get_packager_cmd(
    build_config: BuildConfig,
    packager_path: str,
    output_path: str,
    build_version: str,
    image_version: str,
    ccache_path: str,
    official: bool,
) -> str:
    package_type = build_config["package_type"]
    comp = build_config["compiler"]
    cmake_flags = "-DENABLE_CLICKHOUSE_SELF_EXTRACTING=1"
    cmd = (
        f"cd {packager_path} && CMAKE_FLAGS='{cmake_flags}' ./packager --output-dir={output_path} "
        f"--package-type={package_type} --compiler={comp}"
    )

    if build_config["build_type"]:
        cmd += f" --build-type={build_config['build_type']}"
    if build_config["sanitizer"]:
        cmd += f" --sanitizer={build_config['sanitizer']}"
    if build_config["libraries"] == "shared":
        cmd += " --shared-libraries"
    if build_config["tidy"] == "enable":
        cmd += " --clang-tidy"

    cmd += " --cache=ccache"
    cmd += f" --ccache_dir={ccache_path}"

    if "additional_pkgs" in build_config and build_config["additional_pkgs"]:
        cmd += " --additional-pkgs"

    cmd += f" --docker-image-version={image_version}"
    cmd += f" --version={build_version}"

    if _can_export_binaries(build_config):
        cmd += " --with-binaries=tests"

    if official:
        cmd += " --official"

    return cmd


def build_clickhouse(
    packager_cmd: str, logs_path: str, build_output_path: str
) -> Tuple[str, bool]:
    build_log_path = os.path.join(logs_path, BUILD_LOG_NAME)
    success = False
    with TeePopen(packager_cmd, build_log_path) as process:
        retcode = process.wait()
        if os.path.exists(build_output_path):
            build_results = os.listdir(build_output_path)
        else:
            build_results = []

        if retcode == 0:
            if len(build_results) > 0:
                success = True
                logging.info("Built successfully")
            else:
                logging.info(
                    "Success exit code, but no build artifacts => build failed"
                )
        else:
            logging.info("Build failed")
    return build_log_path, success


def check_for_success_run(
    s3_helper: S3Helper,
    s3_prefix: str,
    build_name: str,
    build_config: BuildConfig,
<<<<<<< HEAD
) -> None:
    # the final empty argument is necessary for distinguish build and build_suffix
    logged_prefix = os.path.join(S3_BUILDS_BUCKET, s3_prefix, "")
=======
):
    logged_prefix = os.path.join(S3_BUILDS_BUCKET, s3_prefix)
>>>>>>> f49f2e73
    logging.info("Checking for artifacts in %s", logged_prefix)
    try:
        # TODO: theoretically, it would miss performance artifact for pr==0,
        # but luckily we rerun only really failed tasks now, so we're safe
        build_results = s3_helper.list_prefix(s3_prefix)
    except Exception as ex:
        logging.info("Got exception while listing %s: %s\nRerun", logged_prefix, ex)
        return

    if build_results is None or len(build_results) == 0:
        logging.info("Nothing found in %s, rerun", logged_prefix)
        return

    logging.info("Some build results found:\n%s", build_results)
    build_urls = []
    log_url = ""
    for url in build_results:
        url_escaped = url.replace("+", "%2B").replace(" ", "%20")
        if BUILD_LOG_NAME in url:
            log_url = f"{S3_DOWNLOAD}/{S3_BUILDS_BUCKET}/{url_escaped}"
        else:
            build_urls.append(f"{S3_DOWNLOAD}/{S3_BUILDS_BUCKET}/{url_escaped}")
    if not log_url:
        # log is uploaded the last, so if there's no log we need to rerun the build
        return

    success = len(build_urls) > 0
    create_json_artifact(
        TEMP_PATH,
        build_name,
        log_url,
        build_urls,
        build_config,
        0,
        success,
    )
    # Fail build job if not successeded
    if not success:
        sys.exit(1)
    else:
        sys.exit(0)


def create_json_artifact(
    temp_path: str,
    build_name: str,
    log_url: str,
    build_urls: List[str],
    build_config: BuildConfig,
    elapsed: int,
    success: bool,
):
    subprocess.check_call(
        f"echo 'BUILD_URLS=build_urls_{build_name}' >> $GITHUB_ENV", shell=True
    )

    result = {
        "log_url": log_url,
        "build_urls": build_urls,
        "build_config": build_config,
        "elapsed_seconds": elapsed,
        "status": success,
        "job_name": GITHUB_JOB,
    }

    json_name = "build_urls_" + build_name + ".json"

    print(f"Dump json report {result} to {json_name} with env build_urls_{build_name}")

    with open(os.path.join(temp_path, json_name), "w", encoding="utf-8") as build_links:
        json.dump(result, build_links)


def get_release_or_pr(pr_info: PRInfo, version: ClickHouseVersion) -> Tuple[str, str]:
    # FIXME performance
    # performance builds are havily relies on a fixed path for artifacts, that's why
    # we need to preserve 0 for anything but PR number
    # It should be fixed in performance-comparison image eventually
    performance_pr = "0"
    if "release" in pr_info.labels or "release-lts" in pr_info.labels:
        # for release pull requests we use branch names prefixes, not pr numbers
        return pr_info.head_ref, performance_pr
    elif pr_info.number == 0:
        # for pushes to master - major version
        return f"{version.major}.{version.minor}", performance_pr
    # PR number for anything else
    pr_number = str(pr_info.number)
    return pr_number, pr_number


def upload_master_static_binaries(
    pr_info: PRInfo,
    build_config: BuildConfig,
    s3_helper: S3Helper,
    build_output_path: str,
):
    """Upload binary artifacts to a static S3 links"""
    static_binary_name = build_config.get("static_binary_name", False)
    if pr_info.number != 0:
        return
    elif not static_binary_name:
        return
    elif pr_info.base_ref != "master":
        return

    s3_path = "/".join((pr_info.base_ref, static_binary_name, "clickhouse"))
    binary = os.path.join(build_output_path, "clickhouse")
    url = s3_helper.upload_build_file_to_s3(binary, s3_path)
    print(f"::notice ::Binary static URL: {url}")


def main():
    logging.basicConfig(level=logging.INFO)

    build_name = sys.argv[1]

    build_config = CI_CONFIG["build_config"][build_name]

    if not os.path.exists(TEMP_PATH):
        os.makedirs(TEMP_PATH)

    pr_info = PRInfo()

    logging.info("Repo copy path %s", REPO_COPY)

    s3_helper = S3Helper()

    version = get_version_from_repo(git=Git(True))
    release_or_pr, performance_pr = get_release_or_pr(pr_info, version)

    s3_path_prefix = "/".join((release_or_pr, pr_info.sha, build_name))
    # FIXME performance
    s3_performance_path = "/".join(
        (performance_pr, pr_info.sha, build_name, "performance.tgz")
    )

    # If this is rerun, then we try to find already created artifacts and just
    # put them as github actions artifact (result)
    check_for_success_run(s3_helper, s3_path_prefix, build_name, build_config)

    docker_image = get_image_with_version(IMAGES_PATH, IMAGE_NAME)
    image_version = docker_image.version

    logging.info("Got version from repo %s", version.string)

    official_flag = pr_info.number == 0
    if "official" in build_config:
        official_flag = build_config["official"]

    version_type = "testing"
    if "release" in pr_info.labels or "release-lts" in pr_info.labels:
        version_type = "stable"
        official_flag = True

    update_version_local(version, version_type)

    logging.info("Updated local files with version")

    logging.info("Build short name %s", build_name)

    build_output_path = os.path.join(TEMP_PATH, build_name)
    if not os.path.exists(build_output_path):
        os.makedirs(build_output_path)

    ccache_path = os.path.join(CACHES_PATH, build_name + "_ccache")

    logging.info("Will try to fetch cache for our build")
    try:
        get_ccache_if_not_exists(
            ccache_path, s3_helper, pr_info.number, TEMP_PATH, pr_info.release_pr
        )
    except Exception as e:
        # In case there are issues with ccache, remove the path and do not fail a build
        logging.info("Failed to get ccache, building without it. Error: %s", e)
        rmtree(ccache_path, ignore_errors=True)

    if not os.path.exists(ccache_path):
        logging.info("cache was not fetched, will create empty dir")
        os.makedirs(ccache_path)

    packager_cmd = get_packager_cmd(
        build_config,
        os.path.join(REPO_COPY, "docker/packager"),
        build_output_path,
        version.string,
        image_version,
        ccache_path,
        official_flag,
    )

    logging.info("Going to run packager with %s", packager_cmd)

    logs_path = os.path.join(TEMP_PATH, "build_log")
    if not os.path.exists(logs_path):
        os.makedirs(logs_path)

    start = time.time()
    log_path, success = build_clickhouse(packager_cmd, logs_path, build_output_path)
    elapsed = int(time.time() - start)
    subprocess.check_call(
        f"sudo chown -R ubuntu:ubuntu {build_output_path}", shell=True
    )
    subprocess.check_call(f"sudo chown -R ubuntu:ubuntu {ccache_path}", shell=True)
    logging.info("Build finished with %s, log path %s", success, log_path)

    # Upload the ccache first to have the least build time in case of problems
    logging.info("Will upload cache")
    upload_ccache(ccache_path, s3_helper, pr_info.number, TEMP_PATH)

    # FIXME performance
    performance_urls = []
    performance_path = os.path.join(build_output_path, "performance.tgz")
    if os.path.exists(performance_path):
        performance_urls.append(
            s3_helper.upload_build_file_to_s3(performance_path, s3_performance_path)
        )
        logging.info(
            "Uploaded performance.tgz to %s, now delete to avoid duplication",
            performance_urls[0],
        )
        os.remove(performance_path)

    build_urls = (
        s3_helper.upload_build_folder_to_s3(
            build_output_path,
            s3_path_prefix,
            keep_dirs_in_s3_path=False,
            upload_symlinks=False,
        )
        + performance_urls
    )
    logging.info("Got build URLs %s", build_urls)

    print("::notice ::Build URLs: {}".format("\n".join(build_urls)))

    if os.path.exists(log_path):
        log_url = s3_helper.upload_build_file_to_s3(
            log_path, s3_path_prefix + "/" + os.path.basename(log_path)
        )
        logging.info("Log url %s", log_url)
    else:
        logging.info("Build log doesn't exist")

    print(f"::notice ::Log URL: {log_url}")

    create_json_artifact(
        TEMP_PATH, build_name, log_url, build_urls, build_config, elapsed, success
    )

    upload_master_static_binaries(pr_info, build_config, s3_helper, build_output_path)
    # Fail build job if not successeded
    if not success:
        sys.exit(1)


if __name__ == "__main__":
    main()<|MERGE_RESOLUTION|>--- conflicted
+++ resolved
@@ -121,14 +121,9 @@
     s3_prefix: str,
     build_name: str,
     build_config: BuildConfig,
-<<<<<<< HEAD
 ) -> None:
     # the final empty argument is necessary for distinguish build and build_suffix
     logged_prefix = os.path.join(S3_BUILDS_BUCKET, s3_prefix, "")
-=======
-):
-    logged_prefix = os.path.join(S3_BUILDS_BUCKET, s3_prefix)
->>>>>>> f49f2e73
     logging.info("Checking for artifacts in %s", logged_prefix)
     try:
         # TODO: theoretically, it would miss performance artifact for pr==0,
