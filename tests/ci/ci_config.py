#!/usr/bin/env python3

from copy import deepcopy
import logging
from argparse import ArgumentDefaultsHelpFormatter, ArgumentParser
from dataclasses import dataclass, field
from pathlib import Path
from typing import Callable, Dict, Iterable, List, Literal, Optional, Union

from ci_utils import WithIter
from integration_test_images import IMAGES


class WorkFlows(metaclass=WithIter):
    PULL_REQUEST = "PULL_REQUEST"
    MASTER = "MASTER"
    BACKPORT = "BACKPORT"
    RELEASE = "RELEASE"
    SYNC = "SYNC"


class CIStages(metaclass=WithIter):
    NA = "UNKNOWN"
    BUILDS_1 = "Builds_1"
    BUILDS_2 = "Builds_2"
    TESTS_1 = "Tests_1"
    TESTS_2 = "Tests_2"


class Runners(metaclass=WithIter):
    BUILDER = "builder"
    STYLE_CHECKER = "style-checker"
    STYLE_CHECKER_ARM = "style-checker-aarch64"
    FUNC_TESTER = "func-tester"
    FUNC_TESTER_ARM = "func-tester-aarch64"
    STRESS_TESTER = "stress-tester"
    FUZZER_UNIT_TESTER = "fuzzer-unit-tester"


class Labels(metaclass=WithIter):
    """
    Label names or commit tokens in normalized form
    """

    DO_NOT_TEST_LABEL = "do_not_test"
    NO_MERGE_COMMIT = "no_merge_commit"
    NO_CI_CACHE = "no_ci_cache"
    CI_SET_REDUCED = "ci_set_reduced"
    CI_SET_FAST = "ci_set_fast"
    CI_SET_ARM = "ci_set_arm"
    CI_SET_INTEGRATION = "ci_set_integration"
    CI_SET_ANALYZER = "ci_set_analyzer"
    CI_SET_STATLESS = "ci_set_stateless"
    CI_SET_STATEFUL = "ci_set_stateful"
    CI_SET_STATLESS_ASAN = "ci_set_stateless_asan"
    CI_SET_STATEFUL_ASAN = "ci_set_stateful_asan"

    libFuzzer = "libFuzzer"


class Build(metaclass=WithIter):
    PACKAGE_RELEASE = "package_release"
    PACKAGE_AARCH64 = "package_aarch64"
    PACKAGE_ASAN = "package_asan"
    PACKAGE_UBSAN = "package_ubsan"
    PACKAGE_TSAN = "package_tsan"
    PACKAGE_MSAN = "package_msan"
    PACKAGE_DEBUG = "package_debug"
    PACKAGE_RELEASE_COVERAGE = "package_release_coverage"
    BINARY_RELEASE = "binary_release"
    BINARY_TIDY = "binary_tidy"
    BINARY_DARWIN = "binary_darwin"
    BINARY_AARCH64 = "binary_aarch64"
    BINARY_AARCH64_V80COMPAT = "binary_aarch64_v80compat"
    BINARY_FREEBSD = "binary_freebsd"
    BINARY_DARWIN_AARCH64 = "binary_darwin_aarch64"
    BINARY_PPC64LE = "binary_ppc64le"
    BINARY_AMD64_COMPAT = "binary_amd64_compat"
    BINARY_AMD64_MUSL = "binary_amd64_musl"
    BINARY_RISCV64 = "binary_riscv64"
    BINARY_S390X = "binary_s390x"
    FUZZERS = "fuzzers"


class JobNames(metaclass=WithIter):
    STYLE_CHECK = "Style check"
    FAST_TEST = "Fast test"
    DOCKER_SERVER = "Docker server image"
    DOCKER_KEEPER = "Docker keeper image"
    INSTALL_TEST_AMD = "Install packages (amd64)"
    INSTALL_TEST_ARM = "Install packages (arm64)"

    STATELESS_TEST_DEBUG = "Stateless tests (debug)"
    STATELESS_TEST_RELEASE = "Stateless tests (release)"
    STATELESS_TEST_RELEASE_COVERAGE = "Stateless tests (coverage)"
    STATELESS_TEST_AARCH64 = "Stateless tests (aarch64)"
    STATELESS_TEST_ASAN = "Stateless tests (asan)"
    STATELESS_TEST_TSAN = "Stateless tests (tsan)"
    STATELESS_TEST_MSAN = "Stateless tests (msan)"
    STATELESS_TEST_UBSAN = "Stateless tests (ubsan)"
    STATELESS_TEST_ANALYZER_S3_REPLICATED_RELEASE = (
        "Stateless tests (release, old analyzer, s3, DatabaseReplicated)"
    )
    # merged into STATELESS_TEST_ANALYZER_S3_REPLICATED_RELEASE:
    # STATELESS_TEST_ANALYZER_RELEASE = "Stateless tests (release, analyzer)"
    # STATELESS_TEST_DB_REPL_RELEASE = "Stateless tests (release, DatabaseReplicated)"
    # STATELESS_TEST_S3_RELEASE = "Stateless tests (release, s3 storage)"
    STATELESS_TEST_S3_DEBUG = "Stateless tests (debug, s3 storage)"
    STATELESS_TEST_S3_TSAN = "Stateless tests (tsan, s3 storage)"
    STATELESS_TEST_FLAKY_ASAN = "Stateless tests flaky check (asan)"

    STATEFUL_TEST_DEBUG = "Stateful tests (debug)"
    STATEFUL_TEST_RELEASE = "Stateful tests (release)"
    STATEFUL_TEST_RELEASE_COVERAGE = "Stateful tests (coverage)"
    STATEFUL_TEST_AARCH64 = "Stateful tests (aarch64)"
    STATEFUL_TEST_ASAN = "Stateful tests (asan)"
    STATEFUL_TEST_TSAN = "Stateful tests (tsan)"
    STATEFUL_TEST_MSAN = "Stateful tests (msan)"
    STATEFUL_TEST_UBSAN = "Stateful tests (ubsan)"
    STATEFUL_TEST_PARALLEL_REPL_RELEASE = "Stateful tests (release, ParallelReplicas)"
    STATEFUL_TEST_PARALLEL_REPL_DEBUG = "Stateful tests (debug, ParallelReplicas)"
    STATEFUL_TEST_PARALLEL_REPL_ASAN = "Stateful tests (asan, ParallelReplicas)"
    STATEFUL_TEST_PARALLEL_REPL_MSAN = "Stateful tests (msan, ParallelReplicas)"
    STATEFUL_TEST_PARALLEL_REPL_UBSAN = "Stateful tests (ubsan, ParallelReplicas)"
    STATEFUL_TEST_PARALLEL_REPL_TSAN = "Stateful tests (tsan, ParallelReplicas)"

    STRESS_TEST_ASAN = "Stress test (asan)"
    STRESS_TEST_TSAN = "Stress test (tsan)"
    STRESS_TEST_UBSAN = "Stress test (ubsan)"
    STRESS_TEST_MSAN = "Stress test (msan)"
    STRESS_TEST_DEBUG = "Stress test (debug)"

    INTEGRATION_TEST = "Integration tests (release)"
    INTEGRATION_TEST_ASAN = "Integration tests (asan)"
    INTEGRATION_TEST_ASAN_ANALYZER = "Integration tests (asan, old analyzer)"
    INTEGRATION_TEST_TSAN = "Integration tests (tsan)"
    INTEGRATION_TEST_ARM = "Integration tests (aarch64)"
    INTEGRATION_TEST_FLAKY = "Integration tests flaky check (asan)"

    UPGRADE_TEST_DEBUG = "Upgrade check (debug)"
    UPGRADE_TEST_ASAN = "Upgrade check (asan)"
    UPGRADE_TEST_TSAN = "Upgrade check (tsan)"
    UPGRADE_TEST_MSAN = "Upgrade check (msan)"

    UNIT_TEST = "Unit tests (release)"
    UNIT_TEST_ASAN = "Unit tests (asan)"
    UNIT_TEST_MSAN = "Unit tests (msan)"
    UNIT_TEST_TSAN = "Unit tests (tsan)"
    UNIT_TEST_UBSAN = "Unit tests (ubsan)"

    AST_FUZZER_TEST_DEBUG = "AST fuzzer (debug)"
    AST_FUZZER_TEST_ASAN = "AST fuzzer (asan)"
    AST_FUZZER_TEST_MSAN = "AST fuzzer (msan)"
    AST_FUZZER_TEST_TSAN = "AST fuzzer (tsan)"
    AST_FUZZER_TEST_UBSAN = "AST fuzzer (ubsan)"

    JEPSEN_KEEPER = "ClickHouse Keeper Jepsen"
    JEPSEN_SERVER = "ClickHouse Server Jepsen"

    PERFORMANCE_TEST_AMD64 = "Performance Comparison"
    PERFORMANCE_TEST_ARM64 = "Performance Comparison Aarch64"

    SQL_LOGIC_TEST = "Sqllogic test (release)"

    SQLANCER = "SQLancer (release)"
    SQLANCER_DEBUG = "SQLancer (debug)"
    SQLTEST = "SQLTest"

    COMPATIBILITY_TEST = "Compatibility check (amd64)"
    COMPATIBILITY_TEST_ARM = "Compatibility check (aarch64)"

    CLCIKBENCH_TEST = "ClickBench (amd64)"
    CLCIKBENCH_TEST_ARM = "ClickBench (aarch64)"

    LIBFUZZER_TEST = "libFuzzer tests"

    BUILD_CHECK = "ClickHouse build check"
    BUILD_CHECK_SPECIAL = "ClickHouse special build check"

    DOCS_CHECK = "Docs check"
    BUGFIX_VALIDATE = "Bugfix validation"


# dynamically update JobName with Build jobs
for attr_name in dir(Build):
    if not attr_name.startswith("__") and not callable(getattr(Build, attr_name)):
        setattr(JobNames, attr_name, getattr(Build, attr_name))


@dataclass
class DigestConfig:
    # all files, dirs to include into digest, glob supported
    include_paths: List[Union[str, Path]] = field(default_factory=list)
    # file suffixes to exclude from digest
    exclude_files: List[str] = field(default_factory=list)
    # directories to exlude from digest
    exclude_dirs: List[Union[str, Path]] = field(default_factory=list)
    # docker names to include into digest
    docker: List[str] = field(default_factory=list)
    # git submodules digest
    git_submodules: bool = False


@dataclass
class LabelConfig:
    """
    configures different CI scenarious per GH label
    """

    run_jobs: Iterable[str] = frozenset()


@dataclass
class JobConfig:
    """
    contains config parameters for job execution in CI workflow
    """

    # configures digest calculation for the job
    digest: DigestConfig = field(default_factory=DigestConfig)
    # will be triggered for the job if omited in CI workflow yml
    run_command: str = ""
    # job timeout, seconds
    timeout: Optional[int] = None
    # sets number of batches for multi-batch job
    num_batches: int = 1
    # label that enables job in CI, if set digest won't be used
    run_by_label: str = ""
    # to run always regardless of the job digest or/and label
    run_always: bool = False
    # if the job needs to be run on the release branch, including master (e.g. building packages, docker server).
    # NOTE: Subsequent runs on the same branch with the similar digest are still considered skippable.
    required_on_release_branch: bool = False
    # job is for pr workflow only
    pr_only: bool = False
    # job is for release/master branches only
    release_only: bool = False
    # to randomly pick and run one job among jobs in the same @random_bucket. Applied in PR branches only.
    random_bucket: str = ""


builds_job_config = JobConfig(
    required_on_release_branch=True,
    digest=DigestConfig(
        include_paths=[
            "./src",
            "./contrib/*-cmake",
            "./contrib/consistent-hashing",
            "./contrib/murmurhash",
            "./contrib/libfarmhash",
            "./contrib/pdqsort",
            "./contrib/cityhash102",
            "./contrib/sparse-checkout",
            "./contrib/libmetrohash",
            "./contrib/update-submodules.sh",
            "./contrib/CMakeLists.txt",
            "./CMakeLists.txt",
            "./PreLoad.cmake",
            "./cmake",
            "./base",
            "./programs",
            "./packages",
            "./docker/packager/packager",
            "./rust",
            "./tests/ci/version_helper.py",
            # FIXME: This is a WA to rebuild the CH and recreate the Performance.tar.zst artifact
            # when there are changes in performance test scripts.
            # Due to the current design of the perf test we need to rebuild CH when the performance test changes,
            # otherwise the changes will not be visible in the PerformanceTest job in CI
            "./tests/performance",
        ],
        exclude_files=[".md"],
        docker=["clickhouse/binary-builder"],
        git_submodules=True,
    ),
    run_command="build_check.py $BUILD_NAME",
)
fuzzer_build_job_config = deepcopy(builds_job_config)
fuzzer_build_job_config.run_by_label = Labels.libFuzzer


@dataclass
class BuildConfig:
    name: str
    compiler: str
    package_type: Literal["deb", "binary", "fuzzers"]
    additional_pkgs: bool = False
    debug_build: bool = False
    coverage: bool = False
    sanitizer: str = ""
    tidy: bool = False
    # sparse_checkout is needed only to test the option itself.
    # No particular sense to use it in every build, since it slows down the job.
    sparse_checkout: bool = False
    comment: str = ""
    static_binary_name: str = ""
    job_config: JobConfig = field(default_factory=lambda: deepcopy(builds_job_config))

    def export_env(self, export: bool = False) -> str:
        def process(field_name: str, field: Union[bool, str]) -> str:
            if isinstance(field, bool):
                field = str(field).lower()
            elif not isinstance(field, str):
                field = ""
            if export:
                return f"export BUILD_{field_name.upper()}={repr(field)}"
            return f"BUILD_{field_name.upper()}={field}"

        return "\n".join(process(k, v) for k, v in self.__dict__.items())


@dataclass
class BuildReportConfig:
    builds: List[str]
    job_config: JobConfig = field(
        default_factory=lambda: JobConfig(
            run_command='build_report_check.py "$CHECK_NAME"',
            digest=DigestConfig(
                include_paths=[
                    "./tests/ci/build_report_check.py",
                    "./tests/ci/upload_result_helper.py",
                ],
            ),
        )
    )


@dataclass
class TestConfig:
    required_build: str
    job_config: JobConfig = field(default_factory=JobConfig)


BuildConfigs = Dict[str, BuildConfig]
BuildsReportConfig = Dict[str, BuildReportConfig]
TestConfigs = Dict[str, TestConfig]
LabelConfigs = Dict[str, LabelConfig]

# common digests configs
compatibility_check_digest = DigestConfig(
    include_paths=["./tests/ci/compatibility_check.py"],
    docker=["clickhouse/test-old-ubuntu", "clickhouse/test-old-centos"],
)
install_check_digest = DigestConfig(
    include_paths=["./tests/ci/install_check.py"],
    docker=["clickhouse/install-deb-test", "clickhouse/install-rpm-test"],
)
stateless_check_digest = DigestConfig(
    include_paths=[
        "./tests/ci/functional_test_check.py",
        "./tests/queries/0_stateless/",
        "./tests/clickhouse-test",
        "./tests/config",
        "./tests/*.txt",
    ],
    exclude_files=[".md"],
    docker=["clickhouse/stateless-test"],
)
stateful_check_digest = DigestConfig(
    include_paths=[
        "./tests/ci/functional_test_check.py",
        "./tests/queries/1_stateful/",
        "./tests/clickhouse-test",
        "./tests/config",
        "./tests/*.txt",
    ],
    exclude_files=[".md"],
    docker=["clickhouse/stateful-test"],
)

stress_check_digest = DigestConfig(
    include_paths=[
        "./tests/queries/0_stateless/",
        "./tests/queries/1_stateful/",
        "./tests/clickhouse-test",
        "./tests/config",
        "./tests/*.txt",
    ],
    exclude_files=[".md"],
    docker=["clickhouse/stress-test"],
)
# FIXME: which tests are upgrade? just python?
upgrade_check_digest = DigestConfig(
    include_paths=["./tests/ci/upgrade_check.py"],
    exclude_files=[".md"],
    docker=["clickhouse/upgrade-check"],
)
integration_check_digest = DigestConfig(
    include_paths=[
        "./tests/ci/integration_test_check.py",
        "./tests/ci/integration_tests_runner.py",
        "./tests/integration/",
    ],
    exclude_files=[".md"],
    docker=IMAGES.copy(),
)

ast_fuzzer_check_digest = DigestConfig(
    # include_paths=["./tests/ci/ast_fuzzer_check.py"],
    # exclude_files=[".md"],
    # docker=["clickhouse/fuzzer"],
)
unit_check_digest = DigestConfig(
    include_paths=["./tests/ci/unit_tests_check.py"],
    exclude_files=[".md"],
    docker=["clickhouse/unit-test"],
)
perf_check_digest = DigestConfig(
    include_paths=[
        "./tests/ci/performance_comparison_check.py",
        "./tests/performance/",
    ],
    exclude_files=[".md"],
    docker=["clickhouse/performance-comparison"],
)
sqllancer_check_digest = DigestConfig(
    # include_paths=["./tests/ci/sqlancer_check.py"],
    # exclude_files=[".md"],
    # docker=["clickhouse/sqlancer-test"],
)
sqllogic_check_digest = DigestConfig(
    include_paths=["./tests/ci/sqllogic_test.py"],
    exclude_files=[".md"],
    docker=["clickhouse/sqllogic-test"],
)
sqltest_check_digest = DigestConfig(
    include_paths=["./tests/ci/sqltest.py"],
    exclude_files=[".md"],
    docker=["clickhouse/sqltest"],
)
bugfix_validate_check = DigestConfig(
    include_paths=[
        "./tests/queries/0_stateless/",
        "./tests/ci/integration_test_check.py",
        "./tests/ci/functional_test_check.py",
        "./tests/ci/bugfix_validate_check.py",
    ],
    exclude_files=[".md"],
    docker=IMAGES.copy()
    + [
        "clickhouse/stateless-test",
    ],
)
# common test params
docker_server_job_config = JobConfig(
    required_on_release_branch=True,
    run_command='docker_server.py --check-name "$CHECK_NAME" --release-type head --allow-build-reuse',
    digest=DigestConfig(
        include_paths=[
            "tests/ci/docker_server.py",
            "./docker/server",
        ]
    ),
)
compatibility_test_common_params = {
    "digest": compatibility_check_digest,
    "run_command": "compatibility_check.py",
}
statless_test_common_params = {
    "digest": stateless_check_digest,
    "run_command": 'functional_test_check.py "$CHECK_NAME" $KILL_TIMEOUT',
    "timeout": 10800,
}
stateful_test_common_params = {
    "digest": stateful_check_digest,
    "run_command": 'functional_test_check.py "$CHECK_NAME" $KILL_TIMEOUT',
    "timeout": 3600,
}
stress_test_common_params = {
    "digest": stress_check_digest,
    "run_command": "stress_check.py",
}
upgrade_test_common_params = {
    "digest": upgrade_check_digest,
    "run_command": "upgrade_check.py",
}
astfuzzer_test_common_params = {
    "digest": ast_fuzzer_check_digest,
    "run_command": "ast_fuzzer_check.py",
    "run_always": True,
}
integration_test_common_params = {
    "digest": integration_check_digest,
    "run_command": 'integration_test_check.py "$CHECK_NAME"',
}
unit_test_common_params = {
    "digest": unit_check_digest,
    "run_command": "unit_tests_check.py",
}
perf_test_common_params = {
    "digest": perf_check_digest,
    "run_command": "performance_comparison_check.py",
}
sqllancer_test_common_params = JobConfig(
    digest=sqllancer_check_digest,
    run_command="sqlancer_check.py",
    release_only=True,
    run_always=True,
)
sqllogic_test_params = JobConfig(
    digest=sqllogic_check_digest,
    run_command="sqllogic_test.py",
    timeout=10800,
    release_only=True,
)
sql_test_params = JobConfig(
    digest=sqltest_check_digest,
    run_command="sqltest.py",
    timeout=10800,
    release_only=True,
)
clickbench_test_params = {
    "digest": DigestConfig(
        include_paths=[
            "tests/ci/clickbench.py",
        ],
        docker=["clickhouse/clickbench"],
    ),
    "run_command": 'clickbench.py "$CHECK_NAME"',
}
install_test_params = JobConfig(
    digest=install_check_digest,
    run_command='install_check.py "$CHECK_NAME"',
    timeout=900,
)


@dataclass
class CIConfig:
    """
    Contains configs for all jobs in the CI pipeline
    each config item in the below dicts should be an instance of JobConfig class or inherited from it
    """

    build_config: BuildConfigs
    builds_report_config: BuildsReportConfig
    test_configs: TestConfigs
    other_jobs_configs: TestConfigs
    label_configs: LabelConfigs

    def get_label_config(self, label_name: str) -> Optional[LabelConfig]:
        for label, config in self.label_configs.items():
            if self.normalize_string(label_name) == self.normalize_string(label):
                return config
        return None

    def get_job_ci_stage(self, job_name: str) -> str:
        if job_name in [
            JobNames.STYLE_CHECK,
            JobNames.FAST_TEST,
            JobNames.JEPSEN_KEEPER,
            JobNames.BUILD_CHECK,
            JobNames.BUILD_CHECK_SPECIAL,
        ]:
            # FIXME: we can't currently handle Jepsen in the Stage as it's job has concurrency directive
            # BUILD_CHECK and BUILD_CHECK_SPECIAL runs not in stage because we need them even if Builds stage failed
            return CIStages.NA
        stage_type = None
        if self.is_build_job(job_name):
            stage_type = CIStages.BUILDS_1
            if job_name in CI_CONFIG.get_builds_for_report(
                JobNames.BUILD_CHECK_SPECIAL
            ):
                # special builds go to Build_2 stage to not delay Builds_1/Test_1
                stage_type = CIStages.BUILDS_2
        elif self.is_docs_job(job_name):
            stage_type = CIStages.TESTS_1
        elif job_name == JobNames.BUILD_CHECK_SPECIAL:
            stage_type = CIStages.TESTS_2
        elif self.is_test_job(job_name):
            stage_type = CIStages.TESTS_1
            if job_name in CI_CONFIG.test_configs:
                required_build = CI_CONFIG.test_configs[job_name].required_build
                assert required_build
                if required_build in CI_CONFIG.get_builds_for_report(
                    JobNames.BUILD_CHECK
                ):
                    stage_type = CIStages.TESTS_1
                else:
                    stage_type = CIStages.TESTS_2
            else:
                stage_type = CIStages.TESTS_1
        assert stage_type, f"BUG [{job_name}]"
        return stage_type

    def get_job_config(self, check_name: str) -> JobConfig:
        res = None
        for config in (
            self.build_config,
            self.builds_report_config,
            self.test_configs,
            self.other_jobs_configs,
        ):
            if check_name in config:  # type: ignore
                res = config[check_name].job_config  # type: ignore
                break
        return res  # type: ignore

    def get_runner_type(self, check_name: str) -> str:
        result = None
        if self.is_build_job(check_name) or check_name == JobNames.FAST_TEST:
            result = Runners.BUILDER
        elif any(
            words in check_name.lower()
            for words in [
                "install packages",
                "compatibility check",
                "docker",
                "build check",
                "jepsen",
                "style check",
            ]
        ):
            result = Runners.STYLE_CHECKER
        elif check_name == JobNames.DOCS_CHECK:
            # docs job is demanding
            result = Runners.FUNC_TESTER_ARM
        elif any(
            words in check_name.lower()
            for words in [
                "stateless",
                "stateful",
                "clickbench",
                "sqllogic test",
                "libfuzzer",
                "bugfix validation",
            ]
        ):
            result = Runners.FUNC_TESTER
        elif any(
            words in check_name.lower()
            for words in ["stress", "upgrade", "integration", "performance comparison"]
        ):
            result = Runners.STRESS_TESTER
        elif any(
            words in check_name.lower()
            for words in ["ast fuzzer", "unit tests", "sqlancer", "sqltest"]
        ):
            result = Runners.FUZZER_UNIT_TESTER

        assert result, f"BUG, no runner for [{check_name}]"

        if (
            "aarch" in check_name.lower() or "arm64" in check_name.lower()
        ) and "aarch" not in result:
            if result == Runners.STRESS_TESTER:
                # FIXME: no arm stress tester group atm
                result = Runners.FUNC_TESTER_ARM
            elif result == Runners.BUILDER:
                # crosscompile - no arm required
                pass
            else:
                # switch to aarch64 runnner
                result += "-aarch64"

        return result

    @staticmethod
    def normalize_string(input_string: str) -> str:
        lowercase_string = input_string.lower()
        normalized_string = (
            lowercase_string.replace(" ", "_")
            .replace("-", "_")
            .replace("(", "")
            .replace(")", "")
            .replace(",", "")
        )
        return normalized_string

    def get_job_with_parents(self, check_name: str) -> List[str]:
        res = []
        check_name = self.normalize_string(check_name)

        for config in (
            self.build_config,
            self.builds_report_config,
            self.test_configs,
            self.other_jobs_configs,
        ):
            for job_name in config:  # type: ignore
                if check_name == self.normalize_string(job_name):
                    res.append(job_name)
                    if isinstance(config[job_name], TestConfig):  # type: ignore
                        if config[job_name].required_build:  # type: ignore
                            res.append(config[job_name].required_build)  # type: ignore
                    elif isinstance(config[job_name], BuildConfig):  # type: ignore
                        pass
                    elif isinstance(config[job_name], BuildReportConfig):  # type: ignore
                        # add all build jobs as parents for build report check
                        res.extend(
                            [job for job in JobNames if job in self.build_config]
                        )
                    else:
                        assert (
                            False
                        ), f"check commit message tags or FIXME: request for job [{check_name}] not yet supported"
                    break
        assert (
            res
        ), f"Error: Experimantal feature... Invlid request or not supported job [{check_name}]"
        return res

    def get_digest_config(self, check_name: str) -> DigestConfig:
        res = None
        for config in (
            self.other_jobs_configs,
            self.build_config,
            self.builds_report_config,
            self.test_configs,
        ):
            if check_name in config:  # type: ignore
                res = config[check_name].job_config.digest  # type: ignore
        assert (
            res
        ), f"Invalid check_name or CI_CONFIG outdated, config not found for [{check_name}]"
        return res  # type: ignore

    def job_generator(self, branch: str) -> Iterable[str]:
        """
        traverses all check names in CI pipeline
        """
        assert branch
        for config in (
            self.other_jobs_configs,
            self.build_config,
            self.builds_report_config,
            self.test_configs,
        ):
            yield from config  # type: ignore

    def get_builds_for_report(
        self, report_name: str, release: bool = False, backport: bool = False
    ) -> List[str]:
        # hack to modify build list for release and bp wf
        assert not (release and backport), "Invalid input"
        if backport and report_name == JobNames.BUILD_CHECK:
            return [
                Build.PACKAGE_RELEASE,
                Build.PACKAGE_AARCH64,
                Build.PACKAGE_ASAN,
                Build.PACKAGE_TSAN,
                Build.PACKAGE_DEBUG,
            ]
        if (release or backport) and report_name == JobNames.BUILD_CHECK_SPECIAL:
            return [
                Build.BINARY_DARWIN,
                Build.BINARY_DARWIN_AARCH64,
            ]

        return self.builds_report_config[report_name].builds

    @classmethod
    def is_build_job(cls, job: str) -> bool:
        return job in Build

    @classmethod
    def is_test_job(cls, job: str) -> bool:
        return not cls.is_build_job(job) and job != JobNames.STYLE_CHECK

    @classmethod
    def is_docs_job(cls, job: str) -> bool:
        return job == JobNames.DOCS_CHECK

    def validate(self) -> None:
        errors = []
        for name, build_config in self.build_config.items():
            build_in_reports = False
            for _, report_config in self.builds_report_config.items():
                if name in report_config.builds:
                    build_in_reports = True
                    break
            # All build configs must belong to build_report_config
            if not build_in_reports:
                logging.error("Build name %s does not belong to build reports", name)
                errors.append(f"Build name {name} does not belong to build reports")
            # The name should be the same as build_config.name
            if not build_config.name == name:
                logging.error(
                    "Build name '%s' does not match the config 'name' value '%s'",
                    name,
                    build_config.name,
                )
                errors.append(
                    f"Build name {name} does not match 'name' value '{build_config.name}'"
                )
        # All build_report_config values should be in build_config.keys()
        for build_report_name, build_report_config in self.builds_report_config.items():
            build_names = build_report_config.builds
            missed_names = [
                name for name in build_names if name not in self.build_config.keys()
            ]
            if missed_names:
                logging.error(
                    "The following names of the build report '%s' "
                    "are missed in build_config: %s",
                    build_report_name,
                    missed_names,
                )
                errors.append(
                    f"The following names of the build report '{build_report_name}' "
                    f"are missed in build_config: {missed_names}",
                )
        # And finally, all of tests' requirements must be in the builds
        for test_name, test_config in self.test_configs.items():
            if test_config.required_build not in self.build_config.keys():
                logging.error(
                    "The requierment '%s' for '%s' is not found in builds",
                    test_config,
                    test_name,
                )
                errors.append(
                    f"The requierment '{test_config}' for "
                    f"'{test_name}' is not found in builds"
                )

        if errors:
            raise KeyError("config contains errors", errors)


CI_CONFIG = CIConfig(
    label_configs={
        Labels.DO_NOT_TEST_LABEL: LabelConfig(run_jobs=[JobNames.STYLE_CHECK]),
        Labels.CI_SET_FAST: LabelConfig(
            run_jobs=[
                JobNames.STYLE_CHECK,
                JobNames.FAST_TEST,
            ]
        ),
        Labels.CI_SET_ARM: LabelConfig(
            run_jobs=[
                JobNames.STYLE_CHECK,
                Build.PACKAGE_AARCH64,
                JobNames.INTEGRATION_TEST_ARM,
            ]
        ),
        Labels.CI_SET_INTEGRATION: LabelConfig(
            run_jobs=[
                JobNames.STYLE_CHECK,
                Build.PACKAGE_RELEASE,
                JobNames.INTEGRATION_TEST,
            ]
        ),
        Labels.CI_SET_ANALYZER: LabelConfig(
            run_jobs=[
                JobNames.STYLE_CHECK,
                JobNames.FAST_TEST,
                Build.PACKAGE_RELEASE,
                Build.PACKAGE_ASAN,
                JobNames.STATELESS_TEST_ANALYZER_S3_REPLICATED_RELEASE,
                JobNames.INTEGRATION_TEST_ASAN_ANALYZER,
            ]
        ),
        Labels.CI_SET_STATLESS: LabelConfig(
            run_jobs=[
                JobNames.STYLE_CHECK,
                JobNames.FAST_TEST,
                Build.PACKAGE_RELEASE,
                JobNames.STATELESS_TEST_RELEASE,
            ]
        ),
        Labels.CI_SET_STATLESS_ASAN: LabelConfig(
            run_jobs=[
                JobNames.STYLE_CHECK,
                JobNames.FAST_TEST,
                Build.PACKAGE_ASAN,
                JobNames.STATELESS_TEST_ASAN,
            ]
        ),
        Labels.CI_SET_STATEFUL: LabelConfig(
            run_jobs=[
                JobNames.STYLE_CHECK,
                JobNames.FAST_TEST,
                Build.PACKAGE_RELEASE,
                JobNames.STATEFUL_TEST_RELEASE,
            ]
        ),
        Labels.CI_SET_STATEFUL_ASAN: LabelConfig(
            run_jobs=[
                JobNames.STYLE_CHECK,
                JobNames.FAST_TEST,
                Build.PACKAGE_ASAN,
                JobNames.STATEFUL_TEST_ASAN,
            ]
        ),
        Labels.CI_SET_REDUCED: LabelConfig(
            run_jobs=[
                job
                for job in JobNames
                if not any(
                    nogo in job
                    for nogo in (
                        "asan",
                        "tsan",
                        "msan",
                        "ubsan",
                        "coverage",
                        # skip build report jobs as not all builds will be done
                        "build check",
                    )
                )
            ]
        ),
    },
    build_config={
        Build.PACKAGE_RELEASE: BuildConfig(
            name=Build.PACKAGE_RELEASE,
            compiler="clang-17",
            package_type="deb",
            static_binary_name="amd64",
            additional_pkgs=True,
        ),
        Build.PACKAGE_AARCH64: BuildConfig(
            name=Build.PACKAGE_AARCH64,
            compiler="clang-17-aarch64",
            package_type="deb",
            static_binary_name="aarch64",
            additional_pkgs=True,
        ),
        Build.PACKAGE_ASAN: BuildConfig(
            name=Build.PACKAGE_ASAN,
            compiler="clang-17",
            sanitizer="address",
            package_type="deb",
        ),
        Build.PACKAGE_UBSAN: BuildConfig(
            name=Build.PACKAGE_UBSAN,
            compiler="clang-17",
            sanitizer="undefined",
            package_type="deb",
        ),
        Build.PACKAGE_TSAN: BuildConfig(
            name=Build.PACKAGE_TSAN,
            compiler="clang-17",
            sanitizer="thread",
            package_type="deb",
        ),
        Build.PACKAGE_MSAN: BuildConfig(
            name=Build.PACKAGE_MSAN,
            compiler="clang-17",
            sanitizer="memory",
            package_type="deb",
        ),
        Build.PACKAGE_DEBUG: BuildConfig(
            name=Build.PACKAGE_DEBUG,
            compiler="clang-17",
            debug_build=True,
            package_type="deb",
            sparse_checkout=True,  # Check that it works with at least one build, see also update-submodules.sh
        ),
        Build.PACKAGE_RELEASE_COVERAGE: BuildConfig(
            name=Build.PACKAGE_RELEASE_COVERAGE,
            compiler="clang-17",
            coverage=True,
            package_type="deb",
        ),
        Build.BINARY_RELEASE: BuildConfig(
            name=Build.BINARY_RELEASE,
            compiler="clang-17",
            package_type="binary",
        ),
        Build.BINARY_TIDY: BuildConfig(
            name=Build.BINARY_TIDY,
            compiler="clang-17",
            debug_build=True,
            package_type="binary",
            static_binary_name="debug-amd64",
            tidy=True,
            comment="clang-tidy is used for static analysis",
        ),
        Build.BINARY_DARWIN: BuildConfig(
            name=Build.BINARY_DARWIN,
            compiler="clang-17-darwin",
            package_type="binary",
            static_binary_name="macos",
        ),
        Build.BINARY_AARCH64: BuildConfig(
            name=Build.BINARY_AARCH64,
            compiler="clang-17-aarch64",
            package_type="binary",
        ),
        Build.BINARY_AARCH64_V80COMPAT: BuildConfig(
            name=Build.BINARY_AARCH64_V80COMPAT,
            compiler="clang-17-aarch64-v80compat",
            package_type="binary",
            static_binary_name="aarch64v80compat",
            comment="For ARMv8.1 and older",
        ),
        Build.BINARY_FREEBSD: BuildConfig(
            name=Build.BINARY_FREEBSD,
            compiler="clang-17-freebsd",
            package_type="binary",
            static_binary_name="freebsd",
        ),
        Build.BINARY_DARWIN_AARCH64: BuildConfig(
            name=Build.BINARY_DARWIN_AARCH64,
            compiler="clang-17-darwin-aarch64",
            package_type="binary",
            static_binary_name="macos-aarch64",
        ),
        Build.BINARY_PPC64LE: BuildConfig(
            name=Build.BINARY_PPC64LE,
            compiler="clang-17-ppc64le",
            package_type="binary",
            static_binary_name="powerpc64le",
        ),
        Build.BINARY_AMD64_COMPAT: BuildConfig(
            name=Build.BINARY_AMD64_COMPAT,
            compiler="clang-17-amd64-compat",
            package_type="binary",
            static_binary_name="amd64compat",
            comment="SSE2-only build",
        ),
        Build.BINARY_AMD64_MUSL: BuildConfig(
            name=Build.BINARY_AMD64_MUSL,
            compiler="clang-17-amd64-musl",
            package_type="binary",
            static_binary_name="amd64musl",
            comment="Build with Musl",
        ),
        Build.BINARY_RISCV64: BuildConfig(
            name=Build.BINARY_RISCV64,
            compiler="clang-17-riscv64",
            package_type="binary",
            static_binary_name="riscv64",
        ),
        Build.BINARY_S390X: BuildConfig(
            name=Build.BINARY_S390X,
            compiler="clang-17-s390x",
            package_type="binary",
            static_binary_name="s390x",
        ),
        Build.FUZZERS: BuildConfig(
            name=Build.FUZZERS,
            compiler="clang-17",
            package_type="fuzzers",
            job_config=fuzzer_build_job_config,
        ),
    },
    builds_report_config={
        JobNames.BUILD_CHECK: BuildReportConfig(
            builds=[
                Build.PACKAGE_RELEASE,
                Build.PACKAGE_AARCH64,
                Build.PACKAGE_ASAN,
                Build.PACKAGE_UBSAN,
                Build.PACKAGE_TSAN,
                Build.PACKAGE_MSAN,
                Build.PACKAGE_DEBUG,
            ]
        ),
        JobNames.BUILD_CHECK_SPECIAL: BuildReportConfig(
            builds=[
                Build.BINARY_TIDY,
                Build.BINARY_DARWIN,
                Build.BINARY_AARCH64,
                Build.BINARY_AARCH64_V80COMPAT,
                Build.BINARY_FREEBSD,
                Build.BINARY_DARWIN_AARCH64,
                Build.BINARY_PPC64LE,
                Build.BINARY_RISCV64,
                Build.BINARY_S390X,
                Build.BINARY_AMD64_COMPAT,
                Build.BINARY_AMD64_MUSL,
                Build.PACKAGE_RELEASE_COVERAGE,
                Build.BINARY_RELEASE,
                Build.FUZZERS,
            ]
        ),
    },
    other_jobs_configs={
        JobNames.DOCKER_SERVER: TestConfig("", job_config=docker_server_job_config),
        JobNames.DOCKER_KEEPER: TestConfig("", job_config=docker_server_job_config),
        JobNames.DOCS_CHECK: TestConfig(
            "",
            job_config=JobConfig(
                digest=DigestConfig(
                    include_paths=["**/*.md", "./docs", "tests/ci/docs_check.py"],
                    docker=["clickhouse/docs-builder"],
                ),
                run_command="docs_check.py",
            ),
        ),
        JobNames.FAST_TEST: TestConfig(
            "",
            job_config=JobConfig(
                pr_only=True,
                digest=DigestConfig(
                    include_paths=["./tests/queries/0_stateless/"],
                    exclude_files=[".md"],
                    docker=["clickhouse/fasttest"],
                ),
            ),
        ),
        JobNames.STYLE_CHECK: TestConfig(
            "",
            job_config=JobConfig(
                run_always=True,
            ),
        ),
        JobNames.BUGFIX_VALIDATE: TestConfig(
            "",
            # we run this check by label - no digest required
            job_config=JobConfig(
                run_by_label="pr-bugfix", run_command="bugfix_validate_check.py"
            ),
        ),
    },
    test_configs={
        JobNames.INSTALL_TEST_AMD: TestConfig(
            Build.PACKAGE_RELEASE, job_config=install_test_params
        ),
        JobNames.INSTALL_TEST_ARM: TestConfig(
            Build.PACKAGE_AARCH64, job_config=install_test_params
        ),
        JobNames.STATEFUL_TEST_ASAN: TestConfig(
            Build.PACKAGE_ASAN, job_config=JobConfig(**stateful_test_common_params)  # type: ignore
        ),
        JobNames.STATEFUL_TEST_TSAN: TestConfig(
            Build.PACKAGE_TSAN, job_config=JobConfig(**stateful_test_common_params)  # type: ignore
        ),
        JobNames.STATEFUL_TEST_MSAN: TestConfig(
            Build.PACKAGE_MSAN, job_config=JobConfig(**stateful_test_common_params)  # type: ignore
        ),
        JobNames.STATEFUL_TEST_UBSAN: TestConfig(
            Build.PACKAGE_UBSAN, job_config=JobConfig(**stateful_test_common_params)  # type: ignore
        ),
        JobNames.STATEFUL_TEST_DEBUG: TestConfig(
            Build.PACKAGE_DEBUG, job_config=JobConfig(**stateful_test_common_params)  # type: ignore
        ),
        JobNames.STATEFUL_TEST_RELEASE: TestConfig(
            Build.PACKAGE_RELEASE, job_config=JobConfig(**stateful_test_common_params)  # type: ignore
        ),
        JobNames.STATEFUL_TEST_RELEASE_COVERAGE: TestConfig(
            Build.PACKAGE_RELEASE_COVERAGE, job_config=JobConfig(**stateful_test_common_params)  # type: ignore
        ),
        JobNames.STATEFUL_TEST_AARCH64: TestConfig(
            Build.PACKAGE_AARCH64, job_config=JobConfig(**stateful_test_common_params)  # type: ignore
        ),
        # Stateful tests for parallel replicas
        JobNames.STATEFUL_TEST_PARALLEL_REPL_RELEASE: TestConfig(
            Build.PACKAGE_RELEASE, job_config=JobConfig(**stateful_test_common_params)  # type: ignore
        ),
        JobNames.STATEFUL_TEST_PARALLEL_REPL_DEBUG: TestConfig(
            Build.PACKAGE_DEBUG, job_config=JobConfig(**stateful_test_common_params)  # type: ignore
        ),
        JobNames.STATEFUL_TEST_PARALLEL_REPL_ASAN: TestConfig(
            Build.PACKAGE_ASAN, job_config=JobConfig(random_bucket="parrepl_with_sanitizer", **stateful_test_common_params)  # type: ignore
        ),
        JobNames.STATEFUL_TEST_PARALLEL_REPL_MSAN: TestConfig(
            Build.PACKAGE_MSAN, job_config=JobConfig(random_bucket="parrepl_with_sanitizer", **stateful_test_common_params)  # type: ignore
        ),
        JobNames.STATEFUL_TEST_PARALLEL_REPL_UBSAN: TestConfig(
            Build.PACKAGE_UBSAN, job_config=JobConfig(random_bucket="parrepl_with_sanitizer", **stateful_test_common_params)  # type: ignore
        ),
        JobNames.STATEFUL_TEST_PARALLEL_REPL_TSAN: TestConfig(
            Build.PACKAGE_TSAN, job_config=JobConfig(random_bucket="parrepl_with_sanitizer", **stateful_test_common_params)  # type: ignore
        ),
        # End stateful tests for parallel replicas
        JobNames.STATELESS_TEST_ASAN: TestConfig(
            Build.PACKAGE_ASAN,
            job_config=JobConfig(num_batches=4, **statless_test_common_params),  # type: ignore
        ),
        JobNames.STATELESS_TEST_TSAN: TestConfig(
            Build.PACKAGE_TSAN,
            job_config=JobConfig(num_batches=5, **statless_test_common_params),  # type: ignore
        ),
        JobNames.STATELESS_TEST_MSAN: TestConfig(
            Build.PACKAGE_MSAN,
            job_config=JobConfig(num_batches=6, **statless_test_common_params),  # type: ignore
        ),
        JobNames.STATELESS_TEST_UBSAN: TestConfig(
            Build.PACKAGE_UBSAN,
            job_config=JobConfig(num_batches=2, **statless_test_common_params),  # type: ignore
        ),
        JobNames.STATELESS_TEST_DEBUG: TestConfig(
            Build.PACKAGE_DEBUG,
            job_config=JobConfig(num_batches=5, **statless_test_common_params),  # type: ignore
        ),
        JobNames.STATELESS_TEST_RELEASE: TestConfig(
            Build.PACKAGE_RELEASE, job_config=JobConfig(**statless_test_common_params)  # type: ignore
        ),
        JobNames.STATELESS_TEST_RELEASE_COVERAGE: TestConfig(
            Build.PACKAGE_RELEASE_COVERAGE,
            job_config=JobConfig(num_batches=6, **statless_test_common_params),  # type: ignore
        ),
        JobNames.STATELESS_TEST_AARCH64: TestConfig(
            Build.PACKAGE_AARCH64, job_config=JobConfig(**statless_test_common_params)  # type: ignore
        ),
        JobNames.STATELESS_TEST_ANALYZER_S3_REPLICATED_RELEASE: TestConfig(
            Build.PACKAGE_RELEASE,
            job_config=JobConfig(num_batches=4, **statless_test_common_params),  # type: ignore
        ),
        JobNames.STATELESS_TEST_S3_DEBUG: TestConfig(
            Build.PACKAGE_DEBUG,
            job_config=JobConfig(num_batches=6, **statless_test_common_params),  # type: ignore
        ),
        JobNames.STATELESS_TEST_S3_TSAN: TestConfig(
            Build.PACKAGE_TSAN,
            job_config=JobConfig(num_batches=5, **statless_test_common_params),  # type: ignore
        ),
        JobNames.STRESS_TEST_DEBUG: TestConfig(
            Build.PACKAGE_DEBUG, job_config=JobConfig(**stress_test_common_params)  # type: ignore
        ),
        JobNames.STRESS_TEST_TSAN: TestConfig(
            Build.PACKAGE_TSAN, job_config=JobConfig(**stress_test_common_params)  # type: ignore
        ),
        JobNames.STRESS_TEST_ASAN: TestConfig(
            Build.PACKAGE_ASAN, job_config=JobConfig(random_bucket="stress_with_sanitizer", **stress_test_common_params)  # type: ignore
        ),
        JobNames.STRESS_TEST_UBSAN: TestConfig(
            Build.PACKAGE_UBSAN, job_config=JobConfig(random_bucket="stress_with_sanitizer", **stress_test_common_params)  # type: ignore
        ),
        JobNames.STRESS_TEST_MSAN: TestConfig(
            Build.PACKAGE_MSAN, job_config=JobConfig(random_bucket="stress_with_sanitizer", **stress_test_common_params)  # type: ignore
        ),
        JobNames.UPGRADE_TEST_ASAN: TestConfig(
            Build.PACKAGE_ASAN, job_config=JobConfig(pr_only=True, random_bucket="upgrade_with_sanitizer", **upgrade_test_common_params)  # type: ignore
        ),
        JobNames.UPGRADE_TEST_TSAN: TestConfig(
            Build.PACKAGE_TSAN, job_config=JobConfig(pr_only=True, random_bucket="upgrade_with_sanitizer", **upgrade_test_common_params)  # type: ignore
        ),
        JobNames.UPGRADE_TEST_MSAN: TestConfig(
            Build.PACKAGE_MSAN, job_config=JobConfig(pr_only=True, random_bucket="upgrade_with_sanitizer", **upgrade_test_common_params)  # type: ignore
        ),
        JobNames.UPGRADE_TEST_DEBUG: TestConfig(
            Build.PACKAGE_DEBUG, job_config=JobConfig(pr_only=True, **upgrade_test_common_params)  # type: ignore
        ),
        JobNames.INTEGRATION_TEST_ASAN: TestConfig(
            Build.PACKAGE_ASAN,
            job_config=JobConfig(num_batches=4, **integration_test_common_params, release_only=True),  # type: ignore
        ),
        JobNames.INTEGRATION_TEST_ASAN_ANALYZER: TestConfig(
            Build.PACKAGE_ASAN,
            job_config=JobConfig(num_batches=6, **integration_test_common_params),  # type: ignore
        ),
        JobNames.INTEGRATION_TEST_TSAN: TestConfig(
            Build.PACKAGE_TSAN,
            job_config=JobConfig(num_batches=6, **integration_test_common_params),  # type: ignore
        ),
        JobNames.INTEGRATION_TEST_ARM: TestConfig(
            Build.PACKAGE_AARCH64,
            # add [run_by_label="test arm"] to not run in regular pr workflow by default
            job_config=JobConfig(num_batches=6, **integration_test_common_params, run_by_label="test arm"),  # type: ignore
        ),
        JobNames.INTEGRATION_TEST: TestConfig(
            Build.PACKAGE_RELEASE,
            job_config=JobConfig(num_batches=4, **integration_test_common_params, release_only=True),  # type: ignore
        ),
        JobNames.INTEGRATION_TEST_FLAKY: TestConfig(
            Build.PACKAGE_ASAN, job_config=JobConfig(pr_only=True, **integration_test_common_params)  # type: ignore
        ),
        JobNames.COMPATIBILITY_TEST: TestConfig(
            Build.PACKAGE_RELEASE,
            job_config=JobConfig(
                required_on_release_branch=True, **compatibility_test_common_params  # type: ignore
            ),
        ),
        JobNames.COMPATIBILITY_TEST_ARM: TestConfig(
            Build.PACKAGE_AARCH64,
            job_config=JobConfig(
                required_on_release_branch=True, **compatibility_test_common_params  # type: ignore
            ),
        ),
        JobNames.UNIT_TEST: TestConfig(
            Build.BINARY_RELEASE, job_config=JobConfig(**unit_test_common_params)  # type: ignore
        ),
        JobNames.UNIT_TEST_ASAN: TestConfig(
            Build.PACKAGE_ASAN, job_config=JobConfig(**unit_test_common_params)  # type: ignore
        ),
<<<<<<< HEAD
        JobNames.INTEGRATION_TEST_TSAN: CommonJobConfigs.INTEGRATION_TEST.with_properties(
            required_builds=[BuildNames.PACKAGE_TSAN],
            num_batches=6,
            timeout=9000,  # the job timed out with default value (7200)
=======
        JobNames.UNIT_TEST_MSAN: TestConfig(
            Build.PACKAGE_MSAN, job_config=JobConfig(**unit_test_common_params)  # type: ignore
>>>>>>> 70c72a74
        ),
        JobNames.UNIT_TEST_TSAN: TestConfig(
            Build.PACKAGE_TSAN, job_config=JobConfig(**unit_test_common_params)  # type: ignore
        ),
        JobNames.UNIT_TEST_UBSAN: TestConfig(
            Build.PACKAGE_UBSAN, job_config=JobConfig(**unit_test_common_params)  # type: ignore
        ),
        JobNames.AST_FUZZER_TEST_DEBUG: TestConfig(
            Build.PACKAGE_DEBUG, job_config=JobConfig(**astfuzzer_test_common_params)  # type: ignore
        ),
        JobNames.AST_FUZZER_TEST_ASAN: TestConfig(
            Build.PACKAGE_ASAN, job_config=JobConfig(**astfuzzer_test_common_params)  # type: ignore
        ),
        JobNames.AST_FUZZER_TEST_MSAN: TestConfig(
            Build.PACKAGE_MSAN, job_config=JobConfig(**astfuzzer_test_common_params)  # type: ignore
        ),
        JobNames.AST_FUZZER_TEST_TSAN: TestConfig(
            Build.PACKAGE_TSAN, job_config=JobConfig(**astfuzzer_test_common_params)  # type: ignore
        ),
        JobNames.AST_FUZZER_TEST_UBSAN: TestConfig(
            Build.PACKAGE_UBSAN, job_config=JobConfig(**astfuzzer_test_common_params)  # type: ignore
        ),
        JobNames.STATELESS_TEST_FLAKY_ASAN: TestConfig(
            # replace to non-default
            Build.PACKAGE_ASAN,
            job_config=JobConfig(pr_only=True, **{**statless_test_common_params, "timeout": 3600}),  # type: ignore
        ),
        JobNames.JEPSEN_KEEPER: TestConfig(
            Build.BINARY_RELEASE,
            job_config=JobConfig(
                run_by_label="jepsen-test", run_command="jepsen_check.py keeper"
            ),
        ),
        JobNames.JEPSEN_SERVER: TestConfig(
            Build.BINARY_RELEASE,
            job_config=JobConfig(
                run_by_label="jepsen-test", run_command="jepsen_check.py server"
            ),
        ),
        JobNames.PERFORMANCE_TEST_AMD64: TestConfig(
            Build.PACKAGE_RELEASE,
            job_config=JobConfig(num_batches=4, **perf_test_common_params),  # type: ignore
        ),
        JobNames.PERFORMANCE_TEST_ARM64: TestConfig(
            Build.PACKAGE_AARCH64,
            job_config=JobConfig(num_batches=4, run_by_label="pr-performance", **perf_test_common_params),  # type: ignore
        ),
        JobNames.SQLANCER: TestConfig(
            Build.PACKAGE_RELEASE, job_config=sqllancer_test_common_params
        ),
        JobNames.SQLANCER_DEBUG: TestConfig(
            Build.PACKAGE_DEBUG, job_config=sqllancer_test_common_params
        ),
        JobNames.SQL_LOGIC_TEST: TestConfig(
            Build.PACKAGE_RELEASE, job_config=sqllogic_test_params
        ),
        JobNames.SQLTEST: TestConfig(Build.PACKAGE_RELEASE, job_config=sql_test_params),
        JobNames.CLCIKBENCH_TEST: TestConfig(
            Build.PACKAGE_RELEASE, job_config=JobConfig(**clickbench_test_params)  # type: ignore
        ),
        JobNames.CLCIKBENCH_TEST_ARM: TestConfig(
            Build.PACKAGE_AARCH64, job_config=JobConfig(**clickbench_test_params)  # type: ignore
        ),
        JobNames.LIBFUZZER_TEST: TestConfig(
            Build.FUZZERS,
            job_config=JobConfig(
                run_by_label=Labels.libFuzzer,
                timeout=10800,
                run_command='libfuzzer_test_check.py "$CHECK_NAME" 10800',
            ),
        ),  # type: ignore
    },
)
CI_CONFIG.validate()


# checks required by Mergeable Check
REQUIRED_CHECKS = [
    "PR Check",
    "A Sync",  # Cloud sync
    JobNames.BUILD_CHECK,
    JobNames.BUILD_CHECK_SPECIAL,
    JobNames.DOCS_CHECK,
    JobNames.FAST_TEST,
    JobNames.STATEFUL_TEST_RELEASE,
    JobNames.STATELESS_TEST_RELEASE,
    JobNames.STYLE_CHECK,
    JobNames.UNIT_TEST_ASAN,
    JobNames.UNIT_TEST_MSAN,
    JobNames.UNIT_TEST,
    JobNames.UNIT_TEST_TSAN,
    JobNames.UNIT_TEST_UBSAN,
    JobNames.INTEGRATION_TEST_ASAN_ANALYZER,
    JobNames.STATELESS_TEST_ANALYZER_S3_REPLICATED_RELEASE,
]


@dataclass
class CheckDescription:
    name: str
    description: str  # the check descriptions, will be put into the status table
    match_func: Callable[[str], bool]  # the function to check vs the commit status

    def __hash__(self) -> int:
        return hash(self.name + self.description)


CHECK_DESCRIPTIONS = [
    CheckDescription(
        "AST fuzzer",
        "Runs randomly generated queries to catch program errors. "
        "The build type is optionally given in parenthesis. "
        "If it fails, ask a maintainer for help",
        lambda x: x.startswith("AST fuzzer"),
    ),
    CheckDescription(
        JobNames.BUGFIX_VALIDATE,
        "Checks that either a new test (functional or integration) or there "
        "some changed tests that fail with the binary built on master branch",
        lambda x: x == JobNames.BUGFIX_VALIDATE,
    ),
    CheckDescription(
        "CI running",
        "A meta-check that indicates the running CI. Normally, it's in <b>success</b> or "
        "<b>pending</b> state. The failed status indicates some problems with the PR",
        lambda x: x == "CI running",
    ),
    CheckDescription(
        "ClickHouse build check",
        "Builds ClickHouse in various configurations for use in further steps. "
        "You have to fix the builds that fail. Build logs often has enough "
        "information to fix the error, but you might have to reproduce the failure "
        "locally. The <b>cmake</b> options can be found in the build log, grepping for "
        '<b>cmake</b>. Use these options and follow the <a href="'
        'https://clickhouse.com/docs/en/development/build">general build process</a>',
        lambda x: x.startswith("ClickHouse") and x.endswith("build check"),
    ),
    CheckDescription(
        "Compatibility check",
        "Checks that <b>clickhouse</b> binary runs on distributions with old libc "
        "versions. If it fails, ask a maintainer for help",
        lambda x: x.startswith("Compatibility check"),
    ),
    CheckDescription(
        JobNames.DOCKER_SERVER,
        "The check to build and optionally push the mentioned image to docker hub",
        lambda x: x.startswith("Docker server"),
    ),
    CheckDescription(
        JobNames.DOCKER_KEEPER,
        "The check to build and optionally push the mentioned image to docker hub",
        lambda x: x.startswith("Docker keeper"),
    ),
    CheckDescription(
        JobNames.DOCS_CHECK,
        "Builds and tests the documentation",
        lambda x: x == JobNames.DOCS_CHECK,
    ),
    CheckDescription(
        JobNames.FAST_TEST,
        "Normally this is the first check that is ran for a PR. It builds ClickHouse "
        'and runs most of <a href="https://clickhouse.com/docs/en/development/tests'
        '#functional-tests">stateless functional tests</a>, '
        "omitting some. If it fails, further checks are not started until it is fixed. "
        "Look at the report to see which tests fail, then reproduce the failure "
        'locally as described <a href="https://clickhouse.com/docs/en/development/'
        'tests#functional-test-locally">here</a>',
        lambda x: x == JobNames.FAST_TEST,
    ),
    CheckDescription(
        "Flaky tests",
        "Checks if new added or modified tests are flaky by running them repeatedly, "
        "in parallel, with more randomization. Functional tests are run 100 times "
        "with address sanitizer, and additional randomization of thread scheduling. "
        "Integrational tests are run up to 10 times. If at least once a new test has "
        "failed, or was too long, this check will be red. We don't allow flaky tests, "
        'read <a href="https://clickhouse.com/blog/decorating-a-christmas-tree-with-'
        'the-help-of-flaky-tests/">the doc</a>',
        lambda x: "tests flaky check" in x,
    ),
    CheckDescription(
        "Install packages",
        "Checks that the built packages are installable in a clear environment",
        lambda x: x.startswith("Install packages ("),
    ),
    CheckDescription(
        "Integration tests",
        "The integration tests report. In parenthesis the package type is given, "
        "and in square brackets are the optional part/total tests",
        lambda x: x.startswith("Integration tests ("),
    ),
    CheckDescription(
        "Mergeable Check",
        "Checks if all other necessary checks are successful",
        lambda x: x == "Mergeable Check",
    ),
    CheckDescription(
        "Performance Comparison",
        "Measure changes in query performance. The performance test report is "
        'described in detail <a href="https://github.com/ClickHouse/ClickHouse/tree'
        '/master/docker/test/performance-comparison#how-to-read-the-report">here</a>. '
        "In square brackets are the optional part/total tests",
        lambda x: x.startswith("Performance Comparison"),
    ),
    CheckDescription(
        "Push to Dockerhub",
        "The check for building and pushing the CI related docker images to docker hub",
        lambda x: x.startswith("Push") and "to Dockerhub" in x,
    ),
    CheckDescription(
        "Sqllogic",
        "Run clickhouse on the "
        '<a href="https://www.sqlite.org/sqllogictest">sqllogic</a> '
        "test set against sqlite and checks that all statements are passed",
        lambda x: x.startswith("Sqllogic test"),
    ),
    CheckDescription(
        "SQLancer",
        "Fuzzing tests that detect logical bugs with "
        '<a href="https://github.com/sqlancer/sqlancer">SQLancer</a> tool',
        lambda x: x.startswith("SQLancer"),
    ),
    CheckDescription(
        "Stateful tests",
        "Runs stateful functional tests for ClickHouse binaries built in various "
        "configurations -- release, debug, with sanitizers, etc",
        lambda x: x.startswith("Stateful tests ("),
    ),
    CheckDescription(
        "Stateless tests",
        "Runs stateless functional tests for ClickHouse binaries built in various "
        "configurations -- release, debug, with sanitizers, etc",
        lambda x: x.startswith("Stateless tests ("),
    ),
    CheckDescription(
        "Stress test",
        "Runs stateless functional tests concurrently from several clients to detect "
        "concurrency-related errors",
        lambda x: x.startswith("Stress test ("),
    ),
    CheckDescription(
        JobNames.STYLE_CHECK,
        "Runs a set of checks to keep the code style clean. If some of tests failed, "
        "see the related log from the report",
        lambda x: x == JobNames.STYLE_CHECK,
    ),
    CheckDescription(
        "Unit tests",
        "Runs the unit tests for different release types",
        lambda x: x.startswith("Unit tests ("),
    ),
    CheckDescription(
        "Upgrade check",
        "Runs stress tests on server version from last release and then tries to "
        "upgrade it to the version from the PR. It checks if the new server can "
        "successfully startup without any errors, crashes or sanitizer asserts",
        lambda x: x.startswith("Upgrade check ("),
    ),
    CheckDescription(
        "ClickBench",
        "Runs [ClickBench](https://github.com/ClickHouse/ClickBench/) with instant-attach table",
        lambda x: x.startswith("ClickBench"),
    ),
    CheckDescription(
        "Falback for unknown",
        "There's no description for the check yet, please add it to "
        "tests/ci/ci_config.py:CHECK_DESCRIPTIONS",
        lambda x: True,
    ),
]


def main() -> None:
    parser = ArgumentParser(
        formatter_class=ArgumentDefaultsHelpFormatter,
        description="The script provides build config for GITHUB_ENV or shell export",
    )
    parser.add_argument("--build-name", help="the build config to export")
    parser.add_argument(
        "--export",
        action="store_true",
        help="if set, the ENV parameters are provided for shell export",
    )
    args = parser.parse_args()
    build_config = CI_CONFIG.build_config.get(args.build_name)
    if build_config:
        print(build_config.export_env(args.export))


if __name__ == "__main__":
    main()<|MERGE_RESOLUTION|>--- conflicted
+++ resolved
@@ -1267,15 +1267,8 @@
         JobNames.UNIT_TEST_ASAN: TestConfig(
             Build.PACKAGE_ASAN, job_config=JobConfig(**unit_test_common_params)  # type: ignore
         ),
-<<<<<<< HEAD
-        JobNames.INTEGRATION_TEST_TSAN: CommonJobConfigs.INTEGRATION_TEST.with_properties(
-            required_builds=[BuildNames.PACKAGE_TSAN],
-            num_batches=6,
-            timeout=9000,  # the job timed out with default value (7200)
-=======
         JobNames.UNIT_TEST_MSAN: TestConfig(
             Build.PACKAGE_MSAN, job_config=JobConfig(**unit_test_common_params)  # type: ignore
->>>>>>> 70c72a74
         ),
         JobNames.UNIT_TEST_TSAN: TestConfig(
             Build.PACKAGE_TSAN, job_config=JobConfig(**unit_test_common_params)  # type: ignore
