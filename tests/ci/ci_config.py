--- conflicted
+++ resolved
@@ -206,26 +206,6 @@
             static_binary_name="amd64compat",
             comment="SSE2-only build",
         ),
-<<<<<<< HEAD
-        "binary_riscv64": BuildConfig(
-            name="binary_riscv64",
-            compiler="clang-17-riscv64",
-            package_type="binary",
-            static_binary_name="riscv64",
-        ),
-        "binary_s390x": BuildConfig(
-            name="binary_s390x",
-            compiler="clang-17-s390x",
-            package_type="binary",
-            static_binary_name="s390x",
-        ),
-        "fuzzers": BuildConfig(
-            name="fuzzers",
-            compiler="clang-17",
-            package_type="fuzzers",
-        ),
-=======
->>>>>>> 8edc760e
     },
     builds_report_config={
         "ClickHouse build check": [
