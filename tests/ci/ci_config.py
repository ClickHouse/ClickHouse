--- conflicted
+++ resolved
@@ -211,17 +211,13 @@
     "tests_config": {
         # required_build - build name for artifacts
         # force_tests - force success status for tests
-<<<<<<< HEAD
         "Install packages (amd64)": {
             "required_build": "package_release",
         },
         "Install packages (arm64)": {
             "required_build": "package_aarch64",
         },
-        "Stateful tests (asan)": {
-=======
         "Stateful tests (address, actions)": {
->>>>>>> 6085ffd8
             "required_build": "package_asan",
         },
         "Stateful tests (thread, actions)": {
