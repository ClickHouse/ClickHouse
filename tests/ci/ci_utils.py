--- conflicted
+++ resolved
@@ -42,6 +42,7 @@
         .replace("(", "")
         .replace(")", "")
         .replace(",", "")
+        .replace(":", "_")
     )
     return normalized_string
 
@@ -89,229 +90,8 @@
         print("Timeout expired")
         raise TimeoutError("Job's KILL_TIMEOUT expired")
 
-<<<<<<< HEAD
-                # Check if there is a next page
-                url = response.links.get("next", {}).get("url")
-            else:
-                break
 
-        return ""
-
-    @staticmethod
-    def get_failed_statuses(token: str, commit_sha: str) -> Optional[List]:
-        assert len(token) == 40
-        assert len(commit_sha) == 40
-        assert Utils.is_hex(commit_sha)
-        assert not Utils.is_hex(token)
-
-        status_dict = {}  # type: Dict[str, Dict]
-        url = f"https://api.github.com/repos/{Envs.GITHUB_REPOSITORY}/commits/{commit_sha}/statuses"
-        headers = {
-            "Authorization": f"token {token}",
-            "Accept": "application/vnd.github.v3+json",
-        }
-
-        while url:
-            response = requests.get(url, headers=headers, timeout=5)
-            if response.status_code == 200:
-                statuses = response.json()
-                for status in statuses:
-                    context = status["context"]
-                    updated_at = status["updated_at"]
-                    state = status["state"]
-
-                    # Update if context is new or timestamp is newer
-                    if (
-                        context not in status_dict
-                        or status_dict[context]["updated_at"] < updated_at
-                    ):
-                        status_dict[context] = {
-                            "state": state,
-                            "updated_at": updated_at,
-                        }
-            else:
-                print("ERROR: Failed to get CI statuses")
-                return None
-
-            # Check if there is a next page
-            url = response.links.get("next", {}).get("url", "")
-
-        # Collect failed statuses
-        failed_statuses = [
-            context
-            for context, data in status_dict.items()
-            if data["state"] not in (GH.ActionStatuses.SUCCESS,)
-        ]
-
-        return failed_statuses
-
-    @staticmethod
-    def check_wf_completed(token: str, commit_sha: str) -> bool:
-        headers = {
-            "Authorization": f"token {token}",
-            "Accept": "application/vnd.github.v3+json",
-        }
-        url = f"https://api.github.com/repos/{Envs.GITHUB_REPOSITORY}/commits/{commit_sha}/check-runs?per_page={100}"
-
-        for i in range(3):
-            try:
-                response = requests.get(url, headers=headers, timeout=5)
-                response.raise_for_status()
-                # assert "next" not in response.links, "Response truncated"
-
-                data = response.json()
-                assert data["check_runs"], "?"
-
-                for check in data["check_runs"]:
-                    if check["status"] != "completed":
-                        print(
-                            f"   Check workflow status: Check not completed [{check['name']}]"
-                        )
-                        return False
-                return True
-            except Exception as e:
-                print(f"ERROR: exception after attempt [{i}]: {e}")
-                time.sleep(1)
-
-        return False
-
-    @staticmethod
-    def get_pr_url_by_branch(branch, repo=None):
-        repo = repo or Envs.GITHUB_REPOSITORY
-        get_url_cmd = f"gh pr list --repo {repo} --head {branch} --json url --jq '.[0].url' --state open"
-        url = Shell.get_output(get_url_cmd)
-        if not url:
-            print(f"WARNING: No open PR found, branch [{branch}] - search for merged")
-            get_url_cmd = f"gh pr list --repo {repo} --head {branch} --json url --jq '.[0].url' --state merged"
-            url = Shell.get_output(get_url_cmd)
-        if not url:
-            print(f"ERROR: PR nor found, branch [{branch}]")
-        return url
-
-    @staticmethod
-    def is_latest_release_branch(branch):
-        latest_branch = Shell.get_output(
-            'gh pr list --label release --repo ClickHouse/ClickHouse --search "sort:created" -L1 --json headRefName'
-        )
-        if latest_branch:
-            latest_branch = json.loads(latest_branch)[0]["headRefName"]
-        print(
-            f"Latest branch [{latest_branch}], release branch [{branch}], release latest [{latest_branch == branch}]"
-        )
-        return latest_branch == branch
-
-
-class Shell:
-    @classmethod
-    def get_output_or_raise(cls, command):
-        return cls.get_output(command, strict=True)
-
-    @classmethod
-    def get_output(cls, command, strict=False):
-        res = subprocess.run(
-            command,
-            shell=True,
-            stdout=subprocess.PIPE,
-            stderr=subprocess.PIPE,
-            text=True,
-            check=strict,
-        )
-        return res.stdout.strip()
-
-    @classmethod
-    def check(
-        cls,
-        command,
-        strict=False,
-        verbose=False,
-        dry_run=False,
-        stdin_str=None,
-        **kwargs,
-    ):
-        if dry_run:
-            print(f"Dry-ryn. Would run command [{command}]")
-            return True
-        if verbose:
-            print(f"Run command [{command}]")
-        with subprocess.Popen(
-            command,
-            shell=True,
-            stderr=subprocess.STDOUT,
-            stdout=subprocess.PIPE,
-            stdin=subprocess.PIPE if stdin_str else None,
-            universal_newlines=True,
-            start_new_session=True,
-            bufsize=1,
-            errors="backslashreplace",
-            **kwargs,
-        ) as proc:
-            if stdin_str:
-                proc.communicate(input=stdin_str)
-            elif proc.stdout:
-                for line in proc.stdout:
-                    sys.stdout.write(line)
-            proc.wait()
-            retcode = proc.returncode
-            if strict:
-                assert retcode == 0
-        return retcode == 0
-
-
-class Utils:
-    @staticmethod
-    def get_failed_tests_number(description: str) -> Optional[int]:
-        description = description.lower()
-
-        pattern = r"fail:\s*(\d+)\s*(?=,|$)"
-        match = re.search(pattern, description)
-        if match:
-            return int(match.group(1))
-        return None
-
-    @staticmethod
-    def is_killed_with_oom():
-        if Shell.check(
-            "sudo dmesg -T | grep -q -e 'Out of memory: Killed process' -e 'oom_reaper: reaped process' -e 'oom-kill:constraint=CONSTRAINT_NONE'"
-        ):
-            return True
-        return False
-
-    @staticmethod
-    def clear_dmesg():
-        Shell.check("sudo dmesg --clear", verbose=True)
-
-    @staticmethod
-    def is_hex(s):
-        try:
-            int(s, 16)
-            return True
-        except ValueError:
-            return False
-
-    @staticmethod
-    def normalize_string(string: str) -> str:
-        res = string.lower()
-        for r in (
-            (" ", "_"),
-            ("(", "_"),
-            (")", "_"),
-            (",", "_"),
-            ("/", "_"),
-            ("-", "_"),
-            (":", "_"),
-        ):
-            res = res.replace(*r)
-        return res
-
-    @staticmethod
-    def is_job_triggered_manually():
-        return (
-            "robot" not in Envs.GITHUB_ACTOR
-            and "clickhouse-ci" not in Envs.GITHUB_ACTOR
-        )
-=======
     kill_timeout = int(os.getenv("KILL_TIMEOUT", "0"))
     assert kill_timeout > 0, "kill timeout must be provided in KILL_TIMEOUT env"
     signal.signal(signal.SIGALRM, timeout_handler)
-    signal.alarm(kill_timeout)
->>>>>>> 8c72c9ae
+    signal.alarm(kill_timeout)