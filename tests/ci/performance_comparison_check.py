--- conflicted
+++ resolved
@@ -54,23 +54,10 @@
 
 def main():
     logging.basicConfig(level=logging.INFO)
-<<<<<<< HEAD
-
-    stopwatch = Stopwatch()
-
     temp_path = Path(TEMP_PATH)
     temp_path.mkdir(parents=True, exist_ok=True)
     repo_tests_path = Path(REPO_COPY, "tests")
     reports_path = Path(REPORTS_PATH)
-=======
-    temp_path = os.getenv("TEMP_PATH", os.path.abspath("."))
-    repo_path = os.getenv("REPO_COPY", os.path.abspath("../../"))
-    repo_tests_path = os.path.join(repo_path, "tests")
-    ramdrive_path = os.getenv("RAMDRIVE_PATH", os.path.join(temp_path, "ramdrive"))
-    # currently unused, doesn't make tests more stable
-    ramdrive_size = os.getenv("RAMDRIVE_SIZE", "0G")
-    reports_path = os.getenv("REPORTS_PATH", "./reports")
->>>>>>> 7f039bfe
 
     check_name = sys.argv[1]
     required_build = CI_CONFIG.test_configs[check_name].required_build
@@ -164,12 +151,8 @@
     )
     logging.info("Going to run command %s", run_command)
 
-<<<<<<< HEAD
     run_log_path = temp_path / "run.log"
     compare_log_path = result_path / "compare.log"
-=======
-    run_log_path = os.path.join(temp_path, "run.log")
->>>>>>> 7f039bfe
 
     popen_env = os.environ.copy()
     popen_env.update(env_extra)
@@ -183,23 +166,12 @@
     subprocess.check_call(f"sudo chown -R ubuntu:ubuntu {temp_path}", shell=True)
 
     paths = {
-<<<<<<< HEAD
         "compare.log": compare_log_path,
         "output.7z": result_path / "output.7z",
         "report.html": result_path / "report.html",
         "all-queries.html": result_path / "all-queries.html",
         "queries.rep": result_path / "queries.rep",
         "all-query-metrics.tsv": result_path / "report/all-query-metrics.tsv",
-=======
-        "compare.log": os.path.join(result_path, "compare.log"),
-        "output.7z": os.path.join(result_path, "output.7z"),
-        "report.html": os.path.join(result_path, "report.html"),
-        "all-queries.html": os.path.join(result_path, "all-queries.html"),
-        "queries.rep": os.path.join(result_path, "queries.rep"),
-        "all-query-metrics.tsv": os.path.join(
-            result_path, "report/all-query-metrics.tsv"
-        ),
->>>>>>> 7f039bfe
         "run.log": run_log_path,
     }
 
@@ -223,16 +195,6 @@
     except Exception:
         traceback.print_exc()
 
-<<<<<<< HEAD
-    def too_many_slow(msg):
-        match = re.search(r"(|.* )(\d+) slower.*", msg)
-        # This threshold should be synchronized with the value in
-        # https://github.com/ClickHouse/ClickHouse/blob/master/docker/test/performance-comparison/report.py#L629
-        threshold = 5
-        return int(match.group(2).strip()) > threshold if match else False
-
-=======
->>>>>>> 7f039bfe
     # Try to fetch status from the report.
     status = ""
     message = ""
