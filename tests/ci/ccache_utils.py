--- conflicted
+++ resolved
@@ -10,11 +10,8 @@
 import requests
 
 from compress_files import decompress_fast, compress_fast
-<<<<<<< HEAD
 from env_helper import S3_DOWNLOAD, S3_BUILDS_BUCKET
 from s3_helper import S3Helper
-=======
->>>>>>> daed60c0
 
 DOWNLOAD_RETRIES_COUNT = 5
 
@@ -61,7 +58,6 @@
 
 
 def get_ccache_if_not_exists(
-<<<<<<< HEAD
     path_to_ccache_dir: str,
     s3_helper: S3Helper,
     current_pr_number: int,
@@ -76,13 +72,6 @@
     if release_pr:
         prs_to_check.append(release_pr)
     ccache_pr = -1
-=======
-    path_to_ccache_dir, s3_helper, current_pr_number, temp_path
-):
-    ccache_name = os.path.basename(path_to_ccache_dir)
-    cache_found = False
-    prs_to_check = [current_pr_number]
->>>>>>> daed60c0
     if current_pr_number != 0:
         prs_to_check.append(0)
     for pr_number in prs_to_check:
