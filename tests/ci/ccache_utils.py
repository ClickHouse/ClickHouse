#!/usr/bin/env python3

import logging
import time
import sys
import os
import shutil
from pathlib import Path

import requests

from compress_files import decompress_fast, compress_fast
<<<<<<< HEAD
from env_helper import S3_DOWNLOAD, S3_BUILDS_BUCKET
from s3_helper import S3Helper
=======
>>>>>>> a1588a4b

DOWNLOAD_RETRIES_COUNT = 5


def dowload_file_with_progress(url, path):
    logging.info("Downloading from %s to temp path %s", url, path)
    for i in range(DOWNLOAD_RETRIES_COUNT):
        try:
            with open(path, "wb") as f:
                response = requests.get(url, stream=True)
                response.raise_for_status()
                total_length = response.headers.get("content-length")
                if total_length is None or int(total_length) == 0:
                    logging.info(
                        "No content-length, will download file without progress"
                    )
                    f.write(response.content)
                else:
                    dl = 0
                    total_length = int(total_length)
                    logging.info("Content length is %ld bytes", total_length)
                    for data in response.iter_content(chunk_size=4096):
                        dl += len(data)
                        f.write(data)
                        if sys.stdout.isatty():
                            done = int(50 * dl / total_length)
                            percent = int(100 * float(dl) / total_length)
                            eq_str = "=" * done
                            space_str = " " * (50 - done)
                            sys.stdout.write(f"\r[{eq_str}{space_str}] {percent}%")
                            sys.stdout.flush()
            break
        except Exception as ex:
            sys.stdout.write("\n")
            time.sleep(3)
            logging.info("Exception while downloading %s, retry %s", ex, i + 1)
            if os.path.exists(path):
                os.remove(path)
    else:
        raise Exception(f"Cannot download dataset from {url}, all retries exceeded")

    sys.stdout.write("\n")
    logging.info("Downloading finished")


def get_ccache_if_not_exists(
    path_to_ccache_dir: str,
    s3_helper: S3Helper,
    current_pr_number: int,
    temp_path: str,
    release_pr: int,
) -> int:
    """returns: number of PR for downloaded PR. -1 if ccache not found"""
    ccache_name = os.path.basename(path_to_ccache_dir)
    cache_found = False
    prs_to_check = [current_pr_number]
    # Release PR is either 0 or defined
    if release_pr:
        prs_to_check.append(release_pr)
    ccache_pr = -1
    if current_pr_number != 0:
        prs_to_check.append(0)
    for pr_number in prs_to_check:
        logging.info("Searching cache for pr %s", pr_number)
        s3_path_prefix = str(pr_number) + "/ccaches"
        objects = s3_helper.list_prefix(s3_path_prefix)
        logging.info("Found %s objects for pr", len(objects))
        for obj in objects:
            if ccache_name in obj:
                logging.info("Found ccache on path %s", obj)
                url = "https://s3.amazonaws.com/clickhouse-builds/" + obj
                compressed_cache = os.path.join(temp_path, os.path.basename(obj))
                dowload_file_with_progress(url, compressed_cache)

                path_to_decompress = str(Path(path_to_ccache_dir).parent)
                if not os.path.exists(path_to_decompress):
                    os.makedirs(path_to_decompress)

                if os.path.exists(path_to_ccache_dir):
                    shutil.rmtree(path_to_ccache_dir)
                    logging.info("Ccache already exists, removing it")

                logging.info("Decompressing cache to path %s", path_to_decompress)
                decompress_fast(compressed_cache, path_to_decompress)
                logging.info("Files on path %s", os.listdir(path_to_decompress))
                cache_found = True
                ccache_pr = pr_number
                break
        if cache_found:
            break

    if not cache_found:
        logging.info("ccache not found anywhere, cannot download anything :(")
        if os.path.exists(path_to_ccache_dir):
            logging.info("But at least we have some local cache")
    else:
        logging.info("ccache downloaded")

    return ccache_pr


def upload_ccache(path_to_ccache_dir, s3_helper, current_pr_number, temp_path):
    logging.info("Uploading cache %s for pr %s", path_to_ccache_dir, current_pr_number)
    ccache_name = os.path.basename(path_to_ccache_dir)
    compressed_cache_path = os.path.join(temp_path, ccache_name + ".tar.gz")
    compress_fast(path_to_ccache_dir, compressed_cache_path)

    s3_path = (
        str(current_pr_number) + "/ccaches/" + os.path.basename(compressed_cache_path)
    )
    logging.info("Will upload %s to path %s", compressed_cache_path, s3_path)
    s3_helper.upload_build_file_to_s3(compressed_cache_path, s3_path)
    logging.info("Upload finished")<|MERGE_RESOLUTION|>--- conflicted
+++ resolved
@@ -10,11 +10,8 @@
 import requests
 
 from compress_files import decompress_fast, compress_fast
-<<<<<<< HEAD
 from env_helper import S3_DOWNLOAD, S3_BUILDS_BUCKET
 from s3_helper import S3Helper
-=======
->>>>>>> a1588a4b
 
 DOWNLOAD_RETRIES_COUNT = 5
 
