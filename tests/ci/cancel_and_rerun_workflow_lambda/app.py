#!/usr/bin/env python3

from collections import namedtuple
from typing import Any, Dict, List
from threading import Thread
from queue import Queue
import json
import os
import time

import jwt
import requests  # type: ignore
import boto3  # type: ignore

NEED_RERUN_OR_CANCELL_WORKFLOWS = {
    "PullRequestCI",
    "DocsCheck",
<<<<<<< HEAD
}

NEED_RERUN_OR_CANCELL_WORKFLOWS = {
=======
    "DocsReleaseChecks",
>>>>>>> a4142dd1
    "BackportPR",
}

# https://docs.github.com/en/rest/reference/actions#cancel-a-workflow-run
#
API_URL = os.getenv("API_URL", "https://api.github.com/repos/ClickHouse/ClickHouse")

MAX_RETRY = 5

DEBUG_INFO = {}  # type: Dict[str, Any]


class Worker(Thread):
    def __init__(self, request_queue: Queue, ignore_exception: bool = False):
        Thread.__init__(self)
        self.queue = request_queue
        self.ignore_exception = ignore_exception
        self.response = {}  # type: Dict

    def run(self):
        m = self.queue.get()
        try:
            self.response = _exec_get_with_retry(m)
        except Exception as e:
            if not self.ignore_exception:
                raise
            print(f"Exception occured, still continue: {e}")
        self.queue.task_done()


def get_installation_id(jwt_token):
    headers = {
        "Authorization": f"Bearer {jwt_token}",
        "Accept": "application/vnd.github.v3+json",
    }
    response = requests.get("https://api.github.com/app/installations", headers=headers)
    response.raise_for_status()
    data = response.json()
    for installation in data:
        if installation["account"]["login"] == "ClickHouse":
            installation_id = installation["id"]
    return installation_id


def get_access_token(jwt_token, installation_id):
    headers = {
        "Authorization": f"Bearer {jwt_token}",
        "Accept": "application/vnd.github.v3+json",
    }
    response = requests.post(
        f"https://api.github.com/app/installations/{installation_id}/access_tokens",
        headers=headers,
    )
    response.raise_for_status()
    data = response.json()
    return data["token"]


def get_key_and_app_from_aws():
    secret_name = "clickhouse_github_secret_key"
    session = boto3.session.Session()
    client = session.client(
        service_name="secretsmanager",
    )
    get_secret_value_response = client.get_secret_value(SecretId=secret_name)
    data = json.loads(get_secret_value_response["SecretString"])
    return data["clickhouse-app-key"], int(data["clickhouse-app-id"])


def get_token_from_aws():
    private_key, app_id = get_key_and_app_from_aws()
    payload = {
        "iat": int(time.time()) - 60,
        "exp": int(time.time()) + (10 * 60),
        "iss": app_id,
    }

    encoded_jwt = jwt.encode(payload, private_key, algorithm="RS256")
    installation_id = get_installation_id(encoded_jwt)
    return get_access_token(encoded_jwt, installation_id)


def _exec_get_with_retry(url):
    for i in range(MAX_RETRY):
        try:
            response = requests.get(url)
            response.raise_for_status()
            return response.json()
        except Exception as ex:
            print("Got exception executing request", ex)
            time.sleep(i + 1)

    raise Exception("Cannot execute GET request with retries")


WorkflowDescription = namedtuple(
    "WorkflowDescription",
    ["run_id", "head_sha", "status", "rerun_url", "cancel_url", "conclusion"],
)


def get_workflows_description_for_pull_request(
    pull_request_event,
) -> List[WorkflowDescription]:
    head_repo = pull_request_event["head"]["repo"]["full_name"]
    head_branch = pull_request_event["head"]["ref"]
    print("PR", pull_request_event["number"], "has head ref", head_branch)

    workflows_data = []
    request_url = f"{API_URL}/actions/runs?per_page=100"
    # Get all workflows for the current branch
    for i in range(1, 11):
        workflows = _exec_get_with_retry(
            f"{request_url}&event=pull_request&branch={head_branch}&page={i}"
        )
        if not workflows["workflow_runs"]:
            break
        workflows_data += workflows["workflow_runs"]
        if i == 10:
            print("Too many workflows found")

    if not workflows_data:
        print("No workflows found by filter")
        return []

    print(f"Total workflows for the branch {head_branch} found: {len(workflows_data)}")

    DEBUG_INFO["workflows"] = []
    workflow_descriptions = []
    for workflow in workflows_data:
        # Some time workflow["head_repository"]["full_name"] is None
        if workflow["head_repository"] is None:
            continue
        DEBUG_INFO["workflows"].append(
            {
                "full_name": workflow["head_repository"]["full_name"],
                "name": workflow["name"],
                "branch": workflow["head_branch"],
            }
        )
        # unfortunately we cannot filter workflows from forks in request to API
        # so doing it manually
        if (
            workflow["head_repository"]["full_name"] == head_repo
            and workflow["name"] in NEED_RERUN_OR_CANCELL_WORKFLOWS
        ):
            workflow_descriptions.append(
                WorkflowDescription(
                    run_id=workflow["id"],
                    head_sha=workflow["head_sha"],
                    status=workflow["status"],
                    rerun_url=workflow["rerun_url"],
                    cancel_url=workflow["cancel_url"],
                    conclusion=workflow["conclusion"],
                )
            )

    return workflow_descriptions


def get_workflow_description_fallback(pull_request_event) -> List[WorkflowDescription]:
    head_repo = pull_request_event["head"]["repo"]["full_name"]
    head_branch = pull_request_event["head"]["ref"]
    print("Get last 500 workflows from API to search related there")
    # Fallback for a case of an already deleted branch and no workflows received
    request_url = f"{API_URL}/actions/runs?per_page=100"
    q = Queue()  # type: Queue
    workers = []
    workflows_data = []
    i = 1
    for i in range(1, 6):
        q.put(f"{request_url}&page={i}")
        worker = Worker(q, True)
        worker.start()
        workers.append(worker)

    for worker in workers:
        worker.join()
        if not worker.response:
            # We ignore get errors, so response can be empty
            continue
        # Prefilter workflows
        workflows_data += [
            wf
            for wf in worker.response["workflow_runs"]
            if wf["head_repository"] is not None
            and wf["head_repository"]["full_name"] == head_repo
            and wf["head_branch"] == head_branch
            and wf["name"] in NEED_RERUN_OR_CANCELL_WORKFLOWS
        ]

    print(f"Total workflows in last 500 actions matches: {len(workflows_data)}")

    DEBUG_INFO["workflows"] = [
        {
            "full_name": wf["head_repository"]["full_name"],
            "name": wf["name"],
            "branch": wf["head_branch"],
        }
        for wf in workflows_data
    ]

    workflow_descriptions = [
        WorkflowDescription(
            run_id=wf["id"],
            head_sha=wf["head_sha"],
            status=wf["status"],
            rerun_url=wf["rerun_url"],
            cancel_url=wf["cancel_url"],
            conclusion=wf["conclusion"],
        )
        for wf in workflows_data
    ]

    return workflow_descriptions


def get_workflow_description(workflow_id) -> WorkflowDescription:
    workflow = _exec_get_with_retry(API_URL + f"/actions/runs/{workflow_id}")
    return WorkflowDescription(
        run_id=workflow["id"],
        head_sha=workflow["head_sha"],
        status=workflow["status"],
        rerun_url=workflow["rerun_url"],
        cancel_url=workflow["cancel_url"],
        conclusion=workflow["conclusion"],
    )


def _exec_post_with_retry(url, token):
    headers = {"Authorization": f"token {token}"}
    for i in range(MAX_RETRY):
        try:
            response = requests.post(url, headers=headers)
            response.raise_for_status()
            return response.json()
        except Exception as ex:
            print("Got exception executing request", ex)
            time.sleep(i + 1)

    raise Exception("Cannot execute POST request with retry")


def exec_workflow_url(urls_to_cancel, token):
    for url in urls_to_cancel:
        print("Post for workflow workflow using url", url)
        _exec_post_with_retry(url, token)
        print("Workflow post finished")


def main(event):
    token = get_token_from_aws()
    DEBUG_INFO["event_body"] = event["body"]
    event_data = json.loads(event["body"])

    print("Got event for PR", event_data["number"])
    action = event_data["action"]
    print("Got action", event_data["action"])
    pull_request = event_data["pull_request"]
    labels = {label["name"] for label in pull_request["labels"]}
    print("PR has labels", labels)
    if action == "closed" or "do not test" in labels:
        print("PR merged/closed or manually labeled 'do not test' will kill workflows")
        workflow_descriptions = get_workflows_description_for_pull_request(pull_request)
        workflow_descriptions = (
            workflow_descriptions or get_workflow_description_fallback(pull_request)
        )
        urls_to_cancel = []
        for workflow_description in workflow_descriptions:
            if (
                workflow_description.status != "completed"
                and workflow_description.conclusion != "cancelled"
            ):
                urls_to_cancel.append(workflow_description.cancel_url)
        print(f"Found {len(urls_to_cancel)} workflows to cancel")
        exec_workflow_url(urls_to_cancel, token)
    elif action == "synchronize":
        print("PR is synchronized, going to stop old actions")
        workflow_descriptions = get_workflows_description_for_pull_request(pull_request)
        workflow_descriptions = (
            workflow_descriptions or get_workflow_description_fallback(pull_request)
        )
        urls_to_cancel = []
        for workflow_description in workflow_descriptions:
            if (
                workflow_description.status != "completed"
                and workflow_description.conclusion != "cancelled"
                and workflow_description.head_sha != pull_request["head"]["sha"]
            ):
                urls_to_cancel.append(workflow_description.cancel_url)
        print(f"Found {len(urls_to_cancel)} workflows to cancel")
        exec_workflow_url(urls_to_cancel, token)
    elif action == "labeled" and "can be tested" in labels:
        print("PR marked with can be tested label, rerun workflow")
        workflow_descriptions = get_workflows_description_for_pull_request(pull_request)
        workflow_descriptions = (
            workflow_descriptions or get_workflow_description_fallback(pull_request)
        )
        if not workflow_descriptions:
            print("Not found any workflows")
            return

        sorted_workflows = list(sorted(workflow_descriptions, key=lambda x: x.run_id))
        most_recent_workflow = sorted_workflows[-1]
        print("Latest workflow", most_recent_workflow)
        if (
            most_recent_workflow.status != "completed"
            and most_recent_workflow.conclusion != "cancelled"
        ):
            print("Latest workflow is not completed, cancelling")
            exec_workflow_url([most_recent_workflow.cancel_url], token)
            print("Cancelled")

        for _ in range(45):
            latest_workflow_desc = get_workflow_description(most_recent_workflow.run_id)
            print("Checking latest workflow", latest_workflow_desc)
            if latest_workflow_desc.status in ("completed", "cancelled"):
                print("Finally latest workflow done, going to rerun")
                exec_workflow_url([most_recent_workflow.rerun_url], token)
                print("Rerun finished, exiting")
                break
            print("Still have strange status")
            time.sleep(3)

    else:
        print("Nothing to do")


def handler(event, _):
    try:
        main(event)
    finally:
        for name, value in DEBUG_INFO.items():
            print(f"Value of {name}: ", value)<|MERGE_RESOLUTION|>--- conflicted
+++ resolved
@@ -15,13 +15,6 @@
 NEED_RERUN_OR_CANCELL_WORKFLOWS = {
     "PullRequestCI",
     "DocsCheck",
-<<<<<<< HEAD
-}
-
-NEED_RERUN_OR_CANCELL_WORKFLOWS = {
-=======
-    "DocsReleaseChecks",
->>>>>>> a4142dd1
     "BackportPR",
 }
 
