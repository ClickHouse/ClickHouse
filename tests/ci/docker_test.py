#!/usr/bin/env python

import unittest
from unittest.mock import patch, MagicMock
from pathlib import Path

from env_helper import GITHUB_RUN_URL
from pr_info import PRInfo
from report import TestResult
import docker_images_check as di
from docker_images_helper import get_images_dict

from version_helper import get_version_from_string
import docker_server as ds

# di.logging.basicConfig(level=di.logging.INFO)


class TestDockerImageCheck(unittest.TestCase):
<<<<<<< HEAD
=======
    docker_images_path = os.path.join(
        os.path.dirname(__file__), "tests/docker_images.json"
    )

>>>>>>> 7f039bfe
    def test_get_changed_docker_images(self):
        pr_info = PRInfo(PRInfo.default_event.copy())
        pr_info.changed_files = {
            "docker/test/stateless",
            "docker/test/base",
            "docker/docs/builder",
        }
        images = sorted(
            list(
                di.get_changed_docker_images(
                    pr_info,
                    get_images_dict(
                        Path(__file__).parent,
                        Path("tests/docker_images_for_tests.json"),
                    ),
                )
            )
        )
        self.maxDiff = None
        expected = sorted(
            [
                di.DockerImage("docker/test/base", "clickhouse/test-base", False),
                di.DockerImage("docker/docs/builder", "clickhouse/docs-builder", True),
                di.DockerImage(
                    "docker/test/stateless",
                    "clickhouse/stateless-test",
                    False,
                    "clickhouse/test-base",  # type: ignore
                ),
                di.DockerImage(
                    "docker/test/integration/base",
                    "clickhouse/integration-test",
                    False,
                    "clickhouse/test-base",  # type: ignore
                ),
                di.DockerImage(
                    "docker/test/fuzzer",
                    "clickhouse/fuzzer",
                    False,
                    "clickhouse/test-base",  # type: ignore
                ),
                di.DockerImage(
                    "docker/test/keeper-jepsen",
                    "clickhouse/keeper-jepsen-test",
                    False,
                    "clickhouse/test-base",  # type: ignore
                ),
                di.DockerImage(
                    "docker/docs/check",
                    "clickhouse/docs-check",
                    False,
                    "clickhouse/docs-builder",  # type: ignore
                ),
                di.DockerImage(
                    "docker/docs/release",
                    "clickhouse/docs-release",
                    False,
                    "clickhouse/docs-builder",  # type: ignore
                ),
                di.DockerImage(
                    "docker/test/stateful",
                    "clickhouse/stateful-test",
                    False,
                    "clickhouse/stateless-test",  # type: ignore
                ),
                di.DockerImage(
                    "docker/test/unit",
                    "clickhouse/unit-test",
                    False,
                    "clickhouse/stateless-test",  # type: ignore
                ),
                di.DockerImage(
                    "docker/test/stress",
                    "clickhouse/stress-test",
                    False,
                    "clickhouse/stateful-test",  # type: ignore
                ),
            ]
        )
        self.assertEqual(images, expected)

    def test_gen_version(self):
        pr_info = PRInfo(PRInfo.default_event.copy())
        pr_info.base_ref = "anything-else"
        versions, result_version = di.gen_versions(pr_info, None)
        self.assertEqual(versions, ["0", "0-HEAD"])
        self.assertEqual(result_version, "0-HEAD")
        pr_info.base_ref = "master"
        versions, result_version = di.gen_versions(pr_info, None)
        self.assertEqual(versions, ["latest", "0", "0-HEAD"])
        self.assertEqual(result_version, "0-HEAD")
        versions, result_version = di.gen_versions(pr_info, "suffix")
        self.assertEqual(versions, ["latest-suffix", "0-suffix", "0-HEAD-suffix"])
        self.assertEqual(result_version, versions)
        pr_info.number = 1
        versions, result_version = di.gen_versions(pr_info, None)
        self.assertEqual(versions, ["1", "1-HEAD"])
        self.assertEqual(result_version, "1-HEAD")

    @patch("docker_images_check.TeePopen")
    @patch("platform.machine")
    def test_build_and_push_one_image(self, mock_machine, mock_popen):
        mock_popen.return_value.__enter__.return_value.wait.return_value = 0
        image = di.DockerImage("path", "name", False, gh_repo="")

        result, _ = di.build_and_push_one_image(image, "version", [], True, True)
        mock_popen.assert_called_once()
        mock_machine.assert_not_called()
        self.assertIn(
            f"docker buildx build --builder default --label build-url={GITHUB_RUN_URL} "
            "--build-arg FROM_TAG=version "
            f"--build-arg CACHE_INVALIDATOR={GITHUB_RUN_URL} "
            "--tag name:version --cache-from type=registry,ref=name:version "
            "--cache-from type=registry,ref=name:latest "
            "--cache-to type=inline,mode=max --push --progress plain path",
            mock_popen.call_args.args,
        )
        self.assertTrue(result)
        mock_popen.reset_mock()
        mock_machine.reset_mock()

        mock_popen.return_value.__enter__.return_value.wait.return_value = 0
        result, _ = di.build_and_push_one_image(image, "version2", [], False, True)
        mock_popen.assert_called_once()
        mock_machine.assert_not_called()
        self.assertIn(
            f"docker buildx build --builder default --label build-url={GITHUB_RUN_URL} "
            "--build-arg FROM_TAG=version2 "
            f"--build-arg CACHE_INVALIDATOR={GITHUB_RUN_URL} "
            "--tag name:version2 --cache-from type=registry,ref=name:version2 "
            "--cache-from type=registry,ref=name:latest "
            "--cache-to type=inline,mode=max --progress plain path",
            mock_popen.call_args.args,
        )
        self.assertTrue(result)

        mock_popen.reset_mock()
        mock_machine.reset_mock()
        mock_popen.return_value.__enter__.return_value.wait.return_value = 1
        result, _ = di.build_and_push_one_image(image, "version2", [], False, False)
        mock_popen.assert_called_once()
        mock_machine.assert_not_called()
        self.assertIn(
            f"docker buildx build --builder default --label build-url={GITHUB_RUN_URL} "
            f"--build-arg CACHE_INVALIDATOR={GITHUB_RUN_URL} "
            "--tag name:version2 --cache-from type=registry,ref=name:version2 "
            "--cache-from type=registry,ref=name:latest "
            "--cache-to type=inline,mode=max --progress plain path",
            mock_popen.call_args.args,
        )
        self.assertFalse(result)

        mock_popen.reset_mock()
        mock_machine.reset_mock()
        mock_popen.return_value.__enter__.return_value.wait.return_value = 1
        result, _ = di.build_and_push_one_image(
            image, "version2", ["cached-version", "another-cached"], False, False
        )
        mock_popen.assert_called_once()
        mock_machine.assert_not_called()
        self.assertIn(
            f"docker buildx build --builder default --label build-url={GITHUB_RUN_URL} "
            f"--build-arg CACHE_INVALIDATOR={GITHUB_RUN_URL} "
            "--tag name:version2 --cache-from type=registry,ref=name:version2 "
            "--cache-from type=registry,ref=name:latest "
            "--cache-from type=registry,ref=name:cached-version "
            "--cache-from type=registry,ref=name:another-cached "
            "--cache-to type=inline,mode=max --progress plain path",
            mock_popen.call_args.args,
        )
        self.assertFalse(result)

        mock_popen.reset_mock()
        mock_machine.reset_mock()
        only_amd64_image = di.DockerImage("path", "name", True)
        mock_popen.return_value.__enter__.return_value.wait.return_value = 0

        result, _ = di.build_and_push_one_image(
            only_amd64_image, "version", [], True, True
        )
        mock_popen.assert_called_once()
        mock_machine.assert_called_once()
        self.assertIn(
            "docker pull ubuntu:20.04; docker tag ubuntu:20.04 name:version; "
            "docker push name:version",
            mock_popen.call_args.args,
        )
        self.assertTrue(result)
        result, _ = di.build_and_push_one_image(
            only_amd64_image, "version", [], False, True
        )
        self.assertIn(
            "docker pull ubuntu:20.04; docker tag ubuntu:20.04 name:version; ",
            mock_popen.call_args.args,
        )
        with self.assertRaises(AssertionError):
            result, _ = di.build_and_push_one_image(image, "version", [""], False, True)

    @patch("docker_images_check.build_and_push_one_image")
    def test_process_image_with_parents(self, mock_build):
        mock_build.side_effect = lambda v, w, x, y, z: (True, Path(f"{v.repo}_{w}.log"))
        im1 = di.DockerImage("path1", "repo1", False)
        im2 = di.DockerImage("path2", "repo2", False, im1)
        im3 = di.DockerImage("path3", "repo3", False, im2)
        im4 = di.DockerImage("path4", "repo4", False, im1)
        # We use list to have determined order of image builgings
        images = [im4, im1, im3, im2, im1]
        test_results = [
            di.process_image_with_parents(im, ["v1", "v2", "latest"], [], True)
            for im in images
        ]
        # The time is random, so we check it's not None and greater than 0,
        # and then set to 1
        for results in test_results:
            for result in results:
                self.assertIsNotNone(result.time)
                self.assertGreater(result.time, 0)  # type: ignore
                result.time = 1

        self.maxDiff = None
        expected = [
            [  # repo4 -> repo1
                TestResult("repo1:v1", "OK", 1, [Path("repo1_v1.log")]),
                TestResult("repo1:v2", "OK", 1, [Path("repo1_v2.log")]),
                TestResult("repo1:latest", "OK", 1, [Path("repo1_latest.log")]),
                TestResult("repo4:v1", "OK", 1, [Path("repo4_v1.log")]),
                TestResult("repo4:v2", "OK", 1, [Path("repo4_v2.log")]),
                TestResult("repo4:latest", "OK", 1, [Path("repo4_latest.log")]),
            ],
            [],  # repo1 is built
            [  # repo3 -> repo2 -> repo1
                TestResult("repo2:v1", "OK", 1, [Path("repo2_v1.log")]),
                TestResult("repo2:v2", "OK", 1, [Path("repo2_v2.log")]),
                TestResult("repo2:latest", "OK", 1, [Path("repo2_latest.log")]),
                TestResult("repo3:v1", "OK", 1, [Path("repo3_v1.log")]),
                TestResult("repo3:v2", "OK", 1, [Path("repo3_v2.log")]),
                TestResult("repo3:latest", "OK", 1, [Path("repo3_latest.log")]),
            ],
            [],  # repo2 -> repo1 are built
            [],  # repo1 is built
        ]
        self.assertEqual(test_results, expected)


class TestDockerServer(unittest.TestCase):
    def test_gen_tags(self):
        version = get_version_from_string("22.2.2.2")
        cases = (
            ("latest", ["latest", "22", "22.2", "22.2.2", "22.2.2.2"]),
            ("major", ["22", "22.2", "22.2.2", "22.2.2.2"]),
            ("minor", ["22.2", "22.2.2", "22.2.2.2"]),
            ("patch", ["22.2.2", "22.2.2.2"]),
            ("head", ["head"]),
        )
        for case in cases:
            release_type = case[0]
            self.assertEqual(case[1], ds.gen_tags(version, release_type))

        with self.assertRaises(ValueError):
            ds.gen_tags(version, "auto")

    @patch("docker_server.get_tagged_versions")
    def test_auto_release_type(self, mock_tagged_versions: MagicMock) -> None:
        mock_tagged_versions.return_value = [
            get_version_from_string("1.1.1.1"),
            get_version_from_string("1.2.1.1"),
            get_version_from_string("2.1.1.1"),
            get_version_from_string("2.2.1.1"),
            get_version_from_string("2.2.2.1"),
        ]

        cases_less = (
            (get_version_from_string("1.0.1.1"), "minor"),
            (get_version_from_string("1.1.2.1"), "minor"),
            (get_version_from_string("1.3.1.1"), "major"),
            (get_version_from_string("2.1.2.1"), "minor"),
            (get_version_from_string("2.2.1.3"), "patch"),
            (get_version_from_string("2.2.3.1"), "latest"),
            (get_version_from_string("2.3.1.1"), "latest"),
        )
        for case in cases_less:
            release = ds.auto_release_type(case[0], "auto")
            self.assertEqual(case[1], release)

        cases_equal = (
            (get_version_from_string("1.1.1.1"), "minor"),
            (get_version_from_string("1.2.1.1"), "major"),
            (get_version_from_string("2.1.1.1"), "minor"),
            (get_version_from_string("2.2.1.1"), "patch"),
            (get_version_from_string("2.2.2.1"), "latest"),
        )
        for case in cases_equal:
            release = ds.auto_release_type(case[0], "auto")
            self.assertEqual(case[1], release)<|MERGE_RESOLUTION|>--- conflicted
+++ resolved
@@ -17,13 +17,6 @@
 
 
 class TestDockerImageCheck(unittest.TestCase):
-<<<<<<< HEAD
-=======
-    docker_images_path = os.path.join(
-        os.path.dirname(__file__), "tests/docker_images.json"
-    )
-
->>>>>>> 7f039bfe
     def test_get_changed_docker_images(self):
         pr_info = PRInfo(PRInfo.default_event.copy())
         pr_info.changed_files = {
