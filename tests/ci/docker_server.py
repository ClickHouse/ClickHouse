#!/usr/bin/env python

# here
import argparse
import json
import logging
import subprocess
<<<<<<< HEAD
import sys
import time
=======
>>>>>>> be154e08
from os import path as p, makedirs
from typing import List, Tuple

from github import Github

from build_check import get_release_or_pr
from clickhouse_helper import ClickHouseHelper, prepare_tests_results_for_clickhouse
from commit_status_helper import post_commit_status
from docker_images_check import DockerImage
from env_helper import CI, GITHUB_RUN_URL, RUNNER_TEMP, S3_BUILDS_BUCKET
from get_robot_token import get_best_robot_token, get_parameter_from_ssm
from pr_info import PRInfo
from s3_helper import S3Helper
from stopwatch import Stopwatch
from upload_result_helper import upload_results
from version_helper import (
    ClickHouseVersion,
    get_tagged_versions,
    get_version_from_repo,
    version_arg,
)

TEMP_PATH = p.join(RUNNER_TEMP, "docker_images_check")
BUCKETS = {"amd64": "package_release", "arm64": "package_aarch64"}


class DelOS(argparse.Action):
    def __call__(self, _, namespace, __, option_string=None):
        no_build = self.dest[3:] if self.dest.startswith("no_") else self.dest
        if no_build in namespace.os:
            namespace.os.remove(no_build)


def parse_args() -> argparse.Namespace:
    parser = argparse.ArgumentParser(
        formatter_class=argparse.ArgumentDefaultsHelpFormatter,
        description="A program to build clickhouse-server image, both alpine and "
        "ubuntu versions",
    )

    parser.add_argument(
        "--version",
        type=version_arg,
        default=get_version_from_repo().string,
        help="a version to build, automaticaly got from version_helper, accepts either "
        "tag ('refs/tags/' is removed automatically) or a normal 22.2.2.2 format",
    )
    parser.add_argument(
        "--release-type",
        type=str,
        choices=("auto", "latest", "major", "minor", "patch", "head"),
        default="head",
        help="version part that will be updated when '--version' is set; "
        "'auto' is a special case, it will get versions from github and detect the "
        "release type (latest, major, minor or patch) automatically",
    )
    parser.add_argument(
        "--image-path",
        type=str,
        default="docker/server",
        help="a path to docker context directory",
    )
    parser.add_argument(
        "--image-repo",
        type=str,
        default="clickhouse/clickhouse-server",
        help="image name on docker hub",
    )
    parser.add_argument(
        "--bucket-prefix",
        help="if set, then is used as source for deb and tgz files",
    )
    parser.add_argument("--reports", default=True, help=argparse.SUPPRESS)
    parser.add_argument(
        "--no-reports",
        action="store_false",
        dest="reports",
        default=argparse.SUPPRESS,
        help="don't push reports to S3 and github",
    )
    parser.add_argument("--push", default=True, help=argparse.SUPPRESS)
    parser.add_argument(
        "--no-push-images",
        action="store_false",
        dest="push",
        default=argparse.SUPPRESS,
        help="don't push images to docker hub",
    )
    parser.add_argument("--os", default=["ubuntu", "alpine"], help=argparse.SUPPRESS)
    parser.add_argument(
        "--no-ubuntu",
        action=DelOS,
        nargs=0,
        default=argparse.SUPPRESS,
        help="don't build ubuntu image",
    )
    parser.add_argument(
        "--no-alpine",
        action=DelOS,
        nargs=0,
        default=argparse.SUPPRESS,
        help="don't build alpine image",
    )

    return parser.parse_args()


def retry_popen(cmd: str) -> int:
    max_retries = 5
    for retry in range(max_retries):
        # From time to time docker build may failed. Curl issues, or even push
        # It will sleep progressively 5, 15, 30 and 50 seconds between retries
        progressive_sleep = 5 * sum(i + 1 for i in range(retry))
        if progressive_sleep:
            logging.warning(
                "The following command failed, sleep %s before retry: %s",
                progressive_sleep,
                cmd,
            )
            time.sleep(progressive_sleep)
        with subprocess.Popen(
            cmd,
            shell=True,
            stderr=subprocess.STDOUT,
            stdout=subprocess.PIPE,
            universal_newlines=True,
        ) as process:
            for line in process.stdout:  # type: ignore
                print(line, end="")
            retcode = process.wait()
            if retcode == 0:
                return 0
    return retcode


def auto_release_type(version: ClickHouseVersion, release_type: str) -> str:
    if release_type != "auto":
        return release_type

    git_versions = get_tagged_versions()
    reference_version = git_versions[0]
    for i in reversed(range(len(git_versions))):
        if git_versions[i] <= version:
            if i == len(git_versions) - 1:
                return "latest"
            reference_version = git_versions[i + 1]
            break

    if version.major < reference_version.major:
        return "major"
    if version.minor < reference_version.minor:
        return "minor"
    if version.patch < reference_version.patch:
        return "patch"

    raise ValueError(
        "Release type 'tweak' is not supported for "
        f"{version.string} < {reference_version.string}"
    )


def gen_tags(version: ClickHouseVersion, release_type: str) -> List[str]:
    """
    22.2.2.2 + latest:
    - latest
    - 22
    - 22.2
    - 22.2.2
    - 22.2.2.2
    22.2.2.2 + major:
    - 22
    - 22.2
    - 22.2.2
    - 22.2.2.2
    22.2.2.2 + minor:
    - 22.2
    - 22.2.2
    - 22.2.2.2
    22.2.2.2 + patch:
    - 22.2.2
    - 22.2.2.2
    22.2.2.2 + head:
    - head
    """
    parts = version.string.split(".")
    tags = []
    if release_type == "latest":
        tags.append(release_type)
        for i in range(len(parts)):
            tags.append(".".join(parts[: i + 1]))
    elif release_type == "major":
        for i in range(len(parts)):
            tags.append(".".join(parts[: i + 1]))
    elif release_type == "minor":
        for i in range(1, len(parts)):
            tags.append(".".join(parts[: i + 1]))
    elif release_type == "patch":
        for i in range(2, len(parts)):
            tags.append(".".join(parts[: i + 1]))
    elif release_type == "head":
        tags.append(release_type)
    else:
        raise ValueError(f"{release_type} is not valid release part")
    return tags


def buildx_args(bucket_prefix: str, arch: str) -> List[str]:
    args = [f"--platform=linux/{arch}", f"--label=build-url={GITHUB_RUN_URL}"]
    if bucket_prefix:
        url = p.join(bucket_prefix, BUCKETS[arch])  # to prevent a double //
        args.append(f"--build-arg=REPOSITORY='{url}'")
        args.append(f"--build-arg=deb_location_url='{url}'")
    return args


def build_and_push_image(
    image: DockerImage,
    push: bool,
    bucket_prefix: str,
    os: str,
    tag: str,
    version: ClickHouseVersion,
) -> List[Tuple[str, str]]:
    result = []
    if os != "ubuntu":
        tag += f"-{os}"
    init_args = ["docker", "buildx", "build", "--build-arg BUILDKIT_INLINE_CACHE=1"]
    if push:
        init_args.append("--push")
        init_args.append("--output=type=image,push-by-digest=true")
        init_args.append(f"--tag={image.repo}")
    else:
        init_args.append("--output=type=docker")

    # `docker buildx build --load` does not support multiple images currently
    # images must be built separately and merged together with `docker manifest`
    digests = []
    for arch in BUCKETS:
        arch_tag = f"{tag}-{arch}"
        metadata_path = p.join(TEMP_PATH, arch_tag)
        dockerfile = p.join(image.full_path, f"Dockerfile.{os}")
        cmd_args = list(init_args)
        cmd_args.extend(buildx_args(bucket_prefix, arch))
        if not push:
            cmd_args.append(f"--tag={image.repo}:{arch_tag}")
        cmd_args.extend(
            [
                f"--metadata-file={metadata_path}",
                f"--build-arg=VERSION='{version.string}'",
                "--progress=plain",
                f"--file={dockerfile}",
                image.full_path,
            ]
        )
        cmd = " ".join(cmd_args)
        logging.info("Building image %s:%s for arch %s: %s", image.repo, tag, arch, cmd)
        if retry_popen(cmd) != 0:
            result.append((f"{image.repo}:{tag}-{arch}", "FAIL"))
            return result
        result.append((f"{image.repo}:{tag}-{arch}", "OK"))
        with open(metadata_path, "rb") as m:
            metadata = json.load(m)
            digests.append(metadata["containerimage.digest"])
    if push:
        cmd = (
            "docker buildx imagetools create "
            f"--tag {image.repo}:{tag} {' '.join(digests)}"
        )
        logging.info("Pushing merged %s:%s image: %s", image.repo, tag, cmd)
        if retry_popen(cmd) != 0:
            result.append((f"{image.repo}:{tag}", "FAIL"))
            return result
    else:
        logging.info(
            "Merging is available only on push, separate %s images are created",
            f"{image.repo}:{tag}-$arch",
        )

    return result


def main():
    logging.basicConfig(level=logging.INFO)
    stopwatch = Stopwatch()
    makedirs(TEMP_PATH, exist_ok=True)

    args = parse_args()
    image = DockerImage(args.image_path, args.image_repo, False)
    args.release_type = auto_release_type(args.version, args.release_type)
    tags = gen_tags(args.version, args.release_type)
    NAME = f"Docker image {image.repo} building check (actions)"
    pr_info = None
    if CI:
        pr_info = PRInfo()
        release_or_pr = get_release_or_pr(pr_info, {"package_type": ""}, args.version)
        args.bucket_prefix = (
            f"https://s3.amazonaws.com/{S3_BUILDS_BUCKET}/"
            f"{release_or_pr}/{pr_info.sha}"
        )

    if args.push:
        subprocess.check_output(  # pylint: disable=unexpected-keyword-arg
            "docker login --username 'robotclickhouse' --password-stdin",
            input=get_parameter_from_ssm("dockerhub_robot_password"),
            encoding="utf-8",
            shell=True,
        )
        NAME = f"Docker image {image.repo} build and push (actions)"

    logging.info("Following tags will be created: %s", ", ".join(tags))
    status = "success"
    test_results = []  # type: List[Tuple[str, str]]
    for os in args.os:
        for tag in tags:
            test_results.extend(
                build_and_push_image(
                    image, args.push, args.bucket_prefix, os, tag, args.version
                )
            )
            if test_results[-1][1] != "OK":
                status = "failure"

    pr_info = pr_info or PRInfo()
    s3_helper = S3Helper("https://s3.amazonaws.com")

    url = upload_results(s3_helper, pr_info.number, pr_info.sha, test_results, [], NAME)

    print(f"::notice ::Report url: {url}")
    print(f'::set-output name=url_output::"{url}"')

    if not args.reports:
        return

    description = f"Processed tags: {', '.join(tags)}"

    if len(description) >= 140:
        description = description[:136] + "..."

    gh = Github(get_best_robot_token())
    post_commit_status(gh, pr_info.sha, NAME, description, status, url)

    prepared_events = prepare_tests_results_for_clickhouse(
        pr_info,
        test_results,
        status,
        stopwatch.duration_seconds,
        stopwatch.start_time_str,
        url,
        NAME,
    )
    ch_helper = ClickHouseHelper()
    ch_helper.insert_events_into(db="default", table="checks", events=prepared_events)


if __name__ == "__main__":
    main()<|MERGE_RESOLUTION|>--- conflicted
+++ resolved
@@ -5,11 +5,7 @@
 import json
 import logging
 import subprocess
-<<<<<<< HEAD
-import sys
 import time
-=======
->>>>>>> be154e08
 from os import path as p, makedirs
 from typing import List, Tuple
 
