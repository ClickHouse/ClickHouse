#!/usr/bin/env python3
import fileinput
import json
import logging
import time
from pathlib import Path
from typing import Dict, List, Optional

import requests
<<<<<<< HEAD

from env_helper import GITHUB_REPOSITORY
=======
>>>>>>> a8325746
from get_robot_token import get_parameter_from_ssm
from pr_info import PRInfo
from report import TestResults


class CHException(Exception):
    pass


class InsertException(Exception):
    pass


class ClickHouseHelper:
    def __init__(
        self, url: Optional[str] = None, auth: Optional[Dict[str, str]] = None
    ):
        if url is None:
            url = get_parameter_from_ssm("clickhouse-test-stat-url")

        self.url = url
        self.auth = auth or {
            "X-ClickHouse-User": get_parameter_from_ssm("clickhouse-test-stat-login"),
            "X-ClickHouse-Key": get_parameter_from_ssm("clickhouse-test-stat-password"),
        }

    @staticmethod
    def insert_file(
        url: str,
        auth: Optional[Dict[str, str]],
        query: str,
        file: Path,
        additional_options: Optional[Dict[str, str]] = None,
    ) -> None:
        params = {
            "query": query,
            "date_time_input_format": "best_effort",
            "send_logs_level": "warning",
        }
        if additional_options:
            for k, v in additional_options.items():
                params[k] = v

        with open(file, "rb") as data_fd:
            ClickHouseHelper._insert_post(
                url, params=params, data=data_fd, headers=auth
            )

    @staticmethod
    def insert_json_str(url, auth, db, table, json_str):
        params = {
            "database": db,
            "query": f"INSERT INTO {table} FORMAT JSONEachRow",
            "date_time_input_format": "best_effort",
            "send_logs_level": "warning",
        }
        ClickHouseHelper._insert_post(url, params=params, data=json_str, headers=auth)

    @staticmethod
    def _insert_post(*args, **kwargs):
        url = ""
        if args:
            url = args[0]
        url = kwargs.get("url", url)
        timeout = kwargs.pop("timeout", 100)

        for i in range(5):
            try:
                response = requests.post(*args, timeout=timeout, **kwargs)
            except Exception as e:
                error = f"Received exception while sending data to {url} on {i} attempt: {e}"
                logging.warning(error)
                continue

            logging.info("Response content '%s'", response.content)

            if response.ok:
                break

            error = (
                f"Cannot insert data into clickhouse at try {i}: HTTP code "
                f"{response.status_code}: '{response.text}'"
            )

            if response.status_code >= 500:
                # A retryable error
                time.sleep(1)
                continue

            logging.info(
                "Request headers '%s', body '%s'",
                response.request.headers,
                response.request.body,
            )

            raise InsertException(error)
        else:
            raise InsertException(error)

    def _insert_json_str_info(self, db, table, json_str):
        self.insert_json_str(self.url, self.auth, db, table, json_str)

    def insert_event_into(self, db, table, event, safe=True):
        event_str = json.dumps(event)
        try:
            self._insert_json_str_info(db, table, event_str)
        except InsertException as e:
            logging.error(
                "Exception happened during inserting data into clickhouse: %s", e
            )
            if not safe:
                raise

    def insert_events_into(self, db, table, events, safe=True):
        jsons = []
        for event in events:
            jsons.append(json.dumps(event))

        try:
            self._insert_json_str_info(db, table, ",".join(jsons))
        except InsertException as e:
            logging.error(
                "Exception happened during inserting data into clickhouse: %s", e
            )
            if not safe:
                raise

    def _select_and_get_json_each_row(self, db, query, query_params):
        params = {
            "database": db,
            "query": query,
            "default_format": "JSONEachRow",
        }
        if query_params is not None:
            for name, value in query_params.items():
                params[f"param_{name}"] = str(value)

        for i in range(5):
            response = None
            try:
                response = requests.get(
                    self.url, params=params, headers=self.auth, timeout=100
                )
                response.raise_for_status()
                return response.text
            except Exception as ex:
                logging.warning("Select query failed with exception %s", str(ex))
                if response:
                    logging.warning("Response text %s", response.text)
                time.sleep(0.1 * i)

        raise CHException("Cannot fetch data from clickhouse")

    def select_json_each_row(self, db, query, query_params=None):
        text = self._select_and_get_json_each_row(db, query, query_params)
        result = []
        for line in text.split("\n"):
            if line:
                result.append(json.loads(line))
        return result


def _query_imds(path):
    url = f"http://169.254.169.254/{path}"
    for i in range(5):
        try:
            response = requests.get(url, timeout=1)
            if response.status_code == 200:
                return response.text
        except Exception as e:
            error = (
                f"Received exception while sending data to {url} on {i} attempt: {e}"
            )
            logging.warning(error)
            continue
    return ""


# Obtain the machine type from IMDS:
def get_instance_type():
    return _query_imds("latest/meta-data/instance-type")


# Obtain the instance id from IMDS:
def get_instance_id():
    return _query_imds("latest/meta-data/instance-id")


def prepare_tests_results_for_clickhouse(
    pr_info: PRInfo,
    test_results: TestResults,
    check_status: str,
    check_duration: float,
    check_start_time: str,
    report_url: str,
    check_name: str,
) -> List[dict]:
    base_ref = pr_info.base_ref
    base_repo = pr_info.base_name
    head_ref = pr_info.head_ref
    head_repo = pr_info.head_name
    pull_request_url = f"https://github.com/{GITHUB_REPOSITORY}/commits/{head_ref}"
    if pr_info.number != 0:
        pull_request_url = pr_info.pr_html_url

    common_properties = {
        "pull_request_number": pr_info.number,
        "commit_sha": pr_info.sha,
        "commit_url": pr_info.commit_html_url,
        "check_name": check_name,
        "check_status": check_status,
        "check_duration_ms": int(float(check_duration) * 1000),
        "check_start_time": check_start_time,
        "report_url": report_url,
        "pull_request_url": pull_request_url,
        "base_ref": base_ref,
        "base_repo": base_repo,
        "head_ref": head_ref,
        "head_repo": head_repo,
        "task_url": pr_info.task_url,
        "instance_type": get_instance_type(),
        "instance_id": get_instance_id(),
    }

    # Always publish a total record for all checks. For checks with individual
    # tests, also publish a record per test.
    result = [common_properties]
    for test_result in test_results:
        current_row = common_properties.copy()
        test_name = test_result.name
        test_status = test_result.status

        test_time = test_result.time or 0
        current_row["test_duration_ms"] = int(test_time * 1000)
        current_row["test_name"] = test_name
        current_row["test_status"] = test_status
        if test_result.raw_logs:
            # Protect from too big blobs that contain garbage
            current_row["test_context_raw"] = test_result.raw_logs[: 32 * 1024]
        else:
            current_row["test_context_raw"] = ""
        result.append(current_row)

    return result


class CiLogsCredentials:
    def __init__(self, config_path: Path):
        self.config_path = config_path
        try:
            self._host = get_parameter_from_ssm("clickhouse_ci_logs_host")  # type: str
            self._password = get_parameter_from_ssm(
                "clickhouse_ci_logs_password"
            )  # type: str
        except:
            logging.warning(
                "Unable to retreive host and/or password from smm, all other "
                "methods will noop"
            )
            self._host = ""
            self._password = ""

    def create_ci_logs_credentials(self) -> None:
        if not (self.host and self.password):
            logging.info(
                "Hostname or password for CI logs instance are unknown, "
                "skipping creating of credentials file, removing existing"
            )
            self.config_path.unlink(missing_ok=True)
            return
        self.config_path.parent.mkdir(parents=True, exist_ok=True)
        self.config_path.write_text(
            f"CLICKHOUSE_CI_LOGS_HOST={self.host}\n"
            "CLICKHOUSE_CI_LOGS_USER=ci\n"
            f"CLICKHOUSE_CI_LOGS_PASSWORD={self.password}\n",
            encoding="utf-8",
        )

    def get_docker_arguments(
        self, pr_info: PRInfo, check_start_time: str, check_name: str
    ) -> str:
        self.create_ci_logs_credentials()
        if not self.config_path.exists():
            logging.info("Do not use external logs pushing")
            return ""
        extra_columns = (
            f"CAST({pr_info.number} AS UInt32) AS pull_request_number, '{pr_info.sha}' AS commit_sha, "
            f"toDateTime('{check_start_time}', 'UTC') AS check_start_time, toLowCardinality('{check_name}') AS check_name, "
            f"toLowCardinality('{get_instance_type()}') AS instance_type, '{get_instance_id()}' AS instance_id"
        )
        return (
            f'-e EXTRA_COLUMNS_EXPRESSION="{extra_columns}" '
            f"-e CLICKHOUSE_CI_LOGS_CREDENTIALS=/tmp/export-logs-config.sh "
            f"--volume={self.config_path.absolute()}:/tmp/export-logs-config.sh:ro "
        )

    def clean_ci_logs_from_credentials(self, log_path: Path) -> None:
        if not (self.host or self.password):
            logging.info(
                "Hostname and password for CI logs instance are unknown, "
                "skipping cleaning %s",
                log_path,
            )
            return

        def process_line(line: str) -> str:
            if self.host and self.password:
                return line.replace(self.host, "CLICKHOUSE_CI_LOGS_HOST").replace(
                    self.password, "CLICKHOUSE_CI_LOGS_PASSWORD"
                )
            if self.host:
                return line.replace(self.host, "CLICKHOUSE_CI_LOGS_HOST")
            # the remaining is self.password
            return line.replace(self.password, "CLICKHOUSE_CI_LOGS_PASSWORD")

        # errors="surrogateescape" require python 3.10.
        # With ubuntu 22.04 we are safe
        with fileinput.input(
            log_path, inplace=True, errors="surrogateescape"
        ) as log_fd:
            for line in log_fd:
                print(process_line(line), end="")

    @property
    def host(self) -> str:
        return self._host

    @property
    def password(self) -> str:
        return self._password<|MERGE_RESOLUTION|>--- conflicted
+++ resolved
@@ -7,11 +7,8 @@
 from typing import Dict, List, Optional
 
 import requests
-<<<<<<< HEAD
 
 from env_helper import GITHUB_REPOSITORY
-=======
->>>>>>> a8325746
 from get_robot_token import get_parameter_from_ssm
 from pr_info import PRInfo
 from report import TestResults
