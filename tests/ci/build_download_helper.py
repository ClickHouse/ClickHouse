--- conflicted
+++ resolved
@@ -14,6 +14,10 @@
 from ci_config import CI_CONFIG
 
 DOWNLOAD_RETRIES_COUNT = 5
+
+
+class DownloadException(Exception):
+    pass
 
 
 def get_with_retries(
@@ -145,7 +149,6 @@
                 sys.stdout.write("\n")
             if os.path.exists(path):
                 os.remove(path)
-<<<<<<< HEAD
 
             if i + 1 < DOWNLOAD_RETRIES_COUNT:
                 time.sleep(3)
@@ -153,10 +156,6 @@
                 raise DownloadException(
                     f"Cannot download dataset from {url}, all retries exceeded"
                 ) from e
-=======
-    else:
-        raise Exception(f"Cannot download dataset from {url}, all retries exceeded")
->>>>>>> 7f039bfe
 
     if sys.stdout.isatty():
         sys.stdout.write("\n")
@@ -181,7 +180,7 @@
     print(urls)
 
     if not urls:
-        raise Exception("No build URLs found")
+        raise DownloadException("No build URLs found")
 
     download_builds(result_path, urls, filter_fn)
 
