#!/usr/bin/env python3
"""
A plan:
    - TODO: consider receiving GH objects cache from S3, but it's really a few
    of requests to API currently
    - Get all open release PRs (20.10, 21.8, 22.5, etc.)
    - Get all pull-requests between the date of the merge-base for the oldest PR with
    labels pr-must-backport and version-specific v21.8-must-backport, but without
    pr-backported
    - Iterate over gotten PRs:
        - for pr-must-backport:
            - check if all backport-PRs are created. If yes,
            set pr-backported label and finish
            - If not, create either cherrypick PRs or merge cherrypick (in the same
            stage, if mergable) and create backport-PRs
            - If successfull, set pr-backported label on the PR

        - for version-specific labels:
            - the same, check, cherry-pick, backport, pr-backported

Cherry-pick stage:
    - From time to time the cherry-pick fails, if it was done manually. In the
    case we check if it's even needed, and mark the release as done somehow.
"""

import sys
import logging
import os
from contextlib import contextmanager
from datetime import date, timedelta
from subprocess import CalledProcessError
from typing import List, Optional

<<<<<<< HEAD
from env_helper import TEMP_PATH
from get_robot_token import get_best_robot_token
from git_helper import git_runner, is_shallow
from github_helper import (
    GitHub,
    PullRequest,
    PullRequests,
    Repository,
)
=======
from env_helper import GITHUB_WORKSPACE, TEMP_PATH
from get_robot_token import get_parameter_from_ssm
>>>>>>> 505ca080
from ssh import SSHKey


class Labels:
    LABEL_MUST_BACKPORT = "pr-must-backport"
    LABEL_BACKPORT = "pr-backport"
    LABEL_BACKPORTED = "pr-backported"
    LABEL_CHERRYPICK = "pr-cherrypick"
    LABEL_DO_NOT_TEST = "do not test"


class ReleaseBranch:
    CHERRYPICK_DESCRIPTION = """This pull-request is a first step of an automated \
    backporting.
It contains changes like after calling a local command `git cherry-pick`.
If you intend to continue backporting this changes, then resolve all conflicts if any.
Otherwise, if you do not want to backport them, then just close this pull-request.

The check results does not matter at this step - you can safely ignore them.
Also this pull-request will be merged automatically as it reaches the mergeable state, \
    but you always can merge it manually.
"""
    BACKPORT_DESCRIPTION = """This pull-request is a last step of an automated \
backporting.
Treat it as a standard pull-request: look at the checks and resolve conflicts.
Merge it only if you intend to backport changes to the target branch, otherwise just \
    close it.
"""
    REMOTE = ""

    def __init__(self, name: str, pr: PullRequest):
        self.name = name
        self.pr = pr
        self.cherrypick_branch = f"cherrypick/{name}/{pr.merge_commit_sha}"
        self.backport_branch = f"backport/{name}/{pr.number}"
        self.cherrypick_pr = None  # type: Optional[PullRequest]
        self.backport_pr = None  # type: Optional[PullRequest]
        self._backported = None  # type: Optional[bool]
        self.git_prefix = (  # All commits to cherrypick are done as robot-clickhouse
            "git -c user.email=robot-clickhouse@clickhouse.com "
            "-c user.name=robot-clickhouse -c commit.gpgsign=false"
        )
        self.pre_check()

    def pre_check(self):
        branch_updated = git_runner(
            f"git branch -a --contains={self.pr.merge_commit_sha} "
            f"{self.REMOTE}/{self.name}"
        )
        if branch_updated:
            self._backported = True

    def pop_prs(self, prs: PullRequests):
        to_pop = []  # type: List[int]
        for i, pr in enumerate(prs):
            if self.name not in pr.head.ref:
                continue
            if pr.head.ref.startswith(f"cherrypick/{self.name}"):
                self.cherrypick_pr = pr
                to_pop.append(i)
            elif pr.head.ref.startswith(f"backport/{self.name}"):
                self.backport_pr = pr
                to_pop.append(i)
            else:
                logging.error(
                    "PR #%s doesn't head ref starting with known suffix",
                    pr.number,
                )
        for i in reversed(to_pop):
            # Going from the tail to keep the order and pop greater index first
            prs.pop(i)

    def process(self, dry_run: bool):
        if self.backported:
            return
        if not self.cherrypick_pr:
            if dry_run:
                logging.info(
                    "DRY RUN: Would create cherrypick PR for #%s", self.pr.number
                )
                return
            self.create_cherrypick()
        if self.backported:
            return
        if self.cherrypick_pr is not None:
            # Try to merge cherrypick instantly
            if self.cherrypick_pr.mergeable and self.cherrypick_pr.state != "closed":
                self.cherrypick_pr.merge()
                # The PR needs update, since PR.merge doesn't update the object
                self.cherrypick_pr.update()
            if self.cherrypick_pr.merged:
                if dry_run:
                    logging.info(
                        "DRY RUN: Would create backport PR for #%s", self.pr.number
                    )
                    return
                self.create_backport()
                return
            elif self.cherrypick_pr.state == "closed":
                logging.info(
                    "The cherrypick PR #%s for PR #%s is discarded",
                    self.cherrypick_pr.number,
                    self.pr.number,
                )
                self._backported = True
                return
            logging.info(
                "Cherrypick PR #%s for PR #%s have conflicts and unable to be merged",
                self.cherrypick_pr.number,
                self.pr.number,
            )

    def create_cherrypick(self):
        # First, create backport branch:
        # Checkout release branch with discarding every change
        git_runner(f"{self.git_prefix} checkout -f {self.name}")
        # Create or reset backport branch
        git_runner(f"{self.git_prefix} checkout -B {self.backport_branch}")
        # Merge all changes from PR's the first parent commit w/o applying anything
        # It will allow to create a merge commit like it would be a cherry-pick
        first_parent = git_runner(f"git rev-parse {self.pr.merge_commit_sha}^1")
        git_runner(f"{self.git_prefix} merge -s ours --no-edit {first_parent}")

        # Second step, create cherrypick branch
        git_runner(
            f"{self.git_prefix} branch -f "
            f"{self.cherrypick_branch} {self.pr.merge_commit_sha}"
        )

        # Check if there actually any changes between branches. If no, then no
        # other actions are required. It's possible when changes are backported
        # manually to the release branch already
        try:
            output = git_runner(
                f"{self.git_prefix} merge --no-commit --no-ff {self.cherrypick_branch}"
            )
            # 'up-to-date', 'up to date', who knows what else (╯°v°)╯ ^┻━┻
            if output.startswith("Already up") and output.endswith("date."):
                # The changes are already in the release branch, we are done here
                logging.info(
                    "Release branch %s already contain changes from %s",
                    self.name,
                    self.pr.number,
                )
                self._backported = True
                return
        except CalledProcessError:
            # There are most probably conflicts, they'll be resolved in PR
            git_runner(f"{self.git_prefix} reset --merge")
        else:
            # There are changes to apply, so continue
            git_runner(f"{self.git_prefix} reset --merge")

        # Push, create the cherrypick PR, lable and assign it
        for branch in [self.cherrypick_branch, self.backport_branch]:
            git_runner(f"{self.git_prefix} push -f {self.REMOTE} {branch}:{branch}")

        self.cherrypick_pr = self.pr.base.repo.create_pull(
            title=f"Cherry pick #{self.pr.number} to {self.name}: {self.pr.title}",
            body=f"Original pull-request #{self.pr.number}\n\n"
            f"{self.CHERRYPICK_DESCRIPTION}",
            base=self.backport_branch,
            head=self.cherrypick_branch,
        )
        self.cherrypick_pr.add_to_labels(Labels.LABEL_CHERRYPICK)
        self.cherrypick_pr.add_to_labels(Labels.LABEL_DO_NOT_TEST)
        self.cherrypick_pr.add_to_assignees(self.pr.assignee)
        self.cherrypick_pr.add_to_assignees(self.pr.user)

    def create_backport(self):
        # Checkout the backport branch from the remote and make all changes to
        # apply like they are only one cherry-pick commit on top of release
        git_runner(f"{self.git_prefix} checkout -f {self.backport_branch}")
        git_runner(
            f"{self.git_prefix} pull --ff-only {self.REMOTE} {self.backport_branch}"
        )
        merge_base = git_runner(
            f"{self.git_prefix} merge-base "
            f"{self.REMOTE}/{self.name} {self.backport_branch}"
        )
        git_runner(f"{self.git_prefix} reset --soft {merge_base}")
        title = f"Backport #{self.pr.number} to {self.name}: {self.pr.title}"
        git_runner(f"{self.git_prefix} commit -a --allow-empty -F -", input=title)

        # Push with force, create the backport PR, lable and assign it
        git_runner(
            f"{self.git_prefix} push -f {self.REMOTE} "
            f"{self.backport_branch}:{self.backport_branch}"
        )
        self.backport_pr = self.pr.base.repo.create_pull(
            title=title,
            body=f"Original pull-request #{self.pr.number}\n"
            f"Cherry-pick pull-request #{self.cherrypick_pr.number}\n\n"
            f"{self.BACKPORT_DESCRIPTION}",
            base=self.name,
            head=self.backport_branch,
        )
        self.backport_pr.add_to_labels(Labels.LABEL_BACKPORT)
        self.backport_pr.add_to_assignees(self.pr.assignee)
        self.backport_pr.add_to_assignees(self.pr.user)

    @property
    def backported(self) -> bool:
        if self._backported is not None:
            return self._backported
        return self.backport_pr is not None

    def __repr__(self):
        return self.name


class Backport:
    def __init__(self, gh: GitHub, repo: str, dry_run: bool):
        self.gh = gh
        self._repo_name = repo
        self.dry_run = dry_run

        self._query = f"type:pr repo:{repo}"
        self._remote = ""
        self._repo = None  # type: Optional[Repository]
        self.release_prs = []  # type: PullRequests
        self.release_branches = []  # type: List[str]
        self.labels_to_backport = []  # type: List[str]
        self.prs_for_backport = []  # type: PullRequests
        self.error = None  # type: Optional[Exception]

    @property
    def remote(self) -> str:
        if not self._remote:
            # lines of "origin	git@github.com:ClickHouse/ClickHouse.git (fetch)"
            remotes = git_runner("git remote -v").split("\n")
            # We need the first word from the first matching result
            self._remote = tuple(
                remote.split(maxsplit=1)[0]
                for remote in remotes
                if f"github.com/{self._repo_name}" in remote  # https
                or f"github.com:{self._repo_name}" in remote  # ssh
            )[0]
            git_runner(f"git fetch {self._remote}")
            ReleaseBranch.REMOTE = self._remote
        return self._remote

    def receive_release_prs(self):
        logging.info("Getting release PRs")
        self.release_prs = self.gh.get_pulls_from_search(
            query=f"{self._query} is:open",
            sort="created",
            order="asc",
            label="release",
        )
        self.release_branches = [pr.head.ref for pr in self.release_prs]
        self.labels_to_backport = [
            f"v{branch}-must-backport" for branch in self.release_branches
        ]
        logging.info("Active releases: %s", ", ".join(self.release_branches))

    def receive_prs_for_backport(self):
        # The commit is the oldest open release branch's merge-base
        since_commit = git_runner(
            f"git merge-base {self.remote}/{self.release_branches[0]} "
            f"{self.remote}/{self.default_branch}"
        )
        since_date = date.fromisoformat(
            git_runner.run(f"git log -1 --format=format:%cs {since_commit}")
        )
        # To not have a possible TZ issues
        tomorrow = date.today() + timedelta(days=1)
        logging.info("Receive PRs suppose to be backported")
        self.prs_for_backport = self.gh.get_pulls_from_search(
            query=f"{self._query} -label:pr-backported",
            label=",".join(self.labels_to_backport + [Labels.LABEL_MUST_BACKPORT]),
            merged=[since_date, tomorrow],
        )
        logging.info(
            "PRs to be backported:\n %s",
            "\n ".join([pr.html_url for pr in self.prs_for_backport]),
        )

    def process_backports(self):
        for pr in self.prs_for_backport:
            try:
                self.process_pr(pr)
            except Exception as e:
                logging.error(
                    "During processing the PR #%s error occured: %s", pr.number, e
                )
                self.error = e

    def process_pr(self, pr: PullRequest):
        pr_labels = [label.name for label in pr.labels]
        if Labels.LABEL_MUST_BACKPORT in pr_labels:
            branches = [
                ReleaseBranch(br, pr) for br in self.release_branches
            ]  # type: List[ReleaseBranch]
        else:
            branches = [
                ReleaseBranch(br, pr)
                for br in [
                    label.split("-", 1)[0][1:]  # v21.8-must-backport
                    for label in pr_labels
                    if label in self.labels_to_backport
                ]
            ]
        if not branches:
            # This is definitely some error. There must be at least one branch
            # It also make the whole program exit code non-zero
            self.error = Exception(
                f"There are no branches to backport PR #{pr.number}, logical error"
            )
            raise self.error

        logging.info(
            "  PR #%s is suppose to be backported to %s",
            pr.number,
            ", ".join(map(str, branches)),
        )
        # All PRs for cherrypick and backport branches as heads
        query_suffix = " ".join(
            [
                f"head:{branch.backport_branch} head:{branch.cherrypick_branch}"
                for branch in branches
            ]
        )
        bp_cp_prs = self.gh.get_pulls_from_search(
            query=f"{self._query} {query_suffix}",
        )
        for br in branches:
            br.pop_prs(bp_cp_prs)

        if bp_cp_prs:
            # This is definitely some error. All prs must be consumed by
            # branches with ReleaseBranch.pop_prs. It also make the whole
            # program exit code non-zero
            self.error = Exception(
                "The following PRs are not filtered by release branches:\n"
                "\n".join(map(str, bp_cp_prs))
            )
            raise self.error

        if all(br.backported for br in branches):
            # Let's check if the PR is already backported
            self.mark_pr_backported(pr)
            return

        for br in branches:
            br.process(self.dry_run)

        if all(br.backported for br in branches):
            # And check it after the running
            self.mark_pr_backported(pr)

    def mark_pr_backported(self, pr: PullRequest):
        if self.dry_run:
            logging.info("DRY RUN: would mark PR #%s as done", pr.number)
            return
        pr.add_to_labels(Labels.LABEL_BACKPORTED)
        logging.info(
            "PR #%s is successfully labeled with `%s`",
            pr.number,
            Labels.LABEL_BACKPORTED,
        )

    @property
    def repo(self) -> Repository:
        if self._repo is None:
            try:
                self._repo = self.release_prs[0].base.repo
            except IndexError as exc:
                raise Exception(
                    "`repo` is available only after the `receive_release_prs`"
                ) from exc
        return self._repo

    @property
    def default_branch(self) -> str:
        return self.repo.default_branch


<<<<<<< HEAD
def parse_args():
    parser = argparse.ArgumentParser("Create cherry-pick and backport PRs")
    parser.add_argument("--token", help="github token, if not set, used from smm")
    parser.add_argument(
        "--repo", default="ClickHouse/ClickHouse", help="repo owner/name"
    )
    parser.add_argument("--dry-run", action="store_true", help="do not create anything")
    parser.add_argument(
        "--debug-helpers",
        action="store_true",
        help="add debug logging for git_helper and github_helper",
    )
    return parser.parse_args()


@contextmanager
def clear_repo():
    orig_ref = git_runner("git branch --show-current") or git_runner(
        "git rev-parse HEAD"
    )
    try:
        yield
    except (Exception, KeyboardInterrupt):
        git_runner(f"git checkout -f {orig_ref}")
        raise
    else:
        git_runner(f"git checkout -f {orig_ref}")


@contextmanager
def stash():
    need_stash = bool(git_runner("git diff HEAD"))
    if need_stash:
        git_runner("git stash push --no-keep-index -m 'running cherry_pick.py'")
    try:
        with clear_repo():
            yield
    except (Exception, KeyboardInterrupt):
        if need_stash:
            git_runner("git stash pop")
        raise
    else:
        if need_stash:
            git_runner("git stash pop")


def main():
    if not os.path.exists(TEMP_PATH):
        os.makedirs(TEMP_PATH)

    args = parse_args()
    if args.debug_helpers:
        logging.getLogger("github_helper").setLevel(logging.DEBUG)
        logging.getLogger("git_helper").setLevel(logging.DEBUG)
    token = args.token or get_best_robot_token()

    gh = GitHub(token, per_page=100)
    bp = Backport(gh, args.repo, args.dry_run)
    bp.gh.cache_path = str(f"{TEMP_PATH}/gh_cache")
    bp.receive_release_prs()
    bp.receive_prs_for_backport()
    bp.process_backports()
    if bp.error is not None:
        logging.error("Finished successfully, but errors occured!")
        raise bp.error


if __name__ == "__main__":
    logging.basicConfig(level=logging.INFO)

    assert not is_shallow()
    with stash():
        if os.getenv("ROBOT_CLICKHOUSE_SSH_KEY", ""):
            with SSHKey("ROBOT_CLICKHOUSE_SSH_KEY"):
                main()
        else:
            main()
=======
if __name__ == "__main__":
    logging.basicConfig(level=logging.INFO)
    repo_path = GITHUB_WORKSPACE
    temp_path = TEMP_PATH

    if not os.path.exists(temp_path):
        os.makedirs(temp_path)

    sys.path.append(os.path.join(repo_path, "utils/github"))

    with SSHKey("ROBOT_CLICKHOUSE_SSH_KEY"):
        token = get_parameter_from_ssm("github_robot_token_1")

        bp = Backport(
            token,
            os.environ.get("REPO_OWNER"),
            os.environ.get("REPO_NAME"),
            os.environ.get("REPO_TEAM"),
        )

        def cherrypick_run(token, pr, branch):
            return CherryPick(
                token,
                os.environ.get("REPO_OWNER"),
                os.environ.get("REPO_NAME"),
                os.environ.get("REPO_TEAM"),
                pr,
                branch,
            ).execute(repo_path, False)

        try:
            bp.execute(repo_path, "origin", None, cherrypick_run)
        except subprocess.CalledProcessError as e:
            logging.error(e.output)
>>>>>>> 505ca080
<|MERGE_RESOLUTION|>--- conflicted
+++ resolved
@@ -23,7 +23,7 @@
     case we check if it's even needed, and mark the release as done somehow.
 """
 
-import sys
+import argparse
 import logging
 import os
 from contextlib import contextmanager
@@ -31,7 +31,6 @@
 from subprocess import CalledProcessError
 from typing import List, Optional
 
-<<<<<<< HEAD
 from env_helper import TEMP_PATH
 from get_robot_token import get_best_robot_token
 from git_helper import git_runner, is_shallow
@@ -41,10 +40,6 @@
     PullRequests,
     Repository,
 )
-=======
-from env_helper import GITHUB_WORKSPACE, TEMP_PATH
-from get_robot_token import get_parameter_from_ssm
->>>>>>> 505ca080
 from ssh import SSHKey
 
 
@@ -423,7 +418,6 @@
         return self.repo.default_branch
 
 
-<<<<<<< HEAD
 def parse_args():
     parser = argparse.ArgumentParser("Create cherry-pick and backport PRs")
     parser.add_argument("--token", help="github token, if not set, used from smm")
@@ -501,39 +495,3 @@
                 main()
         else:
             main()
-=======
-if __name__ == "__main__":
-    logging.basicConfig(level=logging.INFO)
-    repo_path = GITHUB_WORKSPACE
-    temp_path = TEMP_PATH
-
-    if not os.path.exists(temp_path):
-        os.makedirs(temp_path)
-
-    sys.path.append(os.path.join(repo_path, "utils/github"))
-
-    with SSHKey("ROBOT_CLICKHOUSE_SSH_KEY"):
-        token = get_parameter_from_ssm("github_robot_token_1")
-
-        bp = Backport(
-            token,
-            os.environ.get("REPO_OWNER"),
-            os.environ.get("REPO_NAME"),
-            os.environ.get("REPO_TEAM"),
-        )
-
-        def cherrypick_run(token, pr, branch):
-            return CherryPick(
-                token,
-                os.environ.get("REPO_OWNER"),
-                os.environ.get("REPO_NAME"),
-                os.environ.get("REPO_TEAM"),
-                pr,
-                branch,
-            ).execute(repo_path, False)
-
-        try:
-            bp.execute(repo_path, "origin", None, cherrypick_run)
-        except subprocess.CalledProcessError as e:
-            logging.error(e.output)
->>>>>>> 505ca080
