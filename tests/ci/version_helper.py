#!/usr/bin/env python3
import logging
from argparse import ArgumentDefaultsHelpFormatter, ArgumentParser, ArgumentTypeError
from pathlib import Path
from typing import Any, Dict, Iterable, List, Literal, Optional, Set, Tuple, Union

from git_helper import TWEAK, Git, get_tags, git_runner, removeprefix

FILE_WITH_VERSION_PATH = "cmake/autogenerated_versions.txt"
CHANGELOG_IN_PATH = "debian/changelog.in"
CHANGELOG_PATH = "debian/changelog"
GENERATED_CONTRIBUTORS = "src/Storages/System/StorageSystemContributors.generated.cpp"

# It has {{ for plain "{"
CONTRIBUTORS_TEMPLATE = """// autogenerated by {executer}
const char * auto_contributors[] {{
{contributors}
    nullptr}};
"""

VERSIONS = Dict[str, Union[int, str]]

VERSIONS_TEMPLATE = """# This variables autochanged by tests/ci/version_helper.py:

# NOTE: VERSION_REVISION has nothing common with DBMS_TCP_PROTOCOL_VERSION,
# only DBMS_TCP_PROTOCOL_VERSION should be incremented on protocol changes.
SET(VERSION_REVISION {revision})
SET(VERSION_MAJOR {major})
SET(VERSION_MINOR {minor})
SET(VERSION_PATCH {patch})
SET(VERSION_GITHASH {githash})
SET(VERSION_DESCRIBE {describe})
SET(VERSION_STRING {string})
# end of autochange
"""


class ClickHouseVersion:
    """Immutable version class. On update returns a new instance"""

    PART_TYPE = Literal["major", "minor", "patch"]

    def __init__(
        self,
        major: Union[int, str],
        minor: Union[int, str],
        patch: Union[int, str],
        revision: Union[int, str],
        git: Optional[Git],
<<<<<<< HEAD
        tweak: Optional[Union[int, str]] = None,
=======
        tweak: Optional[str] = None,
        flavour: Optional[str] = None,
>>>>>>> 57993f4e
    ):
        self._major = int(major)
        self._minor = int(minor)
        self._patch = int(patch)
        self._revision = int(revision)
        self._git = git
        self._tweak = TWEAK
        if tweak is not None:
            self._tweak = int(tweak)
        elif self._git is not None:
            self._tweak = self._git.tweak
        self._describe = ""
        self._description = ""
        self._flavour = flavour

    def update(self, part: PART_TYPE) -> "ClickHouseVersion":
        """If part is valid, returns a new version"""
        if part == "major":
            return self.major_update()
        if part == "minor":
            return self.minor_update()
        if part == "patch":
            return self.patch_update()
        raise KeyError(f"wrong part {part} is used")

    def major_update(self) -> "ClickHouseVersion":
        if self._git is not None:
            self._git.update()
        return ClickHouseVersion(self.major + 1, 1, 1, self.revision + 1, self._git)

    def minor_update(self) -> "ClickHouseVersion":
        if self._git is not None:
            self._git.update()
        return ClickHouseVersion(
            self.major, self.minor + 1, 1, self.revision + 1, self._git
        )

    def patch_update(self) -> "ClickHouseVersion":
        if self._git is not None:
            self._git.update()
        return ClickHouseVersion(
            self.major, self.minor, self.patch + 1, self.revision, self._git
        )

    def reset_tweak(self) -> "ClickHouseVersion":
        if self._git is not None:
            self._git.update()
        return ClickHouseVersion(
            self.major, self.minor, self.patch, self.revision, self._git, 1
        )

    @property
    def major(self) -> int:
        return self._major

    @property
    def minor(self) -> int:
        return self._minor

    @property
    def patch(self) -> int:
        return self._patch

    @property
    def tweak(self) -> int:
        return self._tweak

    @tweak.setter
    def tweak(self, tweak: int) -> None:
        self._tweak = tweak

    @property
    def revision(self) -> int:
        return self._revision

    @property
    def githash(self) -> str:
        "returns the CURRENT git SHA1"
        if self._git is not None:
            return self._git.sha
        return "0000000000000000000000000000000000000000"

    @property
    def describe(self):
        return self._describe

    @property
    def description(self) -> str:
        return self._description

    @property
    def string(self):
        version_as_string = ".".join(
            (str(self.major), str(self.minor), str(self.patch), str(self.tweak))
        )
        if self._flavour:
            version_as_string = f"{version_as_string}.{self._flavour}"
        return version_as_string

    @property
    def is_lts(self) -> bool:
        """our X.3 and X.8 are LTS"""
        return self.minor % 5 == 3

    def as_dict(self) -> VERSIONS:
        return {
            "revision": self.revision,
            "major": self.major,
            "minor": self.minor,
            "patch": self.patch,
            "tweak": self.tweak,
            "githash": self.githash,
            "describe": self.describe,
            "string": self.string,
        }

    def as_tuple(self) -> Tuple[int, int, int, int]:
        return (self.major, self.minor, self.patch, self.tweak)

    def with_description(self, version_type):
        if version_type not in VersionType.VALID:
            raise ValueError(f"version type {version_type} not in {VersionType.VALID}")
        self._description = version_type
        if version_type == self._flavour:
            self._describe = f"v{self.string}"
        else:
            self._describe = f"v{self.string}-{version_type}"

    def copy(self) -> "ClickHouseVersion":
        copy = ClickHouseVersion(
            self.major,
            self.minor,
            self.patch,
            self.revision,
            self._git,
            self.tweak,
        )
        try:
            copy.with_description(self.description)
        except ValueError:
            pass
        return copy

    def __eq__(self, other: Any) -> bool:
        if not isinstance(self, type(other)):
            return NotImplemented
        return bool(
            self.major == other.major
            and self.minor == other.minor
            and self.patch == other.patch
            and self.tweak == other.tweak
        )

    def __lt__(self, other: Any) -> bool:
        if not isinstance(self, type(other)):
            return NotImplemented
        for part in ("major", "minor", "patch", "tweak"):
            if getattr(self, part) < getattr(other, part):
                return True
            elif getattr(self, part) > getattr(other, part):
                return False

        return False

    def __le__(self, other: "ClickHouseVersion") -> bool:
        return self == other or self < other

    def __hash__(self):
        return hash(self.__repr__)

    def __str__(self):
        return f"{self.string}"

    def __repr__(self):
        return (
            f"<ClickHouseVersion({self.major},{self.minor},{self.patch},{self.tweak},"
            f"'{self.description}')>"
        )


ClickHouseVersions = List[ClickHouseVersion]


class VersionType:
    LTS = "lts"
    NEW = "new"
    PRESTABLE = "prestable"
    STABLE = "altinitystable"
    TESTING = "testing"
    VALID = (NEW, TESTING, PRESTABLE, STABLE, LTS)


def validate_version(version: str) -> None:
    # NOTE(vnemkov): minor but imporant fixes, so versions with 'flavour' are threated as valid (e.g. 22.8.8.4.altinitystable)
    parts = version.split(".")
    if len(parts) < 4:
        raise ValueError(f"{version} does not contain 4 parts")
    for part in parts[:4]:
        int(part)


def get_abs_path(path: Union[Path, str]) -> Path:
    return (Path(git_runner.cwd) / path).absolute()


def read_versions(versions_path: Union[Path, str] = FILE_WITH_VERSION_PATH) -> VERSIONS:
    versions = {}
    for line in get_abs_path(versions_path).read_text(encoding="utf-8").splitlines():
        line = line.strip()
        if not line.startswith("SET("):
            continue

        value = 0  # type: Union[int, str]
        name, value = line[4:-1].split(maxsplit=1)
        name = removeprefix(name, "VERSION_").lower()
        try:
            value = int(value)
        except ValueError:
            pass
        versions[name] = value

    return versions


def get_version_from_repo(
    versions_path: Union[Path, str] = FILE_WITH_VERSION_PATH,
    git: Optional[Git] = None,
) -> ClickHouseVersion:
    """Get a ClickHouseVersion from FILE_WITH_VERSION_PATH. When the `git` parameter is
    present, a proper `tweak` version part is calculated for case if the latest tag has
    a `new` type and greater than version in `FILE_WITH_VERSION_PATH`"""
    versions = read_versions(versions_path)
    cmake_version = ClickHouseVersion(
        versions["major"],
        versions["minor"],
        versions["patch"],
        versions["revision"],
        git,
        # Explicitly use tweak value from version file
        tweak=versions.get("tweak", versions["revision"]),
        flavour=versions.get("flavour", None)
    )
    # Since 24.5 we have tags like v24.6.1.1-new, and we must check if the release
    # branch already has it's own commit. It's necessary for a proper tweak version
    if git is not None and git.latest_tag:
        version_from_tag = get_version_from_tag(git.latest_tag)
        if (
            version_from_tag.description == VersionType.NEW
            and cmake_version < version_from_tag
        ):
            # We are in a new release branch without existing release.
            # We should change the tweak version to a `tweak_to_new`
            cmake_version.tweak = git.tweak_to_new
    return cmake_version


def get_version_from_string(
    version: str, git: Optional[Git] = None
) -> ClickHouseVersion:
    validate_version(version)
    # dict for simple handling of missing parts with parts.get(index, default)
    parts = dict(enumerate(version.split(".")))
    return ClickHouseVersion(
        parts[0],
        parts[1],
        parts[2],
        -1,
        git,
        parts.get(3, None),
        parts.get(4, None)
    )


def get_version_from_tag(tag: str) -> ClickHouseVersion:
    Git.check_tag(tag)
    tag, description = tag[1:].split("-", 1)
    version = get_version_from_string(tag)
    version.with_description(description)
    return version


def version_arg(version: str) -> ClickHouseVersion:
    version = removeprefix(version, "refs/tags/")
    try:
        return get_version_from_string(version)
    except ValueError:
        pass
    try:
        return get_version_from_tag(version)
    except ValueError:
        pass

    raise ArgumentTypeError(f"version {version} does not match tag of plain version")


def get_tagged_versions() -> ClickHouseVersions:
    versions = []
    for tag in get_tags():
        try:
            version = get_version_from_tag(tag)
            versions.append(version)
        except Exception:
            continue
    return sorted(versions)


def get_supported_versions(
    versions: Optional[Iterable[ClickHouseVersion]] = None,
) -> Set[ClickHouseVersion]:
    supported_stable = set()  # type: Set[ClickHouseVersion]
    supported_lts = set()  # type: Set[ClickHouseVersion]
    if versions:
        versions = list(versions)
    else:
        # checks that repo is not shallow in background
        versions = get_tagged_versions()
    versions.sort()
    versions.reverse()
    for version in versions:
        if len(supported_stable) < 3:
            if not {
                sv
                for sv in supported_stable
                if version.major == sv.major and version.minor == sv.minor
            }:
                supported_stable.add(version)
        if (version.description == VersionType.LTS or version.is_lts) and len(
            supported_lts
        ) < 2:
            if not {
                sv
                for sv in supported_lts
                if version.major == sv.major and version.minor == sv.minor
            }:
                supported_lts.add(version)
        if len(supported_stable) == 3 and len(supported_lts) == 2:
            break
    return supported_lts.union(supported_stable)


def update_cmake_version(
    version: ClickHouseVersion,
    versions_path: Union[Path, str] = FILE_WITH_VERSION_PATH,
) -> None:
    get_abs_path(versions_path).write_text(
        VERSIONS_TEMPLATE.format_map(version.as_dict()), encoding="utf-8"
    )


def update_contributors(
    relative_contributors_path: Union[Path, str] = GENERATED_CONTRIBUTORS,
    force: bool = False,
    raise_error: bool = False,
) -> None:
    # Check if we have shallow checkout by comparing number of lines
    # '--is-shallow-repository' is in git since 2.15, 2017-10-30
    if git_runner.run("git rev-parse --is-shallow-repository") == "true" and not force:
        logging.warning("The repository is shallow, refusing to update contributors")
        if raise_error:
            raise RuntimeError("update_contributors executed on a shallow repository")
        return

    # format: "  1016  Alexey Arno"
    shortlog = git_runner.run("git shortlog HEAD --summary")
    contributors = sorted(
        [c.split(maxsplit=1)[-1].replace('"', r"\"") for c in shortlog.split("\n")],
    )
    contributors = [f'    "{c}",' for c in contributors]

    executer = Path(__file__).relative_to(git_runner.cwd)
    content = CONTRIBUTORS_TEMPLATE.format(
        executer=executer, contributors="\n".join(contributors)
    )
    get_abs_path(relative_contributors_path).write_text(content, encoding="utf-8")


def update_version_local(version : ClickHouseVersion, version_type="testing"):
    update_contributors()
    version.with_description(version_type)
    update_cmake_version(version)


def main():
    """The simplest thing it does - reads versions from cmake and produce the
    environment variables that may be sourced in bash scripts"""
    parser = ArgumentParser(
        formatter_class=ArgumentDefaultsHelpFormatter,
        description="The script reads versions from cmake and produce ENV variables",
    )
    parser.add_argument(
        "--version-path",
        "-p",
        default=FILE_WITH_VERSION_PATH,
        help="relative path to the cmake file with versions",
    )
    parser.add_argument(
        "--version-type",
        "-t",
        choices=VersionType.VALID,
        default=VersionType.TESTING,
        help="optional parameter to generate DESCRIBE",
    )
    parser.add_argument(
        "--export",
        "-e",
        action="store_true",
        help="if the ENV variables should be exported",
    )
    parser.add_argument(
        "--update-part",
        choices=("major", "minor", "patch"),
        help="the version part to update, tweak is always calculated from commits, "
        "implies `--update-cmake`",
    )
    parser.add_argument(
        "--update-cmake",
        "-u",
        action="store_true",
        help=f"is update for {FILE_WITH_VERSION_PATH} is needed or not",
    )
    parser.add_argument(
        "--update-contributors",
        "-c",
        action="store_true",
        help=f"update {GENERATED_CONTRIBUTORS} file and exit, "
        "doesn't work on shallow repo",
    )
    args = parser.parse_args()

    if args.update_contributors:
        update_contributors()
        return

    version = get_version_from_repo(args.version_path, Git(True))

    if args.update_part:
        version = version.update(args.update_part)

    version.with_description(args.version_type)

    if args.update_part or args.update_cmake:
        update_cmake_version(version)

    for k, v in version.as_dict().items():
        name = f"CLICKHOUSE_VERSION_{k.upper()}"
        print(f"{name}='{v}'")
        if args.export:
            print(f"export {name}")


if __name__ == "__main__":
    main()<|MERGE_RESOLUTION|>--- conflicted
+++ resolved
@@ -47,12 +47,8 @@
         patch: Union[int, str],
         revision: Union[int, str],
         git: Optional[Git],
-<<<<<<< HEAD
         tweak: Optional[Union[int, str]] = None,
-=======
-        tweak: Optional[str] = None,
         flavour: Optional[str] = None,
->>>>>>> 57993f4e
     ):
         self._major = int(major)
         self._minor = int(minor)
