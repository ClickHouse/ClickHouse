#!/usr/bin/env python3

import csv
import glob
import json
import logging
import os
import random
import re
import shlex
import shutil
import signal
import subprocess
import sys
import time
from collections import OrderedDict, defaultdict
from itertools import chain
from typing import Any, Dict, Final, List, Optional, Set, Tuple

import yaml  # type: ignore[import-untyped]

from ci_utils import kill_ci_runner
from env_helper import IS_CI
from integration_test_images import IMAGES
from report import JOB_TIMEOUT_TEST_NAME
from stopwatch import Stopwatch
from tee_popen import TeePopen

MAX_RETRY = 1
NUM_WORKERS = 5
SLEEP_BETWEEN_RETRIES = 5
PARALLEL_GROUP_SIZE = 100
CLICKHOUSE_BINARY_PATH = "usr/bin/clickhouse"

FLAKY_TRIES_COUNT = 2  # run whole pytest several times
FLAKY_REPEAT_COUNT = 3  # runs test case in single module several times
MAX_TIME_SECONDS = 3600

MAX_TIME_IN_SANDBOX = 20 * 60  # 20 minutes
TASK_TIMEOUT = 8 * 60 * 60  # 8 hours

NO_CHANGES_MSG = "Nothing to run"


# Search test by the common prefix.
# This is accept tests w/o parameters in skip list.
#
# Examples:
# - has_test(['foobar'], 'foobar[param]') == True
# - has_test(['foobar[param]'], 'foobar') == True
def has_test(tests: List[str], test_to_match: str) -> bool:
    for test in tests:
        if len(test_to_match) < len(test):
            if test.startswith(test_to_match):
                return True
        else:
            if test_to_match.startswith(test):
                return True
    return False


def get_changed_tests_to_run(pr_info, repo_path):
    result = set()
    changed_files = pr_info["changed_files"]

    if changed_files is None:
        return []

    for fpath in changed_files:
        if re.search(r"tests/integration/test_.*/test.*\.py", fpath) is not None:
            logging.info("File %s changed and seems like integration test", fpath)
            result.add("/".join(fpath.split("/")[2:]))
    return filter_existing_tests(result, repo_path)


def filter_existing_tests(tests_to_run, repo_path):
    result = []
    for relative_test_path in tests_to_run:
        if os.path.exists(
            os.path.join(repo_path, "tests/integration", relative_test_path)
        ):
            result.append(relative_test_path)
        else:
            logging.info(
                "Skipping test %s, seems like it was removed", relative_test_path
            )
    return result


def _get_deselect_option(tests):
    return " ".join([f"--deselect {t}" for t in tests])


# https://stackoverflow.com/questions/312443/how-do-you-split-a-list-into-evenly-sized-chunks
def chunks(lst, n):
    """Yield successive n-sized chunks from lst."""
    for i in range(0, len(lst), n):
        yield lst[i : i + n]


def clear_ip_tables_and_restart_daemons():
    logging.info(
        "Dump iptables after run %s",
        subprocess.check_output("sudo iptables -nvL", shell=True),
    )
    try:
        logging.info("Killing all alive docker containers")
        subprocess.check_output(
            "timeout --signal=KILL 10m docker ps --quiet | xargs --no-run-if-empty docker kill",
            shell=True,
        )
    except subprocess.CalledProcessError as err:
        logging.info("docker kill excepted: %s", str(err))

    try:
        logging.info("Removing all docker containers")
        subprocess.check_output(
            "timeout --signal=KILL 10m docker ps --all --quiet | xargs --no-run-if-empty docker rm --force",
            shell=True,
        )
    except subprocess.CalledProcessError as err:
        logging.info("docker rm excepted: %s", str(err))

    # don't restart docker if it's disabled
    if os.environ.get("CLICKHOUSE_TESTS_RUNNER_RESTART_DOCKER", "1") == "1":
        try:
            logging.info("Stopping docker daemon")
            subprocess.check_output("service docker stop", shell=True)
        except subprocess.CalledProcessError as err:
            logging.info("docker stop excepted: %s", str(err))

        try:
            for i in range(200):
                try:
                    logging.info("Restarting docker %s", i)
                    subprocess.check_output("service docker start", shell=True)
                    subprocess.check_output("docker ps", shell=True)
                    break
                except subprocess.CalledProcessError as err:
                    time.sleep(0.5)
                    logging.info("Waiting docker to start, current %s", str(err))
            else:
                raise RuntimeError("Docker daemon doesn't responding")
        except subprocess.CalledProcessError as err:
            logging.info("Can't reload docker: %s", str(err))

    iptables_iter = 0
    try:
        for i in range(1000):
            iptables_iter = i
            # when rules will be empty, it will raise exception
            subprocess.check_output("sudo iptables -D DOCKER-USER 1", shell=True)
    except subprocess.CalledProcessError as err:
        logging.info(
            "All iptables rules cleared, %s iterations, last error: %s",
            iptables_iter,
            str(err),
        )


class ClickhouseIntegrationTestsRunner:
    def __init__(self, repo_path: str, result_path: str, params: dict):
        self.repo_path = repo_path
        self.result_path = result_path
        self.params = params

        self.image_versions = self.params["docker_images_with_versions"]
        self.shuffle_groups = self.params["shuffle_test_groups"]
        self.flaky_check = "flaky check" in self.params["context_name"]
        self.bugfix_validate_check = "bugfix" in self.params["context_name"].lower()
        # if use_tmpfs is not set we assume it to be true, otherwise check
        self.use_tmpfs = "use_tmpfs" not in self.params or self.params["use_tmpfs"]
        self.disable_net_host = (
            "disable_net_host" in self.params and self.params["disable_net_host"]
        )
        self.start_time = time.time()
        self.soft_deadline_time = self.start_time + (TASK_TIMEOUT - MAX_TIME_IN_SANDBOX)

        self.use_old_analyzer = (
            os.environ.get("CLICKHOUSE_USE_OLD_ANALYZER") is not None
        )

        self.use_distributed_plan = (
            os.environ.get("CLICKHOUSE_USE_DISTRIBUTED_PLAN") is not None
        )

        if "run_by_hash_total" in self.params:
            self.run_by_hash_total = self.params["run_by_hash_total"]
            self.run_by_hash_num = self.params["run_by_hash_num"]
        else:
            self.run_by_hash_total = 0
            self.run_by_hash_num = 0

        self._all_tests = []  # type: List[str]
        self._tests_by_hash = []  # type: List[str]

    def path(self):
        return self.result_path

    def base_path(self):
        return os.path.join(str(self.result_path), "../")

    @staticmethod
    def should_skip_tests():
        return []

    def get_image_with_version(self, name):
        if name in self.image_versions:
            return name + ":" + self.image_versions[name]
        logging.warning(
            "Cannot find image %s in params list %s", name, self.image_versions
        )
        if ":" not in name:
            return name + ":latest"
        return name

    def get_image_version(self, name: str) -> Any:
        if name in self.image_versions:
            return self.image_versions[name]
        logging.warning(
            "Cannot find image %s in params list %s", name, self.image_versions
        )
        return "latest"

    def shuffle_test_groups(self):
        return self.shuffle_groups != 0

    def _pre_pull_images(self):
        image_cmd = self._get_runner_image_cmd()

        cmd = (
            f"cd {self.repo_path}/tests/integration && "
<<<<<<< HEAD
            f"timeout --verbose --signal=KILL 1h ./runner {self._get_runner_opts()} {image_cmd} "
            "--pre-pull --command ' echo Pre Pull finished ' "
=======
            f"timeout --signal=KILL 1h ./runner {self._get_runner_opts()} {image_cmd} "
            "--command ' echo Pre Pull finished ' "
>>>>>>> 0f0e30ee
        )

        for i in range(5):
            logging.info("Pulling images before running tests. Attempt %s", i)
            try:
                subprocess.check_output(
                    cmd,
                    shell=True,
                )
                return
            except subprocess.CalledProcessError as err:
                logging.info("docker-compose pull failed: %s", str(err))
                continue
        message = "Pulling images failed for 5 attempts. Will fail the worker."
        logging.error(message)
        kill_ci_runner(message)
        # We pass specific retcode to to ci/integration_test_check.py to skip status reporting and restart job
        sys.exit(13)

    @staticmethod
    def _parse_report(
        report_path: str,
    ) -> Tuple[Dict[str, Set[str]], Dict[str, float]]:
        def worst_status(current: Optional[str], new: str) -> str:
            new = new.upper()  # report["outcome"] is in lower case
            if current is None:
                return new
            for status in statuses:
                if status in (current, new):
                    return status
            raise ValueError(
                f"The previous `{current}` and new `{new}` statuses are unexpected"
            )

        tests_results = {}  # type: Dict[str,str]
        statuses = ["ERROR", "FAILED", "SKIPPED", "PASSED"]  # type: Final
        counters = {key: set() for key in statuses}  # type: Dict[str, Set[str]]
        times = {}  # type: Dict[str, float]
        with open(report_path, "r", encoding="utf-8") as rfd:
            reports = [json.loads(l) for l in rfd]
        for report in reports:
            if report["$report_type"] != "TestReport":
                continue
            # Report file contains a few reports for same test: setup, call, teardown
            test_name = report["nodeid"]

            # Parse test result status
            tests_results[test_name] = worst_status(
                tests_results.get(test_name), report["outcome"]
            )
            # Parse test times
            times[test_name] = times.get(test_name, 0) + report["duration"]

        for test, result in tests_results.items():
            counters[result].add(test)
        return (counters, times)

    @staticmethod
    def _can_run_with(path, opt):
        with open(path, "r", encoding="utf-8") as script:
            for line in script:
                if opt in line:
                    return True
        return False

    def _install_clickhouse(self, debs_path):
        for package in (
            "clickhouse-common-static_",
            "clickhouse-server_",
            "clickhouse-client",
            "clickhouse-common-static-dbg_",
        ):  # order matters
            logging.info("Installing package %s", package)
            for f in os.listdir(debs_path):
                if package in f:
                    full_path = os.path.join(debs_path, f)
                    logging.info("Package found in %s", full_path)
                    log_name = "install_" + f + ".log"
                    log_path = os.path.join(self.path(), log_name)
                    cmd = f"dpkg -x {full_path} ."
                    logging.info("Executing installation cmd %s", cmd)
                    with TeePopen(cmd, log_file=log_path) as proc:
                        if proc.wait() == 0:
                            logging.info("Installation of %s successfull", full_path)
                        else:
                            raise RuntimeError(f"Installation of {full_path} failed")
                    break
            else:
                raise FileNotFoundError(f"Package with {package} not found")

        logging.info("All packages installed")
        os.chmod(CLICKHOUSE_BINARY_PATH, 0o777)
        shutil.copy(
            CLICKHOUSE_BINARY_PATH, os.getenv("CLICKHOUSE_TESTS_SERVER_BIN_PATH")  # type: ignore
        )

    @staticmethod
    def _compress_logs(directory, relpaths, result_path):
        retcode = subprocess.call(
            f"sudo tar --use-compress-program='zstd --threads=0' "
            f"-cf {result_path} -C {directory} {' '.join(relpaths)}",
            shell=True,
        )
        # tar return 1 when the files are changed on compressing, we ignore it
        if retcode in (0, 1):
            return
        # but even on the fatal errors it's better to retry
        logging.error("Fatal error on compressing %s: %s", result_path, retcode)

    def _get_runner_opts(self):
        result = []
        if self.use_tmpfs:
            result.append("--tmpfs")
        if self.disable_net_host:
            result.append("--disable-net-host")
        if self.use_old_analyzer:
            result.append("--old-analyzer")
        if self.use_distributed_plan:
            result.append("--distributed-plan")

        return " ".join(result)

    @property
    def all_tests(self) -> List[str]:
        if self._all_tests:
            return self._all_tests
        image_cmd = self._get_runner_image_cmd()
        runner_opts = self._get_runner_opts()
        out_file_full = os.path.join(self.result_path, "runner_get_all_tests.log")
        report_file = "runner_get_all_tests.jsonl"
        cmd = (
            f"cd {self.repo_path}/tests/integration && "
            f"timeout --signal=KILL 1h ./runner {runner_opts} {image_cmd} -- "
            f"--setup-plan --report-log={report_file}"
        )

        logging.info(
            "Getting all tests to the file %s with cmd: \n%s", out_file_full, cmd
        )
        with open(out_file_full, "wb") as ofd:
            try:
                subprocess.check_call(cmd, shell=True, stdout=ofd, stderr=ofd)
            except subprocess.CalledProcessError as ex:
                print("ERROR: Setting test plan failed. Output:")
                with open(out_file_full, "r", encoding="utf-8") as file:
                    for line in file:
                        print("    " + line, end="")
                raise ex

        # Add report_file to the uploaded files
        shutil.move(
            os.path.join(self.repo_path, "tests", "integration", report_file),
            os.path.join(self.result_path, report_file),
        )
        all_tests = set()
        with open(
            os.path.join(self.result_path, report_file), "r", encoding="utf-8"
        ) as rfd:
            reports = [json.loads(j) for j in rfd]

        all_tests = {
            r["nodeid"]
            for r in reports
            if r.get("when") == "setup" and r.get("outcome") == "passed"
        }

        assert all_tests

        self._all_tests = list(sorted(all_tests))
        return self._all_tests

    @staticmethod
    def _get_parallel_tests_skip_list(repo_path):
        skip_list_file_path = f"{repo_path}/tests/integration/parallel_skip.yaml"
        if (
            not os.path.isfile(skip_list_file_path)
            or os.path.getsize(skip_list_file_path) == 0
        ):
            raise ValueError(
                "There is something wrong with getting all tests list: "
                f"file '{skip_list_file_path}' is empty or does not exist."
            )

        skip_list_tests = []
        with open(skip_list_file_path, "r", encoding="utf-8") as skip_list_file:
            skip_list_tests = yaml.safe_load(skip_list_file)
        return list(sorted(skip_list_tests))

    @staticmethod
    def group_test_by_file(tests):
        result = OrderedDict()  # type: OrderedDict
        for test in tests:
            test_file = test.split("::")[0]
            if test_file not in result:
                result[test_file] = []
            result[test_file].append(test)
        return result

    @staticmethod
    def _update_counters(
        main_counters: Dict[str, List[str]], current_counters: Dict[str, Set[str]]
    ) -> None:
        for test in current_counters["PASSED"]:
            if test not in main_counters["PASSED"]:
                if test in main_counters["FAILED"]:
                    main_counters["FAILED"].remove(test)
                if test in main_counters["BROKEN"]:
                    main_counters["BROKEN"].remove(test)

                main_counters["PASSED"].append(test)

        for state in ("ERROR", "FAILED"):
            for test in current_counters[state]:
                if test in main_counters["PASSED"]:
                    main_counters["PASSED"].remove(test)
                if test not in main_counters[state]:
                    main_counters[state].append(test)

        for state in ("SKIPPED",):
            for test in current_counters[state]:
                main_counters[state].append(test)

    def _get_runner_image_cmd(self):
        image_cmd = ""
        if self._can_run_with(
            os.path.join(self.repo_path, "tests/integration", "runner"),
            "--docker-image-version",
        ):
            for img in IMAGES:
                if img == "clickhouse/integration-tests-runner":
                    runner_version = self.get_image_version(img)
                    logging.info(
                        "Can run with custom docker image version %s", runner_version
                    )
                    image_cmd += f" --docker-image-version={runner_version} "
                else:
                    if self._can_run_with(
                        os.path.join(self.repo_path, "tests/integration", "runner"),
                        "--docker-compose-images-tags",
                    ):
                        image_cmd += (
                            "--docker-compose-images-tags="
                            f"{self.get_image_with_version(img)} "
                        )
        else:
            image_cmd = ""
            logging.info("Cannot run with custom docker image version :(")
        return image_cmd

    @staticmethod
    def _find_test_data_dirs(repo_path, test_names):
        relpaths = {}
        for test_name in test_names:
            if "/" in test_name:
                test_dir = test_name[: test_name.find("/")]
            else:
                test_dir = test_name
            if os.path.isdir(os.path.join(repo_path, "tests/integration", test_dir)):
                for name in os.listdir(
                    os.path.join(repo_path, "tests/integration", test_dir)
                ):
                    relpath = os.path.join(os.path.join(test_dir, name))
                    mtime = os.path.getmtime(
                        os.path.join(repo_path, "tests/integration", relpath)
                    )
                    relpaths[relpath] = mtime
        return relpaths

    @staticmethod
    def _get_test_data_dirs_difference(new_snapshot, old_snapshot):
        res = set()
        for path in new_snapshot:
            if (path not in old_snapshot) or (old_snapshot[path] != new_snapshot[path]):
                res.add(path)
        return res

    def try_run_test_group(
        self,
        timeout,
        test_group,
        tests_in_group,
        num_tries,
        num_workers,
        repeat_count,
    ):
        try:
            return self.run_test_group(
                timeout,
                test_group,
                tests_in_group,
                num_tries,
                num_workers,
                repeat_count,
            )
        except Exception as e:
            logging.info("Failed to run %s:\n%s", test_group, e)
            counters = {
                "ERROR": [],
                "PASSED": [],
                "FAILED": [],
                "SKIPPED": [],
            }  # type: Dict
            tests_times = defaultdict(float)  # type: Dict
            for test in tests_in_group:
                counters["ERROR"].append(test)
                tests_times[test] = 0
            return counters, tests_times, []

    def run_test_group(
        self,
        timeout,
        test_group,
        tests_in_group,
        num_tries,
        num_workers,
        repeat_count,
    ):
        counters = {
            "ERROR": [],
            "PASSED": [],
            "FAILED": [],
            "SKIPPED": [],
            "BROKEN": [],
            "NOT_FAILED": [],
        }  # type: Dict
        tests_times = defaultdict(float)  # type: Dict

        if self.soft_deadline_time < time.time():
            for test in tests_in_group:
                logging.info("Task timeout exceeded, skipping %s", test)
                counters["SKIPPED"].append(test)
                tests_times[test] = 0
            return counters, tests_times, []

        image_cmd = self._get_runner_image_cmd()
        test_group_str = test_group.replace("/", "_").replace(".", "_")

        log_paths = []
        test_data_dirs = {}

        for i in range(num_tries):
            if timeout_expired:
                print("Timeout expired - break test group execution")
                break
            logging.info("Running test group %s for the %s retry", test_group, i)
            clear_ip_tables_and_restart_daemons()

            test_names = set([])
            for test_name in tests_in_group:
                if test_name not in counters["PASSED"]:
                    test_names.add(test_name)

            if i == 0:
                test_data_dirs = self._find_test_data_dirs(self.repo_path, test_names)

            report_name = f"{test_group_str}_{i}.jsonl"
            report_path = os.path.join(self.repo_path, "tests/integration", report_name)

            test_cmd = " ".join([shlex.quote(test) for test in sorted(test_names)])
            parallel_cmd = f" --parallel {num_workers} " if num_workers > 0 else ""
            # Run flaky tests in a random order to increase chance to catch an error
            repeat_cmd = (
                f" --count {repeat_count} --random-order " if repeat_count > 0 else ""
            )
            # -r -- show extra test summary:
            # -f -- (f)ailed
            # -E -- (E)rror
            # -p -- (p)assed
            # -s -- (s)kipped
            cmd = (
                f"cd {self.repo_path}/tests/integration && "
                f"timeout --signal=KILL {timeout} ./runner {self._get_runner_opts()} "
                f"{image_cmd} -t {test_cmd} {parallel_cmd} {repeat_cmd} -- "
                f"-rfEps --run-id={i} --color=no --durations=0 "
                f"--report-log={report_name} --report-log-exclude-logs-on-passed-tests "
                f"{_get_deselect_option(self.should_skip_tests())}"
            )

            log_basename = f"{test_group_str}_{i}.log"
            log_path = os.path.join(self.repo_path, "tests/integration", log_basename)
            logging.info("Executing cmd: %s", cmd)
            # ignore retcode, since it meaningful due to pipe to tee
            with TeePopen(cmd, log_path) as proc:
                global runner_subprocess  # pylint:disable=global-statement
                runner_subprocess = proc
                proc.wait()

            extra_logs_names = [log_basename]
            log_result_path = os.path.join(
                self.path(), "integration_run_" + log_basename
            )
            shutil.copy(log_path, log_result_path)
            log_paths.append(log_result_path)

            for pytest_log_path in glob.glob(
                os.path.join(self.repo_path, "tests/integration/pytest*.log")
            ):
                new_name = f"{test_group_str}_{i}_{os.path.basename(pytest_log_path)}"
                os.rename(
                    pytest_log_path,
                    os.path.join(self.repo_path, "tests/integration", new_name),
                )
                extra_logs_names.append(new_name)

            dockerd_log_path = os.path.join(
                self.repo_path, "tests/integration/dockerd.log"
            )
            if os.path.exists(dockerd_log_path):
                new_name = f"{test_group_str}_{i}_{os.path.basename(dockerd_log_path)}"
                os.rename(
                    dockerd_log_path,
                    os.path.join(self.repo_path, "tests/integration", new_name),
                )
                extra_logs_names.append(new_name)

            if os.path.exists(report_path):
                extra_logs_names.append(report_name)
                new_counters, new_tests_times = self._parse_report(report_path)
                for state, tests in new_counters.items():
                    logging.info(
                        "Tests with %s state (%s): %s", state, len(tests), tests
                    )
                self._update_counters(counters, new_counters)
                for test_name, test_time in new_tests_times.items():
                    tests_times[test_name] = test_time

            test_data_dirs_new = self._find_test_data_dirs(self.repo_path, test_names)
            test_data_dirs_diff = self._get_test_data_dirs_difference(
                test_data_dirs_new, test_data_dirs
            )
            test_data_dirs = test_data_dirs_new

            if extra_logs_names or test_data_dirs_diff:
                extras_result_path = os.path.join(
                    self.path(), f"integration_run_{test_group_str}_{i}.tar.zst"
                )
                self._compress_logs(
                    os.path.join(self.repo_path, "tests/integration"),
                    extra_logs_names + list(test_data_dirs_diff),
                    extras_result_path,
                )
                log_paths.append(extras_result_path)

            if len(counters["PASSED"]) == len(tests_in_group):
                logging.info("All tests from group %s passed", test_group)
                break
            if (
                len(counters["PASSED"]) >= 0
                and len(counters["FAILED"]) == 0
                and len(counters["ERROR"]) == 0
            ):
                logging.info(
                    "Seems like all tests passed but some of them are skipped or "
                    "deselected. Ignoring them and finishing group."
                )
                break
        else:
            # Mark all non tried tests as errors, with '::' in name
            # (example test_partition/test.py::test_partition_simple). For flaky check
            # we run whole test dirs like "test_odbc_interaction" and don't
            # want to mark them as error so we filter by '::'.
            for test in tests_in_group:
                if (
                    test
                    not in chain(
                        counters["PASSED"],
                        counters["ERROR"],
                        counters["SKIPPED"],
                        counters["FAILED"],
                        counters["BROKEN"],
                    )
                    and "::" in test
                ):
                    counters["ERROR"].append(test)

        return counters, tests_times, log_paths

    def run_flaky_check(self, build_path, should_fail=False):
        pr_info = self.params["pr_info"]

        tests_to_run = get_changed_tests_to_run(pr_info, self.repo_path)
        if not tests_to_run:
            logging.info("No integration tests to run found")
            return "success", NO_CHANGES_MSG, [(NO_CHANGES_MSG, "OK")], ""

        self._install_clickhouse(build_path)
        logging.info("Found '%s' tests to run", " ".join(tests_to_run))
        result_state = "success"
        description_prefix = "No flaky tests: "
        logging.info("Starting check with retries")
        final_retry = 0
        counters = {
            "ERROR": [],
            "PASSED": [],
            "FAILED": [],
            "SKIPPED": [],
            "BROKEN": [],
            "NOT_FAILED": [],
        }  # type: Dict
        tests_times = defaultdict(float)  # type: Dict
        tests_log_paths = defaultdict(list)
        id_counter = 0
        for test_to_run in tests_to_run:
            tries_num = 1 if should_fail else FLAKY_TRIES_COUNT
            for i in range(tries_num):
                if timeout_expired:
                    print("Timeout expired - break flaky check execution")
                    break
                final_retry += 1
                logging.info("Running tests for the %s time", i)
                group_counters, group_test_times, log_paths = self.try_run_test_group(
                    "3h",
                    f"bugfix_{id_counter}" if should_fail else f"flaky{id_counter}",
                    [test_to_run],
                    1,
                    1,
                    FLAKY_REPEAT_COUNT,
                )
                id_counter = id_counter + 1
                for counter, value in group_counters.items():
                    logging.info(
                        "Tests from group %s stats, %s count %s",
                        test_to_run,
                        counter,
                        len(value),
                    )
                    counters[counter] += value
                    for test_name in value:
                        tests_log_paths[test_name] = log_paths

                for test_name, test_time in group_test_times.items():
                    tests_times[test_name] = test_time
                if not should_fail and (
                    group_counters["FAILED"] or group_counters["ERROR"]
                ):
                    logging.info(
                        "Unexpected failure in group %s. Fail fast for current group",
                        test_to_run,
                    )
                    break

        if counters["FAILED"]:
            logging.info("Found failed tests: %s", " ".join(counters["FAILED"]))
            description_prefix = "Failed tests found: "
            result_state = "failure"
        if counters["ERROR"]:
            description_prefix = "Failed tests found: "
            logging.info("Found error tests: %s", " ".join(counters["ERROR"]))
            # NOTE "error" result state will restart the whole test task,
            # so we use "failure" here
            result_state = "failure"
        logging.info("Try is OK, all tests passed, going to clear env")
        clear_ip_tables_and_restart_daemons()
        logging.info("And going to sleep for some time")
        time.sleep(5)

        test_result = []
        for state in ("ERROR", "FAILED", "PASSED", "SKIPPED"):
            if state == "PASSED":
                text_state = "OK"
            elif state == "FAILED":
                text_state = "FAIL"
            else:
                text_state = state
            test_result += [
                (c, text_state, f"{tests_times[c]:.2f}", tests_log_paths[c])
                for c in counters[state]
            ]

        status_text = description_prefix + ", ".join(
            [
                str(n).lower().replace("failed", "fail") + ": " + str(len(c))
                for n, c in counters.items()
            ]
        )

        return result_state, status_text, test_result, tests_log_paths

    def run_impl(self, build_path):
        stopwatch = Stopwatch()
        if self.flaky_check or self.bugfix_validate_check:
            result_state, status_text, test_result, tests_log_paths = (
                self.run_flaky_check(build_path, should_fail=self.bugfix_validate_check)
            )
        else:
            result_state, status_text, test_result, tests_log_paths = (
                self.run_normal_check(build_path)
            )

        if self.soft_deadline_time < time.time():
            status_text = "Timeout, " + status_text
            result_state = "failure"

        if timeout_expired:
            logging.error(
                "Job killed by external timeout signal - setting status to failure!"
            )
            status_text = "Job timeout expired, " + status_text
            result_state = "failure"
            # add mock test case to make timeout visible in job report and in ci db
            test_result.insert(
                0, (JOB_TIMEOUT_TEST_NAME, "FAIL", f"{stopwatch.duration_seconds}", "")
            )

        if "(memory)" in self.params["context_name"]:
            result_state = "success"

        return result_state, status_text, test_result, tests_log_paths

    @property
    def tests_by_hash(self) -> List[str]:
        "Tries it's best to group the tests equally between groups"
        if self._tests_by_hash:
            return self._tests_by_hash
        if self.run_by_hash_total == 0:
            self._tests_by_hash = self.all_tests
            return self._tests_by_hash
        grouped_tests = self.group_test_by_file(self.all_tests)
        groups_by_hash = {
            g: [] for g in range(self.run_by_hash_total)
        }  # type: Dict[int, List[str]]
        for tests_in_group in grouped_tests.values():
            # It should work determenistic, because it searches groups with min tests
            min_group = min(len(tests) for tests in groups_by_hash.values())
            # And then it takes a group with min index
            group_to_increase = min(
                g for g, t in groups_by_hash.items() if len(t) == min_group
            )
            groups_by_hash[group_to_increase].extend(tests_in_group)
        self._tests_by_hash = groups_by_hash[self.run_by_hash_num]
        return self._tests_by_hash

    def run_normal_check(self, build_path):
        self._install_clickhouse(build_path)
        logging.info("Pulling images")
        self._pre_pull_images()
        logging.info(
            "Dump iptables before run %s",
            subprocess.check_output("sudo iptables -nvL", shell=True),
        )
        parallel_skip_tests = self._get_parallel_tests_skip_list(self.repo_path)
        logging.info(
            "Found %s tests first 3 %s",
            len(self.tests_by_hash),
            " ".join(self.tests_by_hash[:3]),
        )
        # For backward compatibility, use file names in filtered_sequential_tests
        filtered_sequential_tests = list(
            set(
                test_name.split("::", maxsplit=1)[0]
                for test_name in filter(
                    lambda test: has_test(parallel_skip_tests, test), self.tests_by_hash
                )
            )
        )
        filtered_parallel_tests = list(
            filter(
                lambda test: not has_test(parallel_skip_tests, test),
                self.tests_by_hash,
            )
        )
        not_found_tests = list(
            filter(
                lambda test: not has_test(self.all_tests, test),
                parallel_skip_tests,
            )
        )
        logging.info(
            "Found %s tests first 3 %s, parallel %s, other %s",
            len(self.tests_by_hash),
            " ".join(self.tests_by_hash[:3]),
            len(filtered_parallel_tests),
            len(self.tests_by_hash) - len(filtered_parallel_tests),
        )
        logging.info(
            "Not found %s tests first 3 %s",
            len(not_found_tests),
            " ".join(not_found_tests[:3]),
        )
        grouped_tests = self.group_test_by_file(filtered_sequential_tests)
        i = 0
        for par_group in chunks(filtered_parallel_tests, PARALLEL_GROUP_SIZE):
            grouped_tests[f"parallel{i}"] = par_group
            i += 1
        logging.info("Found %s tests groups", len(grouped_tests))
        counters = {
            "ERROR": [],
            "PASSED": [],
            "FAILED": [],
            "SKIPPED": [],
            "BROKEN": [],
            "NOT_FAILED": [],
        }  # type: Dict
        tests_times = defaultdict(float)
        tests_log_paths = defaultdict(list)
        items_to_run = list(grouped_tests.items())
        logging.info("Total test groups %s", len(items_to_run))
        if self.shuffle_test_groups():
            logging.info("Shuffling test groups")
            random.shuffle(items_to_run)
        for group, tests in items_to_run:
            if timeout_expired:
                print("Timeout expired - break tests execution")
                break
            logging.info("Running test group %s containing %s tests", group, len(tests))
            group_counters, group_test_times, log_paths = self.try_run_test_group(
                "1h", group, tests, MAX_RETRY, NUM_WORKERS, 0
            )
            total_tests = 0
            for counter, value in group_counters.items():
                logging.info(
                    "Tests from group %s stats, %s count %s", group, counter, len(value)
                )
                counters[counter] += value
                logging.info(
                    "Totally have %s with status %s", len(counters[counter]), counter
                )
                total_tests += len(counters[counter])
                for test_name in value:
                    tests_log_paths[test_name] = log_paths
            logging.info(
                "Totally finished tests %s/%s", total_tests, len(self.tests_by_hash)
            )

            for test_name, test_time in group_test_times.items():
                tests_times[test_name] = test_time

            if len(counters["FAILED"]) + len(counters["ERROR"]) >= 20:
                logging.info("Collected more than 20 failed/error tests, stopping")
                break
        if counters["FAILED"] or counters["ERROR"]:
            logging.info(
                "Overall status failure, because we have tests in FAILED or ERROR state"
            )
            result_state = "failure"
        else:
            logging.info("Overall success!")
            result_state = "success"
        test_result = []
        for state in (
            "ERROR",
            "FAILED",
            "PASSED",
            "SKIPPED",
            "BROKEN",
            "NOT_FAILED",
        ):
            if state == "PASSED":
                text_state = "OK"
            elif state == "FAILED":
                text_state = "FAIL"
            else:
                text_state = state
            test_result += [
                (c, text_state, f"{tests_times[c]:.2f}", tests_log_paths[c])
                for c in counters[state]
            ]
        failed_sum = len(counters["FAILED"]) + len(counters["ERROR"])
        status_text = f"fail: {failed_sum}, passed: {len(counters['PASSED'])}"

        if not counters or sum(len(counter) for counter in counters.values()) == 0:
            status_text = "No tests found for some reason! It's a bug"
            result_state = "failure"

        return result_state, status_text, test_result, tests_log_paths


def write_results(results_file, status_file, results, status):
    with open(results_file, "w", encoding="utf-8") as f:
        out = csv.writer(f, delimiter="\t")
        out.writerows(results)
    with open(status_file, "w", encoding="utf-8") as f:
        out = csv.writer(f, delimiter="\t")
        out.writerow(status)


def run():
    signal.signal(signal.SIGTERM, handle_sigterm)
    logging.basicConfig(level=logging.INFO, format="%(asctime)s %(message)s")

    repo_path = os.environ.get("CLICKHOUSE_TESTS_REPO_PATH", "")
    build_path = os.environ.get("CLICKHOUSE_TESTS_BUILD_PATH", "")
    result_path = os.environ.get("CLICKHOUSE_TESTS_RESULT_PATH", "")
    params_path = os.environ.get("CLICKHOUSE_TESTS_JSON_PARAMS_PATH", "")

    assert all((repo_path, build_path, result_path, params_path))

    with open(params_path, "r", encoding="utf-8") as jfd:
        params = json.loads(jfd.read())
    runner = ClickhouseIntegrationTestsRunner(repo_path, result_path, params)

    logging.info("Running tests")

    if IS_CI:
        # Avoid overlaps with previous runs
        logging.info("Clearing dmesg before run")
        subprocess.check_call("sudo -E dmesg --clear", shell=True)

    state, description, test_results, _test_log_paths = runner.run_impl(build_path)
    logging.info("Tests finished")

    if IS_CI:
        # Dump dmesg (to capture possible OOMs)
        logging.info("Dumping dmesg")
        subprocess.check_call("sudo -E dmesg -T", shell=True)

    status = (state, description)
    out_results_file = os.path.join(runner.path(), "test_results.tsv")
    out_status_file = os.path.join(runner.path(), "check_status.tsv")
    write_results(out_results_file, out_status_file, test_results, status)
    logging.info("Result written")


timeout_expired = False
runner_subprocess = None  # type:Optional[TeePopen]


def handle_sigterm(signum, _frame):
    # TODO: think on how to process it without globals?
    print(f"WARNING: Received signal {signum}")
    global timeout_expired  # pylint:disable=global-statement
    timeout_expired = True
    if runner_subprocess:
        runner_subprocess.terminate()


if __name__ == "__main__":
    run()<|MERGE_RESOLUTION|>--- conflicted
+++ resolved
@@ -230,13 +230,8 @@
 
         cmd = (
             f"cd {self.repo_path}/tests/integration && "
-<<<<<<< HEAD
             f"timeout --verbose --signal=KILL 1h ./runner {self._get_runner_opts()} {image_cmd} "
             "--pre-pull --command ' echo Pre Pull finished ' "
-=======
-            f"timeout --signal=KILL 1h ./runner {self._get_runner_opts()} {image_cmd} "
-            "--command ' echo Pre Pull finished ' "
->>>>>>> 0f0e30ee
         )
 
         for i in range(5):
