#!/usr/bin/env python3

import csv
import glob
import json
import logging
import os
import random
import re
import shlex
import shutil
import signal
import string
import subprocess
import sys
import time
import zlib  # for crc32
from collections import defaultdict
from itertools import chain
from typing import Any, Dict, Optional

from ci_utils import kill_ci_runner
from env_helper import IS_CI
from integration_test_images import IMAGES
from report import JOB_TIMEOUT_TEST_NAME
from stopwatch import Stopwatch
from tee_popen import TeePopen

MAX_RETRY = 1
NUM_WORKERS = 5
SLEEP_BETWEEN_RETRIES = 5
PARALLEL_GROUP_SIZE = 100
CLICKHOUSE_BINARY_PATH = "usr/bin/clickhouse"
CLICKHOUSE_ODBC_BRIDGE_BINARY_PATH = "usr/bin/clickhouse-odbc-bridge"
CLICKHOUSE_LIBRARY_BRIDGE_BINARY_PATH = "usr/bin/clickhouse-library-bridge"

FLAKY_TRIES_COUNT = 10  # run whole pytest several times
FLAKY_REPEAT_COUNT = 5  # runs test case in single module several times
MAX_TIME_SECONDS = 3600

MAX_TIME_IN_SANDBOX = 20 * 60  # 20 minutes
TASK_TIMEOUT = 8 * 60 * 60  # 8 hours

NO_CHANGES_MSG = "Nothing to run"


def stringhash(s):
    return zlib.crc32(s.encode("utf-8"))


# Search test by the common prefix.
# This is accept tests w/o parameters in skip list.
#
# Examples:
# - has_test(['foobar'], 'foobar[param]') == True
# - has_test(['foobar[param]'], 'foobar') == True
def has_test(tests, test_to_match):
    for test in tests:
        if len(test_to_match) < len(test):
            if test[0 : len(test_to_match)] == test_to_match:
                return True
        else:
            if test_to_match[0 : len(test)] == test:
                return True
    return False


def get_changed_tests_to_run(pr_info, repo_path):
    result = set()
    changed_files = pr_info["changed_files"]

    if changed_files is None:
        return []

    for fpath in changed_files:
        if re.search(r"tests/integration/test_.*/test.*\.py", fpath) is not None:
            logging.info("File %s changed and seems like integration test", fpath)
            result.add("/".join(fpath.split("/")[2:]))
    return filter_existing_tests(result, repo_path)


def filter_existing_tests(tests_to_run, repo_path):
    result = []
    for relative_test_path in tests_to_run:
        if os.path.exists(
            os.path.join(repo_path, "tests/integration", relative_test_path)
        ):
            result.append(relative_test_path)
        else:
            logging.info(
                "Skipping test %s, seems like it was removed", relative_test_path
            )
    return result


def _get_deselect_option(tests):
    return " ".join([f"--deselect {t}" for t in tests])


# https://stackoverflow.com/questions/312443/how-do-you-split-a-list-into-evenly-sized-chunks
def chunks(lst, n):
    """Yield successive n-sized chunks from lst."""
    for i in range(0, len(lst), n):
        yield lst[i : i + n]


def get_counters(fname):
    counters = {
        "ERROR": set([]),
        "PASSED": set([]),
        "FAILED": set([]),
        "SKIPPED": set([]),
    }  # type: Dict[str, Any]

    with open(fname, "r", encoding="utf-8") as out:
        for line in out:
            line = line.strip()
            # Example of log:
            #
            #     test_mysql_protocol/test.py::test_golang_client
            #     [gw0] [  7%] ERROR test_mysql_protocol/test.py::test_golang_client
            #
            # And only the line with test status should be matched
            if not (".py::" in line and " " in line):
                continue

            line = line.strip()
            # [gw0] [  7%] ERROR test_mysql_protocol/test.py::test_golang_client
            # ^^^^^^^^^^^^^
            if line.strip().startswith("["):
                line = re.sub(r"^\[[^\[\]]*\] \[[^\[\]]*\] ", "", line)

            line_arr = line.split(" ")
            if len(line_arr) < 2:
                logging.debug("Strange line %s", line)
                continue

            # Lines like:
            #
            #     ERROR test_mysql_protocol/test.py::test_golang_client
            #     PASSED test_replicated_users/test.py::test_rename_replicated[QUOTA]
            #     PASSED test_drop_is_lock_free/test.py::test_query_is_lock_free[detach part]
            #
            state = line_arr.pop(0)
            test_name = " ".join(line_arr)

            # Normalize test names for lines like this:
            #
            #    FAILED test_storage_s3/test.py::test_url_reconnect_in_the_middle - Exception
            #    FAILED test_distributed_ddl/test.py::test_default_database[configs] - AssertionError: assert ...
            #
            test_name = re.sub(
                r"^(?P<test_name>[^\[\] ]+)(?P<test_param>\[[^\[\]]*\]|)(?P<test_error> - .*|)$",
                r"\g<test_name>\g<test_param>",
                test_name,
            )

            if state in counters:
                counters[state].add(test_name)
            else:
                # will skip lines like:
                #     30.76s call     test_host_ip_change/test.py::test_ip_drop_cache
                #     5.71s teardown  test_host_ip_change/test.py::test_ip_change[node1]
                # and similar
                logging.debug("Strange state in line %s", line)

    return {k: list(v) for k, v in counters.items()}


def parse_test_times(fname):
    read = False
    description_output = []
    with open(fname, "r", encoding="utf-8") as out:
        for line in out:
            if read and "==" in line:
                break
            if read and line.strip():
                description_output.append(line.strip())
            if "slowest durations" in line:
                read = True
    return description_output


def get_test_times(output):
    result = defaultdict(float)
    for line in output:
        if ".py" in line:
            line_arr = line.strip().split(" ")
            test_time = line_arr[0]
            test_name = " ".join([elem for elem in line_arr[2:] if elem])
            if test_name not in result:
                result[test_name] = 0.0
            result[test_name] += float(test_time[:-1])
    return result


def clear_ip_tables_and_restart_daemons():
    logging.info(
        "Dump iptables after run %s",
        subprocess.check_output("sudo iptables -nvL", shell=True),
    )
    try:
        logging.info("Killing all alive docker containers")
        subprocess.check_output(
            "timeout --signal=KILL 10m docker ps --quiet | xargs --no-run-if-empty docker kill",
            shell=True,
        )
    except subprocess.CalledProcessError as err:
        logging.info("docker kill excepted: %s", str(err))

    try:
        logging.info("Removing all docker containers")
        subprocess.check_output(
            "timeout --signal=KILL 10m docker ps --all --quiet | xargs --no-run-if-empty docker rm --force",
            shell=True,
        )
    except subprocess.CalledProcessError as err:
        logging.info("docker rm excepted: %s", str(err))

    # don't restart docker if it's disabled
    if os.environ.get("CLICKHOUSE_TESTS_RUNNER_RESTART_DOCKER", "1") == "1":
        try:
            logging.info("Stopping docker daemon")
            subprocess.check_output("service docker stop", shell=True)
        except subprocess.CalledProcessError as err:
            logging.info("docker stop excepted: %s", str(err))

        try:
            for i in range(200):
                try:
                    logging.info("Restarting docker %s", i)
                    subprocess.check_output("service docker start", shell=True)
                    subprocess.check_output("docker ps", shell=True)
                    break
                except subprocess.CalledProcessError as err:
                    time.sleep(0.5)
                    logging.info("Waiting docker to start, current %s", str(err))
            else:
                raise RuntimeError("Docker daemon doesn't responding")
        except subprocess.CalledProcessError as err:
            logging.info("Can't reload docker: %s", str(err))

    iptables_iter = 0
    try:
        for i in range(1000):
            iptables_iter = i
            # when rules will be empty, it will raise exception
            subprocess.check_output("sudo iptables -D DOCKER-USER 1", shell=True)
    except subprocess.CalledProcessError as err:
        logging.info(
            "All iptables rules cleared, %s iterations, last error: %s",
            iptables_iter,
            str(err),
        )


class ClickhouseIntegrationTestsRunner:
    def __init__(self, result_path, params):
        self.result_path = result_path
        self.params = params

        self.image_versions = self.params["docker_images_with_versions"]
        self.shuffle_groups = self.params["shuffle_test_groups"]
        self.flaky_check = "flaky check" in self.params["context_name"]
        self.bugfix_validate_check = "bugfix" in self.params["context_name"].lower()
        # if use_tmpfs is not set we assume it to be true, otherwise check
        self.use_tmpfs = "use_tmpfs" not in self.params or self.params["use_tmpfs"]
        self.disable_net_host = (
            "disable_net_host" in self.params and self.params["disable_net_host"]
        )
        self.start_time = time.time()
        self.soft_deadline_time = self.start_time + (TASK_TIMEOUT - MAX_TIME_IN_SANDBOX)

        self.use_old_analyzer = (
            os.environ.get("CLICKHOUSE_USE_OLD_ANALYZER") is not None
        )

        if "run_by_hash_total" in self.params:
            self.run_by_hash_total = self.params["run_by_hash_total"]
            self.run_by_hash_num = self.params["run_by_hash_num"]
        else:
            self.run_by_hash_total = 0
            self.run_by_hash_num = 0

    def path(self):
        return self.result_path

    def base_path(self):
        return os.path.join(str(self.result_path), "../")

    @staticmethod
    def should_skip_tests():
        return []

    def get_image_with_version(self, name):
        if name in self.image_versions:
            return name + ":" + self.image_versions[name]
        logging.warning(
            "Cannot find image %s in params list %s", name, self.image_versions
        )
        if ":" not in name:
            return name + ":latest"
        return name

    def get_image_version(self, name: str) -> Any:
        if name in self.image_versions:
            return self.image_versions[name]
        logging.warning(
            "Cannot find image %s in params list %s", name, self.image_versions
        )
        return "latest"

    def shuffle_test_groups(self):
        return self.shuffle_groups != 0

    def _pre_pull_images(self, repo_path):
        image_cmd = self._get_runner_image_cmd(repo_path)

        cmd = (
<<<<<<< HEAD
            f"cd {self.repo_path}/tests/integration && "
            f"timeout --verbose --signal=KILL 1h ./runner {self._get_runner_opts()} {image_cmd} "
=======
            f"cd {repo_path}/tests/integration && "
            f"timeout --signal=KILL 1h ./runner {self._get_runner_opts()} {image_cmd} "
>>>>>>> 714a4d18
            "--pre-pull --command ' echo Pre Pull finished ' "
        )

        for i in range(5):
            logging.info("Pulling images before running tests. Attempt %s", i)
            try:
                subprocess.check_output(
                    cmd,
                    shell=True,
                )
                return
            except subprocess.CalledProcessError as err:
                logging.info("docker-compose pull failed: %s", str(err))
                continue
        message = "Pulling images failed for 5 attempts. Will fail the worker."
        logging.error(message)
        kill_ci_runner(message)
        # We pass specific retcode to to ci/integration_test_check.py to skip status reporting and restart job
        sys.exit(13)

    @staticmethod
    def _can_run_with(path, opt):
        with open(path, "r", encoding="utf-8") as script:
            for line in script:
                if opt in line:
                    return True
        return False

    def _install_clickhouse(self, debs_path):
        for package in (
            "clickhouse-common-static_",
            "clickhouse-server_",
            "clickhouse-client",
            "clickhouse-odbc-bridge_",
            "clickhouse-library-bridge_",
            "clickhouse-common-static-dbg_",
        ):  # order matters
            logging.info("Installing package %s", package)
            for f in os.listdir(debs_path):
                if package in f:
                    full_path = os.path.join(debs_path, f)
                    logging.info("Package found in %s", full_path)
                    log_name = "install_" + f + ".log"
                    log_path = os.path.join(str(self.path()), log_name)
                    cmd = f"dpkg -x {full_path} ."
                    logging.info("Executing installation cmd %s", cmd)
                    with TeePopen(cmd, log_file=log_path) as proc:
                        if proc.wait() == 0:
                            logging.info("Installation of %s successfull", full_path)
                        else:
                            raise RuntimeError(f"Installation of {full_path} failed")
                    break
            else:
                raise FileNotFoundError(f"Package with {package} not found")
        # logging.info("Unstripping binary")
        # logging.info(
        #     "Unstring %s",
        #     subprocess.check_output(
        #         "eu-unstrip /usr/bin/clickhouse {}".format(CLICKHOUSE_BINARY_PATH),
        #         shell=True,
        #     ),
        # )

        logging.info("All packages installed")
        os.chmod(CLICKHOUSE_BINARY_PATH, 0o777)
        os.chmod(CLICKHOUSE_ODBC_BRIDGE_BINARY_PATH, 0o777)
        os.chmod(CLICKHOUSE_LIBRARY_BRIDGE_BINARY_PATH, 0o777)
        shutil.copy(
            CLICKHOUSE_BINARY_PATH, os.getenv("CLICKHOUSE_TESTS_SERVER_BIN_PATH")  # type: ignore
        )
        shutil.copy(
            CLICKHOUSE_ODBC_BRIDGE_BINARY_PATH,
            os.getenv("CLICKHOUSE_TESTS_ODBC_BRIDGE_BIN_PATH"),  # type: ignore
        )
        shutil.copy(
            CLICKHOUSE_LIBRARY_BRIDGE_BINARY_PATH,
            os.getenv("CLICKHOUSE_TESTS_LIBRARY_BRIDGE_BIN_PATH"),  # type: ignore
        )

    @staticmethod
    def _compress_logs(directory, relpaths, result_path):
        retcode = subprocess.call(
            f"sudo tar --use-compress-program='zstd --threads=0' "
            f"-cf {result_path} -C {directory} {' '.join(relpaths)}",
            shell=True,
        )
        # tar return 1 when the files are changed on compressing, we ignore it
        if retcode in (0, 1):
            return
        # but even on the fatal errors it's better to retry
        logging.error("Fatal error on compressing %s: %s", result_path, retcode)

    def _get_runner_opts(self):
        result = []
        if self.use_tmpfs:
            result.append("--tmpfs")
        if self.disable_net_host:
            result.append("--disable-net-host")
        if self.use_old_analyzer:
            result.append("--old-analyzer")

        return " ".join(result)

    def _get_all_tests(self, repo_path):
        image_cmd = self._get_runner_image_cmd(repo_path)
        runner_opts = self._get_runner_opts()
        out_file_full = os.path.join(self.result_path, "runner_get_all_tests.log")
        cmd = (
            f"cd {repo_path}/tests/integration && "
            f"timeout --signal=KILL 1h ./runner {runner_opts} {image_cmd} -- --setup-plan "
        )

        logging.info(
            "Getting all tests to the file %s with cmd: \n%s", out_file_full, cmd
        )
        with open(out_file_full, "wb") as ofd:
            try:
                subprocess.check_call(cmd, shell=True, stdout=ofd, stderr=ofd)
            except subprocess.CalledProcessError as ex:
                print("ERROR: Setting test plan failed. Output:")
                with open(out_file_full, "r", encoding="utf-8") as file:
                    for line in file:
                        print("    " + line, end="")
                raise ex

        all_tests = set()
        with open(out_file_full, "r", encoding="utf-8") as all_tests_fd:
            for line in all_tests_fd:
                if (
                    line[0] in string.whitespace  # test names at the start of lines
                    or "::test" not in line  # test names contain '::test'
                    or "SKIPPED" in line  # pytest.mark.skip/-if
                ):
                    continue
                all_tests.add(line.strip())

        assert all_tests

        return list(sorted(all_tests))

    @staticmethod
    def _get_parallel_tests_skip_list(repo_path):
        skip_list_file_path = f"{repo_path}/tests/integration/parallel_skip.json"
        if (
            not os.path.isfile(skip_list_file_path)
            or os.path.getsize(skip_list_file_path) == 0
        ):
            raise ValueError(
                "There is something wrong with getting all tests list: "
                f"file '{skip_list_file_path}' is empty or does not exist."
            )

        skip_list_tests = []
        with open(skip_list_file_path, "r", encoding="utf-8") as skip_list_file:
            skip_list_tests = json.load(skip_list_file)
        return list(sorted(skip_list_tests))

    @staticmethod
    def group_test_by_file(tests):
        result = {}  # type: Dict
        for test in tests:
            test_file = test.split("::")[0]
            if test_file not in result:
                result[test_file] = []
            result[test_file].append(test)
        return result

    @staticmethod
    def _update_counters(main_counters, current_counters):
        for test in current_counters["PASSED"]:
            if test not in main_counters["PASSED"]:
                if test in main_counters["FAILED"]:
                    main_counters["FAILED"].remove(test)
                if test in main_counters["BROKEN"]:
                    main_counters["BROKEN"].remove(test)

                main_counters["PASSED"].append(test)

        for state in ("ERROR", "FAILED"):
            for test in current_counters[state]:
                if test in main_counters["PASSED"]:
                    main_counters["PASSED"].remove(test)
                if test not in main_counters[state]:
                    main_counters[state].append(test)

        for state in ("SKIPPED",):
            for test in current_counters[state]:
                main_counters[state].append(test)

    def _get_runner_image_cmd(self, repo_path):
        image_cmd = ""
        if self._can_run_with(
            os.path.join(repo_path, "tests/integration", "runner"),
            "--docker-image-version",
        ):
            for img in IMAGES:
                if img == "clickhouse/integration-tests-runner":
                    runner_version = self.get_image_version(img)
                    logging.info(
                        "Can run with custom docker image version %s", runner_version
                    )
                    image_cmd += f" --docker-image-version={runner_version} "
                else:
                    if self._can_run_with(
                        os.path.join(repo_path, "tests/integration", "runner"),
                        "--docker-compose-images-tags",
                    ):
                        image_cmd += (
                            "--docker-compose-images-tags="
                            f"{self.get_image_with_version(img)} "
                        )
        else:
            image_cmd = ""
            logging.info("Cannot run with custom docker image version :(")
        return image_cmd

    @staticmethod
    def _find_test_data_dirs(repo_path, test_names):
        relpaths = {}
        for test_name in test_names:
            if "/" in test_name:
                test_dir = test_name[: test_name.find("/")]
            else:
                test_dir = test_name
            if os.path.isdir(os.path.join(repo_path, "tests/integration", test_dir)):
                for name in os.listdir(
                    os.path.join(repo_path, "tests/integration", test_dir)
                ):
                    relpath = os.path.join(os.path.join(test_dir, name))
                    mtime = os.path.getmtime(
                        os.path.join(repo_path, "tests/integration", relpath)
                    )
                    relpaths[relpath] = mtime
        return relpaths

    @staticmethod
    def _get_test_data_dirs_difference(new_snapshot, old_snapshot):
        res = set()
        for path in new_snapshot:
            if (path not in old_snapshot) or (old_snapshot[path] != new_snapshot[path]):
                res.add(path)
        return res

    def try_run_test_group(
        self,
        repo_path,
        test_group,
        tests_in_group,
        num_tries,
        num_workers,
        repeat_count,
    ):
        try:
            return self.run_test_group(
                repo_path,
                test_group,
                tests_in_group,
                num_tries,
                num_workers,
                repeat_count,
            )
        except Exception as e:
            logging.info("Failed to run %s:\n%s", test_group, e)
            counters = {
                "ERROR": [],
                "PASSED": [],
                "FAILED": [],
                "SKIPPED": [],
            }  # type: Dict
            tests_times = defaultdict(float)  # type: Dict
            for test in tests_in_group:
                counters["ERROR"].append(test)
                tests_times[test] = 0
            return counters, tests_times, []

    def run_test_group(
        self,
        repo_path,
        test_group,
        tests_in_group,
        num_tries,
        num_workers,
        repeat_count,
    ):
        counters = {
            "ERROR": [],
            "PASSED": [],
            "FAILED": [],
            "SKIPPED": [],
            "BROKEN": [],
            "NOT_FAILED": [],
        }  # type: Dict
        tests_times = defaultdict(float)  # type: Dict

        if self.soft_deadline_time < time.time():
            for test in tests_in_group:
                logging.info("Task timeout exceeded, skipping %s", test)
                counters["SKIPPED"].append(test)
                tests_times[test] = 0
            return counters, tests_times, []

        image_cmd = self._get_runner_image_cmd(repo_path)
        test_group_str = test_group.replace("/", "_").replace(".", "_")

        log_paths = []
        test_data_dirs = {}

        for i in range(num_tries):
            if timeout_expired:
                print("Timeout expired - break test group execution")
                break
            logging.info("Running test group %s for the %s retry", test_group, i)
            clear_ip_tables_and_restart_daemons()

            test_names = set([])
            for test_name in tests_in_group:
                if test_name not in counters["PASSED"]:
                    test_names.add(test_name)

            if i == 0:
                test_data_dirs = self._find_test_data_dirs(repo_path, test_names)

            info_basename = test_group_str + "_" + str(i) + ".nfo"
            info_path = os.path.join(repo_path, "tests/integration", info_basename)

            test_cmd = " ".join([shlex.quote(test) for test in sorted(test_names)])
            parallel_cmd = f" --parallel {num_workers} " if num_workers > 0 else ""
            repeat_cmd = f" --count {repeat_count} " if repeat_count > 0 else ""
            # -r -- show extra test summary:
            # -f -- (f)ailed
            # -E -- (E)rror
            # -p -- (p)assed
            # -s -- (s)kipped
            cmd = (
                f"cd {repo_path}/tests/integration && "
                f"timeout --signal=KILL 1h ./runner {self._get_runner_opts()} "
                f"{image_cmd} -t {test_cmd} {parallel_cmd} {repeat_cmd} -- -rfEps --run-id={i} "
                f"--color=no --durations=0 {_get_deselect_option(self.should_skip_tests())} "
                f"| tee {info_path}"
            )

            log_basename = test_group_str + "_" + str(i) + ".log"
            log_path = os.path.join(repo_path, "tests/integration", log_basename)
            with open(log_path, "w", encoding="utf-8") as log:
                logging.info("Executing cmd: %s", cmd)
                # ignore retcode, since it meaningful due to pipe to tee
                with subprocess.Popen(cmd, shell=True, stderr=log, stdout=log) as proc:
                    global runner_subprocess
                    runner_subprocess = proc
                    proc.wait()

            extra_logs_names = [log_basename]
            log_result_path = os.path.join(
                str(self.path()), "integration_run_" + log_basename
            )
            shutil.copy(log_path, log_result_path)
            log_paths.append(log_result_path)

            for pytest_log_path in glob.glob(
                os.path.join(repo_path, "tests/integration/pytest*.log")
            ):
                new_name = (
                    test_group_str
                    + "_"
                    + str(i)
                    + "_"
                    + os.path.basename(pytest_log_path)
                )
                os.rename(
                    pytest_log_path,
                    os.path.join(repo_path, "tests/integration", new_name),
                )
                extra_logs_names.append(new_name)

            dockerd_log_path = os.path.join(repo_path, "tests/integration/dockerd.log")
            if os.path.exists(dockerd_log_path):
                new_name = (
                    test_group_str
                    + "_"
                    + str(i)
                    + "_"
                    + os.path.basename(dockerd_log_path)
                )
                os.rename(
                    dockerd_log_path,
                    os.path.join(repo_path, "tests/integration", new_name),
                )
                extra_logs_names.append(new_name)

            if os.path.exists(info_path):
                extra_logs_names.append(info_basename)
                new_counters = get_counters(info_path)
                for state, tests in new_counters.items():
                    logging.info(
                        "Tests with %s state (%s): %s", state, len(tests), tests
                    )
                times_lines = parse_test_times(info_path)
                new_tests_times = get_test_times(times_lines)
                self._update_counters(counters, new_counters)
                for test_name, test_time in new_tests_times.items():
                    tests_times[test_name] = test_time

            test_data_dirs_new = self._find_test_data_dirs(repo_path, test_names)
            test_data_dirs_diff = self._get_test_data_dirs_difference(
                test_data_dirs_new, test_data_dirs
            )
            test_data_dirs = test_data_dirs_new

            if extra_logs_names or test_data_dirs_diff:
                extras_result_path = os.path.join(
                    str(self.path()),
                    "integration_run_" + test_group_str + "_" + str(i) + ".tar.zst",
                )
                self._compress_logs(
                    os.path.join(repo_path, "tests/integration"),
                    extra_logs_names + list(test_data_dirs_diff),
                    extras_result_path,
                )
                log_paths.append(extras_result_path)

            if len(counters["PASSED"]) == len(tests_in_group):
                logging.info("All tests from group %s passed", test_group)
                break
            if (
                len(counters["PASSED"]) >= 0
                and len(counters["FAILED"]) == 0
                and len(counters["ERROR"]) == 0
            ):
                logging.info(
                    "Seems like all tests passed but some of them are skipped or "
                    "deselected. Ignoring them and finishing group."
                )
                break
        else:
            # Mark all non tried tests as errors, with '::' in name
            # (example test_partition/test.py::test_partition_simple). For flaky check
            # we run whole test dirs like "test_odbc_interaction" and don't
            # want to mark them as error so we filter by '::'.
            for test in tests_in_group:
                if (
                    test
                    not in chain(
                        counters["PASSED"],
                        counters["ERROR"],
                        counters["SKIPPED"],
                        counters["FAILED"],
                        counters["BROKEN"],
                    )
                    and "::" in test
                ):
                    counters["ERROR"].append(test)

        return counters, tests_times, log_paths

    def run_flaky_check(self, repo_path, build_path, should_fail=False):
        pr_info = self.params["pr_info"]

        tests_to_run = get_changed_tests_to_run(pr_info, repo_path)
        if not tests_to_run:
            logging.info("No integration tests to run found")
            return "success", NO_CHANGES_MSG, [(NO_CHANGES_MSG, "OK")], ""

        self._install_clickhouse(build_path)
        logging.info("Found '%s' tests to run", " ".join(tests_to_run))
        result_state = "success"
        description_prefix = "No flaky tests: "
        start = time.time()
        logging.info("Starting check with retries")
        final_retry = 0
        logs = []
        tries_num = 1 if should_fail else FLAKY_TRIES_COUNT
        for i in range(tries_num):
            if timeout_expired:
                print("Timeout expired - break flaky check execution")
                break
            final_retry += 1
            logging.info("Running tests for the %s time", i)
            counters, tests_times, log_paths = self.try_run_test_group(
                repo_path,
                "bugfix" if should_fail else "flaky",
                tests_to_run,
                1,
                1,
                FLAKY_REPEAT_COUNT,
            )
            logs += log_paths
            if counters["FAILED"]:
                logging.info("Found failed tests: %s", " ".join(counters["FAILED"]))
                description_prefix = "Failed tests found: "
                result_state = "failure"
                if not should_fail:
                    break
            if counters["ERROR"]:
                description_prefix = "Failed tests found: "
                logging.info("Found error tests: %s", " ".join(counters["ERROR"]))
                # NOTE "error" result state will restart the whole test task,
                # so we use "failure" here
                result_state = "failure"
                if not should_fail:
                    break
            logging.info("Try is OK, all tests passed, going to clear env")
            clear_ip_tables_and_restart_daemons()
            logging.info("And going to sleep for some time")
            if time.time() - start > MAX_TIME_SECONDS:
                logging.info("Timeout reached, going to finish flaky check")
                break
            time.sleep(5)

        test_result = []
        for state in ("ERROR", "FAILED", "PASSED", "SKIPPED"):
            if state == "PASSED":
                text_state = "OK"
            elif state == "FAILED":
                text_state = "FAIL"
            else:
                text_state = state
            test_result += [
                (
                    c + " (✕" + str(final_retry) + ")",
                    text_state,
                    f"{tests_times[c]:.2f}",
                )
                for c in counters[state]
            ]
        status_text = description_prefix + ", ".join(
            [
                str(n).lower().replace("failed", "fail") + ": " + str(len(c))
                for n, c in counters.items()
            ]
        )

        return result_state, status_text, test_result, logs

    def run_impl(self, repo_path, build_path):
        stopwatch = Stopwatch()
        if self.flaky_check or self.bugfix_validate_check:
            return self.run_flaky_check(
                repo_path, build_path, should_fail=self.bugfix_validate_check
            )

        self._install_clickhouse(build_path)

        logging.info("Pulling images")
        self._pre_pull_images(repo_path)

        logging.info(
            "Dump iptables before run %s",
            subprocess.check_output("sudo iptables -nvL", shell=True),
        )
        all_tests = self._get_all_tests(repo_path)

        if self.run_by_hash_total != 0:
            grouped_tests = self.group_test_by_file(all_tests)
            all_filtered_by_hash_tests = []
            for group, tests_in_group in grouped_tests.items():
                if stringhash(group) % self.run_by_hash_total == self.run_by_hash_num:
                    all_filtered_by_hash_tests += tests_in_group
            all_tests = all_filtered_by_hash_tests

        parallel_skip_tests = self._get_parallel_tests_skip_list(repo_path)
        logging.info(
            "Found %s tests first 3 %s", len(all_tests), " ".join(all_tests[:3])
        )
        filtered_sequential_tests = list(
            filter(lambda test: has_test(all_tests, test), parallel_skip_tests)
        )
        filtered_parallel_tests = list(
            filter(
                lambda test: not has_test(parallel_skip_tests, test),
                all_tests,
            )
        )
        not_found_tests = list(
            filter(
                lambda test: not has_test(all_tests, test),
                parallel_skip_tests,
            )
        )
        logging.info(
            "Found %s tests first 3 %s, parallel %s, other %s",
            len(all_tests),
            " ".join(all_tests[:3]),
            len(filtered_parallel_tests),
            len(filtered_sequential_tests),
        )
        logging.info(
            "Not found %s tests first 3 %s",
            len(not_found_tests),
            " ".join(not_found_tests[:3]),
        )

        grouped_tests = self.group_test_by_file(filtered_sequential_tests)
        i = 0
        for par_group in chunks(filtered_parallel_tests, PARALLEL_GROUP_SIZE):
            grouped_tests[f"parallel{i}"] = par_group
            i += 1
        logging.info("Found %s tests groups", len(grouped_tests))

        counters = {
            "ERROR": [],
            "PASSED": [],
            "FAILED": [],
            "SKIPPED": [],
            "BROKEN": [],
            "NOT_FAILED": [],
        }  # type: Dict
        tests_times = defaultdict(float)
        tests_log_paths = defaultdict(list)

        items_to_run = list(grouped_tests.items())

        logging.info("Total test groups %s", len(items_to_run))
        if self.shuffle_test_groups():
            logging.info("Shuffling test groups")
            random.shuffle(items_to_run)

        for group, tests in items_to_run:
            if timeout_expired:
                print("Timeout expired - break tests execution")
                break
            logging.info("Running test group %s containing %s tests", group, len(tests))
            group_counters, group_test_times, log_paths = self.try_run_test_group(
                repo_path, group, tests, MAX_RETRY, NUM_WORKERS, 0
            )
            total_tests = 0
            for counter, value in group_counters.items():
                logging.info(
                    "Tests from group %s stats, %s count %s", group, counter, len(value)
                )
                counters[counter] += value
                logging.info(
                    "Totally have %s with status %s", len(counters[counter]), counter
                )
                total_tests += len(counters[counter])
            logging.info("Totally finished tests %s/%s", total_tests, len(all_tests))

            for test_name, test_time in group_test_times.items():
                tests_times[test_name] = test_time
                tests_log_paths[test_name] = log_paths

            if len(counters["FAILED"]) + len(counters["ERROR"]) >= 20:
                logging.info("Collected more than 20 failed/error tests, stopping")
                break

        if counters["FAILED"] or counters["ERROR"]:
            logging.info(
                "Overall status failure, because we have tests in FAILED or ERROR state"
            )
            result_state = "failure"
        else:
            logging.info("Overall success!")
            result_state = "success"

        test_result = []
        for state in (
            "ERROR",
            "FAILED",
            "PASSED",
            "SKIPPED",
            "BROKEN",
            "NOT_FAILED",
        ):
            if state == "PASSED":
                text_state = "OK"
            elif state == "FAILED":
                text_state = "FAIL"
            else:
                text_state = state
            test_result += [
                (c, text_state, f"{tests_times[c]:.2f}", tests_log_paths[c])
                for c in counters[state]
            ]

        failed_sum = len(counters["FAILED"]) + len(counters["ERROR"])
        status_text = f"fail: {failed_sum}, passed: {len(counters['PASSED'])}"

        if self.soft_deadline_time < time.time():
            status_text = "Timeout, " + status_text
            result_state = "failure"

        if timeout_expired:
            logging.error(
                "Job killed by external timeout signal - setting status to failure!"
            )
            status_text = "Job timeout expired, " + status_text
            result_state = "failure"
            # add mock test case to make timeout visible in job report and in ci db
            test_result.insert(
                0, (JOB_TIMEOUT_TEST_NAME, "FAIL", f"{stopwatch.duration_seconds}", "")
            )

        if not counters or sum(len(counter) for counter in counters.values()) == 0:
            status_text = "No tests found for some reason! It's a bug"
            result_state = "failure"

        if "(memory)" in self.params["context_name"]:
            result_state = "success"

        return result_state, status_text, test_result, []


def write_results(results_file, status_file, results, status):
    with open(results_file, "w", encoding="utf-8") as f:
        out = csv.writer(f, delimiter="\t")
        out.writerows(results)
    with open(status_file, "w", encoding="utf-8") as f:
        out = csv.writer(f, delimiter="\t")
        out.writerow(status)


def run():
    signal.signal(signal.SIGTERM, handle_sigterm)
    logging.basicConfig(level=logging.INFO, format="%(asctime)s %(message)s")

    repo_path = os.environ.get("CLICKHOUSE_TESTS_REPO_PATH")
    build_path = os.environ.get("CLICKHOUSE_TESTS_BUILD_PATH")
    result_path = os.environ.get("CLICKHOUSE_TESTS_RESULT_PATH")
    params_path = os.environ.get("CLICKHOUSE_TESTS_JSON_PARAMS_PATH")

    assert params_path
    with open(params_path, "r", encoding="utf-8") as jfd:
        params = json.loads(jfd.read())
    runner = ClickhouseIntegrationTestsRunner(result_path, params)

    logging.info("Running tests")

    if IS_CI:
        # Avoid overlaps with previous runs
        logging.info("Clearing dmesg before run")
        subprocess.check_call("sudo -E dmesg --clear", shell=True)

    state, description, test_results, _ = runner.run_impl(repo_path, build_path)
    logging.info("Tests finished")

    if IS_CI:
        # Dump dmesg (to capture possible OOMs)
        logging.info("Dumping dmesg")
        subprocess.check_call("sudo -E dmesg -T", shell=True)

    status = (state, description)
    out_results_file = os.path.join(str(runner.path()), "test_results.tsv")
    out_status_file = os.path.join(str(runner.path()), "check_status.tsv")
    write_results(out_results_file, out_status_file, test_results, status)
    logging.info("Result written")


timeout_expired = False
runner_subprocess = None  # type:Optional[subprocess.Popen]


def handle_sigterm(signum, _frame):
    print(f"WARNING: Received signal {signum}")
    global timeout_expired
    timeout_expired = True
    if runner_subprocess:
        runner_subprocess.send_signal(signal.SIGTERM)


if __name__ == "__main__":
    run()<|MERGE_RESOLUTION|>--- conflicted
+++ resolved
@@ -317,13 +317,8 @@
         image_cmd = self._get_runner_image_cmd(repo_path)
 
         cmd = (
-<<<<<<< HEAD
-            f"cd {self.repo_path}/tests/integration && "
-            f"timeout --verbose --signal=KILL 1h ./runner {self._get_runner_opts()} {image_cmd} "
-=======
             f"cd {repo_path}/tests/integration && "
             f"timeout --signal=KILL 1h ./runner {self._get_runner_opts()} {image_cmd} "
->>>>>>> 714a4d18
             "--pre-pull --command ' echo Pre Pull finished ' "
         )
 
