#!/usr/bin/env python3

import csv
import glob
import json
import logging
import os
import random
import re
import shlex
import shutil
import signal
import subprocess
import sys
import time
from collections import OrderedDict, defaultdict
from itertools import chain
from typing import Any, Dict, Final, List, Optional, Set, Tuple

import yaml  # type: ignore[import-untyped]

from ci_utils import kill_ci_runner
from env_helper import IS_CI
from integration_test_images import IMAGES
from report import JOB_TIMEOUT_TEST_NAME
from stopwatch import Stopwatch
from tee_popen import TeePopen

MAX_RETRY = 1
NUM_WORKERS = 5
SLEEP_BETWEEN_RETRIES = 5
PARALLEL_GROUP_SIZE = 100
CLICKHOUSE_BINARY_PATH = "usr/bin/clickhouse"

FLAKY_TRIES_COUNT = 2  # run whole pytest several times
FLAKY_REPEAT_COUNT = 3  # runs test case in single module several times
MAX_TIME_SECONDS = 3600

MAX_TIME_IN_SANDBOX = 20 * 60  # 20 minutes
TASK_TIMEOUT = 8 * 60 * 60  # 8 hours

NO_CHANGES_MSG = "Nothing to run"


# Search test by the common prefix.
# This is accept tests w/o parameters in skip list.
#
# Examples:
# - has_test(['foobar'], 'foobar[param]') == True
# - has_test(['foobar[param]'], 'foobar') == True
def has_test(tests: List[str], test_to_match: str) -> bool:
    for test in tests:
        if len(test_to_match) < len(test):
            if test.startswith(test_to_match):
                return True
        else:
            if test_to_match.startswith(test):
                return True
    return False


def get_changed_tests_to_run(pr_info, repo_path):
    result = set()
    changed_files = pr_info["changed_files"]

    if changed_files is None:
        return []

    for fpath in changed_files:
        if re.search(r"tests/integration/test_.*/test.*\.py", fpath) is not None:
            logging.info("File %s changed and seems like integration test", fpath)
            result.add("/".join(fpath.split("/")[2:]))
    return filter_existing_tests(result, repo_path)


def filter_existing_tests(tests_to_run, repo_path):
    result = []
    for relative_test_path in tests_to_run:
        if os.path.exists(
            os.path.join(repo_path, "tests/integration", relative_test_path)
        ):
            result.append(relative_test_path)
        else:
            logging.info(
                "Skipping test %s, seems like it was removed", relative_test_path
            )
    return result


def _get_deselect_option(tests):
    return " ".join([f"--deselect {t}" for t in tests])


# https://stackoverflow.com/questions/312443/how-do-you-split-a-list-into-evenly-sized-chunks
def chunks(lst, n):
    """Yield successive n-sized chunks from lst."""
    for i in range(0, len(lst), n):
        yield lst[i : i + n]


def clear_ip_tables_and_restart_daemons():
    logging.info(
        "Dump iptables after run %s",
        subprocess.check_output("sudo iptables -nvL", shell=True),
    )
    try:
        logging.info("Killing all alive docker containers")
        subprocess.check_output(
            "timeout --signal=KILL 10m docker ps --quiet | xargs --no-run-if-empty docker kill",
            shell=True,
        )
    except subprocess.CalledProcessError as err:
        logging.info("docker kill excepted: %s", str(err))

    try:
        logging.info("Removing all docker containers")
        subprocess.check_output(
            "timeout --signal=KILL 10m docker ps --all --quiet | xargs --no-run-if-empty docker rm --force",
            shell=True,
        )
    except subprocess.CalledProcessError as err:
        logging.info("docker rm excepted: %s", str(err))

    # don't restart docker if it's disabled
    if os.environ.get("CLICKHOUSE_TESTS_RUNNER_RESTART_DOCKER", "1") == "1":
        try:
            logging.info("Stopping docker daemon")
            subprocess.check_output("service docker stop", shell=True)
        except subprocess.CalledProcessError as err:
            logging.info("docker stop excepted: %s", str(err))

        try:
            for i in range(200):
                try:
                    logging.info("Restarting docker %s", i)
                    subprocess.check_output("service docker start", shell=True)
                    subprocess.check_output("docker ps", shell=True)
                    break
                except subprocess.CalledProcessError as err:
                    time.sleep(0.5)
                    logging.info("Waiting docker to start, current %s", str(err))
            else:
                raise RuntimeError("Docker daemon doesn't responding")
        except subprocess.CalledProcessError as err:
            logging.info("Can't reload docker: %s", str(err))

    iptables_iter = 0
    try:
        for i in range(1000):
            iptables_iter = i
            # when rules will be empty, it will raise exception
            subprocess.check_output("sudo iptables -D DOCKER-USER 1", shell=True)
    except subprocess.CalledProcessError as err:
        logging.info(
            "All iptables rules cleared, %s iterations, last error: %s",
            iptables_iter,
            str(err),
        )


class ClickhouseIntegrationTestsRunner:
    def __init__(self, repo_path: str, result_path: str, params: dict):
        self.repo_path = repo_path
        self.result_path = result_path
        self.params = params

        self.image_versions = self.params["docker_images_with_versions"]
        self.shuffle_groups = self.params["shuffle_test_groups"]
        self.flaky_check = "flaky check" in self.params["context_name"]
        self.bugfix_validate_check = "bugfix" in self.params["context_name"].lower()
        # if use_tmpfs is not set we assume it to be true, otherwise check
        self.use_tmpfs = "use_tmpfs" not in self.params or self.params["use_tmpfs"]
        self.disable_net_host = (
            "disable_net_host" in self.params and self.params["disable_net_host"]
        )
        self.start_time = time.time()
        self.soft_deadline_time = self.start_time + (TASK_TIMEOUT - MAX_TIME_IN_SANDBOX)

        self.use_old_analyzer = (
            os.environ.get("CLICKHOUSE_USE_OLD_ANALYZER") is not None
        )

        if "run_by_hash_total" in self.params:
            self.run_by_hash_total = self.params["run_by_hash_total"]
            self.run_by_hash_num = self.params["run_by_hash_num"]
        else:
            self.run_by_hash_total = 0
            self.run_by_hash_num = 0

        self._all_tests = []  # type: List[str]
        self._tests_by_hash = []  # type: List[str]

    def path(self):
        return self.result_path

    def base_path(self):
        return os.path.join(str(self.result_path), "../")

    @staticmethod
    def should_skip_tests():
        return []

    def get_image_with_version(self, name):
        if name in self.image_versions:
            return name + ":" + self.image_versions[name]
        logging.warning(
            "Cannot find image %s in params list %s", name, self.image_versions
        )
        if ":" not in name:
            return name + ":latest"
        return name

    def get_image_version(self, name: str) -> Any:
        if name in self.image_versions:
            return self.image_versions[name]
        logging.warning(
            "Cannot find image %s in params list %s", name, self.image_versions
        )
        return "latest"

    def shuffle_test_groups(self):
        return self.shuffle_groups != 0

    def _pre_pull_images(self):
        image_cmd = self._get_runner_image_cmd()

        cmd = (
            f"cd {self.repo_path}/tests/integration && "
<<<<<<< HEAD
            f"timeout --verbose --signal=KILL 1h ./runner {self._get_runner_opts()} {image_cmd} "
            "--pre-pull --command ' echo Pre Pull finished ' "
=======
            f"timeout --signal=KILL 1h ./runner {self._get_runner_opts()} {image_cmd} "
            "--command ' echo Pre Pull finished ' "
>>>>>>> 892e0607
        )

        for i in range(5):
            logging.info("Pulling images before running tests. Attempt %s", i)
            try:
                subprocess.check_output(
                    cmd,
                    shell=True,
                )
                return
            except subprocess.CalledProcessError as err:
                logging.info("docker-compose pull failed: %s", str(err))
                continue
        message = "Pulling images failed for 5 attempts. Will fail the worker."
        logging.error(message)
        kill_ci_runner(message)
        # We pass specific retcode to to ci/integration_test_check.py to skip status reporting and restart job
        sys.exit(13)

    @staticmethod
    def _parse_report(
        report_path: str,
    ) -> Tuple[Dict[str, Set[str]], Dict[str, float]]:
        def worst_status(current: Optional[str], new: str) -> str:
            new = new.upper()  # report["outcome"] is in lower case
            if current is None:
                return new
            for status in statuses:
                if status in (current, new):
                    return status
            raise ValueError(
                f"The previous `{current}` and new `{new}` statuses are unexpected"
            )

        tests_results = {}  # type: Dict[str,str]
        statuses = ["ERROR", "FAILED", "SKIPPED", "PASSED"]  # type: Final
        counters = {key: set() for key in statuses}  # type: Dict[str, Set[str]]
        times = {}  # type: Dict[str, float]
        with open(report_path, "r", encoding="utf-8") as rfd:
            reports = [json.loads(l) for l in rfd]
        for report in reports:
            if report["$report_type"] != "TestReport":
                continue
            # Report file contains a few reports for same test: setup, call, teardown
            test_name = report["nodeid"]

            # Parse test result status
            tests_results[test_name] = worst_status(
                tests_results.get(test_name), report["outcome"]
            )
            # Parse test times
            times[test_name] = times.get(test_name, 0) + report["duration"]

        for test, result in tests_results.items():
            counters[result].add(test)
        return (counters, times)

    @staticmethod
    def _can_run_with(path, opt):
        with open(path, "r", encoding="utf-8") as script:
            for line in script:
                if opt in line:
                    return True
        return False

    def _install_clickhouse(self, debs_path):
        for package in (
            "clickhouse-common-static_",
            "clickhouse-server_",
            "clickhouse-client",
            "clickhouse-common-static-dbg_",
        ):  # order matters
            logging.info("Installing package %s", package)
            for f in os.listdir(debs_path):
                if package in f:
                    full_path = os.path.join(debs_path, f)
                    logging.info("Package found in %s", full_path)
                    log_name = "install_" + f + ".log"
                    log_path = os.path.join(self.path(), log_name)
                    cmd = f"dpkg -x {full_path} ."
                    logging.info("Executing installation cmd %s", cmd)
                    with TeePopen(cmd, log_file=log_path) as proc:
                        if proc.wait() == 0:
                            logging.info("Installation of %s successfull", full_path)
                        else:
                            raise RuntimeError(f"Installation of {full_path} failed")
                    break
            else:
                raise FileNotFoundError(f"Package with {package} not found")

        logging.info("All packages installed")
        os.chmod(CLICKHOUSE_BINARY_PATH, 0o777)
        shutil.copy(
            CLICKHOUSE_BINARY_PATH, os.getenv("CLICKHOUSE_TESTS_SERVER_BIN_PATH")  # type: ignore
        )

    @staticmethod
    def _compress_logs(directory, relpaths, result_path):
        retcode = subprocess.call(
            f"sudo tar --use-compress-program='zstd --threads=0' "
            f"-cf {result_path} -C {directory} {' '.join(relpaths)}",
            shell=True,
        )
        # tar return 1 when the files are changed on compressing, we ignore it
        if retcode in (0, 1):
            return
        # but even on the fatal errors it's better to retry
        logging.error("Fatal error on compressing %s: %s", result_path, retcode)

    def _get_runner_opts(self):
        result = []
        if self.use_tmpfs:
            result.append("--tmpfs")
        if self.disable_net_host:
            result.append("--disable-net-host")
        if self.use_old_analyzer:
            result.append("--old-analyzer")

        return " ".join(result)

    @property
    def all_tests(self) -> List[str]:
        if self._all_tests:
            return self._all_tests
        image_cmd = self._get_runner_image_cmd()
        runner_opts = self._get_runner_opts()
        out_file_full = os.path.join(self.result_path, "runner_get_all_tests.log")
        report_file = "runner_get_all_tests.jsonl"
        cmd = (
            f"cd {self.repo_path}/tests/integration && "
            f"timeout --signal=KILL 1h ./runner {runner_opts} {image_cmd} -- "
            f"--setup-plan --report-log={report_file}"
        )

        logging.info(
            "Getting all tests to the file %s with cmd: \n%s", out_file_full, cmd
        )
        with open(out_file_full, "wb") as ofd:
            try:
                subprocess.check_call(cmd, shell=True, stdout=ofd, stderr=ofd)
            except subprocess.CalledProcessError as ex:
                print("ERROR: Setting test plan failed. Output:")
                with open(out_file_full, "r", encoding="utf-8") as file:
                    for line in file:
                        print("    " + line, end="")
                raise ex

        # Add report_file to the uploaded files
        shutil.move(
            os.path.join(self.repo_path, "tests", "integration", report_file),
            os.path.join(self.result_path, report_file),
        )
        all_tests = set()
        with open(
            os.path.join(self.result_path, report_file), "r", encoding="utf-8"
        ) as rfd:
            reports = [json.loads(j) for j in rfd]

        all_tests = {
            r["nodeid"]
            for r in reports
            if r.get("when") == "setup" and r.get("outcome") == "passed"
        }

        assert all_tests

        self._all_tests = list(sorted(all_tests))
        return self._all_tests

    @staticmethod
    def _get_parallel_tests_skip_list(repo_path):
        skip_list_file_path = f"{repo_path}/tests/integration/parallel_skip.yaml"
        if (
            not os.path.isfile(skip_list_file_path)
            or os.path.getsize(skip_list_file_path) == 0
        ):
            raise ValueError(
                "There is something wrong with getting all tests list: "
                f"file '{skip_list_file_path}' is empty or does not exist."
            )

        skip_list_tests = []
        with open(skip_list_file_path, "r", encoding="utf-8") as skip_list_file:
            skip_list_tests = yaml.safe_load(skip_list_file)
        return list(sorted(skip_list_tests))

    @staticmethod
    def group_test_by_file(tests):
        result = OrderedDict()  # type: OrderedDict
        for test in tests:
            test_file = test.split("::")[0]
            if test_file not in result:
                result[test_file] = []
            result[test_file].append(test)
        return result

    @staticmethod
    def _update_counters(
        main_counters: Dict[str, List[str]], current_counters: Dict[str, Set[str]]
    ) -> None:
        for test in current_counters["PASSED"]:
            if test not in main_counters["PASSED"]:
                if test in main_counters["FAILED"]:
                    main_counters["FAILED"].remove(test)
                if test in main_counters["BROKEN"]:
                    main_counters["BROKEN"].remove(test)

                main_counters["PASSED"].append(test)

        for state in ("ERROR", "FAILED"):
            for test in current_counters[state]:
                if test in main_counters["PASSED"]:
                    main_counters["PASSED"].remove(test)
                if test not in main_counters[state]:
                    main_counters[state].append(test)

        for state in ("SKIPPED",):
            for test in current_counters[state]:
                main_counters[state].append(test)

    def _get_runner_image_cmd(self):
        image_cmd = ""
        if self._can_run_with(
            os.path.join(self.repo_path, "tests/integration", "runner"),
            "--docker-image-version",
        ):
            for img in IMAGES:
                if img == "clickhouse/integration-tests-runner":
                    runner_version = self.get_image_version(img)
                    logging.info(
                        "Can run with custom docker image version %s", runner_version
                    )
                    image_cmd += f" --docker-image-version={runner_version} "
                else:
                    if self._can_run_with(
                        os.path.join(self.repo_path, "tests/integration", "runner"),
                        "--docker-compose-images-tags",
                    ):
                        image_cmd += (
                            "--docker-compose-images-tags="
                            f"{self.get_image_with_version(img)} "
                        )
        else:
            image_cmd = ""
            logging.info("Cannot run with custom docker image version :(")
        return image_cmd

    @staticmethod
    def _find_test_data_dirs(repo_path, test_names):
        relpaths = {}
        for test_name in test_names:
            if "/" in test_name:
                test_dir = test_name[: test_name.find("/")]
            else:
                test_dir = test_name
            if os.path.isdir(os.path.join(repo_path, "tests/integration", test_dir)):
                for name in os.listdir(
                    os.path.join(repo_path, "tests/integration", test_dir)
                ):
                    relpath = os.path.join(os.path.join(test_dir, name))
                    mtime = os.path.getmtime(
                        os.path.join(repo_path, "tests/integration", relpath)
                    )
                    relpaths[relpath] = mtime
        return relpaths

    @staticmethod
    def _get_test_data_dirs_difference(new_snapshot, old_snapshot):
        res = set()
        for path in new_snapshot:
            if (path not in old_snapshot) or (old_snapshot[path] != new_snapshot[path]):
                res.add(path)
        return res

    def try_run_test_group(
        self,
        timeout,
        test_group,
        tests_in_group,
        num_tries,
        num_workers,
        repeat_count,
    ):
        try:
            return self.run_test_group(
                timeout,
                test_group,
                tests_in_group,
                num_tries,
                num_workers,
                repeat_count,
            )
        except Exception as e:
            logging.info("Failed to run %s:\n%s", test_group, e)
            counters = {
                "ERROR": [],
                "PASSED": [],
                "FAILED": [],
                "SKIPPED": [],
            }  # type: Dict
            tests_times = defaultdict(float)  # type: Dict
            for test in tests_in_group:
                counters["ERROR"].append(test)
                tests_times[test] = 0
            return counters, tests_times, []

    def run_test_group(
        self,
        timeout,
        test_group,
        tests_in_group,
        num_tries,
        num_workers,
        repeat_count,
    ):
        counters = {
            "ERROR": [],
            "PASSED": [],
            "FAILED": [],
            "SKIPPED": [],
            "BROKEN": [],
            "NOT_FAILED": [],
        }  # type: Dict
        tests_times = defaultdict(float)  # type: Dict

        if self.soft_deadline_time < time.time():
            for test in tests_in_group:
                logging.info("Task timeout exceeded, skipping %s", test)
                counters["SKIPPED"].append(test)
                tests_times[test] = 0
            return counters, tests_times, []

        image_cmd = self._get_runner_image_cmd()
        test_group_str = test_group.replace("/", "_").replace(".", "_")

        log_paths = []
        test_data_dirs = {}

        for i in range(num_tries):
            if timeout_expired:
                print("Timeout expired - break test group execution")
                break
            logging.info("Running test group %s for the %s retry", test_group, i)
            clear_ip_tables_and_restart_daemons()

            test_names = set([])
            for test_name in tests_in_group:
                if test_name not in counters["PASSED"]:
                    test_names.add(test_name)

            if i == 0:
                test_data_dirs = self._find_test_data_dirs(self.repo_path, test_names)

            report_name = f"{test_group_str}_{i}.jsonl"
            report_path = os.path.join(self.repo_path, "tests/integration", report_name)

            test_cmd = " ".join([shlex.quote(test) for test in sorted(test_names)])
            parallel_cmd = f" --parallel {num_workers} " if num_workers > 0 else ""
            # Run flaky tests in a random order to increase chance to catch an error
            repeat_cmd = (
                f" --count {repeat_count} --random-order " if repeat_count > 0 else ""
            )
            # -r -- show extra test summary:
            # -f -- (f)ailed
            # -E -- (E)rror
            # -p -- (p)assed
            # -s -- (s)kipped
            cmd = (
                f"cd {self.repo_path}/tests/integration && "
                f"timeout --signal=KILL {timeout} ./runner {self._get_runner_opts()} "
                f"{image_cmd} -t {test_cmd} {parallel_cmd} {repeat_cmd} -- "
                f"-rfEps --run-id={i} --color=no --durations=0 "
                f"--report-log={report_name} --report-log-exclude-logs-on-passed-tests "
                f"{_get_deselect_option(self.should_skip_tests())}"
            )

            log_basename = f"{test_group_str}_{i}.log"
            log_path = os.path.join(self.repo_path, "tests/integration", log_basename)
            logging.info("Executing cmd: %s", cmd)
            # ignore retcode, since it meaningful due to pipe to tee
            with TeePopen(cmd, log_path) as proc:
                global runner_subprocess  # pylint:disable=global-statement
                runner_subprocess = proc
                proc.wait()

            extra_logs_names = [log_basename]
            log_result_path = os.path.join(
                self.path(), "integration_run_" + log_basename
            )
            shutil.copy(log_path, log_result_path)
            log_paths.append(log_result_path)

            for pytest_log_path in glob.glob(
                os.path.join(self.repo_path, "tests/integration/pytest*.log")
            ):
                new_name = f"{test_group_str}_{i}_{os.path.basename(pytest_log_path)}"
                os.rename(
                    pytest_log_path,
                    os.path.join(self.repo_path, "tests/integration", new_name),
                )
                extra_logs_names.append(new_name)

            dockerd_log_path = os.path.join(
                self.repo_path, "tests/integration/dockerd.log"
            )
            if os.path.exists(dockerd_log_path):
                new_name = f"{test_group_str}_{i}_{os.path.basename(dockerd_log_path)}"
                os.rename(
                    dockerd_log_path,
                    os.path.join(self.repo_path, "tests/integration", new_name),
                )
                extra_logs_names.append(new_name)

            if os.path.exists(report_path):
                extra_logs_names.append(report_name)
                new_counters, new_tests_times = self._parse_report(report_path)
                for state, tests in new_counters.items():
                    logging.info(
                        "Tests with %s state (%s): %s", state, len(tests), tests
                    )
                self._update_counters(counters, new_counters)
                for test_name, test_time in new_tests_times.items():
                    tests_times[test_name] = test_time

            test_data_dirs_new = self._find_test_data_dirs(self.repo_path, test_names)
            test_data_dirs_diff = self._get_test_data_dirs_difference(
                test_data_dirs_new, test_data_dirs
            )
            test_data_dirs = test_data_dirs_new

            if extra_logs_names or test_data_dirs_diff:
                extras_result_path = os.path.join(
                    self.path(), f"integration_run_{test_group_str}_{i}.tar.zst"
                )
                self._compress_logs(
                    os.path.join(self.repo_path, "tests/integration"),
                    extra_logs_names + list(test_data_dirs_diff),
                    extras_result_path,
                )
                log_paths.append(extras_result_path)

            if len(counters["PASSED"]) == len(tests_in_group):
                logging.info("All tests from group %s passed", test_group)
                break
            if (
                len(counters["PASSED"]) >= 0
                and len(counters["FAILED"]) == 0
                and len(counters["ERROR"]) == 0
            ):
                logging.info(
                    "Seems like all tests passed but some of them are skipped or "
                    "deselected. Ignoring them and finishing group."
                )
                break
        else:
            # Mark all non tried tests as errors, with '::' in name
            # (example test_partition/test.py::test_partition_simple). For flaky check
            # we run whole test dirs like "test_odbc_interaction" and don't
            # want to mark them as error so we filter by '::'.
            for test in tests_in_group:
                if (
                    test
                    not in chain(
                        counters["PASSED"],
                        counters["ERROR"],
                        counters["SKIPPED"],
                        counters["FAILED"],
                        counters["BROKEN"],
                    )
                    and "::" in test
                ):
                    counters["ERROR"].append(test)

        return counters, tests_times, log_paths

    def run_flaky_check(self, build_path, should_fail=False):
        pr_info = self.params["pr_info"]

        tests_to_run = get_changed_tests_to_run(pr_info, self.repo_path)
        if not tests_to_run:
            logging.info("No integration tests to run found")
            return "success", NO_CHANGES_MSG, [(NO_CHANGES_MSG, "OK")], ""

        self._install_clickhouse(build_path)
        logging.info("Found '%s' tests to run", " ".join(tests_to_run))
        result_state = "success"
        description_prefix = "No flaky tests: "
        logging.info("Starting check with retries")
        final_retry = 0
        counters = {
            "ERROR": [],
            "PASSED": [],
            "FAILED": [],
            "SKIPPED": [],
            "BROKEN": [],
            "NOT_FAILED": [],
        }  # type: Dict
        tests_times = defaultdict(float)  # type: Dict
        tests_log_paths = defaultdict(list)
        id_counter = 0
        for test_to_run in tests_to_run:
            tries_num = 1 if should_fail else FLAKY_TRIES_COUNT
            for i in range(tries_num):
                if timeout_expired:
                    print("Timeout expired - break flaky check execution")
                    break
                final_retry += 1
                logging.info("Running tests for the %s time", i)
                group_counters, group_test_times, log_paths = self.try_run_test_group(
                    "3h",
                    f"bugfix_{id_counter}" if should_fail else f"flaky{id_counter}",
                    [test_to_run],
                    1,
                    1,
                    FLAKY_REPEAT_COUNT,
                )
                id_counter = id_counter + 1
                for counter, value in group_counters.items():
                    logging.info(
                        "Tests from group %s stats, %s count %s",
                        test_to_run,
                        counter,
                        len(value),
                    )
                    counters[counter] += value
                    for test_name in value:
                        tests_log_paths[test_name] = log_paths

                for test_name, test_time in group_test_times.items():
                    tests_times[test_name] = test_time
                if not should_fail and (
                    group_counters["FAILED"] or group_counters["ERROR"]
                ):
                    logging.info(
                        "Unexpected failure in group %s. Fail fast for current group",
                        test_to_run,
                    )
                    break

        if counters["FAILED"]:
            logging.info("Found failed tests: %s", " ".join(counters["FAILED"]))
            description_prefix = "Failed tests found: "
            result_state = "failure"
        if counters["ERROR"]:
            description_prefix = "Failed tests found: "
            logging.info("Found error tests: %s", " ".join(counters["ERROR"]))
            # NOTE "error" result state will restart the whole test task,
            # so we use "failure" here
            result_state = "failure"
        logging.info("Try is OK, all tests passed, going to clear env")
        clear_ip_tables_and_restart_daemons()
        logging.info("And going to sleep for some time")
        time.sleep(5)

        test_result = []
        for state in ("ERROR", "FAILED", "PASSED", "SKIPPED"):
            if state == "PASSED":
                text_state = "OK"
            elif state == "FAILED":
                text_state = "FAIL"
            else:
                text_state = state
            test_result += [
                (c, text_state, f"{tests_times[c]:.2f}", tests_log_paths[c])
                for c in counters[state]
            ]

        status_text = description_prefix + ", ".join(
            [
                str(n).lower().replace("failed", "fail") + ": " + str(len(c))
                for n, c in counters.items()
            ]
        )

        return result_state, status_text, test_result, tests_log_paths

    def run_impl(self, build_path):
        stopwatch = Stopwatch()
        if self.flaky_check or self.bugfix_validate_check:
            result_state, status_text, test_result, tests_log_paths = (
                self.run_flaky_check(build_path, should_fail=self.bugfix_validate_check)
            )
        else:
            result_state, status_text, test_result, tests_log_paths = (
                self.run_normal_check(build_path)
            )

        if self.soft_deadline_time < time.time():
            status_text = "Timeout, " + status_text
            result_state = "failure"

        if timeout_expired:
            logging.error(
                "Job killed by external timeout signal - setting status to failure!"
            )
            status_text = "Job timeout expired, " + status_text
            result_state = "failure"
            # add mock test case to make timeout visible in job report and in ci db
            test_result.insert(
                0, (JOB_TIMEOUT_TEST_NAME, "FAIL", f"{stopwatch.duration_seconds}", "")
            )

        if "(memory)" in self.params["context_name"]:
            result_state = "success"

        return result_state, status_text, test_result, tests_log_paths

    @property
    def tests_by_hash(self) -> List[str]:
        "Tries it's best to group the tests equally between groups"
        if self._tests_by_hash:
            return self._tests_by_hash
        if self.run_by_hash_total == 0:
            self._tests_by_hash = self.all_tests
            return self._tests_by_hash
        grouped_tests = self.group_test_by_file(self.all_tests)
        groups_by_hash = {
            g: [] for g in range(self.run_by_hash_total)
        }  # type: Dict[int, List[str]]
        for tests_in_group in grouped_tests.values():
            # It should work determenistic, because it searches groups with min tests
            min_group = min(len(tests) for tests in groups_by_hash.values())
            # And then it takes a group with min index
            group_to_increase = min(
                g for g, t in groups_by_hash.items() if len(t) == min_group
            )
            groups_by_hash[group_to_increase].extend(tests_in_group)
        self._tests_by_hash = groups_by_hash[self.run_by_hash_num]
        return self._tests_by_hash

    def run_normal_check(self, build_path):
        self._install_clickhouse(build_path)
        logging.info("Pulling images")
        self._pre_pull_images()
        logging.info(
            "Dump iptables before run %s",
            subprocess.check_output("sudo iptables -nvL", shell=True),
        )
        parallel_skip_tests = self._get_parallel_tests_skip_list(self.repo_path)
        logging.info(
            "Found %s tests first 3 %s",
            len(self.tests_by_hash),
            " ".join(self.tests_by_hash[:3]),
        )
        # For backward compatibility, use file names in filtered_sequential_tests
        filtered_sequential_tests = list(
            set(
                test_name.split("::", maxsplit=1)[0]
                for test_name in filter(
                    lambda test: has_test(parallel_skip_tests, test), self.tests_by_hash
                )
            )
        )
        filtered_parallel_tests = list(
            filter(
                lambda test: not has_test(parallel_skip_tests, test),
                self.tests_by_hash,
            )
        )
        not_found_tests = list(
            filter(
                lambda test: not has_test(self.all_tests, test),
                parallel_skip_tests,
            )
        )
        logging.info(
            "Found %s tests first 3 %s, parallel %s, other %s",
            len(self.tests_by_hash),
            " ".join(self.tests_by_hash[:3]),
            len(filtered_parallel_tests),
            len(self.tests_by_hash) - len(filtered_parallel_tests),
        )
        logging.info(
            "Not found %s tests first 3 %s",
            len(not_found_tests),
            " ".join(not_found_tests[:3]),
        )
        grouped_tests = self.group_test_by_file(filtered_sequential_tests)
        i = 0
        for par_group in chunks(filtered_parallel_tests, PARALLEL_GROUP_SIZE):
            grouped_tests[f"parallel{i}"] = par_group
            i += 1
        logging.info("Found %s tests groups", len(grouped_tests))
        counters = {
            "ERROR": [],
            "PASSED": [],
            "FAILED": [],
            "SKIPPED": [],
            "BROKEN": [],
            "NOT_FAILED": [],
        }  # type: Dict
        tests_times = defaultdict(float)
        tests_log_paths = defaultdict(list)
        items_to_run = list(grouped_tests.items())
        logging.info("Total test groups %s", len(items_to_run))
        if self.shuffle_test_groups():
            logging.info("Shuffling test groups")
            random.shuffle(items_to_run)
        for group, tests in items_to_run:
            if timeout_expired:
                print("Timeout expired - break tests execution")
                break
            logging.info("Running test group %s containing %s tests", group, len(tests))
            group_counters, group_test_times, log_paths = self.try_run_test_group(
                "1h", group, tests, MAX_RETRY, NUM_WORKERS, 0
            )
            total_tests = 0
            for counter, value in group_counters.items():
                logging.info(
                    "Tests from group %s stats, %s count %s", group, counter, len(value)
                )
                counters[counter] += value
                logging.info(
                    "Totally have %s with status %s", len(counters[counter]), counter
                )
                total_tests += len(counters[counter])
                for test_name in value:
                    tests_log_paths[test_name] = log_paths
            logging.info(
                "Totally finished tests %s/%s", total_tests, len(self.tests_by_hash)
            )

            for test_name, test_time in group_test_times.items():
                tests_times[test_name] = test_time

            if len(counters["FAILED"]) + len(counters["ERROR"]) >= 20:
                logging.info("Collected more than 20 failed/error tests, stopping")
                break
        if counters["FAILED"] or counters["ERROR"]:
            logging.info(
                "Overall status failure, because we have tests in FAILED or ERROR state"
            )
            result_state = "failure"
        else:
            logging.info("Overall success!")
            result_state = "success"
        test_result = []
        for state in (
            "ERROR",
            "FAILED",
            "PASSED",
            "SKIPPED",
            "BROKEN",
            "NOT_FAILED",
        ):
            if state == "PASSED":
                text_state = "OK"
            elif state == "FAILED":
                text_state = "FAIL"
            else:
                text_state = state
            test_result += [
                (c, text_state, f"{tests_times[c]:.2f}", tests_log_paths[c])
                for c in counters[state]
            ]
        failed_sum = len(counters["FAILED"]) + len(counters["ERROR"])
        status_text = f"fail: {failed_sum}, passed: {len(counters['PASSED'])}"

        if not counters or sum(len(counter) for counter in counters.values()) == 0:
            status_text = "No tests found for some reason! It's a bug"
            result_state = "failure"

        return result_state, status_text, test_result, tests_log_paths


def write_results(results_file, status_file, results, status):
    with open(results_file, "w", encoding="utf-8") as f:
        out = csv.writer(f, delimiter="\t")
        out.writerows(results)
    with open(status_file, "w", encoding="utf-8") as f:
        out = csv.writer(f, delimiter="\t")
        out.writerow(status)


def run():
    signal.signal(signal.SIGTERM, handle_sigterm)
    logging.basicConfig(level=logging.INFO, format="%(asctime)s %(message)s")

    repo_path = os.environ.get("CLICKHOUSE_TESTS_REPO_PATH", "")
    build_path = os.environ.get("CLICKHOUSE_TESTS_BUILD_PATH", "")
    result_path = os.environ.get("CLICKHOUSE_TESTS_RESULT_PATH", "")
    params_path = os.environ.get("CLICKHOUSE_TESTS_JSON_PARAMS_PATH", "")

    assert all((repo_path, build_path, result_path, params_path))

    with open(params_path, "r", encoding="utf-8") as jfd:
        params = json.loads(jfd.read())
    runner = ClickhouseIntegrationTestsRunner(repo_path, result_path, params)

    logging.info("Running tests")

    if IS_CI:
        # Avoid overlaps with previous runs
        logging.info("Clearing dmesg before run")
        subprocess.check_call("sudo -E dmesg --clear", shell=True)

    state, description, test_results, _test_log_paths = runner.run_impl(build_path)
    logging.info("Tests finished")

    if IS_CI:
        # Dump dmesg (to capture possible OOMs)
        logging.info("Dumping dmesg")
        subprocess.check_call("sudo -E dmesg -T", shell=True)

    status = (state, description)
    out_results_file = os.path.join(runner.path(), "test_results.tsv")
    out_status_file = os.path.join(runner.path(), "check_status.tsv")
    write_results(out_results_file, out_status_file, test_results, status)
    logging.info("Result written")


timeout_expired = False
runner_subprocess = None  # type:Optional[TeePopen]


def handle_sigterm(signum, _frame):
    # TODO: think on how to process it without globals?
    print(f"WARNING: Received signal {signum}")
    global timeout_expired  # pylint:disable=global-statement
    timeout_expired = True
    if runner_subprocess:
        runner_subprocess.terminate()


if __name__ == "__main__":
    run()<|MERGE_RESOLUTION|>--- conflicted
+++ resolved
@@ -226,13 +226,8 @@
 
         cmd = (
             f"cd {self.repo_path}/tests/integration && "
-<<<<<<< HEAD
             f"timeout --verbose --signal=KILL 1h ./runner {self._get_runner_opts()} {image_cmd} "
             "--pre-pull --command ' echo Pre Pull finished ' "
-=======
-            f"timeout --signal=KILL 1h ./runner {self._get_runner_opts()} {image_cmd} "
-            "--command ' echo Pre Pull finished ' "
->>>>>>> 892e0607
         )
 
         for i in range(5):
