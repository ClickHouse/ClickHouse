--- conflicted
+++ resolved
@@ -64,12 +64,7 @@
 
 NEED_RERUN_WORKFLOWS = {
     "BackportPR",
-<<<<<<< HEAD
     "DocsCheck",
-=======
-    "Docs",
-    "DocsRelease",
->>>>>>> 147d55d6
     "MasterCI",
     "PullRequestCI",
     "ReleaseCI",
