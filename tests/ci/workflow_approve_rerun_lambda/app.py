#!/usr/bin/env python3

from collections import namedtuple
import fnmatch
import json
import time

import jwt
import requests  # type: ignore
import boto3  # type: ignore

SUSPICIOUS_CHANGED_FILES_NUMBER = 200

SUSPICIOUS_PATTERNS = [
    "tests/ci/*",
    "docs/tools/*",
    ".github/*",
    "utils/release/*",
    "docker/*",
    "release",
]

# Number of retries for API calls.
MAX_RETRY = 5

# Number of times a check can re-run as a whole.
# It is needed, because we are using AWS "spot" instances, that are terminated often
MAX_WORKFLOW_RERUN = 20

WorkflowDescription = namedtuple(
    "WorkflowDescription",
    [
        "name",
        "action",
        "run_id",
        "event",
        "workflow_id",
        "conclusion",
        "status",
        "api_url",
        "fork_owner_login",
        "fork_branch",
        "rerun_url",
        "jobs_url",
        "attempt",
        "repo_url",
        "url",
    ],
)

# See https://api.github.com/orgs/{name}
TRUSTED_ORG_IDS = {
    7409213,  # yandex
    28471076,  # altinity
    54801242,  # clickhouse
}

# See https://api.github.com/repos/ClickHouse/ClickHouse/actions/workflows
# Use ID to not inject a malicious workflow
TRUSTED_WORKFLOW_IDS = {
    14586616,  # Cancel workflows, always trusted
}

NEED_RERUN_WORKFLOWS = {
    "BackportPR",
<<<<<<< HEAD
    "DocsCheck",
=======
    "Docs",
    "DocsRelease",
>>>>>>> 1294e2a0
    "MasterCI",
    "PullRequestCI",
    "ReleaseCI",
}

# Individual trusted contirbutors who are not in any trusted organization.
# Can be changed in runtime: we will append users that we learned to be in
# a trusted org, to save GitHub API calls.
TRUSTED_CONTRIBUTORS = {
    e.lower()
    for e in [
        "achimbab",
        "adevyatova ",  # DOCSUP
        "Algunenano",  # Raúl Marín, Tinybird
        "amosbird",
        "AnaUvarova",  # DOCSUP
        "anauvarova",  # technical writer, Yandex
        "annvsh",  # technical writer, Yandex
        "atereh",  # DOCSUP
        "azat",
        "bharatnc",  # Newbie, but already with many contributions.
        "bobrik",  # Seasoned contributor, CloudFlare
        "BohuTANG",
        "codyrobert",  # Flickerbox engineer
        "cwurm",  # Employee
        "damozhaeva",  # DOCSUP
        "den-crane",
        "flickerbox-tom",  # Flickerbox
        "gyuton",  # DOCSUP
        "hagen1778",  # Roman Khavronenko, seasoned contributor
        "hczhcz",
        "hexiaoting",  # Seasoned contributor
        "ildus",  # adjust, ex-pgpro
        "javisantana",  # a Spanish ClickHouse enthusiast, ex-Carto
        "ka1bi4",  # DOCSUP
        "kirillikoff",  # DOCSUP
        "kreuzerkrieg",
        "lehasm",  # DOCSUP
        "michon470",  # DOCSUP
        "MyroTk",  # Tester in Altinity
        "myrrc",  # Michael Kot, Altinity
        "nikvas0",
        "nvartolomei",
        "olgarev",  # DOCSUP
        "otrazhenia",  # Yandex docs contractor
        "pdv-ru",  # DOCSUP
        "podshumok",  # cmake expert from QRator Labs
        "s-mx",  # Maxim Sabyanin, former employee, present contributor
        "sevirov",  # technical writer, Yandex
        "spongedu",  # Seasoned contributor
        "taiyang-li",
        "ucasFL",  # Amos Bird's friend
        "vdimir",  # Employee
        "vzakaznikov",
        "YiuRULE",
        "zlobober",  # Developer of YT
        "ilejn",  # Arenadata, responsible for Kerberized Kafka
        "thomoco",  # ClickHouse
        "BoloniniD",  # Seasoned contributor, HSE
        "tonickkozlov",  # Cloudflare
        "tylerhannan",  # ClickHouse Employee
    ]
}


def get_installation_id(jwt_token):
    headers = {
        "Authorization": f"Bearer {jwt_token}",
        "Accept": "application/vnd.github.v3+json",
    }
    response = requests.get("https://api.github.com/app/installations", headers=headers)
    response.raise_for_status()
    data = response.json()
    for installation in data:
        if installation["account"]["login"] == "ClickHouse":
            installation_id = installation["id"]
    return installation_id


def get_access_token(jwt_token, installation_id):
    headers = {
        "Authorization": f"Bearer {jwt_token}",
        "Accept": "application/vnd.github.v3+json",
    }
    response = requests.post(
        f"https://api.github.com/app/installations/{installation_id}/access_tokens",
        headers=headers,
    )
    response.raise_for_status()
    data = response.json()
    return data["token"]


def get_key_and_app_from_aws():
    secret_name = "clickhouse_github_secret_key"
    session = boto3.session.Session()
    client = session.client(
        service_name="secretsmanager",
    )
    get_secret_value_response = client.get_secret_value(SecretId=secret_name)
    data = json.loads(get_secret_value_response["SecretString"])
    return data["clickhouse-app-key"], int(data["clickhouse-app-id"])


def is_trusted_contributor(pr_user_login, pr_user_orgs):
    if pr_user_login.lower() in TRUSTED_CONTRIBUTORS:
        print(f"User '{pr_user_login}' is trusted")
        return True

    print(f"User '{pr_user_login}' is not trusted")

    for org_id in pr_user_orgs:
        if org_id in TRUSTED_ORG_IDS:
            print(
                f"Org '{org_id}' is trusted; will mark user {pr_user_login} as trusted"
            )
            return True
        print(f"Org '{org_id}' is not trusted")

    return False


def _exec_get_with_retry(url, token):
    headers = {"Authorization": f"token {token}"}
    for i in range(MAX_RETRY):
        try:
            response = requests.get(url, headers=headers)
            response.raise_for_status()
            return response.json()
        except Exception as ex:
            print("Got exception executing request", ex)
            time.sleep(i + 1)

    raise Exception("Cannot execute GET request with retries")


def _exec_post_with_retry(url, token, data=None):
    headers = {"Authorization": f"token {token}"}
    for i in range(MAX_RETRY):
        try:
            if data:
                response = requests.post(url, headers=headers, json=data)
            else:
                response = requests.post(url, headers=headers)
            if response.status_code == 403:
                data = response.json()
                if (
                    "message" in data
                    and data["message"]
                    == "This workflow run is not waiting for approval"
                ):
                    print("Workflow doesn't need approval")
                    return data
            response.raise_for_status()
            return response.json()
        except Exception as ex:
            print("Got exception executing request", ex)
            time.sleep(i + 1)

    raise Exception("Cannot execute POST request with retry")


def _get_pull_requests_from(repo_url, owner, branch, token):
    url = f"{repo_url}/pulls?head={owner}:{branch}"
    return _exec_get_with_retry(url, token)


def get_workflow_description_from_event(event):
    action = event["action"]
    run_id = event["workflow_run"]["id"]
    event_type = event["workflow_run"]["event"]
    fork_owner = event["workflow_run"]["head_repository"]["owner"]["login"]
    fork_branch = event["workflow_run"]["head_branch"]
    name = event["workflow_run"]["name"]
    workflow_id = event["workflow_run"]["workflow_id"]
    conclusion = event["workflow_run"]["conclusion"]
    attempt = event["workflow_run"]["run_attempt"]
    status = event["workflow_run"]["status"]
    jobs_url = event["workflow_run"]["jobs_url"]
    rerun_url = event["workflow_run"]["rerun_url"]
    url = event["workflow_run"]["html_url"]
    api_url = event["workflow_run"]["url"]
    repo_url = event["repository"]["url"]
    return WorkflowDescription(
        name=name,
        action=action,
        run_id=run_id,
        event=event_type,
        fork_owner_login=fork_owner,
        fork_branch=fork_branch,
        workflow_id=workflow_id,
        conclusion=conclusion,
        attempt=attempt,
        status=status,
        jobs_url=jobs_url,
        rerun_url=rerun_url,
        url=url,
        repo_url=repo_url,
        api_url=api_url,
    )


def get_pr_author_and_orgs(pull_request, token):
    author = pull_request["user"]["login"]
    orgs = _exec_get_with_retry(pull_request["user"]["organizations_url"], token)
    return author, [org["id"] for org in orgs]


def get_changed_files_for_pull_request(pull_request, token):
    url = pull_request["url"]

    changed_files = set([])
    for i in range(1, 31):
        print("Requesting changed files page", i)
        data = _exec_get_with_retry(f"{url}/files?page={i}&per_page=100", token)
        print(f"Got {len(data)} changed files")
        if len(data) == 0:
            print("No more changed files")
            break

        for change in data:
            # print("Adding changed file", change['filename'])
            changed_files.add(change["filename"])

        if len(changed_files) >= SUSPICIOUS_CHANGED_FILES_NUMBER:
            print(
                f"More than {len(changed_files)} changed files. "
                "Will stop fetching new files."
            )
            break

    return changed_files


def check_suspicious_changed_files(changed_files):
    if len(changed_files) >= SUSPICIOUS_CHANGED_FILES_NUMBER:
        print(f"Too many files changed {len(changed_files)}, need manual approve")
        return True

    for path in changed_files:
        for pattern in SUSPICIOUS_PATTERNS:
            if fnmatch.fnmatch(path, pattern):
                print(
                    f"File {path} match suspicious pattern {pattern}, "
                    "will not approve automatically"
                )
                return True

    print("No changed files match suspicious patterns, run will be approved")
    return False


def approve_run(workflow_description: WorkflowDescription, token):
    url = f"{workflow_description.api_url}/approve"
    _exec_post_with_retry(url, token)


def label_manual_approve(pull_request, token):
    url = f"{pull_request['url']}/labels"
    data = {"labels": "manual approve"}

    _exec_post_with_retry(url, token, data)


def get_token_from_aws():
    private_key, app_id = get_key_and_app_from_aws()
    payload = {
        "iat": int(time.time()) - 60,
        "exp": int(time.time()) + (10 * 60),
        "iss": app_id,
    }

    encoded_jwt = jwt.encode(payload, private_key, algorithm="RS256")
    installation_id = get_installation_id(encoded_jwt)
    return get_access_token(encoded_jwt, installation_id)


def get_workflow_jobs(workflow_description, token):
    jobs_url = (
        workflow_description.api_url + f"/attempts/{workflow_description.attempt}/jobs"
    )
    jobs = []
    i = 1
    while True:
        got_jobs = _exec_get_with_retry(jobs_url + f"?page={i}", token)
        if len(got_jobs["jobs"]) == 0:
            break

        jobs += got_jobs["jobs"]
        i += 1

    return jobs


def check_need_to_rerun(workflow_description, token):
    if workflow_description.attempt >= MAX_WORKFLOW_RERUN:
        print(
            "Not going to rerun workflow because it's already tried more than two times"
        )
        return False
    print("Going to check jobs")

    jobs = get_workflow_jobs(workflow_description, token)
    print("Got jobs", len(jobs))
    for job in jobs:
        if job["conclusion"] not in ("success", "skipped"):
            print("Job", job["name"], "failed, checking steps")
            for step in job["steps"]:
                # always the last job
                if step["name"] == "Complete job":
                    print("Found Complete job step for job", job["name"])
                    break
            else:
                print(
                    "Checked all steps and doesn't found Complete job, going to rerun"
                )
                return True

    return False


def rerun_workflow(workflow_description, token):
    print("Going to rerun workflow")
    try:
        _exec_post_with_retry(f"{workflow_description.rerun_url}-failed-jobs", token)
    except Exception:
        _exec_post_with_retry(workflow_description.rerun_url, token)


def check_workflow_completed(
    event_data, workflow_description: WorkflowDescription, token: str
) -> bool:
    if workflow_description.action == "completed":
        attempt = 0
        # Nice and reliable GH API sends from time to time such events, e.g:
        # action='completed', conclusion=None, status='in_progress',
        # So let's try receiving a real workflow data
        while workflow_description.conclusion is None and attempt < MAX_RETRY:
            progressive_sleep = 3 * sum(i + 1 for i in range(attempt))
            time.sleep(progressive_sleep)
            event_data["workflow_run"] = _exec_get_with_retry(
                workflow_description.api_url, token
            )
            workflow_description = get_workflow_description_from_event(event_data)
            attempt += 1

        if workflow_description.conclusion != "failure":
            print(
                "Workflow finished with status "
                f"{workflow_description.conclusion}, exiting"
            )
            return True

        print(
            "Workflow",
            workflow_description.url,
            "completed and failed, let's check for rerun",
        )

        if workflow_description.name not in NEED_RERUN_WORKFLOWS:
            print(
                "Workflow",
                workflow_description.name,
                "not in list of rerunable workflows",
            )
            return True

        if check_need_to_rerun(workflow_description, token):
            rerun_workflow(workflow_description, token)
            return True

    return False


def main(event):
    token = get_token_from_aws()
    event_data = json.loads(event["body"])
    print("The body received:", event["body"])
    workflow_description = get_workflow_description_from_event(event_data)

    print("Got workflow description", workflow_description)
    if check_workflow_completed(event_data, workflow_description, token):
        return

    if workflow_description.action != "requested":
        print("Exiting, event action is", workflow_description.action)
        return

    if workflow_description.workflow_id in TRUSTED_WORKFLOW_IDS:
        print("Workflow in trusted list, approving run")
        approve_run(workflow_description, token)
        return

    pull_requests = _get_pull_requests_from(
        workflow_description.repo_url,
        workflow_description.fork_owner_login,
        workflow_description.fork_branch,
        token,
    )

    print("Got pull requests for workflow", len(pull_requests))
    if len(pull_requests) != 1:
        print(f"Can't continue with non-uniq PRs: {pull_requests}")
        return

    pull_request = pull_requests[0]
    print("Pull request for workflow number", pull_request["number"])

    author, author_orgs = get_pr_author_and_orgs(pull_request, token)
    if is_trusted_contributor(author, author_orgs):
        print("Contributor is trusted, approving run")
        approve_run(workflow_description, token)
        return

    changed_files = get_changed_files_for_pull_request(pull_request, token)
    print(f"Totally have {len(changed_files)} changed files in PR:", changed_files)
    if check_suspicious_changed_files(changed_files):
        print(
            f"Pull Request {pull_request['number']} has suspicious changes, "
            "label it for manuall approve"
        )
        label_manual_approve(pull_request, token)
    else:
        print(f"Pull Request {pull_request['number']} has no suspicious changes")
        approve_run(workflow_description, token)


def handler(event, _):
    try:
        main(event)
    except Exception:
        print("Received event: ", event)
        raise<|MERGE_RESOLUTION|>--- conflicted
+++ resolved
@@ -63,12 +63,7 @@
 
 NEED_RERUN_WORKFLOWS = {
     "BackportPR",
-<<<<<<< HEAD
     "DocsCheck",
-=======
-    "Docs",
-    "DocsRelease",
->>>>>>> 1294e2a0
     "MasterCI",
     "PullRequestCI",
     "ReleaseCI",
