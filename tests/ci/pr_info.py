--- conflicted
+++ resolved
@@ -79,11 +79,7 @@
             else:
                 github_event = PRInfo.default_event.copy()
         self.event = github_event
-<<<<<<< HEAD
         self.changed_files = set()  # type: Set[str]
-=======
-        self.changed_files = set([])
->>>>>>> 51a92f96
         self.body = ""
         self.diff_urls = []
         self.release_pr = ""
@@ -212,7 +208,6 @@
             self.fetch_changed_files()
 
     def fetch_changed_files(self):
-<<<<<<< HEAD
         if not getattr(self, "diff_urls", False):
             raise TypeError("The event does not have diff URLs")
 
@@ -231,24 +226,6 @@
                 diff_object = PatchSet(response.text)
                 self.changed_files.update({f.path for f in diff_object})
         print(f"Fetched info about {len(self.changed_files)} changed files")
-=======
-        if not self.diff_url:
-            raise Exception("Diff URL cannot be find for event")
-
-        response = get_with_retries(
-            self.diff_url,
-            sleep=RETRY_SLEEP,
-        )
-        response.raise_for_status()
-        if "commits" in self.event and self.number == 0:
-            diff = response.json()
-
-            if "files" in diff:
-                self.changed_files = [f["filename"] for f in diff["files"]]
-        else:
-            diff_object = PatchSet(response.text)
-            self.changed_files = {f.path for f in diff_object}
->>>>>>> 51a92f96
 
     def get_dict(self):
         return {
