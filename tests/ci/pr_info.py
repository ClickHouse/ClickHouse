#!/usr/bin/env python3
import json
import os
<<<<<<< HEAD
from typing import Dict, List, Set, Union
=======
from typing import Dict, List, Set
>>>>>>> f02c7bda

from unidiff import PatchSet  # type: ignore

from build_download_helper import get_with_retries
from env_helper import (
    GITHUB_REPOSITORY,
    GITHUB_SERVER_URL,
    GITHUB_RUN_URL,
    GITHUB_EVENT_PATH,
)

DIFF_IN_DOCUMENTATION_EXT = [
    ".html",
    ".md",
    ".yml",
    ".txt",
    ".css",
    ".js",
    ".xml",
    ".ico",
    ".conf",
    ".svg",
    ".png",
    ".jpg",
    ".py",
    ".sh",
    ".json",
]
RETRY_SLEEP = 0


def get_pr_for_commit(sha, ref):
    if not ref:
        return None
    try_get_pr_url = (
        f"https://api.github.com/repos/{GITHUB_REPOSITORY}/commits/{sha}/pulls"
    )
    try:
        response = get_with_retries(try_get_pr_url, sleep=RETRY_SLEEP)
        data = response.json()
        our_prs = []  # type: List[Dict]
        if len(data) > 1:
            print("Got more than one pr for commit", sha)
        for pr in data:
            # We need to check if the PR is created in our repo, because
            # https://github.com/kaynewu/ClickHouse/pull/2
            # has broke our PR search once in a while
            if pr["base"]["repo"]["full_name"] != GITHUB_REPOSITORY:
                continue
            # refs for pushes looks like refs/head/XX
            # refs for RPs looks like XX
            if pr["head"]["ref"] in ref:
                return pr
            our_prs.append(pr)
        print("Cannot find PR with required ref", ref, "returning first one")
        first_pr = our_prs[0]
        return first_pr
    except Exception as ex:
        print("Cannot fetch PR info from commit", ex)
    return None


class PRInfo:
    default_event = {
        "commits": 1,
        "head_commit": {"message": "commit_message"},
        "before": "HEAD~",
        "after": "HEAD",
        "ref": None,
    }

    def __init__(
        self,
        github_event=None,
        need_orgs=False,
        need_changed_files=False,
        pr_event_from_api=False,
    ):
        if not github_event:
            if GITHUB_EVENT_PATH:
                with open(GITHUB_EVENT_PATH, "r", encoding="utf-8") as event_file:
                    github_event = json.load(event_file)
            else:
                github_event = PRInfo.default_event.copy()
        self.event = github_event
        self.changed_files = set()  # type: Set[str]
        self.body = ""
        self.diff_urls = []
        # release_pr and merged_pr are used for docker images additional cache
        self.release_pr = 0
        self.merged_pr = 0
        ref = github_event.get("ref", "refs/heads/master")
        if ref and ref.startswith("refs/heads/"):
            ref = ref[11:]

        # workflow completed event, used for PRs only
        if "action" in github_event and github_event["action"] == "completed":
            self.sha = github_event["workflow_run"]["head_sha"]
            prs_for_sha = get_with_retries(
                f"https://api.github.com/repos/{GITHUB_REPOSITORY}/commits/{self.sha}"
                "/pulls",
                sleep=RETRY_SLEEP,
            ).json()
            if len(prs_for_sha) != 0:
                github_event["pull_request"] = prs_for_sha[0]

        if "pull_request" in github_event:  # pull request and other similar events
            self.number = github_event["pull_request"]["number"]
            if pr_event_from_api:
                response = get_with_retries(
                    f"https://api.github.com/repos/{GITHUB_REPOSITORY}"
                    f"/pulls/{self.number}",
                    sleep=RETRY_SLEEP,
                )
                github_event["pull_request"] = response.json()

            if "after" in github_event:
                self.sha = github_event["after"]
            else:
                self.sha = github_event["pull_request"]["head"]["sha"]

            repo_prefix = f"{GITHUB_SERVER_URL}/{GITHUB_REPOSITORY}"
            self.task_url = GITHUB_RUN_URL

            self.repo_full_name = GITHUB_REPOSITORY
            self.commit_html_url = f"{repo_prefix}/commits/{self.sha}"
            self.pr_html_url = f"{repo_prefix}/pull/{self.number}"

            # master or backport/xx.x/xxxxx - where the PR will be merged
            self.base_ref = github_event["pull_request"]["base"]["ref"]
            # ClickHouse/ClickHouse
            self.base_name = github_event["pull_request"]["base"]["repo"]["full_name"]
            # any_branch-name - the name of working branch name
            self.head_ref = github_event["pull_request"]["head"]["ref"]
            # UserName/ClickHouse or ClickHouse/ClickHouse
            self.head_name = github_event["pull_request"]["head"]["repo"]["full_name"]
            self.body = github_event["pull_request"]["body"]
            self.labels = {
                label["name"] for label in github_event["pull_request"]["labels"]
            }

            self.user_login = github_event["pull_request"]["user"]["login"]
            self.user_orgs = set([])
            if need_orgs:
                user_orgs_response = get_with_retries(
                    github_event["pull_request"]["user"]["organizations_url"],
                    sleep=RETRY_SLEEP,
                )
                if user_orgs_response.ok:
                    response_json = user_orgs_response.json()
                    self.user_orgs = set(org["id"] for org in response_json)

            self.diff_urls.append(github_event["pull_request"]["diff_url"])
        elif "commits" in github_event:
            # `head_commit` always comes with `commits`
            commit_message = github_event["head_commit"]["message"]
            if commit_message.startswith("Merge pull request #"):
                merged_pr = commit_message.split(maxsplit=4)[3]
                try:
                    self.merged_pr = int(merged_pr[1:])
                except ValueError:
                    logging.error("Failed to convert %s to integer", merged_pr)
            self.sha = github_event["after"]
            pull_request = get_pr_for_commit(self.sha, github_event["ref"])
            repo_prefix = f"{GITHUB_SERVER_URL}/{GITHUB_REPOSITORY}"
            self.task_url = GITHUB_RUN_URL
            self.commit_html_url = f"{repo_prefix}/commits/{self.sha}"
            self.repo_full_name = GITHUB_REPOSITORY
            if pull_request is None or pull_request["state"] == "closed":
                # it's merged PR to master
                self.number = 0
                self.labels = {}
                self.pr_html_url = f"{repo_prefix}/commits/{ref}"
                self.base_ref = ref
                self.base_name = self.repo_full_name
                self.head_ref = ref
                self.head_name = self.repo_full_name
                self.diff_urls.append(
                    f"https://api.github.com/repos/{GITHUB_REPOSITORY}/"
                    f"compare/{github_event['before']}...{self.sha}"
                )
            else:
                self.number = pull_request["number"]
                self.labels = {label["name"] for label in pull_request["labels"]}

                self.base_ref = pull_request["base"]["ref"]
                self.base_name = pull_request["base"]["repo"]["full_name"]
                self.head_ref = pull_request["head"]["ref"]
                self.head_name = pull_request["head"]["repo"]["full_name"]
                self.pr_html_url = pull_request["html_url"]
                if "pr-backport" in self.labels:
                    # head1...head2 gives changes in head2 since merge base
                    # Thag's why we need {self.head_ref}...master to get
                    # files changed in upstream AND master...{self.head_ref}
                    # to get files, changed in current HEAD
                    self.diff_urls.append(
                        f"https://github.com/{GITHUB_REPOSITORY}/"
                        f"compare/master...{self.head_ref}.diff"
                    )
                    self.diff_urls.append(
                        f"https://github.com/{GITHUB_REPOSITORY}/"
                        f"compare/{self.head_ref}...master.diff"
                    )
                    # Get release PR number.
                    self.release_pr = get_pr_for_commit(self.base_ref, self.base_ref)[
                        "number"
                    ]
                else:
                    self.diff_urls.append(pull_request["diff_url"])
                if "release" in self.labels:
                    # For release PRs we must get not only files changed in the PR
                    # itself, but as well files changed since we branched out
                    self.diff_urls.append(
                        f"https://github.com/{GITHUB_REPOSITORY}/"
                        f"compare/{self.head_ref}...master.diff"
                    )
        else:
            print(json.dumps(github_event, sort_keys=True, indent=4))
            self.sha = os.getenv("GITHUB_SHA")
            self.number = 0
            self.labels = {}
            repo_prefix = f"{GITHUB_SERVER_URL}/{GITHUB_REPOSITORY}"
            self.task_url = GITHUB_RUN_URL
            self.commit_html_url = f"{repo_prefix}/commits/{self.sha}"
            self.repo_full_name = GITHUB_REPOSITORY
            self.pr_html_url = f"{repo_prefix}/commits/{ref}"
            self.base_ref = ref
            self.base_name = self.repo_full_name
            self.head_ref = ref
            self.head_name = self.repo_full_name

        if need_changed_files:
            self.fetch_changed_files()

    def fetch_changed_files(self):
        if not getattr(self, "diff_urls", False):
            raise TypeError("The event does not have diff URLs")

        for diff_url in self.diff_urls:
            response = get_with_retries(
                diff_url,
                sleep=RETRY_SLEEP,
            )
            response.raise_for_status()
            if "commits" in self.event and self.number == 0:
                diff = response.json()

                if "files" in diff:
                    self.changed_files = {f["filename"] for f in diff["files"]}
            else:
                diff_object = PatchSet(response.text)
                self.changed_files.update({f.path for f in diff_object})
        print(f"Fetched info about {len(self.changed_files)} changed files")

    def get_dict(self):
        return {
            "sha": self.sha,
            "number": self.number,
            "labels": self.labels,
            "user_login": self.user_login,
            "user_orgs": self.user_orgs,
        }

    def has_changes_in_documentation(self):
        # If the list wasn't built yet the best we can do is to
        # assume that there were changes.
        if self.changed_files is None or not self.changed_files:
            return True

        for f in self.changed_files:
            _, ext = os.path.splitext(f)
            path_in_docs = "docs" in f
            path_in_website = "website" in f
            if (
                ext in DIFF_IN_DOCUMENTATION_EXT and (path_in_docs or path_in_website)
            ) or "docker/docs" in f:
                return True
        return False

    def can_skip_builds_and_use_version_from_master(self):
        # TODO: See a broken loop
        if "force tests" in self.labels:
            return False

        if self.changed_files is None or not self.changed_files:
            return False

        for f in self.changed_files:
            # TODO: this logic is broken, should be fixed before using
            if (
                not f.startswith("tests/queries")
                or not f.startswith("tests/integration")
                or not f.startswith("tests/performance")
            ):
                return False

        return True

    def can_skip_integration_tests(self):
        # TODO: See a broken loop
        if "force tests" in self.labels:
            return False

        if self.changed_files is None or not self.changed_files:
            return False

        for f in self.changed_files:
            # TODO: this logic is broken, should be fixed before using
            if not f.startswith("tests/queries") or not f.startswith(
                "tests/performance"
            ):
                return False

        return True

    def can_skip_functional_tests(self):
        # TODO: See a broken loop
        if "force tests" in self.labels:
            return False

        if self.changed_files is None or not self.changed_files:
            return False

        for f in self.changed_files:
            # TODO: this logic is broken, should be fixed before using
            if not f.startswith("tests/integration") or not f.startswith(
                "tests/performance"
            ):
                return False

        return True


class FakePRInfo:
    def __init__(self):
        self.number = 11111
        self.sha = "xxxxxxxxxxxxxxxxxx"<|MERGE_RESOLUTION|>--- conflicted
+++ resolved
@@ -1,11 +1,7 @@
 #!/usr/bin/env python3
 import json
 import os
-<<<<<<< HEAD
-from typing import Dict, List, Set, Union
-=======
 from typing import Dict, List, Set
->>>>>>> f02c7bda
 
 from unidiff import PatchSet  # type: ignore
 
