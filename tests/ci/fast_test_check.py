#!/usr/bin/env python3

import logging
import subprocess
import os
import csv
import sys
import atexit

from github import Github

<<<<<<< HEAD
=======
from env_helper import CACHES_PATH, TEMP_PATH
from pr_info import FORCE_TESTS_LABEL, PRInfo
from s3_helper import S3Helper
from get_robot_token import get_best_robot_token
from upload_result_helper import upload_results
from docker_pull_helper import get_image_with_version
from commit_status_helper import (
    post_commit_status,
    update_mergeable_check,
)
>>>>>>> 2767af51
from clickhouse_helper import (
    ClickHouseHelper,
    mark_flaky_tests,
    prepare_tests_results_for_clickhouse,
)
<<<<<<< HEAD
from commit_status_helper import (
    post_commit_status,
    update_mergeable_check,
)
from docker_pull_helper import get_image_with_version
from env_helper import S3_BUILDS_BUCKET, TEMP_PATH
from get_robot_token import get_best_robot_token
from pr_info import FORCE_TESTS_LABEL, PRInfo
from report import TestResults, read_test_results
from rerun_helper import RerunHelper
from s3_helper import S3Helper
=======
>>>>>>> 2767af51
from stopwatch import Stopwatch
from rerun_helper import RerunHelper
from tee_popen import TeePopen
from ccache_utils import get_ccache_if_not_exists, upload_ccache

NAME = "Fast test"

# Will help to avoid errors like _csv.Error: field larger than field limit (131072)
csv.field_size_limit(sys.maxsize)


def get_fasttest_cmd(workspace, output_path, repo_path, pr_number, commit_sha, image):
    return (
        f"docker run --cap-add=SYS_PTRACE "
        "--network=host "  # required to get access to IAM credentials
        f"-e FASTTEST_WORKSPACE=/fasttest-workspace -e FASTTEST_OUTPUT=/test_output "
        f"-e FASTTEST_SOURCE=/ClickHouse --cap-add=SYS_PTRACE "
        f"-e FASTTEST_CMAKE_FLAGS='-DCOMPILER_CACHE=sccache' "
        f"-e PULL_REQUEST_NUMBER={pr_number} -e COMMIT_SHA={commit_sha} "
        f"-e COPY_CLICKHOUSE_BINARY_TO_OUTPUT=1 "
        f"-e SCCACHE_BUCKET={S3_BUILDS_BUCKET} -e SCCACHE_S3_KEY_PREFIX=ccache/sccache "
        f"--volume={workspace}:/fasttest-workspace --volume={repo_path}:/ClickHouse "
        f"--volume={output_path}:/test_output {image}"
    )


<<<<<<< HEAD
def process_results(result_folder: str) -> Tuple[str, str, TestResults, List[str]]:
    test_results = []  # type: TestResults
=======
def process_results(result_folder):
    test_results = []
>>>>>>> 2767af51
    additional_files = []
    # Just upload all files from result_folder.
    # If task provides processed results, then it's responsible for content of
    # result_folder
    if os.path.exists(result_folder):
        test_files = [
            f
            for f in os.listdir(result_folder)
            if os.path.isfile(os.path.join(result_folder, f))
        ]
        additional_files = [os.path.join(result_folder, f) for f in test_files]

    status = []
    status_path = os.path.join(result_folder, "check_status.tsv")
    if os.path.exists(status_path):
        logging.info("Found test_results.tsv")
        with open(status_path, "r", encoding="utf-8") as status_file:
            status = list(csv.reader(status_file, delimiter="\t"))
    if len(status) != 1 or len(status[0]) != 2:
        logging.info("Files in result folder %s", os.listdir(result_folder))
        return "error", "Invalid check_status.tsv", test_results, additional_files
    state, description = status[0][0], status[0][1]

    results_path = os.path.join(result_folder, "test_results.tsv")
    if os.path.exists(results_path):
        with open(results_path, "r", encoding="utf-8") as results_file:
            test_results = list(csv.reader(results_file, delimiter="\t"))
    if len(test_results) == 0:
        return "error", "Empty test_results.tsv", test_results, additional_files

    return state, description, test_results, additional_files


if __name__ == "__main__":
    logging.basicConfig(level=logging.INFO)

    stopwatch = Stopwatch()

    temp_path = TEMP_PATH

    if not os.path.exists(temp_path):
        os.makedirs(temp_path)

    pr_info = PRInfo()

    gh = Github(get_best_robot_token(), per_page=100)

    atexit.register(update_mergeable_check, gh, pr_info, NAME)

    rerun_helper = RerunHelper(gh, pr_info, NAME)
    if rerun_helper.is_already_finished_by_status():
        logging.info("Check is already finished according to github status, exiting")
        sys.exit(0)

    docker_image = get_image_with_version(temp_path, "clickhouse/fasttest")

    s3_helper = S3Helper()

    workspace = os.path.join(temp_path, "fasttest-workspace")
    if not os.path.exists(workspace):
        os.makedirs(workspace)

    output_path = os.path.join(temp_path, "fasttest-output")
    if not os.path.exists(output_path):
        os.makedirs(output_path)

    repo_path = os.path.join(temp_path, "fasttest-repo")
    if not os.path.exists(repo_path):
        os.makedirs(repo_path)

    run_cmd = get_fasttest_cmd(
        workspace,
        output_path,
        repo_path,
        pr_info.number,
        pr_info.sha,
        docker_image,
    )
    logging.info("Going to run fasttest with cmd %s", run_cmd)

    logs_path = os.path.join(temp_path, "fasttest-logs")
    if not os.path.exists(logs_path):
        os.makedirs(logs_path)

    run_log_path = os.path.join(logs_path, "runlog.log")
    with TeePopen(run_cmd, run_log_path, timeout=40 * 60) as process:
        retcode = process.wait()
        if retcode == 0:
            logging.info("Run successfully")
        else:
            logging.info("Run failed")

    subprocess.check_call(f"sudo chown -R ubuntu:ubuntu {temp_path}", shell=True)

    test_output_files = os.listdir(output_path)
    additional_logs = []
    for f in test_output_files:
        additional_logs.append(os.path.join(output_path, f))

    test_log_exists = (
        "test_log.txt" in test_output_files or "test_result.txt" in test_output_files
    )
    test_result_exists = "test_results.tsv" in test_output_files
    test_results = []
    if "submodule_log.txt" not in test_output_files:
        description = "Cannot clone repository"
        state = "failure"
    elif "cmake_log.txt" not in test_output_files:
        description = "Cannot fetch submodules"
        state = "failure"
    elif "build_log.txt" not in test_output_files:
        description = "Cannot finish cmake"
        state = "failure"
    elif "install_log.txt" not in test_output_files:
        description = "Cannot build ClickHouse"
        state = "failure"
    elif not test_log_exists and not test_result_exists:
        description = "Cannot install or start ClickHouse"
        state = "failure"
    else:
        state, description, test_results, additional_logs = process_results(output_path)

    ch_helper = ClickHouseHelper()
    mark_flaky_tests(ch_helper, NAME, test_results)

    report_url = upload_results(
        s3_helper,
        pr_info.number,
        pr_info.sha,
        test_results,
        [run_log_path] + additional_logs,
        NAME,
        True,
    )
    print(f"::notice ::Report url: {report_url}")
    post_commit_status(gh, pr_info.sha, NAME, description, state, report_url)

    prepared_events = prepare_tests_results_for_clickhouse(
        pr_info,
        test_results,
        state,
        stopwatch.duration_seconds,
        stopwatch.start_time_str,
        report_url,
        NAME,
    )
    ch_helper.insert_events_into(db="default", table="checks", events=prepared_events)

    # Refuse other checks to run if fast test failed
    if state != "success":
        if FORCE_TESTS_LABEL in pr_info.labels and state != "error":
            print(f"'{FORCE_TESTS_LABEL}' enabled, will report success")
        else:
            sys.exit(1)<|MERGE_RESOLUTION|>--- conflicted
+++ resolved
@@ -9,25 +9,11 @@
 
 from github import Github
 
-<<<<<<< HEAD
-=======
-from env_helper import CACHES_PATH, TEMP_PATH
-from pr_info import FORCE_TESTS_LABEL, PRInfo
-from s3_helper import S3Helper
-from get_robot_token import get_best_robot_token
-from upload_result_helper import upload_results
-from docker_pull_helper import get_image_with_version
-from commit_status_helper import (
-    post_commit_status,
-    update_mergeable_check,
-)
->>>>>>> 2767af51
 from clickhouse_helper import (
     ClickHouseHelper,
     mark_flaky_tests,
     prepare_tests_results_for_clickhouse,
 )
-<<<<<<< HEAD
 from commit_status_helper import (
     post_commit_status,
     update_mergeable_check,
@@ -36,15 +22,11 @@
 from env_helper import S3_BUILDS_BUCKET, TEMP_PATH
 from get_robot_token import get_best_robot_token
 from pr_info import FORCE_TESTS_LABEL, PRInfo
-from report import TestResults, read_test_results
 from rerun_helper import RerunHelper
 from s3_helper import S3Helper
-=======
->>>>>>> 2767af51
 from stopwatch import Stopwatch
-from rerun_helper import RerunHelper
 from tee_popen import TeePopen
-from ccache_utils import get_ccache_if_not_exists, upload_ccache
+from upload_result_helper import upload_results
 
 NAME = "Fast test"
 
@@ -67,13 +49,8 @@
     )
 
 
-<<<<<<< HEAD
-def process_results(result_folder: str) -> Tuple[str, str, TestResults, List[str]]:
-    test_results = []  # type: TestResults
-=======
 def process_results(result_folder):
     test_results = []
->>>>>>> 2767af51
     additional_files = []
     # Just upload all files from result_folder.
     # If task provides processed results, then it's responsible for content of
