--- conflicted
+++ resolved
@@ -11,9 +11,9 @@
 
 from github import Github
 
+from build_check import get_release_or_pr
 from clickhouse_helper import (
     ClickHouseHelper,
-    mark_flaky_tests,
     prepare_tests_results_for_clickhouse,
 )
 from commit_status_helper import (
@@ -31,6 +31,7 @@
 from stopwatch import Stopwatch
 from tee_popen import TeePopen
 from upload_result_helper import upload_results
+from version_helper import get_version_from_repo
 
 NAME = "Fast test"
 
@@ -139,13 +140,8 @@
     logs_path = temp_path / "fasttest-logs"
     logs_path.mkdir(parents=True, exist_ok=True)
 
-<<<<<<< HEAD
     run_log_path = logs_path / "run.log"
-    with TeePopen(run_cmd, run_log_path, timeout=90 * 60) as process:
-=======
-    run_log_path = os.path.join(logs_path, "run.log")
     with TeePopen(run_cmd, run_log_path, timeout=40 * 60) as process:
->>>>>>> 869ef13e
         retcode = process.wait()
         if retcode == 0:
             logging.info("Run successfully")
@@ -181,7 +177,6 @@
         state, description, test_results, additional_logs = process_results(output_path)
 
     ch_helper = ClickHouseHelper()
-<<<<<<< HEAD
     s3_path_prefix = os.path.join(
         get_release_or_pr(pr_info, get_version_from_repo())[0],
         pr_info.sha,
@@ -193,9 +188,6 @@
         keep_dirs_in_s3_path=False,
         upload_symlinks=False,
     )
-=======
-    mark_flaky_tests(ch_helper, NAME, test_results)
->>>>>>> 869ef13e
 
     report_url = upload_results(
         s3_helper,
