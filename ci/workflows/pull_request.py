--- conflicted
+++ resolved
@@ -17,55 +17,8 @@
     event=Workflow.Event.PULL_REQUEST,
     base_branches=[BASE_BRANCH, BASE_TEST_BRANCH],
     jobs=[
-<<<<<<< HEAD
         *[job for job in JobConfigs.build_jobs if "amd_release" in job.name],
         *JobConfigs.integration_tests_for_divanik,
-=======
-        JobConfigs.style_check,
-        JobConfigs.docs_job,
-        JobConfigs.fast_test,
-        *JobConfigs.tidy_build_jobs,
-        *JobConfigs.tidy_arm_build_jobs,
-        *[
-            job.set_dependency(
-                [
-                    JobNames.STYLE_CHECK,
-                    JobNames.FAST_TEST,
-                    JobConfigs.tidy_build_jobs[0].name,
-                ]
-            )
-            for job in JobConfigs.build_jobs
-        ],
-        *[job.set_dependency(REGULAR_BUILD_NAMES) for job in JobConfigs.special_build_jobs],
-        *JobConfigs.unittest_jobs,
-        JobConfigs.docker_sever,
-        JobConfigs.docker_keeper,
-        *JobConfigs.install_check_jobs,
-        *JobConfigs.compatibility_test_jobs,
-        *JobConfigs.functional_tests_jobs_required,
-        *JobConfigs.functional_tests_jobs_non_required,
-        *[
-            job.set_dependency(REQUIRED_STATELESS_TESTS_JOB_NAMES)
-            for job in JobConfigs.functional_tests_jobs_coverage
-        ],
-        JobConfigs.bugfix_validation_it_job.set_dependency(
-            [
-                JobNames.STYLE_CHECK,
-                JobNames.FAST_TEST,
-                JobConfigs.tidy_build_jobs[0].name,
-            ]
-        ),
-        JobConfigs.bugfix_validation_ft_pr_job,
-        *JobConfigs.stateless_tests_flaky_pr_jobs,
-        *JobConfigs.integration_test_jobs_required,
-        *JobConfigs.integration_test_jobs_non_required,
-        JobConfigs.integration_test_asan_flaky_pr_job,
-        *JobConfigs.stress_test_jobs,
-        *JobConfigs.upgrade_test_jobs,
-        *JobConfigs.ast_fuzzer_jobs,
-        *JobConfigs.buzz_fuzzer_jobs,
-        *JobConfigs.performance_comparison_with_master_head_jobs,
->>>>>>> 3fa08028
     ],
     artifacts=[
         *ArtifactConfigs.unittests_binaries,
