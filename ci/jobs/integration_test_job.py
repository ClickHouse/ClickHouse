import argparse
import os
import subprocess
import time
from pathlib import Path
from typing import List, Tuple

from ci.jobs.scripts.find_tests import Targeting
from ci.jobs.scripts.integration_tests_configs import IMAGES_ENV, get_optimal_test_batch
from ci.praktika.info import Info
from ci.praktika.result import Result
from ci.praktika.utils import Shell, Utils

repo_dir = Utils.cwd()
temp_path = f"{repo_dir}/ci/tmp"
MAX_FAILS_BEFORE_DROP = 5
OOM_IN_DMESG_TEST_NAME = "OOM in dmesg"
ncpu = Utils.cpu_count()
mem_gb = round(Utils.physical_memory() // (1024**3), 1)
MAX_CPUS_PER_WORKER = 4
MAX_MEM_PER_WORKER = 7


def _start_docker_in_docker():
    with open("./ci/tmp/docker-in-docker.log", "w") as log_file:
        dockerd_proc = subprocess.Popen(
            "./ci/jobs/scripts/docker_in_docker.sh",
            stdout=log_file,
            stderr=subprocess.STDOUT,
        )
    retries = 20
    for i in range(retries):
        if Shell.check("docker info > /dev/null", verbose=True):
            break
        if i == retries - 1:
            raise RuntimeError(
                f"Docker daemon didn't responded after {retries} attempts"
            )
        time.sleep(2)
    print(f"Started docker-in-docker asynchronously with PID {dockerd_proc.pid}")


def parse_args():
    parser = argparse.ArgumentParser(description="ClickHouse Build Job")
    parser.add_argument("--options", help="Job parameters: ...")
    parser.add_argument(
        "--test",
        help="Optional. Test name patterns (space-separated)",
        default=[],
        nargs="+",
        action="extend",
    )
    parser.add_argument(
        "--count",
        help="Optional. Number of times to repeat each test",
        default=None,
        type=int,
    )
    parser.add_argument(
        "--debug",
        help="Optional. Open python debug console on exception",
        default=False,
        action="store_true",
    )
    parser.add_argument(
        "--path",
        help="Optional. Path to custom clickhouse binary",
        type=str,
        default="",
    )
    parser.add_argument(
        "--path_1",
        help="Optional. Path to custom server config",
        type=str,
        default="",
    )
    parser.add_argument(
        "--workers",
        help="Optional. Number of parallel workers for pytest",
        default=None,
        type=int,
    )
    parser.add_argument(
        "--param",
        help=(
            "Optional. Comma-separated KEY=VALUE pairs to inject as environment "
            "variables for pytest (e.g. --param PYTEST_ADDOPTS=-vv,CUSTOM_FLAG=1)"
        ),
        type=str,
        default="",
    )
    return parser.parse_args()


FLAKY_CHECK_TEST_REPEAT_COUNT = 3
FLAKY_CHECK_MODULE_REPEAT_COUNT = 2


def get_parallel_sequential_tests_to_run(
    batch_num: int, total_batches: int, args_test: List[str], workers: int
) -> Tuple[List[str], List[str]]:
    if args_test:
        batch_num = 1
        total_batches = 1

    test_files = [
        str(p.relative_to("./tests/integration/"))
        for p in Path("./tests/integration/").glob("test_*/test*.py")
    ]

    assert len(test_files) > 100

    parallel_test_modules, sequential_test_modules = get_optimal_test_batch(
        test_files, total_batches, batch_num, workers
    )
    if not args_test:
        return parallel_test_modules, sequential_test_modules

    # there are following possible values for args.test:
    # 1) test suit (e.g. test_directory or test_directory/)
    # 2) test module (e.g. test_directory/test_module or test_directory/test_module.py)
    # 3) test case (e.g. test_directory/test_module.py::test_case or test_directory/test_module::test_case[test_param])
    def test_match(test_file: str, test_arg: str) -> bool:
        if "/" not in test_arg:
            return f"{test_arg}/" in test_file
        if test_arg.endswith(".py"):
            return test_file == test_arg
        test_arg = test_arg.split("::", maxsplit=1)[0]
        return test_file.removesuffix(".py") == test_arg.removesuffix(".py")

    parallel_tests = []
    sequential_tests = []
    for test_arg in args_test:
        matched = False
        for test_file in parallel_test_modules:
            if test_match(test_file, test_arg):
                parallel_tests.append(test_arg)
                matched = True
        for test_file in sequential_test_modules:
            if test_match(test_file, test_arg):
                sequential_tests.append(test_arg)
                matched = True
        assert matched, f"Test [{test_arg}] not found"

    return parallel_tests, sequential_tests


def main():
    sw = Utils.Stopwatch()
    info = Info()
    args = parse_args()
    job_params = args.options.split(",") if args.options else []
    job_params = [to.strip() for to in job_params]
    use_old_analyzer = False
    use_distributed_plan = False
    use_database_disk = False
    is_flaky_check = False
    is_bugfix_validation = False
    is_parallel = False
    is_sequential = False
    is_targeted_check = False
<<<<<<< HEAD
    is_llvm_coverage = False
=======

    if args.param:
        for item in args.param.split(","):
            print(f"Setting env variable: {item}")
            key, _, value = item.partition("=")
            key = key.strip()
            if not key:
                continue
            os.environ[key] = value.strip()

>>>>>>> 95a8f44a
    java_path = Shell.get_output(
        "update-alternatives --config java | sed -n 's/.*(providing \/usr\/bin\/java): //p'",
        verbose=True,
    )
    repeat_option = ""
    if "bugfix" in info.job_name.lower():
        is_bugfix_validation = True

    batch_num, total_batches = 1, 1
    for to in job_params:
        if "/" in to:
            batch_num, total_batches = map(int, to.split("/"))
        elif any(build in to for build in ("amd_", "arm_")):
            build_type = to
        elif to == "old analyzer":
            use_old_analyzer = True
        elif to == "distributed plan":
            use_distributed_plan = True
        elif to == "db disk":
            use_database_disk = True
        elif to == "flaky":
            is_flaky_check = True
        elif to == "parallel":
            is_parallel = True
        elif to == "sequential":
            is_sequential = True
        elif "bugfix" in to.lower() or "validation" in to.lower():
            is_bugfix_validation = True
        elif "targeted" in to:
            is_targeted_check = True
        elif "llvm coverage" in to:
            is_llvm_coverage = True
        else:
            assert False, f"Unknown job option [{to}]"

    if args.count or is_flaky_check:
        repeat_option = (
            f"--count {args.count or FLAKY_CHECK_TEST_REPEAT_COUNT} --random-order"
        )
    elif is_targeted_check:
        repeat_option = f"--count 10 --random-order"

    if args.workers:
        workers = args.workers
    else:
        workers = min(ncpu // MAX_CPUS_PER_WORKER, mem_gb // MAX_MEM_PER_WORKER) or 1

    clickhouse_path = f"{Utils.cwd()}/ci/tmp/clickhouse"
    clickhouse_server_config_dir = f"{Utils.cwd()}/programs/server"
    if info.is_local_run:
        if args.path:
            clickhouse_path = args.path
        else:
            paths_to_check = [
                clickhouse_path,  # it's set for CI runs, but we need to check it
                f"{Utils.cwd()}/build/programs/clickhouse",
                f"{Utils.cwd()}/clickhouse",
            ]
            for path in paths_to_check:
                if Path(path).is_file():
                    clickhouse_path = path
                    break
            else:
                raise FileNotFoundError(
                    "Clickhouse binary not found in any of the paths: "
                    + ", ".join(paths_to_check)
                    + ". You can also specify path to binary via --path argument"
                )
        if args.path_1:
            clickhouse_server_config_dir = args.path_1
    assert Path(
        clickhouse_server_config_dir
    ), f"Clickhouse config dir does not exist [{clickhouse_server_config_dir}]"
    print(f"Using ClickHouse binary at [{clickhouse_path}]")

    changed_test_modules = []
    if is_bugfix_validation or is_flaky_check or is_targeted_check:
        if info.is_local_run:
            assert (
                args.test
            ), "--test must be provided for flaky or bugfix job flavor with local run"
        else:
            # TODO: reduce scope to modified test cases instead of entire modules
            changed_files = info.get_changed_files()
            for file in changed_files:
                if (
                    file.startswith("tests/integration/test")
                    and Path(file).name.startswith("test")
                    and file.endswith(".py")
                    and Path(file).is_file()
                ):
                    changed_test_modules.append(file.removeprefix("tests/integration/"))

    if is_bugfix_validation:
        if Utils.is_arm():
            link_to_master_head_binary = "https://clickhouse-builds.s3.us-east-1.amazonaws.com/master/aarch64/clickhouse"
        else:
            link_to_master_head_binary = "https://clickhouse-builds.s3.us-east-1.amazonaws.com/master/amd64/clickhouse"
        if not info.is_local_run or not (Path(temp_path) / "clickhouse").exists():
            print(
                f"NOTE: Clickhouse binary will be downloaded to [{temp_path}] from [{link_to_master_head_binary}]"
            )
            if info.is_local_run:
                time.sleep(10)
            Shell.check(
                f"wget -nv -P {temp_path} {link_to_master_head_binary}",
                verbose=True,
                strict=True,
            )

    if is_bugfix_validation or is_flaky_check:
        assert (
            changed_test_modules
        ), "No changed test modules found, either job must be skipped or bug in changed test search logic"

    Shell.check(f"chmod +x {clickhouse_path}", verbose=True, strict=True)
    Shell.check(f"{clickhouse_path} --version", verbose=True, strict=True)

    targeted_tests = []
    if is_targeted_check:
        assert not args.test, "--test not supposed to be used for targeted check ???"
        targeter = Targeting(info=info)
        tests, results_with_info = targeter.get_all_relevant_tests_with_info(
            clickhouse_path
        )
        # no subtask level for integration tests - cannot add this info to the report now
        # results.append(results_with_info)
        if not tests:
            # early exit
            Result.create_from(
                status=Result.Status.SKIPPED,
                info="No failed tests found from previous runs",
            ).complete_job()

        # Parse test names from the query result
        for test_ in tests:
            if test_.strip():
                test_name = test_.strip()
                targeted_tests.append(
                    test_name.split("[")[0]
                )  # remove parametrization - does not work with test repeat with --count
        print(f"Parsed {len(targeted_tests)} test names: {targeted_tests}")

    if not Shell.check("docker info > /dev/null", verbose=True):
        _start_docker_in_docker()
    Shell.check("docker info > /dev/null", verbose=True, strict=True)

    parallel_test_modules, sequential_test_modules = (
        get_parallel_sequential_tests_to_run(
            batch_num,
            total_batches,
            args.test or targeted_tests or changed_test_modules,
            workers,
        )
    )

    if is_sequential:
        parallel_test_modules = []
        assert not is_parallel
    elif is_parallel:
        sequential_test_modules = []
        assert not is_sequential

    # Setup environment variables for tests
    for image_name, env_name in IMAGES_ENV.items():
        tag = info.docker_tag(image_name)
        if tag:
            print(f"Setting environment variable [{env_name}] to [{tag}]")
            os.environ[env_name] = tag
        else:
            assert False, f"No tag found for image [{image_name}]"

    test_env = {
        "CLICKHOUSE_TESTS_BASE_CONFIG_DIR": clickhouse_server_config_dir,
        "CLICKHOUSE_TESTS_SERVER_BIN_PATH": clickhouse_path,
        "CLICKHOUSE_BINARY": clickhouse_path,  # some test cases support alternative binary location
        "CLICKHOUSE_TESTS_CLIENT_BIN_PATH": clickhouse_path,
        "CLICKHOUSE_USE_OLD_ANALYZER": "1" if use_old_analyzer else "0",
        "CLICKHOUSE_USE_DISTRIBUTED_PLAN": "1" if use_distributed_plan else "0",
        "CLICKHOUSE_USE_DATABASE_DISK": "1" if use_database_disk else "0",
        "PYTEST_CLEANUP_CONTAINERS": "1",
        "JAVA_PATH": java_path,
        # "LLVM_PROFILE_FILE" :f"it-{batch_num}.profraw"
    }
    if is_llvm_coverage:
        test_env["LLVM_PROFILE_FILE"] = f"it-{batch_num}.profraw"
        print(
            f"NOTE: This is LLVM coverage run, setting LLVM_PROFILE_FILE to [{test_env['LLVM_PROFILE_FILE']}]"
        )

    test_results = []
    failed_tests_files = []

    has_error = False
    error_info = []

    module_repeat_cnt = 1
    if is_flaky_check:
        module_repeat_cnt = FLAKY_CHECK_MODULE_REPEAT_COUNT

    failed_test_cases = []

    if parallel_test_modules:
        for attempt in range(module_repeat_cnt):
            log_file = f"{temp_path}/pytest_parallel.log"
            test_result_parallel = Result.from_pytest_run(
                command=f"{' '.join(parallel_test_modules)} --report-log-exclude-logs-on-passed-tests -n {workers} --dist=loadfile --tb=short {repeat_option} --session-timeout=7200",
                cwd="./tests/integration/",
                env=test_env,
                pytest_report_file=f"{temp_path}/pytest_parallel.jsonl",
                logfile=log_file,
            )
            if is_flaky_check and not test_result_parallel.is_ok():
                print(
                    f"Flaky check: Test run fails after attempt [{attempt+1}/{module_repeat_cnt}] - break"
                )
                break
        test_results.extend(test_result_parallel.results)
        failed_test_cases.extend(
            [t.name for t in test_result_parallel.results if t.is_failure()]
        )
        if test_result_parallel.files:
            failed_tests_files.extend(test_result_parallel.files)
        if test_result_parallel.is_error():
            has_error = True
            error_info.append(test_result_parallel.info)

    fail_num = len([r for r in test_results if not r.is_ok()])
    if sequential_test_modules and fail_num < MAX_FAILS_BEFORE_DROP and not has_error:
        for attempt in range(module_repeat_cnt):
            log_file = f"{temp_path}/pytest_sequential.log"
            test_result_sequential = Result.from_pytest_run(
                command=f"{' '.join(sequential_test_modules)} --report-log-exclude-logs-on-passed-tests --tb=short {repeat_option} -n 1 --dist=loadfile --session-timeout=7200",
                env=test_env,
                cwd="./tests/integration/",
                pytest_report_file=f"{temp_path}/pytest_sequential.jsonl",
                logfile=log_file,
            )
            if is_flaky_check and not test_result_sequential.is_ok():
                print(
                    f"Flaky check: Test run fails after attempt [{attempt+1}/{module_repeat_cnt}] - break"
                )
                break
        test_results.extend(test_result_sequential.results)
        failed_test_cases.extend(
            [t.name for t in test_result_sequential.results if t.is_failure()]
        )
        if test_result_sequential.files:
            failed_tests_files.extend(test_result_sequential.files)
        if test_result_sequential.is_error():
            has_error = True
            error_info.append(test_result_sequential.info)

    # Collect logs before rerun
    files = []
    if not info.is_local_run:
        failed_suits = []
        # Collect docker compose configs used in tests
        config_files = [
            str(p)
            for p in Path("./tests/integration/").glob("test_*/_instances*/*/configs/")
        ]
        for test_result in test_results:
            if not test_result.is_ok() and ".py" in test_result.name:
                failed_suits.append(test_result.name.split("/")[0])
        failed_suits = list(set(failed_suits))
        for failed_suit in failed_suits:
            failed_tests_files.append(f"tests/integration/{failed_suit}")

        if failed_suits:
            files.append(
                Utils.compress_files_gz(failed_tests_files, f"{temp_path}/logs.tar.gz")
            )
            files.append(
                Utils.compress_files_gz(config_files, f"{temp_path}/configs.tar.gz")
            )
            if Path("./ci/tmp/docker-in-docker.log").exists():
                files.append("./ci/tmp/docker-in-docker.log")

    # Collect coverage reports 
    # for p in Path("./").glob("*.profraw"):
    #     files.append(str(p))    

    # print("Following files will be attached to the report: ")
    # for f in files:
    #     print(f)
    # print("\n")


    # Rerun failed tests if any to check if failure is reproducible
    if 0 < len(failed_test_cases) < 10 and not (
        is_flaky_check or is_bugfix_validation or is_targeted_check or info.is_local_run
    ):
        if is_llvm_coverage:
            test_env["LLVM_PROFILE_FILE"] = f"it-{batch_num}-rerun.profraw"
            print(
                f"NOTE: This is LLVM coverage run, setting LLVM_PROFILE_FILE to [{test_env['LLVM_PROFILE_FILE']}]"
            )
        test_result_retries = Result.from_pytest_run(
            command=f"{' '.join(failed_test_cases)} --report-log-exclude-logs-on-passed-tests --tb=short -n 1 --dist=loadfile --session-timeout=1200",
            env=test_env,
            cwd="./tests/integration/",
            pytest_report_file=f"{temp_path}/pytest_retries.jsonl",
        )
        successful_retries = [t.name for t in test_result_retries.results if t.is_ok()]
        failed_retries = [t.name for t in test_result_retries.results if t.is_failure()]
        if successful_retries or failed_retries:
            for test_case in test_results:
                if test_case.name in successful_retries:
                    test_case.set_label(Result.Label.OK_ON_RETRY)
                elif test_case.name in failed_retries:
                    test_case.set_label(Result.Label.FAILED_ON_RETRY)

    # Remove iptables rule added in tests
    Shell.check("sudo iptables -D DOCKER-USER 1 ||:", verbose=True)

    if not info.is_local_run:
        print("Dumping dmesg")
        Shell.check("dmesg -T > dmesg.log", verbose=True, strict=True)
        failed_tests_files.append("dmesg.log")
        with open("dmesg.log", "rb") as dmesg:
            dmesg = dmesg.read()
            if (
                b"Out of memory: Killed process" in dmesg
                or b"oom_reaper: reaped process" in dmesg
                or b"oom-kill:constraint=CONSTRAINT_NONE" in dmesg
            ):
                test_results.append(
                    Result(
                        name=OOM_IN_DMESG_TEST_NAME, status=Result.StatusExtended.FAIL
                    )
                )

    R = Result.create_from(results=test_results, stopwatch=sw, files=files)

    if has_error:
        R.set_error().set_info("\n".join(error_info))

    if is_bugfix_validation:
        has_failure = False
        for r in R.results:
            # invert statuses
            r.set_label("xfail")
            if r.status == Result.StatusExtended.FAIL:
                r.status = Result.StatusExtended.OK
                has_failure = True
            elif r.status == Result.StatusExtended.OK:
                r.status = Result.StatusExtended.FAIL
        if not has_failure:
            print("Failed to reproduce the bug")
            R.set_failed()
            R.set_info("Failed to reproduce the bug")
        else:
            R.set_success()

    R.sort().complete_job()


if __name__ == "__main__":
    main()<|MERGE_RESOLUTION|>--- conflicted
+++ resolved
@@ -159,9 +159,7 @@
     is_parallel = False
     is_sequential = False
     is_targeted_check = False
-<<<<<<< HEAD
     is_llvm_coverage = False
-=======
 
     if args.param:
         for item in args.param.split(","):
@@ -172,7 +170,6 @@
                 continue
             os.environ[key] = value.strip()
 
->>>>>>> 95a8f44a
     java_path = Shell.get_output(
         "update-alternatives --config java | sed -n 's/.*(providing \/usr\/bin\/java): //p'",
         verbose=True,
