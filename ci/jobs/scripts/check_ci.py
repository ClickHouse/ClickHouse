--- conflicted
+++ resolved
@@ -160,13 +160,9 @@
         if any(key in job_result.name for key in ("Unit",)):
             return True
         if job_result.is_error() or test_result.is_error() or job_result.is_dropped():
-<<<<<<< HEAD
-            print(f"Cannot handle [{job_result.status}] status in job [{job_result.name}] - skip")
-=======
             print(
                 f"Cannot handle dropped or error status in job [{job_result.name}] - skip"
             )
->>>>>>> 95d771b0
             return False
         if len(job_result.results) > 4:
             print("Cannot handle more than 4 test failures in one job - skip")
