--- conflicted
+++ resolved
@@ -117,12 +117,8 @@
     "azure": " --azure-blob-storage --no-random-settings --no-random-merge-tree-settings",  # azurite is slow, with randomization it can be super slow
     "parallel": "--no-sequential",
     "sequential": "--no-parallel",
-<<<<<<< HEAD
-    "flaky check": "--flaky-check"
-=======
     "flaky check": "--flaky-check",
     "targeted": "--flaky-check",  # to disable tests not compatible with the thread fuzzer
->>>>>>> bd9f9176
 }
 
 
@@ -153,17 +149,11 @@
         elif to in OPTIONS_TO_INSTALL_ARGUMENTS:
             print(f"NOTE: Enabled config option [{OPTIONS_TO_INSTALL_ARGUMENTS[to]}]")
             config_installs_args += f" {OPTIONS_TO_INSTALL_ARGUMENTS[to]}"
-<<<<<<< HEAD
         elif (
             to.startswith("amd_")
             or to.startswith("arm_")
-            or "flaky" in to
-            or "targeted" in to
             or "llvm coverage" in to
         ):
-=======
-        elif to.startswith("amd_") or to.startswith("arm_"):
->>>>>>> bd9f9176
             pass
         elif to in OPTIONS_TO_TEST_RUNNER_ARGUMENTS:
             if to in ("parallel", "sequential") and args.test:
