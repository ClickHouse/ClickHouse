from praktika import Job
from praktika.utils import Utils

from ci.defs.defs import ArtifactNames, BuildTypes, JobNames, RunnerLabels

build_digest_config = Job.CacheDigestConfig(
    include_paths=[
        "./src",
        "./contrib/",
        "./CMakeLists.txt",
        "./PreLoad.cmake",
        "./cmake",
        "./base",
        "./programs",
        "./rust",
        "./ci/jobs/build_clickhouse.py",
        "./ci/jobs/scripts/job_hooks/build_profile_hook.py",
        "./utils/list-licenses",
    ],
    with_git_submodules=True,
)

common_ft_job_config = Job.Config(
    name=JobNames.STATELESS,
    runs_on=[],  # from parametrize
    command='python3 ./ci/jobs/functional_tests.py --options "{PARAMETER}"',
    # some tests can be flaky due to very slow disks - use tmpfs for temporary ClickHouse files
    # --cap-add=SYS_PTRACE and --privileged for gdb in docker
    run_in_docker="clickhouse/stateless-test+--cap-add=SYS_PTRACE+--privileged+--security-opt seccomp=unconfined+--tmpfs /tmp/clickhouse+--volume=./ci/tmp/var/lib/clickhouse:/var/lib/clickhouse+--volume=./ci/tmp/etc/clickhouse-client:/etc/clickhouse-client+--volume=./ci/tmp/etc/clickhouse-server:/etc/clickhouse-server+--volume=./ci/tmp/etc/clickhouse-server1:/etc/clickhouse-server1+--volume=./ci/tmp/etc/clickhouse-server2:/etc/clickhouse-server2+--volume=./ci/tmp/var/log:/var/log",
    digest_config=Job.CacheDigestConfig(
        include_paths=[
            "./ci/jobs/functional_tests.py",
            "./ci/jobs/scripts/clickhouse_proc.py",
            "./ci/jobs/scripts/functional_tests_results.py",
            "./tests/queries",
            "./tests/clickhouse-test",
            "./tests/config",
            "./tests/*.txt",
            "./ci/docker/stateless-test",
        ],
    ),
    result_name_for_cidb="Tests",
)

BINARY_DOCKER_COMMAND = (
    "clickhouse/binary-builder+--network=host+"
    f"--memory={Utils.physical_memory() * 95 // 100}+"
    f"--memory-reservation={Utils.physical_memory() * 9 // 10}"
)


class JobConfigs:
    style_check = Job.Config(
        name=JobNames.STYLE_CHECK,
        runs_on=RunnerLabels.STYLE_CHECK_ARM,
        command="python3 ./ci/jobs/check_style.py",
        run_in_docker="clickhouse/style-test",
        enable_commit_status=True,
    )
    fast_test = Job.Config(
        name=JobNames.FAST_TEST,
        runs_on=RunnerLabels.BUILDER_AMD,
        command="python3 ./ci/jobs/fast_test.py",
        # --network=host required for ec2 metadata http endpoint to work
        run_in_docker="clickhouse/fasttest+--network=host+--volume=./ci/tmp/var/lib/clickhouse:/var/lib/clickhouse+--volume=./ci/tmp/etc/clickhouse-client:/etc/clickhouse-client+--volume=./ci/tmp/etc/clickhouse-server:/etc/clickhouse-server+--volume=./ci/tmp/var/log:/var/log",
        digest_config=Job.CacheDigestConfig(
            include_paths=[
                "./ci/jobs/fast_test.py",
                "./tests/queries/0_stateless/",
                "./tests/config/",
                "./tests/clickhouse-test",
                "./src",
                "./contrib/",
                "./CMakeLists.txt",
                "./PreLoad.cmake",
                "./cmake",
                "./base",
                "./programs",
                "./rust",
            ],
        ),
        result_name_for_cidb="Tests",
    )
    tidy_build_jobs = Job.Config(
        name=JobNames.BUILD,
        runs_on=[],  # from parametrize()
        requires=[],
        command='python3 ./ci/jobs/build_clickhouse.py --build-type "{PARAMETER}"',
        run_in_docker=BINARY_DOCKER_COMMAND,
        timeout=3600 * 4,
        digest_config=build_digest_config,
    ).parametrize(
        Job.ParamSet(
            parameter=BuildTypes.AMD_TIDY,
            provides=[],
            runs_on=RunnerLabels.BUILDER_AMD,
        ),
        Job.ParamSet(
            parameter=BuildTypes.ARM_TIDY,
            provides=[],
            runs_on=RunnerLabels.BUILDER_ARM,
        ),
    )
    build_jobs = Job.Config(
        name=JobNames.BUILD,
        runs_on=[],  # from parametrize()
        requires=[],
        command='python3 ./ci/jobs/build_clickhouse.py --build-type "{PARAMETER}"',
        # --network=host required for ec2 metadata http endpoint to work
        run_in_docker=BINARY_DOCKER_COMMAND,
        timeout=3600 * 2,
        digest_config=build_digest_config,
        post_hooks=[
            "python3 ./ci/jobs/scripts/job_hooks/build_master_head_hook.py",
            "python3 ./ci/jobs/scripts/job_hooks/build_profile_hook.py",
        ],
    ).parametrize(
        Job.ParamSet(
            parameter=BuildTypes.AMD_DEBUG,
            provides=[ArtifactNames.CH_AMD_DEBUG, ArtifactNames.DEB_AMD_DEBUG],
            runs_on=RunnerLabels.BUILDER_AMD,
        ),
        Job.ParamSet(
            parameter=BuildTypes.AMD_RELEASE,
            provides=[
                ArtifactNames.CH_AMD_RELEASE,
                ArtifactNames.DEB_AMD_RELEASE,
                ArtifactNames.RPM_AMD_RELEASE,
                ArtifactNames.TGZ_AMD_RELEASE,
            ],
            runs_on=RunnerLabels.BUILDER_AMD,
        ),
        Job.ParamSet(
            parameter=BuildTypes.AMD_ASAN,
            provides=[
                ArtifactNames.CH_AMD_ASAN,
                ArtifactNames.DEB_AMD_ASAN,
                ArtifactNames.UNITTEST_AMD_ASAN,
            ],
            runs_on=RunnerLabels.BUILDER_AMD,
        ),
        Job.ParamSet(
            parameter=BuildTypes.AMD_TSAN,
            provides=[
                ArtifactNames.CH_AMD_TSAN,
                ArtifactNames.DEB_AMD_TSAN,
                ArtifactNames.UNITTEST_AMD_TSAN,
            ],
            runs_on=RunnerLabels.BUILDER_AMD,
        ),
        Job.ParamSet(
            parameter=BuildTypes.AMD_MSAN,
            provides=[
                ArtifactNames.CH_AMD_MSAN,
                ArtifactNames.DEB_AMD_MSAM,
                ArtifactNames.UNITTEST_AMD_MSAN,
            ],
            runs_on=RunnerLabels.BUILDER_AMD,
        ),
        Job.ParamSet(
            parameter=BuildTypes.AMD_UBSAN,
            provides=[
                ArtifactNames.CH_AMD_UBSAN,
                ArtifactNames.DEB_AMD_UBSAN,
                ArtifactNames.UNITTEST_AMD_UBSAN,
            ],
            runs_on=RunnerLabels.BUILDER_AMD,
        ),
        Job.ParamSet(
            parameter=BuildTypes.AMD_BINARY,
            provides=[ArtifactNames.CH_AMD_BINARY],
            runs_on=RunnerLabels.BUILDER_AMD,
        ),
        Job.ParamSet(
            parameter=BuildTypes.ARM_RELEASE,
            provides=[
                ArtifactNames.CH_ARM_RELEASE,
                ArtifactNames.DEB_ARM_RELEASE,
                ArtifactNames.RPM_ARM_RELEASE,
                ArtifactNames.TGZ_ARM_RELEASE,
            ],
            runs_on=RunnerLabels.BUILDER_ARM,
        ),
        Job.ParamSet(
            parameter=BuildTypes.ARM_ASAN,
            provides=[
                ArtifactNames.CH_ARM_ASAN,
                ArtifactNames.DEB_ARM_ASAN,
            ],
            runs_on=RunnerLabels.BUILDER_ARM,
        ),
        Job.ParamSet(
            parameter=BuildTypes.ARM_COVERAGE,
            provides=[
                ArtifactNames.DEB_COV,
                ArtifactNames.CH_COV_BIN,
            ],
            runs_on=RunnerLabels.BUILDER_ARM,
        ),
        Job.ParamSet(
            parameter=BuildTypes.ARM_BINARY,
            provides=[ArtifactNames.CH_ARM_BINARY],
            runs_on=RunnerLabels.BUILDER_ARM,
        ),
    )
    special_build_jobs = Job.Config(
        name=JobNames.BUILD,
        runs_on=[],  # from parametrize()
        requires=[],
        command='python3 ./ci/jobs/build_clickhouse.py --build-type "{PARAMETER}"',
        # --network=host required for ec2 metadata http endpoint to work
        run_in_docker=BINARY_DOCKER_COMMAND,
        timeout=3600 * 2,
        digest_config=build_digest_config,
        post_hooks=[
            "python3 ./ci/jobs/scripts/job_hooks/build_master_head_hook.py",
            "python3 ./ci/jobs/scripts/job_hooks/build_profile_hook.py",
        ],
    ).parametrize(
        Job.ParamSet(
            parameter=BuildTypes.AMD_DARWIN,
            provides=[ArtifactNames.CH_AMD_DARWIN_BIN],
            runs_on=RunnerLabels.BUILDER_AMD,
        ),
        Job.ParamSet(
            parameter=BuildTypes.ARM_DARWIN,
            provides=[ArtifactNames.CH_ARM_DARWIN_BIN],
            runs_on=RunnerLabels.BUILDER_ARM,
        ),
        Job.ParamSet(
            parameter=BuildTypes.ARM_V80COMPAT,
            provides=[ArtifactNames.CH_ARM_V80COMPAT],
            runs_on=RunnerLabels.BUILDER_ARM,
        ),
        Job.ParamSet(
            parameter=BuildTypes.AMD_FREEBSD,
            provides=[ArtifactNames.CH_AMD_FREEBSD],
            runs_on=RunnerLabels.BUILDER_AMD,
        ),
        Job.ParamSet(
            parameter=BuildTypes.PPC64LE,
            provides=[ArtifactNames.CH_PPC64LE],
            runs_on=RunnerLabels.BUILDER_ARM,
        ),
        Job.ParamSet(
            parameter=BuildTypes.AMD_COMPAT,
            provides=[ArtifactNames.CH_AMD_COMPAT],
            runs_on=RunnerLabels.BUILDER_AMD,
        ),
        Job.ParamSet(
            parameter=BuildTypes.AMD_MUSL,
            provides=[ArtifactNames.CH_AMD_MUSL],
            runs_on=RunnerLabels.BUILDER_AMD,
        ),
        Job.ParamSet(
            parameter=BuildTypes.RISCV64,
            provides=[ArtifactNames.CH_RISCV64],
            runs_on=RunnerLabels.BUILDER_ARM,
        ),
        Job.ParamSet(
            parameter=BuildTypes.S390X,
            provides=[ArtifactNames.CH_S390X],
            runs_on=RunnerLabels.BUILDER_AMD,
        ),
        Job.ParamSet(
            parameter=BuildTypes.LOONGARCH64,
            provides=[ArtifactNames.CH_LOONGARCH64],
            runs_on=RunnerLabels.BUILDER_ARM,
        ),
        Job.ParamSet(
            parameter=BuildTypes.FUZZERS,
            provides=[],
            runs_on=RunnerLabels.BUILDER_ARM,
        ),
    )
    builds_for_tests = [b.name for b in build_jobs] + [tidy_build_jobs[0]]
    install_check_jobs = Job.Config(
        name=JobNames.INSTALL_TEST,
        runs_on=[],  # from parametrize()
        command="cd ./tests/ci && python3 ci.py --run-from-praktika",
        digest_config=Job.CacheDigestConfig(
            include_paths=["./tests/ci/install_check.py"],
        ),
        timeout=900,
    ).parametrize(
        Job.ParamSet(
            parameter="release",
            runs_on=RunnerLabels.STYLE_CHECK_AMD,
            requires=["Build (amd_release)"],
        ),
        Job.ParamSet(
            parameter="aarch64",
            runs_on=RunnerLabels.STYLE_CHECK_ARM,
            requires=["Build (arm_release)"],
        ),
    )
    stateless_tests_flaky_pr_jobs = common_ft_job_config.parametrize(
        Job.ParamSet(
            parameter="amd_asan, flaky check",
            runs_on=RunnerLabels.FUNC_TESTER_AMD,
            requires=[ArtifactNames.CH_AMD_ASAN],
        ),
    )
    bugfix_validation_ft_pr_job = Job.Config(
        name=JobNames.BUGFIX_VALIDATE_FT,
        runs_on=RunnerLabels.FUNC_TESTER_ARM,
        command="python3 ./ci/jobs/functional_tests.py --options BugfixValidation",
        # some tests can be flaky due to very slow disks - use tmpfs for temporary ClickHouse files
        run_in_docker="clickhouse/stateless-test+--network=host+--security-opt seccomp=unconfined+--tmpfs /tmp/clickhouse",
        digest_config=Job.CacheDigestConfig(
            include_paths=[
                "./ci/jobs/functional_tests.py",
                "./tests/queries",
                "./tests/clickhouse-test",
                "./tests/config",
                "./tests/*.txt",
            ],
        ),
        result_name_for_cidb="Tests",
    )
    functional_tests_jobs = common_ft_job_config.parametrize(
        *[
            Job.ParamSet(
                parameter=f"amd_asan, distributed plan, parallel, {batch}/{total_batches}",
                runs_on=RunnerLabels.FUNC_TESTER_AMD,
                requires=[ArtifactNames.CH_AMD_ASAN],
            )
            for total_batches in (2,)
            for batch in range(1, total_batches + 1)
        ],
        Job.ParamSet(
            parameter="amd_asan, distributed plan, sequential",
            runs_on=RunnerLabels.FUNC_TESTER_AMD,
            requires=[ArtifactNames.CH_AMD_ASAN],
        ),
        Job.ParamSet(
            parameter="amd_binary, old analyzer, s3 storage, DatabaseReplicated, parallel",
            runs_on=RunnerLabels.FUNC_TESTER_AMD,
            requires=[ArtifactNames.CH_AMD_BINARY],
        ),
        Job.ParamSet(
            parameter="amd_binary, old analyzer, s3 storage, DatabaseReplicated, sequential",
            runs_on=RunnerLabels.FUNC_TESTER_AMD,
            requires=[ArtifactNames.CH_AMD_BINARY],
        ),
        Job.ParamSet(
            parameter="amd_binary, ParallelReplicas, s3 storage, parallel",
            runs_on=RunnerLabels.FUNC_TESTER_AMD,
            requires=[ArtifactNames.CH_AMD_BINARY],
        ),
        Job.ParamSet(
            parameter="amd_binary, ParallelReplicas, s3 storage, sequential",
            runs_on=RunnerLabels.FUNC_TESTER_AMD,
            requires=[ArtifactNames.CH_AMD_BINARY],
        ),
        Job.ParamSet(
            parameter="amd_debug, AsyncInsert, s3 storage, parallel",
            runs_on=RunnerLabels.FUNC_TESTER_AMD,
            requires=[ArtifactNames.CH_AMD_DEBUG],
        ),
        Job.ParamSet(
            parameter="amd_debug, AsyncInsert, s3 storage, sequential",
            runs_on=RunnerLabels.FUNC_TESTER_AMD,
            requires=[ArtifactNames.CH_AMD_DEBUG],
        ),
        Job.ParamSet(
            parameter="amd_debug, parallel",
            runs_on=RunnerLabels.FUNC_TESTER_AMD,
            requires=[ArtifactNames.CH_AMD_DEBUG],
        ),
        Job.ParamSet(
            parameter="amd_debug, sequential",
            runs_on=RunnerLabels.FUNC_TESTER_AMD,
            requires=[ArtifactNames.CH_AMD_DEBUG],
        ),
        *[
            Job.ParamSet(
                parameter=f"amd_tsan, parallel, {batch}/{total_batches}",
                runs_on=RunnerLabels.FUNC_TESTER_AMD,
                requires=[ArtifactNames.CH_AMD_TSAN],
            )
            for total_batches in (2,)
            for batch in range(1, total_batches + 1)
        ],
        *[
            Job.ParamSet(
                parameter=f"amd_tsan, sequential, {batch}/{total_batches}",
                runs_on=RunnerLabels.FUNC_TESTER_AMD,
                requires=[ArtifactNames.CH_AMD_TSAN],
            )
            for total_batches in (2,)
            for batch in range(1, total_batches + 1)
        ],
        *[
            Job.ParamSet(
                parameter=f"amd_msan, parallel, {batch}/{total_batches}",
                runs_on=RunnerLabels.FUNC_TESTER_AMD,
                requires=[ArtifactNames.CH_AMD_MSAN],
            )
            for total_batches in (2,)
            for batch in range(1, total_batches + 1)
        ],
        *[
            Job.ParamSet(
                parameter=f"amd_msan, sequential, {batch}/{total_batches}",
                runs_on=RunnerLabels.FUNC_TESTER_AMD,
                requires=[ArtifactNames.CH_AMD_MSAN],
            )
            for total_batches in (2,)
            for batch in range(1, total_batches + 1)
        ],
        Job.ParamSet(
            parameter="amd_ubsan, parallel",
            runs_on=RunnerLabels.FUNC_TESTER_AMD,
            requires=[ArtifactNames.CH_AMD_UBSAN],
        ),
        Job.ParamSet(
            parameter="amd_ubsan, sequential",
            runs_on=RunnerLabels.FUNC_TESTER_AMD,
            requires=[ArtifactNames.CH_AMD_UBSAN],
        ),
        Job.ParamSet(
            parameter="amd_debug, distributed plan, s3 storage, parallel",
            runs_on=RunnerLabels.FUNC_TESTER_AMD,
            requires=[ArtifactNames.CH_AMD_DEBUG],
        ),
        Job.ParamSet(
            parameter="amd_debug, distributed plan, s3 storage, sequential",
            runs_on=RunnerLabels.FUNC_TESTER_AMD,
            requires=[ArtifactNames.CH_AMD_DEBUG],
        ),
        Job.ParamSet(
            parameter="amd_tsan, s3 storage, parallel",
            runs_on=RunnerLabels.FUNC_TESTER_AMD,
            requires=[ArtifactNames.CH_AMD_TSAN],
        ),
        *[
            Job.ParamSet(
                parameter=f"amd_tsan, s3 storage, sequential, {batch}/{total_batches}",
                runs_on=RunnerLabels.FUNC_TESTER_AMD,
                requires=[ArtifactNames.CH_AMD_TSAN],
            )
            for total_batches in (2,)
            for batch in range(1, total_batches + 1)
        ],
        Job.ParamSet(
            parameter="arm_binary, parallel",
            runs_on=RunnerLabels.FUNC_TESTER_ARM,
            requires=[ArtifactNames.CH_ARM_BINARY],
        ),
        Job.ParamSet(
            parameter="arm_binary, sequential",
            runs_on=RunnerLabels.FUNC_TESTER_ARM,
            requires=[ArtifactNames.CH_ARM_BINARY],
        ),
    )
    functional_tests_jobs_coverage = common_ft_job_config.set_allow_merge_on_failure(
        True
    ).parametrize(
        *[
            Job.ParamSet(
                parameter=f"amd_coverage, {batch}/{total_batches}",
                runs_on=RunnerLabels.FUNC_TESTER_ARM,
                requires=[ArtifactNames.CH_COV_BIN],
            )
            for total_batches in (6,)
            for batch in range(1, total_batches + 1)
        ]
    )
    functional_tests_jobs_azure_master_only = (
        common_ft_job_config.set_allow_merge_on_failure(True).parametrize(
            Job.ParamSet(
                parameter="arm_asan, azure, parallel",
                runs_on=RunnerLabels.FUNC_TESTER_ARM,
                requires=[ArtifactNames.CH_ARM_ASAN],
            ),
            Job.ParamSet(
                parameter="arm_asan, azure, sequential",
                runs_on=RunnerLabels.FUNC_TESTER_ARM,
                requires=[ArtifactNames.CH_ARM_ASAN],
            ),
        )
    )
    bugfix_validation_it_job = Job.Config(
        name=JobNames.BUGFIX_VALIDATE_IT,
        runs_on=RunnerLabels.FUNC_TESTER_AMD,
        command="cd ./tests/ci && python3 ci.py --run-from-praktika",
        requires=["Build (amd_debug)"],
    )
    unittest_jobs = Job.Config(
        name=JobNames.UNITTEST,
        runs_on=[],  # from parametrize()
        command=f"python3 ./ci/jobs/unit_tests_job.py",
        run_in_docker="clickhouse/fasttest",
        digest_config=Job.CacheDigestConfig(
            include_paths=["./ci/jobs/unit_tests_job.py"],
        ),
    ).parametrize(
        Job.ParamSet(
            parameter="asan",
            runs_on=RunnerLabels.BUILDER_AMD,
            requires=[ArtifactNames.UNITTEST_AMD_ASAN],
        ),
        Job.ParamSet(
            parameter="tsan",
            runs_on=RunnerLabels.BUILDER_AMD,
            requires=[ArtifactNames.UNITTEST_AMD_TSAN],
        ),
        Job.ParamSet(
            parameter="msan",
            runs_on=RunnerLabels.BUILDER_AMD,
            requires=[ArtifactNames.UNITTEST_AMD_MSAN],
        ),
        Job.ParamSet(
            parameter="ubsan",
            runs_on=RunnerLabels.BUILDER_AMD,
            requires=[ArtifactNames.UNITTEST_AMD_UBSAN],
        ),
    )
    stress_test_jobs = Job.Config(
        name=JobNames.STRESS,
        runs_on=[],  # from parametrize()
        command="cd ./tests/ci && python3 ci.py --run-from-praktika",
        digest_config=Job.CacheDigestConfig(
            include_paths=[
                "./tests/queries/0_stateless/",
                "./tests/ci/stress.py",
                "./tests/clickhouse-test",
                "./tests/config",
                "./tests/*.txt",
                "./tests/docker_scripts/",
                "./ci/docker/stress-test",
                "./ci/jobs/scripts/clickhouse_proc.py",
            ],
        ),
        allow_merge_on_failure=True,
    ).parametrize(
        Job.ParamSet(
            parameter="amd_debug",
            runs_on=RunnerLabels.FUNC_TESTER_AMD,
            requires=["Build (amd_debug)"],
        ),
        Job.ParamSet(
            parameter="amd_tsan",
            runs_on=RunnerLabels.FUNC_TESTER_AMD,
            requires=["Build (amd_tsan)"],
        ),
        Job.ParamSet(
            parameter="arm_asan",
            runs_on=RunnerLabels.FUNC_TESTER_ARM,
            requires=["Build (arm_asan)"],
        ),
        Job.ParamSet(
            parameter="amd_ubsan",
            runs_on=RunnerLabels.FUNC_TESTER_AMD,
            requires=["Build (amd_ubsan)"],
        ),
        Job.ParamSet(
            parameter="amd_msan",
            runs_on=RunnerLabels.FUNC_TESTER_AMD,
            requires=["Build (amd_msan)"],
        ),
    )
    stress_test_azure_master_jobs = Job.Config(
        name=JobNames.STRESS,
        runs_on=[],  # from parametrize()
        command="cd ./tests/ci && python3 ci.py --run-from-praktika",
        digest_config=Job.CacheDigestConfig(
            include_paths=[
                "./tests/queries/0_stateless/",
                "./tests/clickhouse-test",
                "./tests/config",
                "./tests/*.txt",
                "./tests/docker_scripts/",
                "./ci/docker/stress-test",
                "./ci/jobs/scripts/clickhouse_proc.py",
            ],
        ),
        allow_merge_on_failure=True,
    ).parametrize(
        Job.ParamSet(
            parameter="azure, tsan",
            runs_on=RunnerLabels.FUNC_TESTER_AMD,
            requires=["Build (amd_tsan)"],
        ),
        Job.ParamSet(
            parameter="azure, msan",
            runs_on=RunnerLabels.FUNC_TESTER_AMD,
            requires=["Build (amd_msan)"],
        ),
    )
    upgrade_test_jobs = Job.Config(
        name=JobNames.UPGRADE,
        runs_on=["from param"],
        command="cd ./tests/ci && python3 ci.py --run-from-praktika",
        digest_config=Job.CacheDigestConfig(
            include_paths=[
                "./tests/ci/upgrade_check.py",
                "./tests/ci/stress_check.py",
                "./tests/docker_scripts/",
                "./ci/docker/stress-test",
            ]
        ),
        allow_merge_on_failure=True,
    ).parametrize(
        Job.ParamSet(
            parameter="amd_asan",
            runs_on=RunnerLabels.FUNC_TESTER_AMD,
            requires=["Build (amd_asan)"],
        ),
        Job.ParamSet(
            parameter="amd_tsan",
            runs_on=RunnerLabels.FUNC_TESTER_AMD,
            requires=["Build (amd_tsan)"],
        ),
        Job.ParamSet(
            parameter="amd_msan",
            runs_on=RunnerLabels.FUNC_TESTER_AMD,
            requires=["Build (amd_msan)"],
        ),
        Job.ParamSet(
            parameter="amd_debug",
            runs_on=RunnerLabels.FUNC_TESTER_AMD,
            requires=["Build (amd_debug)"],
        ),
    )
    # why it's master only?
    integration_test_asan_master_jobs = Job.Config(
        name=JobNames.INTEGRATION,
        runs_on=["from PARAM"],
        command="cd ./tests/ci && python3 ci.py --run-from-praktika",
        digest_config=Job.CacheDigestConfig(
            include_paths=[
                "./tests/ci/integration_test_check.py",
                "./tests/ci/integration_tests_runner.py",
                "./tests/integration/",
                "./ci/docker/integration",
            ],
        ),
    ).parametrize(
        *[
            Job.ParamSet(
                parameter=f"asan, {batch}/{total_batches}",
                runs_on=RunnerLabels.FUNC_TESTER_AMD,
                requires=["Build (amd_asan)"],
            )
            for total_batches in (4,)
            for batch in range(1, total_batches + 1)
        ]
    )
    integration_test_jobs_required = Job.Config(
        name=JobNames.INTEGRATION,
        runs_on=["from PARAM"],
        command="cd ./tests/ci && python3 ci.py --run-from-praktika",
        digest_config=Job.CacheDigestConfig(
            include_paths=[
                "./tests/ci/integration_test_check.py",
                "./tests/ci/integration_tests_runner.py",
                "./tests/integration/",
                "./ci/docker/integration",
            ],
        ),
    ).parametrize(
<<<<<<< HEAD
        parameter=[
            "asan, old analyzer, 1/6",
            "asan, old analyzer, 2/6",
            "asan, old analyzer, 3/6",
            "asan, old analyzer, 4/6",
            "asan, old analyzer, 5/6",
            "asan, old analyzer, 6/6",
            "release, 1/6",
            "release, 2/6",
            "release, 3/6",
            "release, 4/6",
            "release, 5/6",
            "release, 6/6",
            "aarch64, distributed plan, 1/4",
            "aarch64, distributed plan, 2/4",
            "aarch64, distributed plan, 3/4",
            "aarch64, distributed plan, 4/4",
        ],
        runs_on=[RunnerLabels.FUNC_TESTER_AMD for _ in range(12)]
        + [RunnerLabels.FUNC_TESTER_ARM for _ in range(4)],
        requires=[["Build (amd_asan)"] for _ in range(6)]
        + [["Build (amd_release)"] for _ in range(6)]
        + [["Build (arm_release)"] for _ in range(4)],
=======
        *[
            Job.ParamSet(
                parameter=f"asan, old analyzer, {batch}/{total_batches}",
                runs_on=RunnerLabels.FUNC_TESTER_AMD,
                requires=["Build (amd_asan)"],
            )
            for total_batches in (6,)
            for batch in range(1, total_batches + 1)
        ],
        *[
            Job.ParamSet(
                parameter=f"release, {batch}/{total_batches}",
                runs_on=RunnerLabels.FUNC_TESTER_AMD,
                requires=["Build (amd_release)"],
            )
            for total_batches in (4,)
            for batch in range(1, total_batches + 1)
        ],
        *[
            Job.ParamSet(
                parameter=f"aarch64, distributed plan, {batch}/{total_batches}",
                runs_on=RunnerLabels.FUNC_TESTER_ARM,
                requires=["Build (arm_release)"],
            )
            for total_batches in (4,)
            for batch in range(1, total_batches + 1)
        ],
>>>>>>> a7f922ce
    )
    integration_test_jobs_non_required = Job.Config(
        name=JobNames.INTEGRATION,
        runs_on=["from PARAM"],
        command="cd ./tests/ci && python3 ci.py --run-from-praktika",
        digest_config=Job.CacheDigestConfig(
            include_paths=[
                "./tests/ci/integration_test_check.py",
                "./tests/ci/integration_tests_runner.py",
                "./tests/integration/",
                "./ci/docker/integration",
            ],
        ),
        allow_merge_on_failure=True,
    ).parametrize(
        *[
            Job.ParamSet(
                parameter=f"tsan, {batch}/{total_batches}",
                runs_on=RunnerLabels.FUNC_TESTER_AMD,
                requires=["Build (amd_tsan)"],
            )
            for total_batches in (6,)
            for batch in range(1, total_batches + 1)
        ]
    )
    integration_test_asan_flaky_pr_job = Job.Config(
        name=JobNames.INTEGRATION + " (asan, flaky check)",
        runs_on=RunnerLabels.FUNC_TESTER_AMD,
        command="cd ./tests/ci && python3 ci.py --run-from-praktika",
        digest_config=Job.CacheDigestConfig(
            include_paths=[
                "./tests/ci/integration_test_check.py",
                "./tests/ci/integration_tests_runner.py",
                "./tests/integration/",
                "./ci/docker/integration",
            ],
        ),
        requires=["Build (amd_asan)"],
    )
    compatibility_test_jobs = Job.Config(
        name=JobNames.COMPATIBILITY,
        runs_on=["#from param"],
        command="cd ./tests/ci && python3 ci.py --run-from-praktika",
        digest_config=Job.CacheDigestConfig(
            include_paths=[
                "./tests/ci/compatibility_check.py",
                "./ci/docker/compatibility",
            ],
        ),
    ).parametrize(
        Job.ParamSet(
            parameter="release",
            runs_on=RunnerLabels.STYLE_CHECK_AMD,
            requires=["Build (amd_release)"],
        ),
        Job.ParamSet(
            parameter="aarch64",
            runs_on=RunnerLabels.STYLE_CHECK_ARM,
            requires=["Build (arm_release)"],
        ),
    )
    ast_fuzzer_jobs = Job.Config(
        name=JobNames.ASTFUZZER,
        runs_on=[],  # from parametrize()
        command=f"cd ./tests/ci && python3 ci.py --run-from-praktika",
        digest_config=Job.CacheDigestConfig(
            include_paths=[
                "./ci/docker/fuzzer",
                "./tests/ci/ci_fuzzer_check.py",
                "./tests/ci/ci_fuzzer_check.py",
                "./ci/jobs/scripts/fuzzer/",
                "./ci/docker/fuzzer",
            ],
        ),
        allow_merge_on_failure=True,
    ).parametrize(
        Job.ParamSet(
            parameter="amd_debug",
            runs_on=RunnerLabels.FUNC_TESTER_AMD,
            requires=[ArtifactNames.CH_AMD_DEBUG],
        ),
        Job.ParamSet(
            parameter="arm_asan",
            runs_on=RunnerLabels.FUNC_TESTER_ARM,
            requires=[ArtifactNames.CH_ARM_ASAN],
        ),
        Job.ParamSet(
            parameter="amd_tsan",
            runs_on=RunnerLabels.FUNC_TESTER_AMD,
            requires=[ArtifactNames.CH_AMD_TSAN],
        ),
        Job.ParamSet(
            parameter="amd_msan",
            runs_on=RunnerLabels.FUNC_TESTER_AMD,
            requires=[ArtifactNames.CH_AMD_MSAN],
        ),
        Job.ParamSet(
            parameter="amd_ubsan",
            runs_on=RunnerLabels.FUNC_TESTER_AMD,
            requires=[ArtifactNames.CH_AMD_UBSAN],
        ),
    )
    buzz_fuzzer_jobs = Job.Config(
        name=JobNames.BUZZHOUSE,
        runs_on=[],  # from parametrize()
        command=f"cd ./tests/ci && python3 ci.py --run-from-praktika",
        digest_config=Job.CacheDigestConfig(
            include_paths=[
                "./ci/docker/fuzzer",
                "./tests/ci/ci_fuzzer_check.py",
                "./ci/docker/fuzzer",
            ],
        ),
        allow_merge_on_failure=True,
    ).parametrize(
        Job.ParamSet(
            parameter="amd_debug",
            runs_on=RunnerLabels.FUNC_TESTER_AMD,
            requires=[ArtifactNames.CH_AMD_DEBUG],
        ),
        Job.ParamSet(
            parameter="arm_asan",
            runs_on=RunnerLabels.FUNC_TESTER_ARM,
            requires=[ArtifactNames.CH_ARM_ASAN],
        ),
        Job.ParamSet(
            parameter="amd_tsan",
            runs_on=RunnerLabels.FUNC_TESTER_AMD,
            requires=[ArtifactNames.CH_AMD_TSAN],
        ),
        Job.ParamSet(
            parameter="amd_msan",
            runs_on=RunnerLabels.FUNC_TESTER_AMD,
            requires=[ArtifactNames.CH_AMD_MSAN],
        ),
        Job.ParamSet(
            parameter="amd_ubsan",
            runs_on=RunnerLabels.FUNC_TESTER_AMD,
            requires=[ArtifactNames.CH_AMD_UBSAN],
        ),
    )
    performance_comparison_with_master_head_jobs = Job.Config(
        name=JobNames.PERFORMANCE,
        runs_on=["#from param"],
        command='python3 ./ci/jobs/performance_tests.py --test-options "{PARAMETER}"',
        # TODO: switch to stateless-test image
        run_in_docker="clickhouse/performance-comparison",
        digest_config=Job.CacheDigestConfig(
            include_paths=[
                "./tests/performance/",
                "./ci/jobs/scripts/perf/",
                "./ci/jobs/performance_tests.py",
                "./ci/docker/performance-comparison",
            ],
        ),
        timeout=2 * 3600,
        result_name_for_cidb="Tests",
    ).parametrize(
        *[
            Job.ParamSet(
                parameter=f"amd_release, master_head, {batch}/{total_batches}",
                runs_on=RunnerLabels.FUNC_TESTER_AMD,
                requires=[ArtifactNames.CH_AMD_RELEASE],
            )
            for total_batches in (3,)
            for batch in range(1, total_batches + 1)
        ],
        *[
            Job.ParamSet(
                parameter=f"arm_release, master_head, {batch}/{total_batches}",
                runs_on=RunnerLabels.FUNC_TESTER_ARM,
                requires=[ArtifactNames.CH_ARM_RELEASE],
            )
            for total_batches in (3,)
            for batch in range(1, total_batches + 1)
        ],
    )
    performance_comparison_with_release_base_jobs = Job.Config(
        name=JobNames.PERFORMANCE,
        runs_on=["#from param"],
        command='python3 ./ci/jobs/performance_tests.py --test-options "{PARAMETER}"',
        # TODO: switch to stateless-test image
        run_in_docker="clickhouse/performance-comparison",
        digest_config=Job.CacheDigestConfig(
            include_paths=[
                "./tests/performance/",
                "./ci/jobs/scripts/perf/",
                "./ci/jobs/performance_tests.py",
                "./ci/docker/performance-comparison",
            ],
        ),
        timeout=2 * 3600,
        result_name_for_cidb="Tests",
    ).parametrize(
        *[
            Job.ParamSet(
                parameter=f"arm_release, release_base, {batch}/{total_batches}",
                runs_on=RunnerLabels.FUNC_TESTER_ARM,
                requires=[ArtifactNames.CH_ARM_RELEASE],
            )
            for total_batches in (3,)
            for batch in range(1, total_batches + 1)
        ]
    )
    clickbench_master_jobs = Job.Config(
        name=JobNames.CLICKBENCH,
        runs_on=RunnerLabels.FUNC_TESTER_AMD,
        command="python3 ./ci/jobs/clickbench.py",
        digest_config=Job.CacheDigestConfig(
            include_paths=[
                "./ci/jobs/clickbench.py",
                "./ci/jobs/scripts/clickbench/",
                "./ci/jobs/scripts/functional_tests/setup_log_cluster.sh",
            ],
        ),
        run_in_docker="clickhouse/stateless-test+--shm-size=16g+--network=host",
    ).parametrize(
        Job.ParamSet(
            parameter=BuildTypes.AMD_RELEASE,
            runs_on=RunnerLabels.FUNC_TESTER_AMD,
            requires=[ArtifactNames.CH_AMD_RELEASE],
        ),
        Job.ParamSet(
            parameter=BuildTypes.ARM_RELEASE,
            runs_on=RunnerLabels.FUNC_TESTER_ARM,
            requires=[ArtifactNames.CH_ARM_RELEASE],
        ),
    )
    docs_job = Job.Config(
        name=JobNames.Docs,
        runs_on=RunnerLabels.FUNC_TESTER_ARM,
        command="python3 ./ci/jobs/docs_job.py",
        digest_config=Job.CacheDigestConfig(
            include_paths=[
                "**/*.md",
                "./docs",
                "./ci/jobs/docs_job.py",
                "CHANGELOG.md"
            ],
        ),
        run_in_docker="clickhouse/docs-builder",
        requires=[JobNames.STYLE_CHECK, ArtifactNames.CH_ARM_BINARY],
    )
    docker_sever = Job.Config(
        name=JobNames.DOCKER_SERVER,
        runs_on=RunnerLabels.STYLE_CHECK_AMD,
        command="cd ./tests/ci && python3 ci.py --run-from-praktika",
        digest_config=Job.CacheDigestConfig(
            include_paths=[
                "tests/ci/docker_server.py",
                "tests/ci/docker_images_helper.py",
                "./docker/server",
                "./docker/keeper",
            ],
        ),
        requires=["Build (amd_release)", "Build (arm_release)"],
        post_hooks=["python3 ./ci/jobs/scripts/job_hooks/docker_clean_up_hook.py"],
    )
    docker_keeper = Job.Config(
        name=JobNames.DOCKER_KEEPER,
        runs_on=RunnerLabels.STYLE_CHECK_AMD,
        command="cd ./tests/ci && python3 ci.py --run-from-praktika",
        digest_config=Job.CacheDigestConfig(
            include_paths=[
                "tests/ci/docker_server.py",
                "tests/ci/docker_images_helper.py",
                "./docker/server",
                "./docker/keeper",
            ],
        ),
        requires=["Build (amd_release)", "Build (arm_release)"],
        post_hooks=["python3 ./ci/jobs/scripts/job_hooks/docker_clean_up_hook.py"],
    )
    sqlancer_master_jobs = Job.Config(
        name=JobNames.SQLANCER,
        runs_on=[],  # from parametrize()
        command="./ci/jobs/sqlancer_job.sh",
        digest_config=Job.CacheDigestConfig(
            include_paths=["./ci/jobs/sqlancer_job.sh", "./ci/docker/sqlancer-test"],
        ),
        run_in_docker="clickhouse/sqlancer-test",
        timeout=3600,
    ).parametrize(
        Job.ParamSet(
            parameter="amd_debug",
            runs_on=RunnerLabels.FUNC_TESTER_AMD,
            requires=[ArtifactNames.CH_AMD_DEBUG],
        ),
    )
    sqltest_master_job = Job.Config(
        name=JobNames.SQL_TEST,
        runs_on=RunnerLabels.FUNC_TESTER_ARM,
        command="python3 ./ci/jobs/sqltest_job.py",
        digest_config=Job.CacheDigestConfig(
            include_paths=[
                "./ci/jobs/sqltest_job.py",
            ],
        ),
        requires=[ArtifactNames.CH_ARM_RELEASE],
        run_in_docker="clickhouse/stateless-test",
        timeout=10800,
    )
    jepsen_keeper = Job.Config(
        name=JobNames.JEPSEN_KEEPER,
        runs_on=RunnerLabels.STYLE_CHECK_AMD,
        command="cd ./tests/ci && python3 ci.py --run-from-praktika",
        requires=["Build (amd_binary)"],
    )
    jepsen_server = Job.Config(
        name=JobNames.JEPSEN_KEEPER,
        runs_on=RunnerLabels.STYLE_CHECK_AMD,
        command="cd ./tests/ci && python3 ci.py --run-from-praktika",
        requires=["Build (amd_binary)"],
    )
    libfuzzer_job = Job.Config(
        name=JobNames.LIBFUZZER_TEST,
        runs_on=RunnerLabels.FUNC_TESTER_ARM,
        command="cd ./tests/ci && python3 libfuzzer_test_check.py 'libFuzzer tests'",
        requires=["Build (fuzzers)"],
    )<|MERGE_RESOLUTION|>--- conflicted
+++ resolved
@@ -661,31 +661,6 @@
             ],
         ),
     ).parametrize(
-<<<<<<< HEAD
-        parameter=[
-            "asan, old analyzer, 1/6",
-            "asan, old analyzer, 2/6",
-            "asan, old analyzer, 3/6",
-            "asan, old analyzer, 4/6",
-            "asan, old analyzer, 5/6",
-            "asan, old analyzer, 6/6",
-            "release, 1/6",
-            "release, 2/6",
-            "release, 3/6",
-            "release, 4/6",
-            "release, 5/6",
-            "release, 6/6",
-            "aarch64, distributed plan, 1/4",
-            "aarch64, distributed plan, 2/4",
-            "aarch64, distributed plan, 3/4",
-            "aarch64, distributed plan, 4/4",
-        ],
-        runs_on=[RunnerLabels.FUNC_TESTER_AMD for _ in range(12)]
-        + [RunnerLabels.FUNC_TESTER_ARM for _ in range(4)],
-        requires=[["Build (amd_asan)"] for _ in range(6)]
-        + [["Build (amd_release)"] for _ in range(6)]
-        + [["Build (arm_release)"] for _ in range(4)],
-=======
         *[
             Job.ParamSet(
                 parameter=f"asan, old analyzer, {batch}/{total_batches}",
@@ -713,7 +688,6 @@
             for total_batches in (4,)
             for batch in range(1, total_batches + 1)
         ],
->>>>>>> a7f922ce
     )
     integration_test_jobs_non_required = Job.Config(
         name=JobNames.INTEGRATION,
