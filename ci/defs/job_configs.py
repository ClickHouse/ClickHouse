--- conflicted
+++ resolved
@@ -787,10 +787,7 @@
             include_paths=[
                 "./ci/docker/fuzzer",
                 "./tests/ci/ci_fuzzer_check.py",
-<<<<<<< HEAD
-=======
                 "./ci/jobs/scripts/functional_tests/setup_log_cluster.sh",
->>>>>>> 6a1052e4
                 "./ci/jobs/scripts/fuzzer/",
             ],
         ),
@@ -831,6 +828,7 @@
             include_paths=[
                 "./ci/docker/fuzzer",
                 "./tests/ci/ci_fuzzer_check.py",
+                "./ci/jobs/scripts/functional_tests/setup_log_cluster.sh",
                 "./ci/jobs/scripts/fuzzer/",
             ],
         ),
