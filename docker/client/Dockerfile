FROM ubuntu:18.04

ARG repository="deb https://repo.clickhouse.tech/deb/stable/ main/"
<<<<<<< HEAD
ARG version=20.5.2.*
=======
ARG version=20.5.3.*
>>>>>>> 36bba878

RUN apt-get update \
    && apt-get install --yes --no-install-recommends \
        apt-transport-https \
        dirmngr \
        gnupg \
    && mkdir -p /etc/apt/sources.list.d \
    && apt-key adv --keyserver keyserver.ubuntu.com --recv E0C56BD4 \
    && echo $repository > /etc/apt/sources.list.d/clickhouse.list \
    && apt-get update \
    && env DEBIAN_FRONTEND=noninteractive \
        apt-get install --allow-unauthenticated --yes --no-install-recommends \
            clickhouse-client=$version \
            clickhouse-common-static=$version \
            locales \
    && rm -rf /var/lib/apt/lists/* /var/cache/debconf \
    && apt-get clean

RUN locale-gen en_US.UTF-8
ENV LANG en_US.UTF-8
ENV LANGUAGE en_US:en
ENV LC_ALL en_US.UTF-8

ENTRYPOINT ["/usr/bin/clickhouse-client"]<|MERGE_RESOLUTION|>--- conflicted
+++ resolved
@@ -1,11 +1,7 @@
 FROM ubuntu:18.04
 
 ARG repository="deb https://repo.clickhouse.tech/deb/stable/ main/"
-<<<<<<< HEAD
-ARG version=20.5.2.*
-=======
 ARG version=20.5.3.*
->>>>>>> 36bba878
 
 RUN apt-get update \
     && apt-get install --yes --no-install-recommends \
