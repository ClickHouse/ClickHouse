#!/bin/bash
# shellcheck disable=SC2094
# shellcheck disable=SC2086
# shellcheck disable=SC2024

# Avoid overlaps with previous runs
dmesg --clear

set -x

# core.COMM.PID-TID
sysctl kernel.core_pattern='core.%e.%p-%P'

OK="\tOK\t\\N\t"
FAIL="\tFAIL\t\\N\t"

FAILURE_CONTEXT_LINES=50
FAILURE_CONTEXT_MAX_LINE_WIDTH=400

function escaped()
{
    # That's the simplest way I found to escape a string in bash. Yep, bash is the most convenient programming language.
    # Also limit lines width just in case (too long lines are not really useful usually)
    clickhouse local -S 's String' --input-format=LineAsString -q "select substr(s, 1, $FAILURE_CONTEXT_MAX_LINE_WIDTH)
      from table format CustomSeparated settings format_custom_row_after_delimiter='\\\\\\\\n'"
}
function head_escaped()
{
    head -n $FAILURE_CONTEXT_LINES $1 | escaped
}
function unts()
{
    grep -Po "[0-9][0-9]:[0-9][0-9] \K.*"
}
function trim_server_logs()
{
    head -n $FAILURE_CONTEXT_LINES "/test_output/$1" | grep -Eo " \[ [0-9]+ \] \{.*" | escaped
}

function install_packages()
{
    dpkg -i $1/clickhouse-common-static_*.deb
    dpkg -i $1/clickhouse-common-static-dbg_*.deb
    dpkg -i $1/clickhouse-server_*.deb
    dpkg -i $1/clickhouse-client_*.deb
}

function configure()
{
    # install test configs
    export USE_DATABASE_ORDINARY=1
    export EXPORT_S3_STORAGE_POLICIES=1
    /usr/share/clickhouse-test/config/install.sh

    # we mount tests folder from repo to /usr/share
    ln -s /usr/share/clickhouse-test/ci/stress.py /usr/bin/stress
    ln -s /usr/share/clickhouse-test/clickhouse-test /usr/bin/clickhouse-test
    ln -s /usr/share/clickhouse-test/ci/download_release_packages.py /usr/bin/download_release_packages
    ln -s /usr/share/clickhouse-test/ci/get_previous_release_tag.py /usr/bin/get_previous_release_tag

    # avoid too slow startup
    sudo cat /etc/clickhouse-server/config.d/keeper_port.xml \
      | sed "s|<snapshot_distance>100000</snapshot_distance>|<snapshot_distance>10000</snapshot_distance>|" \
      > /etc/clickhouse-server/config.d/keeper_port.xml.tmp
    sudo mv /etc/clickhouse-server/config.d/keeper_port.xml.tmp /etc/clickhouse-server/config.d/keeper_port.xml
    sudo chown clickhouse /etc/clickhouse-server/config.d/keeper_port.xml
    sudo chgrp clickhouse /etc/clickhouse-server/config.d/keeper_port.xml

    # for clickhouse-server (via service)
    echo "ASAN_OPTIONS='malloc_context_size=10 verbosity=1 allocator_release_to_os_interval_ms=10000'" >> /etc/environment
    # for clickhouse-client
    export ASAN_OPTIONS='malloc_context_size=10 allocator_release_to_os_interval_ms=10000'

    # since we run clickhouse from root
    sudo chown root: /var/lib/clickhouse

    # Set more frequent update period of asynchronous metrics to more frequently update information about real memory usage (less chance of OOM).
    echo "<clickhouse><asynchronous_metrics_update_period_s>1</asynchronous_metrics_update_period_s></clickhouse>" \
        > /etc/clickhouse-server/config.d/asynchronous_metrics_update_period_s.xml

    local total_mem
    total_mem=$(awk '/MemTotal/ { print $(NF-1) }' /proc/meminfo) # KiB
    total_mem=$(( total_mem*1024 )) # bytes

    # Set maximum memory usage as half of total memory (less chance of OOM).
    #
    # But not via max_server_memory_usage but via max_memory_usage_for_user,
    # so that we can override this setting and execute service queries, like:
    # - hung check
    # - show/drop database
    # - ...
    #
    # So max_memory_usage_for_user will be a soft limit, and
    # max_server_memory_usage will be hard limit, and queries that should be
    # executed regardless memory limits will use max_memory_usage_for_user=0,
    # instead of relying on max_untracked_memory

    max_server_memory_usage_to_ram_ratio=0.5
    echo "Setting max_server_memory_usage_to_ram_ratio to ${max_server_memory_usage_to_ram_ratio}"
    cat > /etc/clickhouse-server/config.d/max_server_memory_usage.xml <<EOL
<clickhouse>
    <max_server_memory_usage_to_ram_ratio>${max_server_memory_usage_to_ram_ratio}</max_server_memory_usage_to_ram_ratio>
</clickhouse>
EOL

    local max_users_mem
    max_users_mem=$((total_mem*30/100)) # 30%
    echo "Setting max_memory_usage_for_user=$max_users_mem and max_memory_usage for queries to 10G"
    cat > /etc/clickhouse-server/users.d/max_memory_usage_for_user.xml <<EOL
<clickhouse>
    <profiles>
        <default>
            <max_memory_usage>10G</max_memory_usage>
            <max_memory_usage_for_user>${max_users_mem}</max_memory_usage_for_user>
        </default>
    </profiles>
</clickhouse>
EOL

    cat > /etc/clickhouse-server/config.d/core.xml <<EOL
<clickhouse>
    <core_dump>
        <!-- 100GiB -->
        <size_limit>107374182400</size_limit>
    </core_dump>
    <!-- NOTE: no need to configure core_path,
         since clickhouse is not started as daemon (via clickhouse start)
    -->
    <core_path>$PWD</core_path>
</clickhouse>
EOL

    # Let OOM killer terminate other processes before clickhouse-server:
    cat > /etc/clickhouse-server/config.d/oom_score.xml <<EOL
<clickhouse>
    <oom_score>-1000</oom_score>
</clickhouse>
EOL

    # Analyzer is not yet ready for testing
    cat > /etc/clickhouse-server/users.d/no_analyzer.xml <<EOL
<clickhouse>
    <profiles>
        <default>
            <constraints>
                <allow_experimental_analyzer>
                    <readonly/>
                </allow_experimental_analyzer>
            </constraints>
        </default>
    </profiles>
</clickhouse>
EOL

}

function stop()
{
    local max_tries="${1:-90}"
    local pid
    # Preserve the pid, since the server can hung after the PID will be deleted.
    pid="$(cat /var/run/clickhouse-server/clickhouse-server.pid)"

    clickhouse stop --max-tries "$max_tries" --do-not-kill && return

    # We failed to stop the server with SIGTERM. Maybe it hang, let's collect stacktraces.
    echo -e "Possible deadlock on shutdown (see gdb.log)$FAIL" >> /test_output/test_results.tsv
    kill -TERM "$(pidof gdb)" ||:
    sleep 5
    echo "thread apply all backtrace (on stop)" >> /test_output/gdb.log
    timeout 30m gdb -batch -ex 'thread apply all backtrace' -p "$pid" | ts '%Y-%m-%d %H:%M:%S' >> /test_output/gdb.log
    clickhouse stop --force
}

function start()
{
    counter=0
    until clickhouse-client --query "SELECT 1"
    do
        if [ "$counter" -gt ${1:-120} ]
        then
            echo "Cannot start clickhouse-server"
            rg --text "<Error>.*Application" /var/log/clickhouse-server/clickhouse-server.log > /test_output/application_errors.txt ||:
            echo -e "Cannot start clickhouse-server$FAIL$(trim_server_logs application_errors.txt)" >> /test_output/test_results.tsv
            cat /var/log/clickhouse-server/stdout.log
            tail -n100 /var/log/clickhouse-server/stderr.log
            tail -n100000 /var/log/clickhouse-server/clickhouse-server.log | rg -F -v -e '<Warning> RaftInstance:' -e '<Information> RaftInstance' | tail -n100
            break
        fi
        # use root to match with current uid
        clickhouse start --user root >/var/log/clickhouse-server/stdout.log 2>>/var/log/clickhouse-server/stderr.log
        sleep 0.5
        counter=$((counter + 1))
    done

    # Set follow-fork-mode to parent, because we attach to clickhouse-server, not to watchdog
    # and clickhouse-server can do fork-exec, for example, to run some bridge.
    # Do not set nostop noprint for all signals, because some it may cause gdb to hang,
    # explicitly ignore non-fatal signals that are used by server.
    # Number of SIGRTMIN can be determined only in runtime.
    RTMIN=$(kill -l SIGRTMIN)
    echo "
set follow-fork-mode parent
handle SIGHUP nostop noprint pass
handle SIGINT nostop noprint pass
handle SIGQUIT nostop noprint pass
handle SIGPIPE nostop noprint pass
handle SIGTERM nostop noprint pass
handle SIGUSR1 nostop noprint pass
handle SIGUSR2 nostop noprint pass
handle SIG$RTMIN nostop noprint pass
info signals
continue
backtrace full
thread apply all backtrace full
info registers
disassemble /s
up
disassemble /s
up
disassemble /s
p \"done\"
detach
quit
" > script.gdb

    # FIXME Hung check may work incorrectly because of attached gdb
    # 1. False positives are possible
    # 2. We cannot attach another gdb to get stacktraces if some queries hung
    gdb -batch -command script.gdb -p "$(cat /var/run/clickhouse-server/clickhouse-server.pid)" | ts '%Y-%m-%d %H:%M:%S' >> /test_output/gdb.log &
    sleep 5
    # gdb will send SIGSTOP, spend some time loading debug info and then send SIGCONT, wait for it (up to send_timeout, 300s)
    time clickhouse-client --query "SELECT 'Connected to clickhouse-server after attaching gdb'" ||:
}

install_packages package_folder

# Thread Fuzzer allows to check more permutations of possible thread scheduling
# and find more potential issues.
# Temporarily disable ThreadFuzzer with tsan because of https://github.com/google/sanitizers/issues/1540
is_tsan_build=$(clickhouse local -q "select value like '% -fsanitize=thread %' from system.build_options where name='CXX_FLAGS'")
if [ "$is_tsan_build" -eq "0" ]; then
    export THREAD_FUZZER_CPU_TIME_PERIOD_US=1000
    export THREAD_FUZZER_SLEEP_PROBABILITY=0.1
    export THREAD_FUZZER_SLEEP_TIME_US=100000

    export THREAD_FUZZER_pthread_mutex_lock_BEFORE_MIGRATE_PROBABILITY=1
    export THREAD_FUZZER_pthread_mutex_lock_AFTER_MIGRATE_PROBABILITY=1
    export THREAD_FUZZER_pthread_mutex_unlock_BEFORE_MIGRATE_PROBABILITY=1
    export THREAD_FUZZER_pthread_mutex_unlock_AFTER_MIGRATE_PROBABILITY=1

    export THREAD_FUZZER_pthread_mutex_lock_BEFORE_SLEEP_PROBABILITY=0.001
    export THREAD_FUZZER_pthread_mutex_lock_AFTER_SLEEP_PROBABILITY=0.001
    export THREAD_FUZZER_pthread_mutex_unlock_BEFORE_SLEEP_PROBABILITY=0.001
    export THREAD_FUZZER_pthread_mutex_unlock_AFTER_SLEEP_PROBABILITY=0.001
    export THREAD_FUZZER_pthread_mutex_lock_BEFORE_SLEEP_TIME_US=10000

    export THREAD_FUZZER_pthread_mutex_lock_AFTER_SLEEP_TIME_US=10000
    export THREAD_FUZZER_pthread_mutex_unlock_BEFORE_SLEEP_TIME_US=10000
    export THREAD_FUZZER_pthread_mutex_unlock_AFTER_SLEEP_TIME_US=10000
fi

export ZOOKEEPER_FAULT_INJECTION=1
configure

azurite-blob --blobHost 0.0.0.0 --blobPort 10000 --debug /azurite_log &
./setup_minio.sh stateless # to have a proper environment

start

shellcheck disable=SC2086 # No quotes because I want to split it into words.
/s3downloader --url-prefix "$S3_URL" --dataset-names $DATASETS
chmod 777 -R /var/lib/clickhouse
clickhouse-client --query "ATTACH DATABASE IF NOT EXISTS datasets ENGINE = Ordinary"
clickhouse-client --query "CREATE DATABASE IF NOT EXISTS test"

stop
mv /var/log/clickhouse-server/clickhouse-server.log /var/log/clickhouse-server/clickhouse-server.initial.log

start

clickhouse-client --query "SHOW TABLES FROM datasets"
clickhouse-client --query "SHOW TABLES FROM test"

clickhouse-client --query "CREATE TABLE test.hits_s3 (WatchID UInt64,  JavaEnable UInt8,  Title String,  GoodEvent Int16,
    EventTime DateTime,  EventDate Date,  CounterID UInt32,  ClientIP UInt32,  ClientIP6 FixedString(16),  RegionID UInt32,
    UserID UInt64,  CounterClass Int8,  OS UInt8,  UserAgent UInt8,  URL String,  Referer String,  URLDomain String,  RefererDomain String,
    Refresh UInt8,  IsRobot UInt8,  RefererCategories Array(UInt16),  URLCategories Array(UInt16), URLRegions Array(UInt32),
    RefererRegions Array(UInt32),  ResolutionWidth UInt16,  ResolutionHeight UInt16,  ResolutionDepth UInt8,  FlashMajor UInt8,
    FlashMinor UInt8,  FlashMinor2 String,  NetMajor UInt8,  NetMinor UInt8, UserAgentMajor UInt16,  UserAgentMinor FixedString(2),
    CookieEnable UInt8, JavascriptEnable UInt8,  IsMobile UInt8,  MobilePhone UInt8,  MobilePhoneModel String,  Params String,
    IPNetworkID UInt32,  TraficSourceID Int8, SearchEngineID UInt16,  SearchPhrase String,  AdvEngineID UInt8,  IsArtifical UInt8,
    WindowClientWidth UInt16,  WindowClientHeight UInt16,  ClientTimeZone Int16,  ClientEventTime DateTime,  SilverlightVersion1 UInt8,
    SilverlightVersion2 UInt8,  SilverlightVersion3 UInt32,  SilverlightVersion4 UInt16,  PageCharset String,  CodeVersion UInt32,
    IsLink UInt8,  IsDownload UInt8,  IsNotBounce UInt8,  FUniqID UInt64,  HID UInt32,  IsOldCounter UInt8, IsEvent UInt8,
    IsParameter UInt8,  DontCountHits UInt8,  WithHash UInt8, HitColor FixedString(1),  UTCEventTime DateTime,  Age UInt8,
    Sex UInt8,  Income UInt8,  Interests UInt16,  Robotness UInt8,  GeneralInterests Array(UInt16), RemoteIP UInt32,
    RemoteIP6 FixedString(16),  WindowName Int32,  OpenerName Int32,  HistoryLength Int16,  BrowserLanguage FixedString(2),
    BrowserCountry FixedString(2),  SocialNetwork String,  SocialAction String,  HTTPError UInt16, SendTiming Int32,
    DNSTiming Int32,  ConnectTiming Int32,  ResponseStartTiming Int32,  ResponseEndTiming Int32,  FetchTiming Int32,
    RedirectTiming Int32, DOMInteractiveTiming Int32,  DOMContentLoadedTiming Int32,  DOMCompleteTiming Int32,
    LoadEventStartTiming Int32,  LoadEventEndTiming Int32, NSToDOMContentLoadedTiming Int32,  FirstPaintTiming Int32,
    RedirectCount Int8, SocialSourceNetworkID UInt8,  SocialSourcePage String,  ParamPrice Int64, ParamOrderID String,
    ParamCurrency FixedString(3),  ParamCurrencyID UInt16, GoalsReached Array(UInt32),  OpenstatServiceName String,
    OpenstatCampaignID String,  OpenstatAdID String,  OpenstatSourceID String,  UTMSource String, UTMMedium String,
    UTMCampaign String,  UTMContent String,  UTMTerm String, FromTag String,  HasGCLID UInt8,  RefererHash UInt64,
    URLHash UInt64,  CLID UInt32,  YCLID UInt64,  ShareService String,  ShareURL String,  ShareTitle String,
    ParsedParams Nested(Key1 String,  Key2 String, Key3 String, Key4 String, Key5 String,  ValueDouble Float64),
    IslandID FixedString(16),  RequestNum UInt32,  RequestTry UInt8) ENGINE = MergeTree() PARTITION BY toYYYYMM(EventDate)
    ORDER BY (CounterID, EventDate, intHash32(UserID)) SAMPLE BY intHash32(UserID) SETTINGS index_granularity = 8192, storage_policy='s3_cache'"
clickhouse-client --query "CREATE TABLE test.hits (WatchID UInt64,  JavaEnable UInt8,  Title String,  GoodEvent Int16,
    EventTime DateTime,  EventDate Date,  CounterID UInt32,  ClientIP UInt32,  ClientIP6 FixedString(16),  RegionID UInt32,
    UserID UInt64,  CounterClass Int8,  OS UInt8,  UserAgent UInt8,  URL String,  Referer String,  URLDomain String,
    RefererDomain String,  Refresh UInt8,  IsRobot UInt8,  RefererCategories Array(UInt16),  URLCategories Array(UInt16),
    URLRegions Array(UInt32),  RefererRegions Array(UInt32),  ResolutionWidth UInt16,  ResolutionHeight UInt16,  ResolutionDepth UInt8,
    FlashMajor UInt8, FlashMinor UInt8,  FlashMinor2 String,  NetMajor UInt8,  NetMinor UInt8, UserAgentMajor UInt16,
    UserAgentMinor FixedString(2),  CookieEnable UInt8, JavascriptEnable UInt8,  IsMobile UInt8,  MobilePhone UInt8,
    MobilePhoneModel String,  Params String,  IPNetworkID UInt32,  TraficSourceID Int8, SearchEngineID UInt16,
    SearchPhrase String,  AdvEngineID UInt8,  IsArtifical UInt8,  WindowClientWidth UInt16,  WindowClientHeight UInt16,
    ClientTimeZone Int16,  ClientEventTime DateTime,  SilverlightVersion1 UInt8, SilverlightVersion2 UInt8,  SilverlightVersion3 UInt32,
    SilverlightVersion4 UInt16,  PageCharset String,  CodeVersion UInt32,  IsLink UInt8,  IsDownload UInt8,  IsNotBounce UInt8,
    FUniqID UInt64,  HID UInt32,  IsOldCounter UInt8, IsEvent UInt8,  IsParameter UInt8,  DontCountHits UInt8,  WithHash UInt8,
    HitColor FixedString(1),  UTCEventTime DateTime,  Age UInt8,  Sex UInt8,  Income UInt8,  Interests UInt16,  Robotness UInt8,
    GeneralInterests Array(UInt16), RemoteIP UInt32,  RemoteIP6 FixedString(16),  WindowName Int32,  OpenerName Int32,
    HistoryLength Int16,  BrowserLanguage FixedString(2),  BrowserCountry FixedString(2),  SocialNetwork String,  SocialAction String,
    HTTPError UInt16, SendTiming Int32,  DNSTiming Int32,  ConnectTiming Int32,  ResponseStartTiming Int32,  ResponseEndTiming Int32,
    FetchTiming Int32,  RedirectTiming Int32, DOMInteractiveTiming Int32,  DOMContentLoadedTiming Int32,  DOMCompleteTiming Int32,
    LoadEventStartTiming Int32,  LoadEventEndTiming Int32, NSToDOMContentLoadedTiming Int32,  FirstPaintTiming Int32,
    RedirectCount Int8, SocialSourceNetworkID UInt8,  SocialSourcePage String,  ParamPrice Int64, ParamOrderID String,
    ParamCurrency FixedString(3),  ParamCurrencyID UInt16, GoalsReached Array(UInt32),  OpenstatServiceName String,
    OpenstatCampaignID String,  OpenstatAdID String,  OpenstatSourceID String,  UTMSource String, UTMMedium String,
    UTMCampaign String,  UTMContent String,  UTMTerm String, FromTag String,  HasGCLID UInt8,  RefererHash UInt64,
    URLHash UInt64,  CLID UInt32,  YCLID UInt64,  ShareService String,  ShareURL String,  ShareTitle String,
    ParsedParams Nested(Key1 String,  Key2 String, Key3 String, Key4 String, Key5 String,  ValueDouble Float64),
    IslandID FixedString(16),  RequestNum UInt32,  RequestTry UInt8) ENGINE = MergeTree() PARTITION BY toYYYYMM(EventDate)
    ORDER BY (CounterID, EventDate, intHash32(UserID)) SAMPLE BY intHash32(UserID) SETTINGS index_granularity = 8192, storage_policy='s3_cache'"
clickhouse-client --query "CREATE TABLE test.visits (CounterID UInt32,  StartDate Date,  Sign Int8,  IsNew UInt8,
    VisitID UInt64,  UserID UInt64,  StartTime DateTime,  Duration UInt32,  UTCStartTime DateTime,  PageViews Int32,
    Hits Int32,  IsBounce UInt8,  Referer String,  StartURL String,  RefererDomain String,  StartURLDomain String,
    EndURL String,  LinkURL String,  IsDownload UInt8,  TraficSourceID Int8,  SearchEngineID UInt16,  SearchPhrase String,
    AdvEngineID UInt8,  PlaceID Int32,  RefererCategories Array(UInt16),  URLCategories Array(UInt16),  URLRegions Array(UInt32),
    RefererRegions Array(UInt32),  IsYandex UInt8,  GoalReachesDepth Int32,  GoalReachesURL Int32,  GoalReachesAny Int32,
    SocialSourceNetworkID UInt8,  SocialSourcePage String,  MobilePhoneModel String,  ClientEventTime DateTime,  RegionID UInt32,
    ClientIP UInt32,  ClientIP6 FixedString(16),  RemoteIP UInt32,  RemoteIP6 FixedString(16),  IPNetworkID UInt32,
    SilverlightVersion3 UInt32,  CodeVersion UInt32,  ResolutionWidth UInt16,  ResolutionHeight UInt16,  UserAgentMajor UInt16,
    UserAgentMinor UInt16,  WindowClientWidth UInt16,  WindowClientHeight UInt16,  SilverlightVersion2 UInt8,  SilverlightVersion4 UInt16,
    FlashVersion3 UInt16,  FlashVersion4 UInt16,  ClientTimeZone Int16,  OS UInt8,  UserAgent UInt8,  ResolutionDepth UInt8,
    FlashMajor UInt8,  FlashMinor UInt8,  NetMajor UInt8,  NetMinor UInt8,  MobilePhone UInt8,  SilverlightVersion1 UInt8,
    Age UInt8,  Sex UInt8,  Income UInt8,  JavaEnable UInt8,  CookieEnable UInt8,  JavascriptEnable UInt8,  IsMobile UInt8,
    BrowserLanguage UInt16,  BrowserCountry UInt16,  Interests UInt16,  Robotness UInt8,  GeneralInterests Array(UInt16),
    Params Array(String),  Goals Nested(ID UInt32, Serial UInt32, EventTime DateTime,  Price Int64,  OrderID String, CurrencyID UInt32),
    WatchIDs Array(UInt64),  ParamSumPrice Int64,  ParamCurrency FixedString(3),  ParamCurrencyID UInt16,  ClickLogID UInt64,
    ClickEventID Int32,  ClickGoodEvent Int32,  ClickEventTime DateTime,  ClickPriorityID Int32,  ClickPhraseID Int32,  ClickPageID Int32,
    ClickPlaceID Int32,  ClickTypeID Int32,  ClickResourceID Int32,  ClickCost UInt32,  ClickClientIP UInt32,  ClickDomainID UInt32,
    ClickURL String,  ClickAttempt UInt8,  ClickOrderID UInt32,  ClickBannerID UInt32,  ClickMarketCategoryID UInt32,  ClickMarketPP UInt32,
    ClickMarketCategoryName String,  ClickMarketPPName String,  ClickAWAPSCampaignName String,  ClickPageName String,  ClickTargetType UInt16,
    ClickTargetPhraseID UInt64,  ClickContextType UInt8,  ClickSelectType Int8,  ClickOptions String,  ClickGroupBannerID Int32,
    OpenstatServiceName String,  OpenstatCampaignID String,  OpenstatAdID String,  OpenstatSourceID String,  UTMSource String,
    UTMMedium String,  UTMCampaign String,  UTMContent String,  UTMTerm String,  FromTag String,  HasGCLID UInt8,  FirstVisit DateTime,
    PredLastVisit Date,  LastVisit Date,  TotalVisits UInt32,  TraficSource    Nested(ID Int8,  SearchEngineID UInt16, AdvEngineID UInt8,
    PlaceID UInt16, SocialSourceNetworkID UInt8, Domain String, SearchPhrase String, SocialSourcePage String),  Attendance FixedString(16),
    CLID UInt32,  YCLID UInt64,  NormalizedRefererHash UInt64,  SearchPhraseHash UInt64,  RefererDomainHash UInt64,  NormalizedStartURLHash UInt64,
    StartURLDomainHash UInt64,  NormalizedEndURLHash UInt64,  TopLevelDomain UInt64,  URLScheme UInt64,  OpenstatServiceNameHash UInt64,
    OpenstatCampaignIDHash UInt64,  OpenstatAdIDHash UInt64,  OpenstatSourceIDHash UInt64,  UTMSourceHash UInt64,  UTMMediumHash UInt64,
    UTMCampaignHash UInt64,  UTMContentHash UInt64,  UTMTermHash UInt64,  FromHash UInt64,  WebVisorEnabled UInt8,  WebVisorActivity UInt32,
    ParsedParams    Nested(Key1 String,  Key2 String,  Key3 String,  Key4 String, Key5 String, ValueDouble    Float64),
    Market Nested(Type UInt8, GoalID UInt32, OrderID String,  OrderPrice Int64,  PP UInt32,  DirectPlaceID UInt32,  DirectOrderID  UInt32,
    DirectBannerID UInt32,  GoodID String, GoodName String, GoodQuantity Int32,  GoodPrice Int64),  IslandID FixedString(16))
    ENGINE = CollapsingMergeTree(Sign) PARTITION BY toYYYYMM(StartDate) ORDER BY (CounterID, StartDate, intHash32(UserID), VisitID)
    SAMPLE BY intHash32(UserID) SETTINGS index_granularity = 8192, storage_policy='s3_cache'"

clickhouse-client --query "INSERT INTO test.hits_s3 SELECT * FROM datasets.hits_v1 SETTINGS enable_filesystem_cache_on_write_operations=0"
clickhouse-client --query "INSERT INTO test.hits SELECT * FROM datasets.hits_v1 SETTINGS enable_filesystem_cache_on_write_operations=0"
clickhouse-client --query "INSERT INTO test.visits SELECT * FROM datasets.visits_v1 SETTINGS enable_filesystem_cache_on_write_operations=0"

clickhouse-client --query "DROP TABLE datasets.visits_v1 SYNC"
clickhouse-client --query "DROP TABLE datasets.hits_v1 SYNC"

clickhouse-client --query "SHOW TABLES FROM test"

clickhouse-client --query "SYSTEM STOP THREAD FUZZER"

stop

# Let's enable S3 storage by default
export USE_S3_STORAGE_FOR_MERGE_TREE=1
export ZOOKEEPER_FAULT_INJECTION=1
configure

# But we still need default disk because some tables loaded only into it
sudo cat /etc/clickhouse-server/config.d/s3_storage_policy_by_default.xml \
  | sed "s|<main><disk>s3</disk></main>|<main><disk>s3</disk></main><default><disk>default</disk></default>|" \
  > /etc/clickhouse-server/config.d/s3_storage_policy_by_default.xml.tmp
mv /etc/clickhouse-server/config.d/s3_storage_policy_by_default.xml.tmp /etc/clickhouse-server/config.d/s3_storage_policy_by_default.xml
sudo chown clickhouse /etc/clickhouse-server/config.d/s3_storage_policy_by_default.xml
sudo chgrp clickhouse /etc/clickhouse-server/config.d/s3_storage_policy_by_default.xml

start

stress --hung-check --drop-databases --output-folder test_output --skip-func-tests "$SKIP_TESTS_OPTION" --global-time-limit 1200 \
    && echo -e "Test script exit code$OK" >> /test_output/test_results.tsv \
    || echo -e "Test script failed$FAIL script exit code: $?" >> /test_output/test_results.tsv

# NOTE Hung check is implemented in docker/tests/stress/stress
rg -Fa "No queries hung" /test_output/test_results.tsv | grep -Fa "OK" \
  || echo -e "Hung check failed, possible deadlock found (see hung_check.log)$FAIL$(head_escaped /test_output/hung_check.log)" >> /test_output/test_results.tsv

stop
mv /var/log/clickhouse-server/clickhouse-server.log /var/log/clickhouse-server/clickhouse-server.stress.log

# NOTE Disable thread fuzzer before server start with data after stress test.
# In debug build it can take a lot of time.
unset "${!THREAD_@}"

start

clickhouse-client --query "SELECT 'Server successfully started', 'OK', NULL, ''" >> /test_output/test_results.tsv \
    || (rg --text "<Error>.*Application" /var/log/clickhouse-server/clickhouse-server.log > /test_output/application_errors.txt \
    && echo -e "Server failed to start (see application_errors.txt and clickhouse-server.clean.log)$FAIL$(trim_server_logs application_errors.txt)" \
    >> /test_output/test_results.tsv)

# Remove file application_errors.txt if it's empty
[ -s /test_output/application_errors.txt ] || rm /test_output/application_errors.txt

stop

[ -f /var/log/clickhouse-server/clickhouse-server.log ] || echo -e "Server log does not exist\tFAIL"
[ -f /var/log/clickhouse-server/stderr.log ] || echo -e "Stderr log does not exist\tFAIL"

mv /var/log/clickhouse-server/clickhouse-server.log /var/log/clickhouse-server/clickhouse-server.final.log

# Grep logs for sanitizer asserts, crashes and other critical errors

# Sanitizer asserts
rg -Fa "==================" /var/log/clickhouse-server/stderr.log | rg -v "in query:" >> /test_output/tmp
rg -Fa "WARNING" /var/log/clickhouse-server/stderr.log >> /test_output/tmp
rg -Fav -e "ASan doesn't fully support makecontext/swapcontext functions" -e "DB::Exception" /test_output/tmp > /dev/null \
    && echo -e "Sanitizer assert (in stderr.log)$FAIL$(head_escaped /test_output/tmp)" >> /test_output/test_results.tsv \
    || echo -e "No sanitizer asserts$OK" >> /test_output/test_results.tsv
rm -f /test_output/tmp

# OOM
rg -Fa " <Fatal> Application: Child process was terminated by signal 9" /var/log/clickhouse-server/clickhouse-server*.log > /dev/null \
    && echo -e "Signal 9 in clickhouse-server.log$FAIL" >> /test_output/test_results.tsv \
    || echo -e "No OOM messages in clickhouse-server.log$OK" >> /test_output/test_results.tsv

# Logical errors
rg -Fa "Code: 49. DB::Exception: " /var/log/clickhouse-server/clickhouse-server*.log > /test_output/logical_errors.txt \
    && echo -e "Logical error thrown (see clickhouse-server.log or logical_errors.txt)$FAIL$(head_escaped /test_output/logical_errors.txt)" >> /test_output/test_results.tsv \
    || echo -e "No logical errors$OK" >> /test_output/test_results.tsv

# Remove file logical_errors.txt if it's empty
[ -s /test_output/logical_errors.txt ] || rm /test_output/logical_errors.txt

# No such key errors
rg --text "Code: 499.*The specified key does not exist" /var/log/clickhouse-server/clickhouse-server*.log > /test_output/no_such_key_errors.txt \
    && echo -e "S3_ERROR No such key thrown (see clickhouse-server.log or no_such_key_errors.txt)$FAIL$(trim_server_logs no_such_key_errors.txt)" >> /test_output/test_results.tsv \
    || echo -e "No lost s3 keys$OK" >> /test_output/test_results.tsv

# Remove file no_such_key_errors.txt if it's empty
[ -s /test_output/no_such_key_errors.txt ] || rm /test_output/no_such_key_errors.txt

# Crash
rg -Fa "########################################" /var/log/clickhouse-server/clickhouse-server*.log > /dev/null \
    && echo -e "Killed by signal (in clickhouse-server.log)$FAIL" >> /test_output/test_results.tsv \
    || echo -e "Not crashed$OK" >> /test_output/test_results.tsv

# It also checks for crash without stacktrace (printed by watchdog)
rg -Fa " <Fatal> " /var/log/clickhouse-server/clickhouse-server*.log > /test_output/fatal_messages.txt \
    && echo -e "Fatal message in clickhouse-server.log (see fatal_messages.txt)$FAIL$(trim_server_logs fatal_messages.txt)" >> /test_output/test_results.tsv \
    || echo -e "No fatal messages in clickhouse-server.log$OK" >> /test_output/test_results.tsv

# Remove file fatal_messages.txt if it's empty
[ -s /test_output/fatal_messages.txt ] || rm /test_output/fatal_messages.txt

rg -Fa "########################################" /test_output/* > /dev/null \
    && echo -e "Killed by signal (output files)$FAIL" >> /test_output/test_results.tsv

function get_gdb_log_context()
{
    rg -A50 -Fa " received signal " /test_output/gdb.log | head_escaped
}

rg -Fa " received signal " /test_output/gdb.log > /dev/null \
    && echo -e "Found signal in gdb.log$FAIL$(get_gdb_log_context)" >> /test_output/test_results.tsv

for table in query_log trace_log
do
    clickhouse-local --path /var/lib/clickhouse/ --only-system-tables -q "select * from system.$table format TSVWithNamesAndTypes" | zstd --threads=0 > /test_output/$table.tsv.zst ||:
done

<<<<<<< HEAD
tar -chf /test_output/coordination.tar /var/lib/clickhouse/coordination ||:
=======
    echo $previous_release_tag | download_release_packages && echo -e "Download script exit code$OK" >> /test_output/test_results.tsv \
        || echo -e "Download script failed$FAIL" >> /test_output/test_results.tsv

    mv /var/log/clickhouse-server/clickhouse-server.log /var/log/clickhouse-server/clickhouse-server.clean.log
    for table in query_log trace_log
    do
        clickhouse-local --path /var/lib/clickhouse/ --only-system-tables -q "select * from system.$table format TSVWithNamesAndTypes" | zstd --threads=0 > /test_output/$table.tsv.zst ||:
    done

    tar -chf /test_output/coordination.tar /var/lib/clickhouse/coordination ||:

    # Check if we cloned previous release repository successfully
    if ! [ "$(ls -A previous_release_repository/tests/queries)" ]
    then
        echo -e "Backward compatibility check: Failed to clone previous release tests$FAIL" >> /test_output/test_results.tsv
    elif ! [ "$(ls -A previous_release_package_folder/clickhouse-common-static_*.deb && ls -A previous_release_package_folder/clickhouse-server_*.deb)" ]
    then
        echo -e "Backward compatibility check: Failed to download previous release packages$FAIL" >> /test_output/test_results.tsv
    else
        echo -e "Successfully cloned previous release tests$OK" >> /test_output/test_results.tsv
        echo -e "Successfully downloaded previous release packages$OK" >> /test_output/test_results.tsv

        # Uninstall current packages
        dpkg --remove clickhouse-client
        dpkg --remove clickhouse-server
        dpkg --remove clickhouse-common-static-dbg
        dpkg --remove clickhouse-common-static

        rm -rf /var/lib/clickhouse/*

        # Make BC check more funny by forcing Ordinary engine for system database
        mkdir /var/lib/clickhouse/metadata
        echo "ATTACH DATABASE system ENGINE=Ordinary" > /var/lib/clickhouse/metadata/system.sql

        # Install previous release packages
        install_packages previous_release_package_folder

        # Start server from previous release
        # Previous version may not be ready for fault injections
        export ZOOKEEPER_FAULT_INJECTION=0
        configure

        # Avoid "Setting s3_check_objects_after_upload is neither a builtin setting..."
        rm -f /etc/clickhouse-server/users.d/enable_blobs_check.xml ||:
        rm -f /etc/clickhouse-server/users.d/marks.xml ||:

        # Remove s3 related configs to avoid "there is no disk type `cache`"
        rm -f /etc/clickhouse-server/config.d/storage_conf.xml ||:
        rm -f /etc/clickhouse-server/config.d/azure_storage_conf.xml ||:

        # Turn on after 22.12
        rm -f /etc/clickhouse-server/config.d/compressed_marks_and_index.xml ||:
        # it uses recently introduced settings which previous versions may not have
        rm -f /etc/clickhouse-server/users.d/insert_keeper_retries.xml ||:

        start

        clickhouse-client --query="SELECT 'Server version: ', version()"

        # Install new package before running stress test because we should use new
        # clickhouse-client and new clickhouse-test.
        #
        # But we should leave old binary in /usr/bin/ and debug symbols in
        # /usr/lib/debug/usr/bin (if any) for gdb and internal DWARF parser, so it
        # will print sane stacktraces and also to avoid possible crashes.
        #
        # FIXME: those files can be extracted directly from debian package, but
        # actually better solution will be to use different PATH instead of playing
        # games with files from packages.
        mv /usr/bin/clickhouse previous_release_package_folder/
        mv /usr/lib/debug/usr/bin/clickhouse.debug previous_release_package_folder/
        install_packages package_folder
        mv /usr/bin/clickhouse package_folder/
        mv /usr/lib/debug/usr/bin/clickhouse.debug package_folder/
        mv previous_release_package_folder/clickhouse /usr/bin/
        mv previous_release_package_folder/clickhouse.debug /usr/lib/debug/usr/bin/clickhouse.debug

        mkdir tmp_stress_output

        ./stress --test-cmd="/usr/bin/clickhouse-test --queries=\"previous_release_repository/tests/queries\""  \
            --backward-compatibility-check --output-folder tmp_stress_output --global-time-limit=1200 \
            && echo -e "Backward compatibility check: Test script exit code$OK" >> /test_output/test_results.tsv \
            || echo -e "Backward compatibility check: Test script failed$FAIL" >> /test_output/test_results.tsv
        rm -rf tmp_stress_output

        # We experienced deadlocks in this command in very rare cases. Let's debug it:
        timeout 10m clickhouse-client --query="SELECT 'Tables count:', count() FROM system.tables" ||
        (
            echo "thread apply all backtrace (on select tables count)" >> /test_output/gdb.log
            timeout 30m gdb -batch -ex 'thread apply all backtrace' -p "$(cat /var/run/clickhouse-server/clickhouse-server.pid)" | ts '%Y-%m-%d %H:%M:%S' >> /test_output/gdb.log
            clickhouse stop --force
        )

        # Use bigger timeout for previous version
        stop 300
        mv /var/log/clickhouse-server/clickhouse-server.log /var/log/clickhouse-server/clickhouse-server.backward.stress.log

        # Start new server
        mv package_folder/clickhouse /usr/bin/
        mv package_folder/clickhouse.debug /usr/lib/debug/usr/bin/clickhouse.debug
        # Disable fault injections on start (we don't test them here, and it can lead to tons of requests in case of huge number of tables).
        export ZOOKEEPER_FAULT_INJECTION=0
        configure
        start 500
        clickhouse-client --query "SELECT 'Backward compatibility check: Server successfully started', 'OK', NULL, ''" >> /test_output/test_results.tsv \
            || (rg --text "<Error>.*Application" /var/log/clickhouse-server/clickhouse-server.log >> /test_output/bc_check_application_errors.txt \
            && echo -e "Backward compatibility check: Server failed to start$FAIL$(trim_server_logs bc_check_application_errors.txt)" >> /test_output/test_results.tsv)

        clickhouse-client --query="SELECT 'Server version: ', version()"

        # Let the server run for a while before checking log.
        sleep 60

        stop
        mv /var/log/clickhouse-server/clickhouse-server.log /var/log/clickhouse-server/clickhouse-server.backward.dirty.log

        # Error messages (we should ignore some errors)
        # FIXME https://github.com/ClickHouse/ClickHouse/issues/38643 ("Unknown index: idx.")
        # FIXME https://github.com/ClickHouse/ClickHouse/issues/39174 ("Cannot parse string 'Hello' as UInt64")
        # FIXME Not sure if it's expected, but some tests from BC check may not be finished yet when we restarting server.
        #       Let's just ignore all errors from queries ("} <Error> TCPHandler: Code:", "} <Error> executeQuery: Code:")
        # FIXME https://github.com/ClickHouse/ClickHouse/issues/39197 ("Missing columns: 'v3' while processing query: 'v3, k, v1, v2, p'")
        # FIXME https://github.com/ClickHouse/ClickHouse/issues/39174 - bad mutation does not indicate backward incompatibility
        echo "Check for Error messages in server log:"
        rg -Fav -e "Code: 236. DB::Exception: Cancelled merging parts" \
                   -e "Code: 236. DB::Exception: Cancelled mutating parts" \
                   -e "REPLICA_IS_ALREADY_ACTIVE" \
                   -e "REPLICA_ALREADY_EXISTS" \
                   -e "ALL_REPLICAS_LOST" \
                   -e "DDLWorker: Cannot parse DDL task query" \
                   -e "RaftInstance: failed to accept a rpc connection due to error 125" \
                   -e "UNKNOWN_DATABASE" \
                   -e "NETWORK_ERROR" \
                   -e "UNKNOWN_TABLE" \
                   -e "ZooKeeperClient" \
                   -e "KEEPER_EXCEPTION" \
                   -e "DirectoryMonitor" \
                   -e "TABLE_IS_READ_ONLY" \
                   -e "Code: 1000, e.code() = 111, Connection refused" \
                   -e "UNFINISHED" \
                   -e "NETLINK_ERROR" \
                   -e "Renaming unexpected part" \
                   -e "PART_IS_TEMPORARILY_LOCKED" \
                   -e "and a merge is impossible: we didn't find" \
                   -e "found in queue and some source parts for it was lost" \
                   -e "is lost forever." \
                   -e "Unknown index: idx." \
                   -e "Cannot parse string 'Hello' as UInt64" \
                   -e "} <Error> TCPHandler: Code:" \
                   -e "} <Error> executeQuery: Code:" \
                   -e "Missing columns: 'v3' while processing query: 'v3, k, v1, v2, p'" \
                   -e "[Queue = DB::MergeMutateRuntimeQueue]: Code: 235. DB::Exception: Part" \
                   -e "The set of parts restored in place of" \
                   -e "(ReplicatedMergeTreeAttachThread): Initialization failed. Error" \
                   -e "Code: 269. DB::Exception: Destination table is myself" \
                   -e "Coordination::Exception: Connection loss" \
                   -e "MutateFromLogEntryTask" \
                   -e "No connection to ZooKeeper, cannot get shared table ID" \
                   -e "Session expired" \
                   -e "TOO_MANY_PARTS" \
                   -e "Container already exists" \
            /var/log/clickhouse-server/clickhouse-server.backward.dirty.log | rg -Fa "<Error>" > /test_output/bc_check_error_messages.txt \
            && echo -e "Backward compatibility check: Error message in clickhouse-server.log (see bc_check_error_messages.txt)$FAIL$(trim_server_logs bc_check_error_messages.txt)" \
                >> /test_output/test_results.tsv \
            || echo -e "Backward compatibility check: No Error messages in clickhouse-server.log$OK" >> /test_output/test_results.tsv

        # Remove file bc_check_error_messages.txt if it's empty
        [ -s /test_output/bc_check_error_messages.txt ] || rm /test_output/bc_check_error_messages.txt

        # Sanitizer asserts
        rg -Fa "==================" /var/log/clickhouse-server/stderr.log >> /test_output/tmp
        rg -Fa "WARNING" /var/log/clickhouse-server/stderr.log >> /test_output/tmp
        rg -Fav -e "ASan doesn't fully support makecontext/swapcontext functions" -e "DB::Exception" /test_output/tmp > /dev/null \
            && echo -e "Backward compatibility check: Sanitizer assert (in stderr.log)$FAIL$(head_escaped /test_output/tmp)" >> /test_output/test_results.tsv \
            || echo -e "Backward compatibility check: No sanitizer asserts$OK" >> /test_output/test_results.tsv
        rm -f /test_output/tmp

        # OOM
        rg -Fa " <Fatal> Application: Child process was terminated by signal 9" /var/log/clickhouse-server/clickhouse-server.backward.*.log > /dev/null \
            && echo -e "Backward compatibility check: Signal 9 in clickhouse-server.log$FAIL" >> /test_output/test_results.tsv \
            || echo -e "Backward compatibility check: No OOM messages in clickhouse-server.log$OK" >> /test_output/test_results.tsv

        # Logical errors
        echo "Check for Logical errors in server log:"
        rg -Fa -A20 "Code: 49. DB::Exception:" /var/log/clickhouse-server/clickhouse-server.backward.*.log > /test_output/bc_check_logical_errors.txt \
            && echo -e "Backward compatibility check: Logical error thrown (see clickhouse-server.log or bc_check_logical_errors.txt)$FAIL$(trim_server_logs bc_check_logical_errors.txt)" \
                >> /test_output/test_results.tsv \
            || echo -e "Backward compatibility check: No logical errors$OK" >> /test_output/test_results.tsv

        # Remove file bc_check_logical_errors.txt if it's empty
        [ -s /test_output/bc_check_logical_errors.txt ] || rm /test_output/bc_check_logical_errors.txt

        # Crash
        rg -Fa "########################################" /var/log/clickhouse-server/clickhouse-server.backward.*.log > /dev/null \
            && echo -e "Backward compatibility check: Killed by signal (in clickhouse-server.log)$FAIL" >> /test_output/test_results.tsv \
            || echo -e "Backward compatibility check: Not crashed$OK" >> /test_output/test_results.tsv

        # It also checks for crash without stacktrace (printed by watchdog)
        echo "Check for Fatal message in server log:"
        rg -Fa " <Fatal> " /var/log/clickhouse-server/clickhouse-server.backward.*.log > /test_output/bc_check_fatal_messages.txt \
            && echo -e "Backward compatibility check: Fatal message in clickhouse-server.log (see bc_check_fatal_messages.txt)$FAIL$(trim_server_logs bc_check_fatal_messages.txt)" \
                >> /test_output/test_results.tsv \
            || echo -e "Backward compatibility check: No fatal messages in clickhouse-server.log$OK" >> /test_output/test_results.tsv

        # Remove file bc_check_fatal_messages.txt if it's empty
        [ -s /test_output/bc_check_fatal_messages.txt ] || rm /test_output/bc_check_fatal_messages.txt

        tar -chf /test_output/coordination.backward.tar /var/lib/clickhouse/coordination ||:
        for table in query_log trace_log
        do
            clickhouse-local --path /var/lib/clickhouse/ --only-system-tables -q "select * from system.$table format TSVWithNamesAndTypes" \
              | zstd --threads=0 > /test_output/$table.backward.tsv.zst ||:
        done
    fi
fi
>>>>>>> fe826833

dmesg -T > /test_output/dmesg.log

# OOM in dmesg -- those are real
grep -q -F -e 'Out of memory: Killed process' -e 'oom_reaper: reaped process' -e 'oom-kill:constraint=CONSTRAINT_NONE' /test_output/dmesg.log \
    && echo -e "OOM in dmesg$FAIL$(head_escaped /test_output/dmesg.log)" >> /test_output/test_results.tsv \
    || echo -e "No OOM in dmesg$OK" >> /test_output/test_results.tsv

mv /var/log/clickhouse-server/stderr.log /test_output/

# Write check result into check_status.tsv
# Try to choose most specific error for the whole check status
clickhouse-local --structure "test String, res String" -q "SELECT 'failure', test FROM table WHERE res != 'OK' order by
(test like '%Sanitizer%') DESC,
(test like '%Killed by signal%') DESC,
(test like '%gdb.log%') DESC,
(test ilike '%possible deadlock%') DESC,
(test like '%start%') DESC,
(test like '%dmesg%') DESC,
(test like '%OOM%') DESC,
(test like '%Signal 9%') DESC,
(test like '%Fatal message%') DESC,
rowNumberInAllBlocks()
LIMIT 1" < /test_output/test_results.tsv > /test_output/check_status.tsv
[ -s /test_output/check_status.tsv ] || echo -e "success\tNo errors found" > /test_output/check_status.tsv

# Core dumps
find . -type f -maxdepth 1 -name 'core.*' | while read core; do
    zstd --threads=0 $core
    mv $core.zst /test_output/
done<|MERGE_RESOLUTION|>--- conflicted
+++ resolved
@@ -489,225 +489,7 @@
     clickhouse-local --path /var/lib/clickhouse/ --only-system-tables -q "select * from system.$table format TSVWithNamesAndTypes" | zstd --threads=0 > /test_output/$table.tsv.zst ||:
 done
 
-<<<<<<< HEAD
 tar -chf /test_output/coordination.tar /var/lib/clickhouse/coordination ||:
-=======
-    echo $previous_release_tag | download_release_packages && echo -e "Download script exit code$OK" >> /test_output/test_results.tsv \
-        || echo -e "Download script failed$FAIL" >> /test_output/test_results.tsv
-
-    mv /var/log/clickhouse-server/clickhouse-server.log /var/log/clickhouse-server/clickhouse-server.clean.log
-    for table in query_log trace_log
-    do
-        clickhouse-local --path /var/lib/clickhouse/ --only-system-tables -q "select * from system.$table format TSVWithNamesAndTypes" | zstd --threads=0 > /test_output/$table.tsv.zst ||:
-    done
-
-    tar -chf /test_output/coordination.tar /var/lib/clickhouse/coordination ||:
-
-    # Check if we cloned previous release repository successfully
-    if ! [ "$(ls -A previous_release_repository/tests/queries)" ]
-    then
-        echo -e "Backward compatibility check: Failed to clone previous release tests$FAIL" >> /test_output/test_results.tsv
-    elif ! [ "$(ls -A previous_release_package_folder/clickhouse-common-static_*.deb && ls -A previous_release_package_folder/clickhouse-server_*.deb)" ]
-    then
-        echo -e "Backward compatibility check: Failed to download previous release packages$FAIL" >> /test_output/test_results.tsv
-    else
-        echo -e "Successfully cloned previous release tests$OK" >> /test_output/test_results.tsv
-        echo -e "Successfully downloaded previous release packages$OK" >> /test_output/test_results.tsv
-
-        # Uninstall current packages
-        dpkg --remove clickhouse-client
-        dpkg --remove clickhouse-server
-        dpkg --remove clickhouse-common-static-dbg
-        dpkg --remove clickhouse-common-static
-
-        rm -rf /var/lib/clickhouse/*
-
-        # Make BC check more funny by forcing Ordinary engine for system database
-        mkdir /var/lib/clickhouse/metadata
-        echo "ATTACH DATABASE system ENGINE=Ordinary" > /var/lib/clickhouse/metadata/system.sql
-
-        # Install previous release packages
-        install_packages previous_release_package_folder
-
-        # Start server from previous release
-        # Previous version may not be ready for fault injections
-        export ZOOKEEPER_FAULT_INJECTION=0
-        configure
-
-        # Avoid "Setting s3_check_objects_after_upload is neither a builtin setting..."
-        rm -f /etc/clickhouse-server/users.d/enable_blobs_check.xml ||:
-        rm -f /etc/clickhouse-server/users.d/marks.xml ||:
-
-        # Remove s3 related configs to avoid "there is no disk type `cache`"
-        rm -f /etc/clickhouse-server/config.d/storage_conf.xml ||:
-        rm -f /etc/clickhouse-server/config.d/azure_storage_conf.xml ||:
-
-        # Turn on after 22.12
-        rm -f /etc/clickhouse-server/config.d/compressed_marks_and_index.xml ||:
-        # it uses recently introduced settings which previous versions may not have
-        rm -f /etc/clickhouse-server/users.d/insert_keeper_retries.xml ||:
-
-        start
-
-        clickhouse-client --query="SELECT 'Server version: ', version()"
-
-        # Install new package before running stress test because we should use new
-        # clickhouse-client and new clickhouse-test.
-        #
-        # But we should leave old binary in /usr/bin/ and debug symbols in
-        # /usr/lib/debug/usr/bin (if any) for gdb and internal DWARF parser, so it
-        # will print sane stacktraces and also to avoid possible crashes.
-        #
-        # FIXME: those files can be extracted directly from debian package, but
-        # actually better solution will be to use different PATH instead of playing
-        # games with files from packages.
-        mv /usr/bin/clickhouse previous_release_package_folder/
-        mv /usr/lib/debug/usr/bin/clickhouse.debug previous_release_package_folder/
-        install_packages package_folder
-        mv /usr/bin/clickhouse package_folder/
-        mv /usr/lib/debug/usr/bin/clickhouse.debug package_folder/
-        mv previous_release_package_folder/clickhouse /usr/bin/
-        mv previous_release_package_folder/clickhouse.debug /usr/lib/debug/usr/bin/clickhouse.debug
-
-        mkdir tmp_stress_output
-
-        ./stress --test-cmd="/usr/bin/clickhouse-test --queries=\"previous_release_repository/tests/queries\""  \
-            --backward-compatibility-check --output-folder tmp_stress_output --global-time-limit=1200 \
-            && echo -e "Backward compatibility check: Test script exit code$OK" >> /test_output/test_results.tsv \
-            || echo -e "Backward compatibility check: Test script failed$FAIL" >> /test_output/test_results.tsv
-        rm -rf tmp_stress_output
-
-        # We experienced deadlocks in this command in very rare cases. Let's debug it:
-        timeout 10m clickhouse-client --query="SELECT 'Tables count:', count() FROM system.tables" ||
-        (
-            echo "thread apply all backtrace (on select tables count)" >> /test_output/gdb.log
-            timeout 30m gdb -batch -ex 'thread apply all backtrace' -p "$(cat /var/run/clickhouse-server/clickhouse-server.pid)" | ts '%Y-%m-%d %H:%M:%S' >> /test_output/gdb.log
-            clickhouse stop --force
-        )
-
-        # Use bigger timeout for previous version
-        stop 300
-        mv /var/log/clickhouse-server/clickhouse-server.log /var/log/clickhouse-server/clickhouse-server.backward.stress.log
-
-        # Start new server
-        mv package_folder/clickhouse /usr/bin/
-        mv package_folder/clickhouse.debug /usr/lib/debug/usr/bin/clickhouse.debug
-        # Disable fault injections on start (we don't test them here, and it can lead to tons of requests in case of huge number of tables).
-        export ZOOKEEPER_FAULT_INJECTION=0
-        configure
-        start 500
-        clickhouse-client --query "SELECT 'Backward compatibility check: Server successfully started', 'OK', NULL, ''" >> /test_output/test_results.tsv \
-            || (rg --text "<Error>.*Application" /var/log/clickhouse-server/clickhouse-server.log >> /test_output/bc_check_application_errors.txt \
-            && echo -e "Backward compatibility check: Server failed to start$FAIL$(trim_server_logs bc_check_application_errors.txt)" >> /test_output/test_results.tsv)
-
-        clickhouse-client --query="SELECT 'Server version: ', version()"
-
-        # Let the server run for a while before checking log.
-        sleep 60
-
-        stop
-        mv /var/log/clickhouse-server/clickhouse-server.log /var/log/clickhouse-server/clickhouse-server.backward.dirty.log
-
-        # Error messages (we should ignore some errors)
-        # FIXME https://github.com/ClickHouse/ClickHouse/issues/38643 ("Unknown index: idx.")
-        # FIXME https://github.com/ClickHouse/ClickHouse/issues/39174 ("Cannot parse string 'Hello' as UInt64")
-        # FIXME Not sure if it's expected, but some tests from BC check may not be finished yet when we restarting server.
-        #       Let's just ignore all errors from queries ("} <Error> TCPHandler: Code:", "} <Error> executeQuery: Code:")
-        # FIXME https://github.com/ClickHouse/ClickHouse/issues/39197 ("Missing columns: 'v3' while processing query: 'v3, k, v1, v2, p'")
-        # FIXME https://github.com/ClickHouse/ClickHouse/issues/39174 - bad mutation does not indicate backward incompatibility
-        echo "Check for Error messages in server log:"
-        rg -Fav -e "Code: 236. DB::Exception: Cancelled merging parts" \
-                   -e "Code: 236. DB::Exception: Cancelled mutating parts" \
-                   -e "REPLICA_IS_ALREADY_ACTIVE" \
-                   -e "REPLICA_ALREADY_EXISTS" \
-                   -e "ALL_REPLICAS_LOST" \
-                   -e "DDLWorker: Cannot parse DDL task query" \
-                   -e "RaftInstance: failed to accept a rpc connection due to error 125" \
-                   -e "UNKNOWN_DATABASE" \
-                   -e "NETWORK_ERROR" \
-                   -e "UNKNOWN_TABLE" \
-                   -e "ZooKeeperClient" \
-                   -e "KEEPER_EXCEPTION" \
-                   -e "DirectoryMonitor" \
-                   -e "TABLE_IS_READ_ONLY" \
-                   -e "Code: 1000, e.code() = 111, Connection refused" \
-                   -e "UNFINISHED" \
-                   -e "NETLINK_ERROR" \
-                   -e "Renaming unexpected part" \
-                   -e "PART_IS_TEMPORARILY_LOCKED" \
-                   -e "and a merge is impossible: we didn't find" \
-                   -e "found in queue and some source parts for it was lost" \
-                   -e "is lost forever." \
-                   -e "Unknown index: idx." \
-                   -e "Cannot parse string 'Hello' as UInt64" \
-                   -e "} <Error> TCPHandler: Code:" \
-                   -e "} <Error> executeQuery: Code:" \
-                   -e "Missing columns: 'v3' while processing query: 'v3, k, v1, v2, p'" \
-                   -e "[Queue = DB::MergeMutateRuntimeQueue]: Code: 235. DB::Exception: Part" \
-                   -e "The set of parts restored in place of" \
-                   -e "(ReplicatedMergeTreeAttachThread): Initialization failed. Error" \
-                   -e "Code: 269. DB::Exception: Destination table is myself" \
-                   -e "Coordination::Exception: Connection loss" \
-                   -e "MutateFromLogEntryTask" \
-                   -e "No connection to ZooKeeper, cannot get shared table ID" \
-                   -e "Session expired" \
-                   -e "TOO_MANY_PARTS" \
-                   -e "Container already exists" \
-            /var/log/clickhouse-server/clickhouse-server.backward.dirty.log | rg -Fa "<Error>" > /test_output/bc_check_error_messages.txt \
-            && echo -e "Backward compatibility check: Error message in clickhouse-server.log (see bc_check_error_messages.txt)$FAIL$(trim_server_logs bc_check_error_messages.txt)" \
-                >> /test_output/test_results.tsv \
-            || echo -e "Backward compatibility check: No Error messages in clickhouse-server.log$OK" >> /test_output/test_results.tsv
-
-        # Remove file bc_check_error_messages.txt if it's empty
-        [ -s /test_output/bc_check_error_messages.txt ] || rm /test_output/bc_check_error_messages.txt
-
-        # Sanitizer asserts
-        rg -Fa "==================" /var/log/clickhouse-server/stderr.log >> /test_output/tmp
-        rg -Fa "WARNING" /var/log/clickhouse-server/stderr.log >> /test_output/tmp
-        rg -Fav -e "ASan doesn't fully support makecontext/swapcontext functions" -e "DB::Exception" /test_output/tmp > /dev/null \
-            && echo -e "Backward compatibility check: Sanitizer assert (in stderr.log)$FAIL$(head_escaped /test_output/tmp)" >> /test_output/test_results.tsv \
-            || echo -e "Backward compatibility check: No sanitizer asserts$OK" >> /test_output/test_results.tsv
-        rm -f /test_output/tmp
-
-        # OOM
-        rg -Fa " <Fatal> Application: Child process was terminated by signal 9" /var/log/clickhouse-server/clickhouse-server.backward.*.log > /dev/null \
-            && echo -e "Backward compatibility check: Signal 9 in clickhouse-server.log$FAIL" >> /test_output/test_results.tsv \
-            || echo -e "Backward compatibility check: No OOM messages in clickhouse-server.log$OK" >> /test_output/test_results.tsv
-
-        # Logical errors
-        echo "Check for Logical errors in server log:"
-        rg -Fa -A20 "Code: 49. DB::Exception:" /var/log/clickhouse-server/clickhouse-server.backward.*.log > /test_output/bc_check_logical_errors.txt \
-            && echo -e "Backward compatibility check: Logical error thrown (see clickhouse-server.log or bc_check_logical_errors.txt)$FAIL$(trim_server_logs bc_check_logical_errors.txt)" \
-                >> /test_output/test_results.tsv \
-            || echo -e "Backward compatibility check: No logical errors$OK" >> /test_output/test_results.tsv
-
-        # Remove file bc_check_logical_errors.txt if it's empty
-        [ -s /test_output/bc_check_logical_errors.txt ] || rm /test_output/bc_check_logical_errors.txt
-
-        # Crash
-        rg -Fa "########################################" /var/log/clickhouse-server/clickhouse-server.backward.*.log > /dev/null \
-            && echo -e "Backward compatibility check: Killed by signal (in clickhouse-server.log)$FAIL" >> /test_output/test_results.tsv \
-            || echo -e "Backward compatibility check: Not crashed$OK" >> /test_output/test_results.tsv
-
-        # It also checks for crash without stacktrace (printed by watchdog)
-        echo "Check for Fatal message in server log:"
-        rg -Fa " <Fatal> " /var/log/clickhouse-server/clickhouse-server.backward.*.log > /test_output/bc_check_fatal_messages.txt \
-            && echo -e "Backward compatibility check: Fatal message in clickhouse-server.log (see bc_check_fatal_messages.txt)$FAIL$(trim_server_logs bc_check_fatal_messages.txt)" \
-                >> /test_output/test_results.tsv \
-            || echo -e "Backward compatibility check: No fatal messages in clickhouse-server.log$OK" >> /test_output/test_results.tsv
-
-        # Remove file bc_check_fatal_messages.txt if it's empty
-        [ -s /test_output/bc_check_fatal_messages.txt ] || rm /test_output/bc_check_fatal_messages.txt
-
-        tar -chf /test_output/coordination.backward.tar /var/lib/clickhouse/coordination ||:
-        for table in query_log trace_log
-        do
-            clickhouse-local --path /var/lib/clickhouse/ --only-system-tables -q "select * from system.$table format TSVWithNamesAndTypes" \
-              | zstd --threads=0 > /test_output/$table.backward.tsv.zst ||:
-        done
-    fi
-fi
->>>>>>> fe826833
 
 dmesg -T > /test_output/dmesg.log
 
