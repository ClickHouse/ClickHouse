<<<<<<< HEAD
# docker build -t clickhouse/stress-test .
FROM clickhouse/stateful-test
=======
# rebuild in #33610
# docker build -t clickhouse/stress-test .
ARG FROM_TAG=latest
FROM clickhouse/stateful-test:$FROM_TAG
>>>>>>> df57f8e3

RUN apt-get update -y \
    && env DEBIAN_FRONTEND=noninteractive \
        apt-get install --yes --no-install-recommends \
            bash \
            tzdata \
            fakeroot \
            debhelper \
            parallel \
            expect \
            python3 \
            python3-lxml \
            python3-termcolor \
            python3-requests \
            curl \
            sudo \
            openssl \
            netcat-openbsd \
            telnet \
            llvm-9 \
            brotli

COPY ./stress /stress
COPY run.sh /

ENV DATASETS="hits visits"
ENV S3_URL="https://clickhouse-datasets.s3.amazonaws.com"
ENV EXPORT_S3_STORAGE_POLICIES=1

CMD ["/bin/bash", "/run.sh"]<|MERGE_RESOLUTION|>--- conflicted
+++ resolved
@@ -1,12 +1,7 @@
-<<<<<<< HEAD
-# docker build -t clickhouse/stress-test .
-FROM clickhouse/stateful-test
-=======
 # rebuild in #33610
 # docker build -t clickhouse/stress-test .
 ARG FROM_TAG=latest
 FROM clickhouse/stateful-test:$FROM_TAG
->>>>>>> df57f8e3
 
 RUN apt-get update -y \
     && env DEBIAN_FRONTEND=noninteractive \
