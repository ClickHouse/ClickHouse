--- conflicted
+++ resolved
@@ -127,17 +127,11 @@
 
 function clone_submodules
 {
-<<<<<<< HEAD
-(
-cd "$FASTTEST_SOURCE"
-
-SUBMODULES_TO_UPDATE=(contrib/antlr4-runtime contrib/boost contrib/zlib-ng contrib/libxml2 contrib/poco contrib/libunwind contrib/ryu contrib/fmtlib contrib/base64 contrib/cctz contrib/libcpuid contrib/double-conversion contrib/libcxx contrib/libcxxabi contrib/libc-headers contrib/lz4 contrib/zstd contrib/fastops contrib/rapidjson contrib/re2 contrib/sparsehash-c11 contrib/croaring contrib/miniselect contrib/xz)
-=======
     (
         cd "$FASTTEST_SOURCE"
->>>>>>> 7b536371
 
         SUBMODULES_TO_UPDATE=(
+            contrib/antlr4-runtime
             contrib/boost
             contrib/zlib-ng
             contrib/libxml2
