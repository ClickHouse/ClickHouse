#!/bin/bash
set -xeu
set -o pipefail
trap "exit" INT TERM
trap 'kill $(jobs -pr) ||:' EXIT

# This script is separated into two stages, cloning and everything else, so
# that we can run the "everything else" stage from the cloned source.
stage=${stage:-}

# Compiler version, normally set by Dockerfile
export LLVM_VERSION=${LLVM_VERSION:-13}

# A variable to pass additional flags to CMake.
# Here we explicitly default it to nothing so that bash doesn't complain about
# it being undefined. Also read it as array so that we can pass an empty list
# of additional variable to cmake properly, and it doesn't generate an extra
# empty parameter.
read -ra FASTTEST_CMAKE_FLAGS <<< "${FASTTEST_CMAKE_FLAGS:-}"

# Run only matching tests.
FASTTEST_FOCUS=${FASTTEST_FOCUS:-""}

FASTTEST_WORKSPACE=$(readlink -f "${FASTTEST_WORKSPACE:-.}")
FASTTEST_SOURCE=$(readlink -f "${FASTTEST_SOURCE:-$FASTTEST_WORKSPACE/ch}")
FASTTEST_BUILD=$(readlink -f "${FASTTEST_BUILD:-${BUILD:-$FASTTEST_WORKSPACE/build}}")
FASTTEST_DATA=$(readlink -f "${FASTTEST_DATA:-$FASTTEST_WORKSPACE/db-fasttest}")
FASTTEST_OUTPUT=$(readlink -f "${FASTTEST_OUTPUT:-$FASTTEST_WORKSPACE}")
PATH="$FASTTEST_BUILD/programs:$FASTTEST_SOURCE/tests:$PATH"

# Export these variables, so that all subsequent invocations of the script
# use them, and not try to guess them anew, which leads to weird effects.
export FASTTEST_WORKSPACE
export FASTTEST_SOURCE
export FASTTEST_BUILD
export FASTTEST_DATA
export FASTTEST_OUT
export PATH

server_pid=none

function stop_server
{
    if ! kill -0 -- "$server_pid"
    then
        echo "ClickHouse server pid '$server_pid' is not running"
        return 0
    fi

    for _ in {1..60}
    do
        if ! pkill -f "clickhouse-server" && ! kill -- "$server_pid" ; then break ; fi
        sleep 1
    done

    if kill -0 -- "$server_pid"
    then
        pstree -apgT
        jobs
        echo "Failed to kill the ClickHouse server pid '$server_pid'"
        return 1
    fi

    server_pid=none
}

function start_server
{
    set -m # Spawn server in its own process groups
    local opts=(
        --config-file "$FASTTEST_DATA/config.xml"
        --
        --path "$FASTTEST_DATA"
        --user_files_path "$FASTTEST_DATA/user_files"
        --top_level_domains_path "$FASTTEST_DATA/top_level_domains"
        --keeper_server.storage_path "$FASTTEST_DATA/coordination"
    )
    clickhouse-server "${opts[@]}" &>> "$FASTTEST_OUTPUT/server.log" &
    server_pid=$!
    set +m

    if [ "$server_pid" == "0" ]
    then
        echo "Failed to start ClickHouse server"
        # Avoid zero PID because `kill` treats it as our process group PID.
        server_pid="none"
        return 1
    fi

    for _ in {1..60}
    do
        if clickhouse-client --query "select 1" || ! kill -0 -- "$server_pid"
        then
            break
        fi
        sleep 1
    done

    if ! clickhouse-client --query "select 1"
    then
        echo "Failed to wait until ClickHouse server starts."
        server_pid="none"
        return 1
    fi

    if ! kill -0 -- "$server_pid"
    then
        echo "Wrong clickhouse server started: PID '$server_pid' we started is not running, but '$(pgrep -f clickhouse-server)' is running"
        server_pid="none"
        return 1
    fi

    echo "ClickHouse server pid '$server_pid' started and responded"
}

function clone_root
{
    git config --global --add safe.directory "$FASTTEST_SOURCE"
    git clone --depth 1 https://github.com/ClickHouse/ClickHouse.git -- "$FASTTEST_SOURCE" 2>&1 | ts '%Y-%m-%d %H:%M:%S' | tee "$FASTTEST_OUTPUT/clone_log.txt"

    (
        cd "$FASTTEST_SOURCE"
        if [ "$PULL_REQUEST_NUMBER" != "0" ]; then
            if git fetch --depth 1 origin "+refs/pull/$PULL_REQUEST_NUMBER/merge"; then
                git checkout FETCH_HEAD
                echo "Checked out pull/$PULL_REQUEST_NUMBER/merge ($(git rev-parse FETCH_HEAD))"
            else
                git fetch --depth 1 origin "+refs/pull/$PULL_REQUEST_NUMBER/head"
                git checkout "$COMMIT_SHA"
                echo "Checked out nominal SHA $COMMIT_SHA for PR $PULL_REQUEST_NUMBER"
            fi
        else
            if [ -v COMMIT_SHA ]; then
                git fetch --depth 1 origin "$COMMIT_SHA"
                git checkout "$COMMIT_SHA"
                echo "Checked out nominal SHA $COMMIT_SHA for master"
            else
                echo  "Using default repository head $(git rev-parse HEAD)"
            fi
        fi
    )
}

function clone_submodules
{
    (
        cd "$FASTTEST_SOURCE"

        SUBMODULES_TO_UPDATE=(
            contrib/sysroot
            contrib/magic_enum
            contrib/abseil-cpp
            contrib/boost
            contrib/zlib-ng
            contrib/libxml2
            contrib/poco
            contrib/libunwind
            contrib/fmtlib
            contrib/base64
            contrib/cctz
            contrib/libcpuid
            contrib/double-conversion
            contrib/libcxx
            contrib/libcxxabi
            contrib/lz4
            contrib/zstd
            contrib/fastops
            contrib/rapidjson
            contrib/re2
            contrib/sparsehash-c11
            contrib/croaring
            contrib/miniselect
            contrib/xz
            contrib/dragonbox
            contrib/fast_float
            contrib/NuRaft
            contrib/jemalloc
            contrib/replxx
<<<<<<< HEAD
            contrib/hiredis
            contrib/redis-plus-plus
=======
            contrib/wyhash
            contrib/eigen
>>>>>>> b71511ea
        )

        git submodule sync
        git submodule update --jobs=16 --depth 1 --init "${SUBMODULES_TO_UPDATE[@]}"
        git submodule foreach git reset --hard
        git submodule foreach git checkout @ -f
        git submodule foreach git clean -xfd
    )
}

function run_cmake
{
    CMAKE_LIBS_CONFIG=(
        "-DENABLE_LIBRARIES=0"
        "-DENABLE_TESTS=0"
        "-DENABLE_UTILS=0"
        "-DENABLE_EMBEDDED_COMPILER=0"
        "-DENABLE_THINLTO=0"
        "-DUSE_UNWIND=1"
        "-DENABLE_NURAFT=1"
        "-DENABLE_JEMALLOC=1"
        "-DENABLE_REPLXX=1"
    )

    # TODO remove this? we don't use ccache anyway. An option would be to download it
    # from S3 simultaneously with cloning.
    export CCACHE_DIR="$FASTTEST_WORKSPACE/ccache"
    export CCACHE_BASEDIR="$FASTTEST_SOURCE"
    export CCACHE_NOHASHDIR=true
    export CCACHE_COMPILERCHECK=content
    export CCACHE_MAXSIZE=15G

    ccache --show-stats ||:
    ccache --zero-stats ||:

    mkdir "$FASTTEST_BUILD" ||:

    (
        cd "$FASTTEST_BUILD"
        cmake "$FASTTEST_SOURCE" -DCMAKE_CXX_COMPILER="clang++-${LLVM_VERSION}" -DCMAKE_C_COMPILER="clang-${LLVM_VERSION}" "${CMAKE_LIBS_CONFIG[@]}" "${FASTTEST_CMAKE_FLAGS[@]}" 2>&1 | ts '%Y-%m-%d %H:%M:%S' | tee "$FASTTEST_OUTPUT/cmake_log.txt"
    )
}

function build
{
    (
        cd "$FASTTEST_BUILD"
        time ninja clickhouse-bundle 2>&1 | ts '%Y-%m-%d %H:%M:%S' | tee "$FASTTEST_OUTPUT/build_log.txt"
        if [ "$COPY_CLICKHOUSE_BINARY_TO_OUTPUT" -eq "1" ]; then
            cp programs/clickhouse "$FASTTEST_OUTPUT/clickhouse"

            strip programs/clickhouse -o "$FASTTEST_OUTPUT/clickhouse-stripped"
            gzip "$FASTTEST_OUTPUT/clickhouse-stripped"
        fi
        ccache --show-stats ||:
    )
}

function configure
{
    clickhouse-client --version
    clickhouse-test --help

    mkdir -p "$FASTTEST_DATA"{,/client-config}
    cp -a "$FASTTEST_SOURCE/programs/server/"{config,users}.xml "$FASTTEST_DATA"
    "$FASTTEST_SOURCE/tests/config/install.sh" "$FASTTEST_DATA" "$FASTTEST_DATA/client-config"
    cp -a "$FASTTEST_SOURCE/programs/server/config.d/log_to_console.xml" "$FASTTEST_DATA/config.d"
    # doesn't support SSL
    rm -f "$FASTTEST_DATA/config.d/secure_ports.xml"
}

function run_tests
{
    clickhouse-server --version
    clickhouse-test --help

    # Kill the server in case we are running locally and not in docker
    stop_server ||:

    start_server

    set +e
    local NPROC
    NPROC=$(nproc)
    NPROC=$((NPROC / 2))
    if [[ $NPROC == 0 ]]; then
      NPROC=1
    fi

    local test_opts=(
        --hung-check
        --fast-tests-only
        --no-random-settings
        --no-long
        --testname
        --shard
        --zookeeper
        --check-zookeeper-session
        --order random
        --print-time
        --jobs "${NPROC}"
    )
    time clickhouse-test "${test_opts[@]}" -- "$FASTTEST_FOCUS" 2>&1 \
        | ts '%Y-%m-%d %H:%M:%S' \
        | tee "$FASTTEST_OUTPUT/test_result.txt"
    set -e
}

case "$stage" in
"")
    ls -la
    ;&
"clone_root")
    clone_root

    # Pass control to the script from cloned sources, unless asked otherwise.
    if ! [ -v FASTTEST_LOCAL_SCRIPT ]
    then
        # 'run' stage is deprecated, used for compatibility with old scripts.
        # Replace with 'clone_submodules' after Nov 1, 2020.
        # cd and CLICKHOUSE_DIR are also a setup for old scripts, remove as well.
        # In modern script we undo it by changing back into workspace dir right
        # away, see below. Remove that as well.
        cd "$FASTTEST_SOURCE"
        CLICKHOUSE_DIR=$(pwd)
        export CLICKHOUSE_DIR
        stage=run "$FASTTEST_SOURCE/docker/test/fasttest/run.sh"
        exit $?
    fi
    ;&
"run")
    # A deprecated stage that is called by old script and equivalent to everything
    # after cloning root, starting with cloning submodules.
    ;&
"clone_submodules")
    # Recover after being called from the old script that changes into source directory.
    # See the compatibility hacks in `clone_root` stage above. Remove at the same time,
    # after Nov 1, 2020.
    cd "$FASTTEST_WORKSPACE"
    clone_submodules 2>&1 | ts '%Y-%m-%d %H:%M:%S' | tee "$FASTTEST_OUTPUT/submodule_log.txt"
    ;&
"run_cmake")
    run_cmake
    ;&
"build")
    build
    ;&
"configure")
    # The `install_log.txt` is also needed for compatibility with old CI task --
    # if there is no log, it will decide that build failed.
    configure 2>&1 | ts '%Y-%m-%d %H:%M:%S' | tee "$FASTTEST_OUTPUT/install_log.txt"
    ;&
"run_tests")
    run_tests
    /process_functional_tests_result.py --in-results-dir "$FASTTEST_OUTPUT/" \
        --out-results-file "$FASTTEST_OUTPUT/test_results.tsv" \
        --out-status-file "$FASTTEST_OUTPUT/check_status.tsv" || echo -e "failure\tCannot parse results" > "$FASTTEST_OUTPUT/check_status.tsv"
    ;;
*)
    echo "Unknown test stage '$stage'"
    exit 1
esac

pstree -apgT
jobs<|MERGE_RESOLUTION|>--- conflicted
+++ resolved
@@ -176,13 +176,10 @@
             contrib/NuRaft
             contrib/jemalloc
             contrib/replxx
-<<<<<<< HEAD
+            contrib/wyhash
+            contrib/eigen
             contrib/hiredis
             contrib/redis-plus-plus
-=======
-            contrib/wyhash
-            contrib/eigen
->>>>>>> b71511ea
         )
 
         git submodule sync
