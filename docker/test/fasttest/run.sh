#!/bin/bash
set -xeu
set -o pipefail
trap "exit" INT TERM
trap 'kill $(jobs -pr) ||:' EXIT

# This script is separated into two stages, cloning and everything else, so
# that we can run the "everything else" stage from the cloned source.
stage=${stage:-}

# Compiler version, normally set by Dockerfile
export LLVM_VERSION=${LLVM_VERSION:-11}

# A variable to pass additional flags to CMake.
# Here we explicitly default it to nothing so that bash doesn't complain about
# it being undefined. Also read it as array so that we can pass an empty list
# of additional variable to cmake properly, and it doesn't generate an extra
# empty parameter.
read -ra FASTTEST_CMAKE_FLAGS <<< "${FASTTEST_CMAKE_FLAGS:-}"

# Run only matching tests.
FASTTEST_FOCUS=${FASTTEST_FOCUS:-""}

FASTTEST_WORKSPACE=$(readlink -f "${FASTTEST_WORKSPACE:-.}")
FASTTEST_SOURCE=$(readlink -f "${FASTTEST_SOURCE:-$FASTTEST_WORKSPACE/ch}")
FASTTEST_BUILD=$(readlink -f "${FASTTEST_BUILD:-${BUILD:-$FASTTEST_WORKSPACE/build}}")
FASTTEST_DATA=$(readlink -f "${FASTTEST_DATA:-$FASTTEST_WORKSPACE/db-fasttest}")
FASTTEST_OUTPUT=$(readlink -f "${FASTTEST_OUTPUT:-$FASTTEST_WORKSPACE}")
PATH="$FASTTEST_BUILD/programs:$FASTTEST_SOURCE/tests:$PATH"

# Export these variables, so that all subsequent invocations of the script
# use them, and not try to guess them anew, which leads to weird effects.
export FASTTEST_WORKSPACE
export FASTTEST_SOURCE
export FASTTEST_BUILD
export FASTTEST_DATA
export FASTTEST_OUT
export PATH

server_pid=none

function stop_server
{
    if ! kill -0 -- "$server_pid"
    then
        echo "ClickHouse server pid '$server_pid' is not running"
        return 0
    fi

    for _ in {1..60}
    do
        if ! pkill -f "clickhouse-server" && ! kill -- "$server_pid" ; then break ; fi
        sleep 1
    done

    if kill -0 -- "$server_pid"
    then
        pstree -apgT
        jobs
        echo "Failed to kill the ClickHouse server pid '$server_pid'"
        return 1
    fi

    server_pid=none
}

function start_server
{
    set -m # Spawn server in its own process groups
    local opts=(
        --config-file "$FASTTEST_DATA/config.xml"
        --
        --path "$FASTTEST_DATA"
        --user_files_path "$FASTTEST_DATA/user_files"
        --top_level_domains_path "$FASTTEST_DATA/top_level_domains"
        --keeper_server.log_storage_path "$FASTTEST_DATA/coordination"
    )
    clickhouse-server "${opts[@]}" &>> "$FASTTEST_OUTPUT/server.log" &
    server_pid=$!
    set +m

    if [ "$server_pid" == "0" ]
    then
        echo "Failed to start ClickHouse server"
        # Avoid zero PID because `kill` treats it as our process group PID.
        server_pid="none"
        return 1
    fi

    for _ in {1..60}
    do
        if clickhouse-client --query "select 1" || ! kill -0 -- "$server_pid"
        then
            break
        fi
        sleep 1
    done

    if ! clickhouse-client --query "select 1"
    then
        echo "Failed to wait until ClickHouse server starts."
        server_pid="none"
        return 1
    fi

    if ! kill -0 -- "$server_pid"
    then
        echo "Wrong clickhouse server started: PID '$server_pid' we started is not running, but '$(pgrep -f clickhouse-server)' is running"
        server_pid="none"
        return 1
    fi

    echo "ClickHouse server pid '$server_pid' started and responded"

    echo "
handle all noprint
handle SIGSEGV stop print
handle SIGBUS stop print
handle SIGABRT stop print
continue
thread apply all backtrace
continue
" > script.gdb

    gdb -batch -command script.gdb -p "$server_pid" &
}

function clone_root
{
    git clone --depth 1 https://github.com/ClickHouse/ClickHouse.git -- "$FASTTEST_SOURCE" 2>&1 | ts '%Y-%m-%d %H:%M:%S' | tee "$FASTTEST_OUTPUT/clone_log.txt"

    (
        cd "$FASTTEST_SOURCE"
        if [ "$PULL_REQUEST_NUMBER" != "0" ]; then
            if git fetch --depth 1 origin "+refs/pull/$PULL_REQUEST_NUMBER/merge"; then
                git checkout FETCH_HEAD
                echo "Checked out pull/$PULL_REQUEST_NUMBER/merge ($(git rev-parse FETCH_HEAD))"
            else
                git fetch --depth 1 origin "+refs/pull/$PULL_REQUEST_NUMBER/head"
                git checkout "$COMMIT_SHA"
                echo "Checked out nominal SHA $COMMIT_SHA for PR $PULL_REQUEST_NUMBER"
            fi
        else
            if [ -v COMMIT_SHA ]; then
                git fetch --depth 1 origin "$COMMIT_SHA"
                git checkout "$COMMIT_SHA"
                echo "Checked out nominal SHA $COMMIT_SHA for master"
            else
                echo  "Using default repository head $(git rev-parse HEAD)"
            fi
        fi
    )
}

function clone_submodules
{
    (
        cd "$FASTTEST_SOURCE"

        SUBMODULES_TO_UPDATE=(
            contrib/abseil-cpp
            contrib/antlr4-runtime
            contrib/boost
            contrib/zlib-ng
            contrib/libxml2
            contrib/poco
            contrib/libunwind
            contrib/fmtlib
            contrib/base64
            contrib/cctz
            contrib/libcpuid
            contrib/double-conversion
            contrib/libcxx
            contrib/libcxxabi
            contrib/libc-headers
            contrib/lz4
            contrib/zstd
            contrib/fastops
            contrib/rapidjson
            contrib/re2
            contrib/sparsehash-c11
            contrib/croaring
            contrib/miniselect
            contrib/xz
            contrib/dragonbox
            contrib/fast_float
            contrib/NuRaft
        )

        git submodule sync
        git submodule update --depth 1 --init --recursive "${SUBMODULES_TO_UPDATE[@]}"
        git submodule foreach git reset --hard
        git submodule foreach git checkout @ -f
        git submodule foreach git clean -xfd
    )
}

function run_cmake
{
    CMAKE_LIBS_CONFIG=(
        "-DENABLE_LIBRARIES=0"
        "-DENABLE_TESTS=0"
        "-DENABLE_UTILS=0"
        "-DENABLE_EMBEDDED_COMPILER=0"
        "-DENABLE_THINLTO=0"
        "-DUSE_UNWIND=1"
        "-DENABLE_NURAFT=1"
    )

    # TODO remove this? we don't use ccache anyway. An option would be to download it
    # from S3 simultaneously with cloning.
    export CCACHE_DIR="$FASTTEST_WORKSPACE/ccache"
    export CCACHE_BASEDIR="$FASTTEST_SOURCE"
    export CCACHE_NOHASHDIR=true
    export CCACHE_COMPILERCHECK=content
    export CCACHE_MAXSIZE=15G

    ccache --show-stats ||:
    ccache --zero-stats ||:

    mkdir "$FASTTEST_BUILD" ||:

    (
        cd "$FASTTEST_BUILD"
        cmake "$FASTTEST_SOURCE" -DCMAKE_CXX_COMPILER="clang++-${LLVM_VERSION}" -DCMAKE_C_COMPILER="clang-${LLVM_VERSION}" "${CMAKE_LIBS_CONFIG[@]}" "${FASTTEST_CMAKE_FLAGS[@]}" 2>&1 | ts '%Y-%m-%d %H:%M:%S' | tee "$FASTTEST_OUTPUT/cmake_log.txt"
    )
}

function build
{
    (
        cd "$FASTTEST_BUILD"
        time ninja clickhouse-bundle 2>&1 | ts '%Y-%m-%d %H:%M:%S' | tee "$FASTTEST_OUTPUT/build_log.txt"
        if [ "$COPY_CLICKHOUSE_BINARY_TO_OUTPUT" -eq "1" ]; then
            cp programs/clickhouse "$FASTTEST_OUTPUT/clickhouse"
        fi
        ccache --show-stats ||:
    )
}

function configure
{
    clickhouse-client --version
    clickhouse-test --help

    mkdir -p "$FASTTEST_DATA"{,/client-config}
    cp -a "$FASTTEST_SOURCE/programs/server/"{config,users}.xml "$FASTTEST_DATA"
    "$FASTTEST_SOURCE/tests/config/install.sh" "$FASTTEST_DATA" "$FASTTEST_DATA/client-config"
    cp -a "$FASTTEST_SOURCE/programs/server/config.d/log_to_console.xml" "$FASTTEST_DATA/config.d"
    # doesn't support SSL
    rm -f "$FASTTEST_DATA/config.d/secure_ports.xml"
}

function run_tests
{
    clickhouse-server --version
    clickhouse-test --help

    # Kill the server in case we are running locally and not in docker
    stop_server ||:

    start_server

    TESTS_TO_SKIP=(
        00105_shard_collations
        00109_shard_totals_after_having
        00110_external_sort
        00302_http_compression
        00417_kill_query
        00436_convert_charset
        00490_special_line_separators_and_characters_outside_of_bmp
        00652_replicated_mutations_zookeeper
        00682_empty_parts_merge
        00701_rollup
        00834_cancel_http_readonly_queries_on_client_close
        00911_tautological_compare

        # Hyperscan
        00926_multimatch
        00929_multi_match_edit_distance
        01681_hyperscan_debug_assertion

        01176_mysql_client_interactive          # requires mysql client
        01031_mutations_interpreter_and_context
        01053_ssd_dictionary # this test mistakenly requires acces to /var/lib/clickhouse -- can't run this locally, disabled
        01083_expressions_in_engine_arguments
        01092_memory_profiler
        01098_msgpack_format
        01098_temporary_and_external_tables
        01103_check_cpu_instructions_at_startup # avoid dependency on qemu -- invonvenient when running locally
        01193_metadata_loading
        01238_http_memory_tracking              # max_memory_usage_for_user can interfere another queries running concurrently
        01251_dict_is_in_infinite_loop
        01259_dictionary_custom_settings_ddl
        01268_dictionary_direct_layout
        01280_ssd_complex_key_dictionary
        01281_group_by_limit_memory_tracking    # max_memory_usage_for_user can interfere another queries running concurrently
        01318_encrypt                           # Depends on OpenSSL
        01318_decrypt                           # Depends on OpenSSL
        01663_aes_msan                          # Depends on OpenSSL
        01667_aes_args_check                    # Depends on OpenSSL
        01776_decrypt_aead_size_check           # Depends on OpenSSL
        01811_filter_by_null                    # Depends on OpenSSL
        01281_unsucceeded_insert_select_queries_counter
        01292_create_user
        01294_lazy_database_concurrent
        01305_replica_create_drop_zookeeper
        01354_order_by_tuple_collate_const
        01355_ilike
        01411_bayesian_ab_testing
        01798_uniq_theta_sketch
        01799_long_uniq_theta_sketch
        collate
        collation
        _orc_
        arrow
        avro
        base64
        brotli
        capnproto
        client
        ddl_dictionaries
        h3
        hashing
        hdfs
        java_hash
        json
        limit_memory
        live_view
        memory_leak
        memory_limit
        mysql
        odbc
        parallel_alter
        parquet
        protobuf
        secure
        sha256
        xz

        # Not sure why these two fail even in sequential mode. Disabled for now
        # to make some progress.
        00646_url_engine
        00974_query_profiler

         # In fasttest, ENABLE_LIBRARIES=0, so rocksdb engine is not enabled by default
        01504_rocksdb
        01686_rocksdb

        # Look at DistributedFilesToInsert, so cannot run in parallel.
        01460_DistributedFilesToInsert

        01541_max_memory_usage_for_user_long

        # Require python libraries like scipy, pandas and numpy
        01322_ttest_scipy
        01561_mann_whitney_scipy

        01545_system_errors
        # Checks system.errors
        01563_distributed_query_finish

        # nc - command not found
        01601_proxy_protocol
        01622_defaults_for_url_engine

        # JSON functions
        01666_blns

        # Requires postgresql-client
        01802_test_postgresql_protocol_with_row_policy

        # Depends on AWS
        01801_s3_cluster

        # Depends on LLVM JIT
        01852_jit_if
        01865_jit_comparison_constant_result
        # needs psql
        01889_postgresql_protocol_null_fields
    )

    (time clickhouse-test --hung-check -j 8 --order=random --use-skip-list --no-long --testname --shard --zookeeper --skip "${TESTS_TO_SKIP[@]}" -- "$FASTTEST_FOCUS" 2>&1 ||:) | ts '%Y-%m-%d %H:%M:%S' | tee "$FASTTEST_OUTPUT/test_log.txt"

    # substr is to remove semicolon after test name
    readarray -t FAILED_TESTS < <(awk '/\[ FAIL|TIMEOUT|ERROR \]/ { print substr($3, 1, length($3)-1) }' "$FASTTEST_OUTPUT/test_log.txt" | tee "$FASTTEST_OUTPUT/failed-parallel-tests.txt")

    # We will rerun sequentially any tests that have failed during parallel run.
    # They might have failed because there was some interference from other tests
    # running concurrently. If they fail even in seqential mode, we will report them.
    # FIXME All tests that require exclusive access to the server must be
    # explicitly marked as `sequential`, and `clickhouse-test` must detect them and
    # run them in a separate group after all other tests. This is faster and also
    # explicit instead of guessing.
    if [[ -n "${FAILED_TESTS[*]}" ]]
    then
        stop_server ||:

<<<<<<< HEAD
        # needs s3
        01944_insert_partition_by

        # depends on Go
        02013_zlib_read_after_eof
    )
=======
        # Clean the data so that there is no interference from the previous test run.
        rm -rf "$FASTTEST_DATA"/{{meta,}data,user_files,coordination} ||:
>>>>>>> f37eed8c

        start_server

        echo "Going to run again: ${FAILED_TESTS[*]}"

        clickhouse-test --hung-check --order=random --no-long --testname --shard --zookeeper "${FAILED_TESTS[@]}" 2>&1 | ts '%Y-%m-%d %H:%M:%S' | tee -a "$FASTTEST_OUTPUT/test_log.txt"
    else
        echo "No failed tests"
    fi
}

case "$stage" in
"")
    ls -la
    ;&
"clone_root")
    clone_root

    # Pass control to the script from cloned sources, unless asked otherwise.
    if ! [ -v FASTTEST_LOCAL_SCRIPT ]
    then
        # 'run' stage is deprecated, used for compatibility with old scripts.
        # Replace with 'clone_submodules' after Nov 1, 2020.
        # cd and CLICKHOUSE_DIR are also a setup for old scripts, remove as well.
        # In modern script we undo it by changing back into workspace dir right
        # away, see below. Remove that as well.
        cd "$FASTTEST_SOURCE"
        CLICKHOUSE_DIR=$(pwd)
        export CLICKHOUSE_DIR
        stage=run "$FASTTEST_SOURCE/docker/test/fasttest/run.sh"
        exit $?
    fi
    ;&
"run")
    # A deprecated stage that is called by old script and equivalent to everything
    # after cloning root, starting with cloning submodules.
    ;&
"clone_submodules")
    # Recover after being called from the old script that changes into source directory.
    # See the compatibility hacks in `clone_root` stage above. Remove at the same time,
    # after Nov 1, 2020.
    cd "$FASTTEST_WORKSPACE"
    clone_submodules 2>&1 | ts '%Y-%m-%d %H:%M:%S' | tee "$FASTTEST_OUTPUT/submodule_log.txt"
    ;&
"run_cmake")
    run_cmake
    ;&
"build")
    build
    ;&
"configure")
    # The `install_log.txt` is also needed for compatibility with old CI task --
    # if there is no log, it will decide that build failed.
    configure 2>&1 | ts '%Y-%m-%d %H:%M:%S' | tee "$FASTTEST_OUTPUT/install_log.txt"
    ;&
"run_tests")
    run_tests
    ;;
*)
    echo "Unknown test stage '$stage'"
    exit 1
esac

pstree -apgT
jobs<|MERGE_RESOLUTION|>--- conflicted
+++ resolved
@@ -396,17 +396,16 @@
     then
         stop_server ||:
 
-<<<<<<< HEAD
+
         # needs s3
         01944_insert_partition_by
 
         # depends on Go
         02013_zlib_read_after_eof
     )
-=======
+
         # Clean the data so that there is no interference from the previous test run.
         rm -rf "$FASTTEST_DATA"/{{meta,}data,user_files,coordination} ||:
->>>>>>> f37eed8c
 
         start_server
 
