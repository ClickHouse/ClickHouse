--- conflicted
+++ resolved
@@ -370,18 +370,8 @@
 
         # Depends on AWS
         01801_s3_cluster
-<<<<<<< HEAD
-
-        # Depends on LLVM JIT
-        01072_nullable_jit
-        01852_jit_if
-        01865_jit_comparison_constant_result
-        01871_merge_tree_compile_expressions
-
         # needs psql
         01889_postgresql_protocol_null_fields
-=======
->>>>>>> 4283005f
     )
 
     (time clickhouse-test --hung-check -j 8 --order=random --use-skip-list --no-long --testname --shard --zookeeper --skip "${TESTS_TO_SKIP[@]}" -- "$FASTTEST_FOCUS" 2>&1 ||:) | ts '%Y-%m-%d %H:%M:%S' | tee "$FASTTEST_OUTPUT/test_log.txt"
