#!/bin/bash
set -xeu
set -o pipefail
trap "exit" INT TERM
trap 'kill $(jobs -pr) ||:' EXIT

# This script is separated into two stages, cloning and everything else, so
# that we can run the "everything else" stage from the cloned source.
stage=${stage:-}

# Compiler version, normally set by Dockerfile
export LLVM_VERSION=${LLVM_VERSION:-11}

# A variable to pass additional flags to CMake.
# Here we explicitly default it to nothing so that bash doesn't complain about
# it being undefined. Also read it as array so that we can pass an empty list
# of additional variable to cmake properly, and it doesn't generate an extra
# empty parameter.
read -ra FASTTEST_CMAKE_FLAGS <<< "${FASTTEST_CMAKE_FLAGS:-}"

# Run only matching tests.
FASTTEST_FOCUS=${FASTTEST_FOCUS:-""}

FASTTEST_WORKSPACE=$(readlink -f "${FASTTEST_WORKSPACE:-.}")
FASTTEST_SOURCE=$(readlink -f "${FASTTEST_SOURCE:-$FASTTEST_WORKSPACE/ch}")
FASTTEST_BUILD=$(readlink -f "${FASTTEST_BUILD:-${BUILD:-$FASTTEST_WORKSPACE/build}}")
FASTTEST_DATA=$(readlink -f "${FASTTEST_DATA:-$FASTTEST_WORKSPACE/db-fasttest}")
FASTTEST_OUTPUT=$(readlink -f "${FASTTEST_OUTPUT:-$FASTTEST_WORKSPACE}")
PATH="$FASTTEST_BUILD/programs:$FASTTEST_SOURCE/tests:$PATH"

# Export these variables, so that all subsequent invocations of the script
# use them, and not try to guess them anew, which leads to weird effects.
export FASTTEST_WORKSPACE
export FASTTEST_SOURCE
export FASTTEST_BUILD
export FASTTEST_DATA
export FASTTEST_OUT
export PATH

server_pid=none

function stop_server
{
    if ! kill -0 -- "$server_pid"
    then
        echo "ClickHouse server pid '$server_pid' is not running"
        return 0
    fi

    for _ in {1..60}
    do
        if ! pkill -f "clickhouse-server" && ! kill -- "$server_pid" ; then break ; fi
        sleep 1
    done

    if kill -0 -- "$server_pid"
    then
        pstree -apgT
        jobs
        echo "Failed to kill the ClickHouse server pid '$server_pid'"
        return 1
    fi

    server_pid=none
}

function start_server
{
    set -m # Spawn server in its own process groups
    local opts=(
        --config-file "$FASTTEST_DATA/config.xml"
        --
        --path "$FASTTEST_DATA"
        --user_files_path "$FASTTEST_DATA/user_files"
        --top_level_domains_path "$FASTTEST_DATA/top_level_domains"
        --keeper_server.storage_path "$FASTTEST_DATA/coordination"
    )
    clickhouse-server "${opts[@]}" &>> "$FASTTEST_OUTPUT/server.log" &
    server_pid=$!
    set +m

    if [ "$server_pid" == "0" ]
    then
        echo "Failed to start ClickHouse server"
        # Avoid zero PID because `kill` treats it as our process group PID.
        server_pid="none"
        return 1
    fi

    for _ in {1..60}
    do
        if clickhouse-client --query "select 1" || ! kill -0 -- "$server_pid"
        then
            break
        fi
        sleep 1
    done

    if ! clickhouse-client --query "select 1"
    then
        echo "Failed to wait until ClickHouse server starts."
        server_pid="none"
        return 1
    fi

    if ! kill -0 -- "$server_pid"
    then
        echo "Wrong clickhouse server started: PID '$server_pid' we started is not running, but '$(pgrep -f clickhouse-server)' is running"
        server_pid="none"
        return 1
    fi

    echo "ClickHouse server pid '$server_pid' started and responded"

    echo "
handle all noprint
handle SIGSEGV stop print
handle SIGBUS stop print
handle SIGABRT stop print
continue
thread apply all backtrace
continue
" > script.gdb

    gdb -batch -command script.gdb -p "$server_pid" &
}

function clone_root
{
    git clone --depth 1 https://github.com/ClickHouse/ClickHouse.git -- "$FASTTEST_SOURCE" 2>&1 | ts '%Y-%m-%d %H:%M:%S' | tee "$FASTTEST_OUTPUT/clone_log.txt"

    (
        cd "$FASTTEST_SOURCE"
        if [ "$PULL_REQUEST_NUMBER" != "0" ]; then
            if git fetch --depth 1 origin "+refs/pull/$PULL_REQUEST_NUMBER/merge"; then
                git checkout FETCH_HEAD
                echo "Checked out pull/$PULL_REQUEST_NUMBER/merge ($(git rev-parse FETCH_HEAD))"
            else
                git fetch --depth 1 origin "+refs/pull/$PULL_REQUEST_NUMBER/head"
                git checkout "$COMMIT_SHA"
                echo "Checked out nominal SHA $COMMIT_SHA for PR $PULL_REQUEST_NUMBER"
            fi
        else
            if [ -v COMMIT_SHA ]; then
                git fetch --depth 1 origin "$COMMIT_SHA"
                git checkout "$COMMIT_SHA"
                echo "Checked out nominal SHA $COMMIT_SHA for master"
            else
                echo  "Using default repository head $(git rev-parse HEAD)"
            fi
        fi
    )
}

function clone_submodules
{
    (
        cd "$FASTTEST_SOURCE"

        SUBMODULES_TO_UPDATE=(
            contrib/abseil-cpp
            contrib/antlr4-runtime
            contrib/boost
            contrib/zlib-ng
            contrib/libxml2
            contrib/poco
            contrib/libunwind
            contrib/fmtlib
            contrib/base64
            contrib/cctz
            contrib/libcpuid
            contrib/double-conversion
            contrib/libcxx
            contrib/libcxxabi
            contrib/libc-headers
            contrib/lz4
            contrib/zstd
            contrib/fastops
            contrib/rapidjson
            contrib/re2
            contrib/sparsehash-c11
            contrib/croaring
            contrib/miniselect
            contrib/xz
            contrib/dragonbox
            contrib/fast_float
            contrib/NuRaft
        )

        git submodule sync
        git submodule update --depth 1 --init --recursive "${SUBMODULES_TO_UPDATE[@]}"
        git submodule foreach git reset --hard
        git submodule foreach git checkout @ -f
        git submodule foreach git clean -xfd
    )
}

function run_cmake
{
    CMAKE_LIBS_CONFIG=(
        "-DENABLE_LIBRARIES=0"
        "-DENABLE_TESTS=0"
        "-DENABLE_UTILS=0"
        "-DENABLE_EMBEDDED_COMPILER=0"
        "-DENABLE_THINLTO=0"
        "-DUSE_UNWIND=1"
        "-DENABLE_NURAFT=1"
    )

    # TODO remove this? we don't use ccache anyway. An option would be to download it
    # from S3 simultaneously with cloning.
    export CCACHE_DIR="$FASTTEST_WORKSPACE/ccache"
    export CCACHE_BASEDIR="$FASTTEST_SOURCE"
    export CCACHE_NOHASHDIR=true
    export CCACHE_COMPILERCHECK=content
    export CCACHE_MAXSIZE=15G

    ccache --show-stats ||:
    ccache --zero-stats ||:

    mkdir "$FASTTEST_BUILD" ||:

    (
        cd "$FASTTEST_BUILD"
        cmake "$FASTTEST_SOURCE" -DCMAKE_CXX_COMPILER="clang++-${LLVM_VERSION}" -DCMAKE_C_COMPILER="clang-${LLVM_VERSION}" "${CMAKE_LIBS_CONFIG[@]}" "${FASTTEST_CMAKE_FLAGS[@]}" 2>&1 | ts '%Y-%m-%d %H:%M:%S' | tee "$FASTTEST_OUTPUT/cmake_log.txt"
    )
}

function build
{
    (
        cd "$FASTTEST_BUILD"
        time ninja clickhouse-bundle 2>&1 | ts '%Y-%m-%d %H:%M:%S' | tee "$FASTTEST_OUTPUT/build_log.txt"
        if [ "$COPY_CLICKHOUSE_BINARY_TO_OUTPUT" -eq "1" ]; then
            cp programs/clickhouse "$FASTTEST_OUTPUT/clickhouse"
        fi
        ccache --show-stats ||:
    )
}

function configure
{
    clickhouse-client --version
    clickhouse-test --help

    mkdir -p "$FASTTEST_DATA"{,/client-config}
    cp -a "$FASTTEST_SOURCE/programs/server/"{config,users}.xml "$FASTTEST_DATA"
    "$FASTTEST_SOURCE/tests/config/install.sh" "$FASTTEST_DATA" "$FASTTEST_DATA/client-config"
    cp -a "$FASTTEST_SOURCE/programs/server/config.d/log_to_console.xml" "$FASTTEST_DATA/config.d"
    # doesn't support SSL
    rm -f "$FASTTEST_DATA/config.d/secure_ports.xml"
}

function run_tests
{
    clickhouse-server --version
    clickhouse-test --help

    # Kill the server in case we are running locally and not in docker
    stop_server ||:

    start_server

    TESTS_TO_SKIP=(
        00105_shard_collations
        00109_shard_totals_after_having
        00110_external_sort
        00302_http_compression
        00417_kill_query
        00436_convert_charset
        00490_special_line_separators_and_characters_outside_of_bmp
        00652_replicated_mutations_zookeeper
        00682_empty_parts_merge
        00701_rollup
        00834_cancel_http_readonly_queries_on_client_close
        00911_tautological_compare

        # Hyperscan
        00926_multimatch
        00929_multi_match_edit_distance
        01681_hyperscan_debug_assertion

        01176_mysql_client_interactive          # requires mysql client
        01031_mutations_interpreter_and_context
        01053_ssd_dictionary # this test mistakenly requires acces to /var/lib/clickhouse -- can't run this locally, disabled
        01083_expressions_in_engine_arguments
        01092_memory_profiler
        01098_msgpack_format
        01098_temporary_and_external_tables
        01103_check_cpu_instructions_at_startup # avoid dependency on qemu -- invonvenient when running locally
        01193_metadata_loading
        01238_http_memory_tracking              # max_memory_usage_for_user can interfere another queries running concurrently
        01251_dict_is_in_infinite_loop
        01259_dictionary_custom_settings_ddl
        01268_dictionary_direct_layout
        01280_ssd_complex_key_dictionary
        01281_group_by_limit_memory_tracking    # max_memory_usage_for_user can interfere another queries running concurrently
        01318_encrypt                           # Depends on OpenSSL
        01318_decrypt                           # Depends on OpenSSL
        01663_aes_msan                          # Depends on OpenSSL
        01667_aes_args_check                    # Depends on OpenSSL
        01776_decrypt_aead_size_check           # Depends on OpenSSL
        01811_filter_by_null                    # Depends on OpenSSL
        01281_unsucceeded_insert_select_queries_counter
        01292_create_user
        01294_lazy_database_concurrent
        01305_replica_create_drop_zookeeper
        01354_order_by_tuple_collate_const
        01355_ilike
        01411_bayesian_ab_testing
        01798_uniq_theta_sketch
        01799_long_uniq_theta_sketch
        collate
        collation
        _orc_
        arrow
        avro
        base64
        brotli
        capnproto
        client
        ddl_dictionaries
        h3
        hashing
        hdfs
        java_hash
        json
        limit_memory
        live_view
        memory_leak
        memory_limit
        mysql
        odbc
        parallel_alter
        parquet
        protobuf
        secure
        sha256
        xz

        # Not sure why these two fail even in sequential mode. Disabled for now
        # to make some progress.
        00646_url_engine
        00974_query_profiler

         # In fasttest, ENABLE_LIBRARIES=0, so rocksdb engine is not enabled by default
        01504_rocksdb
        01686_rocksdb

        # Look at DistributedFilesToInsert, so cannot run in parallel.
        01460_DistributedFilesToInsert

        01541_max_memory_usage_for_user_long

        # Require python libraries like scipy, pandas and numpy
        01322_ttest_scipy
        01561_mann_whitney_scipy

        01545_system_errors
        # Checks system.errors
        01563_distributed_query_finish

        # nc - command not found
        01601_proxy_protocol
        01622_defaults_for_url_engine

        # JSON functions
        01666_blns

        # Requires postgresql-client
        01802_test_postgresql_protocol_with_row_policy

        # Depends on AWS
        01801_s3_cluster

        # Depends on LLVM JIT
        01072_nullable_jit
        01852_jit_if
        01865_jit_comparison_constant_result
        01871_merge_tree_compile_expressions

        # needs psql
        01889_postgresql_protocol_null_fields
<<<<<<< HEAD

        # needs pv
        01923_network_receive_time_metric_insert

        01889_sqlite_read_write

        # needs s2
        01849_geoToS2
        01851_s2_to_geo
        01852_s2_get_neighbours
        01853_s2_cells_intersect
        01854_s2_cap_contains
        01854_s2_cap_union

        # needs s3
        01944_insert_partition_by

        # depends on Go
        02013_zlib_read_after_eof
=======
>>>>>>> 41ffde0f
    )

    time clickhouse-test --hung-check -j 8 --order=random --use-skip-list \
            --no-long --testname --shard --zookeeper --skip "${TESTS_TO_SKIP[@]}" \
            -- "$FASTTEST_FOCUS" 2>&1 \
        | ts '%Y-%m-%d %H:%M:%S' \
        | tee "$FASTTEST_OUTPUT/test_log.txt"
}

case "$stage" in
"")
    ls -la
    ;&
"clone_root")
    clone_root

    # Pass control to the script from cloned sources, unless asked otherwise.
    if ! [ -v FASTTEST_LOCAL_SCRIPT ]
    then
        # 'run' stage is deprecated, used for compatibility with old scripts.
        # Replace with 'clone_submodules' after Nov 1, 2020.
        # cd and CLICKHOUSE_DIR are also a setup for old scripts, remove as well.
        # In modern script we undo it by changing back into workspace dir right
        # away, see below. Remove that as well.
        cd "$FASTTEST_SOURCE"
        CLICKHOUSE_DIR=$(pwd)
        export CLICKHOUSE_DIR
        stage=run "$FASTTEST_SOURCE/docker/test/fasttest/run.sh"
        exit $?
    fi
    ;&
"run")
    # A deprecated stage that is called by old script and equivalent to everything
    # after cloning root, starting with cloning submodules.
    ;&
"clone_submodules")
    # Recover after being called from the old script that changes into source directory.
    # See the compatibility hacks in `clone_root` stage above. Remove at the same time,
    # after Nov 1, 2020.
    cd "$FASTTEST_WORKSPACE"
    clone_submodules 2>&1 | ts '%Y-%m-%d %H:%M:%S' | tee "$FASTTEST_OUTPUT/submodule_log.txt"
    ;&
"run_cmake")
    run_cmake
    ;&
"build")
    build
    ;&
"configure")
    # The `install_log.txt` is also needed for compatibility with old CI task --
    # if there is no log, it will decide that build failed.
    configure 2>&1 | ts '%Y-%m-%d %H:%M:%S' | tee "$FASTTEST_OUTPUT/install_log.txt"
    ;&
"run_tests")
    run_tests
    ;;
*)
    echo "Unknown test stage '$stage'"
    exit 1
esac

pstree -apgT
jobs<|MERGE_RESOLUTION|>--- conflicted
+++ resolved
@@ -381,7 +381,6 @@
 
         # needs psql
         01889_postgresql_protocol_null_fields
-<<<<<<< HEAD
 
         # needs pv
         01923_network_receive_time_metric_insert
@@ -401,8 +400,6 @@
 
         # depends on Go
         02013_zlib_read_after_eof
-=======
->>>>>>> 41ffde0f
     )
 
     time clickhouse-test --hung-check -j 8 --order=random --use-skip-list \
