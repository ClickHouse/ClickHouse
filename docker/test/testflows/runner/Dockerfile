--- conflicted
+++ resolved
@@ -37,11 +37,7 @@
 ENV TZ=Europe/Moscow
 RUN ln -snf /usr/share/zoneinfo/$TZ /etc/localtime && echo $TZ > /etc/timezone
 
-<<<<<<< HEAD
-RUN pip3 install urllib3 testflows==1.7.20 docker-compose==1.29.1 docker==5.0.0 dicttoxml kazoo tzlocal==2.1 pytz python-dateutil numpy
-=======
-RUN pip3 install urllib3 testflows==1.6.90 docker-compose==1.29.1 docker==5.0.0 dicttoxml kazoo tzlocal python-dateutil numpy
->>>>>>> 23e3a911
+RUN pip3 install urllib3 testflows==1.6.90 docker-compose==1.29.1 docker==5.0.0 dicttoxml kazoo tzlocal==2.1 pytz python-dateutil numpy
 
 ENV DOCKER_CHANNEL stable
 ENV DOCKER_VERSION 20.10.6
