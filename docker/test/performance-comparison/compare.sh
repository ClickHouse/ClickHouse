#!/bin/bash
set -exu
set -o pipefail
trap "exit" INT TERM
# The watchdog is in the separate process group, so we have to kill it separately
# if the script terminates earlier.
trap 'kill $(jobs -pr) ${watchdog_pid:-} ||:' EXIT

stage=${stage:-}
script_dir="$( cd "$( dirname "${BASH_SOURCE[0]}" )" >/dev/null 2>&1 && pwd )"

# upstream/master
LEFT_SERVER_PORT=9001
# patched version
RIGHT_SERVER_PORT=9002

function wait_for_server # port, pid
{
    for _ in {1..60}
    do
        if clickhouse-client --port "$1" --query "select 1" || ! kill -0 "$2"
        then
            break
        fi
        sleep 1
    done

    if ! clickhouse-client --port "$1" --query "select 1"
    then
        echo "Cannot connect to ClickHouse server at $1"
        return 1
    fi

    if ! kill -0 "$2"
    then
        echo "Server pid '$2' is not running"
        return 1
    fi
}

function left_or_right()
{
    local from=$1 && shift
    local basename=$1 && shift

    if [ -e "$from/$basename" ]; then
        echo "$from/$basename"
        return
    fi

    case "$from" in
        left) echo "right/$basename" ;;
        right) echo "left/$basename" ;;
    esac
}

function configure
{
    # Use the new config for both servers, so that we can change it in a PR.
    rm right/config/config.d/text_log.xml ||:
    cp -rv right/config left ||:

    # Start a temporary server to rename the tables
    while killall clickhouse-server; do echo . ; sleep 1 ; done
    echo all killed

    set -m # Spawn temporary in its own process groups

    local setup_left_server_opts=(
        # server options
        --config-file=left/config/config.xml
        --
        # server *config* directives overrides
        --path db0
        --user_files_path db0/user_files
        --top_level_domains_path "$(left_or_right right top_level_domains)"
        --tcp_port $LEFT_SERVER_PORT
    )
    left/clickhouse-server "${setup_left_server_opts[@]}" &> setup-server-log.log &
    left_pid=$!
    kill -0 $left_pid
    disown $left_pid
    set +m

    wait_for_server $LEFT_SERVER_PORT $left_pid
    echo Server for setup started

    clickhouse-client --port $LEFT_SERVER_PORT --query "create database test" ||:
    clickhouse-client --port $LEFT_SERVER_PORT --query "rename table datasets.hits_v1 to test.hits" ||:

    while killall clickhouse-server; do echo . ; sleep 1 ; done
    echo all killed

    # Make copies of the original db for both servers. Use hardlinks instead
    # of copying to save space. Before that, remove preprocessed configs and
    # system tables, because sharing them between servers with hardlinks may
    # lead to weird effects.
    rm -r left/db ||:
    rm -r right/db ||:
    rm -r db0/preprocessed_configs ||:
    rm -r db0/{data,metadata}/system ||:
    rm db0/status ||:
    cp -al db0/ left/db/
    cp -al db0/ right/db/
}

function restart
{
    while killall clickhouse-server; do echo . ; sleep 1 ; done
    echo all killed

    # Change the jemalloc settings here.
    # https://github.com/jemalloc/jemalloc/wiki/Getting-Started
    export MALLOC_CONF="confirm_conf:true"

    set -m # Spawn servers in their own process groups

    local left_server_opts=(
        # server options
        --config-file=left/config/config.xml
        --
        # server *config* directives overrides
        --path left/db
        --user_files_path left/db/user_files
        --top_level_domains_path "$(left_or_right left top_level_domains)"
        --tcp_port $LEFT_SERVER_PORT
    )
    left/clickhouse-server "${left_server_opts[@]}" &>> left-server-log.log &
    left_pid=$!
    kill -0 $left_pid
    disown $left_pid

    local right_server_opts=(
        # server options
        --config-file=right/config/config.xml
        --
        # server *config* directives overrides
        --path right/db
        --user_files_path right/db/user_files
        --top_level_domains_path "$(left_or_right right top_level_domains)"
        --tcp_port $RIGHT_SERVER_PORT
    )
    right/clickhouse-server "${right_server_opts[@]}" &>> right-server-log.log &
    right_pid=$!
    kill -0 $right_pid
    disown $right_pid

    set +m

    unset MALLOC_CONF

    wait_for_server $LEFT_SERVER_PORT $left_pid
    echo left ok

    wait_for_server $RIGHT_SERVER_PORT $right_pid
    echo right ok

    clickhouse-client --port $LEFT_SERVER_PORT --query "select * from system.tables where database != 'system'"
    clickhouse-client --port $LEFT_SERVER_PORT --query "select * from system.build_options"
    clickhouse-client --port $RIGHT_SERVER_PORT --query "select * from system.tables where database != 'system'"
    clickhouse-client --port $RIGHT_SERVER_PORT --query "select * from system.build_options"

    # Check again that both servers we started are running -- this is important
    # for running locally, when there might be some other servers started and we
    # will connect to them instead.
    kill -0 $left_pid
    kill -0 $right_pid
}

function run_tests
{
    # Just check that the script runs at all
    "$script_dir/perf.py" --help > /dev/null

    # Find the directory with test files.
    if [ -v CHPC_TEST_PATH ]
    then
        # Use the explicitly set path to directory with test files.
        test_prefix="$CHPC_TEST_PATH"
    elif [ "$PR_TO_TEST" == "0" ]
    then
        # When testing commits from master, use the older test files. This
        # allows the tests to pass even when we add new functions and tests for
        # them, that are not supported in the old revision.
        test_prefix=left/performance
    else
        # For PRs, use newer test files so we can test these changes.
        test_prefix=right/performance
    fi

    # Determine which tests to run.
    if [ -v CHPC_TEST_GREP ]
    then
        # Run only explicitly specified tests, if any.
        # shellcheck disable=SC2010
        test_files=$(ls "$test_prefix" | grep "$CHPC_TEST_GREP" | xargs -I{} -n1 readlink -f "$test_prefix/{}")
    elif [ "$PR_TO_TEST" -ne 0 ] \
        && [ "$(wc -l < changed-test-definitions.txt)" -gt 0 ] \
        && [ "$(wc -l < changed-test-scripts.txt)" -eq 0 ] \
        && [ "$(wc -l < other-changed-files.txt)" -eq 0 ]
    then
        # If only the perf tests were changed in the PR, we will run only these
        # tests. The lists of changed files are prepared in entrypoint.sh because
        # it has the repository.
        test_files=$(sed "s/tests\/performance/${test_prefix//\//\\/}/" changed-test-definitions.txt)
    else
        # The default -- run all tests found in the test dir.
        test_files=$(ls "$test_prefix"/*.xml)
    fi

    # For PRs w/o changes in test definitons and scripts, test only a subset of
    # queries, and run them less times. If the corresponding environment variables
    # are already set, keep those values.
    if [ "$PR_TO_TEST" -ne 0 ] \
        && [ "$(wc -l < changed-test-definitions.txt)" -eq 0 ] \
        && [ "$(wc -l < changed-test-scripts.txt)" -eq 0 ]
    then
        CHPC_RUNS=${CHPC_RUNS:-7}
        CHPC_MAX_QUERIES=${CHPC_MAX_QUERIES:-20}
    else
        CHPC_RUNS=${CHPC_RUNS:-13}
        CHPC_MAX_QUERIES=${CHPC_MAX_QUERIES:-0}
    fi
    export CHPC_RUNS
    export CHPC_MAX_QUERIES

    # Determine which concurrent benchmarks to run. For now, the only test
    # we run as a concurrent benchmark is 'website'. Run it as benchmark if we
    # are also going to run it as a normal test.
    for test in $test_files; do echo "$test"; done | sed -n '/website/p' > benchmarks-to-run.txt

    # Delete old report files.
    for x in {test-times,wall-clock-times}.tsv
    do
        rm -v "$x" ||:
        touch "$x"
    done

    # Randomize test order.
    test_files=$(for f in $test_files; do echo "$f"; done | sort -R)

    # Limit profiling time to 10 minutes, not to run for too long.
    profile_seconds_left=600

    # Run the tests.
    total_tests=$(echo "$test_files" | wc -w)
    current_test=0
    test_name="<none>"
    for test in $test_files
    do
        echo "$current_test of $total_tests tests complete" > status.txt
        # Check that both servers are alive, and restart them if they die.
        clickhouse-client --port $LEFT_SERVER_PORT --query "select 1 format Null" \
            || { echo $test_name >> left-server-died.log ; restart ; }
        clickhouse-client --port $RIGHT_SERVER_PORT --query "select 1 format Null" \
            || { echo $test_name >> right-server-died.log ; restart ; }

        test_name=$(basename "$test" ".xml")
        echo test "$test_name"

        # Don't profile if we're past the time limit.
        # Use awk because bash doesn't support floating point arithmetic.
        profile_seconds=$(awk "BEGIN { print ($profile_seconds_left > 0 ? 10 : 0) }")

        TIMEFORMAT=$(printf "$test_name\t%%3R\t%%3U\t%%3S\n")
        # The grep is to filter out set -x output and keep only time output.
        # The '2>&1 >/dev/null' redirects stderr to stdout, and discards stdout.
        { \
            time "$script_dir/perf.py" --host localhost localhost --port $LEFT_SERVER_PORT $RIGHT_SERVER_PORT \
                --runs "$CHPC_RUNS" --max-queries "$CHPC_MAX_QUERIES" \
                --profile-seconds "$profile_seconds" \
                -- "$test" > "$test_name-raw.tsv" 2> "$test_name-err.log" ; \
        } 2>&1 >/dev/null | tee >(grep -v ^+ >> "wall-clock-times.tsv") \
            || echo "Test $test_name failed with error code $?" >> "$test_name-err.log"

        profile_seconds_left=$(awk -F'	' \
            'BEGIN { s = '$profile_seconds_left'; } /^profile-total/ { s -= $2 } END { print s }' \
            "$test_name-raw.tsv")
        current_test=$((current_test + 1))
    done

    unset TIMEFORMAT

    wait
}

function get_profiles_watchdog
{
    sleep 600

    echo "The trace collection did not finish in time." >> profile-errors.log

    for pid in $(pgrep -f clickhouse)
    do
        gdb -p "$pid" --batch --ex "info proc all" --ex "thread apply all bt" --ex quit &> "$pid.gdb.log" &
    done
    wait

    for _ in {1..10}
    do
        if ! pkill -f clickhouse
        then
            break
        fi
        sleep 1
    done
}

function get_profiles
{
    # Collect the profiles
    clickhouse-client --port $LEFT_SERVER_PORT --query "set query_profiler_cpu_time_period_ns = 0"
    clickhouse-client --port $LEFT_SERVER_PORT --query "set query_profiler_real_time_period_ns = 0"
    clickhouse-client --port $LEFT_SERVER_PORT --query "system flush logs" &

    clickhouse-client --port $RIGHT_SERVER_PORT --query "set query_profiler_cpu_time_period_ns = 0"
    clickhouse-client --port $RIGHT_SERVER_PORT --query "set query_profiler_real_time_period_ns = 0"
    clickhouse-client --port $RIGHT_SERVER_PORT --query "system flush logs" &

    wait

    clickhouse-client --port $LEFT_SERVER_PORT --query "select * from system.query_log where type = 2 format TSVWithNamesAndTypes" > left-query-log.tsv ||: &
    clickhouse-client --port $LEFT_SERVER_PORT --query "select * from system.query_thread_log format TSVWithNamesAndTypes" > left-query-thread-log.tsv ||: &
    clickhouse-client --port $LEFT_SERVER_PORT --query "select * from system.trace_log format TSVWithNamesAndTypes" > left-trace-log.tsv ||: &
    clickhouse-client --port $LEFT_SERVER_PORT --query "select arrayJoin(trace) addr, concat(splitByChar('/', addressToLine(addr))[-1], '#', demangle(addressToSymbol(addr)) ) name from system.trace_log group by addr format TSVWithNamesAndTypes" > left-addresses.tsv ||: &
    clickhouse-client --port $LEFT_SERVER_PORT --query "select * from system.metric_log format TSVWithNamesAndTypes" > left-metric-log.tsv ||: &
    clickhouse-client --port $LEFT_SERVER_PORT --query "select * from system.asynchronous_metric_log format TSVWithNamesAndTypes" > left-async-metric-log.tsv ||: &

    clickhouse-client --port $RIGHT_SERVER_PORT --query "select * from system.query_log where type = 2 format TSVWithNamesAndTypes" > right-query-log.tsv ||: &
    clickhouse-client --port $RIGHT_SERVER_PORT --query "select * from system.query_thread_log format TSVWithNamesAndTypes" > right-query-thread-log.tsv ||: &
    clickhouse-client --port $RIGHT_SERVER_PORT --query "select * from system.trace_log format TSVWithNamesAndTypes" > right-trace-log.tsv ||: &
    clickhouse-client --port $RIGHT_SERVER_PORT --query "select arrayJoin(trace) addr, concat(splitByChar('/', addressToLine(addr))[-1], '#', demangle(addressToSymbol(addr)) ) name from system.trace_log group by addr format TSVWithNamesAndTypes" > right-addresses.tsv ||: &
    clickhouse-client --port $RIGHT_SERVER_PORT --query "select * from system.metric_log format TSVWithNamesAndTypes" > right-metric-log.tsv ||: &
    clickhouse-client --port $RIGHT_SERVER_PORT --query "select * from system.asynchronous_metric_log format TSVWithNamesAndTypes" > right-async-metric-log.tsv ||: &

    wait

    # Just check that the servers are alive so that we return a proper exit code.
    # We don't consistently check the return codes of the above background jobs.
    clickhouse-client --port $LEFT_SERVER_PORT --query "select 1"
    clickhouse-client --port $RIGHT_SERVER_PORT --query "select 1"
}

function build_log_column_definitions
{
# FIXME This loop builds column definitons from TSVWithNamesAndTypes in an
# absolutely atrocious way. This should be done by the file() function itself.
for x in {right,left}-{addresses,{query,query-thread,trace,{async-,}metric}-log}.tsv
do
    paste -d' ' \
        <(sed -n '1{s/\t/\n/g;p;q}' "$x" | sed 's/\(^.*$\)/"\1"/') \
        <(sed -n '2{s/\t/\n/g;p;q}' "$x" ) \
        | tr '\n' ', ' | sed 's/,$//' > "$x.columns"
done
}

# Build and analyze randomization distribution for all queries.
function analyze_queries
{
rm -v analyze-commands.txt analyze-errors.log all-queries.tsv unstable-queries.tsv ./*-report.tsv raw-queries.tsv ||:
rm -rf analyze ||:
mkdir analyze analyze/tmp ||:

build_log_column_definitions

# Split the raw test output into files suitable for analysis.
# To debug calculations only for a particular test, substitute a suitable
# wildcard here, e.g. `for test_file in modulo-raw.tsv`.
for test_file in *-raw.tsv
do
    test_name=$(basename "$test_file" "-raw.tsv")
    sed -n "s/^query\t/$test_name\t/p" < "$test_file" >> "analyze/query-runs.tsv"
    sed -n "s/^profile\t/$test_name\t/p" < "$test_file" >> "analyze/query-profiles.tsv"
    sed -n "s/^client-time\t/$test_name\t/p" < "$test_file" >> "analyze/client-times.tsv"
    sed -n "s/^report-threshold\t/$test_name\t/p" < "$test_file" >> "analyze/report-thresholds.tsv"
    sed -n "s/^skipped\t/$test_name\t/p" < "$test_file" >> "analyze/skipped-tests.tsv"
    sed -n "s/^display-name\t/$test_name\t/p" < "$test_file" >> "analyze/query-display-names.tsv"
    sed -n "s/^short\t/$test_name\t/p" < "$test_file" >> "analyze/marked-short-queries.tsv"
    sed -n "s/^partial\t/$test_name\t/p" < "$test_file" >> "analyze/partial-queries.tsv"
done

# for each query run, prepare array of metrics from query log
clickhouse-local --allow_experimental_map_type 1 --query "
create view query_runs as select * from file('analyze/query-runs.tsv', TSV,
    'test text, query_index int, query_id text, version UInt8, time float');

-- Separately process 'partial' queries which we could only run on the new server
-- because they use new functions. We can't make normal stats for them, but still
-- have to show some stats so that the PR author can tweak them.
create view partial_queries as select test, query_index
    from file('analyze/partial-queries.tsv', TSV,
        'test text, query_index int, servers Array(int)');

create table partial_query_times engine File(TSVWithNamesAndTypes,
        'analyze/partial-query-times.tsv')
    as select test, query_index, stddevPop(time) time_stddev, median(time) time_median
    from query_runs
    where (test, query_index) in partial_queries
    group by test, query_index
    ;

-- Process queries that were run normally, on both servers.
create view left_query_log as select *
    from file('left-query-log.tsv', TSVWithNamesAndTypes,
        '$(cat "left-query-log.tsv.columns")');

create view right_query_log as select *
    from file('right-query-log.tsv', TSVWithNamesAndTypes,
        '$(cat "right-query-log.tsv.columns")');

create view query_logs as
    select 0 version, query_id, ProfileEvents.keys, ProfileEvents.values,
        query_duration_ms, memory_usage from left_query_log
    union all
    select 1 version, query_id, ProfileEvents.keys, ProfileEvents.values,
        query_duration_ms, memory_usage from right_query_log
    ;

-- This is a single source of truth on all metrics we have for query runs. The
-- metrics include ProfileEvents from system.query_log, and query run times
-- reported by the perf.py test runner.
create table query_run_metric_arrays engine File(TSV, 'analyze/query-run-metric-arrays.tsv')
    as
    with (
        -- sumMapState with the list of all keys with '-0.' values. Negative zero is because
        -- sumMap removes keys with positive zeros.
        with (select groupUniqArrayArray(ProfileEvents.keys) from query_logs) as all_names
            select arrayReduce('sumMapState', [(all_names, arrayMap(x->-0., all_names))])
        ) as all_metrics
    select test, query_index, version, query_id,
        (finalizeAggregation(
            arrayReduce('sumMapMergeState',
                [
                    all_metrics,
                    arrayReduce('sumMapState',
                        [(ProfileEvents.keys,
                            arrayMap(x->toFloat64(x), ProfileEvents.values))]
                    ),
                    arrayReduce('sumMapState', [(
                        ['client_time', 'server_time', 'memory_usage'],
                        arrayMap(x->if(x != 0., x, -0.), [
                            toFloat64(query_runs.time),
                            toFloat64(query_duration_ms / 1000.),
                            toFloat64(memory_usage)]))])
                ]
            )) as metrics_tuple).1 metric_names,
        metrics_tuple.2 metric_values
    from query_logs
    right join query_runs
        on query_logs.query_id = query_runs.query_id
            and query_logs.version = query_runs.version
    where (test, query_index) not in partial_queries
    ;

-- This is just for convenience -- human-readable + easy to make plots.
create table query_run_metrics_denorm engine File(TSV, 'analyze/query-run-metrics-denorm.tsv')
    as select test, query_index, metric_names, version, query_id, metric_values
    from query_run_metric_arrays
    array join metric_names, metric_values
    order by test, query_index, metric_names, version, query_id
    ;

-- Filter out tests that don't have an even number of runs, to avoid breaking
-- the further calculations. This may happen if there was an error during the
-- test runs, e.g. the server died. It will be reported in test errors, so we
-- don't have to report it again.
create view broken_queries as
    select test, query_index
    from query_runs
    group by test, query_index
    having count(*) % 2 != 0
    ;

-- This is for statistical processing with eqmed.sql
create table query_run_metrics_for_stats engine File(
        TSV, -- do not add header -- will parse with grep
        'analyze/query-run-metrics-for-stats.tsv')
    as select test, query_index, 0 run, version,
        -- For debugging, add a filter for a particular metric like this:
        -- arrayFilter(m, n -> n = 'client_time', metric_values, metric_names)
        --     metric_values
        -- Note that further reporting may break, because the metric names are
        -- not filtered.
        metric_values
    from query_run_metric_arrays
    where (test, query_index) not in broken_queries
    order by test, query_index, run, version
    ;

-- This is the list of metric names, so that we can join them back after
-- statistical processing.
create table query_run_metric_names engine File(TSV, 'analyze/query-run-metric-names.tsv')
    as select metric_names from query_run_metric_arrays limit 1
    ;
" 2> >(tee -a analyze/errors.log 1>&2)

# This is a lateral join in bash... please forgive me.
# We don't have arrayPermute(), so I have to make random permutations with
# `order by rand`, and it becomes really slow if I do it for more than one
# query. We also don't have lateral joins. So I just put all runs of each
# query into a separate file, and then compute randomization distribution
# for each file. I do this in parallel using GNU parallel.
( set +x # do not bloat the log
IFS=$'\n'
for prefix in $(cut -f1,2 "analyze/query-run-metrics-for-stats.tsv" | sort | uniq)
do
    file="analyze/tmp/${prefix//	/_}.tsv"
    grep "^$prefix	" "analyze/query-run-metrics-for-stats.tsv" > "$file" &
    printf "%s\0\n" \
        "clickhouse-local --allow_experimental_map_type 1 \
            --file \"$file\" \
            --structure 'test text, query text, run int, version UInt8, metrics Array(float)' \
            --query \"$(cat "$script_dir/eqmed.sql")\" \
            >> \"analyze/query-metric-stats.tsv\"" \
            2>> analyze/errors.log \
        >> analyze/commands.txt
done
wait
unset IFS
)

# The comparison script might be bound to one NUMA node for better test
# stability, and the calculation runs out of memory because of this. Use
# all nodes.
numactl --show
numactl --cpunodebind=all --membind=all numactl --show
numactl --cpunodebind=all --membind=all parallel --joblog analyze/parallel-log.txt --null < analyze/commands.txt 2>> analyze/errors.log

clickhouse-local --allow_experimental_map_type 1 --query "
-- Join the metric names back to the metric statistics we've calculated, and make
-- a denormalized table of them -- statistics for all metrics for all queries.
-- The WITH, ARRAY JOIN and CROSS JOIN do not like each other:
--  https://github.com/ClickHouse/ClickHouse/issues/11868
--  https://github.com/ClickHouse/ClickHouse/issues/11757
-- Because of this, we make a view with arrays first, and then apply all the
-- array joins.
create view query_metric_stat_arrays as
    with (select * from file('analyze/query-run-metric-names.tsv',
        TSV, 'n Array(String)')) as metric_name
    select test, query_index, metric_name, left, right, diff, stat_threshold
    from file('analyze/query-metric-stats.tsv', TSV, 'left Array(float),
        right Array(float), diff Array(float), stat_threshold Array(float),
        test text, query_index int') reports
    order by test, query_index, metric_name
    ;

create table query_metric_stats_denorm engine File(TSVWithNamesAndTypes,
        'analyze/query-metric-stats-denorm.tsv')
    as select test, query_index, metric_name, left, right, diff, stat_threshold
    from query_metric_stat_arrays
    left array join metric_name, left, right, diff, stat_threshold
    order by test, query_index, metric_name
    ;
" 2> >(tee -a analyze/errors.log 1>&2)
}

# Analyze results
function report
{
rm -r report ||:
mkdir report report/tmp ||:

rm ./*.{rep,svg} test-times.tsv test-dump.tsv unstable.tsv unstable-query-ids.tsv unstable-query-metrics.tsv changed-perf.tsv unstable-tests.tsv unstable-queries.tsv bad-tests.tsv slow-on-client.tsv all-queries.tsv run-errors.tsv ||:

build_log_column_definitions

cat analyze/errors.log >> report/errors.log ||:
cat profile-errors.log >> report/errors.log ||:

clickhouse-local --allow_experimental_map_type 1 --query "
create view query_display_names as select * from
    file('analyze/query-display-names.tsv', TSV,
        'test text, query_index int, query_display_name text')
    ;

create view partial_query_times as select * from
    file('analyze/partial-query-times.tsv', TSVWithNamesAndTypes,
        'test text, query_index int, time_stddev float, time_median float')
    ;

-- Report for partial queries that we could only run on the new server (e.g.
-- queries with new functions added in the tested PR).
create table partial_queries_report engine File(TSV, 'report/partial-queries-report.tsv')
    as select toDecimal64(time_median, 3) time,
        toDecimal64(time_stddev / time_median, 3) relative_time_stddev,
        test, query_index, query_display_name
    from partial_query_times
    join query_display_names using (test, query_index)
    order by test, query_index
    ;

create view query_metric_stats as
    select * from file('analyze/query-metric-stats-denorm.tsv',
        TSVWithNamesAndTypes,
        'test text, query_index int, metric_name text, left float, right float,
            diff float, stat_threshold float')
    ;

-- Main statistics for queries -- query time as reported in query log.
create table queries engine File(TSVWithNamesAndTypes, 'report/queries.tsv')
    as select
        -- It is important to have a non-strict inequality with stat_threshold
        -- here. The randomization distribution is actually discrete, and when
        -- the number of runs is small, the quantile we need (e.g. 0.99) turns
        -- out to be the maximum value of the distribution. We can also hit this
        -- maximum possible value with our test run, and this obviously means
        -- that we have observed the difference to the best precision possible
        -- for the given number of runs. If we use a strict equality here, we
        -- will miss such cases. This happened in the wild and lead to some
        -- uncaught regressions, because for the default 7 runs we do for PRs,
        -- the randomization distribution has only 16 values, so the max quantile
        -- is actually 0.9375.
        abs(diff) > report_threshold        and abs(diff) >= stat_threshold as changed_fail,
        abs(diff) > report_threshold - 0.05 and abs(diff) >= stat_threshold as changed_show,

        not changed_fail and stat_threshold > report_threshold + 0.10 as unstable_fail,
        not changed_show and stat_threshold > report_threshold - 0.05 as unstable_show,

        left, right, diff, stat_threshold,
        if(report_threshold > 0, report_threshold, 0.10) as report_threshold,
        query_metric_stats.test test, query_metric_stats.query_index query_index,
        query_display_name
    from query_metric_stats
    left join file('analyze/report-thresholds.tsv', TSV,
            'test text, report_threshold float') thresholds
        on query_metric_stats.test = thresholds.test
    left join query_display_names
        on query_metric_stats.test = query_display_names.test
            and query_metric_stats.query_index = query_display_names.query_index
    -- 'server_time' is rounded down to ms, which might be bad for very short queries.
    -- Use 'client_time' instead.
    where metric_name = 'client_time'
    order by test, query_index, metric_name
    ;

create table changed_perf_report engine File(TSV, 'report/changed-perf.tsv') as
    with
        -- server_time is sometimes reported as zero (if it's less than 1 ms),
        -- so we have to work around this to not get an error about conversion
        -- of NaN to decimal.
        (left > right ? left / right : right / left) as times_change_float,
        isFinite(times_change_float) as times_change_finite,
        toDecimal64(times_change_finite ? times_change_float : 1., 3) as times_change_decimal,
        times_change_finite
            ? (left > right ? '-' : '+') || toString(times_change_decimal) || 'x'
            : '--' as times_change_str
    select
        toDecimal64(left, 3), toDecimal64(right, 3), times_change_str,
        toDecimal64(diff, 3), toDecimal64(stat_threshold, 3),
        changed_fail, test, query_index, query_display_name
    from queries where changed_show order by abs(diff) desc;

create table unstable_queries_report engine File(TSV, 'report/unstable-queries.tsv') as
    select
        toDecimal64(left, 3), toDecimal64(right, 3), toDecimal64(diff, 3),
        toDecimal64(stat_threshold, 3), unstable_fail, test, query_index, query_display_name
    from queries where unstable_show order by stat_threshold desc;


create view test_speedup as
    select
        test,
        exp2(avg(log2(left / right))) times_speedup,
        count(*) queries,
        unstable + changed bad,
        sum(changed_show) changed,
        sum(unstable_show) unstable
    from queries
    group by test
    order by times_speedup desc
    ;

create view total_speedup as
    select
        'Total' test,
        exp2(avg(log2(times_speedup))) times_speedup,
        sum(queries) queries,
        unstable + changed bad,
        sum(changed) changed,
        sum(unstable) unstable
    from test_speedup
    ;

create table test_perf_changes_report engine File(TSV, 'report/test-perf-changes.tsv') as
    with
        (times_speedup >= 1
            ? '-' || toString(toDecimal64(times_speedup, 3)) || 'x'
            : '+' || toString(toDecimal64(1 / times_speedup, 3)) || 'x')
        as times_speedup_str
    select test, times_speedup_str, queries, bad, changed, unstable
    -- Not sure what's the precedence of UNION ALL vs WHERE & ORDER BY, hence all
    -- the braces.
    from (
        (
            select * from total_speedup
        ) union all (
            select * from test_speedup
            where
                (times_speedup >= 1 ? times_speedup : (1 / times_speedup)) >= 1.005
                or bad
        )
    )
    order by test = 'Total' desc, times_speedup desc
    ;


create view total_client_time_per_query as select *
    from file('analyze/client-times.tsv', TSV,
        'test text, query_index int, client float, server float');

create table slow_on_client_report engine File(TSV, 'report/slow-on-client.tsv') as
    select client, server, toDecimal64(client/server, 3) p,
        test, query_display_name
    from total_client_time_per_query left join query_display_names using (test, query_index)
    where p > toDecimal64(1.02, 3) order by p desc;

create table wall_clock_time_per_test engine Memory as select *
    from file('wall-clock-times.tsv', TSV, 'test text, real float, user float, system float');

create table test_time engine Memory as
    select test, sum(client) total_client_time,
        max(client) query_max,
        min(client) query_min,
        count(*) queries
    from total_client_time_per_query full join queries using (test, query_index)
    group by test;

create view query_runs as select * from file('analyze/query-runs.tsv', TSV,
    'test text, query_index int, query_id text, version UInt8, time float');

--
-- Guess the number of query runs used for this test. The number is required to
-- calculate and check the average query run time in the report.
-- We have to be careful, because we will encounter:
--  1) partial queries which run only on one server
--  2) short queries which run for a much higher number of times
--  3) some errors that make query run for a different number of times on a
--     particular server.
--
create view test_runs as
    select test,
        -- Default to 7 runs if there are only 'short' queries in the test, and
        -- we can't determine the number of runs.
        if((ceil(medianOrDefaultIf(t.runs, not short), 0) as r) != 0, r, 7) runs
    from (
        select
            -- The query id is the same for both servers, so no need to divide here.
            uniqExact(query_id) runs,
            (test, query_index) in
                (select * from file('analyze/marked-short-queries.tsv', TSV,
                    'test text, query_index int'))
            as short,
            test, query_index
        from query_runs
        group by test, query_index
        ) t
    group by test
    ;

create view test_times_view as
    select
        wall_clock_time_per_test.test test,
        real,
        total_client_time,
        queries,
        query_max,
        real / if(queries > 0, queries, 1) avg_real_per_query,
        query_min,
        runs
    from test_time
        -- wall clock times are also measured for skipped tests, so don't
        -- do full join
        left join wall_clock_time_per_test
            on wall_clock_time_per_test.test = test_time.test
        full join test_runs
            on test_runs.test = test_time.test
    ;

-- WITH TOTALS doesn't work with INSERT SELECT, so we have to jump through these
-- hoops: https://github.com/ClickHouse/ClickHouse/issues/15227
create view test_times_view_total as
    select
        'Total' test,
        sum(real),
        sum(total_client_time),
        sum(queries),
        max(query_max),
        sum(real) / if(sum(queries) > 0, sum(queries), 1) avg_real_per_query,
        min(query_min),
        -- Totaling the number of runs doesn't make sense, but use the max so
        -- that the reporting script doesn't complain about queries being too
        -- long.
        max(runs)
    from test_times_view
    ;

create table test_times_report engine File(TSV, 'report/test-times.tsv') as
    select
        test,
        toDecimal64(real, 3),
        toDecimal64(total_client_time, 3),
        queries,
        toDecimal64(query_max, 3),
        toDecimal64(avg_real_per_query, 3),
        toDecimal64(query_min, 3),
        runs
    from (
        select * from test_times_view
        union all
        select * from test_times_view_total
        )
    order by test = 'Total' desc, avg_real_per_query desc
    ;

-- report for all queries page, only main metric
create table all_tests_report engine File(TSV, 'report/all-queries.tsv') as
    with
        -- server_time is sometimes reported as zero (if it's less than 1 ms),
        -- so we have to work around this to not get an error about conversion
        -- of NaN to decimal.
        (left > right ? left / right : right / left) as times_change_float,
        isFinite(times_change_float) as times_change_finite,
        toDecimal64(times_change_finite ? times_change_float : 1., 3) as times_change_decimal,
        times_change_finite
            ? (left > right ? '-' : '+') || toString(times_change_decimal) || 'x'
            : '--' as times_change_str
    select changed_fail, unstable_fail,
        toDecimal64(left, 3), toDecimal64(right, 3), times_change_str,
        toDecimal64(isFinite(diff) ? diff : 0, 3),
        toDecimal64(isFinite(stat_threshold) ? stat_threshold : 0, 3),
        test, query_index, query_display_name
    from queries order by test, query_index;


-- Report of queries that have inconsistent 'short' markings:
-- 1) have short duration, but are not marked as 'short'
-- 2) the reverse -- marked 'short' but take too long.
-- The threshold for 2) is significantly larger than the threshold for 1), to
-- avoid jitter.
create view shortness
    as select
        (test, query_index) in
            (select * from file('analyze/marked-short-queries.tsv', TSV,
            'test text, query_index int'))
            as marked_short,
        time, test, query_index, query_display_name
    from (
            select right time, test, query_index from queries
            union all
            select time_median, test, query_index from partial_query_times
        ) times
        left join query_display_names
            on times.test = query_display_names.test
                and times.query_index = query_display_names.query_index
    ;

create table inconsistent_short_marking_report
    engine File(TSV, 'report/unexpected-query-duration.tsv')
    as select
        multiIf(marked_short and time > 0.1, '\"short\" queries must run faster than 0.02 s',
                not marked_short and time < 0.02, '\"normal\" queries must run longer than 0.1 s',
                '') problem,
        marked_short, time,
        test, query_index, query_display_name
    from shortness
    where problem != ''
    ;


--------------------------------------------------------------------------------
-- various compatibility data formats follow, not related to the main report

-- keep the table in old format so that we can analyze new and old data together
create table queries_old_format engine File(TSVWithNamesAndTypes, 'queries.rep')
    as select 0 short, changed_fail, unstable_fail, left, right, diff,
        stat_threshold, test, query_display_name query
    from queries
    ;

-- new report for all queries with all metrics (no page yet)
create table all_query_metrics_tsv engine File(TSV, 'report/all-query-metrics.tsv') as
    select metric_name, left, right, diff,
        floor(left > right ? left / right : right / left, 3),
        stat_threshold, test, query_index, query_display_name
    from query_metric_stats
    left join query_display_names
        on query_metric_stats.test = query_display_names.test
            and query_metric_stats.query_index = query_display_names.query_index
    order by test, query_index;
" 2> >(tee -a report/errors.log 1>&2)


# Prepare source data for metrics and flamegraphs for queries that were profiled
# by perf.py.
for version in {right,left}
do
    rm -rf data
    clickhouse-local --allow_experimental_map_type 1 --query "
create view query_profiles as
    with 0 as left, 1 as right
    select * from file('analyze/query-profiles.tsv', TSV,
        'test text, query_index int, query_id text, version UInt8, time float')
    where version = $version
    ;

create view query_display_names as select * from
    file('analyze/query-display-names.tsv', TSV,
        'test text, query_index int, query_display_name text')
    ;

create table unstable_query_runs engine File(TSVWithNamesAndTypes,
        'unstable-query-runs.$version.rep') as
    select query_profiles.test test, query_profiles.query_index query_index,
        query_display_name, query_id
    from query_profiles
    left join query_display_names on
        query_profiles.test = query_display_names.test
        and query_profiles.query_index = query_display_names.query_index
    ;

create view query_log as select *
    from file('$version-query-log.tsv', TSVWithNamesAndTypes,
        '$(cat "$version-query-log.tsv.columns")');

create table unstable_run_metrics engine File(TSVWithNamesAndTypes,
        'unstable-run-metrics.$version.rep') as
    select
        test, query_index, query_id,
        ProfileEvents.values value, ProfileEvents.keys metric
    from query_log array join ProfileEvents
    join unstable_query_runs using (query_id)
    ;

create table unstable_run_metrics_2 engine File(TSVWithNamesAndTypes,
        'unstable-run-metrics-2.$version.rep') as
    select
        test, query_index, query_id,
        v, n
    from (
        select
            test, query_index, query_id,
            ['memory_usage', 'read_bytes', 'written_bytes', 'query_duration_ms'] n,
            [memory_usage, read_bytes, written_bytes, query_duration_ms] v
        from query_log
        join unstable_query_runs using (query_id)
    )
    array join v, n;

create view trace_log as select *
    from file('$version-trace-log.tsv', TSVWithNamesAndTypes,
        '$(cat "$version-trace-log.tsv.columns")');

create view addresses_src as select addr,
        -- Some functions change name between builds, e.g. '__clone' or 'clone' or
        -- even '__GI__clone@@GLIBC_2.32'. This breaks differential flame graphs, so
        -- filter them out here.
        [name, 'clone.S (filtered by script)', 'pthread_cond_timedwait (filtered by script)']
            -- this line is a subscript operator of the above array
            [1 + multiSearchFirstIndex(name, ['clone.S', 'pthread_cond_timedwait'])] name
    from file('$version-addresses.tsv', TSVWithNamesAndTypes,
        '$(cat "$version-addresses.tsv.columns")');

create table addresses_join_$version engine Join(any, left, address) as
    select addr address, name from addresses_src;

create table unstable_run_traces engine File(TSVWithNamesAndTypes,
        'unstable-run-traces.$version.rep') as
    select
        test, query_index, query_id,
        count() value,
        joinGet(addresses_join_$version, 'name', arrayJoin(trace))
            || '(' || toString(trace_type) || ')' metric
    from trace_log
    join unstable_query_runs using query_id
    group by test, query_index, query_id, metric
    order by count() desc
    ;

create table metric_devation engine File(TSVWithNamesAndTypes,
        'report/metric-deviation.$version.tsv') as
    -- first goes the key used to split the file with grep
    select test, query_index, query_display_name,
        toDecimal64(d, 3) d, q, metric
    from (
        select
            test, query_index,
            (q[3] - q[1])/q[2] d,
            quantilesExact(0, 0.5, 1)(value) q, metric
        from (select * from unstable_run_metrics
            union all select * from unstable_run_traces
            union all select * from unstable_run_metrics_2) mm
        group by test, query_index, metric
        having isFinite(d) and d > 0.5 and q[3] > 5
    ) metrics
    left join query_display_names using (test, query_index)
    order by test, query_index, d desc
    ;

create table stacks engine File(TSV, 'report/stacks.$version.tsv') as
    select
        -- first goes the key used to split the file with grep
        test, query_index, trace_type, any(query_display_name),
        -- next go the stacks in flamegraph format: 'func1;...;funcN count'
        arrayStringConcat(
            arrayMap(
                addr -> joinGet(addresses_join_$version, 'name', addr),
                arrayReverse(trace)
            ),
            ';'
        ) readable_trace,
        count() c
    from trace_log
    join unstable_query_runs using query_id
    group by test, query_index, trace_type, trace
    order by test, query_index, trace_type, trace
    ;
" 2> >(tee -a report/errors.log 1>&2) &
done
wait

# Create per-query flamegraphs
touch report/query-files.txt
IFS=$'\n'
for version in {right,left}
do
    for query in $(cut -d'	' -f1-4 "report/stacks.$version.tsv" | sort | uniq)
    do
        query_file=$(echo "$query" | cut -c-120 | sed 's/[/	]/_/g')
        echo "$query_file" >> report/query-files.txt

        # Build separate .svg flamegraph for each query.
        # -F is somewhat unsafe because it might match not the beginning of the
        # string, but this is unlikely and escaping the query for grep is a pain.
        grep -F "$query	" "report/stacks.$version.tsv" \
            | cut -f 5- \
            | sed 's/\t/ /g' \
            | tee "report/tmp/$query_file.stacks.$version.tsv" \
            | ~/fg/flamegraph.pl --hash > "$query_file.$version.svg" &
    done
done
wait
unset IFS

# Create differential flamegraphs.
while IFS= read -r query_file
do
    ~/fg/difffolded.pl "report/tmp/$query_file.stacks.left.tsv" \
            "report/tmp/$query_file.stacks.right.tsv" \
        | tee "report/tmp/$query_file.stacks.diff.tsv" \
        | ~/fg/flamegraph.pl > "$query_file.diff.svg" &
done < report/query-files.txt
wait

# Create per-query files with metrics. Note that the key is different from flamegraphs.
IFS=$'\n'
for version in {right,left}
do
    for query in $(cut -d'	' -f1-3 "report/metric-deviation.$version.tsv" | sort | uniq)
    do
        query_file=$(echo "$query" | cut -c-120 | sed 's/[/	]/_/g')

        # Ditto the above comment about -F.
        grep -F "$query	" "report/metric-deviation.$version.tsv" \
            | cut -f4- > "$query_file.$version.metrics.rep" &
    done
done
wait
unset IFS

# Prefer to grep for clickhouse_driver exception messages, but if there are none,
# just show a couple of lines from the log.
for log in *-err.log
do
    test=$(basename "$log" "-err.log")
    {
        # The second grep is a heuristic for error messages like
        # "socket.timeout: timed out".
        grep -h -m2 -i '\(Exception\|Error\):[^:]' "$log" \
            || grep -h -m2 -i '^[^ ]\+: ' "$log" \
            || head -2 "$log"
    } | sed "s/^/$test\t/" >> run-errors.tsv ||:
done
}

function report_metrics
{
build_log_column_definitions

rm -rf metrics ||:
mkdir metrics

clickhouse-local --allow_experimental_map_type 1 --query "
create view right_async_metric_log as
    select * from file('right-async-metric-log.tsv', TSVWithNamesAndTypes,
        '$(cat right-async-metric-log.tsv.columns)')
    ;

-- Use the right log as time reference because it may have higher precision.
create table metrics engine File(TSV, 'metrics/metrics.tsv') as
    with (select min(event_time) from right_async_metric_log) as min_time
    select name metric, r.event_time - min_time event_time, l.value as left, r.value as right
    from right_async_metric_log r
    asof join file('left-async-metric-log.tsv', TSVWithNamesAndTypes,
        '$(cat left-async-metric-log.tsv.columns)') l
    on l.name = r.name and r.event_time <= l.event_time
    order by metric, event_time
    ;

-- Show metrics that have changed
create table changes engine File(TSV, 'metrics/changes.tsv') as
    select metric, left, right,
        toDecimal64(diff, 3), toDecimal64(times_diff, 3)
    from (
        select metric, median(left) as left, median(right) as right,
            (right - left) / left diff,
            if(left > right, left / right, right / left) times_diff
        from metrics
        group by metric
        having abs(diff) > 0.05 and isFinite(diff)
    )
    order by diff desc
    ;
" 2> >(tee -a metrics/errors.log 1>&2)

IFS=$'\n'
for prefix in $(cut -f1 "metrics/metrics.tsv" | sort | uniq)
do
    file="metrics/$prefix.tsv"
    grep "^$prefix	" "metrics/metrics.tsv" | cut -f2- > "$file"

    gnuplot -e "
        set datafile separator '\t';
        set terminal png size 960,540;
        set xtics time format '%tH:%tM';
        set title '$prefix' noenhanced offset 0,-3;
        set key left top;
        plot
            '$file' using 1:2 with lines title 'Left'
            , '$file' using 1:3 with lines title 'Right'
            ;
    " \
        | convert - -filter point -resize "200%" "metrics/$prefix.png" &

done
wait
unset IFS
}

function upload_results
{
    if ! [ -v CHPC_DATABASE_URL ]
    then
        echo Database for test results is not specified, will not upload them.
        return 0
    fi

<<<<<<< HEAD
    # Surprisingly, clickhouse-client doesn't understand --host 127.0.0.1:9000
    # so I have to extract host and port with clickhouse-local --allow_experimental_map_type 1. I tried to use
    # Poco URI parser to support this in the client, but it's broken and can't
    # parse host:port.
    set +x # Don't show password in the log
    clickhouse-client \
        $(clickhouse-local --allow_experimental_map_type 1 --query "with '${CHPC_DATABASE_URL}' as url select '--host ' || domain(url) || ' --port ' || toString(port(url)) format TSV") \
        --secure \
        --user "${CHPC_DATABASE_USER}" \
        --password "${CHPC_DATABASE_PASSWORD}" \
        --config "right/config/client_config.xml" \
        --database perftest \
        --date_time_input_format=best_effort \
        --query "
=======
    set +x # Don't show password in the log
    client=(clickhouse-client
        # Surprisingly, clickhouse-client doesn't understand --host 127.0.0.1:9000
        # so I have to extract host and port with clickhouse-local. I tried to use
        # Poco URI parser to support this in the client, but it's broken and can't
        # parse host:port.
        $(clickhouse-local --query "with '${CHPC_DATABASE_URL}' as url select '--host ' || domain(url) || ' --port ' || toString(port(url)) format TSV")
        --secure
        --user "${CHPC_DATABASE_USER}"
        --password "${CHPC_DATABASE_PASSWORD}"
        --config "right/config/client_config.xml"
        --database perftest
        --date_time_input_format=best_effort)

    "${client[@]}" --query "
>>>>>>> 26dc6517
            insert into query_metrics_v2
            select
                toDate(event_time) event_date,
                toDateTime('$(cd right/ch && git show -s --format=%ci "$SHA_TO_TEST" | cut -d' ' -f-2)') event_time,
                $PR_TO_TEST pr_number,
                '$REF_SHA' old_sha,
                '$SHA_TO_TEST' new_sha,
                test,
                query_index,
                query_display_name,
                metric_name,
                old_value,
                new_value,
                diff,
                stat_threshold
            from input('metric_name text, old_value float, new_value float, diff float,
                    ratio_display_text text, stat_threshold float,
                    test text, query_index int, query_display_name text')
            settings date_time_input_format='best_effort'
            format TSV
            settings date_time_input_format='best_effort'
" < report/all-query-metrics.tsv # Don't leave whitespace after INSERT: https://github.com/ClickHouse/ClickHouse/issues/16652

    # Upload some run attributes. I use this weird form because it is the same
    # form that can be used for historical data when you only have compare.log.
    cat compare.log \
        | sed -n '
            s/.*Model name:[[:space:]]\+\(.*\)$/metric	lscpu-model-name	\1/p;
            s/.*L1d cache:[[:space:]]\+\(.*\)$/metric	lscpu-l1d-cache	\1/p;
            s/.*L1i cache:[[:space:]]\+\(.*\)$/metric	lscpu-l1i-cache	\1/p;
            s/.*L2 cache:[[:space:]]\+\(.*\)$/metric	lscpu-l2-cache	\1/p;
            s/.*L3 cache:[[:space:]]\+\(.*\)$/metric	lscpu-l3-cache	\1/p;
            s/.*left_sha=\(.*\)$/old-sha	\1/p;
            s/.*right_sha=\(.*\)/new-sha	\1/p' \
        | awk '
            BEGIN { FS = "\t"; OFS = "\t" }
            /^old-sha/ { old_sha=$2 }
            /^new-sha/ { new_sha=$2 }
            /^metric/ { print old_sha, new_sha, $2, $3 }' \
        | "${client[@]}" --query "INSERT INTO run_attributes_v1 FORMAT TSV"

    # Grepping numactl results from log is too crazy, I'll just call it again.
    "${client[@]}" --query "INSERT INTO run_attributes_v1 FORMAT TSV" <<EOF
$REF_SHA	$SHA_TO_TEST	$(numactl --show | sed -n 's/^cpubind:[[:space:]]\+/numactl-cpubind	/p')
$REF_SHA	$SHA_TO_TEST	$(numactl --hardware | sed -n 's/^available:[[:space:]]\+/numactl-available	/p')
EOF

    set -x
}

# Check that local and client are in PATH
clickhouse-local --allow_experimental_map_type 1 --version > /dev/null
clickhouse-client --version > /dev/null

case "$stage" in
"")
    ;&
"configure")
    time configure
    ;&
"restart")
    numactl --show ||:
    numactl --hardware ||:
    lscpu ||:
    dmidecode -t 4 ||:
    time restart
    ;&
"run_tests")
    # Ignore the errors to collect the log and build at least some report, anyway
    time run_tests ||:
    ;&
"get_profiles")
    # Check for huge pages.
    cat /sys/kernel/mm/transparent_hugepage/enabled > thp-enabled.txt ||:
    cat /proc/meminfo > meminfo.txt ||:
    for pid in $(pgrep -f clickhouse-server)
    do
        cat "/proc/$pid/smaps" > "$pid-smaps.txt" ||:
    done

    # We had a bug where getting profiles froze sometimes, so try to save some
    # logs if this happens again. Give the servers some time to collect all info,
    # then trace and kill. Start in a subshell, so that both function don't
    # interfere with each other's jobs through `wait`. Also make the subshell
    # have its own process group, so that we can then kill it with all its child
    # processes. Somehow it doesn't kill the children by itself when dying.
    set -m
    ( get_profiles_watchdog ) &
    watchdog_pid=$!
    set +m
    # Check that the watchdog started OK.
    kill -0 $watchdog_pid

    # If the tests fail with OOM or something, still try to restart the servers
    # to collect the logs. Prefer not to restart, because addresses might change
    # and we won't be able to process trace_log data. Start in a subshell, so that
    # it doesn't interfere with the watchdog through `wait`.
    ( get_profiles || { restart && get_profiles ; } ) ||:

    # Kill the whole process group, because somehow when the subshell is killed,
    # the sleep inside remains alive and orphaned.
    while env kill -- -$watchdog_pid ; do sleep 1; done

    # Stop the servers to free memory for the subsequent query analysis.
    while killall clickhouse; do echo . ; sleep 1 ; done
    echo Servers stopped.
    ;&
"analyze_queries")
    time analyze_queries ||:
    ;&
"report")
    time report ||:
    ;&
"report_metrics")
    time report_metrics ||:
    cat metrics/errors.log >> report/errors.log ||:
    ;&
"report_html")
    time "$script_dir/report.py" --report=all-queries > all-queries.html 2> >(tee -a report/errors.log 1>&2) ||:
    time "$script_dir/report.py" > report.html
    ;&
"upload_results")
    time upload_results ||:
    ;&
esac

# Print some final debug info to help debug Weirdness, of which there is plenty.
jobs
pstree -apgT
<|MERGE_RESOLUTION|>--- conflicted
+++ resolved
@@ -1154,29 +1154,13 @@
         return 0
     fi
 
-<<<<<<< HEAD
-    # Surprisingly, clickhouse-client doesn't understand --host 127.0.0.1:9000
-    # so I have to extract host and port with clickhouse-local --allow_experimental_map_type 1. I tried to use
-    # Poco URI parser to support this in the client, but it's broken and can't
-    # parse host:port.
-    set +x # Don't show password in the log
-    clickhouse-client \
-        $(clickhouse-local --allow_experimental_map_type 1 --query "with '${CHPC_DATABASE_URL}' as url select '--host ' || domain(url) || ' --port ' || toString(port(url)) format TSV") \
-        --secure \
-        --user "${CHPC_DATABASE_USER}" \
-        --password "${CHPC_DATABASE_PASSWORD}" \
-        --config "right/config/client_config.xml" \
-        --database perftest \
-        --date_time_input_format=best_effort \
-        --query "
-=======
     set +x # Don't show password in the log
     client=(clickhouse-client
         # Surprisingly, clickhouse-client doesn't understand --host 127.0.0.1:9000
-        # so I have to extract host and port with clickhouse-local. I tried to use
+        # so I have to extract host and port with clickhouse-local --allow_experimental_map_type 1. I tried to use
         # Poco URI parser to support this in the client, but it's broken and can't
         # parse host:port.
-        $(clickhouse-local --query "with '${CHPC_DATABASE_URL}' as url select '--host ' || domain(url) || ' --port ' || toString(port(url)) format TSV")
+        $(clickhouse-local --allow_experimental_map_type 1 --query "with '${CHPC_DATABASE_URL}' as url select '--host ' || domain(url) || ' --port ' || toString(port(url)) format TSV")
         --secure
         --user "${CHPC_DATABASE_USER}"
         --password "${CHPC_DATABASE_PASSWORD}"
@@ -1185,7 +1169,6 @@
         --date_time_input_format=best_effort)
 
     "${client[@]}" --query "
->>>>>>> 26dc6517
             insert into query_metrics_v2
             select
                 toDate(event_time) event_date,
