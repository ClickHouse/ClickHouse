--- conflicted
+++ resolved
@@ -1,19 +1,13 @@
 # docker build -t clickhouse/performance-comparison .
-<<<<<<< HEAD
-FROM ubuntu:18.04
-=======
 FROM ubuntu:20.04
 
 # ARG for quick switch to a given ubuntu mirror
 ARG apt_archive="http://archive.ubuntu.com"
 RUN sed -i "s|http://archive.ubuntu.com|$apt_archive|g" /etc/apt/sources.list
->>>>>>> df57f8e3
 
 ENV LANG=C.UTF-8
 ENV TZ=Europe/Moscow
 RUN ln -snf /usr/share/zoneinfo/$TZ /etc/localtime && echo $TZ > /etc/timezone
-
-RUN sed -i 's|http://archive|http://ru.archive|g' /etc/apt/sources.list
 
 RUN apt-get update \
     && DEBIAN_FRONTEND=noninteractive apt-get install --yes --no-install-recommends \
