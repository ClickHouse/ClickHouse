--- conflicted
+++ resolved
@@ -1,20 +1,13 @@
-<<<<<<< HEAD
-# docker build -t clickhouse/test-base .
-FROM ubuntu:20.04
-=======
 # rebuild in #33610
 # docker build -t clickhouse/test-base .
 ARG FROM_TAG=latest
 FROM clickhouse/test-util:$FROM_TAG
->>>>>>> df57f8e3
 
 # ARG for quick switch to a given ubuntu mirror
 ARG apt_archive="http://archive.ubuntu.com"
 RUN sed -i "s|http://archive.ubuntu.com|$apt_archive|g" /etc/apt/sources.list
 
 ENV DEBIAN_FRONTEND=noninteractive LLVM_VERSION=13
-
-RUN sed -i 's|http://archive|http://ru.archive|g' /etc/apt/sources.list
 
 RUN apt-get update \
     && apt-get install ca-certificates lsb-release wget gnupg apt-transport-https \
