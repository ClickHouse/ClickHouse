--- conflicted
+++ resolved
@@ -1,11 +1,7 @@
 FROM ubuntu:18.04
 
 ARG repository="deb https://repo.clickhouse.tech/deb/stable/ main/"
-<<<<<<< HEAD
-ARG version=20.5.2.*
-=======
 ARG version=20.5.3.*
->>>>>>> 64b062ed
 
 RUN apt-get update && \
     apt-get install -y apt-transport-https dirmngr && \
