--- conflicted
+++ resolved
@@ -1,13 +1,10 @@
 # rebuild in #33610
 # docker build -t altinityinfra/unit-test .
 ARG FROM_TAG=latest
-<<<<<<< HEAD
-FROM clickhouse/test-base:$FROM_TAG
-=======
-FROM altinityinfra/stateless-test:$FROM_TAG
+
+FROM altinityinfra/test-base:$FROM_TAG
 
 RUN apt-get install gdb
->>>>>>> 57993f4e
 
 COPY run.sh /
 CMD ["/bin/bash", "/run.sh"]