# docker build -t clickhouse/sqlancer-test .
FROM ubuntu:20.04

# ARG for quick switch to a given ubuntu mirror
ARG apt_archive="http://archive.ubuntu.com"
RUN sed -i "s|http://archive.ubuntu.com|$apt_archive|g" /etc/apt/sources.list

RUN apt-get update --yes && env DEBIAN_FRONTEND=noninteractive apt-get install wget unzip git default-jdk maven python3 --yes --no-install-recommends
RUN wget https://github.com/sqlancer/sqlancer/archive/master.zip -O /sqlancer.zip
RUN mkdir /sqlancer && \
<<<<<<< HEAD
	wget -q -O- https://github.com/sqlancer/sqlancer/archive/main.tar.gz | \
		tar zx -C /sqlancer && \
	cd /sqlancer/sqlancer-main && \
	mvn package -DskipTests && \
	rm -r /root/.m2
=======
	cd /sqlancer && \
	unzip /sqlancer.zip
RUN cd /sqlancer/sqlancer-master && mvn package -DskipTests
>>>>>>> fea7971b

COPY run.sh /
COPY process_sqlancer_result.py /
CMD ["/bin/bash", "/run.sh"]<|MERGE_RESOLUTION|>--- conflicted
+++ resolved
@@ -6,19 +6,12 @@
 RUN sed -i "s|http://archive.ubuntu.com|$apt_archive|g" /etc/apt/sources.list
 
 RUN apt-get update --yes && env DEBIAN_FRONTEND=noninteractive apt-get install wget unzip git default-jdk maven python3 --yes --no-install-recommends
-RUN wget https://github.com/sqlancer/sqlancer/archive/master.zip -O /sqlancer.zip
 RUN mkdir /sqlancer && \
-<<<<<<< HEAD
 	wget -q -O- https://github.com/sqlancer/sqlancer/archive/main.tar.gz | \
 		tar zx -C /sqlancer && \
 	cd /sqlancer/sqlancer-main && \
 	mvn package -DskipTests && \
 	rm -r /root/.m2
-=======
-	cd /sqlancer && \
-	unzip /sqlancer.zip
-RUN cd /sqlancer/sqlancer-master && mvn package -DskipTests
->>>>>>> fea7971b
 
 COPY run.sh /
 COPY process_sqlancer_result.py /
