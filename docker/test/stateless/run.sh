--- conflicted
+++ resolved
@@ -139,7 +139,7 @@
 #   directly
 # - even though ci auto-compress some files (but not *.tsv) it does this only
 #   for files >64MB, we want this files to be compressed explicitly
-for table in query_log zookeeper_log trace_log
+for table in query_log zookeeper_log trace_log transactions_info_log
 do
     clickhouse-client -q "select * from system.$table format TSVWithNamesAndTypes" | pigz > /test_output/$table.tsv.gz &
     if [[ -n "$USE_DATABASE_REPLICATED" ]] && [[ "$USE_DATABASE_REPLICATED" -eq 1 ]]; then
@@ -176,17 +176,6 @@
 
 tar -chf /test_output/coordination.tar /var/lib/clickhouse/coordination ||:
 
-<<<<<<< HEAD
-# Replace the engine with Ordinary to avoid extra symlinks stuff in artifacts.
-# (so that clickhouse-local --path can read it w/o extra care).
-sed -i -e "s/ATTACH DATABASE _ UUID '[^']*'/ATTACH DATABASE system/" -e "s/Atomic/Ordinary/" /var/lib/clickhouse/metadata/system.sql
-for table in text_log query_log zookeeper_log trace_log transactions_info_log; do
-    sed -i "s/ATTACH TABLE _ UUID '[^']*'/ATTACH TABLE $table/" /var/lib/clickhouse/metadata/system/${table}.sql
-    tar -chf /test_output/${table}_dump.tar /var/lib/clickhouse/metadata/system.sql /var/lib/clickhouse/metadata/system/${table}.sql /var/lib/clickhouse/data/system/${table} ||:
-done
-
-=======
->>>>>>> 1d313f19
 if [[ -n "$USE_DATABASE_REPLICATED" ]] && [[ "$USE_DATABASE_REPLICATED" -eq 1 ]]; then
     grep -Fa "Fatal" /var/log/clickhouse-server/clickhouse-server1.log ||:
     grep -Fa "Fatal" /var/log/clickhouse-server/clickhouse-server2.log ||:
