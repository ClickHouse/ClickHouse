# docker build -t altinityinfra/integration-tests-runner .
FROM ubuntu:22.04

# ARG for quick switch to a given ubuntu mirror
ARG apt_archive="http://archive.ubuntu.com"

RUN sed -i "s|http://archive.ubuntu.com|$apt_archive|g" /etc/apt/sources.list

RUN apt-get update \
    && env DEBIAN_FRONTEND=noninteractive apt-get install --yes \
    adduser='3.11*' \
    ca-certificates='2023*' \
    bash='5.1-*' \
    btrfs-progs='5.16.*' \
    e2fsprogs='1.46.*' \
    iptables='1.8.*' \
    xfsprogs='5.13.*' \
    tar='1.34*' \
    pigz='2.6*' \
    wget='1.21.*' \
    git='1:2.34.*' \
    iproute2='5.15.*' \
    cgroupfs-mount=1.4 \
    python3-pip='22.0.*' \
    tzdata \
    libicu-dev='70.1*' \
    bsdutils='1:2.37.*' \
    curl='7.81.*' \
    python3-pika='1.2.*' \
    liblua5.1-dev \
    luajit='2.1.*' \
    libssl-dev='3.0.*' \
    libcurl4-openssl-dev='7.81.*' \
    gdb='12.1-*' \
    default-jdk='2:1.11-*' \
    software-properties-common='0.99.*' \
    libkrb5-dev='1.19.*' \
    krb5-user='1.19.*' \
    g++='4:11.2.*' \
    && apt-get clean \
    && rm -rf /var/lib/apt/lists/* /var/cache/debconf /tmp/*

ENV TZ=Etc/UTC
RUN ln -snf /usr/share/zoneinfo/$TZ /etc/localtime && echo $TZ > /etc/timezone

ENV DOCKER_CHANNEL stable
# Unpin the docker version after the release 24.0.3 is released
# https://github.com/moby/moby/issues/45770#issuecomment-1618255130
RUN curl -fsSL https://download.docker.com/linux/ubuntu/gpg | apt-key add - \
    && add-apt-repository "deb https://download.docker.com/linux/ubuntu $(lsb_release -c -s) ${DOCKER_CHANNEL}" \
    && apt-get update \
    && env DEBIAN_FRONTEND=noninteractive apt-get install --yes \
        docker-ce='5:23.*' \
    && rm -rf \
        /var/lib/apt/lists/* \
        /var/cache/debconf \
        /tmp/* \
    && apt-get clean \
    && dockerd --version; docker --version


# kazoo 2.10.0 is broken
# https://s3.amazonaws.com/clickhouse-test-reports/59337/524625a1d2f4cc608a3f1059e3df2c30f353a649/integration_tests__asan__analyzer__[5_6].html
RUN python3 -m pip install --no-cache-dir \
    PyMySQL~=1.1.0 \
    asyncio~=3.4.3\
    avro~=1.10.2 \
    azure-storage-blob~=12.19.0\
    boto3~=1.34.24 \
    cassandra-driver~=3.28.0\
    confluent-kafka~=1.9.2 \
    delta-spark~=2.3.0 \
    dict2xml~=1.7.3 \
    dicttoxml~=1.7.16 \
    docker~=6.1.3 \
    docker-compose~=1.29.2 \
    grpcio~=1.59.3 \
    grpcio-tools~=1.59.3 \
    kafka-python~=2.0.2 \
    kazoo~=2.9.0 \
    lz4~=4.3.2 \
    minio~=7.2.0 \
    nats-py~=2.6.0 \
    protobuf~=4.25.1 \
    psycopg2-binary~=2.9.6 \
    pyhdfs~=0.3.1 \
    pymongo~=3.11.0 \
    pyspark~=3.3.2 \
    pytest~=7.4.3 \
    pytest-order~=1.0.0 \
    pytest-random~=0.2 \
    pytest-repeat~=0.9.3 \
    pytest-reportlog==0.4.0 \
<<<<<<< HEAD
    pytz==2023.3.post1 \
    pyyaml==5.3.1 \
    redis==5.0.1 \
    requests-kerberos==0.14.0 \
    tzlocal==2.1 \
    retry==0.9.2 \
    bs4==0.0.2 \
    lxml==5.1.0 \
    urllib3==2.0.7 \
=======
    pytest-timeout~=2.2.0 \
    pytest-xdist~=3.5.0 \
    pytz~=2023.3.post1 \
    pyyaml~=5.3.1 \
    redis~=5.0.1 \
    requests~=2.31.0 \
    requests-kerberos \
    tzlocal~=2.1 \
    retry~=0.9.2 \
    bs4~=0.0.1 \
    lxml~=4.9.3 \
    urllib3~=2.1.0 \
>>>>>>> 57993f4e
    jwcrypto==1.5.6
# bs4, lxml are for cloud tests, do not delete

# Hudi supports only spark 3.3.*, not 3.4
RUN curl -fsSL -O https://archive.apache.org/dist/spark/spark-3.3.2/spark-3.3.2-bin-hadoop3.tgz \
    && tar xzvf spark-3.3.2-bin-hadoop3.tgz -C / \
    && rm spark-3.3.2-bin-hadoop3.tgz

# download spark and packages
# if you change packages, don't forget to update them in tests/integration/helpers/cluster.py
RUN packages="org.apache.hudi:hudi-spark3.3-bundle_2.12:0.13.0,\
io.delta:delta-core_2.12:2.3.0,\
org.apache.iceberg:iceberg-spark-runtime-3.3_2.12:1.1.0" \
    && /spark-3.3.2-bin-hadoop3/bin/spark-shell --packages "$packages" > /dev/null \
    && find /root/.ivy2/ -name '*.jar' -exec ln -sf {} /spark-3.3.2-bin-hadoop3/jars/ \;

RUN set -x \
  && addgroup --system dockremap \
  && adduser --system dockremap \
  && adduser dockremap dockremap \
  && echo 'dockremap:165536:65536' >> /etc/subuid \
  && echo 'dockremap:165536:65536' >> /etc/subgid

COPY modprobe.sh /usr/local/bin/modprobe
COPY dockerd-entrypoint.sh /usr/local/bin/
COPY misc/ /misc/


# Same options as in test/base/Dockerfile
# (in case you need to override them in tests)
ENV TSAN_OPTIONS='halt_on_error=1 abort_on_error=1 history_size=7 memory_limit_mb=46080 second_deadlock_stack=1'
ENV UBSAN_OPTIONS='print_stacktrace=1'
ENV MSAN_OPTIONS='abort_on_error=1 poison_in_dtor=1'

EXPOSE 2375
ENTRYPOINT ["dockerd-entrypoint.sh"]
# To pass additional arguments (i.e. list of tests) use PYTEST_ADDOPTS
CMD ["sh", "-c", "pytest"]<|MERGE_RESOLUTION|>--- conflicted
+++ resolved
@@ -91,31 +91,19 @@
     pytest-random~=0.2 \
     pytest-repeat~=0.9.3 \
     pytest-reportlog==0.4.0 \
-<<<<<<< HEAD
-    pytz==2023.3.post1 \
-    pyyaml==5.3.1 \
-    redis==5.0.1 \
-    requests-kerberos==0.14.0 \
-    tzlocal==2.1 \
-    retry==0.9.2 \
-    bs4==0.0.2 \
-    lxml==5.1.0 \
-    urllib3==2.0.7 \
-=======
     pytest-timeout~=2.2.0 \
     pytest-xdist~=3.5.0 \
     pytz~=2023.3.post1 \
     pyyaml~=5.3.1 \
     redis~=5.0.1 \
     requests~=2.31.0 \
-    requests-kerberos \
+    requests-kerberos~=0.14.0 \
     tzlocal~=2.1 \
     retry~=0.9.2 \
-    bs4~=0.0.1 \
-    lxml~=4.9.3 \
+    bs4~=0.0.2 \
+    lxml~=5.1.0 \
     urllib3~=2.1.0 \
->>>>>>> 57993f4e
-    jwcrypto==1.5.6
+    jwcrypto~=1.5.6 \
 # bs4, lxml are for cloud tests, do not delete
 
 # Hudi supports only spark 3.3.*, not 3.4
