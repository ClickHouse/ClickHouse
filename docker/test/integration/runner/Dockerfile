# docker build -t yandex/clickhouse-integration-tests-runner .
FROM ubuntu:18.04

RUN sed -i 's|http://archive|http://ru.archive|g' /etc/apt/sources.list

RUN apt-get update \
    && env DEBIAN_FRONTEND=noninteractive apt-get install --yes \
    ca-certificates \
    bash \
    btrfs-progs \
    e2fsprogs \
    iptables \
    xfsprogs \
    tar \
    pigz \
    wget \
    git \
    iproute2 \
    module-init-tools \
    cgroupfs-mount \
    python3-pip \
    tzdata \
    libreadline-dev \
    libicu-dev \
    bsdutils \
    curl \
    python3-pika \
    liblua5.1-dev \
    luajit \
    libssl-dev \
    libcurl4-openssl-dev \
    gdb \
    software-properties-common \
    libkrb5-dev \
    krb5-user \
    && rm -rf \
        /var/lib/apt/lists/* \
        /var/cache/debconf \
        /tmp/* \
    && apt-get clean

ENV TZ=Europe/Moscow
RUN ln -snf /usr/share/zoneinfo/$TZ /etc/localtime && echo $TZ > /etc/timezone

ENV DOCKER_CHANNEL stable
ENV DOCKER_VERSION 5:19.03.13~3-0~ubuntu-bionic
RUN curl -fsSL https://download.docker.com/linux/ubuntu/gpg | apt-key add -
RUN add-apt-repository "deb [arch=amd64] https://download.docker.com/linux/ubuntu $(lsb_release -c -s) ${DOCKER_CHANNEL}"

RUN apt-get update \
    && env DEBIAN_FRONTEND=noninteractive apt-get install --yes \
        docker-ce \
    && rm -rf \
        /var/lib/apt/lists/* \
        /var/cache/debconf \
        /tmp/* \
    && apt-get clean

RUN dockerd --version; docker --version

RUN python3 -m pip install \
    PyMySQL \
    aerospike==4.0.0 \
    avro \
    cassandra-driver \
    confluent-kafka==1.5.0 \
    dict2xml \
    dicttoxml \
    docker \
    docker-compose==1.22.0 \
    grpcio \
    grpcio-tools \
    kafka-python \
    kazoo \
    minio \
    protobuf \
    psycopg2-binary==2.7.5 \
    pymongo \
    pytest \
    pytest-timeout \
<<<<<<< HEAD
    pytest-xdist \
    pytest-repeat \
    pytz \
=======
>>>>>>> f1bafc0b
    redis \
    tzlocal==2.1 \
    urllib3 \
    requests-kerberos

COPY modprobe.sh /usr/local/bin/modprobe
COPY dockerd-entrypoint.sh /usr/local/bin/
COPY compose/ /compose/

RUN set -x \
  && addgroup --system dockremap \
    && adduser --system dockremap \
  && adduser dockremap dockremap \
  && echo 'dockremap:165536:65536' >> /etc/subuid \
    && echo 'dockremap:165536:65536' >> /etc/subgid

VOLUME /var/lib/docker
EXPOSE 2375
ENTRYPOINT ["dockerd-entrypoint.sh"]
CMD ["sh", "-c", "pytest $PYTEST_OPTS"]<|MERGE_RESOLUTION|>--- conflicted
+++ resolved
@@ -78,12 +78,7 @@
     pymongo \
     pytest \
     pytest-timeout \
-<<<<<<< HEAD
-    pytest-xdist \
-    pytest-repeat \
     pytz \
-=======
->>>>>>> f1bafc0b
     redis \
     tzlocal==2.1 \
     urllib3 \
