--- conflicted
+++ resolved
@@ -19,7 +19,7 @@
     && cd cctools-port/cctools \
     && ./configure --prefix=/cctools --with-libtapi=/cctools \
         --target=x86_64-apple-darwin \
-    && make install \
+    && make install -j$(nproc) \
     && cd ../.. \
     && rm -rf cctools-port
 
@@ -28,41 +28,23 @@
     && cd cctools-port/cctools \
     && ./configure --prefix=/cctools --with-libtapi=/cctools \
         --target=aarch64-apple-darwin \
-    && make install \
+    && make install -j$(nproc) \
     && cd ../.. \
     && rm -rf cctools-port
 
 # Download toolchain and SDK for Darwin
-RUN wget -nv https://github.com/phracker/MacOSX-SDKs/releases/download/11.3/MacOSX11.0.sdk.tar.xz
+RUN curl -sL -O https://github.com/phracker/MacOSX-SDKs/releases/download/11.3/MacOSX11.0.sdk.tar.xz
 
 # NOTE: Seems like gcc-11 is too new for ubuntu20 repository
+# A cross-linker for RISC-V 64 (we need it, because LLVM's LLD does not work):
 RUN add-apt-repository ppa:ubuntu-toolchain-r/test --yes \
     && apt-get update \
-<<<<<<< HEAD
-    && apt-get install --yes \
-        binutils-riscv64-linux-gnu \
-        build-essential \
-        g++-11 \
-        gcc-11 \
-        gcc-aarch64-linux-gnu \
-        libc6 \
-        libc6-dev \
-        libc6-dev-arm64-cross \
-        python3-boto3 \
-        yasm \
-        zstd \
-    && apt-get clean \
-    && rm -rf /var/lib/apt/lists
-
-# Download toolchain and SDK for Darwin
-RUN curl -sL -O https://github.com/phracker/MacOSX-SDKs/releases/download/11.3/MacOSX11.0.sdk.tar.xz
-=======
-    && apt-get install gcc-11 g++-11 --yes \
+    && apt-get install \
+      binutils-riscv64-linux-gnu \
+      gcc-11 \
+      g++-11 \
+      --yes \
     && apt-get clean
-
-# A cross-linker for RISC-V 64 (we need it, because LLVM's LLD does not work):
-RUN apt-get install binutils-riscv64-linux-gnu
->>>>>>> 2767af51
 
 # Architecture of the image when BuildKit/buildx is used
 ARG TARGETARCH
@@ -84,16 +66,10 @@
 ENV GOPATH=/workdir/go
 ENV GOCACHE=/workdir/
 
-<<<<<<< HEAD
 ARG CLANG_TIDY_SHA1=c191254ea00d47ade11d7170ef82fe038c213774
 RUN curl -Lo /usr/bin/clang-tidy-cache \
         "https://raw.githubusercontent.com/matus-chochlik/ctcache/$CLANG_TIDY_SHA1/clang-tidy-cache" \
     && chmod +x /usr/bin/clang-tidy-cache
-
-COPY --from=cctools /cctools /cctools
-
-=======
->>>>>>> 2767af51
 RUN mkdir /workdir && chmod 777 /workdir
 WORKDIR /workdir
 
