--- conflicted
+++ resolved
@@ -1,9 +1,9 @@
 #!/usr/bin/env python3
 # -*- coding: utf-8 -*-
-import subprocess
-import os
 import argparse
 import logging
+import os
+import subprocess
 import sys
 from pathlib import Path
 from typing import List, Optional
@@ -134,13 +134,8 @@
     additional_pkgs: bool,
     with_profiler: bool,
     with_coverage: bool,
-<<<<<<< HEAD
     with_binaries: bool,
-):
-=======
-    with_binaries: str,
 ) -> List[str]:
->>>>>>> 3fe8babe
     DARWIN_SUFFIX = "-darwin"
     DARWIN_ARM_SUFFIX = "-darwin-aarch64"
     ARM_SUFFIX = "-aarch64"
@@ -251,18 +246,9 @@
 
     cxx = cc.replace("clang", "clang++")
 
-<<<<<<< HEAD
-    if package_type != "coverity":
-        # NOTE: This are the env for packages/build script
-        result.append("MAKE_DEB=true")
-        cmake_flags.append("-DCMAKE_EXPORT_NO_PACKAGE_REGISTRY=ON")
-=======
     if package_type == "deb":
         # NOTE: This is the env for packages/build script
         result.append("MAKE_DEB=true")
-        cmake_flags.append("-DENABLE_TESTS=0")
-        cmake_flags.append("-DENABLE_UTILS=0")
->>>>>>> 3fe8babe
         cmake_flags.append("-DCMAKE_FIND_PACKAGE_NO_PACKAGE_REGISTRY=ON")
         cmake_flags.append("-DCMAKE_INSTALL_PREFIX=/usr")
         cmake_flags.append("-DCMAKE_INSTALL_SYSCONFDIR=/etc")
