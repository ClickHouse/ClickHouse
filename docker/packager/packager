--- conflicted
+++ resolved
@@ -8,14 +8,6 @@
 
 SCRIPT_PATH = os.path.realpath(__file__)
 
-<<<<<<< HEAD
-IMAGE_MAP = {
-    "deb": "clickhouse/deb-builder",
-    "binary": "clickhouse/binary-builder",
-    "unbundled": "clickhouse/unbundled-builder"
-}
-=======
->>>>>>> df57f8e3
 
 def check_image_exists_locally(image_name):
     try:
