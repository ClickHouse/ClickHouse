--- conflicted
+++ resolved
@@ -112,9 +112,15 @@
     subprocess.check_call(cmd, shell=True)
 
 
-<<<<<<< HEAD
-def is_release_build(build_type: str, package_type: str, sanitizer: str) -> bool:
-    return build_type == "" and package_type == "deb" and sanitizer == ""
+def is_release_build(
+    build_type: str, package_type: str, sanitizer: str, shared_libraries: bool
+) -> bool:
+    return (
+        build_type == ""
+        and package_type == "deb"
+        and sanitizer == ""
+        and not shared_libraries
+    )
 
 
 def parse_env_variables(
@@ -123,6 +129,7 @@
     sanitizer: str,
     package_type: str,
     cache: str,
+    shared_libraries: bool,
     s3_bucket: str,
     s3_directory: str,
     s3_rw_access: bool,
@@ -132,33 +139,6 @@
     additional_pkgs: bool,
     with_coverage: bool,
     with_binaries: str,
-=======
-
-def is_release_build(build_type, package_type, sanitizer, shared_libraries):
-    return (
-        build_type == ""
-        and package_type == "deb"
-        and sanitizer == ""
-        and not shared_libraries
-    )
-
-
-def parse_env_variables(
-    build_type,
-    compiler,
-    sanitizer,
-    package_type,
-    cache,
-    distcc_hosts,
-    shared_libraries,
-    clang_tidy,
-    version,
-    author,
-    official,
-    additional_pkgs,
-    with_coverage,
-    with_binaries,
->>>>>>> 2767af51
 ):
     DARWIN_SUFFIX = "-darwin"
     DARWIN_ARM_SUFFIX = "-darwin-aarch64"
@@ -280,7 +260,6 @@
         result.append("CCACHE_BASEDIR=/build")
         result.append("CCACHE_NOHASHDIR=true")
         result.append("CCACHE_COMPILERCHECK=content")
-<<<<<<< HEAD
         result.append("CCACHE_MAXSIZE=15G")
 
     if cache == "sccache":
@@ -308,21 +287,6 @@
             result.append(f"CTCACHE_S3_FOLDER={ctcache_dir}")
             if not s3_rw_access:
                 result.append("CTCACHE_S3_NO_CREDENTIALS=true")
-=======
-        cache_maxsize = "15G"
-        if clang_tidy:
-            # 15G is not enough for tidy build
-            cache_maxsize = "25G"
-        result.append(f"CCACHE_MAXSIZE={cache_maxsize}")
-
-    if distcc_hosts:
-        hosts_with_params = [f"{host}/24,lzo" for host in distcc_hosts] + [
-            "localhost/`nproc`"
-        ]
-        result.append('DISTCC_HOSTS="' + " ".join(hosts_with_params) + '"')
-    elif cache == "distcc":
-        result.append('DISTCC_HOSTS="localhost/`nproc`"')
->>>>>>> 2767af51
 
     if additional_pkgs:
         result.append("MAKE_APK=true")
@@ -337,9 +301,7 @@
         cmake_flags.append("-DENABLE_TESTS=1")
 
     if shared_libraries:
-        cmake_flags.append(
-            "-DUSE_STATIC_LIBRARIES=0 -DSPLIT_SHARED_LIBRARIES=1"
-        )
+        cmake_flags.append("-DUSE_STATIC_LIBRARIES=0 -DSPLIT_SHARED_LIBRARIES=1")
         # We can't always build utils because it requires too much space, but
         # we have to build them at least in some way in CI. The shared library
         # build is probably the least heavy disk-wise.
@@ -508,14 +470,10 @@
         args.sanitizer,
         args.package_type,
         args.cache,
-<<<<<<< HEAD
+        args.shared_libraries,
         args.s3_bucket,
         args.s3_directory,
         args.s3_rw_access,
-=======
-        args.distcc_hosts,
-        args.shared_libraries,
->>>>>>> 2767af51
         args.clang_tidy,
         args.version,
         args.official,
