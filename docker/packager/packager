--- conflicted
+++ resolved
@@ -169,11 +169,8 @@
         cmake_flags.append(
             "-DCMAKE_TOOLCHAIN_FILE=/build/cmake/darwin/toolchain-x86_64.cmake"
         )
-<<<<<<< HEAD
         result.append("EXTRACT_TOOLCHAIN_DARWIN=1")
         result.append("EXPORT_SOURCES_WITH_SUBMODULES=1")
-=======
->>>>>>> 4b1a29b7
     elif is_cross_darwin_arm:
         cc = compiler[: -len(DARWIN_ARM_SUFFIX)]
         cmake_flags.append("-DCMAKE_AR:FILEPATH=/cctools/bin/aarch64-apple-darwin-ar")
@@ -188,6 +185,7 @@
         cmake_flags.append(
             "-DCMAKE_TOOLCHAIN_FILE=/build/cmake/darwin/toolchain-aarch64.cmake"
         )
+        result.append("EXTRACT_TOOLCHAIN_DARWIN=1")
     elif is_cross_arm:
         cc = compiler[: -len(ARM_SUFFIX)]
         cmake_flags.append(
