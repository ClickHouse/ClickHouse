# The Dockerfile.ubuntu exists for the tests/ci/docker_server.py script
# If the image is built from Dockerfile.alpine, then the `-alpine` suffix is added automatically,
# so the only purpose of Dockerfile.ubuntu is to push `latest`, `head` and so on w/o suffixes
FROM ubuntu:20.04 AS glibc-donor
ARG TARGETARCH

RUN arch=${TARGETARCH:-amd64} \
    && case $arch in \
        amd64) rarch=x86_64 ;; \
        arm64) rarch=aarch64 ;; \
    esac \
    && ln -s "${rarch}-linux-gnu" /lib/linux-gnu


FROM alpine

ENV LANG=en_US.UTF-8 \
    LANGUAGE=en_US:en \
    LC_ALL=en_US.UTF-8 \
    TZ=UTC \
    CLICKHOUSE_CONFIG=/etc/clickhouse-server/config.xml

COPY --from=glibc-donor /lib/linux-gnu/libc.so.6 /lib/linux-gnu/libdl.so.2 /lib/linux-gnu/libm.so.6 /lib/linux-gnu/libpthread.so.0 /lib/linux-gnu/librt.so.1 /lib/linux-gnu/libnss_dns.so.2 /lib/linux-gnu/libnss_files.so.2 /lib/linux-gnu/libresolv.so.2 /lib/linux-gnu/ld-2.31.so /lib/
COPY --from=glibc-donor /etc/nsswitch.conf /etc/
COPY entrypoint.sh /entrypoint.sh

ARG TARGETARCH
RUN arch=${TARGETARCH:-amd64} \
    && case $arch in \
        amd64) mkdir -p /lib64 && ln -sf /lib/ld-2.31.so /lib64/ld-linux-x86-64.so.2 ;; \
        arm64) ln -sf /lib/ld-2.31.so /lib/ld-linux-aarch64.so.1 ;; \
    esac

<<<<<<< HEAD
# lts / testing / prestable / etc
ARG REPO_CHANNEL="stable"
ARG REPOSITORY="https://packages.clickhouse.com/tgz/${REPO_CHANNEL}"
ARG VERSION="23.9.1.1854"
=======
ARG REPOSITORY="https://s3.amazonaws.com/clickhouse-builds/22.4/31c367d3cd3aefd316778601ff6565119fe36682/package_release"
ARG VERSION="23.8.2.7"
>>>>>>> 44c30506
ARG PACKAGES="clickhouse-keeper"

# user/group precreated explicitly with fixed uid/gid on purpose.
# It is especially important for rootless containers: in that case entrypoint
# can't do chown and owners of mounted volumes should be configured externally.
# We do that in advance at the begining of Dockerfile before any packages will be
# installed to prevent picking those uid / gid by some unrelated software.
# The same uid / gid (101) is used both for alpine and ubuntu.


ARG TARGETARCH
RUN arch=${TARGETARCH:-amd64} \
    && for package in ${PACKAGES}; do \
    ( \
        cd /tmp \
        && echo "Get ${REPOSITORY}/${package}-${VERSION}-${arch}.tgz" \
            && wget -c -q "${REPOSITORY}/${package}-${VERSION}-${arch}.tgz" \
            && wget -c -q "${REPOSITORY}/${package}-${VERSION}-${arch}.tgz.sha512" \
            && sed 's:/output/:/tmp/:' < "${package}-${VERSION}-${arch}.tgz.sha512" | sha512sum -c \
            && tar xvzf "${package}-${VERSION}-${arch}.tgz" --strip-components=1 -C / \
    ) \
    ; done \
    && rm /tmp/*.tgz /install -r \
    && addgroup -S -g 101 clickhouse \
    && adduser -S -h /var/lib/clickhouse -s /bin/bash -G clickhouse -g "ClickHouse keeper" -u 101 clickhouse \
    && mkdir -p /var/lib/clickhouse /var/log/clickhouse-keeper /etc/clickhouse-keeper \
    && chown clickhouse:clickhouse /var/lib/clickhouse \
    && chown root:clickhouse /var/log/clickhouse-keeper \
    && chmod +x /entrypoint.sh \
    && apk add --no-cache su-exec bash tzdata \
    && cp /usr/share/zoneinfo/UTC /etc/localtime \
    && echo "UTC" > /etc/timezone \
    && chmod ugo+Xrw -R /var/lib/clickhouse /var/log/clickhouse-keeper /etc/clickhouse-keeper


EXPOSE 2181 10181 44444 9181

VOLUME /var/lib/clickhouse /var/log/clickhouse-keeper /etc/clickhouse-keeper

ENTRYPOINT ["/entrypoint.sh"]<|MERGE_RESOLUTION|>--- conflicted
+++ resolved
@@ -31,15 +31,10 @@
         arm64) ln -sf /lib/ld-2.31.so /lib/ld-linux-aarch64.so.1 ;; \
     esac
 
-<<<<<<< HEAD
 # lts / testing / prestable / etc
 ARG REPO_CHANNEL="stable"
 ARG REPOSITORY="https://packages.clickhouse.com/tgz/${REPO_CHANNEL}"
-ARG VERSION="23.9.1.1854"
-=======
-ARG REPOSITORY="https://s3.amazonaws.com/clickhouse-builds/22.4/31c367d3cd3aefd316778601ff6565119fe36682/package_release"
 ARG VERSION="23.8.2.7"
->>>>>>> 44c30506
 ARG PACKAGES="clickhouse-keeper"
 
 # user/group precreated explicitly with fixed uid/gid on purpose.
