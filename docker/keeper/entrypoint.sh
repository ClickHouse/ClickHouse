--- conflicted
+++ resolved
@@ -94,11 +94,7 @@
 
     # There is a config file. It is already tested with gosu (if it is readably by keeper user)
     if [ -f "$KEEPER_CONFIG" ]; then
-<<<<<<< HEAD
-        exec $gosu clickhouse-keeper --config-file="$KEEPER_CONFIG" "$@"
-=======
-        exec $gosu /usr/bin/clickhouse-keeper --config-file="$KEEPER_CONFIG" --log-file="$LOG_PATH" --errorlog-file="$ERROR_LOG_PATH" "$@"
->>>>>>> bc3e1834
+        exec $gosu clickhouse-keeper --config-file="$KEEPER_CONFIG" --log-file="$LOG_PATH" --errorlog-file="$ERROR_LOG_PATH" "$@"
     fi
 
     # There is no config file. Will use embedded one
