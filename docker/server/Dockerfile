--- conflicted
+++ resolved
@@ -7,13 +7,8 @@
     apt-get install -y apt-transport-https && \
     mkdir -p /etc/apt/sources.list.d && \
     echo $repository | tee /etc/apt/sources.list.d/clickhouse.list && \
-<<<<<<< HEAD
-    apt update && \
-    apt install --allow-unauthenticated -y clickhouse-server=$version && \
-=======
     apt-get update && \
-    apt-get install --allow-unauthenticated -y clickhouse-server-common=$version clickhouse-server-base=$version && \
->>>>>>> caf83a65
+    apt-get install --allow-unauthenticated -y clickhouse-server=$version && \
     rm -rf /var/lib/apt/lists/* /var/cache/debconf && \
     apt-get clean
 
