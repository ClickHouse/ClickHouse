--- conflicted
+++ resolved
@@ -119,20 +119,14 @@
     "docker/test/base": {
          "name": "clickhouse/test-base",
          "dependent": [
-            "docker/test/clickbench",
             "docker/test/fuzzer",
             "docker/test/integration/base",
             "docker/test/keeper-jepsen",
-            "docker/test/libfuzzer",
             "docker/test/server-jepsen",
             "docker/test/sqllogic",
             "docker/test/sqltest",
-<<<<<<< HEAD
             "docker/test/stateless",
             "docker/test/unit"
-=======
-            "docker/test/stateless"
->>>>>>> 3300dcc2
          ]
     },
     "docker/test/integration/kerberized_hadoop": {
