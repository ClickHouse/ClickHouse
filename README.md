--- conflicted
+++ resolved
@@ -12,14 +12,4 @@
 * [Blog](https://clickhouse.yandex/blog/en/) contains various ClickHouse-related articles, as well as announces and reports about events.
 * [Yandex.Messenger channel](https://yandex.ru/chat/#/join/20e380d9-c7be-4123-ab06-e95fb946975e) shares announcements and useful links in Russian.
 * [Contacts](https://clickhouse.tech/#contacts) can help to get your questions answered if there are any.
-<<<<<<< HEAD
-* You can also [fill this form](https://clickhouse.tech/#meet) to meet Yandex ClickHouse team in person.
-
-## Upcoming Events
-
-* [ClickHouse Online Meetup East (in English)](https://www.eventbrite.com/e/clickhouse-online-meetup-east-registration-102989325846) on April 28, 2020.
-* [ClickHouse Workshop in Novosibirsk](https://2020.codefest.ru/lecture/1628) on TBD date.
-* [Yandex C++ Open-Source Sprints in Moscow](https://events.yandex.ru/events/otkrytyj-kod-v-yandek-28-03-2020) on TBD date.
-=======
-* You can also [fill this form](https://clickhouse.tech/#meet) to meet Yandex ClickHouse team in person.
->>>>>>> 811d124a
+* You can also [fill this form](https://clickhouse.tech/#meet) to meet Yandex ClickHouse team in person.