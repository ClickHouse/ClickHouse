--- conflicted
+++ resolved
@@ -4,11 +4,9 @@
 
 #include <Analyzer/IQueryTreeNode.h>
 #include <Analyzer/ConstantValue.h>
-<<<<<<< HEAD
-#include "Common/FieldVisitorToString.h"
-=======
+#include <Common/FieldVisitorToString.h>
+#include "Columns/ColumnNullable.h"
 #include <DataTypes/DataTypeNullable.h>
->>>>>>> 1f1a0ff7
 
 namespace DB
 {
@@ -110,7 +108,8 @@
 
     void convertToNullable() override
     {
-        constant_value = std::make_shared<ConstantValue>(constant_value->getValue(), makeNullableSafe(constant_value->getType()));
+        constant_column = makeNullableSafe(constant_column);
+        constant_type = makeNullableSafe(constant_type);
     }
 
     void dumpTreeImpl(WriteBuffer & buffer, FormatState & format_state, size_t indent) const override;
