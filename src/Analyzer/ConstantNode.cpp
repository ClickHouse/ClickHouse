#include <Analyzer/ConstantNode.h>

#include <Analyzer/FunctionNode.h>

#include <Common/assert_cast.h>
#include <Common/FieldVisitorToString.h>
#include <Common/SipHash.h>

#include <IO/WriteBuffer.h>
#include <IO/WriteHelpers.h>
#include <IO/Operators.h>

#include <DataTypes/FieldToDataType.h>

#include <Parsers/ASTLiteral.h>
#include <Parsers/ASTFunction.h>

#include <Interpreters/convertFieldToType.h>

namespace DB
{

namespace ErrorCodes
{
    extern const int LOGICAL_ERROR;
}

// namespace
// {

// ColumnPtr createConstColumn(const Field & value, const DataTypePtr & data_type)
// {
//     std::cerr << "CreateConstColumn " << value.dump() << " data type " << data_type;
//     std::cerr << (data_type ? data_type->getName() : "NULL") << '\n';

//     return data_type->createColumnConst(0, value);
// }

// }

ConstantNode::ConstantNode(ColumnPtr constant_column_, DataTypePtr constant_type_, QueryTreeNodePtr source_expression_)
    : IQueryTreeNode(children_size)
    , constant_column(std::move(constant_column_))
    , constant_type(std::move(constant_type_))
{
    if (!isColumnConst(*constant_column))
        throw Exception(ErrorCodes::LOGICAL_ERROR, "ConstantNode must be initialized with constant column");

    source_expression = std::move(source_expression_);
}

ConstantNode::ConstantNode(ColumnPtr constant_column_, DataTypePtr constant_type_)
    : ConstantNode(std::move(constant_column_), std::move(constant_type_), {})
{
}

ConstantNode::ConstantNode(ColumnPtr constant_column_)
    : ConstantNode(std::move(constant_column_), applyVisitor(FieldToDataType(), (*constant_column_)[0]))
{
}

ConstantNode::ConstantNode(const Field & constant_value_, DataTypePtr constant_type_, QueryTreeNodePtr source_expression_)
    : ConstantNode(constant_type_->createColumnConst(1, constant_value_), constant_type_, std::move(source_expression_))
{}

ConstantNode::ConstantNode(const Field & constant_value_, DataTypePtr constant_type_)
    : ConstantNode(constant_value_, constant_type_, {})
{}

ConstantNode::ConstantNode(const Field & constant_value_)
    : ConstantNode(constant_value_, applyVisitor(FieldToDataType(), constant_value_))
{}

<<<<<<< HEAD
String ConstantNode::getValueStringRepresentation() const
{
    return applyVisitor(FieldVisitorToString(), getValue());
}

void ConstantNode::dumpTreeImpl(WriteBuffer & buffer, FormatState & format_state, size_t indent) const
{
    buffer << std::string(indent, ' ') << "CONSTANT id: " << format_state.getNodeId(this);

    if (hasAlias())
        buffer << ", alias: " << getAlias();

    buffer << ", constant_value: " << (*constant_column)[0].dump();
    buffer << ", constant_value_type: " << constant_type->getName();

    if (getSourceExpression())
    {
        buffer << '\n' << std::string(indent + 2, ' ') << "EXPRESSION" << '\n';
        getSourceExpression()->dumpTreeImpl(buffer, format_state, indent + 4);
    }
}

bool ConstantNode::isEqualImpl(const IQueryTreeNode & rhs) const
{
    const auto & rhs_typed = assert_cast<const ConstantNode &>(rhs);
    return constant_column->compareAt(0, 0, *rhs_typed.constant_column, 0) == 0 && constant_type->equals(*rhs_typed.constant_type);
}

void ConstantNode::updateTreeHashImpl(HashState & hash_state) const
{
    constant_column->updateHashFast(hash_state);

    auto type_name = constant_type->getName();
    hash_state.update(type_name.size());
    hash_state.update(type_name);
}

QueryTreeNodePtr ConstantNode::cloneImpl() const
{
    return std::make_shared<ConstantNode>(constant_column, constant_type, source_expression);
}

ASTPtr ConstantNode::toASTImpl(const ConvertToASTOptions & options) const
{
    const auto & constant_value_literal = (*constant_column)[0];
    auto constant_value_ast = std::make_shared<ASTLiteral>(constant_value_literal);

    if (!options.add_cast_for_constants)
        return constant_value_ast;

=======
bool ConstantNode::requiresCastCall() const
{
    const auto & constant_value_literal = constant_value->getValue();
>>>>>>> 2c5c589a
    bool need_to_add_cast_function = false;
    auto constant_value_literal_type = constant_value_literal.getType();
    WhichDataType constant_value_type(constant_type);

    switch (constant_value_literal_type)
    {
        case Field::Types::String:
        {
            need_to_add_cast_function = !constant_value_type.isString();
            break;
        }
        case Field::Types::UInt64:
        case Field::Types::Int64:
        case Field::Types::Float64:
        {
            WhichDataType constant_value_field_type(applyVisitor(FieldToDataType(), constant_value_literal));
            need_to_add_cast_function = constant_value_field_type.idx != constant_value_type.idx;
            break;
        }
        case Field::Types::Int128:
        case Field::Types::UInt128:
        case Field::Types::Int256:
        case Field::Types::UInt256:
        case Field::Types::Decimal32:
        case Field::Types::Decimal64:
        case Field::Types::Decimal128:
        case Field::Types::Decimal256:
        case Field::Types::AggregateFunctionState:
        case Field::Types::Array:
        case Field::Types::Tuple:
        case Field::Types::Map:
        case Field::Types::UUID:
        case Field::Types::Bool:
        case Field::Types::Object:
        case Field::Types::IPv4:
        case Field::Types::IPv6:
        case Field::Types::Null:
        case Field::Types::CustomType:
        {
            need_to_add_cast_function = true;
            break;
        }
    }

    // Add cast if constant was created as a result of constant folding.
    // Constant folding may lead to type transformation and literal on shard
    // may have a different type.
    return need_to_add_cast_function || source_expression != nullptr;
}

bool ConstantNode::receivedFromInitiatorServer() const
{
    if (!hasSourceExpression())
        return false;

    auto * cast_function = getSourceExpression()->as<FunctionNode>();
    if (!cast_function || cast_function->getFunctionName() != "_CAST")
        return false;
    return true;
}

void ConstantNode::dumpTreeImpl(WriteBuffer & buffer, FormatState & format_state, size_t indent) const
{
    buffer << std::string(indent, ' ') << "CONSTANT id: " << format_state.getNodeId(this);

    if (hasAlias())
        buffer << ", alias: " << getAlias();

    buffer << ", constant_value: ";
    if (mask_id)
        buffer << "[HIDDEN id: " << mask_id << "]";
    else
        buffer << constant_value->getValue().dump();

    buffer << ", constant_value_type: " << constant_value->getType()->getName();

    if (!mask_id && getSourceExpression())
    {
        buffer << '\n' << std::string(indent + 2, ' ') << "EXPRESSION" << '\n';
        getSourceExpression()->dumpTreeImpl(buffer, format_state, indent + 4);
    }
}

bool ConstantNode::isEqualImpl(const IQueryTreeNode & rhs) const
{
    const auto & rhs_typed = assert_cast<const ConstantNode &>(rhs);
    return *constant_value == *rhs_typed.constant_value && value_string == rhs_typed.value_string;
}

void ConstantNode::updateTreeHashImpl(HashState & hash_state) const
{
    auto type_name = constant_value->getType()->getName();
    hash_state.update(type_name.size());
    hash_state.update(type_name);

    hash_state.update(value_string.size());
    hash_state.update(value_string);
}

QueryTreeNodePtr ConstantNode::cloneImpl() const
{
    return std::make_shared<ConstantNode>(constant_value, source_expression);
}

ASTPtr ConstantNode::toASTImpl(const ConvertToASTOptions & options) const
{
    const auto & constant_value_literal = constant_value->getValue();
    auto constant_value_ast = std::make_shared<ASTLiteral>(constant_value_literal);

    if (!options.add_cast_for_constants)
        return constant_value_ast;

    if (requiresCastCall())
    {
        auto constant_type_name_ast = std::make_shared<ASTLiteral>(constant_type->getName());
        return makeASTFunction("_CAST", std::move(constant_value_ast), std::move(constant_type_name_ast));
    }

    return constant_value_ast;
}

}<|MERGE_RESOLUTION|>--- conflicted
+++ resolved
@@ -71,62 +71,9 @@
     : ConstantNode(constant_value_, applyVisitor(FieldToDataType(), constant_value_))
 {}
 
-<<<<<<< HEAD
-String ConstantNode::getValueStringRepresentation() const
-{
-    return applyVisitor(FieldVisitorToString(), getValue());
-}
-
-void ConstantNode::dumpTreeImpl(WriteBuffer & buffer, FormatState & format_state, size_t indent) const
-{
-    buffer << std::string(indent, ' ') << "CONSTANT id: " << format_state.getNodeId(this);
-
-    if (hasAlias())
-        buffer << ", alias: " << getAlias();
-
-    buffer << ", constant_value: " << (*constant_column)[0].dump();
-    buffer << ", constant_value_type: " << constant_type->getName();
-
-    if (getSourceExpression())
-    {
-        buffer << '\n' << std::string(indent + 2, ' ') << "EXPRESSION" << '\n';
-        getSourceExpression()->dumpTreeImpl(buffer, format_state, indent + 4);
-    }
-}
-
-bool ConstantNode::isEqualImpl(const IQueryTreeNode & rhs) const
-{
-    const auto & rhs_typed = assert_cast<const ConstantNode &>(rhs);
-    return constant_column->compareAt(0, 0, *rhs_typed.constant_column, 0) == 0 && constant_type->equals(*rhs_typed.constant_type);
-}
-
-void ConstantNode::updateTreeHashImpl(HashState & hash_state) const
-{
-    constant_column->updateHashFast(hash_state);
-
-    auto type_name = constant_type->getName();
-    hash_state.update(type_name.size());
-    hash_state.update(type_name);
-}
-
-QueryTreeNodePtr ConstantNode::cloneImpl() const
-{
-    return std::make_shared<ConstantNode>(constant_column, constant_type, source_expression);
-}
-
-ASTPtr ConstantNode::toASTImpl(const ConvertToASTOptions & options) const
-{
-    const auto & constant_value_literal = (*constant_column)[0];
-    auto constant_value_ast = std::make_shared<ASTLiteral>(constant_value_literal);
-
-    if (!options.add_cast_for_constants)
-        return constant_value_ast;
-
-=======
 bool ConstantNode::requiresCastCall() const
 {
-    const auto & constant_value_literal = constant_value->getValue();
->>>>>>> 2c5c589a
+    const auto & constant_value_literal = getValue();
     bool need_to_add_cast_function = false;
     auto constant_value_literal_type = constant_value_literal.getType();
     WhichDataType constant_value_type(constant_type);
@@ -199,9 +146,9 @@
     if (mask_id)
         buffer << "[HIDDEN id: " << mask_id << "]";
     else
-        buffer << constant_value->getValue().dump();
+        buffer << getValue().dump();
 
-    buffer << ", constant_value_type: " << constant_value->getType()->getName();
+    buffer << ", constant_value_type: " << constant_type->getName();
 
     if (!mask_id && getSourceExpression())
     {
@@ -213,27 +160,26 @@
 bool ConstantNode::isEqualImpl(const IQueryTreeNode & rhs) const
 {
     const auto & rhs_typed = assert_cast<const ConstantNode &>(rhs);
-    return *constant_value == *rhs_typed.constant_value && value_string == rhs_typed.value_string;
+    return *constant_value == *rhs_typed.constant_value;
 }
 
 void ConstantNode::updateTreeHashImpl(HashState & hash_state) const
 {
-    auto type_name = constant_value->getType()->getName();
+    constant_column->updateHashFast(hash_state);
+
+    auto type_name = constant_type->getName();
     hash_state.update(type_name.size());
     hash_state.update(type_name);
-
-    hash_state.update(value_string.size());
-    hash_state.update(value_string);
 }
 
 QueryTreeNodePtr ConstantNode::cloneImpl() const
 {
-    return std::make_shared<ConstantNode>(constant_value, source_expression);
+    return std::make_shared<ConstantNode>(constant_column, constant_type, source_expression);
 }
 
 ASTPtr ConstantNode::toASTImpl(const ConvertToASTOptions & options) const
 {
-    const auto & constant_value_literal = constant_value->getValue();
+    const auto & constant_value_literal = getValue();
     auto constant_value_ast = std::make_shared<ASTLiteral>(constant_value_literal);
 
     if (!options.add_cast_for_constants)
