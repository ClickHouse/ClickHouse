#pragma once

#include <Analyzer/IQueryTreeNode.h>
#include <Analyzer/Resolve/IdentifierLookup.h>

namespace DB
{

struct ScopeAliases
{
    /// Alias name to query expression node
    std::unordered_map<std::string, QueryTreeNodePtr> alias_name_to_expression_node;

    /// Alias name to lambda node
    std::unordered_map<std::string, QueryTreeNodePtr> alias_name_to_lambda_node;

    /// Alias name to table expression node
    std::unordered_map<std::string, QueryTreeNodePtr> alias_name_to_table_expression_node;

    /// Expressions like `x as y` where we can't say whether it's a function, expression or table.
    std::unordered_map<std::string, Identifier> transitive_aliases;

    /// Nodes with duplicated aliases
    std::unordered_set<QueryTreeNodePtr> nodes_with_duplicated_aliases;
    std::vector<QueryTreeNodePtr> cloned_nodes_with_duplicated_aliases;

<<<<<<< HEAD
    /// Cloned resolved expressions with aliases that must be removed
    QueryTreeNodes node_to_remove_aliases;

    std::unordered_map<std::string, DataTypePtr> alias_name_to_expression_type;

    /// Names which are aliases from ARRAY JOIN.
    /// This is needed to properly qualify columns from matchers and avoid name collision.
    std::unordered_set<std::string> array_join_aliases;

=======
>>>>>>> 88d8199a
    std::unordered_map<std::string, QueryTreeNodePtr> & getAliasMap(IdentifierLookupContext lookup_context)
    {
        switch (lookup_context)
        {
            case IdentifierLookupContext::EXPRESSION: return alias_name_to_expression_node;
            case IdentifierLookupContext::FUNCTION: return alias_name_to_lambda_node;
            case IdentifierLookupContext::TABLE_EXPRESSION: return alias_name_to_table_expression_node;
        }
    }

    enum class FindOption
    {
        FIRST_NAME,
        FULL_NAME,
    };

    const std::string & getKey(const Identifier & identifier, FindOption find_option)
    {
        switch (find_option)
        {
            case FindOption::FIRST_NAME: return identifier.front();
            case FindOption::FULL_NAME: return identifier.getFullName();
        }
    }

    QueryTreeNodePtr * find(IdentifierLookup lookup, FindOption find_option)
    {
        auto & alias_map = getAliasMap(lookup.lookup_context);
        const std::string * key = &getKey(lookup.identifier, find_option);

        auto it = alias_map.find(*key);

        if (it != alias_map.end())
            return &it->second;

        if (lookup.lookup_context == IdentifierLookupContext::TABLE_EXPRESSION)
            return {};

        while (it == alias_map.end())
        {
            auto jt = transitive_aliases.find(*key);
            if (jt == transitive_aliases.end())
                return {};

            const auto & new_key = getKey(jt->second, find_option);
            /// Ignore potential cyclic aliases.
            if (new_key == *key)
                return {};

            key = &new_key;
            it = alias_map.find(*key);
        }

        return &it->second;
    }

    const QueryTreeNodePtr * find(IdentifierLookup lookup, FindOption find_option) const
    {
        return const_cast<ScopeAliases *>(this)->find(lookup, find_option);
    }
};

}<|MERGE_RESOLUTION|>--- conflicted
+++ resolved
@@ -24,18 +24,11 @@
     std::unordered_set<QueryTreeNodePtr> nodes_with_duplicated_aliases;
     std::vector<QueryTreeNodePtr> cloned_nodes_with_duplicated_aliases;
 
-<<<<<<< HEAD
     /// Cloned resolved expressions with aliases that must be removed
     QueryTreeNodes node_to_remove_aliases;
 
     std::unordered_map<std::string, DataTypePtr> alias_name_to_expression_type;
 
-    /// Names which are aliases from ARRAY JOIN.
-    /// This is needed to properly qualify columns from matchers and avoid name collision.
-    std::unordered_set<std::string> array_join_aliases;
-
-=======
->>>>>>> 88d8199a
     std::unordered_map<std::string, QueryTreeNodePtr> & getAliasMap(IdentifierLookupContext lookup_context)
     {
         switch (lookup_context)
