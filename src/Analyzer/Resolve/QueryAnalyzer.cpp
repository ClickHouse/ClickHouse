--- conflicted
+++ resolved
@@ -3402,11 +3402,7 @@
             used_projection_indices.push_back(i);
     }
 
-<<<<<<< HEAD
-    if (used_projection_indices.size() == 0 || used_projection_indices.size() == projection_nodes.size())
-=======
     if (used_projection_indices.empty() || used_projection_indices.size() == projection_nodes.size())
->>>>>>> 6a4c45eb
         return;
 
     QueryTreeNodes new_projection_nodes;
@@ -3417,57 +3413,17 @@
     projection_list_typed.getNodes() = std::move(new_projection_nodes);
 }
 
-<<<<<<< HEAD
-void removeUnusedProjections(QueryTreeNodePtr & projection_node_list, ProjectionNames & projection_names, IdentifierResolveScope & scope)
-{
-    if (!scope.used_column_names)
-        return;
-
-    NameSet names_set(scope.used_column_names->begin(), scope.used_column_names->end());
-
-    auto & projection_list_typed = projection_node_list->as<ListNode &>();
-    auto projection_nodes = projection_list_typed.getNodes();
-
-    QueryTreeNodes new_projection_nodes;
-    new_projection_nodes.reserve(projection_nodes.size());
-
-    ProjectionNames new_projection_names;
-    new_projection_names.reserve(projection_nodes.size());
-
-    for (size_t i = 0; i < projection_nodes.size(); ++i)
-    {
-        auto projection_name_it = names_set.find(projection_names[i]);
-        if (projection_name_it != names_set.end())
-        {
-            new_projection_nodes.push_back(std::move(projection_nodes[i]));
-            new_projection_names.push_back(std::move(projection_names[i]));
-        }
-    }
-
-    projection_list_typed.getNodes() = std::move(new_projection_nodes);
-    projection_names = std::move(new_projection_names);
-}
-
-}
-
-NamesAndTypes QueryAnalyzer::resolveProjectionExpressionNodeList(QueryTreeNodePtr & projection_node_list, IdentifierResolveScope & scope)
-{
+}
+
+NamesAndTypes QueryAnalyzer::resolveProjectionExpressionNodeList(QueryNode & query_node, IdentifierResolveScope & scope)
+{
+    QueryTreeNodePtr & projection_node_list = query_node.getProjectionNode();
+
     const auto & settings = scope.context->getSettingsRef();
-
-=======
-}
-
-NamesAndTypes QueryAnalyzer::resolveProjectionExpressionNodeList(QueryNode & query_node, IdentifierResolveScope & scope)
-{
-    QueryTreeNodePtr & projection_node_list = query_node.getProjectionNode();
-
-    const auto & settings = scope.context->getSettingsRef();
->>>>>>> 6a4c45eb
     if (settings[Setting::allow_unused_columns_analysis_skipping])
         removeUnusedProjections(projection_node_list, scope);
 
     ProjectionNames projection_names = resolveExpressionNodeList(projection_node_list, scope, false /*allow_lambda_expression*/, false /*allow_table_expression*/);
-    removeUnusedProjections(projection_node_list, projection_names, scope);
 
     auto & projection_nodes = projection_node_list->as<ListNode &>().getNodes();
     size_t projection_nodes_size = projection_nodes.size();
