#pragma once

#include <Common/SettingsChanges.h>

#include <Core/NamesAndTypes.h>
#include <Core/Field.h>

#include <Analyzer/HashUtils.h>
#include <Analyzer/IQueryTreeNode.h>
#include <Analyzer/ListNode.h>
#include <Analyzer/TableExpressionModifiers.h>

#include <Interpreters/Context_fwd.h>

#include <Common/logger_useful.h>

namespace DB
{

/** Query node represents query in query tree.
  *
  * Example: SELECT * FROM test_table WHERE id == 0;
  * Example: SELECT * FROM test_table_1 AS t1 INNER JOIN test_table_2 AS t2 ON t1.id = t2.id;
  *
  * Query node consists of following sections.
  * 1. WITH section.
  * 2. PROJECTION section.
  * 3. JOIN TREE section.
  * Example: SELECT * FROM test_table_1 AS t1 INNER JOIN test_table_2 AS t2 ON t1.id = t2.id;
  * test_table_1 AS t1 INNER JOIN test_table_2 AS t2 ON t1.id = t2.id - JOIN TREE section.
  * 4. PREWHERE section.
  * 5. WHERE section.
  * 6. GROUP BY section.
  * 7. HAVING section.
  * 8. WINDOW section.
  * Example: SELECT * FROM test_table WINDOW window AS (PARTITION BY id);
  * 9. ORDER BY section.
  * 10. INTERPOLATE section.
  * Example: SELECT * FROM test_table ORDER BY id WITH FILL INTERPOLATE (value AS value + 1);
  * value AS value + 1 - INTERPOLATE section.
  * 11. LIMIT BY limit section.
  * 12. LIMIT BY offset section.
  * 13. LIMIT BY section.
  * Example: SELECT * FROM test_table LIMIT 1 AS a OFFSET 5 AS b BY id, value;
  * 1 AS a - LIMIT BY limit section.
  * 5 AS b - LIMIT BY offset section.
  * id, value - LIMIT BY section.
  * 14. LIMIT section.
  * 15. OFFSET section.
  *
  * Query node contains settings changes that must be applied before query analysis or execution.
  * Example: SELECT * FROM test_table SETTINGS prefer_column_name_to_alias = 1, join_use_nulls = 1;
  *
  * Query node can be used as CTE.
  * Example: WITH cte_subquery AS (SELECT 1) SELECT * FROM cte_subquery;
  *
  * Query node can be used as scalar subquery.
  * Example: SELECT (SELECT 1) AS scalar_subquery.
  *
  * During query analysis pass query node must be resolved with projection columns.
  */
class QueryNode;
using QueryNodePtr = std::shared_ptr<QueryNode>;

class ColumnNode;
using ColumnNodePtr = std::shared_ptr<ColumnNode>;

class QueryNode final : public IQueryTreeNode
{
public:
    /// Construct query node with context and changed settings
    explicit QueryNode(ContextMutablePtr context_, SettingsChanges settings_changes_);

    /// Construct query node with context
    explicit QueryNode(ContextMutablePtr context_);

    /// Get context
    ContextPtr getContext() const
    {
        return context;
    }

    /// Get mutable context
    const ContextMutablePtr & getMutableContext() const
    {
        return context;
    }

    /// Get mutable context
    ContextMutablePtr & getMutableContext()
    {
        return context;
    }

    /// Returns true if query node has settings changes, false otherwise
    bool hasSettingsChanges() const
    {
        LOG_TRACE(getLogger("QueryNode"), "hasSettingsChanges");
        return !settings_changes.empty();
    }

    /// Get query node settings changes
    const SettingsChanges & getSettingsChanges() const
    {
        return settings_changes;
    }

    void clearSettingsChanges()
    {
        settings_changes.clear();
    }

    /// Returns true if query node is subquery, false otherwise
    bool isSubquery() const
    {
        return is_subquery;
    }

    /// Set query node is subquery value
    void setIsSubquery(bool is_subquery_value)
    {
        is_subquery = is_subquery_value;
    }

    /// Returns true if query node is CTE, false otherwise
    bool isCTE() const
    {
        return is_cte;
    }

    /// Set query node is CTE
    void setIsCTE(bool is_cte_value)
    {
        is_cte = is_cte_value;
    }

    /// Get query node CTE name
    const std::string & getCTEName() const
    {
        return cte_name;
    }

    /// Set query node CTE name
    void setCTEName(std::string cte_name_value)
    {
        cte_name = std::move(cte_name_value);
    }

    /// Returns true if query node has RECURSIVE WITH, false otherwise
    bool isRecursiveWith() const
    {
        return is_recursive_with;
    }

    /// Set query node RECURSIVE WITH value
    void setIsRecursiveWith(bool is_recursive_with_value)
    {
        is_recursive_with = is_recursive_with_value;
    }

    /// Returns true if query node has DISTINCT, false otherwise
    bool isDistinct() const
    {
        return is_distinct;
    }

    /// Set query node DISTINCT value
    void setIsDistinct(bool is_distinct_value)
    {
        is_distinct = is_distinct_value;
    }

    bool isLimitByAll() const
    {
        return is_limit_by_all;
    }

    void setIsLimitByAll(bool is_limit_by_all_value)
    {
        is_limit_by_all = is_limit_by_all_value;
    }

    /// Returns true if query node has LIMIT WITH TIES, false otherwise
    bool isLimitWithTies() const
    {
        return is_limit_with_ties;
    }

    /// Set query node LIMIT WITH TIES value
    void setIsLimitWithTies(bool is_limit_with_ties_value)
    {
        is_limit_with_ties = is_limit_with_ties_value;
    }

    /// Returns true, if query node has GROUP BY WITH TOTALS, false otherwise
    bool isGroupByWithTotals() const
    {
        return is_group_by_with_totals;
    }

    /// Set query node GROUP BY WITH TOTALS value
    void setIsGroupByWithTotals(bool is_group_by_with_totals_value)
    {
        is_group_by_with_totals = is_group_by_with_totals_value;
    }

    /// Returns true, if query node has GROUP BY with ROLLUP modifier, false otherwise
    bool isGroupByWithRollup() const
    {
        return is_group_by_with_rollup;
    }

    /// Set query node GROUP BY with ROLLUP modifier value
    void setIsGroupByWithRollup(bool is_group_by_with_rollup_value)
    {
        is_group_by_with_rollup = is_group_by_with_rollup_value;
    }

    /// Returns true, if query node has GROUP BY with CUBE modifier, false otherwise
    bool isGroupByWithCube() const
    {
        return is_group_by_with_cube;
    }

    /// Set query node GROUP BY with CUBE modifier value
    void setIsGroupByWithCube(bool is_group_by_with_cube_value)
    {
        is_group_by_with_cube = is_group_by_with_cube_value;
    }

    /// Returns true, if query node has GROUP BY with GROUPING SETS modifier, false otherwise
    bool isGroupByWithGroupingSets() const
    {
        return is_group_by_with_grouping_sets;
    }

    /// Set query node GROUP BY with GROUPING SETS modifier value
    void setIsGroupByWithGroupingSets(bool is_group_by_with_grouping_sets_value)
    {
        is_group_by_with_grouping_sets = is_group_by_with_grouping_sets_value;
    }

    /// Returns true, if query node has GROUP BY ALL modifier, false otherwise
    bool isGroupByAll() const
    {
        return is_group_by_all;
    }

    /// Set query node GROUP BY ALL modifier value
    void setIsGroupByAll(bool is_group_by_all_value)
    {
        is_group_by_all = is_group_by_all_value;
    }

    /// Returns true, if query node has ORDER BY ALL modifier, false otherwise
    bool isOrderByAll() const
    {
        return is_order_by_all;
    }

    /// Returns true, if query node has SHUFFLE, false otherwise
    bool isShuffle() const
    {
        LOG_TRACE(getLogger("QueryNode"), "isShuffle");
        return is_shuffle;
    }

    /// Set query node ORDER BY ALL modifier value
    void setIsOrderByAll(bool is_order_by_all_value)
    {
        is_order_by_all = is_order_by_all_value;
    }

    /// Set query node has SHUFFLE
    void setIsShuffle(bool is_shuffle_value) 
    {
        LOG_TRACE(getLogger("QueryNode"), "isShuffle");
        is_shuffle = is_shuffle_value;
    }

    /// Returns true if query node WITH section is not empty, false otherwise
    bool hasWith() const
    {
        return !getWith().getNodes().empty();
    }

    /// Get WITH section
    const ListNode & getWith() const
    {
        return children[with_child_index]->as<const ListNode &>();
    }

    /// Get WITH section
    ListNode & getWith()
    {
        return children[with_child_index]->as<ListNode &>();
    }

    /// Get WITH section node
    const QueryTreeNodePtr & getWithNode() const
    {
        return children[with_child_index];
    }

    /// Get WITH section node
    QueryTreeNodePtr & getWithNode()
    {
        return children[with_child_index];
    }

    /// Get PROJECTION section
    const ListNode & getProjection() const
    {
        return children[projection_child_index]->as<const ListNode &>();
    }

    /// Get PROJECTION section
    ListNode & getProjection()
    {
        return children[projection_child_index]->as<ListNode &>();
    }

    /// Get PROJECTION section node
    const QueryTreeNodePtr & getProjectionNode() const
    {
        return children[projection_child_index];
    }

    /// Get PROJECTION section node
    QueryTreeNodePtr & getProjectionNode()
    {
        return children[projection_child_index];
    }

    /// Get JOIN TREE section node
    const QueryTreeNodePtr & getJoinTree() const
    {
        return children[join_tree_child_index];
    }

    /// Get JOIN TREE section node
    QueryTreeNodePtr & getJoinTree()
    {
        return children[join_tree_child_index];
    }

    /// Returns true if query node PREWHERE section is not empty, false otherwise
    bool hasPrewhere() const
    {
        return children[prewhere_child_index] != nullptr;
    }

    /// Get PREWHERE section node
    const QueryTreeNodePtr & getPrewhere() const
    {
        return children[prewhere_child_index];
    }

    /// Get PREWHERE section node
    QueryTreeNodePtr & getPrewhere()
    {
        return children[prewhere_child_index];
    }

    /// Returns true if query node WHERE section is not empty, false otherwise
    bool hasWhere() const
    {
        return children[where_child_index] != nullptr;
    }

    /// Get WHERE section node
    const QueryTreeNodePtr & getWhere() const
    {
        return children[where_child_index];
    }

    /// Get WHERE section node
    QueryTreeNodePtr & getWhere()
    {
        return children[where_child_index];
    }

    /// Returns true if query node GROUP BY section is not empty, false otherwise
    bool hasGroupBy() const
    {
        return !getGroupBy().getNodes().empty();
    }

    /// Get GROUP BY section
    const ListNode & getGroupBy() const
    {
        return children[group_by_child_index]->as<const ListNode &>();
    }

    /// Get GROUP BY section
    ListNode & getGroupBy()
    {
        return children[group_by_child_index]->as<ListNode &>();
    }

    /// Get GROUP BY section node
    const QueryTreeNodePtr & getGroupByNode() const
    {
        return children[group_by_child_index];
    }

    /// Get GROUP BY section node
    QueryTreeNodePtr & getGroupByNode()
    {
        return children[group_by_child_index];
    }

    /// Returns true if query node HAVING section is not empty, false otherwise
    bool hasHaving() const
    {
        return getHaving() != nullptr;
    }

    /// Get HAVING section node
    const QueryTreeNodePtr & getHaving() const
    {
        return children[having_child_index];
    }

    /// Get HAVING section node
    QueryTreeNodePtr & getHaving()
    {
        return children[having_child_index];
    }

    /// Returns true if query node WINDOW section is not empty, false otherwise
    bool hasWindow() const
    {
        return !getWindow().getNodes().empty();
    }

    /// Get WINDOW section
    const ListNode & getWindow() const
    {
        return children[window_child_index]->as<const ListNode &>();
    }

    /// Get WINDOW section
    ListNode & getWindow()
    {
        return children[window_child_index]->as<ListNode &>();
    }

    /// Get WINDOW section node
    const QueryTreeNodePtr & getWindowNode() const
    {
        return children[window_child_index];
    }

    /// Get WINDOW section node
    QueryTreeNodePtr & getWindowNode()
    {
        return children[window_child_index];
    }

    /// Returns true if query node QUALIFY section is not empty, false otherwise
    bool hasQualify() const
    {
        return getQualify() != nullptr;
    }

    /// Get QUALIFY section node
    const QueryTreeNodePtr & getQualify() const
    {
        return children[qualify_child_index];
    }

    /// Get QUALIFY section node
    QueryTreeNodePtr & getQualify()
    {
        return children[qualify_child_index];
    }

    /// Returns true if query node ORDER BY section is not empty, false otherwise
    bool hasOrderBy() const
    {
        return !getOrderBy().getNodes().empty();
    }

    /// Get ORDER BY section
    const ListNode & getOrderBy() const
    {
        return children[order_by_child_index]->as<const ListNode &>();
    }

    /// Get ORDER BY section
    ListNode & getOrderBy()
    {
        return children[order_by_child_index]->as<ListNode &>();
    }

    /// Get ORDER BY section node
    const QueryTreeNodePtr & getOrderByNode() const
    {
        return children[order_by_child_index];
    }

    /// Get ORDER BY section node
    QueryTreeNodePtr & getOrderByNode()
    {
        return children[order_by_child_index];
    }

    /// Returns true if query node INTERPOLATE section is not empty, false otherwise
    bool hasInterpolate() const
    {
        return getInterpolate() != nullptr;
    }

    /// Get INTERPOLATE section node
    const QueryTreeNodePtr & getInterpolate() const
    {
        return children[interpolate_child_index];
    }

    /// Get INTERPOLATE section node
    QueryTreeNodePtr & getInterpolate()
    {
        return children[interpolate_child_index];
    }

    /// Returns true if query node LIMIT BY LIMIT section is not empty, false otherwise
    bool hasLimitByLimit() const
    {
        return children[limit_by_limit_child_index] != nullptr;
    }

    /// Get LIMIT BY LIMIT section node
    const QueryTreeNodePtr & getLimitByLimit() const
    {
        return children[limit_by_limit_child_index];
    }

    /// Get LIMIT BY LIMIT section node
    QueryTreeNodePtr & getLimitByLimit()
    {
        return children[limit_by_limit_child_index];
    }

    /// Returns true if query node LIMIT BY OFFSET section is not empty, false otherwise
    bool hasLimitByOffset() const
    {
        return children[limit_by_offset_child_index] != nullptr;
    }

     /// Get LIMIT BY OFFSET section node
    const QueryTreeNodePtr & getLimitByOffset() const
    {
        return children[limit_by_offset_child_index];
    }

    /// Get LIMIT BY OFFSET section node
    QueryTreeNodePtr & getLimitByOffset()
    {
        return children[limit_by_offset_child_index];
    }

    /// Returns true if query node LIMIT BY section is not empty, false otherwise
    bool hasLimitBy() const
    {
        return !getLimitBy().getNodes().empty();
    }

    /// Get LIMIT BY section
    const ListNode & getLimitBy() const
    {
        return children[limit_by_child_index]->as<const ListNode &>();
    }

    /// Get LIMIT BY section
    ListNode & getLimitBy()
    {
        return children[limit_by_child_index]->as<ListNode &>();
    }

    /// Get LIMIT BY section node
    const QueryTreeNodePtr & getLimitByNode() const
    {
        return children[limit_by_child_index];
    }

    /// Get LIMIT BY section node
    QueryTreeNodePtr & getLimitByNode()
    {
        return children[limit_by_child_index];
    }

    /// Returns true if query node LIMIT section is not empty, false otherwise
    bool hasLimit() const
    {
        return children[limit_child_index] != nullptr;
    }

    /// Get LIMIT section node
    const QueryTreeNodePtr & getLimit() const
    {
        return children[limit_child_index];
    }

    /// Get LIMIT section node
    QueryTreeNodePtr & getLimit()
    {
        return children[limit_child_index];
    }

    /// Returns true if query node OFFSET section is not empty, false otherwise
    bool hasOffset() const
    {
        return children[offset_child_index] != nullptr;
    }

    /// Get OFFSET section node
    const QueryTreeNodePtr & getOffset() const
    {
        return children[offset_child_index];
    }

    /// Get OFFSET section node
    QueryTreeNodePtr & getOffset()
    {
        return children[offset_child_index];
    }

    /// Get query node projection columns
    const NamesAndTypes & getProjectionColumns() const
    {
        return projection_columns;
    }

    /// Returns true if query node is resolved, false otherwise
    bool isResolved() const
    {
        return !projection_columns.empty();
    }

    /// Resolve query node projection columns
    void resolveProjectionColumns(NamesAndTypes projection_columns_value);

    /// Clear query node projection columns
    void clearProjectionColumns()
    {
        projection_columns.clear();
    }

    /// Remove unused projection columns
    void removeUnusedProjectionColumns(const std::unordered_set<size_t> & used_projection_columns_indexes);

    bool isCorrelated() const
    {
        return !children[correlated_columns_list_index]->as<ListNode>()->getNodes().empty();
    }

    QueryTreeNodePtr & getCorrelatedColumnsNode()
    {
        return children[correlated_columns_list_index];
    }

    ListNode & getCorrelatedColumns()
    {
        return children[correlated_columns_list_index]->as<ListNode &>();
    }

    const ListNode & getCorrelatedColumns() const
    {
        return children[correlated_columns_list_index]->as<ListNode &>();
    }

    ColumnNodePtrWithHashSet getCorrelatedColumnsSet() const;

    void addCorrelatedColumn(const QueryTreeNodePtr & correlated_column);

    /// Returns result type of projection expression if query is correlated
    /// or throws an exception otherwise.
    DataTypePtr getResultType() const override;

    QueryTreeNodeType getNodeType() const override
    {
        return QueryTreeNodeType::QUERY;
    }

    void dumpTreeImpl(WriteBuffer & buffer, FormatState & format_state, size_t indent) const override;

    void setProjectionAliasesToOverride(Names pr_aliases)
    {
        projection_aliases_to_override = std::move(pr_aliases);
    }

protected:
    bool isEqualImpl(const IQueryTreeNode & rhs, CompareOptions options) const override;

    void updateTreeHashImpl(HashState &, CompareOptions options) const override;

    QueryTreeNodePtr cloneImpl() const override;

    ASTPtr toASTImpl(const ConvertToASTOptions & options) const override;

private:
    bool is_subquery = false;
    bool is_cte = false;
    bool is_recursive_with = false;
    bool is_distinct = false;
    bool is_limit_with_ties = false;
    bool is_group_by_with_totals = false;
    bool is_group_by_with_rollup = false;
    bool is_group_by_with_cube = false;
    bool is_group_by_with_grouping_sets = false;
    bool is_group_by_all = false;
    bool is_order_by_all = false;
<<<<<<< HEAD
    bool is_shuffle = false;
=======
    bool is_limit_by_all = false;
>>>>>>> 0ef23e4b

    std::string cte_name;
    NamesAndTypes projection_columns;
    Names projection_aliases_to_override;
    ContextMutablePtr context;
    SettingsChanges settings_changes;

    static constexpr size_t with_child_index = 0;
    static constexpr size_t projection_child_index = 1;
    static constexpr size_t join_tree_child_index = 2;
    static constexpr size_t prewhere_child_index = 3;
    static constexpr size_t where_child_index = 4;
    static constexpr size_t group_by_child_index = 5;
    static constexpr size_t having_child_index = 6;
    static constexpr size_t window_child_index = 7;
    static constexpr size_t qualify_child_index = 8;
    static constexpr size_t order_by_child_index = 9;
    static constexpr size_t interpolate_child_index = 10;
    static constexpr size_t limit_by_limit_child_index = 11;
    static constexpr size_t limit_by_offset_child_index = 12;
    static constexpr size_t limit_by_child_index = 13;
    static constexpr size_t limit_child_index = 14;
    static constexpr size_t offset_child_index = 15;
    static constexpr size_t correlated_columns_list_index = 16;
    static constexpr size_t children_size = correlated_columns_list_index + 1;
};

}<|MERGE_RESOLUTION|>--- conflicted
+++ resolved
@@ -711,11 +711,8 @@
     bool is_group_by_with_grouping_sets = false;
     bool is_group_by_all = false;
     bool is_order_by_all = false;
-<<<<<<< HEAD
     bool is_shuffle = false;
-=======
     bool is_limit_by_all = false;
->>>>>>> 0ef23e4b
 
     std::string cte_name;
     NamesAndTypes projection_columns;
