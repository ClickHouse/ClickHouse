#include <Analyzer/Passes/FunctionToSubcolumnsPass.h>

#include <DataTypes/DataTypesNumber.h>
#include <DataTypes/DataTypeTuple.h>
#include <DataTypes/DataTypeArray.h>
#include <DataTypes/DataTypeMap.h>
#include <DataTypes/DataTypeVariant.h>
#include <DataTypes/DataTypeFixedString.h>
#include <DataTypes/DataTypeQBit.h>
#include <DataTypes/DataTypeObject.h>

#include <Storages/IStorage.h>

#include <Functions/FunctionFactory.h>

#include <Interpreters/Context.h>
#include <Interpreters/ExpressionActions.h>

#include <Analyzer/ColumnNode.h>
#include <Analyzer/ConstantNode.h>
#include <Analyzer/FunctionNode.h>
#include <Analyzer/Identifier.h>
#include <Analyzer/InDepthQueryTreeVisitor.h>
#include <Analyzer/JoinNode.h>
#include <Analyzer/TableNode.h>
#include <Analyzer/Utils.h>

#include <Core/Settings.h>
#include <IO/WriteHelpers.h>

#include <stack>

<<<<<<< HEAD
=======

>>>>>>> 4debe5f0
namespace DB
{

namespace Setting
{
    extern const SettingsBool group_by_use_nulls;
    extern const SettingsBool join_use_nulls;
    extern const SettingsBool optimize_functions_to_subcolumns;
}

namespace
{

struct ColumnContext
{
    NameAndTypePair column;
    QueryTreeNodePtr column_source;
    ContextPtr context;
};

using NodeToSubcolumnTransformer = std::function<void(QueryTreeNodePtr &, FunctionNode &, ColumnContext &)>;

/// Before columns to substream optimization, we need to make sure, that column with such name as substream does not exists, otherwise the optimize will use it instead of substream.
bool sourceHasColumn(QueryTreeNodePtr column_source, const String & column_name)
{
    auto * table_node = column_source->as<TableNode>();
    if (!table_node)
        return {};

    const auto & storage_snapshot = table_node->getStorageSnapshot();
    return storage_snapshot->tryGetColumn(GetColumnsOptions::All, column_name).has_value();
}

void optimizeFunctionStringLength(QueryTreeNodePtr & node, FunctionNode &, ColumnContext & ctx)
{
    /// Replace `length(argument)` with `argument.size`.
    /// `argument` is String.

    NameAndTypePair column{ctx.column.name + ".size", std::make_shared<DataTypeUInt64>()};
    if (sourceHasColumn(ctx.column_source, column.name))
        return;
    node = std::make_shared<ColumnNode>(column, ctx.column_source);
}

template <bool positive>
void optimizeFunctionStringEmpty(QueryTreeNodePtr &, FunctionNode & function_node, ColumnContext & ctx)
{
    /// Replace `empty(argument)` with `equals(argument.size, 0)` if positive.
    /// Replace `notEmpty(argument)` with `notEquals(argument.size, 0)` if not positive.
    /// `argument` is String.

    NameAndTypePair column{ctx.column.name + ".size", std::make_shared<DataTypeUInt64>()};
    if (sourceHasColumn(ctx.column_source, column.name))
        return;
    auto & function_arguments_nodes = function_node.getArguments().getNodes();

    function_arguments_nodes.clear();
    function_arguments_nodes.push_back(std::make_shared<ColumnNode>(column, ctx.column_source));
    function_arguments_nodes.push_back(std::make_shared<ConstantNode>(static_cast<UInt64>(0)));

    const auto * function_name = positive ? "equals" : "notEquals";
    resolveOrdinaryFunctionNodeByName(function_node, function_name, ctx.context);
}

void optimizeFunctionLength(QueryTreeNodePtr & node, FunctionNode &, ColumnContext & ctx)
{
    /// Replace `length(argument)` with `argument.size0`.
    /// `argument` may be Array or Map.

    NameAndTypePair column{ctx.column.name + ".size0", std::make_shared<DataTypeUInt64>()};
    if (sourceHasColumn(ctx.column_source, column.name))
        return;

    node = std::make_shared<ColumnNode>(column, ctx.column_source);
}

template <bool positive>
void optimizeFunctionEmpty(QueryTreeNodePtr &, FunctionNode & function_node, ColumnContext & ctx)
{
    /// Replace `empty(argument)` with `equals(argument.size0, 0)` if positive.
    /// Replace `notEmpty(argument)` with `notEquals(argument.size0, 0)` if not positive.
    /// `argument` may be Array or Map.

    NameAndTypePair column{ctx.column.name + ".size0", std::make_shared<DataTypeUInt64>()};
    if (sourceHasColumn(ctx.column_source, column.name))
        return;

    auto & function_arguments_nodes = function_node.getArguments().getNodes();

    function_arguments_nodes.clear();
    function_arguments_nodes.push_back(std::make_shared<ColumnNode>(column, ctx.column_source));
    function_arguments_nodes.push_back(std::make_shared<ConstantNode>(static_cast<UInt64>(0)));

    const auto * function_name = positive ? "equals" : "notEquals";
    function_node.markAsOperator();
    resolveOrdinaryFunctionNodeByName(function_node, function_name, ctx.context);
}

std::optional<NameAndTypePair> getSubcolumnForElement(const Field & value, const DataTypeTuple & data_type_tuple)
{
    const auto & names = data_type_tuple.getElementNames();
    const auto & types = data_type_tuple.getElements();

    if (value.getType() == Field::Types::String)
    {
        const auto & name = value.safeGet<String>();
        auto pos = data_type_tuple.tryGetPositionByName(name);

        if (!pos)
            return {};

        return NameAndTypePair{name, types[*pos]};
    }

    if (value.getType() == Field::Types::UInt64)
    {
        size_t index = value.safeGet<UInt64>();

        if (index == 0 || index > types.size())
            return {};

        return NameAndTypePair{names[index - 1], types[index - 1]};
    }

    /// Maybe negative index
    if (value.getType() == Field::Types::Int64)
    {
        ssize_t index = value.safeGet<Int64>();
        ssize_t size = types.size();

        if (index == 0 || std::abs(index) > size)
            return {};

        if (index > 0)
            return NameAndTypePair{names[index - 1], types[index - 1]};
        else
            return NameAndTypePair{names[size + index], types[size + index]};
    }

    return {};
}

std::optional<NameAndTypePair> getSubcolumnForElement(const Field & value, const DataTypeVariant & data_type_variant)
{
    if (value.getType() != Field::Types::String)
        return {};

    const auto & name = value.safeGet<String>();
    auto discr = data_type_variant.tryGetVariantDiscriminator(name);

    if (!discr)
        return {};

    return NameAndTypePair{name, data_type_variant.getVariant(*discr)};
}

std::optional<NameAndTypePair> getSubcolumnForElement(const Field & value, const DataTypeQBit & data_type_qbit)
{
    size_t index;

    if (value.getType() == Field::Types::UInt64)
        index = value.safeGet<UInt64>();
    else
        return {};

    if (index == 0 || index > data_type_qbit.getElementSize())
        return {};

    return NameAndTypePair{toString(index), std::make_shared<const DataTypeFixedString>((data_type_qbit.getDimension() + 7) / 8)};
}

std::optional<NameAndTypePair> getSubcolumnForElement(const Field & value, const DataTypeObject & data_type_object)
{
    if (value.getType() == Field::Types::String)
    {
        const auto & name = value.safeGet<String>();
        if (auto type = data_type_object.tryGetSubcolumnType(name))
            return NameAndTypePair{name, type};
    }

    return {};
}

template <typename DataType>
void optimizeTupleOrVariantElement(QueryTreeNodePtr & node, FunctionNode & function_node, ColumnContext & ctx)
{
    /// Replace `tupleElement(tuple_argument, string_literal)`, `tupleElement(tuple_argument, integer_literal)` with `tuple_argument.column_name`.
    /// Replace `variantElement(variant_argument, string_literal)` with `variant_argument.column_name`.

    auto & function_arguments_nodes = function_node.getArguments().getNodes();
    if (function_arguments_nodes.size() != 2)
        return;

    const auto * second_argument_constant_node = function_arguments_nodes[1]->as<ConstantNode>();
    if (!second_argument_constant_node)
        return;

    const auto & data_type_concrete = assert_cast<const DataType &>(*ctx.column.type);
    auto subcolumn = getSubcolumnForElement(second_argument_constant_node->getValue(), data_type_concrete);

    if (!subcolumn)
        return;

    NameAndTypePair column{ctx.column.name + "." + subcolumn->name, subcolumn->type};
    if (sourceHasColumn(ctx.column_source, column.name))
        return;
    node = std::make_shared<ColumnNode>(column, ctx.column_source);
}

void optimizeDistinctJSONPaths(QueryTreeNodePtr & node, FunctionNode &, ColumnContext & ctx)
{
    /// Replace distinctJSONPaths(json) to arraySort(groupArrayDistinct(arrayJoin(json.__special_subcolumn_name_for_distinct_paths_calculation)))
    NameAndTypePair column{ctx.column.name + "." + DataTypeObject::SPECIAL_SUBCOLUMN_NAME_FOR_DISTINCT_PATHS_CALCULATION, std::make_shared<DataTypeArray>(std::make_shared<DataTypeString>())};

    auto new_column_node = std::make_shared<ColumnNode>(column, ctx.column_source);
    auto function_array_join_node = std::make_shared<FunctionNode>("arrayJoin");
    function_array_join_node->getArguments().getNodes().push_back(std::move(new_column_node));
    resolveOrdinaryFunctionNodeByName(*function_array_join_node, "arrayJoin", ctx.context);

    auto function_group_array_distinct_node = std::make_shared<FunctionNode>("groupArrayDistinct");
    function_group_array_distinct_node->getArguments().getNodes().push_back(std::move(function_array_join_node));
    resolveAggregateFunctionNodeByName(*function_group_array_distinct_node, "groupArrayDistinct");

    auto function_array_sort_node = std::make_shared<FunctionNode>("arraySort");
    function_array_sort_node->getArguments().getNodes().push_back(std::move(function_group_array_distinct_node));
    resolveOrdinaryFunctionNodeByName(*function_array_sort_node, "arraySort", ctx.context);

    node = std::move(function_array_sort_node);
}

std::map<std::pair<TypeIndex, String>, NodeToSubcolumnTransformer> node_transformers =
{
    {
        {TypeIndex::String, "length"}, optimizeFunctionStringLength,
    },
    {
        {TypeIndex::String, "empty"}, optimizeFunctionStringEmpty<true>,
    },
    {
        {TypeIndex::String, "notEmpty"}, optimizeFunctionStringEmpty<false>,
    },
    {
        {TypeIndex::Array, "length"}, optimizeFunctionLength,
    },
    {
        {TypeIndex::Array, "empty"}, optimizeFunctionEmpty<true>,
    },
    {
        {TypeIndex::Array, "notEmpty"}, optimizeFunctionEmpty<false>,
    },
    {
        {TypeIndex::Map, "length"}, optimizeFunctionLength,
    },
    {
        {TypeIndex::Map, "empty"}, optimizeFunctionEmpty<true>,
    },
    {
        {TypeIndex::Map, "notEmpty"}, optimizeFunctionEmpty<false>,
    },
    {
        {TypeIndex::Map, "mapKeys"},
        [](QueryTreeNodePtr & node, FunctionNode &, ColumnContext & ctx)
        {
            /// Replace `mapKeys(map_argument)` with `map_argument.keys`
            const auto & data_type_map = assert_cast<const DataTypeMap &>(*ctx.column.type);
            auto key_type = std::make_shared<DataTypeArray>(data_type_map.getKeyType());

            NameAndTypePair column{ctx.column.name + ".keys", key_type};
            if (sourceHasColumn(ctx.column_source, column.name))
                return;
            node = std::make_shared<ColumnNode>(column, ctx.column_source);
        },
    },
    {
        {TypeIndex::Map, "mapValues"},
        [](QueryTreeNodePtr & node, FunctionNode &, ColumnContext & ctx)
        {
            /// Replace `mapValues(map_argument)` with `map_argument.values`
            const auto & data_type_map = assert_cast<const DataTypeMap &>(*ctx.column.type);
            auto value_type = std::make_shared<DataTypeArray>(data_type_map.getValueType());

            NameAndTypePair column{ctx.column.name + ".values", value_type};
            if (sourceHasColumn(ctx.column_source, column.name))
                return;
            node = std::make_shared<ColumnNode>(column, ctx.column_source);
        },
    },
    {
        {TypeIndex::Map, "mapContainsKey"},
        [](QueryTreeNodePtr &, FunctionNode & function_node, ColumnContext & ctx)
        {
            /// Replace `mapContainsKey(map_argument, argument)` with `has(map_argument.keys, argument)`
            const auto & data_type_map = assert_cast<const DataTypeMap &>(*ctx.column.type);

            NameAndTypePair column{ctx.column.name + ".keys", std::make_shared<DataTypeArray>(data_type_map.getKeyType())};
            if (sourceHasColumn(ctx.column_source, column.name))
                return;
            auto & function_arguments_nodes = function_node.getArguments().getNodes();

            auto has_function_argument = std::make_shared<ColumnNode>(column, ctx.column_source);
            function_arguments_nodes[0] = std::move(has_function_argument);

            resolveOrdinaryFunctionNodeByName(function_node, "has", ctx.context);
        },
    },
    {
        {TypeIndex::Nullable, "count"},
        [](QueryTreeNodePtr &, FunctionNode & function_node, ColumnContext & ctx)
        {
            /// Replace `count(nullable_argument)` with `sum(not(nullable_argument.null))`
            NameAndTypePair column{ctx.column.name + ".null", std::make_shared<DataTypeUInt8>()};
            if (sourceHasColumn(ctx.column_source, column.name))
                return;
            auto & function_arguments_nodes = function_node.getArguments().getNodes();

            auto new_column_node = std::make_shared<ColumnNode>(column, ctx.column_source);
            auto function_node_not = std::make_shared<FunctionNode>("not");
            function_node_not->markAsOperator();

            function_node_not->getArguments().getNodes().push_back(std::move(new_column_node));
            resolveOrdinaryFunctionNodeByName(*function_node_not, "not", ctx.context);

            function_arguments_nodes = {std::move(function_node_not)};
            resolveAggregateFunctionNodeByName(function_node, "sum");
        },
    },
    {
        {TypeIndex::Nullable, "isNull"},
        [](QueryTreeNodePtr & node, FunctionNode &, ColumnContext & ctx)
        {
            /// Replace `isNull(nullable_argument)` with `nullable_argument.null`
            NameAndTypePair column{ctx.column.name + ".null", std::make_shared<DataTypeUInt8>()};
            if (sourceHasColumn(ctx.column_source, column.name))
                return;
            node = std::make_shared<ColumnNode>(column, ctx.column_source);
        },
    },
    {
        {TypeIndex::Nullable, "isNotNull"},
        [](QueryTreeNodePtr &, FunctionNode & function_node, ColumnContext & ctx)
        {
            /// Replace `isNotNull(nullable_argument)` with `not(nullable_argument.null)`
            NameAndTypePair column{ctx.column.name + ".null", std::make_shared<DataTypeUInt8>()};
            if (sourceHasColumn(ctx.column_source, column.name))
                return;
            auto & function_arguments_nodes = function_node.getArguments().getNodes();

            function_arguments_nodes = {std::make_shared<ColumnNode>(column, ctx.column_source)};
            resolveOrdinaryFunctionNodeByName(function_node, "not", ctx.context);
        },
    },
    {
        {TypeIndex::Tuple, "tupleElement"}, optimizeTupleOrVariantElement<DataTypeTuple>,
    },
    {
        {TypeIndex::Variant, "variantElement"}, optimizeTupleOrVariantElement<DataTypeVariant>,
    },
    {
        {TypeIndex::QBit, "tupleElement"}, optimizeTupleOrVariantElement<DataTypeQBit>, /// QBit uses tupleElement for subcolumns
    },
    {
        {TypeIndex::Object, "distinctJSONPaths"}, optimizeDistinctJSONPaths,
    },
    {
        {TypeIndex::Object, "tupleElement"}, optimizeTupleOrVariantElement<DataTypeObject>,
    },
};

bool canOptimizeWithWherePrewhereOrGroupBy(const String & function_name)
{
    /// Optimization for distinctJSONPaths works correctly only if we request distinct JSON paths across whole table.
    return function_name != "distinctJSONPaths";
}

std::tuple<FunctionNode *, ColumnNode *, TableNode *> getTypedNodesForOptimization(const QueryTreeNodePtr & node, const ContextPtr & context)
{
    auto * function_node = node->as<FunctionNode>();
    if (!function_node)
        return {};

    auto & function_arguments_nodes = function_node->getArguments().getNodes();
    if (function_arguments_nodes.empty() || function_arguments_nodes.size() > 2)
        return {};

    auto * first_argument_column_node = function_arguments_nodes.front()->as<ColumnNode>();
    if (!first_argument_column_node || first_argument_column_node->getColumnName() == "__grouping_set")
        return {};

    auto column_source = first_argument_column_node->getColumnSource();
    auto * table_node = column_source->as<TableNode>();
    if (!table_node)
        return {};

    const auto & storage = table_node->getStorage();
    const auto & storage_snapshot = table_node->getStorageSnapshot();
    auto column = first_argument_column_node->getColumn();

    /// If view source is set we cannot optimize because it doesn't support moving functions to subcolumns.
    /// The storage is replaced to the view source but it happens only after building a query tree and applying passes.
    auto view_source = context->getViewSource();
    if (view_source && view_source->getStorageID().getFullNameNotQuoted() == storage->getStorageID().getFullNameNotQuoted())
        return {};

    if (!storage->supportsOptimizationToSubcolumns() || storage->isVirtualColumn(column.name, storage_snapshot->metadata))
        return {};

    auto column_in_table = storage_snapshot->tryGetColumn(GetColumnsOptions::All, column.name);
    if (!column_in_table || !column_in_table->type->equals(*column.type))
        return {};

    return std::make_tuple(function_node, first_argument_column_node, table_node);
}

/// First pass collects info about identifiers to determine which identifiers are allowed to optimize.
class FunctionToSubcolumnsVisitorFirstPass : public InDepthQueryTreeVisitorWithContext<FunctionToSubcolumnsVisitorFirstPass>
{
public:
    using Base = InDepthQueryTreeVisitorWithContext<FunctionToSubcolumnsVisitorFirstPass>;
    using Base::Base;

    void enterImpl(const QueryTreeNodePtr & node)
    {
        if (!getSettings()[Setting::optimize_functions_to_subcolumns])
            return;

        if (auto * table_node = node->as<TableNode>())
        {
            enterImpl(*table_node);
            return;
        }

        if (auto * column_node = node->as<ColumnNode>())
        {
            enterImpl(*column_node);
            return;
        }

        auto [function_node, first_argument_node, table_node] = getTypedNodesForOptimization(node, getContext());
        if (function_node && first_argument_node && table_node)
        {
            enterImpl(*function_node, *first_argument_node, *table_node);
            return;
        }

        if (const auto * /*join_node*/ _ = node->as<JoinNode>())
        {
            can_wrap_result_columns_with_nullable |= getContext()->getSettingsRef()[Setting::join_use_nulls];
            return;
        }

        if (const auto * /*cross_join_node*/ _ = node->as<CrossJoinNode>())
        {
            can_wrap_result_columns_with_nullable |= getContext()->getSettingsRef()[Setting::join_use_nulls];
            return;
        }

        if (const auto * query_node = node->as<QueryNode>())
        {
            if (query_node->isGroupByWithCube() || query_node->isGroupByWithRollup() || query_node->isGroupByWithGroupingSets())
                can_wrap_result_columns_with_nullable |= getContext()->getSettingsRef()[Setting::group_by_use_nulls];
            has_where_prewhere_or_group_by = query_node->hasWhere() || query_node->hasPrewhere() || query_node->hasGroupBy();
            return;
        }
    }

    std::unordered_set<Identifier> getIdentifiersToOptimize() const
    {
        if (can_wrap_result_columns_with_nullable)
        {
            /// Do not optimize if we have JOIN with setting join_use_null.
            /// Do not optimize if we have GROUP BY WITH ROLLUP/CUBE/GROUPING SETS with setting group_by_use_nulls.
            /// It may change the behaviour if subcolumn can be converted
            /// to Nullable while the original column cannot (e.g. for Array type).
            return {};
        }

        /// TODO(ab): need to optimize for prewhere anyway
        /// Do not optimize if full column is requested in other context.
        /// It doesn't make sense because it doesn't reduce amount of read data
        /// and optimized functions are not computation heavy. But introducing
        /// new identifier complicates query analysis and may break it.
        ///
        /// E.g. query:
        ///     SELECT n FROM table GROUP BY n HAVING isNotNull(n)
        /// may be optimized to incorrect query:
        ///     SELECT n FROM table GROUP BY n HAVING not(n.null)
        /// Will produce: `n.null` is not under aggregate function and not in GROUP BY keys)
        ///
        /// Do not optimize index columns (primary, min-max, secondary),
        /// because otherwise analysis of indexes may be broken.
        /// TODO: handle subcolumns in index analysis.

        std::unordered_set<Identifier> identifiers_to_optimize;
        for (const auto & [identifier, count] : optimized_identifiers_count)
        {
            if (all_key_columns.contains(identifier))
                continue;

            auto it = identifiers_count.find(identifier);
            if (it != identifiers_count.end() && it->second == count)
                identifiers_to_optimize.insert(identifier);
        }

        return identifiers_to_optimize;
    }

private:
    std::unordered_set<Identifier> all_key_columns;
    std::unordered_map<Identifier, UInt64> identifiers_count;
    std::unordered_map<Identifier, UInt64> optimized_identifiers_count;

    NameSet processed_tables;
    bool can_wrap_result_columns_with_nullable = false;
    bool has_where_prewhere_or_group_by = false;

    void enterImpl(const TableNode & table_node)
    {
        auto table_name = table_node.getStorage()->getStorageID().getFullTableName();

        /// If table occurs in query several times (e.g., in subquery), process only once
        /// because we collect only static properties of the table, which are the same for each occurrence.
        if (!processed_tables.emplace(table_name).second)
            return;

        auto add_key_columns = [&](const auto & key_columns)
        {
            for (const auto & column_name : key_columns)
            {
                Identifier identifier({table_name, column_name});
                all_key_columns.insert(identifier);
            }
        };

        const auto & metadata_snapshot = table_node.getStorageSnapshot()->metadata;
        const auto & primary_key_columns = metadata_snapshot->getColumnsRequiredForPrimaryKey();
        const auto & partition_key_columns = metadata_snapshot->getColumnsRequiredForPartitionKey();

        add_key_columns(primary_key_columns);
        add_key_columns(partition_key_columns);

        for (const auto & index : metadata_snapshot->getSecondaryIndices())
        {
            const auto & index_columns = index.expression->getRequiredColumns();
            add_key_columns(index_columns);
        }
    }

    void enterImpl(const ColumnNode & column_node)
    {
        if (column_node.getColumnName() == "__grouping_set")
            return;

        auto column_source = column_node.getColumnSource();
        auto * table_node = column_source->as<TableNode>();
        if (!table_node)
            return;

        auto table_name = table_node->getStorage()->getStorageID().getFullTableName();
        Identifier qualified_name({table_name, column_node.getColumnName()});

        ++identifiers_count[qualified_name];
    }

    void enterImpl(const FunctionNode & function_node, const ColumnNode & first_argument_column_node, const TableNode & table_node)
    {
        /// For queries with FINAL converting function to subcolumn may alter
        /// special merging algorithms and produce wrong result of query.
        if (table_node.hasTableExpressionModifiers() && table_node.getTableExpressionModifiers()->hasFinal())
            return;

        const auto & column = first_argument_column_node.getColumn();
        auto table_name = table_node.getStorage()->getStorageID().getFullTableName();
        Identifier qualified_name({table_name, column.name});

        if (has_where_prewhere_or_group_by && !canOptimizeWithWherePrewhereOrGroupBy(function_node.getFunctionName()))
            return;

        if (node_transformers.contains({column.type->getTypeId(), function_node.getFunctionName()}))
            ++optimized_identifiers_count[qualified_name];
    }
};

/// Second pass optimizes functions to subcolumns for allowed identifiers.
class FunctionToSubcolumnsVisitorSecondPass : public InDepthQueryTreeVisitorWithContext<FunctionToSubcolumnsVisitorSecondPass>
{
private:
    std::unordered_set<Identifier> identifiers_to_optimize;
    std::unordered_set<const TableNode *> outer_joined_tables;

public:
    using Base = InDepthQueryTreeVisitorWithContext<FunctionToSubcolumnsVisitorSecondPass>;
    using Base::Base;

    FunctionToSubcolumnsVisitorSecondPass(ContextPtr context_,
        std::unordered_set<Identifier> identifiers_to_optimize_,
        std::unordered_set<const TableNode *> outer_joined_tables_)
        : Base(std::move(context_))
        , identifiers_to_optimize(std::move(identifiers_to_optimize_))
        , outer_joined_tables(std::move(outer_joined_tables_))
    {
    }

    void enterImpl(QueryTreeNodePtr & node) const
    {
        if (!getSettings()[Setting::optimize_functions_to_subcolumns])
            return;

        auto [function_node, first_argument_column_node, table_node] = getTypedNodesForOptimization(node, getContext());
        if (!function_node || !first_argument_column_node || !table_node)
            return;

        auto column = first_argument_column_node->getColumn();
        auto table_name = table_node->getStorage()->getStorageID().getFullTableName();

        Identifier qualified_name({table_name, column.name});
        if (!identifiers_to_optimize.contains(qualified_name))
            return;

        auto result_type = function_node->getResultType();
        auto transformer_it = node_transformers.find({column.type->getTypeId(), function_node->getFunctionName()});

        if (transformer_it != node_transformers.end() && (transformer_it->first.first != TypeIndex::Nullable || !outer_joined_tables.contains(table_node)))
        {
            ColumnContext ctx{std::move(column), first_argument_column_node->getColumnSource(), getContext()};
            transformer_it->second(node, *function_node, ctx);

            if (!result_type->equals(*node->getResultType()))
                node = buildCastFunction(node, result_type, getContext());
        }
    }
};

class GetOuterJoinedTablesVisitor : public InDepthQueryTreeVisitorWithContext<GetOuterJoinedTablesVisitor>
{
public:
    using Base = InDepthQueryTreeVisitorWithContext<GetOuterJoinedTablesVisitor>;
    using Base::Base;

    void enterImpl(const QueryTreeNodePtr & node)
    {
        /// If we are inside the subtree of a JOIN.
        if (!join_nodes_stack.empty())
        {
            const auto * current_join_node = join_nodes_stack.top();

            /// If we are in the left (right) subtree of a LEFT (RIGHT) JOIN, skip this subtree
            /// and mark all tables as outer-joined tables.
            if (isLeftOrFull(current_join_node->getKind()) && current_join_node->getRightTableExpression().get() == node.get())
                need_skip_subtree = true;
            if (isRightOrFull(current_join_node->getKind()) && current_join_node->getLeftTableExpression().get() == node.get())
                need_skip_subtree = true;
        }

        /// Once a JOIN node is entered, keep it on the stack until it is left.
        if (const auto * join_node = node->as<JoinNode>(); join_node && !need_skip_subtree)
        {
            join_nodes_stack.push(join_node);
            return;
        }

        if (const auto * table_node = node->as<TableNode>())
        {
            if (need_skip_subtree)
                outer_joined_tables.insert(table_node);
            return;
        }
    }

    void leaveImpl(const QueryTreeNodePtr & node)
    {
        if (join_nodes_stack.empty())
            return;

        const auto * current_join_node = join_nodes_stack.top();

        /// Leaving the left (or right) subtree of a LEFT (or RIGHT) JOIN.
        if (node.get() == current_join_node->getRightTableExpression().get()
         || node.get() == current_join_node->getLeftTableExpression().get())
            need_skip_subtree = false;

        /// Leaving a JOIN node.
        if (node.get() == current_join_node)
            join_nodes_stack.pop();
    }

    bool need_skip_subtree = false;
    std::stack<const JoinNode *> join_nodes_stack;
    std::unordered_set<const TableNode *> outer_joined_tables;
};

}

void FunctionToSubcolumnsPass::run(QueryTreeNodePtr & query_tree_node, ContextPtr context)
{
    FunctionToSubcolumnsVisitorFirstPass first_visitor(context);
    first_visitor.visit(query_tree_node);
    auto identifiers_to_optimize = first_visitor.getIdentifiersToOptimize();

    if (identifiers_to_optimize.empty())
        return;

    /// Tables appearing in LEFT or RIGHT JOIN may produce default values for missing rows.
    /// Inserting a default into a null-mask (of type UInt8) gives a different result than inserting NULL into a Nullable column.
    /// Therefore, functions on Nullable columns from outer-joined tables cannot be optimized.
    GetOuterJoinedTablesVisitor outer_join_visitor(context);
    outer_join_visitor.visit(query_tree_node);
    FunctionToSubcolumnsVisitorSecondPass second_visitor(std::move(context), std::move(identifiers_to_optimize), std::move(outer_join_visitor.outer_joined_tables));
    second_visitor.visit(query_tree_node);
}

}<|MERGE_RESOLUTION|>--- conflicted
+++ resolved
@@ -30,10 +30,7 @@
 
 #include <stack>
 
-<<<<<<< HEAD
-=======
-
->>>>>>> 4debe5f0
+
 namespace DB
 {
 
