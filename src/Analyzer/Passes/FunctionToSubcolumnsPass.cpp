--- conflicted
+++ resolved
@@ -134,9 +134,6 @@
     return {};
 }
 
-<<<<<<< HEAD
-void optimizeSubcolumnFromSecondArgument(QueryTreeNodePtr & node, FunctionNode & function_node, ColumnContext & ctx)
-=======
 std::optional<NameAndTypePair> getSubcolumnForElement(const Field & value, const DataTypeVariant & data_type_variant)
 {
     if (value.getType() != Field::Types::String)
@@ -167,8 +164,7 @@
 }
 
 template <typename DataType>
-void optimizeTupleOrVariantElement(QueryTreeNodePtr & node, FunctionNode & function_node, ColumnContext & ctx)
->>>>>>> 3e1bf49b
+void optimizeSubcolumnFromSecondArgument(QueryTreeNodePtr & node, FunctionNode & function_node, ColumnContext & ctx)
 {
     /// Replace `tupleElement(tuple_argument, string_literal)`, `tupleElement(tuple_argument, integer_literal)` with `tuple_argument.column_name`.
     /// Replace `variantElement(variant_argument, string_literal)` with `variant_argument.column_name`.
@@ -562,11 +558,7 @@
         auto result_type = function_node->getResultType();
         auto transformer = getNodeToSubcolumnTransformer(function_node->getFunctionName(), *column.type);
 
-<<<<<<< HEAD
         if (transformer)
-=======
-        if (transformer_it != node_transformers.end() && (transformer_it->first.first != TypeIndex::Nullable || !outer_joined_tables.contains(table_node)))
->>>>>>> 3e1bf49b
         {
             ColumnContext ctx{std::move(column), first_argument_column_node->getColumnSource(), getContext()};
             transformer(node, *function_node, ctx);
