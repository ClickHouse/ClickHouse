#include <Backups/BackupInfo.h>
#include <Backups/BackupSettings.h>
#include <Core/SettingsFields.h>
#include <Parsers/ASTBackupQuery.h>
#include <Parsers/ASTFunction.h>
#include <Parsers/ASTSetQuery.h>
#include <Parsers/ASTLiteral.h>
#include <IO/ReadHelpers.h>
#include <Backups/SettingsFieldOptionalUUID.h>

namespace DB
{
namespace ErrorCodes
{
    extern const int CANNOT_PARSE_BACKUP_SETTINGS;
    extern const int WRONG_BACKUP_SETTINGS;
}

/// List of backup settings except base_backup_name and cluster_host_ids.
#define LIST_OF_BACKUP_SETTINGS(M) \
    M(String, id) \
    M(String, compression_method) \
    M(String, password) \
    M(String, s3_storage_class) \
    M(Bool, structure_only) \
    M(Bool, async) \
    M(Bool, decrypt_files_from_encrypted_disks) \
    M(Bool, deduplicate_files) \
    M(Bool, allow_azure_native_copy) \
    M(Bool, use_same_s3_credentials_for_base_backup) \
    M(Bool, use_same_password_for_base_backup) \
    M(Bool, azure_attempt_to_create_container) \
    M(Bool, read_from_filesystem_cache) \
    M(UInt64, shard_num) \
    M(UInt64, replica_num) \
    M(Bool, check_parts) \
    M(Bool, check_projection_parts) \
    M(Bool, allow_backup_broken_projections) \
    M(Bool, write_access_entities_dependents) \
    M(Bool, internal) \
    M(String, host_id) \
    M(OptionalUUID, backup_uuid)
    /// M(Int64, compression_level)

BackupSettings BackupSettings::fromBackupQuery(const ASTBackupQuery & query)
{
    BackupSettings res;

    if (query.settings)
    {
        const auto & settings = query.settings->as<const ASTSetQuery &>().changes;
        for (const auto & setting : settings)
        {
            if (setting.name == "compression_level")
                res.compression_level = static_cast<int>(SettingFieldInt64{setting.value}.value);
            else
#define GET_SETTINGS_FROM_BACKUP_QUERY_HELPER(TYPE, NAME) \
            if (setting.name == #NAME) \
                res.NAME = SettingField##TYPE{setting.value}.value; \
            else

<<<<<<< HEAD
            LIST_OF_BACKUP_SETTINGS(GET_BACKUP_SETTINGS_FROM_QUERY)

            if (setting.name == "allow_s3_native_copy")
            {
                SettingFieldBoolAuto bool_auto{setting.value};
                res.allow_s3_native_copy = bool_auto.is_auto ? std::nullopt : std::make_optional(bool_auto.base.value);
            }
            else
            {
                /// (if setting.name is not the name of a field of BackupSettings)
                res.core_settings.emplace_back(setting);
            }
=======
            LIST_OF_BACKUP_SETTINGS(GET_SETTINGS_FROM_BACKUP_QUERY_HELPER)
            throw Exception(ErrorCodes::CANNOT_PARSE_BACKUP_SETTINGS, "Unknown setting {}", setting.name);
>>>>>>> 8cea43a2
        }
    }

    if (query.base_backup_name)
        res.base_backup_info = BackupInfo::fromAST(*query.base_backup_name);

    if (query.cluster_host_ids)
        res.cluster_host_ids = Util::clusterHostIDsFromAST(*query.cluster_host_ids);

    return res;
}

bool BackupSettings::isAsync(const ASTBackupQuery & query)
{
    if (query.settings)
    {
        const auto * field = query.settings->as<const ASTSetQuery &>().changes.tryGet("async");
        if (field)
            return field->safeGet<bool>();
    }
    return false; /// `async` is false by default.
}

void BackupSettings::copySettingsToQuery(ASTBackupQuery & query) const
{
    auto query_settings = std::make_shared<ASTSetQuery>();
    query_settings->is_standalone = false;

    static const BackupSettings default_settings;
    bool all_settings_are_default = true;

#define SET_SETTINGS_IN_BACKUP_QUERY_HELPER(TYPE, NAME) \
    if ((NAME) != default_settings.NAME) \
    { \
        query_settings->changes.emplace_back(#NAME, static_cast<Field>(SettingField##TYPE{NAME})); \
        all_settings_are_default = false; \
    }

<<<<<<< HEAD
    LIST_OF_BACKUP_SETTINGS(COPY_BACKUP_SETTINGS_TO_QUERY)

    if (allow_s3_native_copy)
        query_settings->changes.emplace_back("allow_s3_native_copy", static_cast<Field>(SettingFieldBool{*allow_s3_native_copy}));

    /// Copy the core settings to the query too.
    query_settings->changes.insert(query_settings->changes.end(), core_settings.begin(), core_settings.end());
=======
    LIST_OF_BACKUP_SETTINGS(SET_SETTINGS_IN_BACKUP_QUERY_HELPER)
>>>>>>> 8cea43a2

    if (all_settings_are_default)
        query_settings = nullptr;

    query.settings = query_settings;

    auto base_backup_name = base_backup_info ? base_backup_info->toAST() : nullptr;
    if (base_backup_name)
        query.setOrReplace(query.base_backup_name, base_backup_name);
    else
        query.reset(query.base_backup_name);

    query.cluster_host_ids = !cluster_host_ids.empty() ? Util::clusterHostIDsToAST(cluster_host_ids) : nullptr;
}

std::vector<Strings> BackupSettings::Util::clusterHostIDsFromAST(const IAST & ast)
{
    std::vector<Strings> res;

    const auto * array_of_shards = typeid_cast<const ASTFunction *>(&ast);
    if (!array_of_shards || (array_of_shards->name != "array"))
        throw Exception(
            ErrorCodes::CANNOT_PARSE_BACKUP_SETTINGS,
            "Setting cluster_host_ids has wrong format, must be array of arrays of string literals");

    if (array_of_shards->arguments)
    {
        const ASTs shards = array_of_shards->arguments->children;
        res.resize(shards.size());

        for (size_t i = 0; i != shards.size(); ++i)
        {
            const auto * array_of_replicas = typeid_cast<const ASTLiteral *>(shards[i].get());
            if (!array_of_replicas || (array_of_replicas->value.getType() != Field::Types::Array))
                throw Exception(
                    ErrorCodes::CANNOT_PARSE_BACKUP_SETTINGS,
                    "Setting cluster_host_ids has wrong format, must be array of arrays of string literals");
            const auto & replicas = array_of_replicas->value.safeGet<const Array &>();
            res[i].resize(replicas.size());
            for (size_t j = 0; j != replicas.size(); ++j)
            {
                const auto & replica = replicas[j];
                if (replica.getType() != Field::Types::String)
                    throw Exception(
                        ErrorCodes::CANNOT_PARSE_BACKUP_SETTINGS,
                        "Setting cluster_host_ids has wrong format, must be array of arrays of string literals");
                res[i][j] = replica.safeGet<const String &>();
            }
        }
    }

    return res;
}

ASTPtr BackupSettings::Util::clusterHostIDsToAST(const std::vector<Strings> & cluster_host_ids)
{
    if (cluster_host_ids.empty())
        return nullptr;

    auto res = std::make_shared<ASTFunction>();
    res->name = "array";
    auto res_replicas = std::make_shared<ASTExpressionList>();
    res->arguments = res_replicas;
    res->children.push_back(res_replicas);
    res_replicas->children.resize(cluster_host_ids.size());

    for (size_t i = 0; i != cluster_host_ids.size(); ++i)
    {
        const auto & shard = cluster_host_ids[i];

        Array res_shard;
        res_shard.resize(shard.size());
        for (size_t j = 0; j != shard.size(); ++j)
            res_shard[j] = Field{shard[j]};

        res_replicas->children[i] = std::make_shared<ASTLiteral>(Field{std::move(res_shard)});
    }

    return res;
}

std::pair<size_t, size_t> BackupSettings::Util::findShardNumAndReplicaNum(const std::vector<Strings> & cluster_host_ids, const String & host_id)
{
    for (size_t i = 0; i != cluster_host_ids.size(); ++i)
    {
        for (size_t j = 0; j != cluster_host_ids[i].size(); ++j)
            if (cluster_host_ids[i][j] == host_id)
                return {i + 1, j + 1};
    }
    throw Exception(ErrorCodes::WRONG_BACKUP_SETTINGS,
                    "Cannot determine shard number or replica number, the current host {} is not found "
                    "in the cluster's hosts", host_id);
}

Strings BackupSettings::Util::filterHostIDs(const std::vector<Strings> & cluster_host_ids, size_t only_shard_num, size_t only_replica_num)
{
    Strings collected_host_ids;

    auto collect_replicas = [&](size_t shard_index)
    {
        const auto & shard = cluster_host_ids[shard_index - 1];
        if (only_replica_num)
        {
            if (only_replica_num <= shard.size())
                collected_host_ids.push_back(shard[only_replica_num - 1]);
        }
        else
        {
            for (size_t replica_index = 1; replica_index <= shard.size(); ++replica_index)
                collected_host_ids.push_back(shard[replica_index - 1]);
        }
    };

    if (only_shard_num)
    {
        if (only_shard_num <= cluster_host_ids.size())
            collect_replicas(only_shard_num);
    }
    else
    {
        for (size_t shard_index = 1; shard_index <= cluster_host_ids.size(); ++shard_index)
            collect_replicas(shard_index);
    }

    return collected_host_ids;
}

}<|MERGE_RESOLUTION|>--- conflicted
+++ resolved
@@ -59,8 +59,7 @@
                 res.NAME = SettingField##TYPE{setting.value}.value; \
             else
 
-<<<<<<< HEAD
-            LIST_OF_BACKUP_SETTINGS(GET_BACKUP_SETTINGS_FROM_QUERY)
+            LIST_OF_BACKUP_SETTINGS(GET_SETTINGS_FROM_BACKUP_QUERY_HELPER)
 
             if (setting.name == "allow_s3_native_copy")
             {
@@ -72,10 +71,8 @@
                 /// (if setting.name is not the name of a field of BackupSettings)
                 res.core_settings.emplace_back(setting);
             }
-=======
-            LIST_OF_BACKUP_SETTINGS(GET_SETTINGS_FROM_BACKUP_QUERY_HELPER)
-            throw Exception(ErrorCodes::CANNOT_PARSE_BACKUP_SETTINGS, "Unknown setting {}", setting.name);
->>>>>>> 8cea43a2
+            else
+                throw Exception(ErrorCodes::CANNOT_PARSE_BACKUP_SETTINGS, "Unknown setting {}", setting.name);
         }
     }
 
@@ -114,17 +111,13 @@
         all_settings_are_default = false; \
     }
 
-<<<<<<< HEAD
-    LIST_OF_BACKUP_SETTINGS(COPY_BACKUP_SETTINGS_TO_QUERY)
+    LIST_OF_BACKUP_SETTINGS(SET_SETTINGS_IN_BACKUP_QUERY_HELPER)
 
     if (allow_s3_native_copy)
+    {
         query_settings->changes.emplace_back("allow_s3_native_copy", static_cast<Field>(SettingFieldBool{*allow_s3_native_copy}));
-
-    /// Copy the core settings to the query too.
-    query_settings->changes.insert(query_settings->changes.end(), core_settings.begin(), core_settings.end());
-=======
-    LIST_OF_BACKUP_SETTINGS(SET_SETTINGS_IN_BACKUP_QUERY_HELPER)
->>>>>>> 8cea43a2
+        all_settings_are_default = false;
+    }
 
     if (all_settings_are_default)
         query_settings = nullptr;
