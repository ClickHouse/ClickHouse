--- conflicted
+++ resolved
@@ -151,155 +151,7 @@
     return getDataSourceDescription() == data_source_description;
 }
 
-<<<<<<< HEAD
-
-void BackupWriterS3::copyObjectImpl(
-    const String & src_bucket,
-    const String & src_key,
-    const String & dst_bucket,
-    const String & dst_key,
-    size_t size,
-    const std::optional<ObjectAttributes> & metadata) const
-{
-    LOG_TRACE(log, "Copying {} bytes using single-operation copy", size);
-
-    Aws::S3::Model::CopyObjectRequest request;
-    request.SetCopySource(src_bucket + "/" + src_key);
-    request.SetBucket(dst_bucket);
-    request.SetKey(dst_key);
-    if (metadata)
-    {
-        request.SetMetadata(*metadata);
-        request.SetMetadataDirective(Aws::S3::Model::MetadataDirective::REPLACE);
-    }
-
-    auto outcome = client->CopyObject(request);
-
-    if (!outcome.IsSuccess() && (outcome.GetError().GetExceptionName() == "EntityTooLarge"
-            || outcome.GetError().GetExceptionName() == "InvalidRequest"))
-    { // Can't come here with MinIO, MinIO allows single part upload for large objects.
-        copyObjectMultipartImpl(src_bucket, src_key, dst_bucket, dst_key, size, metadata);
-        return;
-    }
-
-    if (!outcome.IsSuccess())
-        throw Exception(outcome.GetError().GetMessage(), ErrorCodes::S3_ERROR);
-
-}
-
-void BackupWriterS3::copyObjectMultipartImpl(
-    const String & src_bucket,
-    const String & src_key,
-    const String & dst_bucket,
-    const String & dst_key,
-    size_t size,
-    const std::optional<ObjectAttributes> & metadata) const
-{
-    LOG_TRACE(log, "Copying {} bytes using multipart upload copy", size);
-
-    String multipart_upload_id;
-
-    {
-        Aws::S3::Model::CreateMultipartUploadRequest request;
-        request.SetBucket(dst_bucket);
-        request.SetKey(dst_key);
-        if (metadata)
-            request.SetMetadata(*metadata);
-
-        auto outcome = client->CreateMultipartUpload(request);
-
-        if (!outcome.IsSuccess())
-            throw Exception(outcome.GetError().GetMessage(), ErrorCodes::S3_ERROR);
-
-        multipart_upload_id = outcome.GetResult().GetUploadId();
-    }
-
-    std::vector<String> part_tags;
-
-    size_t position = 0;
-    const auto & settings = request_settings.getUploadSettings();
-    size_t upload_part_size = settings.min_upload_part_size;
-
-    for (size_t part_number = 1; position < size; ++part_number)
-    {
-        /// Check that part number is not too big.
-        if (part_number > settings.max_part_number)
-        {
-            throw Exception(
-                            ErrorCodes::INVALID_CONFIG_PARAMETER,
-                            "Part number exceeded {} while writing {} bytes to S3. "
-                            "Check min_upload_part_size = {}, max_upload_part_size = {}, "
-                            "upload_part_size_multiply_factor = {}, "
-                            "upload_part_size_multiply_parts_count_threshold = {}, max_single_operation_copy_size = {}",
-                            settings.max_part_number, size, settings.min_upload_part_size,
-                            settings.max_upload_part_size, settings.upload_part_size_multiply_factor,
-                            settings.upload_part_size_multiply_parts_count_threshold,
-                            settings.max_single_operation_copy_size);
-        }
-
-        size_t next_position = std::min(position + upload_part_size, size);
-
-        /// Make a copy request to copy a part.
-        Aws::S3::Model::UploadPartCopyRequest part_request;
-        part_request.SetCopySource(src_bucket + "/" + src_key);
-        part_request.SetBucket(dst_bucket);
-        part_request.SetKey(dst_key);
-        part_request.SetUploadId(multipart_upload_id);
-        part_request.SetPartNumber(static_cast<int>(part_number));
-        part_request.SetCopySourceRange(fmt::format("bytes={}-{}", position, next_position - 1));
-
-        auto outcome = client->UploadPartCopy(part_request);
-        if (!outcome.IsSuccess())
-        {
-            Aws::S3::Model::AbortMultipartUploadRequest abort_request;
-            abort_request.SetBucket(dst_bucket);
-            abort_request.SetKey(dst_key);
-            abort_request.SetUploadId(multipart_upload_id);
-            client->AbortMultipartUpload(abort_request);
-            // In error case we throw exception later with first error from UploadPartCopy
-        }
-        if (!outcome.IsSuccess())
-            throw Exception(outcome.GetError().GetMessage(), ErrorCodes::S3_ERROR);
-
-        auto etag = outcome.GetResult().GetCopyPartResult().GetETag();
-        part_tags.push_back(etag);
-
-        position = next_position;
-
-        /// Maybe increase `upload_part_size` (we need to increase it sometimes to keep `part_number` less or equal than `max_part_number`).
-        if (part_number % settings.upload_part_size_multiply_parts_count_threshold == 0)
-        {
-            upload_part_size *= settings.upload_part_size_multiply_factor;
-            upload_part_size = std::min(upload_part_size, settings.max_upload_part_size);
-        }
-    }
-
-    {
-        Aws::S3::Model::CompleteMultipartUploadRequest req;
-        req.SetBucket(dst_bucket);
-        req.SetKey(dst_key);
-        req.SetUploadId(multipart_upload_id);
-
-        Aws::S3::Model::CompletedMultipartUpload multipart_upload;
-        for (size_t i = 0; i < part_tags.size(); ++i)
-        {
-            Aws::S3::Model::CompletedPart part;
-            multipart_upload.AddParts(part.WithETag(part_tags[i]).WithPartNumber(static_cast<int>(i) + 1));
-        }
-
-        req.SetMultipartUpload(multipart_upload);
-
-        auto outcome = client->CompleteMultipartUpload(req);
-
-        if (!outcome.IsSuccess())
-            throw Exception(outcome.GetError().GetMessage(), ErrorCodes::S3_ERROR);
-    }
-}
-
-void BackupWriterS3::copyFileNative(DiskPtr from_disk, const String & file_name_from, const String & file_name_to)
-=======
 void BackupWriterS3::copyFileNative(DiskPtr src_disk, const String & src_file_name, UInt64 src_offset, UInt64 src_size, const String & dest_file_name)
->>>>>>> 61b0c4da
 {
     if (!src_disk)
         throw Exception(ErrorCodes::LOGICAL_ERROR, "Cannot natively copy data to disk without source disk");
