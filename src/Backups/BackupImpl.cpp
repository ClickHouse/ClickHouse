--- conflicted
+++ resolved
@@ -855,8 +855,9 @@
                 coordination->updateFileInfo(info);
             }
             auto out = getArchiveWriter(current_archive_suffix)->writeFile(info.data_file_name);
+            WriteBufferFinalizer out_finalizer(*out);
             copyData(*read_buffer, *out);
-            out->finalize();
+            out_finalizer.finalize();
         }
         else
         {
@@ -864,12 +865,6 @@
         }
     }
 
-<<<<<<< HEAD
-    WriteBufferFinalizer out_finalizer(*out);
-    copyData(*read_buffer, *out);
-    out_finalizer.finalize();
-=======
->>>>>>> 88141cae
     ++num_files_written;
 }
 
