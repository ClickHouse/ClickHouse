#include <Backups/BackupIO_AzureBlobStorage.h>

#if USE_AZURE_BLOB_STORAGE
#include <Common/threadPoolCallbackRunner.h>
#include <Interpreters/Context.h>
#include <IO/SharedThreadPools.h>
#include <IO/HTTPHeaderEntries.h>
#include <Disks/IO/ReadBufferFromAzureBlobStorage.h>
#include <Disks/IO/WriteBufferFromAzureBlobStorage.h>
#include <IO/AzureBlobStorage/copyAzureBlobStorageFile.h>
#include <Disks/IDisk.h>
#include <Disks/DiskType.h>

#include <Poco/Util/AbstractConfiguration.h>
#include <azure/storage/blobs/blob_options.hpp>

#include <filesystem>


namespace fs = std::filesystem;

namespace DB
{

namespace ErrorCodes
{
    extern const int LOGICAL_ERROR;
}

<<<<<<< HEAD
=======
/// This function compares the authorization methods used to access AzureBlobStorage
/// It takes 2 variables of variant type as input and checks if they are the same type and value
static bool compareAuthMethod (AzureBlobStorage::AuthMethod auth_method_a, AzureBlobStorage::AuthMethod auth_method_b)
{
    const auto * conn_string_a = std::get_if<AzureBlobStorage::ConnectionString>(&auth_method_a);
    const auto * conn_string_b = std::get_if<AzureBlobStorage::ConnectionString>(&auth_method_b);

    if (conn_string_a && conn_string_b)
    {
        return *conn_string_a == *conn_string_b;
    }

    const auto * shared_key_a = std::get_if<std::shared_ptr<Azure::Storage::StorageSharedKeyCredential>>(&auth_method_a);
    const auto * shared_key_b = std::get_if<std::shared_ptr<Azure::Storage::StorageSharedKeyCredential>>(&auth_method_b);

    if (shared_key_a && shared_key_b)
    {
        return (shared_key_a->get()->AccountName == shared_key_b->get()->AccountName);
    }

    try
    {
        const auto * workload_identity_a = std::get_if<std::shared_ptr<Azure::Identity::WorkloadIdentityCredential>>(&auth_method_a);
        const auto * workload_identity_b = std::get_if<std::shared_ptr<Azure::Identity::WorkloadIdentityCredential>>(&auth_method_b);

        if (workload_identity_a && workload_identity_b)
        {
            Azure::Core::Credentials::TokenRequestContext tokenRequestContext;
            return workload_identity_a->get()->GetToken(tokenRequestContext, {}).Token == workload_identity_b->get()->GetToken(tokenRequestContext, {}).Token;
        }

        const auto * managed_identity_a = std::get_if<std::shared_ptr<Azure::Identity::ManagedIdentityCredential>>(&auth_method_a);
        const auto * managed_identity_b = std::get_if<std::shared_ptr<Azure::Identity::ManagedIdentityCredential>>(&auth_method_b);

        if (managed_identity_a && managed_identity_b)
        {
            Azure::Core::Credentials::TokenRequestContext tokenRequestContext;
            return managed_identity_a->get()->GetToken(tokenRequestContext, {}).Token == managed_identity_b->get()->GetToken(tokenRequestContext, {}).Token;
        }
    }
    catch (const Azure::Core::Credentials::AuthenticationException & e)
    {
        /// This is added to catch exception from GetToken. We want to log & fail silently i.e return false so that we can fallback to read & copy (i.e not native copy)
        LOG_DEBUG(getLogger("compareAuthMethod"), "Exception caught while comparing credentials, error = {}", e.what());
        return false;
    }
    return false;
}

>>>>>>> ec0b7dfd
BackupReaderAzureBlobStorage::BackupReaderAzureBlobStorage(
    const AzureBlobStorage::ConnectionParams & connection_params_,
    const String & blob_path_,
    bool allow_azure_native_copy,
    const ReadSettings & read_settings_,
    const WriteSettings & write_settings_,
    const ContextPtr & context_)
    : BackupReaderDefault(read_settings_, write_settings_, getLogger("BackupReaderAzureBlobStorage"))
    , data_source_description{DataSourceType::ObjectStorage, ObjectStorageType::Azure, MetadataStorageType::None, connection_params_.getConnectionURL(), false, false}
    , connection_params(connection_params_)
    , blob_path(blob_path_)
{
    auto client_ptr = AzureBlobStorage::getContainerClient(connection_params, /*readonly=*/ false);
    auto settings_ptr = AzureBlobStorage::getRequestSettingsForBackup(context_, connection_params.endpoint.storage_account_url, allow_azure_native_copy);

    object_storage = std::make_unique<AzureObjectStorage>(
        "BackupReaderAzureBlobStorage",
        connection_params.auth_method,
        std::move(client_ptr),
        std::move(settings_ptr),
        connection_params.getContainer(),
        connection_params.getConnectionURL());

    client = object_storage->getAzureBlobStorageClient();
    settings = object_storage->getSettings();
}

BackupReaderAzureBlobStorage::~BackupReaderAzureBlobStorage() = default;

bool BackupReaderAzureBlobStorage::fileExists(const String & file_name)
{
    String key = fs::path(blob_path) / file_name;
    return object_storage->exists(StoredObject(key));
}

UInt64 BackupReaderAzureBlobStorage::getFileSize(const String & file_name)
{
    String key = fs::path(blob_path) / file_name;
    ObjectMetadata object_metadata = object_storage->getObjectMetadata(key);
    return object_metadata.size_bytes;
}

std::unique_ptr<ReadBufferFromFileBase> BackupReaderAzureBlobStorage::readFile(const String & file_name)
{
    String key = fs::path(blob_path) / file_name;
    return std::make_unique<ReadBufferFromAzureBlobStorage>(
        client, key, read_settings, settings->max_single_read_retries,
        settings->max_single_download_retries);
}

void BackupReaderAzureBlobStorage::copyFileToDisk(const String & path_in_backup, size_t file_size, bool encrypted_in_backup,
                                    DiskPtr destination_disk, const String & destination_path, WriteMode write_mode)
{
    auto destination_data_source_description = destination_disk->getDataSourceDescription();
    LOG_TRACE(log, "Source description {}, destination description {}", data_source_description.description, destination_data_source_description.description);
    if (destination_data_source_description.object_storage_type == ObjectStorageType::Azure
        && destination_data_source_description.is_encrypted == encrypted_in_backup)
    {
        LOG_TRACE(log, "Copying {} from AzureBlobStorage to disk {}", path_in_backup, destination_disk->getName());
        auto write_blob_function = [&](const Strings & dst_blob_path, WriteMode mode, const std::optional<ObjectAttributes> &) -> size_t
        {
            /// Object storage always uses mode `Rewrite` because it simulates append using metadata and different files.
            if (dst_blob_path.size() != 2 || mode != WriteMode::Rewrite)
                throw Exception(ErrorCodes::LOGICAL_ERROR,
                                "Blob writing function called with unexpected blob_path.size={} or mode={}",
                                dst_blob_path.size(), mode);

            copyAzureBlobStorageFile(
                client,
                destination_disk->getObjectStorage()->getAzureBlobStorageClient(),
                connection_params.getContainer(),
                fs::path(blob_path) / path_in_backup,
                0,
                file_size,
                /* dest_container */ dst_blob_path[1],
                /* dest_path */ dst_blob_path[0],
                settings,
                read_settings,
<<<<<<< HEAD
                std::optional<ObjectAttributes>(),
=======
                compareAuthMethod(connection_params.auth_method, destination_disk->getObjectStorage()->getAzureBlobStorageAuthMethod()),
>>>>>>> ec0b7dfd
                threadPoolCallbackRunnerUnsafe<void>(getBackupsIOThreadPool().get(), "BackupRDAzure"));

            return file_size;
        };

        destination_disk->writeFileUsingBlobWritingFunction(destination_path, write_mode, write_blob_function);
        return; /// copied!
    }

    /// Fallback to copy through buffers.
    BackupReaderDefault::copyFileToDisk(path_in_backup, file_size, encrypted_in_backup, destination_disk, destination_path, write_mode);
}


BackupWriterAzureBlobStorage::BackupWriterAzureBlobStorage(
    const AzureBlobStorage::ConnectionParams & connection_params_,
    const String & blob_path_,
    bool allow_azure_native_copy,
    const ReadSettings & read_settings_,
    const WriteSettings & write_settings_,
    const ContextPtr & context_,
    bool attempt_to_create_container)
    : BackupWriterDefault(read_settings_, write_settings_, getLogger("BackupWriterAzureBlobStorage"))
    , data_source_description{DataSourceType::ObjectStorage, ObjectStorageType::Azure, MetadataStorageType::None, connection_params_.getConnectionURL(), false, false}
    , connection_params(connection_params_)
    , blob_path(blob_path_)
{
    if (!attempt_to_create_container)
        connection_params.endpoint.container_already_exists = true;

    auto client_ptr = AzureBlobStorage::getContainerClient(connection_params, /*readonly=*/ false);
    auto settings_ptr = AzureBlobStorage::getRequestSettingsForBackup(context_, connection_params.endpoint.storage_account_url, allow_azure_native_copy);

    object_storage = std::make_unique<AzureObjectStorage>(
        "BackupWriterAzureBlobStorage",
        connection_params.auth_method,
        std::move(client_ptr),
        std::move(settings_ptr),
        connection_params.getContainer(),
        connection_params.getConnectionURL());


    client = object_storage->getAzureBlobStorageClient();
    settings = object_storage->getSettings();
}

void BackupWriterAzureBlobStorage::copyFileFromDisk(
    const String & path_in_backup,
    DiskPtr src_disk,
    const String & src_path,
    bool copy_encrypted,
    UInt64 start_pos,
    UInt64 length)
{
    /// Use the native copy as a more optimal way to copy a file from AzureBlobStorage to AzureBlobStorage if it's possible.
    auto source_data_source_description = src_disk->getDataSourceDescription();
    LOG_TRACE(log, "Source description {}, destination description {}", source_data_source_description.description, data_source_description.description);
    if (source_data_source_description.object_storage_type == ObjectStorageType::Azure
        && source_data_source_description.is_encrypted == copy_encrypted)
    {
        /// getBlobPath() can return more than 3 elements if the file is stored as multiple objects in AzureBlobStorage container.
        /// In this case we can't use the native copy.
        if (auto src_blob_path = src_disk->getBlobPath(src_path); src_blob_path.size() == 2)
        {
            LOG_TRACE(log, "Copying file {} from disk {} to AzureBlobStorage", src_path, src_disk->getName());
            copyAzureBlobStorageFile(
                src_disk->getObjectStorage()->getAzureBlobStorageClient(),
                client,
                /* src_container */ src_blob_path[1],
                /* src_path */ src_blob_path[0],
                start_pos,
                length,
                connection_params.getContainer(),
                fs::path(blob_path) / path_in_backup,
                settings,
                read_settings,
<<<<<<< HEAD
                std::optional<ObjectAttributes>(),
=======
                compareAuthMethod(src_disk->getObjectStorage()->getAzureBlobStorageAuthMethod(), connection_params.auth_method),
>>>>>>> ec0b7dfd
                threadPoolCallbackRunnerUnsafe<void>(getBackupsIOThreadPool().get(), "BackupWRAzure"));
            return; /// copied!
        }
    }

    /// Fallback to copy through buffers.
    BackupWriterDefault::copyFileFromDisk(path_in_backup, src_disk, src_path, copy_encrypted, start_pos, length);
}

void BackupWriterAzureBlobStorage::copyFile(const String & destination, const String & source, size_t size)
{
    LOG_TRACE(log, "Copying file inside backup from {} to {} ", source, destination);
    copyAzureBlobStorageFile(
       client,
       client,
       connection_params.getContainer(),
       fs::path(blob_path)/ source,
       0,
       size,
       /* dest_container */ connection_params.getContainer(),
       /* dest_path */ destination,
       settings,
       read_settings,
<<<<<<< HEAD
       std::optional<ObjectAttributes>(),
=======
       true,
>>>>>>> ec0b7dfd
       threadPoolCallbackRunnerUnsafe<void>(getBackupsIOThreadPool().get(), "BackupWRAzure"));
}

void BackupWriterAzureBlobStorage::copyDataToFile(
    const String & path_in_backup,
    const CreateReadBufferFunction & create_read_buffer,
    UInt64 start_pos,
    UInt64 length)
{
    copyDataToAzureBlobStorageFile(
        create_read_buffer,
        start_pos,
        length,
        client,
        connection_params.getContainer(),
        fs::path(blob_path) / path_in_backup,
        settings,
        threadPoolCallbackRunnerUnsafe<void>(getBackupsIOThreadPool().get(),
        "BackupWRAzure"));
}

BackupWriterAzureBlobStorage::~BackupWriterAzureBlobStorage() = default;

bool BackupWriterAzureBlobStorage::fileExists(const String & file_name)
{
    String key = fs::path(blob_path) / file_name;
    return object_storage->exists(StoredObject(key));
}

UInt64 BackupWriterAzureBlobStorage::getFileSize(const String & file_name)
{
    String key = fs::path(blob_path) / file_name;
    ObjectMetadata object_metadata = object_storage->getObjectMetadata(key);
    return object_metadata.size_bytes;
}

std::unique_ptr<ReadBuffer> BackupWriterAzureBlobStorage::readFile(const String & file_name, size_t /*expected_file_size*/)
{
    String key = fs::path(blob_path) / file_name;
    return std::make_unique<ReadBufferFromAzureBlobStorage>(
        client, key, read_settings, settings->max_single_read_retries,
        settings->max_single_download_retries);
}

std::unique_ptr<WriteBuffer> BackupWriterAzureBlobStorage::writeFile(const String & file_name)
{
    String key = fs::path(blob_path) / file_name;
    return std::make_unique<WriteBufferFromAzureBlobStorage>(
        client,
        key,
        DBMS_DEFAULT_BUFFER_SIZE,
        write_settings,
        settings,
        threadPoolCallbackRunnerUnsafe<void>(getBackupsIOThreadPool().get(), "BackupWRAzure"));
}

void BackupWriterAzureBlobStorage::removeFile(const String & file_name)
{
    String key = fs::path(blob_path) / file_name;
    StoredObject object(key);
    object_storage->removeObjectIfExists(object);
}

void BackupWriterAzureBlobStorage::removeFiles(const Strings & file_names)
{
    StoredObjects objects;
    for (const auto & file_name : file_names)
        objects.emplace_back(fs::path(blob_path) / file_name);

    object_storage->removeObjectsIfExist(objects);

}

void BackupWriterAzureBlobStorage::removeFilesBatch(const Strings & file_names)
{
    StoredObjects objects;
    for (const auto & file_name : file_names)
        objects.emplace_back(fs::path(blob_path) / file_name);

    object_storage->removeObjectsIfExist(objects);
}

}

#endif<|MERGE_RESOLUTION|>--- conflicted
+++ resolved
@@ -27,58 +27,6 @@
     extern const int LOGICAL_ERROR;
 }
 
-<<<<<<< HEAD
-=======
-/// This function compares the authorization methods used to access AzureBlobStorage
-/// It takes 2 variables of variant type as input and checks if they are the same type and value
-static bool compareAuthMethod (AzureBlobStorage::AuthMethod auth_method_a, AzureBlobStorage::AuthMethod auth_method_b)
-{
-    const auto * conn_string_a = std::get_if<AzureBlobStorage::ConnectionString>(&auth_method_a);
-    const auto * conn_string_b = std::get_if<AzureBlobStorage::ConnectionString>(&auth_method_b);
-
-    if (conn_string_a && conn_string_b)
-    {
-        return *conn_string_a == *conn_string_b;
-    }
-
-    const auto * shared_key_a = std::get_if<std::shared_ptr<Azure::Storage::StorageSharedKeyCredential>>(&auth_method_a);
-    const auto * shared_key_b = std::get_if<std::shared_ptr<Azure::Storage::StorageSharedKeyCredential>>(&auth_method_b);
-
-    if (shared_key_a && shared_key_b)
-    {
-        return (shared_key_a->get()->AccountName == shared_key_b->get()->AccountName);
-    }
-
-    try
-    {
-        const auto * workload_identity_a = std::get_if<std::shared_ptr<Azure::Identity::WorkloadIdentityCredential>>(&auth_method_a);
-        const auto * workload_identity_b = std::get_if<std::shared_ptr<Azure::Identity::WorkloadIdentityCredential>>(&auth_method_b);
-
-        if (workload_identity_a && workload_identity_b)
-        {
-            Azure::Core::Credentials::TokenRequestContext tokenRequestContext;
-            return workload_identity_a->get()->GetToken(tokenRequestContext, {}).Token == workload_identity_b->get()->GetToken(tokenRequestContext, {}).Token;
-        }
-
-        const auto * managed_identity_a = std::get_if<std::shared_ptr<Azure::Identity::ManagedIdentityCredential>>(&auth_method_a);
-        const auto * managed_identity_b = std::get_if<std::shared_ptr<Azure::Identity::ManagedIdentityCredential>>(&auth_method_b);
-
-        if (managed_identity_a && managed_identity_b)
-        {
-            Azure::Core::Credentials::TokenRequestContext tokenRequestContext;
-            return managed_identity_a->get()->GetToken(tokenRequestContext, {}).Token == managed_identity_b->get()->GetToken(tokenRequestContext, {}).Token;
-        }
-    }
-    catch (const Azure::Core::Credentials::AuthenticationException & e)
-    {
-        /// This is added to catch exception from GetToken. We want to log & fail silently i.e return false so that we can fallback to read & copy (i.e not native copy)
-        LOG_DEBUG(getLogger("compareAuthMethod"), "Exception caught while comparing credentials, error = {}", e.what());
-        return false;
-    }
-    return false;
-}
-
->>>>>>> ec0b7dfd
 BackupReaderAzureBlobStorage::BackupReaderAzureBlobStorage(
     const AzureBlobStorage::ConnectionParams & connection_params_,
     const String & blob_path_,
@@ -157,11 +105,7 @@
                 /* dest_path */ dst_blob_path[0],
                 settings,
                 read_settings,
-<<<<<<< HEAD
                 std::optional<ObjectAttributes>(),
-=======
-                compareAuthMethod(connection_params.auth_method, destination_disk->getObjectStorage()->getAzureBlobStorageAuthMethod()),
->>>>>>> ec0b7dfd
                 threadPoolCallbackRunnerUnsafe<void>(getBackupsIOThreadPool().get(), "BackupRDAzure"));
 
             return file_size;
@@ -238,11 +182,7 @@
                 fs::path(blob_path) / path_in_backup,
                 settings,
                 read_settings,
-<<<<<<< HEAD
                 std::optional<ObjectAttributes>(),
-=======
-                compareAuthMethod(src_disk->getObjectStorage()->getAzureBlobStorageAuthMethod(), connection_params.auth_method),
->>>>>>> ec0b7dfd
                 threadPoolCallbackRunnerUnsafe<void>(getBackupsIOThreadPool().get(), "BackupWRAzure"));
             return; /// copied!
         }
@@ -266,11 +206,7 @@
        /* dest_path */ destination,
        settings,
        read_settings,
-<<<<<<< HEAD
        std::optional<ObjectAttributes>(),
-=======
-       true,
->>>>>>> ec0b7dfd
        threadPoolCallbackRunnerUnsafe<void>(getBackupsIOThreadPool().get(), "BackupWRAzure"));
 }
 
