--- conflicted
+++ resolved
@@ -169,7 +169,6 @@
     , plain_backup(plain_backup_)
     , is_internal(is_internal_)
     , log(&Poco::Logger::get("BackupCoordinationRemote"))
-<<<<<<< HEAD
     , with_retries(
         log,
         get_zookeeper_,
@@ -182,15 +181,6 @@
             {
                 String alive_node_path = zookeeper_path + "/stage/alive|" + current_host;
                 auto code = zk->tryCreate(alive_node_path, "", zkutil::CreateMode::Ephemeral);
-=======
-{
-    zookeeper_retries_info = ZooKeeperRetriesInfo(
-        "BackupCoordinationRemote",
-        log,
-        keeper_settings.keeper_max_retries,
-        keeper_settings.keeper_retry_initial_backoff_ms,
-        keeper_settings.keeper_retry_max_backoff_ms);
->>>>>>> 5f930aeb
 
                 if (code == Coordination::Error::ZNODEEXISTS)
                     zk->handleEphemeralNodeExistenceNoFailureInjection(alive_node_path, "");
@@ -202,23 +192,15 @@
     createRootNodes();
 
     stage_sync.emplace(
-<<<<<<< HEAD
         zookeeper_path,
         with_retries,
         log);
-=======
-        zookeeper_path + "/stage", [this] { return getZooKeeper(); }, log);
->>>>>>> 5f930aeb
 }
 
 BackupCoordinationRemote::~BackupCoordinationRemote()
-{
     try
     {
         if (!is_internal)
-            removeAllNodes();
-    }
-    catch (...)
     {
         tryLogCurrentException(__PRETTY_FUNCTION__);
     }
@@ -786,22 +768,14 @@
                 String existing_backup_uuid = existing_backup_path;
                 existing_backup_uuid.erase(0, String("backup-").size());
 
-<<<<<<< HEAD
+
                 if (existing_backup_uuid == toString(backup_uuid))
                     continue;
-=======
-            const auto status = zk->get(root_zookeeper_path + "/" + existing_backup_path + "/stage");
-            if (status != Stage::COMPLETED)
-            {
-                LOG_WARNING(log, "Found a concurrent backup: {}, current backup: {}", existing_backup_uuid, toString(backup_uuid));
-                return true;
-            }
-        }
->>>>>>> 5f930aeb
 
                 const auto status = zk->get(root_zookeeper_path + "/" + existing_backup_path + "/stage");
                 if (status != Stage::COMPLETED)
                 {
+                    LOG_WARNING(log, "Found a concurrent backup: {}, current backup: {}", existing_backup_uuid, toString(backup_uuid));
                     result = true;
                     return;
                 }
