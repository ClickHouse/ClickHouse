--- conflicted
+++ resolved
@@ -984,14 +984,6 @@
         create_query_context->setSetting("database_replicated_allow_explicit_uuid", 3);
         create_query_context->setSetting("database_replicated_allow_replicated_engine_arguments", 3);
 
-<<<<<<< HEAD
-        /// Creating of replicated tables may need retries.
-        create_query_context->setSetting("keeper_max_retries", zookeeper_retries_info.max_retries);
-        create_query_context->setSetting("keeper_initial_backoff_ms", zookeeper_retries_info.initial_backoff_ms);
-        create_query_context->setSetting("keeper_max_backoff_ms", zookeeper_retries_info.max_backoff_ms);
-
-=======
->>>>>>> a9f8a265
         /// Execute CREATE TABLE query (we call IDatabase::createTableRestoredFromBackup() to allow the database to do some
         /// database-specific things).
         database->createTableRestoredFromBackup(
