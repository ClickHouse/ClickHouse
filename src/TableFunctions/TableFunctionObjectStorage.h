--- conflicted
+++ resolved
@@ -133,11 +133,7 @@
 
     virtual void parseArgumentsImpl(ASTs & args, const ContextPtr & context)
     {
-<<<<<<< HEAD
-        getConfiguration()->initialize(args, context, true, &settings);
-=======
-        StorageObjectStorage::Configuration::initialize(*getConfiguration(), args, context, true, settings);
->>>>>>> dad69104
+        getConfiguration()->initialize(args, context, true, settings);
     }
 
     static void updateStructureAndFormatArgumentsIfNeeded(
