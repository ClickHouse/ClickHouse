#include <type_traits>
#include <ext/scope_guard.h>

#include <Core/Defines.h>
#include <DataTypes/DataTypeFactory.h>
#include <IO/ReadHelpers.h>
#include <IO/ReadWriteBufferFromHTTP.h>
#include <Interpreters/evaluateConstantExpression.h>
#include <Parsers/ASTFunction.h>
#include <Parsers/ASTLiteral.h>
#include <Parsers/parseQuery.h>
#include <Storages/StorageXDBC.h>
#include <TableFunctions/ITableFunction.h>
#include <TableFunctions/ITableFunctionXDBC.h>
#include <TableFunctions/TableFunctionFactory.h>
#include <Poco/Net/HTTPRequest.h>
#include <Common/Exception.h>
#include <Common/typeid_cast.h>
#include <Poco/NumberFormatter.h>
#include "registerTableFunctions.h"

namespace DB
{
namespace ErrorCodes
{
    extern const int NUMBER_OF_ARGUMENTS_DOESNT_MATCH;
    extern const int LOGICAL_ERROR;
}

<<<<<<< HEAD
StoragePtr ITableFunctionXDBC::executeImpl(const ASTFunction & function, const Context & context, const std::string & table_name) const
=======
void ITableFunctionXDBC::parseArguments(const ASTPtr & ast_function, const Context & context)
>>>>>>> 22381685
{
    if (!function.arguments)
        throw Exception("Table function '" + getName() + "' must have arguments.", ErrorCodes::LOGICAL_ERROR);

    ASTs & args = function.arguments->children;
    if (args.size() != 2 && args.size() != 3)
        throw Exception("Table function '" + getName() + "' requires 2 or 3 arguments: " + getName() + "('DSN', table) or " + getName()
                + "('DSN', schema, table)",
            ErrorCodes::NUMBER_OF_ARGUMENTS_DOESNT_MATCH);

    for (auto & arg : args)
        arg = evaluateConstantExpressionOrIdentifierAsLiteral(arg, context);

    if (args.size() == 3)
    {
        connection_string = args[0]->as<ASTLiteral &>().value.safeGet<String>();
        schema_name = args[1]->as<ASTLiteral &>().value.safeGet<String>();
        remote_table_name = args[2]->as<ASTLiteral &>().value.safeGet<String>();
    }
    else if (args.size() == 2)
    {
        connection_string = args[0]->as<ASTLiteral &>().value.safeGet<String>();
        remote_table_name = args[1]->as<ASTLiteral &>().value.safeGet<String>();
    }

    /// Have to const_cast, because bridges store their commands inside context
    helper = createBridgeHelper(const_cast<Context &>(context), context.getSettingsRef().http_receive_timeout.value, connection_string);
    helper->startBridgeSync();
}

ColumnsDescription ITableFunctionXDBC::getActualTableStructure(const Context & context) const
{
    assert(helper);

    /* Infer external table structure */
    Poco::URI columns_info_uri = helper->getColumnsInfoURI();
    columns_info_uri.addQueryParameter("connection_string", connection_string);
    if (!schema_name.empty())
        columns_info_uri.addQueryParameter("schema", schema_name);
    columns_info_uri.addQueryParameter("table", remote_table_name);

    const auto use_nulls = context.getSettingsRef().external_table_functions_use_nulls;
    columns_info_uri.addQueryParameter("external_table_functions_use_nulls",
                                       Poco::NumberFormatter::format(use_nulls));

    ReadWriteBufferFromHTTP buf(columns_info_uri, Poco::Net::HTTPRequest::HTTP_POST, {}, ConnectionTimeouts::getHTTPTimeouts(context));

    std::string columns_info;
    readStringBinary(columns_info, buf);
    NamesAndTypesList columns = NamesAndTypesList::parse(columns_info);

    return ColumnsDescription{columns};
}

StoragePtr ITableFunctionXDBC::executeImpl(const ASTPtr & /*ast_function*/, const Context & context, const std::string & table_name, ColumnsDescription /*cached_columns*/) const
{
    assert(helper);
    auto columns = getActualTableStructure(context);
    auto result = std::make_shared<StorageXDBC>(StorageID(getDatabaseName(), table_name), schema_name, remote_table_name, columns, context, helper);
    result->startup();
    return result;
}

void registerTableFunctionJDBC(TableFunctionFactory & factory)
{
    factory.registerFunction<TableFunctionJDBC>();
}

void registerTableFunctionODBC(TableFunctionFactory & factory)
{
    factory.registerFunction<TableFunctionODBC>();
}
}<|MERGE_RESOLUTION|>--- conflicted
+++ resolved
@@ -27,11 +27,7 @@
     extern const int LOGICAL_ERROR;
 }
 
-<<<<<<< HEAD
-StoragePtr ITableFunctionXDBC::executeImpl(const ASTFunction & function, const Context & context, const std::string & table_name) const
-=======
-void ITableFunctionXDBC::parseArguments(const ASTPtr & ast_function, const Context & context)
->>>>>>> 22381685
+void ITableFunctionXDBC::parseArguments(const ASTFunction & function, const Context & context)
 {
     if (!function.arguments)
         throw Exception("Table function '" + getName() + "' must have arguments.", ErrorCodes::LOGICAL_ERROR);
@@ -86,7 +82,11 @@
     return ColumnsDescription{columns};
 }
 
-StoragePtr ITableFunctionXDBC::executeImpl(const ASTPtr & /*ast_function*/, const Context & context, const std::string & table_name, ColumnsDescription /*cached_columns*/) const
+StoragePtr ITableFunctionXDBC::executeImpl(
+    const ASTFunction & /*ast_function*/,
+    const Context & context,
+    const std::string & table_name,
+    ColumnsDescription /*cached_columns*/) const
 {
     assert(helper);
     auto columns = getActualTableStructure(context);
