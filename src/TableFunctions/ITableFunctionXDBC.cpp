--- conflicted
+++ resolved
@@ -57,20 +57,14 @@
     }
 }
 
-<<<<<<< HEAD
-    /// Have to const_cast, because bridges store their commands inside context
-    helper = createBridgeHelper(context, context->getSettingsRef().http_receive_timeout.value, connection_string);
-    helper->startBridgeSync();
-=======
-void ITableFunctionXDBC::startBridgeIfNot(const Context & context) const
+void ITableFunctionXDBC::startBridgeIfNot(ContextPtr context) const
 {
     if (!helper)
     {
         /// Have to const_cast, because bridges store their commands inside context
-        helper = createBridgeHelper(const_cast<Context &>(context), context.getSettingsRef().http_receive_timeout.value, connection_string);
+        helper = createBridgeHelper(context, context->getSettingsRef().http_receive_timeout.value, connection_string);
         helper->startBridgeSync();
     }
->>>>>>> e6c755ca
 }
 
 ColumnsDescription ITableFunctionXDBC::getActualTableStructure(ContextPtr context) const
