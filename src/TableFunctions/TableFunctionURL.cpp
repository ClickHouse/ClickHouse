#include <TableFunctions/TableFunctionURL.h>

#include "registerTableFunctions.h"
#include <Access/Common/AccessFlags.h>
#include <Parsers/ASTFunction.h>
#include <Storages/ColumnsDescription.h>
#include <Storages/StorageURL.h>
#include <TableFunctions/TableFunctionFactory.h>
<<<<<<< HEAD
#include <Interpreters/parseColumnsListForTableFunction.h>
#include <Interpreters/Context.h>
=======
#include <TableFunctions/parseColumnsListForTableFunction.h>
#include <Storages/StorageExternalDistributed.h>
>>>>>>> f06ee21a
#include <Formats/FormatFactory.h>


namespace DB
{

namespace ErrorCodes
{
    extern const int BAD_ARGUMENTS;
}

void TableFunctionURL::parseArguments(const ASTPtr & ast_function, ContextPtr context)
{
    const auto & func_args = ast_function->as<ASTFunction &>();
    if (!func_args.arguments)
        throw Exception("Table function 'URL' must have arguments.", ErrorCodes::BAD_ARGUMENTS);

    if (auto with_named_collection = getURLBasedDataSourceConfiguration(func_args.arguments->children, context))
    {
        auto [common_configuration, storage_specific_args] = with_named_collection.value();
        configuration.set(common_configuration);

        if (!configuration.http_method.empty()
            && configuration.http_method != Poco::Net::HTTPRequest::HTTP_POST
            && configuration.http_method != Poco::Net::HTTPRequest::HTTP_PUT)
            throw Exception(ErrorCodes::BAD_ARGUMENTS,
                            "Method can be POST or PUT (current: {}). For insert default is POST, for select GET",
                            configuration.http_method);

        if (!storage_specific_args.empty())
        {
            String illegal_args;
            for (const auto & arg : storage_specific_args)
            {
                if (!illegal_args.empty())
                    illegal_args += ", ";
                illegal_args += arg.first;
            }
            throw Exception(ErrorCodes::BAD_ARGUMENTS, "Unknown argument `{}` for table function URL", illegal_args);
        }

        filename = configuration.url;
        format = configuration.format;
        if (format == "auto")
            format = FormatFactory::instance().getFormatFromFileName(filename, true);
        structure = configuration.structure;
        compression_method = configuration.compression_method;
    }
    else
    {
        ITableFunctionFileLike::parseArguments(ast_function, context);
    }
}

StoragePtr TableFunctionURL::getStorage(
    const String & source, const String & format_, const ColumnsDescription & columns, ContextPtr global_context,
    const std::string & table_name, const String & compression_method_) const
{
    return StorageURL::create(
        source,
        StorageID(getDatabaseName(), table_name),
        format_,
        std::nullopt /*format settings*/,
        columns,
        ConstraintsDescription{},
        String{},
        global_context,
        compression_method_,
        getHeaders(),
        configuration.http_method);
}

ReadWriteBufferFromHTTP::HTTPHeaderEntries TableFunctionURL::getHeaders() const
{
    ReadWriteBufferFromHTTP::HTTPHeaderEntries headers;
    for (const auto & [header, value] : configuration.headers)
    {
        auto value_literal = value.safeGet<String>();
        if (header == "Range")
            throw Exception(ErrorCodes::BAD_ARGUMENTS, "Range headers are not allowed");
        headers.emplace_back(std::make_pair(header, value_literal));
    }
    return headers;
}

ColumnsDescription TableFunctionURL::getActualTableStructure(ContextPtr context) const
{
    if (structure == "auto")
<<<<<<< HEAD
    {
        context->checkAccess(getSourceAccessType());
        return StorageURL::getTableStructureFromData(format,
            filename,
            chooseCompressionMethod(Poco::URI(filename).getPath(), compression_method),
            getHeaders(),
            std::nullopt,
            context);
    }
=======
        return StorageURL::getTableStructureFromData(format, filename, compression_method, getHeaders(), std::nullopt, context);
>>>>>>> f06ee21a

    return parseColumnsListFromString(structure, context);
}

void registerTableFunctionURL(TableFunctionFactory & factory)
{
    factory.registerFunction<TableFunctionURL>();
}
}<|MERGE_RESOLUTION|>--- conflicted
+++ resolved
@@ -2,17 +2,13 @@
 
 #include "registerTableFunctions.h"
 #include <Access/Common/AccessFlags.h>
+#include <Interpreters/Context.h>
 #include <Parsers/ASTFunction.h>
 #include <Storages/ColumnsDescription.h>
 #include <Storages/StorageURL.h>
 #include <TableFunctions/TableFunctionFactory.h>
-<<<<<<< HEAD
-#include <Interpreters/parseColumnsListForTableFunction.h>
-#include <Interpreters/Context.h>
-=======
 #include <TableFunctions/parseColumnsListForTableFunction.h>
 #include <Storages/StorageExternalDistributed.h>
->>>>>>> f06ee21a
 #include <Formats/FormatFactory.h>
 
 
@@ -101,19 +97,10 @@
 ColumnsDescription TableFunctionURL::getActualTableStructure(ContextPtr context) const
 {
     if (structure == "auto")
-<<<<<<< HEAD
     {
         context->checkAccess(getSourceAccessType());
-        return StorageURL::getTableStructureFromData(format,
-            filename,
-            chooseCompressionMethod(Poco::URI(filename).getPath(), compression_method),
-            getHeaders(),
-            std::nullopt,
-            context);
+        return StorageURL::getTableStructureFromData(format, filename, compression_method, getHeaders(), std::nullopt, context);
     }
-=======
-        return StorageURL::getTableStructureFromData(format, filename, compression_method, getHeaders(), std::nullopt, context);
->>>>>>> f06ee21a
 
     return parseColumnsListFromString(structure, context);
 }
