#include <TableFunctions/TableFunctionURL.h>

#include <TableFunctions/registerTableFunctions.h>
#include <Access/Common/AccessFlags.h>
#include <Analyzer/FunctionNode.h>
#include <Analyzer/TableFunctionNode.h>
#include <Core/Settings.h>
#include <Formats/FormatFactory.h>
#include <Interpreters/evaluateConstantExpression.h>
#include <Interpreters/parseColumnsListForTableFunction.h>
#include <Interpreters/Context.h>
#include <Parsers/ASTFunction.h>
#include <Parsers/ASTIdentifier.h>
#include <Storages/ColumnsDescription.h>
#include <Storages/NamedCollectionsHelpers.h>
#include <Storages/StorageURLCluster.h>
#include <TableFunctions/TableFunctionFactory.h>

#include <IO/WriteHelpers.h>
#include <IO/WriteBufferFromVector.h>


namespace DB
{

namespace Setting
{
    extern const SettingsUInt64 allow_experimental_parallel_reading_from_replicas;
    extern const SettingsBool parallel_replicas_for_cluster_engines;
    extern const SettingsString cluster_for_parallel_replicas;
    extern const SettingsParallelReplicasMode parallel_replicas_mode;
}

std::vector<size_t> TableFunctionURL::skipAnalysisForArguments(const QueryTreeNodePtr & query_node_table_function, ContextPtr) const
{
    auto & table_function_node = query_node_table_function->as<TableFunctionNode &>();
    auto & table_function_arguments_nodes = table_function_node.getArguments().getNodes();
    size_t table_function_arguments_size = table_function_arguments_nodes.size();

    std::vector<size_t> result;

    for (size_t i = 0; i < table_function_arguments_size; ++i)
    {
        auto * function_node = table_function_arguments_nodes[i]->as<FunctionNode>();
        if (function_node && function_node->getFunctionName() == "headers")
            result.push_back(i);
    }

    return result;
}

void TableFunctionURL::parseArguments(const ASTPtr & ast, ContextPtr context)
{
    /// Clone ast function, because we can modify it's arguments like removing headers.
    ITableFunctionFileLike::parseArguments(ast->clone(), context);
}

void TableFunctionURL::parseArgumentsImpl(ASTs & args, const ContextPtr & context)
{
    if (auto named_collection = tryGetNamedCollectionWithOverrides(args, context))
    {
        StorageURL::processNamedCollectionResult(configuration, *named_collection);

        filename = configuration.url;
        structure = configuration.structure;
        compression_method = configuration.compression_method;

        format = configuration.format;
        if (format == "auto")
            format = FormatFactory::instance().tryGetFormatFromFileName(Poco::URI(filename).getPath()).value_or("auto");

        StorageURL::evalArgsAndCollectHeaders(args, configuration.headers, context);
    }
    else
    {
        size_t count = StorageURL::evalArgsAndCollectHeaders(args, configuration.headers, context);
        /// ITableFunctionFileLike cannot parse headers argument, so remove it.
        ASTPtr headers_ast;
        if (count != args.size())
        {
            chassert(count + 1 == args.size());
            headers_ast = args.back();
            args.pop_back();
        }

        ITableFunctionFileLike::parseArgumentsImpl(args, context);

        if (headers_ast)
            args.push_back(headers_ast);
    }
}

StoragePtr TableFunctionURL::getStorage(
    const String & source, const String & format_, const ColumnsDescription & columns, ContextPtr global_context,
    const std::string & table_name, const String & compression_method_, bool is_insert_query) const
{
    const auto & settings = global_context->getSettingsRef();
    const auto is_secondary_query = global_context->getClientInfo().query_kind == ClientInfo::QueryKind::SECONDARY_QUERY;
    const auto parallel_replicas_cluster_name = settings[Setting::cluster_for_parallel_replicas].toString();
    const auto can_use_parallel_replicas = !parallel_replicas_cluster_name.empty()
        && settings[Setting::parallel_replicas_for_cluster_engines]
        && global_context->canUseTaskBasedParallelReplicas()
        && !global_context->isDistributed()
        && !is_secondary_query
        && !is_insert_query;

    if (can_use_parallel_replicas)
    {
        return std::make_shared<StorageURLCluster>(
            global_context,
            parallel_replicas_cluster_name,
            source,
            format_,
            compression_method_,
            StorageID(getDatabaseName(), table_name),
<<<<<<< HEAD
            getActualTableStructure(global_context, true),
=======
            getActualTableStructure(global_context, /* is_insert_query */ true),
>>>>>>> 369f92d9
            ConstraintsDescription{},
            configuration);
    }

    return std::make_shared<StorageURL>(
        source,
        StorageID(getDatabaseName(), table_name),
        format_,
        std::nullopt /*format settings*/,
        columns,
        ConstraintsDescription{},
        String{},
        global_context,
        compression_method_,
        configuration.headers,
        configuration.http_method,
        nullptr,
        /*distributed_processing=*/ is_secondary_query);
}

ColumnsDescription TableFunctionURL::getActualTableStructure(ContextPtr context, bool /*is_insert_query*/) const
{
    if (structure == "auto")
    {
        if (const auto access_object = getSourceAccessObject())
            context->checkAccess(AccessType::READ, toStringSource(*access_object));
        if (format == "auto")
            return StorageURL::getTableStructureAndFormatFromData(
                       filename,
                       chooseCompressionMethod(Poco::URI(filename).getPath(), compression_method),
                       configuration.headers,
                       std::nullopt,
                       context).first;

        return StorageURL::getTableStructureFromData(format,
            filename,
            chooseCompressionMethod(Poco::URI(filename).getPath(), compression_method),
            configuration.headers,
            std::nullopt,
            context);
    }

    return parseColumnsListFromString(structure, context);
}

std::optional<String> TableFunctionURL::tryGetFormatFromFirstArgument()
{
    return FormatFactory::instance().tryGetFormatFromFileName(Poco::URI(filename).getPath());
}

void registerTableFunctionURL(TableFunctionFactory & factory)
{
    factory.registerFunction<TableFunctionURL>();
}
}<|MERGE_RESOLUTION|>--- conflicted
+++ resolved
@@ -113,11 +113,7 @@
             format_,
             compression_method_,
             StorageID(getDatabaseName(), table_name),
-<<<<<<< HEAD
             getActualTableStructure(global_context, true),
-=======
-            getActualTableStructure(global_context, /* is_insert_query */ true),
->>>>>>> 369f92d9
             ConstraintsDescription{},
             configuration);
     }
