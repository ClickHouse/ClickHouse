#include <TableFunctions/TableFunctionURL.h>

#include "registerTableFunctions.h"
#include <Access/Common/AccessFlags.h>
#include <Analyzer/FunctionNode.h>
#include <Analyzer/TableFunctionNode.h>
#include <Core/Settings.h>
#include <Formats/FormatFactory.h>
#include <Interpreters/evaluateConstantExpression.h>
#include <Interpreters/parseColumnsListForTableFunction.h>
#include <Parsers/ASTFunction.h>
#include <Parsers/ASTIdentifier.h>
#include <Storages/ColumnsDescription.h>
#include <Storages/NamedCollectionsHelpers.h>
#include <Storages/StorageURLCluster.h>
#include <TableFunctions/TableFunctionFactory.h>

#include <IO/WriteHelpers.h>
#include <IO/WriteBufferFromVector.h>


namespace DB
{

namespace Setting
{
    extern const SettingsUInt64 allow_experimental_parallel_reading_from_replicas;
    extern const SettingsBool parallel_replicas_for_cluster_engines;
    extern const SettingsString cluster_for_parallel_replicas;
    extern const SettingsParallelReplicasMode parallel_replicas_mode;
}

std::vector<size_t> TableFunctionURL::skipAnalysisForArguments(const QueryTreeNodePtr & query_node_table_function, ContextPtr) const
{
    auto & table_function_node = query_node_table_function->as<TableFunctionNode &>();
    auto & table_function_arguments_nodes = table_function_node.getArguments().getNodes();
    size_t table_function_arguments_size = table_function_arguments_nodes.size();

    std::vector<size_t> result;

    for (size_t i = 0; i < table_function_arguments_size; ++i)
    {
        auto * function_node = table_function_arguments_nodes[i]->as<FunctionNode>();
        if (function_node && function_node->getFunctionName() == "headers")
            result.push_back(i);
    }

    return result;
}

void TableFunctionURL::parseArguments(const ASTPtr & ast, ContextPtr context)
{
    /// Clone ast function, because we can modify it's arguments like removing headers.
    ITableFunctionFileLike::parseArguments(ast->clone(), context);
}

void TableFunctionURL::parseArgumentsImpl(ASTs & args, const ContextPtr & context)
{
    if (auto named_collection = tryGetNamedCollectionWithOverrides(args, context))
    {
        StorageURL::processNamedCollectionResult(configuration, *named_collection);

        filename = configuration.url;
        structure = configuration.structure;
        compression_method = configuration.compression_method;

        format = configuration.format;
        if (format == "auto")
            format = FormatFactory::instance().tryGetFormatFromFileName(Poco::URI(filename).getPath()).value_or("auto");

        StorageURL::evalArgsAndCollectHeaders(args, configuration.headers, context);
    }
    else
    {
        size_t count = StorageURL::evalArgsAndCollectHeaders(args, configuration.headers, context);
        /// ITableFunctionFileLike cannot parse headers argument, so remove it.
        ASTPtr headers_ast;
        if (count != args.size())
        {
            chassert(count + 1 == args.size());
            headers_ast = args.back();
            args.pop_back();
        }

        ITableFunctionFileLike::parseArgumentsImpl(args, context);

        if (headers_ast)
            args.push_back(headers_ast);
    }
}

StoragePtr TableFunctionURL::getStorage(
    const String & source, const String & format_, const ColumnsDescription & columns, ContextPtr global_context,
    const std::string & table_name, const String & compression_method_, bool is_insert_query) const
{
    const auto & settings = global_context->getSettingsRef();
    const auto is_secondary_query = global_context->getClientInfo().query_kind == ClientInfo::QueryKind::SECONDARY_QUERY;
    const auto parallel_replicas_cluster_name = settings[Setting::cluster_for_parallel_replicas].toString();
    const auto can_use_parallel_replicas = !parallel_replicas_cluster_name.empty()
        && settings[Setting::parallel_replicas_for_cluster_engines]
        && global_context->canUseTaskBasedParallelReplicas()
        && !global_context->isDistributed()
        && !is_secondary_query
        && !is_insert_query;

    if (can_use_parallel_replicas)
    {
        return std::make_shared<StorageURLCluster>(
            global_context,
            parallel_replicas_cluster_name,
            source,
            format_,
            compression_method_,
            StorageID(getDatabaseName(), table_name),
<<<<<<< HEAD
            getActualTableStructure(global_context, true),
=======
            getActualTableStructure(global_context, /* is_insert_query */ true),
>>>>>>> 17c7d8ca
            ConstraintsDescription{},
            configuration);
    }

    return std::make_shared<StorageURL>(
        source,
        StorageID(getDatabaseName(), table_name),
        format_,
        std::nullopt /*format settings*/,
        columns,
        ConstraintsDescription{},
        String{},
        global_context,
        compression_method_,
        configuration.headers,
        configuration.http_method,
        nullptr,
        /*distributed_processing=*/ is_secondary_query);
}

ColumnsDescription TableFunctionURL::getActualTableStructure(ContextPtr context, bool /*is_insert_query*/) const
{
    if (structure == "auto")
    {
        context->checkAccess(getSourceAccessType());
        if (format == "auto")
            return StorageURL::getTableStructureAndFormatFromData(
                       filename,
                       chooseCompressionMethod(Poco::URI(filename).getPath(), compression_method),
                       configuration.headers,
                       std::nullopt,
                       context).first;

        return StorageURL::getTableStructureFromData(format,
            filename,
            chooseCompressionMethod(Poco::URI(filename).getPath(), compression_method),
            configuration.headers,
            std::nullopt,
            context);
    }

    return parseColumnsListFromString(structure, context);
}

std::optional<String> TableFunctionURL::tryGetFormatFromFirstArgument()
{
    return FormatFactory::instance().tryGetFormatFromFileName(Poco::URI(filename).getPath());
}

void registerTableFunctionURL(TableFunctionFactory & factory)
{
    factory.registerFunction<TableFunctionURL>();
}
}<|MERGE_RESOLUTION|>--- conflicted
+++ resolved
@@ -112,11 +112,7 @@
             format_,
             compression_method_,
             StorageID(getDatabaseName(), table_name),
-<<<<<<< HEAD
             getActualTableStructure(global_context, true),
-=======
-            getActualTableStructure(global_context, /* is_insert_query */ true),
->>>>>>> 17c7d8ca
             ConstraintsDescription{},
             configuration);
     }
