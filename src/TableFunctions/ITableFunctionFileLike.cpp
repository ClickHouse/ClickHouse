#include <TableFunctions/ITableFunction.h>
#include <TableFunctions/ITableFunctionFileLike.h>
#include <TableFunctions/parseColumnsListForTableFunction.h>

#include <Parsers/ASTFunction.h>
#include <Parsers/ASTLiteral.h>

#include <Common/Exception.h>
#include <Common/typeid_cast.h>

#include <Storages/StorageFile.h>
#include <Storages/Distributed/DirectoryMonitor.h>
#include <DataStreams/IBlockInputStream.h>

#include <Interpreters/Context.h>
#include <Interpreters/evaluateConstantExpression.h>

namespace DB
{

namespace ErrorCodes
{
    extern const int LOGICAL_ERROR;
    extern const int NUMBER_OF_ARGUMENTS_DOESNT_MATCH;
    extern const int INCORRECT_FILE_NAME;
}

<<<<<<< HEAD
StoragePtr ITableFunctionFileLike::executeImpl(const ASTFunction & function, const Context & context, const std::string & table_name) const
=======
void ITableFunctionFileLike::parseArguments(const ASTPtr & ast_function, const Context & context)
>>>>>>> 22381685
{
    /// Parse args
    const ASTs & args_func = function.children;

    if (args_func.size() != 1)
        throw Exception("Table function '" + getName() + "' must have arguments.", ErrorCodes::LOGICAL_ERROR);

    ASTs & args = args_func.at(0)->children;

    if (args.size() < 2)
        throw Exception("Table function '" + getName() + "' requires at least 2 arguments", ErrorCodes::NUMBER_OF_ARGUMENTS_DOESNT_MATCH);

    for (auto & arg : args)
        arg = evaluateConstantExpressionOrIdentifierAsLiteral(arg, context);

    filename = args[0]->as<ASTLiteral &>().value.safeGet<String>();
    format = args[1]->as<ASTLiteral &>().value.safeGet<String>();

    if (args.size() == 2 && getName() == "file")
    {
        if (format != "Distributed")
            throw Exception("Table function '" + getName() + "' allows 2 arguments only for Distributed format.", ErrorCodes::NUMBER_OF_ARGUMENTS_DOESNT_MATCH);
    }
    else if (args.size() != 3 && args.size() != 4)
        throw Exception("Table function '" + getName() + "' requires 3 or 4 arguments: filename, format, structure and compression method (default auto).",
            ErrorCodes::NUMBER_OF_ARGUMENTS_DOESNT_MATCH);

    if (args.size() > 2)
        structure = args[2]->as<ASTLiteral &>().value.safeGet<String>();

    if (args.size() == 4)
        compression_method = args[3]->as<ASTLiteral &>().value.safeGet<String>();
}

StoragePtr ITableFunctionFileLike::executeImpl(const ASTPtr & /*ast_function*/, const Context & context, const std::string & table_name, ColumnsDescription /*cached_columns*/) const
{
    auto columns = getActualTableStructure(context);
    StoragePtr storage = getStorage(filename, format, columns, const_cast<Context &>(context), table_name, compression_method);
    storage->startup();
    return storage;
}

ColumnsDescription ITableFunctionFileLike::getActualTableStructure(const Context & context) const
{
    if (structure.empty())
    {
        assert(getName() == "file" && format == "Distributed");
        Strings paths = StorageFile::getPathsList(filename, context.getUserFilesPath(), context);
        if (paths.empty())
            throw Exception("Cannot get table structure from file, because no files match specified name", ErrorCodes::INCORRECT_FILE_NAME);
        auto read_stream = StorageDistributedDirectoryMonitor::createStreamFromFile(paths[0]);
        return ColumnsDescription{read_stream->getHeader().getNamesAndTypesList()};
    }
    return parseColumnsListFromString(structure, context);
}

}<|MERGE_RESOLUTION|>--- conflicted
+++ resolved
@@ -25,11 +25,7 @@
     extern const int INCORRECT_FILE_NAME;
 }
 
-<<<<<<< HEAD
-StoragePtr ITableFunctionFileLike::executeImpl(const ASTFunction & function, const Context & context, const std::string & table_name) const
-=======
-void ITableFunctionFileLike::parseArguments(const ASTPtr & ast_function, const Context & context)
->>>>>>> 22381685
+void ITableFunctionFileLike::parseArguments(const ASTFunction & function, const Context & context)
 {
     /// Parse args
     const ASTs & args_func = function.children;
@@ -64,7 +60,11 @@
         compression_method = args[3]->as<ASTLiteral &>().value.safeGet<String>();
 }
 
-StoragePtr ITableFunctionFileLike::executeImpl(const ASTPtr & /*ast_function*/, const Context & context, const std::string & table_name, ColumnsDescription /*cached_columns*/) const
+StoragePtr ITableFunctionFileLike::executeImpl(
+    const ASTFunction & /*ast_function*/,
+    const Context & context,
+    const std::string & table_name,
+    ColumnsDescription /*cached_columns*/) const
 {
     auto columns = getActualTableStructure(context);
     StoragePtr storage = getStorage(filename, format, columns, const_cast<Context &>(context), table_name, compression_method);
