--- conflicted
+++ resolved
@@ -82,17 +82,8 @@
     std::vector<size_t> skipAnalysisForArguments(const QueryTreeNodePtr & query_node_table_function, ContextPtr context) const override;
 
     StoragePtr getStorage(
-<<<<<<< HEAD
-        const String & source,
-        const String & format_,
-        const ColumnsDescription & columns,
-        ContextPtr global_context,
-        const std::string & table_name,
-        const String & compression_method_) const override;
-=======
         const String & source, const String & format_, const ColumnsDescription & columns, ContextPtr global_context,
         const std::string & table_name, const String & compression_method_, bool is_insert_query) const override;
->>>>>>> c4493831
 
     const char * getStorageTypeName() const override { return "URL"; }
 
