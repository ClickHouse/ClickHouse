#include <Common/config.h>

#if USE_AWS_S3

#include <DataTypes/DataTypeString.h>
#include <QueryPipeline/RemoteQueryExecutor.h>
#include <IO/S3Common.h>
#include <Storages/StorageS3.h>
#include <Interpreters/evaluateConstantExpression.h>
#include <Interpreters/Context.h>
#include <Interpreters/ClientInfo.h>
#include <TableFunctions/TableFunctionFactory.h>
#include <TableFunctions/TableFunctionS3.h>
#include <TableFunctions/TableFunctionS3Cluster.h>
#include <TableFunctions/parseColumnsListForTableFunction.h>
#include <Parsers/ASTLiteral.h>
#include <Parsers/ASTExpressionList.h>
#include <Parsers/ASTFunction.h>
#include <Parsers/IAST_fwd.h>

#include "registerTableFunctions.h"

#include <memory>
#include <thread>


namespace DB
{

namespace ErrorCodes
{
    extern const int NUMBER_OF_ARGUMENTS_DOESNT_MATCH;
    extern const int BAD_GET;
}


void TableFunctionS3Cluster::parseArguments(const ASTPtr & ast_function, ContextPtr context)
{
    /// Parse args
    ASTs & args_func = ast_function->children;

    if (args_func.size() != 1)
        throw Exception("Table function '" + getName() + "' must have arguments.", ErrorCodes::NUMBER_OF_ARGUMENTS_DOESNT_MATCH);

    ASTs & args = args_func.at(0)->children;

    for (auto & arg : args)
        arg = evaluateConstantExpressionAsLiteral(arg, context);

    const auto message = fmt::format(
        "The signature of table function {} could be the following:\n" \
        " - cluster, url\n"
        " - cluster, url, format\n" \
        " - cluster, url, format, structure\n" \
        " - cluster, url, access_key_id, secret_access_key\n" \
        " - cluster, url, format, structure, compression_method\n" \
        " - cluster, url, access_key_id, secret_access_key, format\n"
        " - cluster, url, access_key_id, secret_access_key, format, structure\n" \
        " - cluster, url, access_key_id, secret_access_key, format, structure, compression_method",
        getName());

    if (args.size() < 2 || args.size() > 7)
        throw Exception(message, ErrorCodes::NUMBER_OF_ARGUMENTS_DOESNT_MATCH);

    /// This arguments are always the first
    configuration.cluster_name = args[0]->as<ASTLiteral &>().value.safeGet<String>();

    if (!context->tryGetCluster(configuration.cluster_name))
        throw Exception(ErrorCodes::BAD_GET, "Requested cluster '{}' not found", configuration.cluster_name);

    /// Just cut the first arg (cluster_name) and try to parse s3 table function arguments as is
    ASTs clipped_args;
    clipped_args.reserve(args.size());
    std::copy(args.begin() + 1, args.end(), std::back_inserter(clipped_args));

    /// StorageS3Cluster::Configuration inherints from StorageS3::Configuration, so it is safe to upcast it.
    TableFunctionS3::parseArgumentsImpl(message, clipped_args, context, static_cast<StorageS3::Configuration & >(configuration));
}


ColumnsDescription TableFunctionS3Cluster::getActualTableStructure(ContextPtr context) const
{
    if (configuration.structure == "auto")
    {
        return StorageS3::getTableStructureFromData(
            configuration,
            false,
            std::nullopt,
            context);
    }

    return parseColumnsListFromString(configuration.structure, context);
}

StoragePtr TableFunctionS3Cluster::executeImpl(
    const ASTPtr & /*function*/, ContextPtr context,
    const std::string & table_name, ColumnsDescription /*cached_columns*/) const
{
    StoragePtr storage;

    ColumnsDescription columns;
    if (configuration.structure != "auto")
        columns = parseColumnsListFromString(configuration.structure, context);
    else if (!structure_hint.empty())
        columns = structure_hint;

    if (context->getClientInfo().query_kind == ClientInfo::QueryKind::SECONDARY_QUERY)
    {
        /// On worker node this filename won't contains globs
<<<<<<< HEAD
        storage = StorageS3::create(
            configuration,
=======
        Poco::URI uri (configuration.url);
        S3::URI s3_uri (uri);
        storage = std::make_shared<StorageS3>(
            s3_uri,
            configuration.auth_settings.access_key_id,
            configuration.auth_settings.secret_access_key,
>>>>>>> bd5fab97
            StorageID(getDatabaseName(), table_name),
            columns,
            ConstraintsDescription{},
            String{},
            context,
            // No format_settings for S3Cluster
            std::nullopt,
            /*distributed_processing=*/true);
    }
    else
    {
<<<<<<< HEAD
        storage = StorageS3Cluster::create(
            configuration,
=======
        storage = std::make_shared<StorageS3Cluster>(
            configuration.url,
            configuration.auth_settings.access_key_id,
            configuration.auth_settings.secret_access_key,
>>>>>>> bd5fab97
            StorageID(getDatabaseName(), table_name),
            columns,
            ConstraintsDescription{},
            context);
    }

    storage->startup();

    return storage;
}


void registerTableFunctionS3Cluster(TableFunctionFactory & factory)
{
    factory.registerFunction<TableFunctionS3Cluster>();
}


}

#endif<|MERGE_RESOLUTION|>--- conflicted
+++ resolved
@@ -107,17 +107,8 @@
     if (context->getClientInfo().query_kind == ClientInfo::QueryKind::SECONDARY_QUERY)
     {
         /// On worker node this filename won't contains globs
-<<<<<<< HEAD
-        storage = StorageS3::create(
+        storage = std::make_shared<StorageS3>(
             configuration,
-=======
-        Poco::URI uri (configuration.url);
-        S3::URI s3_uri (uri);
-        storage = std::make_shared<StorageS3>(
-            s3_uri,
-            configuration.auth_settings.access_key_id,
-            configuration.auth_settings.secret_access_key,
->>>>>>> bd5fab97
             StorageID(getDatabaseName(), table_name),
             columns,
             ConstraintsDescription{},
@@ -129,15 +120,8 @@
     }
     else
     {
-<<<<<<< HEAD
-        storage = StorageS3Cluster::create(
+        storage = std::make_shared<StorageS3Cluster>(
             configuration,
-=======
-        storage = std::make_shared<StorageS3Cluster>(
-            configuration.url,
-            configuration.auth_settings.access_key_id,
-            configuration.auth_settings.secret_access_key,
->>>>>>> bd5fab97
             StorageID(getDatabaseName(), table_name),
             columns,
             ConstraintsDescription{},
