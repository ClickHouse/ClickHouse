--- conflicted
+++ resolved
@@ -38,7 +38,7 @@
     {
         bool can_use_distributed_iterator =
             client_info.collaborate_with_initiator &&
-            context->hasClusterFunctionReadTaskCallback();
+            context->hasReadTaskCallback();
 
         /// On worker node this filename won't contains globs
         storage = std::make_shared<StorageObjectStorage>(
@@ -51,18 +51,8 @@
             /* comment */ String{},
             /* format_settings */ std::nullopt, /// No format_settings
             /* mode */ LoadingStrictnessLevel::CREATE,
-<<<<<<< HEAD
-            /* catalog*/nullptr,
-            /* if_not_exists*/false,
-            /* is_datalake_query*/ false,
             /* distributed_processing */ can_use_distributed_iterator,
-            /* partition_by_ */Base::partition_by,
-            /* is_table_function */true,
-            /* lazy_init */ true);
-=======
-            /* distributed_processing */ true,
-            /*partition_by_=*/nullptr);
->>>>>>> c5142d72
+            /* partition_by_ */nullptr);
     }
     else
     {
