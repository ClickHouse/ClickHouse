#include <TableFunctions/TableFunctionMongoDB.h>

#include <Common/Exception.h>

#include <Interpreters/evaluateConstantExpression.h>
#include <Interpreters/Context.h>

#include <Parsers/ASTFunction.h>
#include <Parsers/ASTLiteral.h>
#include <Parsers/ASTIdentifier.h>

#include <TableFunctions/TableFunctionFactory.h>
#include <Interpreters/parseColumnsListForTableFunction.h>
#include <TableFunctions/registerTableFunctions.h>
#include <Storages/checkAndGetLiteralArgument.h>
#include <Storages/ColumnsDescription.h>
#include <Formats/FormatFactory.h>


namespace DB
{

namespace ErrorCodes
{
    extern const int BAD_ARGUMENTS;
    extern const int NUMBER_OF_ARGUMENTS_DOESNT_MATCH;
}


StoragePtr TableFunctionMongoDB::executeImpl(const ASTPtr & /*ast_function*/,
        ContextPtr context, const String & table_name, ColumnsDescription /*cached_columns*/, bool is_insert_query) const
{
<<<<<<< HEAD
    FormatSettings format_settings = getFormatSettings(context);

    auto columns = getActualTableStructure(context);
=======
    auto columns = getActualTableStructure(context, is_insert_query);
>>>>>>> 2bb5b79f
    auto storage = std::make_shared<StorageMongoDB>(
        StorageID(configuration->database, table_name),
        configuration->host,
        configuration->port,
        configuration->database,
        configuration->table,
        configuration->username,
        configuration->password,
        configuration->options,
        columns,
        ConstraintsDescription(),
        String{},
        format_settings);

    storage->startup();
    return storage;
}

ColumnsDescription TableFunctionMongoDB::getActualTableStructure(ContextPtr context, bool /*is_insert_query*/) const
{
    return parseColumnsListFromString(structure, context);
}

void TableFunctionMongoDB::parseArguments(const ASTPtr & ast_function, ContextPtr context)
{
    const auto & func_args = ast_function->as<ASTFunction &>();
    if (!func_args.arguments)
        throw Exception(ErrorCodes::BAD_ARGUMENTS, "Table function 'mongodb' must have arguments.");

    ASTs & args = func_args.arguments->children;

    if (args.size() < 6 || args.size() > 7)
    {
        throw Exception(ErrorCodes::NUMBER_OF_ARGUMENTS_DOESNT_MATCH,
                        "Table function 'mongodb' requires from 6 to 7 parameters: "
                        "mongodb('host:port', database, collection, 'user', 'password', structure, [, 'options'])");
    }

    ASTs main_arguments(args.begin(), args.begin() + 5);

    for (size_t i = 5; i < args.size(); ++i)
    {
        if (const auto * ast_func = typeid_cast<const ASTFunction *>(args[i].get()))
        {
            const auto * args_expr = assert_cast<const ASTExpressionList *>(ast_func->arguments.get());
            auto function_args = args_expr->children;
            if (function_args.size() != 2)
                throw Exception(ErrorCodes::BAD_ARGUMENTS, "Expected key-value defined argument");

            auto arg_name = function_args[0]->as<ASTIdentifier>()->name();

            if (arg_name == "structure")
                structure = checkAndGetLiteralArgument<String>(function_args[1], "structure");
            else if (arg_name == "options")
                main_arguments.push_back(function_args[1]);
        }
        else if (i == 5)
        {
            structure = checkAndGetLiteralArgument<String>(args[i], "structure");
        }
        else if (i == 6)
        {
            main_arguments.push_back(args[i]);
        }
    }

    configuration = StorageMongoDB::getConfiguration(main_arguments, context);
}


void registerTableFunctionMongoDB(TableFunctionFactory & factory)
{
    factory.registerFunction<TableFunctionMongoDB>();
}

}<|MERGE_RESOLUTION|>--- conflicted
+++ resolved
@@ -30,13 +30,10 @@
 StoragePtr TableFunctionMongoDB::executeImpl(const ASTPtr & /*ast_function*/,
         ContextPtr context, const String & table_name, ColumnsDescription /*cached_columns*/, bool is_insert_query) const
 {
-<<<<<<< HEAD
     FormatSettings format_settings = getFormatSettings(context);
 
-    auto columns = getActualTableStructure(context);
-=======
     auto columns = getActualTableStructure(context, is_insert_query);
->>>>>>> 2bb5b79f
+
     auto storage = std::make_shared<StorageMongoDB>(
         StorageID(configuration->database, table_name),
         configuration->host,
