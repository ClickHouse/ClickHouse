#include "config.h"

#include <Core/Settings.h>
#include <Core/SettingsEnums.h>

#include <Access/Common/AccessFlags.h>
#include <Analyzer/FunctionNode.h>
#include <Analyzer/TableFunctionNode.h>
#include <Interpreters/Context.h>
#include <Parsers/ASTSetQuery.h>

#include <TableFunctions/TableFunctionFactory.h>
#include <TableFunctions/TableFunctionObjectStorage.h>
#include <TableFunctions/TableFunctionObjectStorageCluster.h>
#include <TableFunctions/registerTableFunctions.h>

#include <Interpreters/parseColumnsListForTableFunction.h>

#include <Storages/NamedCollectionsHelpers.h>
#include <Storages/ObjectStorage/Azure/Configuration.h>
#include <Storages/ObjectStorage/HDFS/Configuration.h>
#include <Storages/ObjectStorage/Local/Configuration.h>
#include <Storages/ObjectStorage/S3/Configuration.h>
#include <Storages/ObjectStorage/StorageObjectStorage.h>
#include <Storages/ObjectStorage/StorageObjectStorageCluster.h>
#include <Storages/ObjectStorage/DataLakes/DataLakeStorageSettings.h>
#include <Storages/ObjectStorage/Utils.h>


namespace DB
{

namespace Setting
{
    extern const SettingsUInt64 allow_experimental_parallel_reading_from_replicas;
    extern const SettingsBool parallel_replicas_for_cluster_engines;
    extern const SettingsString cluster_for_parallel_replicas;
    extern const SettingsParallelReplicasMode parallel_replicas_mode;
}

namespace ErrorCodes
{
    extern const int NUMBER_OF_ARGUMENTS_DOESNT_MATCH;
}

template <typename Definition, typename Configuration, bool is_data_lake>
ObjectStoragePtr TableFunctionObjectStorage<Definition, Configuration, is_data_lake>::getObjectStorage(const ContextPtr & context, bool create_readonly) const
{
    if (!object_storage)
        object_storage = configuration->createObjectStorage(context, create_readonly);
    return object_storage;
}

template <typename Definition, typename Configuration, bool is_data_lake>
StorageObjectStorage::ConfigurationPtr TableFunctionObjectStorage<Definition, Configuration, is_data_lake>::getConfiguration() const
{
    if (!configuration)
    {
        if constexpr (is_data_lake)
            configuration = std::make_shared<Configuration>(settings);
        else
            configuration = std::make_shared<Configuration>();
    }
    return configuration;
}

template <typename Definition, typename Configuration, bool is_data_lake>
std::vector<size_t> TableFunctionObjectStorage<Definition, Configuration, is_data_lake>::skipAnalysisForArguments(
    const QueryTreeNodePtr & query_node_table_function, ContextPtr) const
{
    auto & table_function_node = query_node_table_function->as<TableFunctionNode &>();
    auto & table_function_arguments_nodes = table_function_node.getArguments().getNodes();
    size_t table_function_arguments_size = table_function_arguments_nodes.size();

    std::vector<size_t> result;
    for (size_t i = 0; i < table_function_arguments_size; ++i)
    {
        auto * function_node = table_function_arguments_nodes[i]->as<FunctionNode>();
        if (function_node && function_node->getFunctionName() == "headers")
            result.push_back(i);
    }
    return result;
}

template <typename Definition, typename Configuration, bool is_data_lake>
std::shared_ptr<typename TableFunctionObjectStorage<Definition, Configuration, is_data_lake>::Settings>
TableFunctionObjectStorage<Definition, Configuration, is_data_lake>::createEmptySettings()
{
    if constexpr (is_data_lake)
        return std::make_shared<DataLakeStorageSettings>();
    else
        return std::make_shared<StorageObjectStorageSettings>();
}

template <typename Definition, typename Configuration, bool is_data_lake>
void TableFunctionObjectStorage<Definition, Configuration, is_data_lake>::parseArguments(const ASTPtr & ast_function, ContextPtr context)
{
    /// Clone ast function, because we can modify its arguments like removing headers.
    auto ast_copy = ast_function->clone();
    ASTs & args_func = ast_copy->children;
    if (args_func.size() != 1)
        throw Exception(ErrorCodes::NUMBER_OF_ARGUMENTS_DOESNT_MATCH, "Table function '{}' must have arguments.", getName());

    settings = createEmptySettings();

    auto & args = args_func.at(0)->children;
    /// Support storage settings in table function,
    /// e.g. `s3(endpoint, ..., SETTINGS setting=value, ..., setting=value)`
    /// We do similarly for some other table functions
    /// whose storage implementation supports storage settings (for example, MySQL).
    for (auto * it = args.begin(); it != args.end(); ++it)
    {
        ASTSetQuery * settings_ast = (*it)->as<ASTSetQuery>();
        if (settings_ast)
        {
            settings->loadFromQuery(*settings_ast);
            args.erase(it);
            break;
        }
    }
    parseArgumentsImpl(args, context);
}

template <typename Definition, typename Configuration, bool is_data_lake>
ColumnsDescription TableFunctionObjectStorage<
    Definition, Configuration, is_data_lake>::getActualTableStructure(ContextPtr context, bool is_insert_query) const
{
    if (configuration->structure == "auto")
    {
        context->checkAccess(getSourceAccessType());

        auto storage = getObjectStorage(context, !is_insert_query);
        configuration->update(
            object_storage,
            context,
            /* if_not_updated_before */true,
            /* check_consistent_with_previous_metadata */true);

        std::string sample_path;
        ColumnsDescription columns;
        resolveSchemaAndFormat(
            columns,
            configuration->format,
            std::move(storage),
            configuration,
            /* format_settings */std::nullopt,
            sample_path,
            context);

        return columns;
    }
    return parseColumnsListFromString(configuration->structure, context);
}

template <typename Definition, typename Configuration, bool is_data_lake>
StoragePtr TableFunctionObjectStorage<Definition, Configuration, is_data_lake>::executeImpl(
    const ASTPtr & /* ast_function */,
    ContextPtr context,
    const std::string & table_name,
    ColumnsDescription cached_columns,
    bool is_insert_query) const
{
    chassert(configuration);
    ColumnsDescription columns;

    if (configuration->structure != "auto")
        columns = parseColumnsListFromString(configuration->structure, context);
    else if (!structure_hint.empty())
        columns = structure_hint;
    else if (!cached_columns.empty())
        columns = cached_columns;

    StoragePtr storage;
    const auto & query_settings = context->getSettingsRef();
    const auto & client_info = context->getClientInfo();

    const auto parallel_replicas_cluster_name = query_settings[Setting::cluster_for_parallel_replicas].toString();
    const auto can_use_parallel_replicas = !parallel_replicas_cluster_name.empty()
        && query_settings[Setting::parallel_replicas_for_cluster_engines]
        && context->canUseTaskBasedParallelReplicas()
        && !context->isDistributed();

    const auto is_secondary_query = context->getClientInfo().query_kind == ClientInfo::QueryKind::SECONDARY_QUERY;

    if (can_use_parallel_replicas && !is_secondary_query && !is_insert_query)
    {
        storage = std::make_shared<StorageObjectStorageCluster>(
            parallel_replicas_cluster_name,
            configuration,
            getObjectStorage(context, !is_insert_query),
            StorageID(getDatabaseName(), table_name),
            columns,
            ConstraintsDescription{},
            context);

        storage->startup();
        return storage;
    }

    bool can_use_distributed_iterator =
        client_info.collaborate_with_initiator &&
        context->hasReadTaskCallback();

    storage = std::make_shared<StorageObjectStorage>(
        configuration,
        getObjectStorage(context, !is_insert_query),
        context,
        StorageID(getDatabaseName(), table_name),
        columns,
        ConstraintsDescription{},
        /* comment */ String{},
        /* format_settings */ std::nullopt,
        /* mode */ LoadingStrictnessLevel::CREATE,
<<<<<<< HEAD
        /* distributed_processing */ can_use_distributed_iterator,
=======
        /* distributed_processing */ client_info.collaborate_with_initiator,
>>>>>>> cde70ae6
        /* partition_by */ nullptr,
        /* is_table_function */ true);

    storage->startup();
    return storage;
}

void registerTableFunctionObjectStorage(TableFunctionFactory & factory)
{
    UNUSED(factory);
#if USE_AWS_S3
    factory.registerFunction<TableFunctionObjectStorage<S3Definition, StorageS3Configuration>>(
    {
        .documentation =
        {
            .description=R"(The table function can be used to read the data stored on AWS S3.)",
            .examples{{"s3", "SELECT * FROM s3(url, access_key_id, secret_access_key)", ""}},
            .category = FunctionDocumentation::Category::TableFunction
        },
        .allow_readonly = false
    });

    factory.registerFunction<TableFunctionObjectStorage<GCSDefinition, StorageS3Configuration>>(
    {
        .documentation =
        {
            .description=R"(The table function can be used to read the data stored on GCS.)",
            .examples{{"gcs", "SELECT * FROM gcs(url, access_key_id, secret_access_key)", ""}},
            .category = FunctionDocumentation::Category::TableFunction
        },
        .allow_readonly = false
    });

    factory.registerFunction<TableFunctionObjectStorage<COSNDefinition, StorageS3Configuration>>(
    {
        .documentation =
        {
            .description=R"(The table function can be used to read the data stored on COSN.)",
            .examples{{"cosn", "SELECT * FROM cosn(url, access_key_id, secret_access_key)", ""}},
            .category = FunctionDocumentation::Category::TableFunction
        },
        .allow_readonly = false
    });

    factory.registerFunction<TableFunctionObjectStorage<OSSDefinition, StorageS3Configuration>>(
    {
        .documentation =
        {
            .description=R"(The table function can be used to read the data stored on OSS.)",
            .examples{{"oss", "SELECT * FROM oss(url, access_key_id, secret_access_key)", ""}},
            .category = FunctionDocumentation::Category::TableFunction
        },
        .allow_readonly = false
    });
#endif

#if USE_AZURE_BLOB_STORAGE
    factory.registerFunction<TableFunctionObjectStorage<AzureDefinition, StorageAzureConfiguration>>(
    {
        .documentation =
        {
            .description=R"(The table function can be used to read the data stored on Azure Blob Storage.)",
            .examples{
            {
                "azureBlobStorage",
                "SELECT * FROM  azureBlobStorage(connection_string|storage_account_url, container_name, blobpath, "
                "[account_name, account_key, format, compression, structure])", ""
            }},
            .category = FunctionDocumentation::Category::TableFunction
        },
        .allow_readonly = false
    });
#endif
#if USE_HDFS
    factory.registerFunction<TableFunctionObjectStorage<HDFSDefinition, StorageHDFSConfiguration>>(
    {
        .documentation =
        {
            .description=R"(The table function can be used to read the data stored on HDFS virtual filesystem.)",
            .examples{
            {
                "hdfs",
                "SELECT * FROM  hdfs(url, format, compression, structure])", ""
            }},
            .category = FunctionDocumentation::Category::TableFunction
        },
        .allow_readonly = false
    });
#endif
}

#if USE_AZURE_BLOB_STORAGE
template class TableFunctionObjectStorage<AzureDefinition, StorageAzureConfiguration>;
template class TableFunctionObjectStorage<AzureClusterDefinition, StorageAzureConfiguration>;
#endif

#if USE_AWS_S3
template class TableFunctionObjectStorage<S3Definition, StorageS3Configuration>;
template class TableFunctionObjectStorage<S3ClusterDefinition, StorageS3Configuration>;
template class TableFunctionObjectStorage<GCSDefinition, StorageS3Configuration>;
template class TableFunctionObjectStorage<COSNDefinition, StorageS3Configuration>;
template class TableFunctionObjectStorage<OSSDefinition, StorageS3Configuration>;
#endif

#if USE_HDFS
template class TableFunctionObjectStorage<HDFSDefinition, StorageHDFSConfiguration>;
template class TableFunctionObjectStorage<HDFSClusterDefinition, StorageHDFSConfiguration>;
#endif
template class TableFunctionObjectStorage<LocalDefinition, StorageLocalConfiguration>;

#if USE_AVRO && USE_AWS_S3
template class TableFunctionObjectStorage<IcebergS3ClusterDefinition, StorageS3IcebergConfiguration, true>;
#endif

#if USE_AVRO && USE_AZURE_BLOB_STORAGE
template class TableFunctionObjectStorage<IcebergAzureClusterDefinition, StorageAzureIcebergConfiguration, true>;
#endif

#if USE_AVRO && USE_HDFS
template class TableFunctionObjectStorage<IcebergHDFSClusterDefinition, StorageHDFSIcebergConfiguration, true>;
#endif

#if USE_PARQUET && USE_AWS_S3 && USE_DELTA_KERNEL_RS
template class TableFunctionObjectStorage<DeltaLakeClusterDefinition, StorageS3DeltaLakeConfiguration, true>;
#endif

#if USE_AWS_S3
template class TableFunctionObjectStorage<HudiClusterDefinition, StorageS3HudiConfiguration, true>;
#endif

#if USE_AVRO
void registerTableFunctionIceberg(TableFunctionFactory & factory)
{
#if USE_AWS_S3
    factory.registerFunction<TableFunctionIceberg>(
        {.documentation
         = {.description = R"(The table function can be used to read the Iceberg table stored on S3 object store. Alias to icebergS3)",
            .examples{{"iceberg", "SELECT * FROM iceberg(url, access_key_id, secret_access_key)", ""}},
            .category = FunctionDocumentation::Category::TableFunction},
         .allow_readonly = false});
    factory.registerFunction<TableFunctionIcebergS3>(
        {.documentation
         = {.description = R"(The table function can be used to read the Iceberg table stored on S3 object store.)",
            .examples{{"icebergS3", "SELECT * FROM icebergS3(url, access_key_id, secret_access_key)", ""}},
            .category = FunctionDocumentation::Category::TableFunction},
         .allow_readonly = false});

#endif
#if USE_AZURE_BLOB_STORAGE
    factory.registerFunction<TableFunctionIcebergAzure>(
        {.documentation
         = {.description = R"(The table function can be used to read the Iceberg table stored on Azure object store.)",
            .examples{{"icebergAzure", "SELECT * FROM icebergAzure(url, access_key_id, secret_access_key)", ""}},
            .category = FunctionDocumentation::Category::TableFunction},
         .allow_readonly = false});
#endif
#if USE_HDFS
    factory.registerFunction<TableFunctionIcebergHDFS>(
        {.documentation
         = {.description = R"(The table function can be used to read the Iceberg table stored on HDFS virtual filesystem.)",
            .examples{{"icebergHDFS", "SELECT * FROM icebergHDFS(url)", ""}},
            .category = FunctionDocumentation::Category::TableFunction},
         .allow_readonly = false});
#endif
    factory.registerFunction<TableFunctionIcebergLocal>(
        {.documentation
         = {.description = R"(The table function can be used to read the Iceberg table stored locally.)",
            .examples{{"icebergLocal", "SELECT * FROM icebergLocal(filename)", ""}},
            .category = FunctionDocumentation::Category::TableFunction},
         .allow_readonly = false});
}
#endif


#if USE_PARQUET && USE_DELTA_KERNEL_RS
void registerTableFunctionDeltaLake(TableFunctionFactory & factory)
{
#if USE_AWS_S3
    factory.registerFunction<TableFunctionDeltaLake>(
        {.documentation
         = {.description = R"(The table function can be used to read the DeltaLake table stored on S3, alias of deltaLakeS3.)",
            .examples{{"deltaLake", "SELECT * FROM deltaLake(url, access_key_id, secret_access_key)", ""}},
            .category = FunctionDocumentation::Category::TableFunction},
         .allow_readonly = false});

    factory.registerFunction<TableFunctionDeltaLakeS3>(
        {.documentation
         = {.description = R"(The table function can be used to read the DeltaLake table stored on S3.)",
            .examples{{"deltaLakeS3", "SELECT * FROM deltaLakeS3(url, access_key_id, secret_access_key)", ""}},
            .category = FunctionDocumentation::Category::TableFunction},
         .allow_readonly = false});
#endif

#if USE_AZURE_BLOB_STORAGE
    factory.registerFunction<TableFunctionDeltaLakeAzure>(
        {.documentation
         = {.description = R"(The table function can be used to read the DeltaLake table stored on Azure object store.)",
            .examples{{"deltaLakeAzure", "SELECT * FROM deltaLakeAzure(connection_string|storage_account_url, container_name, blobpath, \"\n"
 "                \"[account_name, account_key, format, compression, structure])", ""}},
            .category = FunctionDocumentation::Category::TableFunction},
         .allow_readonly = false});
#endif
    // Register the new local Delta Lake table function
    factory.registerFunction<TableFunctionDeltaLakeLocal>(
        {.documentation
         = {.description = R"(The table function can be used to read the DeltaLake table stored locally.)",
            .examples{{"deltaLakeLocal", "SELECT * FROM deltaLakeLocal(path)", ""}},
            .category = FunctionDocumentation::Category::TableFunction},
         .allow_readonly = false});
}
#endif

#if USE_AWS_S3
void registerTableFunctionHudi(TableFunctionFactory & factory)
{
    factory.registerFunction<TableFunctionHudi>(
        {.documentation
         = {.description = R"(The table function can be used to read the Hudi table stored on object store.)",
            .examples{{"hudi", "SELECT * FROM hudi(url, access_key_id, secret_access_key)", ""}},
            .category = FunctionDocumentation::Category::TableFunction},
         .allow_readonly = false});
}
#endif

void registerDataLakeTableFunctions(TableFunctionFactory & factory)
{
    UNUSED(factory);
#if USE_AVRO
    registerTableFunctionIceberg(factory);
#endif

#if USE_PARQUET && USE_DELTA_KERNEL_RS
    registerTableFunctionDeltaLake(factory);
#endif
#if USE_AWS_S3
    registerTableFunctionHudi(factory);
#endif
}
}<|MERGE_RESOLUTION|>--- conflicted
+++ resolved
@@ -211,11 +211,7 @@
         /* comment */ String{},
         /* format_settings */ std::nullopt,
         /* mode */ LoadingStrictnessLevel::CREATE,
-<<<<<<< HEAD
         /* distributed_processing */ can_use_distributed_iterator,
-=======
-        /* distributed_processing */ client_info.collaborate_with_initiator,
->>>>>>> cde70ae6
         /* partition_by */ nullptr,
         /* is_table_function */ true);
 
