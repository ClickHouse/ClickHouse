#include "config.h"

#include <Core/Settings.h>
#include <Core/SettingsEnums.h>

#include <Access/Common/AccessFlags.h>
#include <Analyzer/FunctionNode.h>
#include <Analyzer/TableFunctionNode.h>
#include <Parsers/ASTSetQuery.h>
#include <Interpreters/Context.h>

#include <TableFunctions/TableFunctionFactory.h>
#include <TableFunctions/registerTableFunctions.h>
#include <TableFunctions/TableFunctionObjectStorage.h>
#include <TableFunctions/TableFunctionObjectStorageCluster.h>

#include <Interpreters/parseColumnsListForTableFunction.h>

#include <Storages/ObjectStorage/Utils.h>
#include <Storages/NamedCollectionsHelpers.h>
#include <Storages/ObjectStorage/Azure/Configuration.h>
#include <Storages/ObjectStorage/HDFS/Configuration.h>
#include <Storages/ObjectStorage/Local/Configuration.h>
#include <Storages/ObjectStorage/S3/Configuration.h>
#include <Storages/ObjectStorage/StorageObjectStorage.h>
#include <Storages/ObjectStorage/StorageObjectStorageCluster.h>


namespace DB
{

namespace Setting
{
    extern const SettingsUInt64 allow_experimental_parallel_reading_from_replicas;
    extern const SettingsBool parallel_replicas_for_cluster_engines;
    extern const SettingsString cluster_for_parallel_replicas;
    extern const SettingsParallelReplicasMode parallel_replicas_mode;
}

namespace ErrorCodes
{
    extern const int NUMBER_OF_ARGUMENTS_DOESNT_MATCH;
}

template <typename Definition, typename Configuration>
ObjectStoragePtr TableFunctionObjectStorage<Definition, Configuration>::getObjectStorage(const ContextPtr & context, bool create_readonly) const
{
    if (!object_storage)
        object_storage = configuration->createObjectStorage(context, create_readonly);
    return object_storage;
}

template <typename Definition, typename Configuration>
StorageObjectStorage::ConfigurationPtr TableFunctionObjectStorage<Definition, Configuration>::getConfiguration() const
{
    if (!configuration)
        configuration = std::make_shared<Configuration>();
    return configuration;
}

template <typename Definition, typename Configuration>
std::vector<size_t> TableFunctionObjectStorage<Definition, Configuration>::skipAnalysisForArguments(
    const QueryTreeNodePtr & query_node_table_function, ContextPtr) const
{
    auto & table_function_node = query_node_table_function->as<TableFunctionNode &>();
    auto & table_function_arguments_nodes = table_function_node.getArguments().getNodes();
    size_t table_function_arguments_size = table_function_arguments_nodes.size();

    std::vector<size_t> result;
    for (size_t i = 0; i < table_function_arguments_size; ++i)
    {
        auto * function_node = table_function_arguments_nodes[i]->as<FunctionNode>();
        if (function_node && function_node->getFunctionName() == "headers")
            result.push_back(i);
    }
    return result;
}

template <typename Definition, typename Configuration>
void TableFunctionObjectStorage<Definition, Configuration>::parseArguments(const ASTPtr & ast_function, ContextPtr context)
{
    /// Clone ast function, because we can modify its arguments like removing headers.
    auto ast_copy = ast_function->clone();
    ASTs & args_func = ast_copy->children;
    if (args_func.size() != 1)
        throw Exception(ErrorCodes::NUMBER_OF_ARGUMENTS_DOESNT_MATCH, "Table function '{}' must have arguments.", getName());

    settings = std::make_shared<StorageObjectStorageSettings>();

    auto & args = args_func.at(0)->children;
    /// Support storage settings in table function,
    /// e.g. `s3(endpoint, ..., SETTINGS setting=value, ..., setting=value)`
    /// We do similarly for some other table functions
    /// whose storage implementation supports storage settings (for example, MySQL).
    for (auto * it = args.begin(); it != args.end(); ++it)
    {
        ASTSetQuery * settings_ast = (*it)->as<ASTSetQuery>();
        if (settings_ast)
        {
            settings->loadFromQuery(*settings_ast);
            args.erase(it);
            break;
        }
    }
    parseArgumentsImpl(args, context);
}

template <typename Definition, typename Configuration>
ColumnsDescription TableFunctionObjectStorage<
    Definition, Configuration>::getActualTableStructure(ContextPtr context, bool is_insert_query) const
{
    if (configuration->structure == "auto")
    {
        context->checkAccess(getSourceAccessType());
        ColumnsDescription columns;
        auto storage = getObjectStorage(context, !is_insert_query);
        std::string sample_path;
        resolveSchemaAndFormat(columns, configuration->format, storage, configuration, std::nullopt, sample_path, context);
        return columns;
    }
    return parseColumnsListFromString(configuration->structure, context);
}

template <typename Definition, typename Configuration>
StoragePtr TableFunctionObjectStorage<Definition, Configuration>::executeImpl(
    const ASTPtr & /* ast_function */,
    ContextPtr context,
    const std::string & table_name,
    ColumnsDescription cached_columns,
    bool is_insert_query) const
{
    chassert(configuration);
    ColumnsDescription columns;

    if (configuration->structure != "auto")
        columns = parseColumnsListFromString(configuration->structure, context);
    else if (!structure_hint.empty())
        columns = structure_hint;
    else if (!cached_columns.empty())
        columns = cached_columns;

    StoragePtr storage;
    const auto & query_settings = context->getSettingsRef();

    const auto parallel_replicas_cluster_name = query_settings[Setting::cluster_for_parallel_replicas].toString();
    const auto can_use_parallel_replicas = !parallel_replicas_cluster_name.empty()
        && query_settings[Setting::parallel_replicas_for_cluster_engines]
        && context->canUseTaskBasedParallelReplicas()
        && !context->isDistributed();

    const auto is_secondary_query = context->getClientInfo().query_kind == ClientInfo::QueryKind::SECONDARY_QUERY;

    if (can_use_parallel_replicas && !is_secondary_query && !is_insert_query)
    {
        storage = std::make_shared<StorageObjectStorageCluster>(
            parallel_replicas_cluster_name,
            configuration,
            getObjectStorage(context, !is_insert_query),
            StorageID(getDatabaseName(), table_name),
            columns,
            ConstraintsDescription{},
            context);

        storage->startup();
        return storage;
    }

    bool can_use_distributed_iterator =
        client_info.collaborate_with_initiator &&
        context->hasClusterFunctionReadTaskCallback();

    storage = std::make_shared<StorageObjectStorage>(
        configuration,
        getObjectStorage(context, !is_insert_query),
        context,
        StorageID(getDatabaseName(), table_name),
        columns,
        ConstraintsDescription{},
        /* comment */ String{},
        /* format_settings */ std::nullopt,
        /* mode */ LoadingStrictnessLevel::CREATE,
<<<<<<< HEAD
        /* catalog*/ nullptr,
        /* if_not_exists*/ false,
        /* is_datalake_query*/ false,
        /* distributed_processing */ can_use_distributed_iterator,
        /* partition_by */ partition_by,
        /* is_table_function */true);
=======
        /* distributed_processing */ is_secondary_query,
        /* partition_by */ nullptr);
>>>>>>> 0a1fb912

    storage->startup();
    return storage;
}

void registerTableFunctionObjectStorage(TableFunctionFactory & factory)
{
    UNUSED(factory);
#if USE_AWS_S3
    factory.registerFunction<TableFunctionObjectStorage<S3Definition, StorageS3Configuration>>(
    {
        .documentation =
        {
            .description=R"(The table function can be used to read the data stored on AWS S3.)",
            .examples{{"s3", "SELECT * FROM s3(url, access_key_id, secret_access_key)", ""}
        },
        .category{""}},
        .allow_readonly = false
    });

    factory.registerFunction<TableFunctionObjectStorage<GCSDefinition, StorageS3Configuration>>(
    {
        .documentation =
        {
            .description=R"(The table function can be used to read the data stored on GCS.)",
            .examples{{"gcs", "SELECT * FROM gcs(url, access_key_id, secret_access_key)", ""}
        },
        .category{""}},
        .allow_readonly = false
    });

    factory.registerFunction<TableFunctionObjectStorage<COSNDefinition, StorageS3Configuration>>(
    {
        .documentation =
        {
            .description=R"(The table function can be used to read the data stored on COSN.)",
            .examples{{"cosn", "SELECT * FROM cosn(url, access_key_id, secret_access_key)", ""}
        },
        .category{""}},
        .allow_readonly = false
    });
    factory.registerFunction<TableFunctionObjectStorage<OSSDefinition, StorageS3Configuration>>(
    {
        .documentation =
        {
            .description=R"(The table function can be used to read the data stored on OSS.)",
            .examples{{"oss", "SELECT * FROM oss(url, access_key_id, secret_access_key)", ""}
        },
        .category{""}},
        .allow_readonly = false
    });
#endif

#if USE_AZURE_BLOB_STORAGE
    factory.registerFunction<TableFunctionObjectStorage<AzureDefinition, StorageAzureConfiguration>>(
    {
        .documentation =
        {
            .description=R"(The table function can be used to read the data stored on Azure Blob Storage.)",
            .examples{
            {
                "azureBlobStorage",
                "SELECT * FROM  azureBlobStorage(connection_string|storage_account_url, container_name, blobpath, "
                "[account_name, account_key, format, compression, structure])", ""
            }}
        },
        .allow_readonly = false
    });
#endif
#if USE_HDFS
    factory.registerFunction<TableFunctionObjectStorage<HDFSDefinition, StorageHDFSConfiguration>>(
    {
        .documentation =
        {
            .description=R"(The table function can be used to read the data stored on HDFS virtual filesystem.)",
            .examples{
            {
                "hdfs",
                "SELECT * FROM  hdfs(url, format, compression, structure])", ""
            }}
        },
        .allow_readonly = false
    });
#endif
}

#if USE_AZURE_BLOB_STORAGE
template class TableFunctionObjectStorage<AzureDefinition, StorageAzureConfiguration>;
template class TableFunctionObjectStorage<AzureClusterDefinition, StorageAzureConfiguration>;
#endif

#if USE_AWS_S3
template class TableFunctionObjectStorage<S3Definition, StorageS3Configuration>;
template class TableFunctionObjectStorage<S3ClusterDefinition, StorageS3Configuration>;
template class TableFunctionObjectStorage<GCSDefinition, StorageS3Configuration>;
template class TableFunctionObjectStorage<COSNDefinition, StorageS3Configuration>;
template class TableFunctionObjectStorage<OSSDefinition, StorageS3Configuration>;
#endif

#if USE_HDFS
template class TableFunctionObjectStorage<HDFSDefinition, StorageHDFSConfiguration>;
template class TableFunctionObjectStorage<HDFSClusterDefinition, StorageHDFSConfiguration>;
#endif
template class TableFunctionObjectStorage<LocalDefinition, StorageLocalConfiguration>;

#if USE_AVRO && USE_AWS_S3
template class TableFunctionObjectStorage<IcebergS3ClusterDefinition, StorageS3IcebergConfiguration>;
#endif

#if USE_AVRO && USE_AZURE_BLOB_STORAGE
template class TableFunctionObjectStorage<IcebergAzureClusterDefinition, StorageAzureIcebergConfiguration>;
#endif

#if USE_AVRO && USE_HDFS
template class TableFunctionObjectStorage<IcebergHDFSClusterDefinition, StorageHDFSIcebergConfiguration>;
#endif

#if USE_PARQUET && USE_AWS_S3 && USE_DELTA_KERNEL_RS
template class TableFunctionObjectStorage<DeltaLakeClusterDefinition, StorageS3DeltaLakeConfiguration>;
#endif

#if USE_AWS_S3
template class TableFunctionObjectStorage<HudiClusterDefinition, StorageS3HudiConfiguration>;
#endif

#if USE_AVRO
void registerTableFunctionIceberg(TableFunctionFactory & factory)
{
#if USE_AWS_S3
    factory.registerFunction<TableFunctionIceberg>(
        {.documentation
         = {.description = R"(The table function can be used to read the Iceberg table stored on S3 object store. Alias to icebergS3)",
            .examples{{"iceberg", "SELECT * FROM iceberg(url, access_key_id, secret_access_key)", ""}},
            .category{""}},
         .allow_readonly = false});
    factory.registerFunction<TableFunctionIcebergS3>(
        {.documentation
         = {.description = R"(The table function can be used to read the Iceberg table stored on S3 object store.)",
            .examples{{"icebergS3", "SELECT * FROM icebergS3(url, access_key_id, secret_access_key)", ""}},
            .category{""}},
         .allow_readonly = false});

#endif
#if USE_AZURE_BLOB_STORAGE
    factory.registerFunction<TableFunctionIcebergAzure>(
        {.documentation
         = {.description = R"(The table function can be used to read the Iceberg table stored on Azure object store.)",
            .examples{{"icebergAzure", "SELECT * FROM icebergAzure(url, access_key_id, secret_access_key)", ""}},
            .category{""}},
         .allow_readonly = false});
#endif
#if USE_HDFS
    factory.registerFunction<TableFunctionIcebergHDFS>(
        {.documentation
         = {.description = R"(The table function can be used to read the Iceberg table stored on HDFS virtual filesystem.)",
            .examples{{"icebergHDFS", "SELECT * FROM icebergHDFS(url)", ""}},
            .category{""}},
         .allow_readonly = false});
#endif
    factory.registerFunction<TableFunctionIcebergLocal>(
        {.documentation
         = {.description = R"(The table function can be used to read the Iceberg table stored locally.)",
            .examples{{"icebergLocal", "SELECT * FROM icebergLocal(filename)", ""}},
            .category{""}},
         .allow_readonly = false});
}
#endif


#if USE_AWS_S3
#if USE_PARQUET && USE_DELTA_KERNEL_RS
void registerTableFunctionDeltaLake(TableFunctionFactory & factory)
{
    factory.registerFunction<TableFunctionDeltaLake>(
        {.documentation
         = {.description = R"(The table function can be used to read the DeltaLake table stored on object store.)",
            .examples{{"deltaLake", "SELECT * FROM deltaLake(url, access_key_id, secret_access_key)", ""}},
            .category{""}},
         .allow_readonly = false});
}
#endif

void registerTableFunctionHudi(TableFunctionFactory & factory)
{
    factory.registerFunction<TableFunctionHudi>(
        {.documentation
         = {.description = R"(The table function can be used to read the Hudi table stored on object store.)",
            .examples{{"hudi", "SELECT * FROM hudi(url, access_key_id, secret_access_key)", ""}},
            .category{""}},
         .allow_readonly = false});
}

#endif

void registerDataLakeTableFunctions(TableFunctionFactory & factory)
{
    UNUSED(factory);
#if USE_AVRO
    registerTableFunctionIceberg(factory);
#endif
#if USE_AWS_S3
#if USE_PARQUET && USE_DELTA_KERNEL_RS
    registerTableFunctionDeltaLake(factory);
#endif
    registerTableFunctionHudi(factory);
#endif
}
}<|MERGE_RESOLUTION|>--- conflicted
+++ resolved
@@ -167,7 +167,7 @@
 
     bool can_use_distributed_iterator =
         client_info.collaborate_with_initiator &&
-        context->hasClusterFunctionReadTaskCallback();
+        context->hasReadTaskCallback();
 
     storage = std::make_shared<StorageObjectStorage>(
         configuration,
@@ -179,17 +179,8 @@
         /* comment */ String{},
         /* format_settings */ std::nullopt,
         /* mode */ LoadingStrictnessLevel::CREATE,
-<<<<<<< HEAD
-        /* catalog*/ nullptr,
-        /* if_not_exists*/ false,
-        /* is_datalake_query*/ false,
         /* distributed_processing */ can_use_distributed_iterator,
-        /* partition_by */ partition_by,
-        /* is_table_function */true);
-=======
-        /* distributed_processing */ is_secondary_query,
         /* partition_by */ nullptr);
->>>>>>> 0a1fb912
 
     storage->startup();
     return storage;
