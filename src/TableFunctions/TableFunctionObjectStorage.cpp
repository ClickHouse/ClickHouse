--- conflicted
+++ resolved
@@ -211,18 +211,9 @@
         /* comment */ String{},
         /* format_settings */ std::nullopt,
         /* mode */ LoadingStrictnessLevel::CREATE,
-<<<<<<< HEAD
-        /* catalog*/ nullptr,
-        /* if_not_exists*/ false,
-        /* is_datalake_query*/ false,
         /* distributed_processing */ can_use_distributed_iterator,
-        /* partition_by */ partition_by,
-        /* is_table_function */true);
-=======
-        /* distributed_processing */ is_secondary_query,
         /* partition_by */ nullptr,
         /* is_table_function */ true);
->>>>>>> 1b10f094
 
     storage->startup();
     return storage;
