--- conflicted
+++ resolved
@@ -207,12 +207,9 @@
         /* comment */ String{},
         /* format_settings */ std::nullopt,
         /* mode */ LoadingStrictnessLevel::CREATE,
-<<<<<<< HEAD
         nullptr,
-=======
         /* if_not_exists*/false,
         /* is_datalake_query*/ false,
->>>>>>> aead1c57
         /* distributed_processing */ is_secondary_query,
         /* partition_by */ nullptr,
         /* is_table_function */ true);
