if (USE_INCLUDE_WHAT_YOU_USE)
    set (CMAKE_CXX_INCLUDE_WHAT_YOU_USE ${IWYU_PATH})
endif ()

if (USE_CLANG_TIDY)
    set (CMAKE_CXX_CLANG_TIDY "${CLANG_TIDY_PATH}")
endif ()

if(COMPILER_PIPE)
    set(MAX_COMPILER_MEMORY 2500)
else()
    set(MAX_COMPILER_MEMORY 1500)
endif()
if(MAKE_STATIC_LIBRARIES)
    set(MAX_LINKER_MEMORY 3500)
else()
    set(MAX_LINKER_MEMORY 2500)
endif()
include(../cmake/limit_jobs.cmake)

set (CONFIG_VERSION ${CMAKE_CURRENT_BINARY_DIR}/Common/config_version.h)
set (CONFIG_COMMON ${CMAKE_CURRENT_BINARY_DIR}/Common/config.h)

include (../cmake/version.cmake)
message (STATUS "Will build ${VERSION_FULL} revision ${VERSION_REVISION} ${VERSION_OFFICIAL}")
configure_file (Common/config.h.in ${CONFIG_COMMON})
configure_file (Common/config_version.h.in ${CONFIG_VERSION})
configure_file (Core/config_core.h.in ${CMAKE_CURRENT_BINARY_DIR}/Core/include/config_core.h)

if (COMPILER_GCC)
    # If we leave this optimization enabled, gcc-7 replaces a pair of SSE intrinsics (16 byte load, store) with a call to memcpy.
    # It leads to slow code. This is compiler bug. It looks like this:
    #
    # (gdb) bt
    #0  memcpy (destination=0x7faa6e9f1638, source=0x7faa81d9e9a8, size=16) at ../libs/libmemcpy/memcpy.h:11
    #1  0x0000000005341c5f in _mm_storeu_si128 (__B=..., __P=<optimized out>) at /usr/lib/gcc/x86_64-linux-gnu/7/include/emmintrin.h:720
    #2  memcpySmallAllowReadWriteOverflow15Impl (n=<optimized out>, src=<optimized out>, dst=<optimized out>) at ../src/Common/memcpySmall.h:37

    add_definitions ("-fno-tree-loop-distribute-patterns")
endif ()

add_subdirectory (Access)
add_subdirectory (Columns)
add_subdirectory (Common)
add_subdirectory (Core)
add_subdirectory (DataStreams)
add_subdirectory (DataTypes)
add_subdirectory (Dictionaries)
add_subdirectory (Disks)
add_subdirectory (Storages)
add_subdirectory (Parsers)
add_subdirectory (IO)
add_subdirectory (Functions)
add_subdirectory (Interpreters)
add_subdirectory (AggregateFunctions)
add_subdirectory (Client)
add_subdirectory (TableFunctions)
add_subdirectory (Processors)
add_subdirectory (Formats)
add_subdirectory (Compression)
add_subdirectory (Server)


set(dbms_headers)
set(dbms_sources)

add_headers_and_sources(clickhouse_common_io Common)
add_headers_and_sources(clickhouse_common_io Common/HashTable)
add_headers_and_sources(clickhouse_common_io IO)
list (REMOVE_ITEM clickhouse_common_io_sources Common/malloc.cpp Common/new_delete.cpp)

if(USE_RDKAFKA)
    add_headers_and_sources(dbms Storages/Kafka)
endif()

if (USE_AMQPCPP)
    add_headers_and_sources(dbms Storages/RabbitMQ)
endif()

if (USE_AWS_S3)
    add_headers_and_sources(dbms Common/S3)
    add_headers_and_sources(dbms Disks/S3)
endif()

list (APPEND clickhouse_common_io_sources ${CONFIG_BUILD})
list (APPEND clickhouse_common_io_headers ${CONFIG_VERSION} ${CONFIG_COMMON})

list (APPEND dbms_sources Functions/IFunction.cpp Functions/FunctionFactory.cpp Functions/FunctionHelpers.cpp Functions/extractTimeZoneFromFunctionArguments.cpp)
list (APPEND dbms_headers Functions/IFunctionImpl.h Functions/FunctionFactory.h Functions/FunctionHelpers.h Functions/extractTimeZoneFromFunctionArguments.h)

list (APPEND dbms_sources
    AggregateFunctions/AggregateFunctionFactory.cpp
    AggregateFunctions/AggregateFunctionCombinatorFactory.cpp
    AggregateFunctions/AggregateFunctionState.cpp
    AggregateFunctions/AggregateFunctionCount.cpp
    AggregateFunctions/parseAggregateFunctionParameters.cpp)

list (APPEND dbms_headers
    AggregateFunctions/IAggregateFunction.h
    AggregateFunctions/IAggregateFunctionCombinator.h
    AggregateFunctions/AggregateFunctionFactory.h
    AggregateFunctions/AggregateFunctionCombinatorFactory.h
    AggregateFunctions/AggregateFunctionState.h
    AggregateFunctions/AggregateFunctionCount.cpp
    AggregateFunctions/FactoryHelpers.h
    AggregateFunctions/parseAggregateFunctionParameters.h)

list (APPEND dbms_sources TableFunctions/ITableFunction.cpp TableFunctions/TableFunctionFactory.cpp)
list (APPEND dbms_headers TableFunctions/ITableFunction.h   TableFunctions/TableFunctionFactory.h)
list (APPEND dbms_sources Dictionaries/DictionaryFactory.cpp Dictionaries/DictionarySourceFactory.cpp Dictionaries/DictionaryStructure.cpp  Dictionaries/getDictionaryConfigurationFromAST.cpp)
list (APPEND dbms_headers Dictionaries/DictionaryFactory.h   Dictionaries/DictionarySourceFactory.h   Dictionaries/DictionaryStructure.h Dictionaries/getDictionaryConfigurationFromAST.h)

if (NOT ENABLE_SSL)
    list (REMOVE_ITEM clickhouse_common_io_sources Common/OpenSSLHelpers.cpp)
    list (REMOVE_ITEM clickhouse_common_io_headers Common/OpenSSLHelpers.h)
endif ()

add_library(clickhouse_common_io ${clickhouse_common_io_headers} ${clickhouse_common_io_sources})

add_library (clickhouse_malloc OBJECT Common/malloc.cpp)
set_source_files_properties(Common/malloc.cpp PROPERTIES COMPILE_FLAGS "-fno-builtin")

add_library (clickhouse_new_delete STATIC Common/new_delete.cpp)
target_link_libraries (clickhouse_new_delete PRIVATE clickhouse_common_io jemalloc)

add_subdirectory(Common/ZooKeeper)
add_subdirectory(Common/Config)

set (all_modules)
macro(add_object_library name common_path)
    if (MAKE_STATIC_LIBRARIES OR NOT SPLIT_SHARED_LIBRARIES)
        add_headers_and_sources(dbms ${common_path})
    else ()
        list (APPEND all_modules ${name})
        add_headers_and_sources(${name} ${common_path})
        add_library(${name} SHARED ${${name}_sources} ${${name}_headers})
        target_link_libraries (${name} PRIVATE -Wl,--unresolved-symbols=ignore-all)
    endif ()
endmacro()

add_object_library(clickhouse_access Access)
add_object_library(clickhouse_core Core)
add_object_library(clickhouse_compression Compression)
add_object_library(clickhouse_datastreams DataStreams)
add_object_library(clickhouse_datatypes DataTypes)
add_object_library(clickhouse_databases Databases)
add_object_library(clickhouse_disks Disks)
add_object_library(clickhouse_interpreters Interpreters)
add_object_library(clickhouse_interpreters_clusterproxy Interpreters/ClusterProxy)
add_object_library(clickhouse_columns Columns)
add_object_library(clickhouse_storages Storages)
add_object_library(clickhouse_storages_distributed Storages/Distributed)
add_object_library(clickhouse_storages_mergetree Storages/MergeTree)
add_object_library(clickhouse_storages_liveview Storages/LiveView)
add_object_library(clickhouse_client Client)
add_object_library(clickhouse_server Server)
add_object_library(clickhouse_formats Formats)
add_object_library(clickhouse_processors Processors)
add_object_library(clickhouse_processors_executors Processors/Executors)
add_object_library(clickhouse_processors_formats Processors/Formats)
add_object_library(clickhouse_processors_formats_impl Processors/Formats/Impl)
add_object_library(clickhouse_processors_transforms Processors/Transforms)
add_object_library(clickhouse_processors_sources Processors/Sources)
add_object_library(clickhouse_processors_merges Processors/Merges)
add_object_library(clickhouse_processors_merges_algorithms Processors/Merges/Algorithms)
add_object_library(clickhouse_processors_queryplan Processors/QueryPlan)


if (MAKE_STATIC_LIBRARIES OR NOT SPLIT_SHARED_LIBRARIES)
    add_library (dbms STATIC ${dbms_headers} ${dbms_sources})
    target_link_libraries (dbms PRIVATE jemalloc libdivide)
    set (all_modules dbms)
else()
    add_library (dbms SHARED ${dbms_headers} ${dbms_sources})
    target_link_libraries (dbms PUBLIC ${all_modules})
    target_link_libraries (clickhouse_interpreters PRIVATE jemalloc libdivide)
    list (APPEND all_modules dbms)
    # force all split libs to be linked
    set (CMAKE_SHARED_LINKER_FLAGS "${CMAKE_SHARED_LINKER_FLAGS} -Wl,--no-as-needed")
endif ()

macro (dbms_target_include_directories)
    foreach (module ${all_modules})
        target_include_directories (${module} ${ARGN})
    endforeach ()
endmacro ()

macro (dbms_target_link_libraries)
    foreach (module ${all_modules})
        target_link_libraries (${module} ${ARGN})
    endforeach ()
endmacro ()

dbms_target_include_directories (PUBLIC ${ClickHouse_SOURCE_DIR}/src ${ClickHouse_BINARY_DIR}/src)
target_include_directories (clickhouse_common_io PUBLIC ${ClickHouse_SOURCE_DIR}/src ${ClickHouse_BINARY_DIR}/src)

if (USE_EMBEDDED_COMPILER)
    dbms_target_link_libraries (PRIVATE ${REQUIRED_LLVM_LIBRARIES})
    dbms_target_include_directories (SYSTEM BEFORE PUBLIC ${LLVM_INCLUDE_DIRS})
endif ()

if (CMAKE_BUILD_TYPE_UC STREQUAL "RELEASE" OR CMAKE_BUILD_TYPE_UC STREQUAL "RELWITHDEBINFO" OR CMAKE_BUILD_TYPE_UC STREQUAL "MINSIZEREL")
    # Won't generate debug info for files with heavy template instantiation to achieve faster linking and lower size.
    set_source_files_properties(
        Dictionaries/FlatDictionary.cpp
        Dictionaries/HashedDictionary.cpp
        Dictionaries/CacheDictionary.cpp
        Dictionaries/TrieDictionary.cpp
        Dictionaries/RangeHashedDictionary.cpp
        Dictionaries/ComplexKeyHashedDictionary.cpp
        Dictionaries/ComplexKeyCacheDictionary.cpp
        Dictionaries/ComplexKeyCacheDictionary_generate1.cpp
        Dictionaries/ComplexKeyCacheDictionary_generate2.cpp
        Dictionaries/ComplexKeyCacheDictionary_generate3.cpp
        Dictionaries/ODBCBlockInputStream.cpp
        Dictionaries/HTTPDictionarySource.cpp
        Dictionaries/LibraryDictionarySource.cpp
        Dictionaries/ExecutableDictionarySource.cpp
        Dictionaries/ClickHouseDictionarySource.cpp
        PROPERTIES COMPILE_FLAGS -g0)
endif ()

# Otherwise it will slow down stack traces printing too much.
set_source_files_properties(
        Common/Elf.cpp
        Common/Dwarf.cpp
        Common/SymbolIndex.cpp
        PROPERTIES COMPILE_FLAGS "-O3 ${WITHOUT_COVERAGE}")

target_link_libraries (clickhouse_common_io
        PRIVATE
            string_utils
            widechar_width
            ${LINK_LIBRARIES_ONLY_ON_X86_64}
        PUBLIC
            common
            ${DOUBLE_CONVERSION_LIBRARIES}
            ryu
)

if(RE2_LIBRARY)
    target_link_libraries(clickhouse_common_io PUBLIC ${RE2_LIBRARY})
endif()
if(RE2_ST_LIBRARY)
    target_link_libraries(clickhouse_common_io PUBLIC ${RE2_ST_LIBRARY})
endif()

target_link_libraries(clickhouse_common_io
        PRIVATE
            ${EXECINFO_LIBRARIES}
            cpuid
        PUBLIC
            boost::program_options
            boost::system
            ${CITYHASH_LIBRARIES}
            ${ZLIB_LIBRARIES}
            pcg_random
            Poco::Foundation
            roaring
)

if (USE_RDKAFKA)
    dbms_target_link_libraries(PRIVATE ${CPPKAFKA_LIBRARY} ${RDKAFKA_LIBRARY})
    if(NOT USE_INTERNAL_RDKAFKA_LIBRARY)
        dbms_target_include_directories(SYSTEM BEFORE PRIVATE ${RDKAFKA_INCLUDE_DIR})
    endif()
endif()

if (USE_AMQPCPP)
    dbms_target_link_libraries(PUBLIC amqp-cpp)
endif()

if(RE2_INCLUDE_DIR)
    target_include_directories(clickhouse_common_io SYSTEM BEFORE PUBLIC ${RE2_INCLUDE_DIR})
endif()

dbms_target_link_libraries (
    PRIVATE
        ${BTRIE_LIBRARIES}
        boost::filesystem
        boost::program_options
        clickhouse_common_config
        clickhouse_common_zookeeper
        clickhouse_dictionaries_embedded
        clickhouse_parsers
        lz4
        Poco::JSON
        Poco::MongoDB
        string_utils
    PUBLIC
        ${MYSQLXX_LIBRARY}
        boost::system
        clickhouse_common_io
)

target_include_directories(clickhouse_common_io PUBLIC ${CMAKE_CURRENT_BINARY_DIR}/Core/include) # uses some includes from core
dbms_target_include_directories(PUBLIC ${CMAKE_CURRENT_BINARY_DIR}/Core/include)

dbms_target_include_directories(SYSTEM BEFORE PUBLIC ${PDQSORT_INCLUDE_DIR})

if (ZSTD_LIBRARY)
    dbms_target_link_libraries(PRIVATE ${ZSTD_LIBRARY})
    if (NOT USE_INTERNAL_ZSTD_LIBRARY AND ZSTD_INCLUDE_DIR)
        dbms_target_include_directories(SYSTEM BEFORE PRIVATE ${ZSTD_INCLUDE_DIR})
    endif ()
endif()

if (USE_ICU)
    dbms_target_link_libraries (PRIVATE ${ICU_LIBRARIES})
    dbms_target_include_directories (SYSTEM PRIVATE ${ICU_INCLUDE_DIRS})
endif ()

if (USE_CAPNP)
    dbms_target_link_libraries (PRIVATE ${CAPNP_LIBRARIES})
endif ()

if (USE_PARQUET)
    dbms_target_link_libraries(PRIVATE ${PARQUET_LIBRARY})
    if (NOT USE_INTERNAL_PARQUET_LIBRARY OR USE_INTERNAL_PARQUET_LIBRARY_NATIVE_CMAKE)
        dbms_target_include_directories (SYSTEM BEFORE PRIVATE ${PARQUET_INCLUDE_DIR} ${ARROW_INCLUDE_DIR})
    endif ()
endif ()

if (USE_AVRO)
    dbms_target_link_libraries(PRIVATE ${AVROCPP_LIBRARY})
    dbms_target_include_directories (SYSTEM BEFORE PRIVATE ${AVROCPP_INCLUDE_DIR})
endif ()

if (OPENSSL_CRYPTO_LIBRARY)
    dbms_target_link_libraries (PRIVATE ${OPENSSL_CRYPTO_LIBRARY})
    target_link_libraries (clickhouse_common_io PRIVATE ${OPENSSL_CRYPTO_LIBRARY})
endif ()

if (USE_LDAP)
    dbms_target_include_directories (SYSTEM BEFORE PRIVATE ${OPENLDAP_INCLUDE_DIR})
    dbms_target_link_libraries (PRIVATE ${OPENLDAP_LIBRARIES})
endif ()
dbms_target_include_directories (SYSTEM BEFORE PRIVATE ${SPARSEHASH_INCLUDE_DIR})

if (USE_PROTOBUF)
    dbms_target_link_libraries (PRIVATE ${Protobuf_LIBRARY})
    dbms_target_include_directories (SYSTEM BEFORE PRIVATE ${Protobuf_INCLUDE_DIR})
endif ()

if (USE_HDFS)
    target_link_libraries (clickhouse_common_io PUBLIC ${HDFS3_LIBRARY})
    target_include_directories (clickhouse_common_io SYSTEM BEFORE PUBLIC ${HDFS3_INCLUDE_DIR})
endif()

if (USE_AWS_S3)
    target_link_libraries (clickhouse_common_io PUBLIC ${AWS_S3_LIBRARY})
    target_include_directories (clickhouse_common_io SYSTEM BEFORE PUBLIC ${AWS_S3_CORE_INCLUDE_DIR})
    target_include_directories (clickhouse_common_io SYSTEM BEFORE PUBLIC ${AWS_S3_INCLUDE_DIR})
endif()

if (USE_BROTLI)
    target_link_libraries (clickhouse_common_io PRIVATE ${BROTLI_LIBRARY})
    target_include_directories (clickhouse_common_io SYSTEM BEFORE PRIVATE ${BROTLI_INCLUDE_DIR})
endif()

if (USE_OPENCL)
    target_link_libraries (clickhouse_common_io PRIVATE ${OpenCL_LIBRARIES})
    target_include_directories (clickhouse_common_io SYSTEM BEFORE PRIVATE ${OpenCL_INCLUDE_DIRS})
endif ()

if (USE_CASSANDRA)
    dbms_target_link_libraries(PUBLIC ${CASSANDRA_LIBRARY})
    dbms_target_include_directories (SYSTEM BEFORE PUBLIC ${CASS_INCLUDE_DIR})
endif()

target_include_directories (clickhouse_common_io SYSTEM BEFORE PUBLIC ${DOUBLE_CONVERSION_INCLUDE_DIR})

target_include_directories (clickhouse_common_io SYSTEM BEFORE PUBLIC ${MSGPACK_INCLUDE_DIR})

if (USE_ORC)
<<<<<<< HEAD
    target_link_libraries(clickhouse_common_io PUBLIC ${ORC_LIBRARIES})
    target_include_directories (clickhouse_common_io SYSTEM BEFORE PUBLIC ${ORC_INCLUDE_DIR})
=======
    target_include_directories (clickhouse_common_io SYSTEM BEFORE PUBLIC ${ORC_INCLUDE_DIR})
    configure_file (
            "${ORC_INCLUDE_DIR}/orc/orc-config.hh.in"
            "${ORC_INCLUDE_DIR}/orc/orc-config.hh"
    )
>>>>>>> ff450512
endif ()

if (ENABLE_TESTS AND USE_GTEST)
    macro (grep_gtest_sources BASE_DIR DST_VAR)
        # Cold match files that are not in tests/ directories
        file(GLOB_RECURSE "${DST_VAR}" RELATIVE "${BASE_DIR}" "gtest*.cpp")
    endmacro()

    # attach all dbms gtest sources
    grep_gtest_sources(${ClickHouse_SOURCE_DIR}/src dbms_gtest_sources)
    add_executable(unit_tests_dbms ${dbms_gtest_sources})

    # gtest framework has substandard code
    target_compile_options(unit_tests_dbms PRIVATE
        -Wno-zero-as-null-pointer-constant
        -Wno-undef
        -Wno-sign-compare
        -Wno-used-but-marked-unused
        -Wno-missing-noreturn
        -Wno-gnu-zero-variadic-macro-arguments
    )

    target_link_libraries(unit_tests_dbms PRIVATE ${GTEST_BOTH_LIBRARIES} clickhouse_functions clickhouse_aggregate_functions clickhouse_parsers dbms clickhouse_common_zookeeper string_utils)
    add_check(unit_tests_dbms)
endif ()<|MERGE_RESOLUTION|>--- conflicted
+++ resolved
@@ -373,16 +373,8 @@
 target_include_directories (clickhouse_common_io SYSTEM BEFORE PUBLIC ${MSGPACK_INCLUDE_DIR})
 
 if (USE_ORC)
-<<<<<<< HEAD
     target_link_libraries(clickhouse_common_io PUBLIC ${ORC_LIBRARIES})
     target_include_directories (clickhouse_common_io SYSTEM BEFORE PUBLIC ${ORC_INCLUDE_DIR})
-=======
-    target_include_directories (clickhouse_common_io SYSTEM BEFORE PUBLIC ${ORC_INCLUDE_DIR})
-    configure_file (
-            "${ORC_INCLUDE_DIR}/orc/orc-config.hh.in"
-            "${ORC_INCLUDE_DIR}/orc/orc-config.hh"
-    )
->>>>>>> ff450512
 endif ()
 
 if (ENABLE_TESTS AND USE_GTEST)
