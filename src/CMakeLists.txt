if (USE_INCLUDE_WHAT_YOU_USE)
    set (CMAKE_CXX_INCLUDE_WHAT_YOU_USE ${IWYU_PATH})
endif ()

if (USE_CLANG_TIDY)
    set (CMAKE_CXX_CLANG_TIDY "${CLANG_TIDY_PATH}")
endif ()

if(COMPILER_PIPE)
    set(MAX_COMPILER_MEMORY 2500)
else()
    set(MAX_COMPILER_MEMORY 1500)
endif()
if(USE_STATIC_LIBRARIES)
    set(MAX_LINKER_MEMORY 3500)
else()
    set(MAX_LINKER_MEMORY 2500)
endif()
include(../cmake/limit_jobs.cmake)

set (CONFIG_VERSION "${CMAKE_CURRENT_BINARY_DIR}/Common/config_version.h")
set (CONFIG_COMMON "${CMAKE_CURRENT_BINARY_DIR}/Common/config.h")

include (../cmake/version.cmake)
message (STATUS "Will build ${VERSION_FULL} revision ${VERSION_REVISION} ${VERSION_OFFICIAL}")
include (configure_config.cmake)
configure_file (Common/config.h.in ${CONFIG_COMMON})
configure_file (Common/config_version.h.in ${CONFIG_VERSION})
configure_file (Core/config_core.h.in "${CMAKE_CURRENT_BINARY_DIR}/Core/include/config_core.h")

if (USE_DEBUG_HELPERS)
    get_target_property(MAGIC_ENUM_INCLUDE_DIR ch_contrib::magic_enum INTERFACE_INCLUDE_DIRECTORIES)
    # CMake generator expression will do insane quoting when it encounters special character like quotes, spaces, etc.
    # Prefixing "SHELL:" will force it to use the original text.
    set (INCLUDE_DEBUG_HELPERS "SHELL:-I\"${ClickHouse_SOURCE_DIR}/base\" -I\"${MAGIC_ENUM_INCLUDE_DIR}\" -include \"${ClickHouse_SOURCE_DIR}/src/Core/iostream_debug_helpers.h\"")
    # Use generator expression as we don't want to pollute CMAKE_CXX_FLAGS, which will interfere with CMake check system.
    add_compile_options($<$<COMPILE_LANGUAGE:CXX>:${INCLUDE_DEBUG_HELPERS}>)
endif ()

# ClickHouse developers may use platform-dependent code under some macro (e.g. `#ifdef ENABLE_MULTITARGET`).
# If turned ON, this option defines such macro.
# See `src/Common/TargetSpecific.h`
option(ENABLE_MULTITARGET_CODE "Enable platform-dependent code" ON)

if (ENABLE_MULTITARGET_CODE)
    add_definitions(-DENABLE_MULTITARGET_CODE=1)
else()
    add_definitions(-DENABLE_MULTITARGET_CODE=0)
endif()


add_subdirectory (Access)
add_subdirectory (Backups)
add_subdirectory (Columns)
add_subdirectory (Common)
add_subdirectory (Core)
add_subdirectory (QueryPipeline)
add_subdirectory (DataTypes)
add_subdirectory (Dictionaries)
add_subdirectory (Disks)
add_subdirectory (Storages)
add_subdirectory (Parsers)
add_subdirectory (IO)
add_subdirectory (Functions)
add_subdirectory (Interpreters)
add_subdirectory (AggregateFunctions)
add_subdirectory (Client)
add_subdirectory (TableFunctions)
add_subdirectory (Processors)
add_subdirectory (Formats)
add_subdirectory (Compression)
add_subdirectory (Server)
add_subdirectory (Coordination)
add_subdirectory (Bridge)
add_subdirectory (Daemon)
add_subdirectory (Loggers)


set(dbms_headers)
set(dbms_sources)

add_headers_and_sources(clickhouse_common_io Common)
add_headers_and_sources(clickhouse_common_io Common/HashTable)
add_headers_and_sources(clickhouse_common_io IO)
add_headers_and_sources(clickhouse_common_io IO/Archives)
add_headers_and_sources(clickhouse_common_io IO/S3)
list (REMOVE_ITEM clickhouse_common_io_sources Common/malloc.cpp Common/new_delete.cpp)

add_headers_and_sources(dbms Disks/IO)
add_headers_and_sources(dbms Disks/ObjectStorages)
if (TARGET ch_contrib::sqlite)
    add_headers_and_sources(dbms Databases/SQLite)
endif()

if (TARGET ch_contrib::rdkafka)
    add_headers_and_sources(dbms Storages/Kafka)
endif()

if (TARGET ch_contrib::nats_io)
    add_headers_and_sources(dbms Storages/NATS)
endif()

add_headers_and_sources(dbms Storages/MeiliSearch)

if (TARGET ch_contrib::amqp_cpp)
    add_headers_and_sources(dbms Storages/RabbitMQ)
endif()

if (USE_LIBPQXX)
    add_headers_and_sources(dbms Core/PostgreSQL)
    add_headers_and_sources(dbms Databases/PostgreSQL)
    add_headers_and_sources(dbms Storages/PostgreSQL)
endif()

if (TARGET ch_contrib::rocksdb)
    add_headers_and_sources(dbms Storages/RocksDB)
endif()

if (TARGET ch_contrib::aws_s3)
    add_headers_and_sources(dbms Common/S3)
    add_headers_and_sources(dbms Disks/ObjectStorages/S3)
endif()

if (TARGET ch_contrib::azure_sdk)
    add_headers_and_sources(dbms Disks/ObjectStorages/AzureBlobStorage)
endif()

if (TARGET ch_contrib::hdfs)
    add_headers_and_sources(dbms Storages/HDFS)
    add_headers_and_sources(dbms Disks/ObjectStorages/HDFS)
endif()

add_headers_and_sources(dbms Storages/Cache)
if (TARGET ch_contrib::hivemetastore)
    add_headers_and_sources(dbms Storages/Hive)
endif()

if (OS_LINUX)
    add_headers_and_sources(dbms Storages/FileLog)
else()
    message(STATUS "StorageFileLog is only supported on Linux")
endif ()

list (APPEND clickhouse_common_io_sources ${CONFIG_BUILD})
list (APPEND clickhouse_common_io_headers ${CONFIG_VERSION} ${CONFIG_COMMON})

list (APPEND dbms_sources Functions/IFunction.cpp Functions/FunctionFactory.cpp Functions/FunctionHelpers.cpp Functions/extractTimeZoneFromFunctionArguments.cpp Functions/replicate.cpp Functions/FunctionsLogical.cpp)
list (APPEND dbms_headers Functions/IFunction.h Functions/FunctionFactory.h Functions/FunctionHelpers.h Functions/extractTimeZoneFromFunctionArguments.h Functions/replicate.h Functions/FunctionsLogical.h)

list (APPEND dbms_sources
    AggregateFunctions/IAggregateFunction.cpp
    AggregateFunctions/AggregateFunctionFactory.cpp
    AggregateFunctions/AggregateFunctionCombinatorFactory.cpp
    AggregateFunctions/AggregateFunctionState.cpp
    AggregateFunctions/AggregateFunctionCount.cpp
    AggregateFunctions/parseAggregateFunctionParameters.cpp)
list (APPEND dbms_headers
    AggregateFunctions/IAggregateFunction.h
    AggregateFunctions/IAggregateFunctionCombinator.h
    AggregateFunctions/AggregateFunctionFactory.h
    AggregateFunctions/AggregateFunctionCombinatorFactory.h
    AggregateFunctions/AggregateFunctionState.h
    AggregateFunctions/AggregateFunctionCount.cpp
    AggregateFunctions/FactoryHelpers.h
    AggregateFunctions/parseAggregateFunctionParameters.h)

list (APPEND dbms_sources
    TableFunctions/ITableFunction.cpp
    TableFunctions/TableFunctionView.cpp
    TableFunctions/TableFunctionFactory.cpp)
list (APPEND dbms_headers
    TableFunctions/ITableFunction.h
    TableFunctions/TableFunctionView.h
    TableFunctions/TableFunctionFactory.h)

list (APPEND dbms_sources
    Dictionaries/DictionaryFactory.cpp
    Dictionaries/DictionarySourceFactory.cpp
    Dictionaries/DictionaryStructure.cpp
    Dictionaries/getDictionaryConfigurationFromAST.cpp)
list (APPEND dbms_headers
    Dictionaries/DictionaryFactory.h
    Dictionaries/DictionarySourceFactory.h
    Dictionaries/DictionaryStructure.h
    Dictionaries/getDictionaryConfigurationFromAST.h)

if (NOT ENABLE_SSL)
    list (REMOVE_ITEM clickhouse_common_io_sources Common/OpenSSLHelpers.cpp)
    list (REMOVE_ITEM clickhouse_common_io_headers Common/OpenSSLHelpers.h)
endif ()

add_library(clickhouse_common_io ${clickhouse_common_io_headers} ${clickhouse_common_io_sources})

if (SPLIT_SHARED_LIBRARIES)
    target_compile_definitions(clickhouse_common_io PRIVATE SPLIT_SHARED_LIBRARIES)
endif ()

add_library (clickhouse_malloc OBJECT Common/malloc.cpp)
set_source_files_properties(Common/malloc.cpp PROPERTIES COMPILE_FLAGS "-fno-builtin")

if (((SANITIZE STREQUAL "thread") OR (SANITIZE STREQUAL "address")) AND COMPILER_GCC)
    message(WARNING "Memory tracking is disabled, due to gcc sanitizers")
else()
    add_library (clickhouse_new_delete STATIC Common/new_delete.cpp)
    target_link_libraries (clickhouse_new_delete PRIVATE clickhouse_common_io)
    if (TARGET ch_contrib::jemalloc)
        target_link_libraries (clickhouse_new_delete PRIVATE ch_contrib::jemalloc)
    endif()
endif()

if (TARGET ch_contrib::jemalloc)
    target_link_libraries (clickhouse_common_io PRIVATE ch_contrib::jemalloc)
endif()

add_subdirectory(Access/Common)
add_subdirectory(Common/ZooKeeper)
add_subdirectory(Common/Config)

set (all_modules)
macro(add_object_library name common_path)
    if (USE_STATIC_LIBRARIES OR NOT SPLIT_SHARED_LIBRARIES)
        add_headers_and_sources(dbms ${common_path})
    else ()
        list (APPEND all_modules ${name})
        add_headers_and_sources(${name} ${common_path})
        add_library(${name} SHARED ${${name}_sources} ${${name}_headers})
        if (OS_DARWIN)
            target_link_libraries (${name} PRIVATE -Wl,-undefined,dynamic_lookup)
        else()
            target_link_libraries (${name} PRIVATE -Wl,--unresolved-symbols=ignore-all)
        endif()
    endif ()
endmacro()

add_object_library(clickhouse_access Access)
add_object_library(clickhouse_backups Backups)
add_object_library(clickhouse_core Core)
add_object_library(clickhouse_core_mysql Core/MySQL)
add_object_library(clickhouse_compression Compression)
add_object_library(clickhouse_querypipeline QueryPipeline)
add_object_library(clickhouse_datatypes DataTypes)
add_object_library(clickhouse_datatypes_serializations DataTypes/Serializations)
add_object_library(clickhouse_databases Databases)
add_object_library(clickhouse_databases_mysql Databases/MySQL)
add_object_library(clickhouse_disks Disks)
add_object_library(clickhouse_interpreters Interpreters)
add_object_library(clickhouse_interpreters_access Interpreters/Access)
add_object_library(clickhouse_interpreters_mysql Interpreters/MySQL)
add_object_library(clickhouse_interpreters_clusterproxy Interpreters/ClusterProxy)
add_object_library(clickhouse_interpreters_jit Interpreters/JIT)
add_object_library(clickhouse_columns Columns)
add_object_library(clickhouse_storages Storages)
add_object_library(clickhouse_storages_mysql Storages/MySQL)
add_object_library(clickhouse_storages_distributed Storages/Distributed)
add_object_library(clickhouse_storages_mergetree Storages/MergeTree)
add_object_library(clickhouse_storages_liveview Storages/LiveView)
add_object_library(clickhouse_storages_windowview Storages/WindowView)
add_object_library(clickhouse_client Client)
add_object_library(clickhouse_bridge BridgeHelper)
add_object_library(clickhouse_server Server)
add_object_library(clickhouse_server_http Server/HTTP)
add_object_library(clickhouse_formats Formats)
add_object_library(clickhouse_processors Processors)
add_object_library(clickhouse_processors_executors Processors/Executors)
add_object_library(clickhouse_processors_formats Processors/Formats)
add_object_library(clickhouse_processors_formats_impl Processors/Formats/Impl)
add_object_library(clickhouse_processors_transforms Processors/Transforms)
add_object_library(clickhouse_processors_sources Processors/Sources)
add_object_library(clickhouse_processors_sinks Processors/Sinks)
add_object_library(clickhouse_processors_merges Processors/Merges)
add_object_library(clickhouse_processors_ttl Processors/TTL)
add_object_library(clickhouse_processors_merges_algorithms Processors/Merges/Algorithms)
add_object_library(clickhouse_processors_queryplan Processors/QueryPlan)
add_object_library(clickhouse_processors_queryplan_optimizations Processors/QueryPlan/Optimizations)

if (TARGET ch_contrib::nuraft)
    add_object_library(clickhouse_coordination Coordination)
endif()

if (USE_STATIC_LIBRARIES OR NOT SPLIT_SHARED_LIBRARIES)
    add_library (dbms STATIC ${dbms_headers} ${dbms_sources})
    target_link_libraries (dbms PRIVATE ch_contrib::libdivide)
    if (TARGET ch_contrib::jemalloc)
        target_link_libraries (dbms PRIVATE ch_contrib::jemalloc)
    endif()
    set (all_modules dbms)
else()
    add_library (dbms SHARED ${dbms_headers} ${dbms_sources})
    target_link_libraries (dbms PUBLIC ${all_modules})
    target_link_libraries (clickhouse_interpreters PRIVATE ch_contrib::libdivide)
    if (TARGET ch_contrib::jemalloc)
        target_link_libraries (clickhouse_interpreters PRIVATE ch_contrib::jemalloc)
    endif()
    list (APPEND all_modules dbms)
    # force all split libs to be linked
    if (OS_DARWIN)
        set (CMAKE_SHARED_LINKER_FLAGS "${CMAKE_SHARED_LINKER_FLAGS} -Wl,-undefined,error")
    else()
        set (CMAKE_SHARED_LINKER_FLAGS "${CMAKE_SHARED_LINKER_FLAGS} -Wl,--no-as-needed")
    endif()
endif ()

macro (dbms_target_include_directories)
    foreach (module ${all_modules})
        target_include_directories (${module} ${ARGN})
    endforeach ()
endmacro ()

macro (dbms_target_link_libraries)
    foreach (module ${all_modules})
        target_link_libraries (${module} ${ARGN})
    endforeach ()
endmacro ()

dbms_target_include_directories (PUBLIC "${ClickHouse_SOURCE_DIR}/src" "${ClickHouse_BINARY_DIR}/src")
target_include_directories (clickhouse_common_io PUBLIC "${ClickHouse_SOURCE_DIR}/src" "${ClickHouse_BINARY_DIR}/src")

if (TARGET ch_contrib::llvm)
    dbms_target_link_libraries (PUBLIC ch_contrib::llvm)
endif ()

# Otherwise it will slow down stack traces printing too much.
set_source_files_properties(
        Common/Elf.cpp
        Common/Dwarf.cpp
        Common/SymbolIndex.cpp
        PROPERTIES COMPILE_FLAGS "-O3 ${WITHOUT_COVERAGE}")

target_link_libraries (clickhouse_common_io
        PRIVATE
            string_utils
            widechar_width
            ${LINK_LIBRARIES_ONLY_ON_X86_64}
        PUBLIC
            common
            ch_contrib::double_conversion
            ch_contrib::dragonbox_to_chars
)

# Use X86 AVX2/AVX512 instructions to accelerate filter operations
set_source_files_properties(
        Columns/ColumnFixedString.cpp
        Columns/ColumnsCommon.cpp
        Columns/ColumnVector.cpp
        Columns/ColumnDecimal.cpp
        Columns/ColumnString.cpp
        PROPERTIES COMPILE_FLAGS "${X86_INTRINSICS_FLAGS}")

target_link_libraries(clickhouse_common_io PUBLIC ch_contrib::re2_st)
target_link_libraries(clickhouse_common_io PUBLIC ch_contrib::re2)

target_link_libraries(clickhouse_common_io
        PRIVATE
            ${EXECINFO_LIBRARIES}
        PUBLIC
            boost::program_options
            boost::system
            ch_contrib::cityhash
            ch_contrib::zlib
            pcg_random
            Poco::Foundation
)

if (TARGET ch_contrib::cpuid)
    target_link_libraries(clickhouse_common_io PRIVATE ch_contrib::cpuid)
endif()

dbms_target_link_libraries(PUBLIC ch_contrib::abseil_swiss_tables)

# Make dbms depend on roaring instead of clickhouse_common_io so that roaring itself can depend on clickhouse_common_io
# That way we we can redirect malloc/free functions avoiding circular dependencies
dbms_target_link_libraries(PUBLIC ch_contrib::roaring)

if (TARGET ch_contrib::rdkafka)
    dbms_target_link_libraries(PRIVATE ch_contrib::rdkafka ch_contrib::cppkafka)
endif()

<<<<<<< HEAD
if (TARGET ch_contrib::cassandra)
    dbms_target_link_libraries(PRIVATE ch_contrib::cassandra)
=======
if (TARGET ch_contrib::nats_io)
    dbms_target_link_libraries(PRIVATE ch_contrib::nats_io)
>>>>>>> 59bddf0c
endif()

if (TARGET ch_contrib::sasl2)
    dbms_target_link_libraries(PRIVATE ch_contrib::sasl2)
endif()

if (TARGET ch_contrib::krb5)
    dbms_target_link_libraries(PRIVATE ch_contrib::krb5)
endif()

if (TARGET ch_contrib::nuraft)
    dbms_target_link_libraries(PUBLIC ch_contrib::nuraft)
endif()

dbms_target_link_libraries (
    PRIVATE
        boost::filesystem
        boost::program_options
        clickhouse_common_config
        clickhouse_common_zookeeper
        clickhouse_dictionaries_embedded
        clickhouse_parsers
        ch_contrib::lz4
        Poco::JSON
        string_utils
    PUBLIC
        boost::system
        clickhouse_common_io
        Poco::MongoDB
)

if (TARGET ch::mysqlxx)
    dbms_target_link_libraries (PUBLIC ch::mysqlxx)
endif()

dbms_target_link_libraries (
    PUBLIC
        boost::circular_buffer
        boost::heap)

target_include_directories(clickhouse_common_io PUBLIC "${CMAKE_CURRENT_BINARY_DIR}/Core/include") # uses some includes from core
dbms_target_include_directories(PUBLIC "${CMAKE_CURRENT_BINARY_DIR}/Core/include")

target_link_libraries(clickhouse_common_io PUBLIC
    ch_contrib::miniselect
    ch_contrib::pdqsort)
dbms_target_link_libraries(PUBLIC
    ch_contrib::miniselect
    ch_contrib::pdqsort)

dbms_target_link_libraries(PRIVATE ch_contrib::zstd)
target_link_libraries (clickhouse_common_io PUBLIC ch_contrib::zstd)
target_link_libraries (clickhouse_common_io PUBLIC ch_contrib::xz)

if (TARGET ch_contrib::icu)
    dbms_target_link_libraries (PRIVATE ch_contrib::icu)
endif ()

if (TARGET ch_contrib::capnp)
    dbms_target_link_libraries (PRIVATE ch_contrib::capnp)
endif ()

if (TARGET ch_contrib::parquet)
    dbms_target_link_libraries (PRIVATE ch_contrib::parquet)
endif ()

if (TARGET ch_contrib::avrocpp)
    dbms_target_link_libraries(PRIVATE ch_contrib::avrocpp)
endif ()

if (TARGET OpenSSL::Crypto)
    dbms_target_link_libraries (PRIVATE OpenSSL::Crypto)
    target_link_libraries (clickhouse_common_io PRIVATE OpenSSL::Crypto)
endif ()

if (TARGET ch_contrib::ldap)
    dbms_target_link_libraries (PRIVATE ch_contrib::ldap ch_contrib::lber)
endif ()
dbms_target_link_libraries (PRIVATE ch_contrib::sparsehash)

if (TARGET ch_contrib::protobuf)
    dbms_target_link_libraries (PRIVATE ch_contrib::protobuf)
endif ()

if (TARGET clickhouse_grpc_protos)
    dbms_target_link_libraries (PUBLIC clickhouse_grpc_protos)
endif()

if (TARGET ch_contrib::hdfs)
    dbms_target_link_libraries(PRIVATE ch_contrib::hdfs)
endif()

if (TARGET ch_contrib::hivemetastore)
    dbms_target_link_libraries(PRIVATE ch_contrib::hivemetastore)
endif()


if (TARGET ch_contrib::aws_s3)
    target_link_libraries (clickhouse_common_io PUBLIC ch_contrib::aws_s3)
endif()

if (TARGET ch_contrib::azure_sdk)
    target_link_libraries (clickhouse_common_io PUBLIC ch_contrib::azure_sdk)
endif()

if (TARGET ch_contrib::s2)
    dbms_target_link_libraries (PUBLIC ch_contrib::s2)
endif()

if (TARGET ch_contrib::brotli)
    target_link_libraries (clickhouse_common_io PRIVATE ch_contrib::brotli)
endif()

if (TARGET ch_contrib::snappy)
    target_link_libraries (clickhouse_common_io PUBLIC ch_contrib::snappy)
endif()

if (TARGET ch_contrib::amqp_cpp)
    dbms_target_link_libraries(PUBLIC ch_contrib::amqp_cpp)
endif()

if (TARGET ch_contrib::sqlite)
    dbms_target_link_libraries(PUBLIC ch_contrib::sqlite)
endif()

if (TARGET ch_contrib::msgpack)
    target_link_libraries (clickhouse_common_io PUBLIC ch_contrib::msgpack)
endif()

target_link_libraries (clickhouse_common_io PUBLIC ch_contrib::fast_float)

if (USE_ORC)
    dbms_target_link_libraries(PUBLIC ${ORC_LIBRARIES})
    dbms_target_include_directories(SYSTEM BEFORE PUBLIC ${ORC_INCLUDE_DIR} "${CMAKE_BINARY_DIR}/contrib/orc/c++/include")
endif ()

if (TARGET ch_contrib::rocksdb)
    dbms_target_link_libraries(PUBLIC ch_contrib::rocksdb)
endif()

if (TARGET ch_contrib::libpqxx)
    dbms_target_link_libraries(PUBLIC ch_contrib::libpqxx)
endif()

if (TARGET ch_contrib::datasketches)
    target_link_libraries (clickhouse_aggregate_functions PRIVATE ch_contrib::datasketches)
endif ()

target_link_libraries (clickhouse_common_io PRIVATE ch_contrib::lz4)

dbms_target_link_libraries(PRIVATE _boost_context)

if (ENABLE_NLP)
    dbms_target_link_libraries (PUBLIC ch_contrib::stemmer)
    dbms_target_link_libraries (PUBLIC ch_contrib::wnb)
    dbms_target_link_libraries (PUBLIC ch_contrib::lemmagen)
    dbms_target_link_libraries (PUBLIC ch_contrib::nlp_data)
endif()

if (TARGET ch_contrib::bzip2)
    target_link_libraries (clickhouse_common_io PRIVATE ch_contrib::bzip2)
endif()

if (TARGET ch_contrib::minizip)
    target_link_libraries (clickhouse_common_io PRIVATE ch_contrib::minizip)
endif ()

if (TARGET ch_contrib::simdjson)
    dbms_target_link_libraries(PRIVATE ch_contrib::simdjson)
endif()

if (TARGET ch_contrib::rapidjson)
    dbms_target_link_libraries(PRIVATE ch_contrib::rapidjson)
endif()

dbms_target_link_libraries(PUBLIC ch_contrib::consistent_hashing)

include ("${ClickHouse_SOURCE_DIR}/cmake/add_check.cmake")

if (ENABLE_TESTS)
    macro (grep_gtest_sources BASE_DIR DST_VAR)
        # Cold match files that are not in tests/ directories
        file(GLOB_RECURSE "${DST_VAR}" CONFIGURE_DEPENDS RELATIVE "${BASE_DIR}" "gtest*.cpp")
    endmacro()

    # attach all dbms gtest sources
    grep_gtest_sources("${ClickHouse_SOURCE_DIR}/src" dbms_gtest_sources)
    clickhouse_add_executable(unit_tests_dbms ${dbms_gtest_sources})

    # gtest framework has substandard code
    target_compile_options(unit_tests_dbms PRIVATE
        -Wno-zero-as-null-pointer-constant
        -Wno-covered-switch-default
        -Wno-undef
        -Wno-sign-compare
        -Wno-used-but-marked-unused
        -Wno-missing-noreturn
        -Wno-gnu-zero-variadic-macro-arguments
    )

    target_link_libraries(unit_tests_dbms PRIVATE
        ch_contrib::gtest_all
        clickhouse_functions
        clickhouse_aggregate_functions
        clickhouse_parsers
        clickhouse_storages_system
        dbms
        clickhouse_common_config
        clickhouse_common_zookeeper
        string_utils)

    if (TARGET ch_contrib::simdjson)
        target_link_libraries(unit_tests_dbms PRIVATE ch_contrib::simdjson)
    endif()

    if (TARGET ch_contrib::yaml_cpp)
        target_link_libraries(unit_tests_dbms PRIVATE ch_contrib::yaml_cpp)
    endif()

    add_check(unit_tests_dbms)
endif ()
<|MERGE_RESOLUTION|>--- conflicted
+++ resolved
@@ -375,13 +375,12 @@
     dbms_target_link_libraries(PRIVATE ch_contrib::rdkafka ch_contrib::cppkafka)
 endif()
 
-<<<<<<< HEAD
 if (TARGET ch_contrib::cassandra)
     dbms_target_link_libraries(PRIVATE ch_contrib::cassandra)
-=======
+endif()
+
 if (TARGET ch_contrib::nats_io)
     dbms_target_link_libraries(PRIVATE ch_contrib::nats_io)
->>>>>>> 59bddf0c
 endif()
 
 if (TARGET ch_contrib::sasl2)
@@ -602,4 +601,4 @@
     endif()
 
     add_check(unit_tests_dbms)
-endif ()
+endif ()