--- conflicted
+++ resolved
@@ -353,13 +353,9 @@
         this->data(place).read(buf, max_bins);
     }
 
-<<<<<<< HEAD
-    void insertResultInto(ConstAggregateDataPtr place, IColumn & to) const override
-=======
     void insertResultInto(AggregateDataPtr place, IColumn & to, Arena *) const override
->>>>>>> 811d124a
-    {
-        auto & data = this->data(const_cast<AggregateDataPtr>(place));
+    {
+        auto & data = this->data(place);
 
         auto & to_array = assert_cast<ColumnArray &>(to);
         ColumnArray::Offsets & offsets_to = to_array.getOffsets();
