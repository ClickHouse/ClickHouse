--- conflicted
+++ resolved
@@ -104,13 +104,9 @@
     }
 
     /// Inserts results into a column.
-<<<<<<< HEAD
-    virtual void insertResultInto(ConstAggregateDataPtr place, IColumn & to) const = 0;
-=======
     /// This method must be called once, from single thread.
     /// After this method was called for state, you can't do anything with state but destroy.
     virtual void insertResultInto(AggregateDataPtr place, IColumn & to, Arena * arena) const = 0;
->>>>>>> 811d124a
 
     /// Used for machine learning methods. Predict result from trained model.
     /// Will insert result into `to` column for rows in range [offset, offset + limit).
