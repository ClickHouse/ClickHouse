--- conflicted
+++ resolved
@@ -316,7 +316,6 @@
     {
         return alignof(Data);
     }
-<<<<<<< HEAD
 
     void addBatchLookupTable8(
         size_t batch_size,
@@ -393,8 +392,6 @@
             func.add(place + place_offset, columns, i, nullptr);
         }
     }
-=======
->>>>>>> 4f395fda
 };
 
 
