--- conflicted
+++ resolved
@@ -28,11 +28,8 @@
 class WriteBuffer;
 class IColumn;
 class IDataType;
-<<<<<<< HEAD
+class IWindowFunction;
 struct AggregateDescription;
-=======
-class IWindowFunction;
->>>>>>> b67f40ba
 
 using AggregateDescriptions = std::vector<AggregateDescription>;
 using DataTypePtr = std::shared_ptr<const IDataType>;
@@ -223,7 +220,7 @@
     const DataTypes & getArgumentTypes() const { return argument_types; }
     const Array & getParameters() const { return parameters; }
 
-<<<<<<< HEAD
+
     /** Indicates whether the finalized result of this aggregation function
      *  on multiple servers can be merged in initiator node for distributed query.
      */
@@ -240,7 +237,7 @@
     {
         throw Exception("mergeFinalized is not supported for " + getName(), ErrorCodes::NOT_IMPLEMENTED);
     }
-=======
+
     // Any aggregate function can be calculated over a window, but there are some
     // window functions such as rank() that require a different interface, e.g.
     // because they don't respect the window frame, or need to be notified when
@@ -254,7 +251,6 @@
     virtual IWindowFunction * asWindowFunction() { return nullptr; }
     virtual const IWindowFunction * asWindowFunction() const
     { return const_cast<IAggregateFunction *>(this)->asWindowFunction(); }
->>>>>>> b67f40ba
 
 protected:
     DataTypes argument_types;
