--- conflicted
+++ resolved
@@ -23,13 +23,9 @@
 
 namespace ErrorCodes
 {
-<<<<<<< HEAD
-    extern const int LOGICAL_ERROR;
-=======
     extern const int BAD_ARGUMENTS;
     extern const int ILLEGAL_TYPE_OF_ARGUMENT;
     extern const int NUMBER_OF_ARGUMENTS_DOESNT_MATCH;
->>>>>>> 811d124a
 }
 
 template <typename T>
@@ -58,15 +54,9 @@
   * minMap and maxMap share the same idea, but calculate min and max correspondingly.
   */
 
-<<<<<<< HEAD
-template <typename T, typename Derived, typename OverflowPolicy>
-class AggregateFunctionSumMapBase : public IAggregateFunctionDataHelper<
-    AggregateFunctionSumMapData<NearestFieldType<T>>, Derived>
-=======
 template <typename T, typename Derived, typename Visitor, bool overflow, bool tuple_argument>
 class AggregateFunctionMapBase : public IAggregateFunctionDataHelper<
     AggregateFunctionMapData<NearestFieldType<T>>, Derived>
->>>>>>> 811d124a
 {
 private:
     DataTypePtr keys_type;
@@ -88,9 +78,6 @@
         types.emplace_back(std::make_shared<DataTypeArray>(keys_type));
 
         for (const auto & value_type : values_types)
-<<<<<<< HEAD
-            types.emplace_back(std::make_shared<DataTypeArray>(OverflowPolicy::promoteType(value_type)));
-=======
         {
             DataTypePtr result_type;
 
@@ -113,15 +100,27 @@
 
             types.emplace_back(std::make_shared<DataTypeArray>(result_type));
         }
->>>>>>> 811d124a
 
         return std::make_shared<DataTypeTuple>(types);
     }
 
-    void add(AggregateDataPtr place, const IColumn ** columns, const size_t row_num, Arena *) const override
-    {
+    static const auto & getArgumentColumns(const IColumn**& columns)
+    {
+        if constexpr (tuple_argument)
+        {
+            return assert_cast<const ColumnTuple *>(columns[0])->getColumns();
+        }
+        else
+        {
+            return columns;
+        }
+    }
+
+    void add(AggregateDataPtr place, const IColumn** _columns, const size_t row_num, Arena *) const override
+    {
+        const auto & columns = getArgumentColumns(_columns);
+
         // Column 0 contains array of keys of known type
-        Field key_field;
         const ColumnArray & array_column0 = assert_cast<const ColumnArray &>(*columns[0]);
         const IColumn::Offsets & offsets0 = array_column0.getOffsets();
         const IColumn & key_column = array_column0.getData();
@@ -132,34 +131,32 @@
         auto & merged_maps = this->data(place).merged_maps;
         for (size_t col = 0, size = values_types.size(); col < size; ++col)
         {
-            Field value;
-            const ColumnArray & array_column = assert_cast<const ColumnArray &>(*columns[col + 1]);
+            const auto & array_column = assert_cast<const ColumnArray&>(*columns[col + 1]);
+            const IColumn & value_column = array_column.getData();
             const IColumn::Offsets & offsets = array_column.getOffsets();
             const size_t values_vec_offset = offsets[row_num - 1];
             const size_t values_vec_size = (offsets[row_num] - values_vec_offset);
 
             // Expect key and value arrays to be of same length
             if (keys_vec_size != values_vec_size)
-                throw Exception("Sizes of keys and values arrays do not match", ErrorCodes::LOGICAL_ERROR);
+                throw Exception("Sizes of keys and values arrays do not match", ErrorCodes::BAD_ARGUMENTS);
 
             // Insert column values for all keys
             for (size_t i = 0; i < keys_vec_size; ++i)
             {
-                using MapType = std::decay_t<decltype(merged_maps)>;
-                using IteratorType = typename MapType::iterator;
-
-                array_column.getData().get(values_vec_offset + i, value);
-                key_column.get(keys_vec_offset + i, key_field);
-                auto && key = key_field.get<T>();
+                auto value = value_column.operator[](values_vec_offset + i);
+                auto key = key_column.operator[](keys_vec_offset + i).get<T>();
 
                 if (!keepKey(key))
                 {
                     continue;
                 }
 
-                IteratorType it;
+                typename std::decay_t<decltype(merged_maps)>::iterator it;
                 if constexpr (IsDecimalNumber<T>)
                 {
+                    // FIXME why is storing NearestFieldType not enough, and we
+                    // have to check for decimals again here?
                     UInt32 scale = static_cast<const ColumnDecimal<T> &>(key_column).getData().getScale();
                     it = merged_maps.find(DecimalField<T>(key, scale));
                 }
@@ -167,20 +164,18 @@
                     it = merged_maps.find(key);
 
                 if (it != merged_maps.end())
-<<<<<<< HEAD
-                    applyVisitor(FieldVisitorSum(value), it->second[col]);
-=======
                 {
                     applyVisitor(Visitor(value), it->second[col]);
                 }
->>>>>>> 811d124a
                 else
                 {
                     // Create a value array for this key
                     Array new_values;
                     new_values.resize(values_types.size());
                     for (size_t k = 0; k < new_values.size(); ++k)
+                    {
                         new_values[k] = (k == col) ? value : values_types[k]->getDefault();
+                    }
 
                     if constexpr (IsDecimalNumber<T>)
                     {
@@ -188,7 +183,9 @@
                         merged_maps.emplace(DecimalField<T>(key, scale), std::move(new_values));
                     }
                     else
+                    {
                         merged_maps.emplace(key, std::move(new_values));
+                    }
                 }
             }
         }
@@ -249,14 +246,10 @@
         }
     }
 
-<<<<<<< HEAD
-    void insertResultInto(ConstAggregateDataPtr place, IColumn & to) const override
-=======
     void insertResultInto(AggregateDataPtr place, IColumn & to, Arena *) const override
->>>>>>> 811d124a
     {
         // Final step does compaction of keys that have zero values, this mutates the state
-        auto & merged_maps = this->data(const_cast<AggregateDataPtr>(place)).merged_maps;
+        auto & merged_maps = this->data(place).merged_maps;
         for (auto it = merged_maps.cbegin(); it != merged_maps.cend();)
         {
             // Key is not compacted if it has at least one non-zero value
@@ -314,21 +307,13 @@
     String getName() const override { return static_cast<const Derived &>(*this).getName(); }
 };
 
-template <typename T, typename OverflowPolicy>
+template <typename T, bool overflow, bool tuple_argument>
 class AggregateFunctionSumMap final :
-<<<<<<< HEAD
-    public AggregateFunctionSumMapBase<T, AggregateFunctionSumMap<T, OverflowPolicy>, OverflowPolicy>
-{
-private:
-    using Self = AggregateFunctionSumMap<T, OverflowPolicy>;
-    using Base = AggregateFunctionSumMapBase<T, Self, OverflowPolicy>;
-=======
     public AggregateFunctionMapBase<T, AggregateFunctionSumMap<T, overflow, tuple_argument>, FieldVisitorSum, overflow, tuple_argument>
 {
 private:
     using Self = AggregateFunctionSumMap<T, overflow, tuple_argument>;
     using Base = AggregateFunctionMapBase<T, Self, FieldVisitorSum, overflow, tuple_argument>;
->>>>>>> 811d124a
 
 public:
     AggregateFunctionSumMap(const DataTypePtr & keys_type_,
@@ -346,15 +331,8 @@
     bool keepKey(const T &) const { return true; }
 };
 
-template <typename T, typename OverflowPolicy>
+template <typename T, bool overflow, bool tuple_argument>
 class AggregateFunctionSumMapFiltered final :
-<<<<<<< HEAD
-    public AggregateFunctionSumMapBase<T, AggregateFunctionSumMapFiltered<T, OverflowPolicy>, OverflowPolicy>
-{
-private:
-    using Self = AggregateFunctionSumMapFiltered<T, OverflowPolicy>;
-    using Base = AggregateFunctionSumMapBase<T, Self, OverflowPolicy>;
-=======
     public AggregateFunctionMapBase<T,
         AggregateFunctionSumMapFiltered<T, overflow, tuple_argument>,
         FieldVisitorSum,
@@ -364,7 +342,6 @@
 private:
     using Self = AggregateFunctionSumMapFiltered<T, overflow, tuple_argument>;
     using Base = AggregateFunctionMapBase<T, Self, FieldVisitorSum, overflow, tuple_argument>;
->>>>>>> 811d124a
 
     std::unordered_set<T> keys_to_keep;
 
