#pragma once

#include <Columns/IColumn.h>
#include <Common/HashTable/HashTableKeyHolder.h>
#include <IO/ReadBufferFromString.h>

namespace DB
{
struct Settings;

namespace ErrorCodes
{
    extern const int INCORRECT_DATA;
}

template <bool is_plain_column = false>
static auto getKeyHolder(const IColumn & column, size_t row_num, Arena & arena)
{
    if constexpr (is_plain_column)
    {
        return ArenaKeyHolder{column.getDataAt(row_num), arena};
    }
    else
    {
        const char * begin = nullptr;
<<<<<<< HEAD
        auto settings = IColumn::SerializationSettings::createForAggregationState();
        auto serialized = column.serializeValueIntoArena(row_num, arena, begin, &settings);
        chassert(!serialized.empty());
=======
        StringRef serialized = column.serializeAggregationStateValueIntoArena(row_num, arena, begin);
        assert(serialized.data != nullptr);
>>>>>>> a1a67d59
        return SerializedKeyHolder{serialized, arena};
    }
}

template <bool is_plain_column>
static void deserializeAndInsert(StringRef str, IColumn & data_to)
{
    if constexpr (is_plain_column)
        data_to.insertData(str.data, str.size);
    else
    {
<<<<<<< HEAD
        ReadBufferFromString in(str);
        auto settings = IColumn::SerializationSettings::createForAggregationState();
        data_to.deserializeAndInsertFromArena(in, &settings);
=======
        ReadBufferFromString in({str.data, str.size});
        data_to.deserializeAndInsertAggregationStateValueFromArena(in);
>>>>>>> a1a67d59
        if (!in.eof())
        {
            throw Exception(ErrorCodes::INCORRECT_DATA, "Extra bytes ({}) found after deserializing aggregation state", in.available());
        }
    }
}

}<|MERGE_RESOLUTION|>--- conflicted
+++ resolved
@@ -23,14 +23,9 @@
     else
     {
         const char * begin = nullptr;
-<<<<<<< HEAD
         auto settings = IColumn::SerializationSettings::createForAggregationState();
         auto serialized = column.serializeValueIntoArena(row_num, arena, begin, &settings);
-        chassert(!serialized.empty());
-=======
-        StringRef serialized = column.serializeAggregationStateValueIntoArena(row_num, arena, begin);
         assert(serialized.data != nullptr);
->>>>>>> a1a67d59
         return SerializedKeyHolder{serialized, arena};
     }
 }
@@ -42,14 +37,9 @@
         data_to.insertData(str.data, str.size);
     else
     {
-<<<<<<< HEAD
-        ReadBufferFromString in(str);
+        ReadBufferFromString in({str.data, str.size});
         auto settings = IColumn::SerializationSettings::createForAggregationState();
         data_to.deserializeAndInsertFromArena(in, &settings);
-=======
-        ReadBufferFromString in({str.data, str.size});
-        data_to.deserializeAndInsertAggregationStateValueFromArena(in);
->>>>>>> a1a67d59
         if (!in.eof())
         {
             throw Exception(ErrorCodes::INCORRECT_DATA, "Extra bytes ({}) found after deserializing aggregation state", in.available());
