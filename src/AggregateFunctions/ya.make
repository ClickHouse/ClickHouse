--- conflicted
+++ resolved
@@ -54,11 +54,7 @@
     registerAggregateFunctions.cpp
     UniqCombinedBiasData.cpp
     UniqVariadicHash.cpp
-<<<<<<< HEAD
     AggregateFunctionWelchTTest.cpp
-=======
-
->>>>>>> a3bd80b0
 )
 
 END()