--- conflicted
+++ resolved
@@ -1,4 +1,6 @@
 #pragma once
+
+#include <cassert>
 
 #include <IO/WriteHelpers.h>
 #include <IO/ReadHelpers.h>
@@ -96,11 +98,7 @@
         this->data(place).value.read(buf);
     }
 
-<<<<<<< HEAD
-    void insertResultInto(ConstAggregateDataPtr place, IColumn & to) const override
-=======
     void insertResultInto(AggregateDataPtr place, IColumn & to, Arena *) const override
->>>>>>> 811d124a
     {
         ColumnArray & arr_to = assert_cast<ColumnArray &>(to);
         ColumnArray::Offsets & offsets_to = arr_to.getOffsets();
@@ -140,7 +138,8 @@
  */
 template <bool is_plain_column = false, typename Tlimit_num_elem = std::false_type>
 class AggregateFunctionGroupUniqArrayGeneric
-    : public IAggregateFunctionDataHelper<AggregateFunctionGroupUniqArrayGenericData, AggregateFunctionGroupUniqArrayGeneric<is_plain_column, Tlimit_num_elem>>
+    : public IAggregateFunctionDataHelper<AggregateFunctionGroupUniqArrayGenericData,
+        AggregateFunctionGroupUniqArrayGeneric<is_plain_column, Tlimit_num_elem>>
 {
     DataTypePtr & input_data_type;
 
@@ -149,28 +148,6 @@
 
     using State = AggregateFunctionGroupUniqArrayGenericData;
 
-<<<<<<< HEAD
-    static auto getKeyHolder(const IColumn & column, size_t row_num, Arena & arena)
-    {
-        if constexpr (is_plain_column)
-        {
-            return ArenaKeyHolder{column.getDataAt(row_num), arena};
-        }
-        else
-        {
-            const char * begin = nullptr;
-            StringRef serialized = column.serializeValueIntoArena(row_num, arena, begin);
-            return SerializedKeyHolder{serialized, arena};
-        }
-    }
-
-    static void deserializeAndInsert(StringRef str, IColumn & data_to)
-    {
-        return deserializeAndInsertImpl<is_plain_column>(str, data_to);
-    }
-
-=======
->>>>>>> 811d124a
 public:
     AggregateFunctionGroupUniqArrayGeneric(const DataTypePtr & input_data_type_, UInt64 max_elems_ = std::numeric_limits<UInt64>::max())
         : IAggregateFunctionDataHelper<AggregateFunctionGroupUniqArrayGenericData, AggregateFunctionGroupUniqArrayGeneric<is_plain_column, Tlimit_num_elem>>({input_data_type_}, {})
@@ -208,9 +185,7 @@
         //TODO: set.reserve(size);
 
         for (size_t i = 0; i < size; ++i)
-        {
             set.insert(readStringBinaryInto(*arena, buf));
-        }
     }
 
     void add(AggregateDataPtr place, const IColumn ** columns, size_t row_num, Arena * arena) const override
@@ -243,11 +218,7 @@
         }
     }
 
-<<<<<<< HEAD
-    void insertResultInto(ConstAggregateDataPtr place, IColumn & to) const override
-=======
     void insertResultInto(AggregateDataPtr place, IColumn & to, Arena *) const override
->>>>>>> 811d124a
     {
         ColumnArray & arr_to = assert_cast<ColumnArray &>(to);
         ColumnArray::Offsets & offsets_to = arr_to.getOffsets();
@@ -257,13 +228,7 @@
         offsets_to.push_back(offsets_to.back() + set.size());
 
         for (auto & elem : set)
-<<<<<<< HEAD
-        {
-            deserializeAndInsert(elem.getValue(), data_to);
-        }
-=======
             deserializeAndInsert<is_plain_column>(elem.getValue(), data_to);
->>>>>>> 811d124a
     }
 };
 
