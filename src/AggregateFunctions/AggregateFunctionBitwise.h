--- conflicted
+++ resolved
@@ -74,11 +74,7 @@
         readBinary(this->data(place).value, buf);
     }
 
-<<<<<<< HEAD
-    void insertResultInto(ConstAggregateDataPtr place, IColumn & to) const override
-=======
     void insertResultInto(AggregateDataPtr place, IColumn & to, Arena *) const override
->>>>>>> 811d124a
     {
         assert_cast<ColumnVector<T> &>(to).getData().push_back(this->data(place).value);
     }
