--- conflicted
+++ resolved
@@ -566,7 +566,6 @@
             return;
         }
 
-<<<<<<< HEAD
         if (rhs_size <= MAX_SMALL_STRING_SIZE)
         {
             /// Don't free large_data here.
@@ -575,23 +574,6 @@
 
             if (size > 0)
                 buf.readStrict(small_data, size);
-=======
-                if (size > 0)
-                    buf.read(small_data, size);
-            }
-            else
-            {
-                if (capacity < rhs_size)
-                {
-                    capacity = static_cast<UInt32>(roundUpToPowerOfTwoOrZero(rhs_size));
-                    /// Don't free large_data here.
-                    large_data = arena->alloc(capacity);
-                }
-
-                size = rhs_size;
-                buf.read(large_data, size);
-            }
->>>>>>> 85ffb3a5
         }
         else
         {
