--- conflicted
+++ resolved
@@ -29,6 +29,7 @@
 {
     extern const int ILLEGAL_TYPE_OF_ARGUMENT;
     extern const int NOT_IMPLEMENTED;
+    extern const int TOO_LARGE_STRING_SIZE;
 }
 
 /** Aggregate functions that store one of passed values.
@@ -569,7 +570,6 @@
             return;
         }
 
-<<<<<<< HEAD
         if (rhs_size <= MAX_SMALL_STRING_SIZE)
         {
             /// Don't free large_data here.
@@ -578,23 +578,6 @@
 
             if (size > 0)
                 buf.readStrict(small_data, size);
-=======
-                if (size > 0)
-                    buf.read(small_data, size);
-            }
-            else
-            {
-                if (capacity < rhs_size)
-                {
-                    capacity = static_cast<UInt32>(roundUpToPowerOfTwoOrZero(rhs_size));
-                    /// Don't free large_data here.
-                    large_data = arena->alloc(capacity);
-                }
-
-                size = rhs_size;
-                buf.read(large_data, size);
-            }
->>>>>>> 286cb9aa
         }
         else
         {
@@ -648,17 +631,7 @@
         }
         else
         {
-<<<<<<< HEAD
             allocateLargeDataIfNeeded(value_size, arena);
-=======
-            if (capacity < value_size)
-            {
-                /// Don't free large_data here.
-                capacity = roundUpToPowerOfTwoOrZero(value_size);
-                large_data = arena->alloc(capacity);
-            }
-
->>>>>>> 286cb9aa
             size = value_size;
             memcpy(large_data, value.data, size);
         }
