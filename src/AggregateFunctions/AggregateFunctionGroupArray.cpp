#include <AggregateFunctions/AggregateFunctionFactory.h>
#include <AggregateFunctions/Helpers.h>
#include <AggregateFunctions/FactoryHelpers.h>
#include <AggregateFunctions/KeyHolderHelpers.h>
#include <Interpreters/Context.h>
#include <Core/ServerSettings.h>

#include <IO/Operators_pcg_random.h>
#include <IO/ReadBufferFromString.h>
#include <IO/ReadHelpers.h>
#include <IO/WriteBufferFromString.h>
#include <IO/WriteHelpers.h>

#include <DataTypes/DataTypeArray.h>
#include <DataTypes/DataTypeString.h>
#include <DataTypes/DataTypesNumber.h>

#include <Columns/ColumnArray.h>
#include <Columns/ColumnString.h>
#include <Columns/ColumnVector.h>

#include <Common/ArenaAllocator.h>
#include <Common/assert_cast.h>
#include <Common/thread_local_rng.h>

#include <AggregateFunctions/IAggregateFunction.h>

#include <type_traits>

constexpr size_t AGGREGATE_FUNCTION_GROUP_ARRAY_MAX_ELEMENT_SIZE = 0xFFFFFF;


namespace DB
{
struct Settings;

namespace ServerSetting
{
    extern const ServerSettingsGroupArrayActionWhenLimitReached aggregate_function_group_array_action_when_limit_is_reached;
    extern const ServerSettingsUInt64 aggregate_function_group_array_max_element_size;
}

namespace ErrorCodes
{
    extern const int NUMBER_OF_ARGUMENTS_DOESNT_MATCH;
    extern const int BAD_ARGUMENTS;
    extern const int TOO_LARGE_ARRAY_SIZE;
}

namespace
{

enum class Sampler : uint8_t
{
    NONE,
    RNG,
};

template <bool Thas_limit, bool Tlast, Sampler Tsampler>
struct GroupArrayTrait
{
    static constexpr bool has_limit = Thas_limit;
    static constexpr bool last = Tlast;
    static constexpr Sampler sampler = Tsampler;
};

template <typename Trait>
constexpr const char * getNameByTrait()
{
    if constexpr (Trait::last)
        return "groupArrayLast";
    switch (Trait::sampler)
    {
        case Sampler::NONE: return "groupArray";
        case Sampler::RNG: return "groupArraySample";
    }
}

template <typename T>
struct GroupArraySamplerData
{
    /// For easy serialization.
    static_assert(std::has_unique_object_representations_v<T> || is_floating_point<T>);

    // Switch to ordinary Allocator after 4096 bytes to avoid fragmentation and trash in Arena
    using Allocator = MixedAlignedArenaAllocator<alignof(T), 4096>;
    using Array = PODArray<T, 32, Allocator>;

    Array value;
    size_t total_values = 0;
    pcg32_fast rng;

    UInt64 genRandom(size_t lim)
    {
        chassert(lim != 0);

        /// With a large number of values, we will generate random numbers several times slower.
        if (lim <= static_cast<UInt64>(pcg32_fast::max()))
            return rng() % lim;  /// NOLINT(clang-analyzer-core.DivideZero)
        return (static_cast<UInt64>(rng()) * (static_cast<UInt64>(pcg32::max()) + 1ULL) + static_cast<UInt64>(rng())) % lim;
    }

    void randomShuffle()
    {
        size_t size = value.size();
        chassert(size < std::numeric_limits<size_t>::max());

        for (size_t i = 1; i < size; ++i)
        {
            size_t j = genRandom(i + 1);
            std::swap(value[i], value[j]);
        }
    }
};

/// A particular case is an implementation for numeric types.
template <typename T, bool has_sampler>
struct GroupArrayNumericData;

template <typename T>
struct GroupArrayNumericData<T, false>
{
    /// For easy serialization.
    static_assert(std::has_unique_object_representations_v<T> || is_floating_point<T>);

    // Switch to ordinary Allocator after 4096 bytes to avoid fragmentation and trash in Arena
    using Allocator = MixedAlignedArenaAllocator<alignof(T), 4096>;
    using Array = PODArray<T, 32, Allocator>;

    // For groupArrayLast()
    size_t total_values = 0;
    Array value;
};

template <typename T>
struct GroupArrayNumericData<T, true> : public GroupArraySamplerData<T>
{
};

template <typename T, typename Trait>
class GroupArrayNumericImpl final
    : public IAggregateFunctionDataHelper<GroupArrayNumericData<T, Trait::sampler != Sampler::NONE>, GroupArrayNumericImpl<T, Trait>>
{
    using Data = GroupArrayNumericData<T, Trait::sampler != Sampler::NONE>;
    static constexpr bool limit_num_elems = Trait::has_limit;
    UInt64 max_elems;
    std::optional<UInt64> seed;

public:
    explicit GroupArrayNumericImpl(
        const DataTypePtr & data_type_, const Array & parameters_, UInt64 max_elems_, std::optional<UInt64> seed_)
        : IAggregateFunctionDataHelper<GroupArrayNumericData<T, Trait::sampler != Sampler::NONE>, GroupArrayNumericImpl<T, Trait>>(
            {data_type_}, parameters_, std::make_shared<DataTypeArray>(data_type_))
        , max_elems(max_elems_)
        , seed(seed_)
    {
    }

    String getName() const override { return getNameByTrait<Trait>(); }

    void insertWithSampler(Data & a, const T & v, Arena * arena) const
    {
        ++a.total_values;
        if (a.value.size() < max_elems)
            a.value.push_back(v, arena);
        else
        {
            UInt64 rnd = a.genRandom(a.total_values);
            if (rnd < max_elems)
                a.value[rnd] = v;
        }
    }

    void create(AggregateDataPtr __restrict place) const override /// NOLINT
    {
        [[maybe_unused]] auto a = new (place) Data;
        if constexpr (Trait::sampler == Sampler::RNG)
            a->rng.seed(seed.value_or(thread_local_rng()));
    }

    void add(AggregateDataPtr __restrict place, const IColumn ** columns, size_t row_num, Arena * arena) const override
    {
        const auto & row_value = assert_cast<const ColumnVector<T> &>(*columns[0]).getData()[row_num];
        auto & cur_elems = this->data(place);

        ++cur_elems.total_values;

        if constexpr (Trait::sampler == Sampler::NONE)
        {
            if constexpr (limit_num_elems)
            {
                if (cur_elems.value.size() >= max_elems)
                {
                    if constexpr (Trait::last)
                        cur_elems.value[(cur_elems.total_values - 1) % max_elems] = row_value;
                    return;
                }
            }

            cur_elems.value.push_back(row_value, arena);
        }

        if constexpr (Trait::sampler == Sampler::RNG)
        {
            if (cur_elems.value.size() < max_elems)
                cur_elems.value.push_back(row_value, arena);
            else
            {
                UInt64 rnd = cur_elems.genRandom(cur_elems.total_values);
                if (rnd < max_elems)
                    cur_elems.value[rnd] = row_value;
            }
        }
    }

    void merge(AggregateDataPtr __restrict place, ConstAggregateDataPtr rhs, Arena * arena) const override
    {
        auto & cur_elems = this->data(place);
        auto & rhs_elems = this->data(rhs);

        if (rhs_elems.value.empty())
            return;

        if constexpr (Trait::last)
            mergeNoSamplerLast(cur_elems, rhs_elems, arena);
        else if constexpr (Trait::sampler == Sampler::NONE)
            mergeNoSampler(cur_elems, rhs_elems, arena);
        else if constexpr (Trait::sampler == Sampler::RNG)
            mergeWithRNGSampler(cur_elems, rhs_elems, arena);
    }

    void mergeNoSamplerLast(Data & cur_elems, const Data & rhs_elems, Arena * arena) const
    {
        UInt64 new_elements = std::min(static_cast<size_t>(max_elems), cur_elems.value.size() + rhs_elems.value.size());
        cur_elems.value.resize_exact(new_elements, arena);
        for (auto & value : rhs_elems.value)
        {
            cur_elems.value[cur_elems.total_values % max_elems] = value;
            ++cur_elems.total_values;
        }
        chassert(rhs_elems.total_values >= rhs_elems.value.size());
        cur_elems.total_values += rhs_elems.total_values - rhs_elems.value.size();
    }

    void mergeNoSampler(Data & cur_elems, const Data & rhs_elems, Arena * arena) const
    {
        if constexpr (!limit_num_elems)
        {
            if (rhs_elems.value.size())
                cur_elems.value.insertByOffsets(rhs_elems.value, 0, rhs_elems.value.size(), arena);
        }
        else
        {
            UInt64 elems_to_insert = std::min(static_cast<size_t>(max_elems) - cur_elems.value.size(), rhs_elems.value.size());
            if (elems_to_insert)
                cur_elems.value.insertByOffsets(rhs_elems.value, 0, elems_to_insert, arena);
        }
    }

    void mergeWithRNGSampler(Data & cur_elems, const Data & rhs_elems, Arena * arena) const
    {
        if (rhs_elems.total_values <= max_elems)
        {
            for (size_t i = 0; i < rhs_elems.value.size(); ++i)
                insertWithSampler(cur_elems, rhs_elems.value[i], arena);
        }
        else if (cur_elems.total_values <= max_elems)
        {
            decltype(cur_elems.value) from;
            from.swap(cur_elems.value, arena);
            cur_elems.value.assign(rhs_elems.value.begin(), rhs_elems.value.end(), arena);
            cur_elems.total_values = rhs_elems.total_values;
            for (size_t i = 0; i < from.size(); ++i)
                insertWithSampler(cur_elems, from[i], arena);
        }
        else
        {
            cur_elems.randomShuffle();
            cur_elems.total_values += rhs_elems.total_values;
            for (size_t i = 0; i < max_elems; ++i)
            {
                UInt64 rnd = cur_elems.genRandom(cur_elems.total_values);
                if (rnd < rhs_elems.total_values)
                    cur_elems.value[i] = rhs_elems.value[i];
            }
        }
    }

    static void checkArraySize(size_t elems, size_t max_elems)
    {
        if (unlikely(elems > max_elems))
            throw Exception(ErrorCodes::TOO_LARGE_ARRAY_SIZE,
                            "Too large array size {} (maximum: {})", elems, max_elems);
    }

    void serialize(ConstAggregateDataPtr __restrict place, WriteBuffer & buf, std::optional<size_t> /* version */) const override
    {
        const auto & value = this->data(place).value;
        const UInt64 size = value.size();
        checkArraySize(size, max_elems);
        writeVarUInt(size, buf);


        if constexpr (std::endian::native == std::endian::little)
        {
            buf.write(reinterpret_cast<const char *>(value.data()), size * sizeof(value[0]));
        }
        else
        {
            for (const auto & element : value)
                writeBinaryLittleEndian(element, buf);
        }

        if constexpr (Trait::last)
            writeBinaryLittleEndian(this->data(place).total_values, buf);

        if constexpr (Trait::sampler == Sampler::RNG)
        {
            writeBinaryLittleEndian(this->data(place).total_values, buf);
            WriteBufferFromOwnString rng_buf;
            rng_buf << this->data(place).rng;
            writeStringBinary(rng_buf.str(), buf);
        }
    }

    void deserialize(AggregateDataPtr __restrict place, ReadBuffer & buf, std::optional<size_t> /* version */, Arena * arena) const override
    {
        size_t size = 0;
        readVarUInt(size, buf);
        checkArraySize(size, max_elems);

        auto & value = this->data(place).value;

        value.resize_exact(size, arena);

        if constexpr (std::endian::native == std::endian::little)
        {
            buf.readStrict(reinterpret_cast<char *>(value.data()), size * sizeof(value[0]));
        }
        else
        {
            for (auto & element : value)
                readBinaryLittleEndian(element, buf);
        }

        if constexpr (Trait::last)
            readBinaryLittleEndian(this->data(place).total_values, buf);

        if constexpr (Trait::sampler == Sampler::RNG)
        {
            readBinaryLittleEndian(this->data(place).total_values, buf);
            std::string rng_string;
            readStringBinary(rng_string, buf);
            ReadBufferFromString rng_buf(rng_string);
            rng_buf >> this->data(place).rng;
        }
    }

    void insertResultInto(AggregateDataPtr __restrict place, IColumn & to, Arena *) const override
    {
        const auto & value = this->data(place).value;
        size_t size = value.size();

        ColumnArray & arr_to = assert_cast<ColumnArray &>(to);
        ColumnArray::Offsets & offsets_to = arr_to.getOffsets();

        offsets_to.push_back(offsets_to.back() + size);

        if (size)
        {
            typename ColumnVector<T>::Container & data_to = assert_cast<ColumnVector<T> &>(arr_to.getData()).getData();
            data_to.insert(this->data(place).value.begin(), this->data(place).value.end());
        }
    }

    bool allocatesMemoryInArena() const override { return true; }
};


/// General case


/// Nodes used to implement a linked list for storage of groupArray states

template <typename Node>
struct GroupArrayNodeBase
{
    UInt64 size; // size of payload

    /// Returns pointer to actual payload
    char * data() { return reinterpret_cast<char *>(this) + sizeof(Node); }

    const char * data() const { return reinterpret_cast<const char *>(this) + sizeof(Node); }

    /// Clones existing node (does not modify next field)
    Node * clone(Arena * arena) const
    {
        return reinterpret_cast<Node *>(
            const_cast<char *>(arena->alignedInsert(reinterpret_cast<const char *>(this), sizeof(Node) + size, alignof(Node))));
    }

    static void checkElementSize(size_t size, size_t max_size)
    {
        if (unlikely(size > max_size))
            throw Exception(ErrorCodes::TOO_LARGE_ARRAY_SIZE,
                            "Too large array element size {} (maximum: {})", size, max_size);
    }

    /// Write node to buffer
    void write(WriteBuffer & buf) const
    {
        checkElementSize(size, AGGREGATE_FUNCTION_GROUP_ARRAY_MAX_ELEMENT_SIZE);
        writeVarUInt(size, buf);
        buf.write(data(), size);
    }

    /// Reads and allocates node from ReadBuffer's data (doesn't set next)
    static Node * read(ReadBuffer & buf, Arena * arena)
    {
        UInt64 size;
        readVarUInt(size, buf);
        checkElementSize(size, AGGREGATE_FUNCTION_GROUP_ARRAY_MAX_ELEMENT_SIZE);

        Node * node = reinterpret_cast<Node *>(arena->alignedAlloc(sizeof(Node) + size, alignof(Node)));
        node->size = size;
        buf.readStrict(node->data(), size);
        return node;
    }
};

struct GroupArrayNodeString : public GroupArrayNodeBase<GroupArrayNodeString>
{
    using Node = GroupArrayNodeString;

    /// Create node from string
    static Node * allocate(const IColumn & column, size_t row_num, Arena * arena)
    {
        StringRef string = assert_cast<const ColumnString &>(column).getDataAt(row_num);

        Node * node = reinterpret_cast<Node *>(arena->alignedAlloc(sizeof(Node) + string.size, alignof(Node)));
        node->size = string.size;
        memcpy(node->data(), string.data, string.size);

        return node;
    }

    void insertInto(IColumn & column)
    {
        assert_cast<ColumnString &>(column).insertData(data(), size);
    }
};

struct GroupArrayNodeGeneral : public GroupArrayNodeBase<GroupArrayNodeGeneral>
{
    using Node = GroupArrayNodeGeneral;

    static Node * allocate(const IColumn & column, size_t row_num, Arena * arena)
    {
        const char * begin = arena->alignedAlloc(sizeof(Node), alignof(Node));
<<<<<<< HEAD
        auto settings = IColumn::SerializationSettings::createForAggregationState();
        auto value = column.serializeValueIntoArena(row_num, *arena, begin, &settings);
=======
        StringRef value = column.serializeAggregationStateValueIntoArena(row_num, *arena, begin);
>>>>>>> f794297a

        Node * node = reinterpret_cast<Node *>(const_cast<char *>(begin));
        node->size = value.size;

        return node;
    }

    void insertInto(IColumn & column)
    {
        deserializeAndInsert<false>({data(), size}, column);
    }
};

template <typename Node, bool has_sampler>
struct GroupArrayGeneralData;

template <typename Node>
struct GroupArrayGeneralData<Node, false>
{
    // Switch to ordinary Allocator after 4096 bytes to avoid fragmentation and trash in Arena
    using Allocator = MixedAlignedArenaAllocator<alignof(Node *), 4096>;
    using Array = PODArray<Node *, 32, Allocator>;

    // For groupArrayLast()
    size_t total_values = 0;
    Array value;
};

template <typename Node>
struct GroupArrayGeneralData<Node, true> : public GroupArraySamplerData<Node *>
{
};

/// Implementation of groupArray for String or any ComplexObject via Array
template <typename Node, typename Trait>
class GroupArrayGeneralImpl final
    : public IAggregateFunctionDataHelper<GroupArrayGeneralData<Node, Trait::sampler != Sampler::NONE>, GroupArrayGeneralImpl<Node, Trait>>
{
    static constexpr bool limit_num_elems = Trait::has_limit;
    using Data = GroupArrayGeneralData<Node, Trait::sampler != Sampler::NONE>;
    static Data & data(AggregateDataPtr __restrict place) { return *reinterpret_cast<Data *>(place); }  /// NOLINT(readability-non-const-parameter)
    static const Data & data(ConstAggregateDataPtr __restrict place) { return *reinterpret_cast<const Data *>(place); }

    DataTypePtr & data_type;
    UInt64 max_elems;
    std::optional<UInt64> seed;

public:
    GroupArrayGeneralImpl(const DataTypePtr & data_type_, const Array & parameters_, UInt64 max_elems_, std::optional<UInt64> seed_)
        : IAggregateFunctionDataHelper<GroupArrayGeneralData<Node, Trait::sampler != Sampler::NONE>, GroupArrayGeneralImpl<Node, Trait>>(
            {data_type_}, parameters_, std::make_shared<DataTypeArray>(data_type_))
        , data_type(this->argument_types[0])
        , max_elems(max_elems_)
        , seed(seed_)
    {
    }

    String getName() const override { return getNameByTrait<Trait>(); }

    void insertWithSampler(Data & a, const Node * v, Arena * arena) const
    {
        ++a.total_values;
        if (a.value.size() < max_elems)
            a.value.push_back(v->clone(arena), arena);
        else
        {
            UInt64 rnd = a.genRandom(a.total_values);
            if (rnd < max_elems)
                a.value[rnd] = v->clone(arena);
        }
    }

    void create(AggregateDataPtr __restrict place) const override /// NOLINT
    {
        [[maybe_unused]] auto a = new (place) Data;
        if constexpr (Trait::sampler == Sampler::RNG)
            a->rng.seed(seed.value_or(thread_local_rng()));
    }

    void add(AggregateDataPtr __restrict place, const IColumn ** columns, size_t row_num, Arena * arena) const override
    {
        auto & cur_elems = data(place);

        ++cur_elems.total_values;

        if constexpr (Trait::sampler == Sampler::NONE)
        {
            if (limit_num_elems && cur_elems.value.size() >= max_elems)
            {
                if (Trait::last)
                {
                    Node * node = Node::allocate(*columns[0], row_num, arena);
                    cur_elems.value[(cur_elems.total_values - 1) % max_elems] = node;
                }
                return;
            }

            Node * node = Node::allocate(*columns[0], row_num, arena);
            cur_elems.value.push_back(node, arena);
        }

        if constexpr (Trait::sampler == Sampler::RNG)
        {
            if (cur_elems.value.size() < max_elems)
                cur_elems.value.push_back(Node::allocate(*columns[0], row_num, arena), arena);
            else
            {
                UInt64 rnd = cur_elems.genRandom(cur_elems.total_values);
                if (rnd < max_elems)
                    cur_elems.value[rnd] = Node::allocate(*columns[0], row_num, arena);
            }
        }
    }

    void merge(AggregateDataPtr __restrict place, ConstAggregateDataPtr rhs, Arena * arena) const override
    {
        auto & cur_elems = data(place);
        auto & rhs_elems = data(rhs);

        if (rhs_elems.value.empty())
            return;

        if constexpr (Trait::last)
            mergeNoSamplerLast(cur_elems, rhs_elems, arena);
        else if constexpr (Trait::sampler == Sampler::NONE)
            mergeNoSampler(cur_elems, rhs_elems, arena);
        else if constexpr (Trait::sampler == Sampler::RNG)
            mergeWithRNGSampler(cur_elems, rhs_elems, arena);
    }

    void ALWAYS_INLINE mergeNoSamplerLast(Data & cur_elems, const Data & rhs_elems, Arena * arena) const
    {
        UInt64 new_elements = std::min(static_cast<size_t>(max_elems), cur_elems.value.size() + rhs_elems.value.size());
        cur_elems.value.resize_exact(new_elements, arena);
        for (auto & value : rhs_elems.value)
        {
            cur_elems.value[cur_elems.total_values % max_elems] = value->clone(arena);
            ++cur_elems.total_values;
        }
        chassert(rhs_elems.total_values >= rhs_elems.value.size());
        cur_elems.total_values += rhs_elems.total_values - rhs_elems.value.size();
    }

    void ALWAYS_INLINE mergeNoSampler(Data & cur_elems, const Data & rhs_elems, Arena * arena) const
    {
        UInt64 new_elems;
        if (limit_num_elems)
        {
            if (cur_elems.value.size() >= max_elems)
                return;
            new_elems = std::min(rhs_elems.value.size(), static_cast<size_t>(max_elems) - cur_elems.value.size());
        }
        else
            new_elems = rhs_elems.value.size();

        for (UInt64 i = 0; i < new_elems; ++i)
            cur_elems.value.push_back(rhs_elems.value[i]->clone(arena), arena);
    }

    void ALWAYS_INLINE mergeWithRNGSampler(Data & cur_elems, const Data & rhs_elems, Arena * arena) const
    {
        if (rhs_elems.total_values <= max_elems)
        {
            for (size_t i = 0; i < rhs_elems.value.size(); ++i)
                insertWithSampler(cur_elems, rhs_elems.value[i], arena);
        }
        else if (cur_elems.total_values <= max_elems)
        {
            decltype(cur_elems.value) from;
            from.swap(cur_elems.value, arena);
            for (auto & node : rhs_elems.value)
                cur_elems.value.push_back(node->clone(arena), arena);
            cur_elems.total_values = rhs_elems.total_values;
            for (size_t i = 0; i < from.size(); ++i)
                insertWithSampler(cur_elems, from[i], arena);
        }
        else
        {
            cur_elems.randomShuffle();
            cur_elems.total_values += rhs_elems.total_values;
            for (size_t i = 0; i < max_elems; ++i)
            {
                UInt64 rnd = cur_elems.genRandom(cur_elems.total_values);
                if (rnd < rhs_elems.total_values)
                    cur_elems.value[i] = rhs_elems.value[i]->clone(arena);
            }
        }
    }

    static void checkArraySize(size_t elems, size_t max_elems)
    {
        if (unlikely(elems > max_elems))
            throw Exception(ErrorCodes::TOO_LARGE_ARRAY_SIZE,
                            "Too large array size {} (maximum: {})", elems, max_elems);
    }

    void serialize(ConstAggregateDataPtr __restrict place, WriteBuffer & buf, std::optional<size_t> /* version */) const override
    {
        UInt64 elems = data(place).value.size();
        checkArraySize(elems, max_elems);
        writeVarUInt(elems, buf);

        auto & value = data(place).value;
        for (auto & node : value)
            node->write(buf);

        if constexpr (Trait::last)
            writeBinaryLittleEndian(data(place).total_values, buf);

        if constexpr (Trait::sampler == Sampler::RNG)
        {
            writeBinaryLittleEndian(data(place).total_values, buf);
            WriteBufferFromOwnString rng_buf;
            rng_buf << data(place).rng;
            writeStringBinary(rng_buf.str(), buf);
        }
    }

    void deserialize(AggregateDataPtr __restrict place, ReadBuffer & buf, std::optional<size_t> /* version */, Arena * arena) const override
    {
        UInt64 elems;
        readVarUInt(elems, buf);
        checkArraySize(elems, max_elems);

        if (likely(elems > 0))
        {
            auto & value = data(place).value;

            value.resize_exact(elems, arena);
            for (UInt64 i = 0; i < elems; ++i)
                value[i] = Node::read(buf, arena);
        }

        if constexpr (Trait::last)
            readBinaryLittleEndian(data(place).total_values, buf);

        if constexpr (Trait::sampler == Sampler::RNG)
        {
            readBinaryLittleEndian(data(place).total_values, buf);
            std::string rng_string;
            readStringBinary(rng_string, buf);
            ReadBufferFromString rng_buf(rng_string);
            rng_buf >> data(place).rng;
        }
    }

    void insertResultInto(AggregateDataPtr __restrict place, IColumn & to, Arena *) const override
    {
        auto & column_array = assert_cast<ColumnArray &>(to);

        auto & offsets = column_array.getOffsets();
        offsets.push_back(offsets.back() + data(place).value.size());

        auto & column_data = column_array.getData();

        if (std::is_same_v<Node, GroupArrayNodeString>)
        {
            auto & string_offsets = assert_cast<ColumnString &>(column_data).getOffsets();
            string_offsets.reserve(string_offsets.size() + data(place).value.size());
        }

        auto & value = data(place).value;
        for (auto & node : value)
            node->insertInto(column_data);
    }

    bool allocatesMemoryInArena() const override { return true; }
};


template <template <typename, typename> class AggregateFunctionTemplate, typename Data, typename ... TArgs>
IAggregateFunction * createWithNumericOrTimeType(const IDataType & argument_type, TArgs && ... args)
{
    WhichDataType which(argument_type);
    if (which.idx == TypeIndex::Date) return new AggregateFunctionTemplate<UInt16, Data>(std::forward<TArgs>(args)...);
    if (which.idx == TypeIndex::DateTime) return new AggregateFunctionTemplate<UInt32, Data>(std::forward<TArgs>(args)...);
    if (which.idx == TypeIndex::IPv4) return new AggregateFunctionTemplate<IPv4, Data>(std::forward<TArgs>(args)...);
    return createWithNumericType<AggregateFunctionTemplate, Data, TArgs...>(argument_type, std::forward<TArgs>(args)...);
}


template <typename Trait, typename ... TArgs>
inline AggregateFunctionPtr createAggregateFunctionGroupArrayImpl(const DataTypePtr & argument_type, const Array & parameters, TArgs ... args)
{
    if (auto res = createWithNumericOrTimeType<GroupArrayNumericImpl, Trait>(*argument_type, argument_type, parameters, args...))
        return AggregateFunctionPtr(res);

    WhichDataType which(argument_type);
    if (which.idx == TypeIndex::String)
        return std::make_shared<GroupArrayGeneralImpl<GroupArrayNodeString, Trait>>(argument_type, parameters, args...);

    return std::make_shared<GroupArrayGeneralImpl<GroupArrayNodeGeneral, Trait>>(argument_type, parameters, args...);
}

size_t getMaxArraySize()
{
    if (auto context = Context::getGlobalContextInstance())
        return context->getServerSettings()[ServerSetting::aggregate_function_group_array_max_element_size];

    return 0xFFFFFF;
}

bool discardOnLimitReached()
{
    if (auto context = Context::getGlobalContextInstance())
        return context->getServerSettings()[ServerSetting::aggregate_function_group_array_action_when_limit_is_reached]
            == GroupArrayActionWhenLimitReached::DISCARD;

    return false;
}

template <bool Tlast>
AggregateFunctionPtr createAggregateFunctionGroupArray(
    const std::string & name, const DataTypes & argument_types, const Array & parameters, const Settings *)
{
    assertUnary(name, argument_types);

    bool has_limit = discardOnLimitReached();
    UInt64 max_elems = getMaxArraySize();

    if (parameters.empty())
    {
        // no limit
    }
    else if (parameters.size() == 1)
    {
        auto type = parameters[0].getType();
        if (type != Field::Types::Int64 && type != Field::Types::UInt64)
               throw Exception(ErrorCodes::BAD_ARGUMENTS, "Parameter for aggregate function {} should be positive number", name);

        if ((type == Field::Types::Int64 && parameters[0].safeGet<Int64>() <= 0) ||
            (type == Field::Types::UInt64 && parameters[0].safeGet<UInt64>() == 0))
            throw Exception(ErrorCodes::BAD_ARGUMENTS, "Parameter for aggregate function {} should be positive number", name);

        has_limit = true;
        max_elems = parameters[0].safeGet<UInt64>();
    }
    else
        throw Exception(ErrorCodes::NUMBER_OF_ARGUMENTS_DOESNT_MATCH,
            "Incorrect number of parameters for aggregate function {}, should be 0 or 1", name);

    if (!has_limit)
    {
        if (Tlast)
            throw Exception(ErrorCodes::BAD_ARGUMENTS, "groupArrayLast make sense only with max_elems (groupArrayLast(max_elems)())");
        return createAggregateFunctionGroupArrayImpl<GroupArrayTrait</* Thas_limit= */ false, Tlast, /* Tsampler= */ Sampler::NONE>>(argument_types[0], parameters, max_elems, std::nullopt);
    }
    return createAggregateFunctionGroupArrayImpl<GroupArrayTrait</* Thas_limit= */ true, Tlast, /* Tsampler= */ Sampler::NONE>>(
        argument_types[0], parameters, max_elems, std::nullopt);
}

AggregateFunctionPtr createAggregateFunctionGroupArraySample(
    const std::string & name, const DataTypes & argument_types, const Array & parameters, const Settings *)
{
    assertUnary(name, argument_types);

    if (parameters.size() != 1 && parameters.size() != 2)
        throw Exception(ErrorCodes::NUMBER_OF_ARGUMENTS_DOESNT_MATCH,
            "Incorrect number of parameters for aggregate function {}, should be 1 or 2", name);

    auto get_parameter = [&](size_t i)
    {
        auto type = parameters[i].getType();
        if (type != Field::Types::Int64 && type != Field::Types::UInt64)
            throw Exception(ErrorCodes::BAD_ARGUMENTS, "Parameter for aggregate function {} should be positive number", name);

        if ((type == Field::Types::Int64 && parameters[i].safeGet<Int64>() <= 0) ||
                (type == Field::Types::UInt64 && parameters[i].safeGet<UInt64>() == 0))
            throw Exception(ErrorCodes::BAD_ARGUMENTS, "Parameter for aggregate function {} should be positive number", name);

        return parameters[i].safeGet<UInt64>();
    };

    UInt64 max_elems = get_parameter(0);

    std::optional<UInt64> seed;
    if (parameters.size() >= 2)
        seed = get_parameter(1);

    return createAggregateFunctionGroupArrayImpl<GroupArrayTrait</* Thas_limit= */ true, /* Tlast= */ false, /* Tsampler= */ Sampler::RNG>>(argument_types[0], parameters, max_elems, seed);
}

}


void registerAggregateFunctionGroupArray(AggregateFunctionFactory & factory)
{
    AggregateFunctionProperties properties = { .returns_default_when_only_null = false, .is_order_dependent = true };

    factory.registerFunction("groupArray", { createAggregateFunctionGroupArray<false>, properties });
    factory.registerAlias("array_agg", "groupArray", AggregateFunctionFactory::Case::Insensitive);
    factory.registerAliasUnchecked("array_concat_agg", "groupArrayArray", AggregateFunctionFactory::Case::Insensitive);
    factory.registerFunction("groupArraySample", { createAggregateFunctionGroupArraySample, properties });
    factory.registerFunction("groupArrayLast", { createAggregateFunctionGroupArray<true>, properties });
}

}<|MERGE_RESOLUTION|>--- conflicted
+++ resolved
@@ -457,12 +457,8 @@
     static Node * allocate(const IColumn & column, size_t row_num, Arena * arena)
     {
         const char * begin = arena->alignedAlloc(sizeof(Node), alignof(Node));
-<<<<<<< HEAD
         auto settings = IColumn::SerializationSettings::createForAggregationState();
         auto value = column.serializeValueIntoArena(row_num, *arena, begin, &settings);
-=======
-        StringRef value = column.serializeAggregationStateValueIntoArena(row_num, *arena, begin);
->>>>>>> f794297a
 
         Node * node = reinterpret_cast<Node *>(const_cast<char *>(begin));
         node->size = value.size;
