#pragma once

#include <common/StringRef.h>
#include <DataTypes/IDataType.h>
#include <AggregateFunctions/IAggregateFunction.h>
#include <AggregateFunctions/AggregateFunctionMinMaxAny.h> // SingleValueDataString used in embedded compiler


namespace DB
{
<<<<<<< HEAD
struct Settings;
=======
>>>>>>> c25d6cd6

namespace ErrorCodes
{
    extern const int ILLEGAL_TYPE_OF_ARGUMENT;
}


/// For possible values for template parameters, see AggregateFunctionMinMaxAny.h
template <typename ResultData, typename ValueData>
struct AggregateFunctionArgMinMaxData
{
    using ResultData_t = ResultData;
    using ValueData_t = ValueData;

    ResultData result;  // the argument at which the minimum/maximum value is reached.
    ValueData value;    // value for which the minimum/maximum is calculated.

    static bool allocatesMemoryInArena()
    {
        return ResultData::allocatesMemoryInArena() || ValueData::allocatesMemoryInArena();
    }
};

/// Returns the first arg value found for the minimum/maximum value. Example: argMax(arg, value).
template <typename Data>
class AggregateFunctionArgMinMax final : public IAggregateFunctionDataHelper<Data, AggregateFunctionArgMinMax<Data>>
{
private:
    const DataTypePtr & type_res;
    const DataTypePtr & type_val;
    const SerializationPtr serialization_res;
    const SerializationPtr serialization_val;

    using Base = IAggregateFunctionDataHelper<Data, AggregateFunctionArgMinMax<Data>>;

public:
    AggregateFunctionArgMinMax(const DataTypePtr & type_res_, const DataTypePtr & type_val_)
        : Base({type_res_, type_val_}, {})
        , type_res(this->argument_types[0])
        , type_val(this->argument_types[1])
        , serialization_res(type_res->getDefaultSerialization())
        , serialization_val(type_val->getDefaultSerialization())
    {
        if (!type_val->isComparable())
            throw Exception("Illegal type " + type_val->getName() + " of second argument of aggregate function " + getName()
                + " because the values of that data type are not comparable", ErrorCodes::ILLEGAL_TYPE_OF_ARGUMENT);
    }

    String getName() const override
    {
        return StringRef(Data::ValueData_t::name()) == StringRef("min") ? "argMin" : "argMax";
    }

    DataTypePtr getReturnType() const override
    {
        return type_res;
    }

    void add(AggregateDataPtr __restrict place, const IColumn ** columns, size_t row_num, Arena * arena) const override
    {
        if (this->data(place).value.changeIfBetter(*columns[1], row_num, arena))
            this->data(place).result.change(*columns[0], row_num, arena);
    }

    void merge(AggregateDataPtr __restrict place, ConstAggregateDataPtr rhs, Arena * arena) const override
    {
        if (this->data(place).value.changeIfBetter(this->data(rhs).value, arena))
            this->data(place).result.change(this->data(rhs).result, arena);
    }

    void serialize(ConstAggregateDataPtr __restrict place, WriteBuffer & buf) const override
    {
        this->data(place).result.write(buf, *serialization_res);
        this->data(place).value.write(buf, *serialization_val);
    }

    void deserialize(AggregateDataPtr __restrict place, ReadBuffer & buf, Arena * arena) const override
    {
        this->data(place).result.read(buf, *serialization_res, arena);
        this->data(place).value.read(buf, *serialization_val, arena);
    }

    bool allocatesMemoryInArena() const override
    {
        return Data::allocatesMemoryInArena();
    }

    void insertResultInto(AggregateDataPtr __restrict place, IColumn & to, Arena *) const override
    {
        this->data(place).result.insertResultInto(to);
    }
};

}<|MERGE_RESOLUTION|>--- conflicted
+++ resolved
@@ -8,10 +8,7 @@
 
 namespace DB
 {
-<<<<<<< HEAD
 struct Settings;
-=======
->>>>>>> c25d6cd6
 
 namespace ErrorCodes
 {
