#pragma once

#include <IO/WriteHelpers.h>
#include <IO/ReadHelpers.h>

#include <DataTypes/DataTypeArray.h>
#include <DataTypes/DataTypesNumber.h>
#include <DataTypes/DataTypesDecimal.h>

#include <Columns/ColumnVector.h>
#include <Columns/ColumnArray.h>

#include <Common/ArenaAllocator.h>
#include <Common/assert_cast.h>

#include <AggregateFunctions/IAggregateFunction.h>

#include <type_traits>

#define AGGREGATE_FUNCTION_MOVING_MAX_ARRAY_SIZE 0xFFFFFF


namespace DB
{

namespace ErrorCodes
{
    extern const int TOO_LARGE_ARRAY_SIZE;
}

template <typename T>
struct MovingData
{
    using Accumulator = T;

    /// Switch to ordinary Allocator after 4096 bytes to avoid fragmentation and trash in Arena
    using Allocator = MixedAlignedArenaAllocator<alignof(T), 4096>;
    using Array = PODArray<T, 32, Allocator>;

<<<<<<< HEAD
    Array value;
    Array window;
    T sum{0};
=======
    Array value;    /// Prefix sums.
    T sum = 0;
>>>>>>> 0c5b0abf

    void add(T val, Arena * arena)
    {
        sum += val;
        value.push_back(sum, arena);
    }
};

template <typename T>
struct MovingSumData : public MovingData<T>
{
    static constexpr auto name = "groupArrayMovingSum";

    T get(size_t idx, UInt64 window_size) const
    {
        if (idx < window_size)
            return this->value[idx];
        else
            return this->value[idx] - this->value[idx - window_size];
    }
};

template <typename T>
struct MovingAvgData : public MovingData<T>
{
<<<<<<< HEAD
    // Switch to ordinary Allocator after 4096 bytes to avoid fragmentation and trash in Arena
    using Allocator = MixedAlignedArenaAllocator<alignof(T), 4096>;
    using Array = PODArray<T, 32, Allocator>;

    Array value;
    Array window;
    T sum{0};
=======
    static constexpr auto name = "groupArrayMovingAvg";
>>>>>>> 0c5b0abf

    T get(size_t idx, UInt64 window_size) const
    {
<<<<<<< HEAD
        if (idx < win_size)
            return value[idx] / static_cast<T>(win_size);
        else
            return (value[idx] - value[idx - win_size]) / static_cast<T>(win_size);
=======
        if (idx < window_size)
            return this->value[idx] / window_size;
        else
            return (this->value[idx] - this->value[idx - window_size]) / window_size;
>>>>>>> 0c5b0abf
    }
};


template <typename T, typename Tlimit_num_elems, typename Data>
class MovingImpl final
    : public IAggregateFunctionDataHelper<Data, MovingImpl<T, Tlimit_num_elems, Data>>
{
    static constexpr bool limit_num_elems = Tlimit_num_elems::value;
    UInt64 window_size;

public:
    using ResultT = typename Data::Accumulator;

    using ColumnSource = std::conditional_t<IsDecimalNumber<T>,
        ColumnDecimal<T>,
        ColumnVector<T>>;

    /// Probably for overflow function in the future.
    using ColumnResult = std::conditional_t<IsDecimalNumber<ResultT>,
        ColumnDecimal<ResultT>,
        ColumnVector<ResultT>>;

    using DataTypeResult = std::conditional_t<IsDecimalNumber<ResultT>,
        DataTypeDecimal<ResultT>,
        DataTypeNumber<ResultT>>;

    explicit MovingImpl(const DataTypePtr & data_type_, UInt64 window_size_ = std::numeric_limits<UInt64>::max())
        : IAggregateFunctionDataHelper<Data, MovingImpl<T, Tlimit_num_elems, Data>>({data_type_}, {})
        , window_size(window_size_) {}

    String getName() const override { return Data::name; }

    DataTypePtr getReturnType() const override
    {
        if constexpr (IsDecimalNumber<ResultT>)
            return std::make_shared<DataTypeArray>(std::make_shared<DataTypeResult>(
                DataTypeResult::maxPrecision(), getDecimalScale(*this->argument_types.at(0))));
        else
            return std::make_shared<DataTypeArray>(std::make_shared<DataTypeResult>());
    }

    void add(AggregateDataPtr place, const IColumn ** columns, size_t row_num, Arena * arena) const override
    {
        auto value = static_cast<const ColumnSource &>(*columns[0]).getData()[row_num];
        this->data(place).add(value, arena);
    }

    void merge(AggregateDataPtr place, ConstAggregateDataPtr rhs, Arena * arena) const override
    {
        auto & cur_elems = this->data(place);
        auto & rhs_elems = this->data(rhs);

        size_t cur_size = cur_elems.value.size();

        if (rhs_elems.value.size())
            cur_elems.value.insert(rhs_elems.value.begin(), rhs_elems.value.end(), arena);

        for (size_t i = cur_size; i < cur_elems.value.size(); ++i)
        {
            cur_elems.value[i] += cur_elems.sum;
        }

        cur_elems.sum += rhs_elems.sum;
    }

    void serialize(ConstAggregateDataPtr place, WriteBuffer & buf) const override
    {
        const auto & value = this->data(place).value;
        size_t size = value.size();
        writeVarUInt(size, buf);
        buf.write(reinterpret_cast<const char *>(value.data()), size * sizeof(value[0]));
    }

    void deserialize(AggregateDataPtr place, ReadBuffer & buf, Arena * arena) const override
    {
        size_t size = 0;
        readVarUInt(size, buf);

        if (unlikely(size > AGGREGATE_FUNCTION_MOVING_MAX_ARRAY_SIZE))
            throw Exception("Too large array size", ErrorCodes::TOO_LARGE_ARRAY_SIZE);

        auto & value = this->data(place).value;

        value.resize(size, arena);
        buf.read(reinterpret_cast<char *>(value.data()), size * sizeof(value[0]));

        this->data(place).sum = value.back();
    }

    void insertResultInto(AggregateDataPtr place, IColumn & to, Arena *) const override
    {
        const auto & data = this->data(place);
        size_t size = data.value.size();

        ColumnArray & arr_to = assert_cast<ColumnArray &>(to);
        ColumnArray::Offsets & offsets_to = arr_to.getOffsets();

        offsets_to.push_back(offsets_to.back() + size);

        if (size)
        {
            typename ColumnResult::Container & data_to = assert_cast<ColumnResult &>(arr_to.getData()).getData();

            for (size_t i = 0; i < size; ++i)
            {
                if (!limit_num_elems)
                {
                    data_to.push_back(data.get(i, size));
                }
                else
                {
                    data_to.push_back(data.get(i, window_size));
                }
            }
        }
    }

    bool allocatesMemoryInArena() const override
    {
        return true;
    }
};

#undef AGGREGATE_FUNCTION_MOVING_MAX_ARRAY_SIZE

}<|MERGE_RESOLUTION|>--- conflicted
+++ resolved
@@ -37,14 +37,8 @@
     using Allocator = MixedAlignedArenaAllocator<alignof(T), 4096>;
     using Array = PODArray<T, 32, Allocator>;
 
-<<<<<<< HEAD
-    Array value;
-    Array window;
-    T sum{0};
-=======
     Array value;    /// Prefix sums.
     T sum = 0;
->>>>>>> 0c5b0abf
 
     void add(T val, Arena * arena)
     {
@@ -70,31 +64,14 @@
 template <typename T>
 struct MovingAvgData : public MovingData<T>
 {
-<<<<<<< HEAD
-    // Switch to ordinary Allocator after 4096 bytes to avoid fragmentation and trash in Arena
-    using Allocator = MixedAlignedArenaAllocator<alignof(T), 4096>;
-    using Array = PODArray<T, 32, Allocator>;
-
-    Array value;
-    Array window;
-    T sum{0};
-=======
     static constexpr auto name = "groupArrayMovingAvg";
->>>>>>> 0c5b0abf
 
     T get(size_t idx, UInt64 window_size) const
     {
-<<<<<<< HEAD
-        if (idx < win_size)
-            return value[idx] / static_cast<T>(win_size);
-        else
-            return (value[idx] - value[idx - win_size]) / static_cast<T>(win_size);
-=======
         if (idx < window_size)
             return this->value[idx] / window_size;
         else
             return (this->value[idx] - this->value[idx - window_size]) / window_size;
->>>>>>> 0c5b0abf
     }
 };
 
