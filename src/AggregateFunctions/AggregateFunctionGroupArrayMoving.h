#pragma once

#include <IO/WriteHelpers.h>
#include <IO/ReadHelpers.h>

#include <DataTypes/DataTypeArray.h>
#include <DataTypes/DataTypesNumber.h>
#include <DataTypes/DataTypesDecimal.h>

#include <Columns/ColumnVector.h>
#include <Columns/ColumnArray.h>

#include <Common/ArenaAllocator.h>
#include <Common/assert_cast.h>

#include <AggregateFunctions/IAggregateFunction.h>

#include <type_traits>

#define AGGREGATE_FUNCTION_MOVING_MAX_ARRAY_SIZE 0xFFFFFF


namespace DB
{

namespace ErrorCodes
{
    extern const int TOO_LARGE_ARRAY_SIZE;
}


template <typename T>
struct MovingSumData
{
    // Switch to ordinary Allocator after 4096 bytes to avoid fragmentation and trash in Arena
    using Allocator = MixedAlignedArenaAllocator<alignof(T), 4096>;
    using Array = PODArray<T, 32, Allocator>;

    Array value;
    Array window;
    T sum = 0;

    void add(T val, Arena * arena)
    {
        sum += val;

        value.push_back(sum, arena);
    }

    T get(size_t idx, UInt64 win_size) const
    {
        if (idx < win_size)
            return value[idx];
        else
            return value[idx] - value[idx - win_size];
    }

};

template <typename T>
struct MovingAvgData
{
    // Switch to ordinary Allocator after 4096 bytes to avoid fragmentation and trash in Arena
    using Allocator = MixedAlignedArenaAllocator<alignof(T), 4096>;
    using Array = PODArray<T, 32, Allocator>;

    Array value;
    Array window;
    T sum = 0;

    void add(T val, Arena * arena)
    {
        sum += val;

        value.push_back(sum, arena);
    }

    T get(size_t idx, UInt64 win_size) const
    {
        if (idx < win_size)
            return value[idx] / win_size;
        else
            return (value[idx] - value[idx - win_size]) / win_size;
    }

};


template <typename T, typename Tlimit_num_elems, typename Data>
class MovingImpl final
    : public IAggregateFunctionDataHelper<Data, MovingImpl<T, Tlimit_num_elems, Data>>
{
    static constexpr bool limit_num_elems = Tlimit_num_elems::value;
    DataTypePtr & data_type;
    UInt64 win_size;

public:
    using ColVecType = std::conditional_t<IsDecimalNumber<T>, ColumnDecimal<T>, ColumnVector<T>>;
    using ColVecResult = std::conditional_t<IsDecimalNumber<T>, ColumnDecimal<T>, ColumnVector<T>>; // probably for overflow function in the future

    explicit MovingImpl(const DataTypePtr & data_type_, UInt64 win_size_ = std::numeric_limits<UInt64>::max())
        : IAggregateFunctionDataHelper<Data, MovingImpl<T, Tlimit_num_elems, Data>>({data_type_}, {})
        , data_type(this->argument_types[0]), win_size(win_size_) {}

    String getName() const override { return "movingXXX"; }

    DataTypePtr getReturnType() const override
    {
        return std::make_shared<DataTypeArray>(data_type);
    }

    void add(AggregateDataPtr place, const IColumn ** columns, size_t row_num, Arena * arena) const override
    {
        auto val = static_cast<const ColVecType &>(*columns[0]).getData()[row_num];

        this->data(place).add(val, arena);
    }

    void merge(AggregateDataPtr place, ConstAggregateDataPtr rhs, Arena * arena) const override
    {
        auto & cur_elems = this->data(place);
        auto & rhs_elems = this->data(rhs);

        size_t cur_size = cur_elems.value.size();

        if (rhs_elems.value.size())
            cur_elems.value.insert(rhs_elems.value.begin(), rhs_elems.value.end(), arena);

        for (size_t i = cur_size; i < cur_elems.value.size(); ++i)
        {
            cur_elems.value[i] += cur_elems.sum;
        }

        cur_elems.sum += rhs_elems.sum;
    }

    void serialize(ConstAggregateDataPtr place, WriteBuffer & buf) const override
    {
        const auto & value = this->data(place).value;
        size_t size = value.size();
        writeVarUInt(size, buf);
        buf.write(reinterpret_cast<const char *>(value.data()), size * sizeof(value[0]));
    }

    void deserialize(AggregateDataPtr place, ReadBuffer & buf, Arena * arena) const override
    {
        size_t size = 0;
        readVarUInt(size, buf);

        if (unlikely(size > AGGREGATE_FUNCTION_MOVING_MAX_ARRAY_SIZE))
            throw Exception("Too large array size", ErrorCodes::TOO_LARGE_ARRAY_SIZE);

        auto & value = this->data(place).value;

        value.resize(size, arena);
        buf.read(reinterpret_cast<char *>(value.data()), size * sizeof(value[0]));

        this->data(place).sum = value.back();
    }

<<<<<<< HEAD
    void insertResultInto(ConstAggregateDataPtr place, IColumn & to) const override
=======
    void insertResultInto(AggregateDataPtr place, IColumn & to, Arena *) const override
>>>>>>> 811d124a
    {
        const auto & data = this->data(place);
        size_t size = data.value.size();

        ColumnArray & arr_to = assert_cast<ColumnArray &>(to);
        ColumnArray::Offsets & offsets_to = arr_to.getOffsets();

        offsets_to.push_back(offsets_to.back() + size);

        if (size)
        {
            typename ColVecResult::Container & data_to = static_cast<ColVecResult &>(arr_to.getData()).getData();

            for (size_t i = 0; i < size; ++i)
            {
                if (!limit_num_elems)
                {
                    data_to.push_back(data.get(i, size));
                }
                else
                {
                    data_to.push_back(data.get(i, win_size));
                }
            }
        }
    }

    bool allocatesMemoryInArena() const override
    {
        return true;
    }
};

#undef AGGREGATE_FUNCTION_MOVING_MAX_ARRAY_SIZE

}<|MERGE_RESOLUTION|>--- conflicted
+++ resolved
@@ -158,11 +158,7 @@
         this->data(place).sum = value.back();
     }
 
-<<<<<<< HEAD
-    void insertResultInto(ConstAggregateDataPtr place, IColumn & to) const override
-=======
     void insertResultInto(AggregateDataPtr place, IColumn & to, Arena *) const override
->>>>>>> 811d124a
     {
         const auto & data = this->data(place);
         size_t size = data.value.size();
