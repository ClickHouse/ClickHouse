--- conflicted
+++ resolved
@@ -42,11 +42,7 @@
     std::vector<size_t> indexes(size);
     std::iota(indexes.begin(), indexes.end(), 0);
     std::sort(indexes.begin(), indexes.end(),
-<<<<<<< HEAD
         [&] (size_t lhs, size_t rhs) { return values[lhs] < values[rhs]; });
-=======
-                [&] (size_t lhs, size_t rhs) { return values[lhs] < values[rhs]; });
->>>>>>> d542a992
 
     size_t left = 0;
     Float64 tie_numenator = 0;
