#include <IO/WriteHelpers.h>
#include <IO/ReadHelpers.h>
#include <IO/ReadHelpersArena.h>

#include <DataTypes/DataTypeArray.h>
#include <DataTypes/DataTypeDate.h>
#include <DataTypes/DataTypeDate32.h>
#include <DataTypes/DataTypeDateTime.h>
#include <DataTypes/DataTypeDateTime64.h>
#include <DataTypes/DataTypeString.h>

#include <Columns/ColumnArray.h>

#include <Common/HashTable/HashSet.h>
#include <Common/HashTable/HashTableKeyHolder.h>
#include <Common/assert_cast.h>

#include <Core/Field.h>

#include <AggregateFunctions/AggregateFunctionFactory.h>
#include <AggregateFunctions/FactoryHelpers.h>
#include <AggregateFunctions/Helpers.h>
#include <AggregateFunctions/IAggregateFunction.h>
#include <AggregateFunctions/KeyHolderHelpers.h>

#include <memory>


namespace DB
{
struct Settings;

namespace ErrorCodes
{
    extern const int ILLEGAL_TYPE_OF_ARGUMENT;
    extern const int NUMBER_OF_ARGUMENTS_DOESNT_MATCH;
}
struct Settings;


template <typename T>
struct AggregateFunctionGroupArrayIntersectData
{
    using Set = HashSet<T>;

    Set value;
    UInt64 version = 0;
};


/// Puts all values to the hash set. Returns an array of unique values present in all inputs. Implemented for numeric types.
template <typename T>
class AggregateFunctionGroupArrayIntersect
    : public IAggregateFunctionDataHelper<AggregateFunctionGroupArrayIntersectData<T>, AggregateFunctionGroupArrayIntersect<T>>
{

private:
    using State = AggregateFunctionGroupArrayIntersectData<T>;

public:
    AggregateFunctionGroupArrayIntersect(const DataTypePtr & argument_type, const Array & parameters_)
        : IAggregateFunctionDataHelper<AggregateFunctionGroupArrayIntersectData<T>,
          AggregateFunctionGroupArrayIntersect<T>>({argument_type}, parameters_, argument_type) {}

    AggregateFunctionGroupArrayIntersect(const DataTypePtr & argument_type, const Array & parameters_, const DataTypePtr & result_type_)
        : IAggregateFunctionDataHelper<AggregateFunctionGroupArrayIntersectData<T>,
          AggregateFunctionGroupArrayIntersect<T>>({argument_type}, parameters_, result_type_) {}

    String getName() const override { return "groupArrayIntersect"; }

    bool allocatesMemoryInArena() const override { return false; }

    void add(AggregateDataPtr __restrict place, const IColumn ** columns, size_t row_num, Arena *) const override
    {
        auto & version = this->data(place).version;
        auto & set = this->data(place).value;

        const auto data_column = assert_cast<const ColumnArray &>(*columns[0]).getDataPtr();
        const auto & offsets = assert_cast<const ColumnArray &>(*columns[0]).getOffsets();
        const size_t offset = offsets[static_cast<ssize_t>(row_num) - 1];
        const auto arr_size = offsets[row_num] - offset;

        ++version;
        if (version == 1)
        {
            for (size_t i = 0; i < arr_size; ++i)
                set.insert(static_cast<T>((*data_column)[offset + i].safeGet<T>()));
        }
        else if (!set.empty())
        {
            typename State::Set new_set;
            for (size_t i = 0; i < arr_size; ++i)
            {
                typename State::Set::LookupResult set_value = set.find(static_cast<T>((*data_column)[offset + i].safeGet<T>()));
                if (set_value != nullptr)
                    new_set.insert(static_cast<T>((*data_column)[offset + i].safeGet<T>()));
            }
            set = std::move(new_set);
        }
    }

    void merge(AggregateDataPtr __restrict place, ConstAggregateDataPtr rhs, Arena *) const override
    {
        auto & set = this->data(place).value;
        const auto & rhs_set = this->data(rhs).value;

        if (this->data(rhs).version == 0)
            return;

        UInt64 version = this->data(place).version++;
        if (version == 0)
        {
            for (auto & rhs_elem : rhs_set)
                set.insert(rhs_elem.getValue());
            return;
        }

        if (!set.empty())
        {
            auto create_new_set = [](auto & lhs_val, auto & rhs_val)
            {
                typename State::Set new_set;
                for (auto & lhs_elem : lhs_val)
                {
                    auto res = rhs_val.find(lhs_elem.getValue());
                    if (res != nullptr)
                        new_set.insert(lhs_elem.getValue());
                }
                return new_set;
            };
            auto new_set = rhs_set.size() < set.size() ? create_new_set(rhs_set, set) : create_new_set(set, rhs_set);
            set = std::move(new_set);
        }
    }

    void serialize(ConstAggregateDataPtr __restrict place, WriteBuffer & buf, std::optional<size_t> /* version */) const override
    {
        auto & set = this->data(place).value;
        auto version = this->data(place).version;

        writeVarUInt(version, buf);
        writeVarUInt(set.size(), buf);

        for (const auto & elem : set)
            writeIntBinary(elem.getValue(), buf);
    }

    void deserialize(AggregateDataPtr __restrict place, ReadBuffer & buf, std::optional<size_t> /* version */, Arena *) const override
    {
        auto & set = this->data(place).value;
        auto & version = this->data(place).version;
        size_t size;
        readVarUInt(version, buf);
        readVarUInt(size, buf);
        set.reserve(size);
        for (size_t i = 0; i < size; ++i)
        {
            T key;
            readIntBinary(key, buf);
            set.insert(key);
        }
    }

    void insertResultInto(AggregateDataPtr __restrict place, IColumn & to, Arena *) const override
    {
        ColumnArray & arr_to = assert_cast<ColumnArray &>(to);
        ColumnArray::Offsets & offsets_to = arr_to.getOffsets();

        const auto & set = this->data(place).value;
        offsets_to.push_back(offsets_to.back() + set.size());

        typename ColumnVector<T>::Container & data_to = assert_cast<ColumnVector<T> &>(arr_to.getData()).getData();
        size_t old_size = data_to.size();
        data_to.resize(old_size + set.size());

        size_t i = 0;
        for (auto it = set.begin(); it != set.end(); ++it, ++i)
            data_to[old_size + i] = it->getValue();
    }
};


/// Generic implementation, it uses serialized representation as object descriptor.
struct AggregateFunctionGroupArrayIntersectGenericData
{
    using Set = HashSet<StringRef>;

    Set value;
    UInt64 version = 0;
};

/** Template parameter with true value should be used for columns that store their elements in memory continuously.
 *  For such columns GroupArrayIntersect() can be implemented more efficiently (especially for small numeric arrays).
 */
template <bool is_plain_column = false>
class AggregateFunctionGroupArrayIntersectGeneric final
    : public IAggregateFunctionDataHelper<AggregateFunctionGroupArrayIntersectGenericData,
        AggregateFunctionGroupArrayIntersectGeneric<is_plain_column>>
{
    const DataTypePtr input_data_type;

    using State = AggregateFunctionGroupArrayIntersectGenericData;

public:
    AggregateFunctionGroupArrayIntersectGeneric(const DataTypePtr & input_data_type_, const Array & parameters_)
        : IAggregateFunctionDataHelper<AggregateFunctionGroupArrayIntersectGenericData, AggregateFunctionGroupArrayIntersectGeneric<is_plain_column>>({input_data_type_}, parameters_, input_data_type_)
        , input_data_type(this->argument_types[0]) {}

    AggregateFunctionGroupArrayIntersectGeneric(const DataTypePtr & input_data_type_, const Array & parameters_, const DataTypePtr & result_type_)
        : IAggregateFunctionDataHelper<AggregateFunctionGroupArrayIntersectGenericData, AggregateFunctionGroupArrayIntersectGeneric<is_plain_column>>({input_data_type_}, parameters_, result_type_)
        , input_data_type(result_type_) {}

    String getName() const override { return "groupArrayIntersect"; }

    bool allocatesMemoryInArena() const override { return true; }

    void add(AggregateDataPtr __restrict place, const IColumn ** columns, size_t row_num, Arena * arena) const override
    {
        auto & set = this->data(place).value;
        auto & version = this->data(place).version;
        bool inserted;
        State::Set::LookupResult it;

        const auto data_column = assert_cast<const ColumnArray &>(*columns[0]).getDataPtr();
        const auto & offsets = assert_cast<const ColumnArray &>(*columns[0]).getOffsets();
        const size_t offset = offsets[static_cast<ssize_t>(row_num) - 1];
        const auto arr_size = offsets[row_num] - offset;

        ++version;
        if (version == 1)
        {
            for (size_t i = 0; i < arr_size; ++i)
            {
                if constexpr (is_plain_column)
                    set.emplace(ArenaKeyHolder{data_column->getDataAt(offset + i), *arena}, it, inserted);
                else
                {
                    const char * begin = nullptr;
<<<<<<< HEAD
                    auto settings = IColumn::SerializationSettings::createForAggregationState();
                    auto serialized = data_column->serializeValueIntoArena(offset + i, *arena, begin, &settings);
                    chassert(!serialized.empty());
=======
                    StringRef serialized = data_column->serializeAggregationStateValueIntoArena(offset + i, *arena, begin);
                    chassert(serialized.data != nullptr);
>>>>>>> a1a67d59
                    set.emplace(SerializedKeyHolder{serialized, *arena}, it, inserted);
                }
            }
        }
        else if (!set.empty())
        {
            typename State::Set new_set;
            for (size_t i = 0; i < arr_size; ++i)
            {
                if constexpr (is_plain_column)
                {
                    it = set.find(data_column->getDataAt(offset + i));
                    if (it != nullptr)
                        new_set.emplace(ArenaKeyHolder{data_column->getDataAt(offset + i), *arena}, it, inserted);
                }
                else
                {
                    const char * begin = nullptr;
<<<<<<< HEAD
                    auto settings = IColumn::SerializationSettings::createForAggregationState();
                    auto serialized = data_column->serializeValueIntoArena(offset + i, *arena, begin, &settings);
                    chassert(!serialized.empty());
=======
                    StringRef serialized = data_column->serializeAggregationStateValueIntoArena(offset + i, *arena, begin);
                    chassert(serialized.data != nullptr);
>>>>>>> a1a67d59
                    it = set.find(serialized);

                    if (it != nullptr)
                        new_set.emplace(SerializedKeyHolder{serialized, *arena}, it, inserted);
                }
            }
            set = std::move(new_set);
        }
    }

    void merge(AggregateDataPtr __restrict place, ConstAggregateDataPtr rhs, Arena * arena) const override
    {
        auto & set = this->data(place).value;
        const auto & rhs_value = this->data(rhs).value;

        if (this->data(rhs).version == 0)
            return;

        UInt64 version = this->data(place).version++;
        if (version == 0)
        {
            bool inserted;
            State::Set::LookupResult it;
            for (auto & rhs_elem : rhs_value)
            {
                set.emplace(ArenaKeyHolder{rhs_elem.getValue(), *arena}, it, inserted);
            }
        }
        else if (!set.empty())
        {
            auto create_new_map = [](auto & lhs_val, auto & rhs_val)
            {
                typename State::Set new_map;
                for (auto & lhs_elem : lhs_val)
                {
                    auto val = rhs_val.find(lhs_elem.getValue());
                    if (val != nullptr)
                        new_map.insert(lhs_elem.getValue());
                }
                return new_map;
            };
            auto new_map = create_new_map(set, rhs_value);
            set = std::move(new_map);
        }
    }

    void serialize(ConstAggregateDataPtr __restrict place, WriteBuffer & buf, std::optional<size_t> /* version */) const override
    {
        auto & set = this->data(place).value;
        auto & version = this->data(place).version;
        writeVarUInt(version, buf);
        writeVarUInt(set.size(), buf);

        for (const auto & elem : set)
            writeStringBinary(elem.getValue(), buf);
    }

    void deserialize(AggregateDataPtr __restrict place, ReadBuffer & buf, std::optional<size_t> /* version */, Arena * arena) const override
    {
        auto & set = this->data(place).value;
        auto & version = this->data(place).version;
        size_t size;
        readVarUInt(version, buf);
        readVarUInt(size, buf);
        set.reserve(size);
        for (size_t i = 0; i < size; ++i)
        {
            auto key = readStringBinaryInto(*arena, buf);
            set.insert(key);
        }
    }

    void insertResultInto(AggregateDataPtr __restrict place, IColumn & to, Arena *) const override
    {
        ColumnArray & arr_to = assert_cast<ColumnArray &>(to);
        ColumnArray::Offsets & offsets_to = arr_to.getOffsets();
        IColumn & data_to = arr_to.getData();

        auto & set = this->data(place).value;

        offsets_to.push_back(offsets_to.back() + set.size());

        for (auto & elem : set)
        {
            deserializeAndInsert<is_plain_column>(elem.getValue(), data_to);
        }
    }
};

namespace
{

/// Substitute return type for Date and DateTime
class AggregateFunctionGroupArrayIntersectDate final : public AggregateFunctionGroupArrayIntersect<DataTypeDate::FieldType>
{
public:
    explicit AggregateFunctionGroupArrayIntersectDate(const DataTypePtr & argument_type, const Array & parameters_)
        : AggregateFunctionGroupArrayIntersect<DataTypeDate::FieldType>(argument_type, parameters_, createResultType()) {}
    static DataTypePtr createResultType() { return std::make_shared<DataTypeArray>(std::make_shared<DataTypeDate>()); }
};

class AggregateFunctionGroupArrayIntersectDateTime final : public AggregateFunctionGroupArrayIntersect<DataTypeDateTime::FieldType>
{
public:
    explicit AggregateFunctionGroupArrayIntersectDateTime(const DataTypePtr & argument_type, const Array & parameters_)
        : AggregateFunctionGroupArrayIntersect<DataTypeDateTime::FieldType>(argument_type, parameters_, createResultType()) {}
    static DataTypePtr createResultType() { return std::make_shared<DataTypeArray>(std::make_shared<DataTypeDateTime>()); }
};

class AggregateFunctionGroupArrayIntersectDate32 final : public AggregateFunctionGroupArrayIntersect<DataTypeDate32::FieldType>
{
public:
    explicit AggregateFunctionGroupArrayIntersectDate32(const DataTypePtr & argument_type, const Array & parameters_)
        : AggregateFunctionGroupArrayIntersect<DataTypeDate32::FieldType>(argument_type, parameters_, createResultType()) {}
    static DataTypePtr createResultType() { return std::make_shared<DataTypeArray>(std::make_shared<DataTypeDate32>()); }
};

IAggregateFunction * createWithExtraTypes(const DataTypePtr & argument_type, const Array & parameters)
{
    WhichDataType which(argument_type);
    if (which.idx == TypeIndex::Date) return new AggregateFunctionGroupArrayIntersectDate(argument_type, parameters);
    if (which.idx == TypeIndex::DateTime)
        return new AggregateFunctionGroupArrayIntersectDateTime(argument_type, parameters);
    if (which.idx == TypeIndex::Date32)
        return new AggregateFunctionGroupArrayIntersectDate32(argument_type, parameters);
    if (which.idx == TypeIndex::DateTime64)
    {
        const auto * datetime64_type = dynamic_cast<const DataTypeDateTime64 *>(argument_type.get());
        const auto return_type = std::make_shared<DataTypeArray>(std::make_shared<DataTypeDateTime64>(datetime64_type->getScale()));

        return new AggregateFunctionGroupArrayIntersectGeneric<true>(argument_type, parameters, return_type);
    }

    /// Check that we can use plain version of AggregateFunctionGroupArrayIntersectGeneric
    if (argument_type->isValueUnambiguouslyRepresentedInContiguousMemoryRegion())
        return new AggregateFunctionGroupArrayIntersectGeneric<true>(argument_type, parameters);
    return new AggregateFunctionGroupArrayIntersectGeneric<false>(argument_type, parameters);
}

inline AggregateFunctionPtr createAggregateFunctionGroupArrayIntersectImpl(const std::string & name, const DataTypePtr & argument_type, const Array & parameters)
{
    const auto & nested_type = dynamic_cast<const DataTypeArray &>(*argument_type).getNestedType();
    AggregateFunctionPtr res(createWithNumericType<AggregateFunctionGroupArrayIntersect, const DataTypePtr &>(*nested_type, argument_type, parameters));
    if (!res)
    {
        res = AggregateFunctionPtr(createWithExtraTypes(argument_type, parameters));
    }

    if (!res)
        throw Exception(ErrorCodes::ILLEGAL_TYPE_OF_ARGUMENT, "Illegal type {} of argument for aggregate function {}",
                        argument_type->getName(), name);

    return res;
}

AggregateFunctionPtr createAggregateFunctionGroupArrayIntersect(
    const std::string & name, const DataTypes & argument_types, const Array & parameters, const Settings *)
{
    assertUnary(name, argument_types);

    if (!WhichDataType(argument_types.at(0)).isArray())
        throw Exception(ErrorCodes::ILLEGAL_TYPE_OF_ARGUMENT, "Aggregate function groupArrayIntersect accepts only array type argument.");

    if (!parameters.empty())
        throw Exception(ErrorCodes::NUMBER_OF_ARGUMENTS_DOESNT_MATCH,
                        "Incorrect number of parameters for aggregate function {}, should be 0", name);

    return createAggregateFunctionGroupArrayIntersectImpl(name, argument_types[0], parameters);
}

}

void registerAggregateFunctionGroupArrayIntersect(AggregateFunctionFactory & factory)
{
    AggregateFunctionProperties properties = { .returns_default_when_only_null = false, .is_order_dependent = true };

    factory.registerFunction("groupArrayIntersect", { createAggregateFunctionGroupArrayIntersect, properties });
}

}<|MERGE_RESOLUTION|>--- conflicted
+++ resolved
@@ -236,14 +236,9 @@
                 else
                 {
                     const char * begin = nullptr;
-<<<<<<< HEAD
                     auto settings = IColumn::SerializationSettings::createForAggregationState();
                     auto serialized = data_column->serializeValueIntoArena(offset + i, *arena, begin, &settings);
-                    chassert(!serialized.empty());
-=======
-                    StringRef serialized = data_column->serializeAggregationStateValueIntoArena(offset + i, *arena, begin);
                     chassert(serialized.data != nullptr);
->>>>>>> a1a67d59
                     set.emplace(SerializedKeyHolder{serialized, *arena}, it, inserted);
                 }
             }
@@ -262,14 +257,9 @@
                 else
                 {
                     const char * begin = nullptr;
-<<<<<<< HEAD
                     auto settings = IColumn::SerializationSettings::createForAggregationState();
                     auto serialized = data_column->serializeValueIntoArena(offset + i, *arena, begin, &settings);
-                    chassert(!serialized.empty());
-=======
-                    StringRef serialized = data_column->serializeAggregationStateValueIntoArena(offset + i, *arena, begin);
                     chassert(serialized.data != nullptr);
->>>>>>> a1a67d59
                     it = set.find(serialized);
 
                     if (it != nullptr)
