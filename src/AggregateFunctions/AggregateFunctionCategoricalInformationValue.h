--- conflicted
+++ resolved
@@ -118,15 +118,9 @@
     }
 
     void insertResultInto(
-<<<<<<< HEAD
-        ConstAggregateDataPtr place,
-        IColumn & to
-    ) const override
-=======
         AggregateDataPtr place,
         IColumn & to,
         Arena *) const override
->>>>>>> 811d124a
     {
         auto & col = static_cast<ColumnArray &>(to);
         auto & data_col = static_cast<ColumnFloat64 &>(col.getData());
