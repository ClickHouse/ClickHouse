--- conflicted
+++ resolved
@@ -167,11 +167,7 @@
         this->data(place).set.read(buf);
     }
 
-<<<<<<< HEAD
-    void insertResultInto(ConstAggregateDataPtr place, IColumn & to) const override
-=======
     void insertResultInto(AggregateDataPtr place, IColumn & to, Arena *) const override
->>>>>>> 811d124a
     {
         assert_cast<ColumnUInt64 &>(to).getData().push_back(this->data(place).set.size());
     }
@@ -233,11 +229,7 @@
         this->data(place).set.read(buf);
     }
 
-<<<<<<< HEAD
-    void insertResultInto(ConstAggregateDataPtr place, IColumn & to) const override
-=======
     void insertResultInto(AggregateDataPtr place, IColumn & to, Arena *) const override
->>>>>>> 811d124a
     {
         assert_cast<ColumnUInt64 &>(to).getData().push_back(this->data(place).set.size());
     }
