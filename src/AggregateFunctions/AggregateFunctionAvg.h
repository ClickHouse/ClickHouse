--- conflicted
+++ resolved
@@ -76,11 +76,7 @@
     void serialize(ConstAggregateDataPtr place, WriteBuffer & buf) const override
     {
         writeBinary(this->data(place).numerator, buf);
-<<<<<<< HEAD
-        writeVarUInt(static_cast<UInt64>(this->data(place).denominator), buf);
-=======
         writeBinary(this->data(place).denominator, buf);
->>>>>>> a65601e4
     }
 
     void deserialize(AggregateDataPtr place, ReadBuffer & buf, Arena *) const override
