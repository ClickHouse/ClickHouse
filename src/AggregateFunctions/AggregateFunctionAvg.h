--- conflicted
+++ resolved
@@ -44,21 +44,13 @@
     Float64 NO_SANITIZE_UNDEFINED divideIfAnyDecimal(UInt32 num_scale, UInt32 denom_scale [[maybe_unused]]) const
     {
         Float64 numerator_float;
-<<<<<<< HEAD
-        if constexpr (IsDecimalNumber<Numerator>)
-=======
         if constexpr (is_decimal<Numerator>)
->>>>>>> df57f8e3
             numerator_float = DecimalUtils::convertTo<Float64>(numerator, num_scale);
         else
             numerator_float = numerator;
 
         Float64 denominator_float;
-<<<<<<< HEAD
-        if constexpr (IsDecimalNumber<Denominator>)
-=======
         if constexpr (is_decimal<Denominator>)
->>>>>>> df57f8e3
             denominator_float = DecimalUtils::convertTo<Float64>(denominator, denom_scale);
         else
             denominator_float = denominator;
