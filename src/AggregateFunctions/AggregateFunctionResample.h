--- conflicted
+++ resolved
@@ -173,14 +173,9 @@
     }
 
     void insertResultInto(
-<<<<<<< HEAD
-        ConstAggregateDataPtr place,
-        IColumn & to) const override
-=======
         AggregateDataPtr place,
         IColumn & to,
         Arena * arena) const override
->>>>>>> 811d124a
     {
         auto & col = assert_cast<ColumnArray &>(to);
         auto & col_offsets = assert_cast<ColumnArray::ColumnOffsets &>(col.getOffsetsColumn());
