--- conflicted
+++ resolved
@@ -150,11 +150,7 @@
         data(place).deserialize(buf);
     }
 
-<<<<<<< HEAD
-    void insertResultInto(ConstAggregateDataPtr place, IColumn & to) const override
-=======
     void insertResultInto(AggregateDataPtr place, IColumn & to, Arena *) const override
->>>>>>> 811d124a
     {
         assert_cast<ColumnFloat64 &>(to).getData().push_back(getBoundingRatio(data(place)));
     }
