#pragma once

#include <Common/FieldVisitors.h>
#include <Common/typeid_cast.h>
#include <Common/assert_cast.h>

#include <AggregateFunctions/IAggregateFunction.h>
#include <AggregateFunctions/UniqVariadicHash.h>

#include <DataTypes/DataTypesNumber.h>
#include <DataTypes/DataTypeTuple.h>
#include <DataTypes/DataTypeUUID.h>

#include <Columns/ColumnsNumber.h>

#include <IO/ReadHelpers.h>
#include <IO/WriteHelpers.h>


namespace DB
{


/** Counts the number of unique values up to no more than specified in the parameter.
  *
  * Example: uniqUpTo(3)(UserID)
  * - will count the number of unique visitors, return 1, 2, 3 or 4 if visitors > = 4.
  *
  * For strings, a non-cryptographic hash function is used, due to which the calculation may be a bit inaccurate.
  */

template <typename T>
struct __attribute__((__packed__)) AggregateFunctionUniqUpToData
{
/** If count == threshold + 1 - this means that it is "overflowed" (values greater than threshold).
  * In this case (for example, after calling the merge function), the `data` array does not necessarily contain the initialized values
  * - example: combine a state in which there are few values, with another state that has overflowed;
  *   then set count to `threshold + 1`, and values from another state are not copied.
  */
    UInt8 count = 0;

    T data[0];


    size_t size() const
    {
        return count;
    }

    /// threshold - for how many elements there is room in a `data`.
    /// ALWAYS_INLINE is required to have better code layout for uniqUpTo function
    void ALWAYS_INLINE insert(T x, UInt8 threshold)
    {
        /// The state is already full - nothing needs to be done.
        if (count > threshold)
            return;

        /// Linear search for the matching element.
        for (size_t i = 0; i < count; ++i)
            if (data[i] == x)
                return;

        /// Did not find the matching element. If there is room for one more element, insert it.
        if (count < threshold)
            data[count] = x;

        /// After increasing count, the state may be overflowed.
        ++count;
    }

    void merge(const AggregateFunctionUniqUpToData<T> & rhs, UInt8 threshold)
    {
        if (count > threshold)
            return;

        if (rhs.count > threshold)
        {
        /// If `rhs` is overflowed, then set `count` too also overflowed for the current state.
            count = rhs.count;
            return;
        }

        for (size_t i = 0; i < rhs.count; ++i)
            insert(rhs.data[i], threshold);
    }

    void write(WriteBuffer & wb, UInt8 threshold) const
    {
        writeBinary(count, wb);

        /// Write values only if the state is not overflowed. Otherwise, they are not needed, and only the fact that the state is overflowed is important.
        if (count <= threshold)
            wb.write(reinterpret_cast<const char *>(data), count * sizeof(data[0]));
    }

    void read(ReadBuffer & rb, UInt8 threshold)
    {
        readBinary(count, rb);

        if (count <= threshold)
            rb.read(reinterpret_cast<char *>(data), count * sizeof(data[0]));
    }

    /// ALWAYS_INLINE is required to have better code layout for uniqUpTo function
    void ALWAYS_INLINE add(const IColumn & column, size_t row_num, UInt8 threshold)
    {
        insert(assert_cast<const ColumnVector<T> &>(column).getData()[row_num], threshold);
    }
};


/// For strings, their hashes are remembered.
template <>
struct AggregateFunctionUniqUpToData<String> : AggregateFunctionUniqUpToData<UInt64>
{
    /// ALWAYS_INLINE is required to have better code layout for uniqUpTo function
    void ALWAYS_INLINE add(const IColumn & column, size_t row_num, UInt8 threshold)
    {
        /// Keep in mind that calculations are approximate.
        StringRef value = column.getDataAt(row_num);
        insert(CityHash_v1_0_2::CityHash64(value.data, value.size), threshold);
    }
};

template <>
struct AggregateFunctionUniqUpToData<UInt128> : AggregateFunctionUniqUpToData<UInt64>
{
    /// ALWAYS_INLINE is required to have better code layout for uniqUpTo function
    void ALWAYS_INLINE add(const IColumn & column, size_t row_num, UInt8 threshold)
    {
        UInt128 value = assert_cast<const ColumnVector<UInt128> &>(column).getData()[row_num];
        insert(sipHash64(value), threshold);
    }
};


template <typename T>
class AggregateFunctionUniqUpTo final : public IAggregateFunctionDataHelper<AggregateFunctionUniqUpToData<T>, AggregateFunctionUniqUpTo<T>>
{
private:
    UInt8 threshold;

public:
    AggregateFunctionUniqUpTo(UInt8 threshold_, const DataTypes & argument_types_, const Array & params_)
        : IAggregateFunctionDataHelper<AggregateFunctionUniqUpToData<T>, AggregateFunctionUniqUpTo<T>>(argument_types_, params_)
        , threshold(threshold_)
    {
    }

    size_t sizeOfData() const override
    {
        return sizeof(AggregateFunctionUniqUpToData<T>) + sizeof(T) * threshold;
    }

    String getName() const override { return "uniqUpTo"; }

    DataTypePtr getReturnType() const override
    {
        return std::make_shared<DataTypeUInt64>();
    }

    /// ALWAYS_INLINE is required to have better code layout for uniqUpTo function
    void ALWAYS_INLINE add(AggregateDataPtr place, const IColumn ** columns, size_t row_num, Arena *) const override
    {
        this->data(place).add(*columns[0], row_num, threshold);
    }

    void merge(AggregateDataPtr place, ConstAggregateDataPtr rhs, Arena *) const override
    {
        this->data(place).merge(this->data(rhs), threshold);
    }

    void serialize(ConstAggregateDataPtr place, WriteBuffer & buf) const override
    {
        this->data(place).write(buf, threshold);
    }

    void deserialize(AggregateDataPtr place, ReadBuffer & buf, Arena *) const override
    {
        this->data(place).read(buf, threshold);
    }

<<<<<<< HEAD
    void insertResultInto(ConstAggregateDataPtr place, IColumn & to) const override
=======
    void insertResultInto(AggregateDataPtr place, IColumn & to, Arena *) const override
>>>>>>> 811d124a
    {
        assert_cast<ColumnUInt64 &>(to).getData().push_back(this->data(place).size());
    }
};


/** For multiple arguments. To compute, hashes them.
  * You can pass multiple arguments as is; You can also pass one argument - a tuple.
  * But (for the possibility of effective implementation), you can not pass several arguments, among which there are tuples.
  */
template <bool is_exact, bool argument_is_tuple>
class AggregateFunctionUniqUpToVariadic final
    : public IAggregateFunctionDataHelper<AggregateFunctionUniqUpToData<UInt64>, AggregateFunctionUniqUpToVariadic<is_exact, argument_is_tuple>>
{
private:
    size_t num_args = 0;
    UInt8 threshold;

public:
    AggregateFunctionUniqUpToVariadic(const DataTypes & arguments, const Array & params, UInt8 threshold_)
        : IAggregateFunctionDataHelper<AggregateFunctionUniqUpToData<UInt64>, AggregateFunctionUniqUpToVariadic<is_exact, argument_is_tuple>>(arguments, params)
        , threshold(threshold_)
    {
        if (argument_is_tuple)
            num_args = typeid_cast<const DataTypeTuple &>(*arguments[0]).getElements().size();
        else
            num_args = arguments.size();
    }

    size_t sizeOfData() const override
    {
        return sizeof(AggregateFunctionUniqUpToData<UInt64>) + sizeof(UInt64) * threshold;
    }

    String getName() const override { return "uniqUpTo"; }

    DataTypePtr getReturnType() const override
    {
        return std::make_shared<DataTypeUInt64>();
    }

    void add(AggregateDataPtr place, const IColumn ** columns, size_t row_num, Arena *) const override
    {
        this->data(place).insert(UInt64(UniqVariadicHash<is_exact, argument_is_tuple>::apply(num_args, columns, row_num)), threshold);
    }

    void merge(AggregateDataPtr place, ConstAggregateDataPtr rhs, Arena *) const override
    {
        this->data(place).merge(this->data(rhs), threshold);
    }

    void serialize(ConstAggregateDataPtr place, WriteBuffer & buf) const override
    {
        this->data(place).write(buf, threshold);
    }

    void deserialize(AggregateDataPtr place, ReadBuffer & buf, Arena *) const override
    {
        this->data(place).read(buf, threshold);
    }

<<<<<<< HEAD
    void insertResultInto(ConstAggregateDataPtr place, IColumn & to) const override
=======
    void insertResultInto(AggregateDataPtr place, IColumn & to, Arena *) const override
>>>>>>> 811d124a
    {
        assert_cast<ColumnUInt64 &>(to).getData().push_back(this->data(place).size());
    }
};


}<|MERGE_RESOLUTION|>--- conflicted
+++ resolved
@@ -180,11 +180,7 @@
         this->data(place).read(buf, threshold);
     }
 
-<<<<<<< HEAD
-    void insertResultInto(ConstAggregateDataPtr place, IColumn & to) const override
-=======
     void insertResultInto(AggregateDataPtr place, IColumn & to, Arena *) const override
->>>>>>> 811d124a
     {
         assert_cast<ColumnUInt64 &>(to).getData().push_back(this->data(place).size());
     }
@@ -246,11 +242,7 @@
         this->data(place).read(buf, threshold);
     }
 
-<<<<<<< HEAD
-    void insertResultInto(ConstAggregateDataPtr place, IColumn & to) const override
-=======
     void insertResultInto(AggregateDataPtr place, IColumn & to, Arena *) const override
->>>>>>> 811d124a
     {
         assert_cast<ColumnUInt64 &>(to).getData().push_back(this->data(place).size());
     }
