#include <AggregateFunctions/AggregateFunctionFactory.h>
#include <AggregateFunctions/AggregateFunctionMaxIntersections.h>
#include <AggregateFunctions/FactoryHelpers.h>
#include <AggregateFunctions/Helpers.h>


namespace DB
{
struct Settings;

namespace ErrorCodes
{
    extern const int ILLEGAL_TYPE_OF_ARGUMENT;
}

namespace
{
<<<<<<< HEAD

/** maxIntersections: returns maximum count of the intersected intervals defined by start_column and end_column values,
  * maxIntersectionsPosition: returns leftmost position of maximum intersection of intervals.
  */

/// Similar to GroupArrayNumericData.
template <typename T>
struct MaxIntersectionsData
{
    /// Left or right end of the interval and signed weight; with positive sign for begin of interval and negative sign for end of interval.
    using Value = std::pair<T, Int64>;

    // Switch to ordinary Allocator after 4096 bytes to avoid fragmentation and trash in Arena
    using Allocator = MixedAlignedArenaAllocator<alignof(Value), 4096>;
    using Array = PODArray<Value, 32, Allocator>;

    Array value;
};

enum class AggregateFunctionIntersectionsKind : uint8_t
{
    Count,
    Position
};

template <typename PointType>
class AggregateFunctionIntersectionsMax final
    : public IAggregateFunctionDataHelper<MaxIntersectionsData<PointType>, AggregateFunctionIntersectionsMax<PointType>>
{
private:
    AggregateFunctionIntersectionsKind kind;

public:
    AggregateFunctionIntersectionsMax(AggregateFunctionIntersectionsKind kind_, const DataTypes & arguments)
        : IAggregateFunctionDataHelper<MaxIntersectionsData<PointType>, AggregateFunctionIntersectionsMax<PointType>>(arguments, {}, createResultType(kind_))
        , kind(kind_)
    {
        if (!isNativeNumber(arguments[0]))
            throw Exception(ErrorCodes::ILLEGAL_TYPE_OF_ARGUMENT, "{}: first argument must be represented by integer", getName());

        if (!isNativeNumber(arguments[1]))
            throw Exception(ErrorCodes::ILLEGAL_TYPE_OF_ARGUMENT, "{}: second argument must be represented by integer", getName());

        if (!arguments[0]->equals(*arguments[1]))
            throw Exception(ErrorCodes::ILLEGAL_TYPE_OF_ARGUMENT, "{}: arguments must have the same type", getName());
    }

    String getName() const override
    {
        return kind == AggregateFunctionIntersectionsKind::Count
            ? "maxIntersections"
            : "maxIntersectionsPosition";
    }

    static DataTypePtr createResultType(AggregateFunctionIntersectionsKind kind_)
    {
        if (kind_ == AggregateFunctionIntersectionsKind::Count)
            return std::make_shared<DataTypeUInt64>();
        else
            return std::make_shared<DataTypeNumber<PointType>>();
    }

    /// MaxIntersectionsData::Allocator uses the arena
    bool allocatesMemoryInArena() const override { return true; }

    void add(AggregateDataPtr __restrict place, const IColumn ** columns, size_t row_num, Arena * arena) const override
    {
        PointType left = assert_cast<const ColumnVector<PointType> &>(*columns[0]).getData()[row_num];
        PointType right = assert_cast<const ColumnVector<PointType> &>(*columns[1]).getData()[row_num];

        if (!isNaN(left))
            this->data(place).value.push_back(std::make_pair(left, Int64(1)), arena);

        if (!isNaN(right))
            this->data(place).value.push_back(std::make_pair(right, Int64(-1)), arena);
    }

    void merge(AggregateDataPtr __restrict place, ConstAggregateDataPtr rhs, Arena * arena) const override
    {
        auto & cur_elems = this->data(place);
        auto & rhs_elems = this->data(rhs);

        cur_elems.value.insert(rhs_elems.value.begin(), rhs_elems.value.end(), arena);
    }

    void serialize(ConstAggregateDataPtr __restrict place, WriteBuffer & buf, std::optional<size_t> /* version */) const override
    {
        const auto & value = this->data(place).value;
        size_t size = value.size();
        writeVarUInt(size, buf);

        /// In this version, pairs were serialized with padding.
        /// We must ensure that padding bytes are zero-filled.

        static_assert(offsetof(typename MaxIntersectionsData<PointType>::Value, first) == 0);
        static_assert(offsetof(typename MaxIntersectionsData<PointType>::Value, second) > 0);

        char zero_padding[offsetof(typename MaxIntersectionsData<PointType>::Value, second) - sizeof(value[0].first)]{};

        for (size_t i = 0; i < size; ++i)
        {
            writePODBinary(value[i].first, buf);
            writePODBinary(zero_padding, buf);
            if constexpr (std::endian::native == std::endian::little)
                writePODBinary(value[i].second, buf);
            else
                writePODBinary(std::byteswap(value[i].second), buf);
        }
    }

    void deserialize(AggregateDataPtr __restrict place, ReadBuffer & buf, std::optional<size_t> /* version */, Arena * arena) const override
=======
    AggregateFunctionPtr createAggregateFunctionMaxIntersections(
        AggregateFunctionIntersectionsKind kind,
        const std::string & name, const DataTypes & argument_types, const Array & parameters)
>>>>>>> 14025548
    {
        assertBinary(name, argument_types);
        assertNoParameters(name, parameters);

        AggregateFunctionPtr res(createWithNumericType<AggregateFunctionIntersectionsMax>(*argument_types[0], kind, argument_types));
        if (!res)
            throw Exception(ErrorCodes::ILLEGAL_TYPE_OF_ARGUMENT, "Illegal types {} and {} of argument for aggregate function {}",
                argument_types[0]->getName(), argument_types[1]->getName(), name);

        return res;
    }
}

void registerAggregateFunctionsMaxIntersections(AggregateFunctionFactory & factory)
{
    factory.registerFunction("maxIntersections",
        [](const std::string & name, const DataTypes & argument_types, const Array & parameters, const Settings *)
        {
            return createAggregateFunctionMaxIntersections(AggregateFunctionIntersectionsKind::Count, name, argument_types, parameters);
        });

    factory.registerFunction("maxIntersectionsPosition",
        [](const std::string & name, const DataTypes & argument_types, const Array & parameters, const Settings *)
        {
            return createAggregateFunctionMaxIntersections(AggregateFunctionIntersectionsKind::Position, name, argument_types, parameters);
        });
}

}<|MERGE_RESOLUTION|>--- conflicted
+++ resolved
@@ -15,123 +15,9 @@
 
 namespace
 {
-<<<<<<< HEAD
-
-/** maxIntersections: returns maximum count of the intersected intervals defined by start_column and end_column values,
-  * maxIntersectionsPosition: returns leftmost position of maximum intersection of intervals.
-  */
-
-/// Similar to GroupArrayNumericData.
-template <typename T>
-struct MaxIntersectionsData
-{
-    /// Left or right end of the interval and signed weight; with positive sign for begin of interval and negative sign for end of interval.
-    using Value = std::pair<T, Int64>;
-
-    // Switch to ordinary Allocator after 4096 bytes to avoid fragmentation and trash in Arena
-    using Allocator = MixedAlignedArenaAllocator<alignof(Value), 4096>;
-    using Array = PODArray<Value, 32, Allocator>;
-
-    Array value;
-};
-
-enum class AggregateFunctionIntersectionsKind : uint8_t
-{
-    Count,
-    Position
-};
-
-template <typename PointType>
-class AggregateFunctionIntersectionsMax final
-    : public IAggregateFunctionDataHelper<MaxIntersectionsData<PointType>, AggregateFunctionIntersectionsMax<PointType>>
-{
-private:
-    AggregateFunctionIntersectionsKind kind;
-
-public:
-    AggregateFunctionIntersectionsMax(AggregateFunctionIntersectionsKind kind_, const DataTypes & arguments)
-        : IAggregateFunctionDataHelper<MaxIntersectionsData<PointType>, AggregateFunctionIntersectionsMax<PointType>>(arguments, {}, createResultType(kind_))
-        , kind(kind_)
-    {
-        if (!isNativeNumber(arguments[0]))
-            throw Exception(ErrorCodes::ILLEGAL_TYPE_OF_ARGUMENT, "{}: first argument must be represented by integer", getName());
-
-        if (!isNativeNumber(arguments[1]))
-            throw Exception(ErrorCodes::ILLEGAL_TYPE_OF_ARGUMENT, "{}: second argument must be represented by integer", getName());
-
-        if (!arguments[0]->equals(*arguments[1]))
-            throw Exception(ErrorCodes::ILLEGAL_TYPE_OF_ARGUMENT, "{}: arguments must have the same type", getName());
-    }
-
-    String getName() const override
-    {
-        return kind == AggregateFunctionIntersectionsKind::Count
-            ? "maxIntersections"
-            : "maxIntersectionsPosition";
-    }
-
-    static DataTypePtr createResultType(AggregateFunctionIntersectionsKind kind_)
-    {
-        if (kind_ == AggregateFunctionIntersectionsKind::Count)
-            return std::make_shared<DataTypeUInt64>();
-        else
-            return std::make_shared<DataTypeNumber<PointType>>();
-    }
-
-    /// MaxIntersectionsData::Allocator uses the arena
-    bool allocatesMemoryInArena() const override { return true; }
-
-    void add(AggregateDataPtr __restrict place, const IColumn ** columns, size_t row_num, Arena * arena) const override
-    {
-        PointType left = assert_cast<const ColumnVector<PointType> &>(*columns[0]).getData()[row_num];
-        PointType right = assert_cast<const ColumnVector<PointType> &>(*columns[1]).getData()[row_num];
-
-        if (!isNaN(left))
-            this->data(place).value.push_back(std::make_pair(left, Int64(1)), arena);
-
-        if (!isNaN(right))
-            this->data(place).value.push_back(std::make_pair(right, Int64(-1)), arena);
-    }
-
-    void merge(AggregateDataPtr __restrict place, ConstAggregateDataPtr rhs, Arena * arena) const override
-    {
-        auto & cur_elems = this->data(place);
-        auto & rhs_elems = this->data(rhs);
-
-        cur_elems.value.insert(rhs_elems.value.begin(), rhs_elems.value.end(), arena);
-    }
-
-    void serialize(ConstAggregateDataPtr __restrict place, WriteBuffer & buf, std::optional<size_t> /* version */) const override
-    {
-        const auto & value = this->data(place).value;
-        size_t size = value.size();
-        writeVarUInt(size, buf);
-
-        /// In this version, pairs were serialized with padding.
-        /// We must ensure that padding bytes are zero-filled.
-
-        static_assert(offsetof(typename MaxIntersectionsData<PointType>::Value, first) == 0);
-        static_assert(offsetof(typename MaxIntersectionsData<PointType>::Value, second) > 0);
-
-        char zero_padding[offsetof(typename MaxIntersectionsData<PointType>::Value, second) - sizeof(value[0].first)]{};
-
-        for (size_t i = 0; i < size; ++i)
-        {
-            writePODBinary(value[i].first, buf);
-            writePODBinary(zero_padding, buf);
-            if constexpr (std::endian::native == std::endian::little)
-                writePODBinary(value[i].second, buf);
-            else
-                writePODBinary(std::byteswap(value[i].second), buf);
-        }
-    }
-
-    void deserialize(AggregateDataPtr __restrict place, ReadBuffer & buf, std::optional<size_t> /* version */, Arena * arena) const override
-=======
     AggregateFunctionPtr createAggregateFunctionMaxIntersections(
         AggregateFunctionIntersectionsKind kind,
         const std::string & name, const DataTypes & argument_types, const Array & parameters)
->>>>>>> 14025548
     {
         assertBinary(name, argument_types);
         assertNoParameters(name, parameters);
