#pragma once

#include <AggregateFunctions/IAggregateFunction.h>
#include <AggregateFunctions/KeyHolderHelpers.h>
#include <DataTypes/DataTypeArray.h>
#include <IO/ReadHelpersArena.h>
#include <Common/HashTable/HashMap.h>
#include <Common/HashTable/HashSet.h>
#include <Common/assert_cast.h>


namespace DB
{
struct Settings;


template <typename T>
struct AggregateFunctionDistinctSingleNumericData
{
    /// When creating, the hash table must be small.
    using Set = HashSetWithStackMemory<T, DefaultHash<T>, 4>;
    using Self = AggregateFunctionDistinctSingleNumericData<T>;

    /// history will hold all values added so far
    Set history;

    /// Returns true if the value did not exist in the history before
    bool add(const IColumn ** columns, size_t /* columns_num */, size_t row_num, Arena *)
    {
        const auto & vec = assert_cast<const ColumnVector<T> &>(*columns[0]).getData();
        const T value = vec[row_num];
        return history.insert(value).second;
    }

    /// Pass the new values from rhs to the nested function via argument_columns
    void merge(const Self & rhs, MutableColumns & argument_columns, Arena *)
    {
        for (const auto & elem : rhs.history)
        {
            const auto & value = elem.getValue();
            bool inserted = history.insert(value).second;

            if (inserted)
                argument_columns[0]->insert(value);
        }
    }

    void serialize(WriteBuffer & buf) const
    {
        history.write(buf);
    }

    void deserialize(ReadBuffer & buf, Arena *)
    {
        history.read(buf);
    }
};

struct AggregateFunctionDistinctGenericData
{
    /// When creating, the hash table must be small.
    using Set = HashSetWithSavedHashWithStackMemory<std::string_view, StringViewHash, 4>;
    using Self = AggregateFunctionDistinctGenericData;

    Set history;

    void serialize(WriteBuffer & buf) const
    {
        writeVarUInt(history.size(), buf);
        for (const auto & elem : history)
            writeStringBinary(elem.getValue(), buf);
    }

    void deserialize(ReadBuffer & buf, Arena * arena)
    {
        size_t size;
        readVarUInt(size, buf);
        for (size_t i = 0; i < size; ++i)
            history.insert(readStringBinaryInto(*arena, buf));
    }
};

template <bool is_plain_column>
struct AggregateFunctionDistinctSingleGenericData : public AggregateFunctionDistinctGenericData
{
    bool add(const IColumn ** columns, size_t /* columns_num */, size_t row_num, Arena * arena)
    {
        auto key_holder = getKeyHolder<is_plain_column>(*columns[0], row_num, *arena);
        Set::LookupResult it;
        bool inserted;
        history.emplace(key_holder, it, inserted);

        return inserted;
    }

    void merge(const Self & rhs, MutableColumns & argument_columns, Arena * arena)
    {
        for (const auto & elem : rhs.history)
        {
            const auto & value = elem.getValue();
            Set::LookupResult it;
            bool inserted;
            history.emplace(ArenaKeyHolder{value, *arena}, it, inserted);

            if (inserted)
                deserializeAndInsert<is_plain_column>(it->getValue(), *argument_columns[0]);
        }
    }
};

struct AggregateFunctionDistinctMultipleGenericData : public AggregateFunctionDistinctGenericData
{
    bool add(const IColumn ** columns, size_t columns_num, size_t row_num, Arena * arena)
    {
        const char * begin = nullptr;
        std::string_view value;
        for (size_t i = 0; i < columns_num; ++i)
        {
            auto cur_ref = columns[i]->serializeAggregationStateValueIntoArena(row_num, *arena, begin);
            value = std::string_view{cur_ref.data() - value.size(), value.size() + cur_ref.size()};
        }

        Set::LookupResult it;
        bool inserted;
        history.emplace(SerializedKeyHolder{value, *arena}, it, inserted);

        return inserted;
    }

    void merge(const Self & rhs, MutableColumns & argument_columns, Arena * arena)
    {
        for (const auto & elem : rhs.history)
        {
            const auto & value = elem.getValue();
            if (!history.contains(value))
            {
                Set::LookupResult it;
                bool inserted;
                history.emplace(ArenaKeyHolder{value, *arena}, it, inserted);
<<<<<<< HEAD
                const char * pos = it->getValue().data();
=======
                ReadBufferFromString in({it->getValue().data, it->getValue().size});
                /// Multiple columns are serialized one by one
>>>>>>> fee4ca9c
                for (auto & column : argument_columns)
                    column->deserializeAndInsertAggregationStateValueFromArena(in);
            }
        }
    }
};

/** Adaptor for aggregate functions.
  * Adding -Distinct suffix to aggregate function
**/
template <typename Data>
class AggregateFunctionDistinct final : public IAggregateFunctionDataHelper<Data, AggregateFunctionDistinct<Data>>
{
private:
    AggregateFunctionPtr nested_func;
    size_t prefix_size;
    size_t arguments_num;

    AggregateDataPtr getNestedPlace(AggregateDataPtr __restrict place) const noexcept
    {
        return place + prefix_size;
    }

    ConstAggregateDataPtr getNestedPlace(ConstAggregateDataPtr __restrict place) const noexcept
    {
        return place + prefix_size;
    }

    MutableColumns prepareArgumentColumns() const
    {
        MutableColumns argument_columns;
        argument_columns.reserve(this->argument_types.size());
        for (const auto & type : this->argument_types)
            argument_columns.emplace_back(type->createColumn());

        return argument_columns;
    }

    void addToNested(size_t row_begin, size_t row_end, AggregateDataPtr __restrict place, const IColumn ** columns, Arena * arena) const
    {
        nested_func->addBatchSinglePlace(row_begin, row_end, getNestedPlace(place), columns, arena);
    }

    void addToNested(AggregateDataPtr __restrict place, const MutableColumns & argument_columns, Arena * arena) const
    {
        ColumnRawPtrs arguments_raw(argument_columns.size());
        for (size_t i = 0; i < argument_columns.size(); ++i)
            arguments_raw[i] = argument_columns[i].get();

        assert(!argument_columns.empty());
        addToNested(0, argument_columns[0]->size(), place, arguments_raw.data(), arena);
    }

public:
    AggregateFunctionDistinct(AggregateFunctionPtr nested_func_, const DataTypes & arguments, const Array & params_)
    : IAggregateFunctionDataHelper<Data, AggregateFunctionDistinct>(arguments, params_, nested_func_->getResultType())
    , nested_func(nested_func_)
    , arguments_num(arguments.size())
    {
        size_t nested_size = nested_func->alignOfData();
        prefix_size = (sizeof(Data) + nested_size - 1) / nested_size * nested_size;
    }

    void add(AggregateDataPtr __restrict place, const IColumn ** columns, size_t row_num, Arena * arena) const override
    {
        bool added = this->data(place).add(columns, arguments_num, row_num, arena);
        if (added)
            addToNested(row_num, row_num + 1, place, columns, arena);
    }

    void merge(AggregateDataPtr __restrict place, ConstAggregateDataPtr rhs, Arena * arena) const override
    {
        auto argument_columns = prepareArgumentColumns();
        this->data(place).merge(this->data(rhs), argument_columns, arena);
        addToNested(place, argument_columns, arena);
    }

    void serialize(ConstAggregateDataPtr __restrict place, WriteBuffer & buf, std::optional<size_t> /* version */) const override
    {
        this->data(place).serialize(buf);
    }

    void deserialize(AggregateDataPtr __restrict place, ReadBuffer & buf, std::optional<size_t> /* version */, Arena * arena) const override
    {
        this->data(place).deserialize(buf, arena);
    }

    void insertResultInto(AggregateDataPtr __restrict place, IColumn & to, Arena * arena) const override
    {
        nested_func->insertResultInto(getNestedPlace(place), to, arena);
    }

    void insertMergeResultInto(AggregateDataPtr __restrict place, IColumn & to, Arena * arena) const override
    {
        nested_func->insertMergeResultInto(getNestedPlace(place), to, arena);
    }

    size_t sizeOfData() const override
    {
        return prefix_size + nested_func->sizeOfData();
    }

    size_t alignOfData() const override
    {
        return std::max(alignof(Data), nested_func->alignOfData());
    }

    void create(AggregateDataPtr __restrict place) const override
    {
        new (place) Data;
        nested_func->create(getNestedPlace(place));
    }

    void destroy(AggregateDataPtr __restrict place) const noexcept override
    {
        this->data(place).~Data();
        nested_func->destroy(getNestedPlace(place));
    }

    bool hasTrivialDestructor() const override
    {
        return std::is_trivially_destructible_v<Data> && nested_func->hasTrivialDestructor();
    }

    void destroyUpToState(AggregateDataPtr __restrict place) const noexcept override
    {
        this->data(place).~Data();
        nested_func->destroyUpToState(getNestedPlace(place));
    }

    String getName() const override
    {
        return nested_func->getName() + "Distinct";
    }

    bool allocatesMemoryInArena() const override
    {
        return true;
    }

    bool isState() const override
    {
        return nested_func->isState();
    }

    bool isVersioned() const override
    {
        return nested_func->isVersioned();
    }

    size_t getVersionFromRevision(size_t revision) const override
    {
        return nested_func->getVersionFromRevision(revision);
    }

    size_t getDefaultVersion() const override
    {
        return nested_func->getDefaultVersion();
    }

    AggregateFunctionPtr getNestedFunction() const override { return nested_func; }
};

}<|MERGE_RESOLUTION|>--- conflicted
+++ resolved
@@ -137,12 +137,8 @@
                 Set::LookupResult it;
                 bool inserted;
                 history.emplace(ArenaKeyHolder{value, *arena}, it, inserted);
-<<<<<<< HEAD
-                const char * pos = it->getValue().data();
-=======
-                ReadBufferFromString in({it->getValue().data, it->getValue().size});
+                ReadBufferFromString in(it->getValue());
                 /// Multiple columns are serialized one by one
->>>>>>> fee4ca9c
                 for (auto & column : argument_columns)
                     column->deserializeAndInsertAggregationStateValueFromArena(in);
             }
