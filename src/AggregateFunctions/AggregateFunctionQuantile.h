--- conflicted
+++ resolved
@@ -64,11 +64,8 @@
     using ColVecType = ColumnVectorOrDecimal<Value>;
 
     static constexpr bool returns_float = !(std::is_same_v<FloatReturnType, void>);
-<<<<<<< HEAD
     static constexpr bool is_quantile_gk = std::is_same_v<Data, QuantileGK<Value>>;
     static constexpr bool is_quantile_ddsketch = std::is_same_v<Data, QuantileDDSketch<Value>>;
-=======
->>>>>>> beb0f6c5
     static_assert(!is_decimal<Value> || !returns_float);
 
     QuantileLevels<Float64> levels;
@@ -88,18 +85,14 @@
     AggregateFunctionQuantile(const DataTypes & argument_types_, const Array & params)
         : IAggregateFunctionDataHelper<Data, AggregateFunctionQuantile<Value, Data, Name, has_second_arg, FloatReturnType, returns_many, has_accuracy_parameter>>(
             argument_types_, params, createResultType(argument_types_))
-<<<<<<< HEAD
-        , levels((is_quantile_gk || is_quantile_ddsketch) && !params.empty() ? Array(params.begin() + 1, params.end()) : params, returns_many)
-=======
         , levels(has_accuracy_parameter && !params.empty() ? Array(params.begin() + 1, params.end()) : params, returns_many)
->>>>>>> beb0f6c5
         , level(levels.levels[0])
         , argument_type(this->argument_types[0])
     {
         if (!returns_many && levels.size() > 1)
             throw Exception(ErrorCodes::NUMBER_OF_ARGUMENTS_DOESNT_MATCH, "Aggregate function {} requires one level parameter or less", getName());
 
-        if constexpr (has_accuracy_parameter)
+        if constexpr (is_quantile_gk)
         {
             if (params.empty())
                 throw Exception(
