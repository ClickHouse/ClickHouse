#pragma once

#include <IO/WriteHelpers.h>
#include <IO/ReadHelpers.h>

#include <DataTypes/DataTypeArray.h>
#include <DataTypes/DataTypesNumber.h>

#include <Columns/ColumnArray.h>
#include <Columns/ColumnVector.h>

#include <Common/FieldVisitors.h>
#include <Common/assert_cast.h>
#include <Interpreters/convertFieldToType.h>

#include <AggregateFunctions/IAggregateFunction.h>

#define AGGREGATE_FUNCTION_GROUP_ARRAY_INSERT_AT_MAX_SIZE 0xFFFFFF


namespace DB
{

namespace ErrorCodes
{
    extern const int TOO_LARGE_ARRAY_SIZE;
    extern const int CANNOT_CONVERT_TYPE;
    extern const int ILLEGAL_TYPE_OF_ARGUMENT;
    extern const int NUMBER_OF_ARGUMENTS_DOESNT_MATCH;
}


/** Aggregate function, that takes two arguments: value and position,
  *  and as a result, builds an array with values are located at corresponding positions.
  *
  * If more than one value was inserted to single position, the any value (first in case of single thread) is stored.
  * If no values was inserted to some position, then default value will be substituted.
  *
  * Aggregate function also accept optional parameters:
  * - default value to substitute;
  * - length to resize result arrays (if you want to have results of same length for all aggregation keys);
  *
  * If you want to pass length, default value should be also given.
  */


/// Generic case (inefficient).
struct AggregateFunctionGroupArrayInsertAtDataGeneric
{
    Array value;    /// TODO Add MemoryTracker
};


class AggregateFunctionGroupArrayInsertAtGeneric final
    : public IAggregateFunctionDataHelper<AggregateFunctionGroupArrayInsertAtDataGeneric, AggregateFunctionGroupArrayInsertAtGeneric>
{
private:
    DataTypePtr & type;
    Field default_value;
    UInt64 length_to_resize = 0;    /// zero means - do not do resizing.

public:
    AggregateFunctionGroupArrayInsertAtGeneric(const DataTypes & arguments, const Array & params)
        : IAggregateFunctionDataHelper<AggregateFunctionGroupArrayInsertAtDataGeneric, AggregateFunctionGroupArrayInsertAtGeneric>(arguments, params)
        , type(argument_types[0])
    {
        if (!params.empty())
        {
            if (params.size() > 2)
                throw Exception("Aggregate function " + getName() + " requires at most two parameters.", ErrorCodes::NUMBER_OF_ARGUMENTS_DOESNT_MATCH);

            default_value = params[0];

            if (params.size() == 2)
            {
                length_to_resize = applyVisitor(FieldVisitorConvertToNumber<UInt64>(), params[1]);
                if (length_to_resize > AGGREGATE_FUNCTION_GROUP_ARRAY_INSERT_AT_MAX_SIZE)
                    throw Exception("Too large array size", ErrorCodes::TOO_LARGE_ARRAY_SIZE);
            }
        }

        if (!isUnsignedInteger(arguments[1]))
            throw Exception("Second argument of aggregate function " + getName() + " must be integer.", ErrorCodes::ILLEGAL_TYPE_OF_ARGUMENT);

        if (default_value.isNull())
            default_value = type->getDefault();
        else
        {
            Field converted = convertFieldToType(default_value, *type);
            if (converted.isNull())
                throw Exception("Cannot convert parameter of aggregate function " + getName() + " (" + applyVisitor(FieldVisitorToString(), default_value) + ")"
                    " to type " + type->getName() + " to be used as default value in array", ErrorCodes::CANNOT_CONVERT_TYPE);

            default_value = converted;
        }
    }

    String getName() const override { return "groupArrayInsertAt"; }

    DataTypePtr getReturnType() const override
    {
        return std::make_shared<DataTypeArray>(type);
    }

    void add(AggregateDataPtr place, const IColumn ** columns, size_t row_num, Arena *) const override
    {
        /// TODO Do positions need to be 1-based for this function?
        size_t position = columns[1]->getUInt(row_num);

        /// If position is larger than size to which array will be cutted - simply ignore value.
        if (length_to_resize && position >= length_to_resize)
            return;

        if (position >= AGGREGATE_FUNCTION_GROUP_ARRAY_INSERT_AT_MAX_SIZE)
            throw Exception("Too large array size: position argument (" + toString(position) + ")"
                " is greater or equals to limit (" + toString(AGGREGATE_FUNCTION_GROUP_ARRAY_INSERT_AT_MAX_SIZE) + ")",
                ErrorCodes::TOO_LARGE_ARRAY_SIZE);

        Array & arr = data(place).value;

        if (arr.size() <= position)
            arr.resize(position + 1);
        else if (!arr[position].isNull())
            return; /// Element was already inserted to the specified position.

        columns[0]->get(row_num, arr[position]);
    }

    void merge(AggregateDataPtr place, ConstAggregateDataPtr rhs, Arena *) const override
    {
        Array & arr_lhs = data(place).value;
        const Array & arr_rhs = data(rhs).value;

        if (arr_lhs.size() < arr_rhs.size())
            arr_lhs.resize(arr_rhs.size());

        for (size_t i = 0, size = arr_rhs.size(); i < size; ++i)
            if (arr_lhs[i].isNull() && !arr_rhs[i].isNull())
                arr_lhs[i] = arr_rhs[i];
    }

    void serialize(ConstAggregateDataPtr place, WriteBuffer & buf) const override
    {
        const Array & arr = data(place).value;
        size_t size = arr.size();
        writeVarUInt(size, buf);

        for (const Field & elem : arr)
        {
            if (elem.isNull())
            {
                writeBinary(UInt8(1), buf);
            }
            else
            {
                writeBinary(UInt8(0), buf);
                type->serializeBinary(elem, buf);
            }
        }
    }

    void deserialize(AggregateDataPtr place, ReadBuffer & buf, Arena *) const override
    {
        size_t size = 0;
        readVarUInt(size, buf);

        if (size > AGGREGATE_FUNCTION_GROUP_ARRAY_INSERT_AT_MAX_SIZE)
            throw Exception("Too large array size", ErrorCodes::TOO_LARGE_ARRAY_SIZE);

        Array & arr = data(place).value;

        arr.resize(size);
        for (size_t i = 0; i < size; ++i)
        {
            UInt8 is_null = 0;
            readBinary(is_null, buf);
            if (!is_null)
                type->deserializeBinary(arr[i], buf);
        }
    }

<<<<<<< HEAD
    void insertResultInto(ConstAggregateDataPtr place, IColumn & to) const override
=======
    void insertResultInto(AggregateDataPtr place, IColumn & to, Arena *) const override
>>>>>>> 811d124a
    {
        ColumnArray & to_array = assert_cast<ColumnArray &>(to);
        IColumn & to_data = to_array.getData();
        ColumnArray::Offsets & to_offsets = to_array.getOffsets();

        const Array & arr = data(place).value;

        for (const Field & elem : arr)
        {
            if (!elem.isNull())
                to_data.insert(elem);
            else
                to_data.insert(default_value);
        }

        size_t result_array_size = length_to_resize ? length_to_resize : arr.size();

        /// Pad array if need.
        for (size_t i = arr.size(); i < result_array_size; ++i)
            to_data.insert(default_value);

        to_offsets.push_back(to_offsets.back() + result_array_size);
    }
};


#undef AGGREGATE_FUNCTION_GROUP_ARRAY_INSERT_AT_MAX_SIZE

}<|MERGE_RESOLUTION|>--- conflicted
+++ resolved
@@ -179,11 +179,7 @@
         }
     }
 
-<<<<<<< HEAD
-    void insertResultInto(ConstAggregateDataPtr place, IColumn & to) const override
-=======
     void insertResultInto(AggregateDataPtr place, IColumn & to, Arena *) const override
->>>>>>> 811d124a
     {
         ColumnArray & to_array = assert_cast<ColumnArray &>(to);
         IColumn & to_data = to_array.getData();
