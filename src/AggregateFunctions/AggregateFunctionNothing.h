--- conflicted
+++ resolved
@@ -67,11 +67,7 @@
     {
     }
 
-<<<<<<< HEAD
-    void insertResultInto(ConstAggregateDataPtr, IColumn & to) const override
-=======
     void insertResultInto(AggregateDataPtr, IColumn & to, Arena *) const override
->>>>>>> 811d124a
     {
         to.insertDefault();
     }
