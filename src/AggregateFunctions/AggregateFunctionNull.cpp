#include <DataTypes/DataTypeNullable.h>
#include <AggregateFunctions/AggregateFunctionNull.h>
#include <AggregateFunctions/AggregateFunctionNothing.h>
#include <AggregateFunctions/AggregateFunctionCount.h>
#include <AggregateFunctions/AggregateFunctionState.h>
#include <AggregateFunctions/AggregateFunctionCombinatorFactory.h>
#include "registerAggregateFunctions.h"


namespace DB
{

namespace ErrorCodes
{
    extern const int ILLEGAL_TYPE_OF_ARGUMENT;
}

class AggregateFunctionCombinatorNull final : public IAggregateFunctionCombinator
{
public:
    String getName() const override { return "Null"; }

    bool isForInternalUsageOnly() const override { return true; }

    DataTypes transformArguments(const DataTypes & arguments) const override
    {
        size_t size = arguments.size();
        DataTypes res(size);
        for (size_t i = 0; i < size; ++i)
            res[i] = removeNullable(arguments[i]);
        return res;
    }

    AggregateFunctionPtr transformAggregateFunction(
        const AggregateFunctionPtr & nested_function, const DataTypes & arguments, const Array & params) const override
    {
        bool has_nullable_types = false;
        bool has_null_types = false;
        for (const auto & arg_type : arguments)
        {
            if (arg_type->isNullable())
            {
                has_nullable_types = true;
                if (arg_type->onlyNull())
                {
                    has_null_types = true;
                    break;
                }
            }
        }

        if (!has_nullable_types)
            throw Exception("Aggregate function combinator 'Null' requires at least one argument to be Nullable", ErrorCodes::ILLEGAL_TYPE_OF_ARGUMENT);

        /// Special case for 'count' function. It could be called with Nullable arguments
        /// - that means - count number of calls, when all arguments are not NULL.
        if (nested_function && nested_function->getName() == "count")
            return std::make_shared<AggregateFunctionCountNotNullUnary>(arguments[0], params);

        if (has_null_types)
            return std::make_shared<AggregateFunctionNothing>(arguments, params);

<<<<<<< HEAD
        /// If applied to aggregate function with -State combinator, we apply -Null combinator to it's nested_function instead of itself.
        /// Because Nullable AggregateFunctionState does not make sense and ruins the logic of managing aggregate function states.

        if (const AggregateFunctionState * function_state = typeid_cast<const AggregateFunctionState *>(nested_function.get()))
        {
            auto transformed_nested_function = transformAggregateFunction(function_state->getNestedFunction(), properties, arguments, params);

            return std::make_shared<AggregateFunctionState>(
                transformed_nested_function,
                transformed_nested_function->getArgumentTypes(),
                transformed_nested_function->getParameters());
        }

        bool return_type_is_nullable = !properties.returns_default_when_only_null && nested_function->getReturnType()->canBeInsideNullable();
        bool serialize_flag = return_type_is_nullable || properties.returns_default_when_only_null;
=======
        bool return_type_is_nullable = nested_function->getReturnType()->canBeInsideNullable();
>>>>>>> 136ff3fb

        if (arguments.size() == 1)
        {
            if (return_type_is_nullable)
                return std::make_shared<AggregateFunctionNullUnary<true>>(nested_function, arguments, params);
            else
                return std::make_shared<AggregateFunctionNullUnary<false>>(nested_function, arguments, params);
        }
        else
        {
            if (return_type_is_nullable)
                return std::make_shared<AggregateFunctionNullVariadic<true>>(nested_function, arguments, params);
            else
                return std::make_shared<AggregateFunctionNullVariadic<false>>(nested_function, arguments, params);
        }
    }
};

void registerAggregateFunctionCombinatorNull(AggregateFunctionCombinatorFactory & factory)
{
    factory.registerCombinator(std::make_shared<AggregateFunctionCombinatorNull>());
}

}<|MERGE_RESOLUTION|>--- conflicted
+++ resolved
@@ -60,7 +60,6 @@
         if (has_null_types)
             return std::make_shared<AggregateFunctionNothing>(arguments, params);
 
-<<<<<<< HEAD
         /// If applied to aggregate function with -State combinator, we apply -Null combinator to it's nested_function instead of itself.
         /// Because Nullable AggregateFunctionState does not make sense and ruins the logic of managing aggregate function states.
 
@@ -74,11 +73,8 @@
                 transformed_nested_function->getParameters());
         }
 
-        bool return_type_is_nullable = !properties.returns_default_when_only_null && nested_function->getReturnType()->canBeInsideNullable();
+        bool return_type_is_nullable = nested_function->getReturnType()->canBeInsideNullable();
         bool serialize_flag = return_type_is_nullable || properties.returns_default_when_only_null;
-=======
-        bool return_type_is_nullable = nested_function->getReturnType()->canBeInsideNullable();
->>>>>>> 136ff3fb
 
         if (arguments.size() == 1)
         {
