--- conflicted
+++ resolved
@@ -46,13 +46,9 @@
         throw Exception(ErrorCodes::SYNTAX_ERROR, "Not supported kind of drop query.");
 
     if (temporary)
-<<<<<<< HEAD
-        settings.ostr << "TEMPORARY ";
+        ostr << "TEMPORARY ";
     if (detached)
-        settings.ostr << "DETACHED ";
-=======
-        ostr << "TEMPORARY ";
->>>>>>> 0ea5bd91
+        ostr << "DETACHED ";
 
     if (has_all_tables)
         ostr << "ALL TABLES FROM ";
