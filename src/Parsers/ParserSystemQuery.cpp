#include <Parsers/ParserSystemQuery.h>
#include <Parsers/ASTSystemQuery.h>
#include <Parsers/CommonParsers.h>
#include <Parsers/ExpressionElementParsers.h>
#include <Parsers/ASTIdentifier.h>
#include <Parsers/ASTLiteral.h>
#include <Parsers/ParserSetQuery.h>
#include <Parsers/parseDatabaseAndTableName.h>
#include <IO/ReadBufferFromString.h>
#include <IO/ReadHelpers.h>

#include <magic_enum.hpp>


namespace DB
{

namespace ErrorCodes
{
    extern const int SUPPORT_IS_DISABLED;
}

[[nodiscard]] static bool parseQueryWithOnClusterAndMaybeTable(std::shared_ptr<ASTSystemQuery> & res, IParser::Pos & pos,
                                                 Expected & expected, bool require_table, bool allow_string_literal)
{
    /// Better form for user: SYSTEM <ACTION> table ON CLUSTER cluster
    /// Query rewritten form + form while executing on cluster: SYSTEM <ACTION> ON CLUSTER cluster table
    /// Need to support both
    String cluster;
    bool parsed_on_cluster = false;

    if (ParserKeyword{Keyword::ON}.ignore(pos, expected))
    {
        if (!ASTQueryWithOnCluster::parse(pos, cluster, expected))
            return false;
        parsed_on_cluster = true;
    }

    bool parsed_table = false;
    if (allow_string_literal)
    {
        ASTPtr ast;
        if (ParserStringLiteral{}.parse(pos, ast, expected))
        {
            res->setTable(ast->as<ASTLiteral &>().value.safeGet<String>());
            parsed_table = true;
        }
    }

    if (!parsed_table)
        parsed_table = parseDatabaseAndTableAsAST(pos, expected, res->database, res->table);

    if (!parsed_table && require_table)
        return false;

    if (!parsed_on_cluster && ParserKeyword{Keyword::ON}.ignore(pos, expected))
        if (!ASTQueryWithOnCluster::parse(pos, cluster, expected))
            return false;

    res->cluster = cluster;

    if (res->database)
        res->children.push_back(res->database);
    if (res->table)
        res->children.push_back(res->table);

    return true;
}

enum class SystemQueryTargetType
{
    Model,
    Function,
    Disk,
};

[[nodiscard]] static bool parseQueryWithOnClusterAndTarget(std::shared_ptr<ASTSystemQuery> & res, IParser::Pos & pos, Expected & expected, SystemQueryTargetType target_type)
{
    /// Better form for user: SYSTEM <ACTION> target_name ON CLUSTER cluster
    /// Query rewritten form + form while executing on cluster: SYSTEM <ACTION> ON CLUSTER cluster target_name
    /// Need to support both

    String cluster;
    bool parsed_on_cluster = false;

    if (ParserKeyword{Keyword::ON}.ignore(pos, expected))
    {
        if (!ASTQueryWithOnCluster::parse(pos, cluster, expected))
            return false;
        parsed_on_cluster = true;
    }

    String target;
    ASTPtr temporary_string_literal;

    if (ParserStringLiteral{}.parse(pos, temporary_string_literal, expected))
    {
        target = temporary_string_literal->as<ASTLiteral &>().value.safeGet<String>();
    }
    else
    {
        ParserIdentifier identifier_parser;
        ASTPtr identifier;

        if (!identifier_parser.parse(pos, identifier, expected))
            return false;

        if (!tryGetIdentifierNameInto(identifier, target))
            return false;
    }

    if (!parsed_on_cluster && ParserKeyword{Keyword::ON}.ignore(pos, expected))
    {
        if (!ASTQueryWithOnCluster::parse(pos, cluster, expected))
            return false;
    }

    res->cluster = cluster;

    switch (target_type)
    {
        case SystemQueryTargetType::Model:
        {
            res->target_model = std::move(target);
            break;
        }
        case SystemQueryTargetType::Function:
        {
            res->target_function = std::move(target);
            break;
        }
        case SystemQueryTargetType::Disk:
        {
            res->disk = std::move(target);
            break;
        }
    }

    return true;
}

[[nodiscard]] static bool parseQueryWithOnCluster(std::shared_ptr<ASTSystemQuery> & res, IParser::Pos & pos,
                                    Expected & expected)
{
    String cluster_str;
    if (ParserKeyword{Keyword::ON}.ignore(pos, expected))
    {
        if (!ASTQueryWithOnCluster::parse(pos, cluster_str, expected))
            return false;
    }
    res->cluster = cluster_str;

    return true;
}

[[nodiscard]] static bool parseDropReplica(std::shared_ptr<ASTSystemQuery> & res, IParser::Pos & pos, Expected & expected, bool database)
{
    if (!parseQueryWithOnCluster(res, pos, expected))
        return false;

    ASTPtr ast;
    if (!ParserStringLiteral{}.parse(pos, ast, expected))
        return false;
    res->replica = ast->as<ASTLiteral &>().value.safeGet<String>();

    if (ParserKeyword{Keyword::FROM_SHARD}.ignore(pos, expected))
    {
        if (!ParserStringLiteral{}.parse(pos, ast, expected))
            return false;
        res->shard = ast->as<ASTLiteral &>().value.safeGet<String>();
    }

    if (ParserKeyword{Keyword::FROM}.ignore(pos, expected))
    {
        // way 1. parse replica database
        // way 2. parse replica table
        // way 3. parse replica zkpath
        if (ParserKeyword{Keyword::DATABASE}.ignore(pos, expected))
        {
            ParserIdentifier database_parser;
            if (!database_parser.parse(pos, res->database, expected))
                return false;
        }
        else if (!database && ParserKeyword{Keyword::TABLE}.ignore(pos, expected))
        {
            parseDatabaseAndTableAsAST(pos, expected, res->database, res->table);
        }
        else if (ParserKeyword{Keyword::ZKPATH}.ignore(pos, expected))
        {
            ASTPtr path_ast;
            if (!ParserStringLiteral{}.parse(pos, path_ast, expected))
                return false;
            String zk_path = path_ast->as<ASTLiteral &>().value.safeGet<String>();
            if (!zk_path.empty() && zk_path[zk_path.size() - 1] == '/')
                zk_path.pop_back();
            res->replica_zk_path = zk_path;
        }
        else
            return false;
    }
    else
        res->is_drop_whole_replica = true;

    return true;
}

bool ParserSystemQuery::parseImpl(IParser::Pos & pos, ASTPtr & node, Expected & expected)
{
    if (!ParserKeyword{Keyword::SYSTEM}.ignore(pos, expected))
        return false;

    using Type = ASTSystemQuery::Type;

    auto res = std::make_shared<ASTSystemQuery>();

    bool found = false;

    for (const auto & type : magic_enum::enum_values<Type>())
    {
        if (ParserKeyword::createDeprecated(ASTSystemQuery::typeToString(type)).ignore(pos, expected))
        {
            res->type = type;
            found = true;
            break;
        }
    }

    if (!found)
        return false;

    switch (res->type)
    {
        case Type::RELOAD_DICTIONARY:
        {
            if (!parseQueryWithOnClusterAndMaybeTable(res, pos, expected, /* require table = */ true, /* allow_string_literal = */ true))
                return false;
            break;
        }
        case Type::RELOAD_MODEL:
        {
            if (!parseQueryWithOnClusterAndTarget(res, pos, expected, SystemQueryTargetType::Model))
                return false;
            break;
        }
        case Type::RELOAD_FUNCTION:
        {
            if (!parseQueryWithOnClusterAndTarget(res, pos, expected, SystemQueryTargetType::Function))
                return false;
            break;
        }

        case Type::DROP_REPLICA:
        {
            if (!parseDropReplica(res, pos, expected, /* database */ false))
                return false;
            break;
        }
        case Type::DROP_DATABASE_REPLICA:
        {
            if (!parseDropReplica(res, pos, expected, /* database */ true))
                return false;
            break;
        }
        case Type::ENABLE_FAILPOINT:
        case Type::DISABLE_FAILPOINT:
        case Type::WAIT_FAILPOINT:
        {
            ASTPtr ast;
            if (ParserIdentifier{}.parse(pos, ast, expected))
                res->fail_point_name = ast->as<ASTIdentifier &>().name();
            else
                return false;
            break;
        }

        case Type::RESTART_REPLICA:
        case Type::SYNC_REPLICA:
        case Type::WAIT_LOADING_PARTS:
        {
            if (!parseQueryWithOnCluster(res, pos, expected))
                return false;
            if (!parseDatabaseAndTableAsAST(pos, expected, res->database, res->table))
                return false;
            if (res->type == Type::SYNC_REPLICA)
            {
                if (ParserKeyword{Keyword::STRICT}.ignore(pos, expected))
                    res->sync_replica_mode = SyncReplicaMode::STRICT;
<<<<<<< HEAD
                else if (ParserKeyword{"CLUSTER"}.ignore(pos, expected))
                    res->sync_replica_mode = SyncReplicaMode::CLUSTER;
                else if (ParserKeyword{"LIGHTWEIGHT"}.ignore(pos, expected))
=======
                else if (ParserKeyword{Keyword::LIGHTWEIGHT}.ignore(pos, expected))
                {
>>>>>>> 47b9eb2c
                    res->sync_replica_mode = SyncReplicaMode::LIGHTWEIGHT;
                    if (ParserKeyword{Keyword::FROM}.ignore(pos, expected))
                    {
                        do
                        {
                            ASTPtr replica_ast;
                            if (!ParserStringLiteral{}.parse(pos, replica_ast, expected))
                                return false;
                            res->src_replicas.emplace_back(replica_ast->as<ASTLiteral &>().value.safeGet<String>());
                        } while (ParserToken{TokenType::Comma}.ignore(pos, expected));
                    }
                }
                else if (ParserKeyword{Keyword::PULL}.ignore(pos, expected))
                    res->sync_replica_mode = SyncReplicaMode::PULL;
            }
            break;
        }

        case Type::SYNC_DATABASE_REPLICA:
        {
            if (!parseQueryWithOnCluster(res, pos, expected))
                return false;
            if (!parseDatabaseAsAST(pos, expected, res->database))
                return false;
            break;
        }
        case Type::RESTART_DISK:
        {
            if (!parseQueryWithOnClusterAndTarget(res, pos, expected, SystemQueryTargetType::Disk))
                return false;
            break;
        }
        /// FLUSH DISTRIBUTED requires table
        /// START/STOP DISTRIBUTED SENDS does not require table
        case Type::STOP_DISTRIBUTED_SENDS:
        case Type::START_DISTRIBUTED_SENDS:
        {
            if (!parseQueryWithOnClusterAndMaybeTable(res, pos, expected, /* require table = */ false, /* allow_string_literal = */ false))
                return false;
            break;
        }

        case Type::FLUSH_DISTRIBUTED:
<<<<<<< HEAD
        case Type::DROP_CLUSTER_REPLICA:
=======
        {
            if (!parseQueryWithOnClusterAndMaybeTable(res, pos, expected, /* require table = */ true, /* allow_string_literal = */ false))
                return false;

            ParserKeyword s_settings(Keyword::SETTINGS);
            if (s_settings.ignore(pos, expected))
            {
                ParserSetQuery parser_settings(/* parse_only_internals_= */ true);
                if (!parser_settings.parse(pos, res->query_settings, expected))
                    return false;
            }

            break;
        }

>>>>>>> 47b9eb2c
        case Type::RESTORE_REPLICA:
        {
            if (!parseQueryWithOnClusterAndMaybeTable(res, pos, expected, /* require table = */ true, /* allow_string_literal = */ false))
                return false;
            break;
        }

        case Type::STOP_MERGES:
        case Type::START_MERGES:
        {
            String storage_policy_str;
            String volume_str;

            auto parse_on_volume = [&]() -> bool
            {
                ASTPtr ast;
                if (ParserIdentifier{}.parse(pos, ast, expected))
                    storage_policy_str = ast->as<ASTIdentifier &>().name();
                else
                    return false;

                if (!ParserToken{TokenType::Dot}.ignore(pos, expected))
                    return false;

                if (ParserIdentifier{}.parse(pos, ast, expected))
                    volume_str = ast->as<ASTIdentifier &>().name();
                else
                    return false;

                return true;
            };

            if (ParserKeyword{Keyword::ON_VOLUME}.ignore(pos, expected))
            {
                if (!parse_on_volume())
                    return false;
            }
            else
            {
                if (!parseQueryWithOnCluster(res, pos, expected))
                    return false;
                if (ParserKeyword{Keyword::ON_VOLUME}.ignore(pos, expected))
                {
                    if (!parse_on_volume())
                        return false;
                }
            }

            res->storage_policy = storage_policy_str;
            res->volume = volume_str;
            if (res->volume.empty() && res->storage_policy.empty())
                parseDatabaseAndTableAsAST(pos, expected, res->database, res->table);
            break;
        }

        case Type::STOP_TTL_MERGES:
        case Type::START_TTL_MERGES:
        case Type::STOP_MOVES:
        case Type::START_MOVES:
        case Type::STOP_FETCHES:
        case Type::START_FETCHES:
        case Type::STOP_REPLICATED_SENDS:
        case Type::START_REPLICATED_SENDS:
        case Type::STOP_REPLICATION_QUEUES:
        case Type::START_REPLICATION_QUEUES:
        case Type::STOP_PULLING_REPLICATION_LOG:
        case Type::START_PULLING_REPLICATION_LOG:
        case Type::STOP_CLEANUP:
        case Type::START_CLEANUP:
            if (!parseQueryWithOnCluster(res, pos, expected))
                return false;
            parseDatabaseAndTableAsAST(pos, expected, res->database, res->table);
            break;

        case Type::REFRESH_VIEW:
        case Type::START_VIEW:
        case Type::STOP_VIEW:
        case Type::CANCEL_VIEW:
            if (!parseDatabaseAndTableAsAST(pos, expected, res->database, res->table))
                return false;
            break;

        case Type::START_VIEWS:
        case Type::STOP_VIEWS:
            break;

        case Type::TEST_VIEW:
        {
            if (!parseDatabaseAndTableAsAST(pos, expected, res->database, res->table))
                return false;

            if (ParserKeyword{Keyword::UNSET_FAKE_TIME}.ignore(pos, expected))
                break;

            if (!ParserKeyword{Keyword::SET_FAKE_TIME}.ignore(pos, expected))
                return false;
            ASTPtr ast;
            if (!ParserStringLiteral{}.parse(pos, ast, expected))
                return false;
            String time_str = ast->as<ASTLiteral &>().value.get<const String &>();
            ReadBufferFromString buf(time_str);
            time_t time;
            readDateTimeText(time, buf);
            res->fake_time_for_view = Int64(time);

            break;
        }

        case Type::SUSPEND:
        {
            if (!parseQueryWithOnCluster(res, pos, expected))
                return false;

            ASTPtr seconds;
            if (!(ParserKeyword{Keyword::FOR}.ignore(pos, expected)
                && ParserUnsignedInteger().parse(pos, seconds, expected)
                && ParserKeyword{Keyword::SECOND}.ignore(pos, expected)))   /// SECOND, not SECONDS to be consistent with INTERVAL parsing in SQL
            {
                return false;
            }

            res->seconds = seconds->as<ASTLiteral>()->value.get<UInt64>();
            break;
        }
        case Type::DROP_FILESYSTEM_CACHE:
        {
            ParserLiteral path_parser;
            ASTPtr ast;
            if (path_parser.parse(pos, ast, expected))
            {
                res->filesystem_cache_name = ast->as<ASTLiteral>()->value.safeGet<String>();
                if (ParserKeyword{Keyword::KEY}.ignore(pos, expected) && ParserIdentifier().parse(pos, ast, expected))
                {
                    res->key_to_drop = ast->as<ASTIdentifier>()->name();
                    if (ParserKeyword{Keyword::OFFSET}.ignore(pos, expected) && ParserLiteral().parse(pos, ast, expected))
                        res->offset_to_drop = ast->as<ASTLiteral>()->value.safeGet<UInt64>();
                }
            }
            if (!parseQueryWithOnCluster(res, pos, expected))
                return false;
            break;
        }
        case Type::SYNC_FILESYSTEM_CACHE:
        {
            ParserLiteral path_parser;
            ASTPtr ast;
            if (path_parser.parse(pos, ast, expected))
                res->filesystem_cache_name = ast->as<ASTLiteral>()->value.safeGet<String>();
            if (!parseQueryWithOnCluster(res, pos, expected))
                return false;
            break;
        }
        case Type::DROP_DISK_METADATA_CACHE:
        {
            throw Exception(ErrorCodes::SUPPORT_IS_DISABLED, "Not implemented");
        }
        case Type::DROP_SCHEMA_CACHE:
        {
            if (ParserKeyword{Keyword::FOR}.ignore(pos, expected))
            {
                if (ParserKeyword{Keyword::FILE}.ignore(pos, expected))
                    res->schema_cache_storage = toStringView(Keyword::FILE);
                else if (ParserKeyword{Keyword::S3}.ignore(pos, expected))
                    res->schema_cache_storage = toStringView(Keyword::S3);
                else if (ParserKeyword{Keyword::HDFS}.ignore(pos, expected))
                    res->schema_cache_storage = toStringView(Keyword::HDFS);
                else if (ParserKeyword{Keyword::URL}.ignore(pos, expected))
                    res->schema_cache_storage = toStringView(Keyword::URL);
                else if (ParserKeyword{Keyword::AZURE}.ignore(pos, expected))
                    res->schema_cache_storage = toStringView(Keyword::AZURE);
                else
                    return false;
            }
            break;
        }
        case Type::DROP_FORMAT_SCHEMA_CACHE:
        {
            if (ParserKeyword{Keyword::FOR}.ignore(pos, expected))
            {
                if (ParserKeyword{Keyword::PROTOBUF}.ignore(pos, expected))
                    res->schema_cache_format = toStringView(Keyword::PROTOBUF);

                else
                    return false;
            }
            break;
        }
        case Type::UNFREEZE:
        {
            ASTPtr ast;
            if (ParserKeyword{Keyword::WITH_NAME}.ignore(pos, expected) && ParserStringLiteral{}.parse(pos, ast, expected))
            {
                res->backup_name = ast->as<ASTLiteral &>().value.get<const String &>();
            }
            else
            {
                return false;
            }
            break;
        }

        case Type::START_LISTEN:
        case Type::STOP_LISTEN:
        {
            if (!parseQueryWithOnCluster(res, pos, expected))
                return false;

            auto parse_server_type = [&](ServerType::Type & type, std::string & custom_name) -> bool
            {
                type = ServerType::Type::END;
                custom_name = "";

                for (const auto & cur_type : magic_enum::enum_values<ServerType::Type>())
                {
                    if (ParserKeyword::createDeprecated(ServerType::serverTypeToString(cur_type)).ignore(pos, expected))
                    {
                        type = cur_type;
                        break;
                    }
                }

                if (type == ServerType::Type::END)
                    return false;

                if (type == ServerType::CUSTOM)
                {
                    ASTPtr ast;

                    if (!ParserStringLiteral{}.parse(pos, ast, expected))
                        return false;

                    custom_name = ast->as<ASTLiteral &>().value.get<const String &>();
                }

                return true;
            };

            ServerType::Type base_type;
            std::string base_custom_name;

            ServerType::Types exclude_type;
            ServerType::CustomNames exclude_custom_names;

            if (!parse_server_type(base_type, base_custom_name))
                return false;

            if (ParserKeyword{Keyword::EXCEPT}.ignore(pos, expected))
            {
                if (base_type != ServerType::Type::QUERIES_ALL &&
                    base_type != ServerType::Type::QUERIES_DEFAULT &&
                    base_type != ServerType::Type::QUERIES_CUSTOM)
                    return false;

                ServerType::Type current_type;
                std::string current_custom_name;

                while (true)
                {
                    if (!exclude_type.empty() && !ParserToken(TokenType::Comma).ignore(pos, expected))
                        break;

                    if (!parse_server_type(current_type, current_custom_name))
                        return false;

                    exclude_type.insert(current_type);

                    if (current_type == ServerType::Type::CUSTOM)
                        exclude_custom_names.insert(current_custom_name);
                }
            }

            res->server_type = ServerType(base_type, base_custom_name, exclude_type, exclude_custom_names);

            break;
        }

        default:
        {
            if (!parseQueryWithOnCluster(res, pos, expected))
                return false;
            break;
        }
    }

    if (res->database)
        res->children.push_back(res->database);
    if (res->table)
        res->children.push_back(res->table);
    if (res->query_settings)
        res->children.push_back(res->query_settings);

    node = std::move(res);
    return true;
}

}<|MERGE_RESOLUTION|>--- conflicted
+++ resolved
@@ -285,14 +285,10 @@
             {
                 if (ParserKeyword{Keyword::STRICT}.ignore(pos, expected))
                     res->sync_replica_mode = SyncReplicaMode::STRICT;
-<<<<<<< HEAD
-                else if (ParserKeyword{"CLUSTER"}.ignore(pos, expected))
+                else if (ParserKeyword{Keyword::CLUSTER}.ignore(pos, expected))
                     res->sync_replica_mode = SyncReplicaMode::CLUSTER;
-                else if (ParserKeyword{"LIGHTWEIGHT"}.ignore(pos, expected))
-=======
                 else if (ParserKeyword{Keyword::LIGHTWEIGHT}.ignore(pos, expected))
                 {
->>>>>>> 47b9eb2c
                     res->sync_replica_mode = SyncReplicaMode::LIGHTWEIGHT;
                     if (ParserKeyword{Keyword::FROM}.ignore(pos, expected))
                     {
@@ -336,9 +332,6 @@
         }
 
         case Type::FLUSH_DISTRIBUTED:
-<<<<<<< HEAD
-        case Type::DROP_CLUSTER_REPLICA:
-=======
         {
             if (!parseQueryWithOnClusterAndMaybeTable(res, pos, expected, /* require table = */ true, /* allow_string_literal = */ false))
                 return false;
@@ -354,7 +347,7 @@
             break;
         }
 
->>>>>>> 47b9eb2c
+        case Type::DROP_CLUSTER_REPLICA:
         case Type::RESTORE_REPLICA:
         {
             if (!parseQueryWithOnClusterAndMaybeTable(res, pos, expected, /* require table = */ true, /* allow_string_literal = */ false))
