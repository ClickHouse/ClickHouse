#include <Parsers/ParserSystemQuery.h>
#include <Parsers/ASTSystemQuery.h>
#include <Parsers/CommonParsers.h>
#include <Parsers/ExpressionElementParsers.h>
#include <Parsers/ASTIdentifier.h>
#include <Parsers/ASTLiteral.h>
#include <Parsers/parseDatabaseAndTableName.h>
#include <IO/ReadBufferFromString.h>
#include <IO/ReadHelpers.h>

#include <magic_enum.hpp>


namespace DB
{

namespace ErrorCodes
{
    extern const int SUPPORT_IS_DISABLED;
}

[[nodiscard]] static bool parseQueryWithOnClusterAndMaybeTable(std::shared_ptr<ASTSystemQuery> & res, IParser::Pos & pos,
                                                 Expected & expected, bool require_table, bool allow_string_literal)
{
    /// Better form for user: SYSTEM <ACTION> table ON CLUSTER cluster
    /// Query rewritten form + form while executing on cluster: SYSTEM <ACTION> ON CLUSTER cluster table
    /// Need to support both
    String cluster;
    bool parsed_on_cluster = false;

    if (ParserKeyword{Keyword::ON}.ignore(pos, expected))
    {
        if (!ASTQueryWithOnCluster::parse(pos, cluster, expected))
            return false;
        parsed_on_cluster = true;
    }

    bool parsed_table = false;
    if (allow_string_literal)
    {
        ASTPtr ast;
        if (ParserStringLiteral{}.parse(pos, ast, expected))
        {
            res->setTable(ast->as<ASTLiteral &>().value.safeGet<String>());
            parsed_table = true;
        }
    }

    if (!parsed_table)
        parsed_table = parseDatabaseAndTableAsAST(pos, expected, res->database, res->table);

    if (!parsed_table && require_table)
        return false;

    if (!parsed_on_cluster && ParserKeyword{Keyword::ON}.ignore(pos, expected))
        if (!ASTQueryWithOnCluster::parse(pos, cluster, expected))
            return false;

    res->cluster = cluster;

    if (res->database)
        res->children.push_back(res->database);
    if (res->table)
        res->children.push_back(res->table);

    return true;
}

enum class SystemQueryTargetType
{
    Model,
    Function,
    Disk,
};

[[nodiscard]] static bool parseQueryWithOnClusterAndTarget(std::shared_ptr<ASTSystemQuery> & res, IParser::Pos & pos, Expected & expected, SystemQueryTargetType target_type)
{
    /// Better form for user: SYSTEM <ACTION> target_name ON CLUSTER cluster
    /// Query rewritten form + form while executing on cluster: SYSTEM <ACTION> ON CLUSTER cluster target_name
    /// Need to support both

    String cluster;
    bool parsed_on_cluster = false;

    if (ParserKeyword{Keyword::ON}.ignore(pos, expected))
    {
        if (!ASTQueryWithOnCluster::parse(pos, cluster, expected))
            return false;
        parsed_on_cluster = true;
    }

    String target;
    ASTPtr temporary_string_literal;

    if (ParserStringLiteral{}.parse(pos, temporary_string_literal, expected))
    {
        target = temporary_string_literal->as<ASTLiteral &>().value.safeGet<String>();
    }
    else
    {
        ParserIdentifier identifier_parser;
        ASTPtr identifier;

        if (!identifier_parser.parse(pos, identifier, expected))
            return false;

        if (!tryGetIdentifierNameInto(identifier, target))
            return false;
    }

    if (!parsed_on_cluster && ParserKeyword{Keyword::ON}.ignore(pos, expected))
    {
        if (!ASTQueryWithOnCluster::parse(pos, cluster, expected))
            return false;
    }

    res->cluster = cluster;

    switch (target_type)
    {
        case SystemQueryTargetType::Model:
        {
            res->target_model = std::move(target);
            break;
        }
        case SystemQueryTargetType::Function:
        {
            res->target_function = std::move(target);
            break;
        }
        case SystemQueryTargetType::Disk:
        {
            res->disk = std::move(target);
            break;
        }
    }

    return true;
}

[[nodiscard]] static bool parseQueryWithOnCluster(std::shared_ptr<ASTSystemQuery> & res, IParser::Pos & pos,
                                    Expected & expected)
{
    String cluster_str;
    if (ParserKeyword{Keyword::ON}.ignore(pos, expected))
    {
        if (!ASTQueryWithOnCluster::parse(pos, cluster_str, expected))
            return false;
    }
    res->cluster = cluster_str;

    return true;
}

[[nodiscard]] static bool parseDropReplica(std::shared_ptr<ASTSystemQuery> & res, IParser::Pos & pos, Expected & expected, bool database)
{
    if (!parseQueryWithOnCluster(res, pos, expected))
        return false;

    ASTPtr ast;
    if (!ParserStringLiteral{}.parse(pos, ast, expected))
        return false;
    res->replica = ast->as<ASTLiteral &>().value.safeGet<String>();

    if (ParserKeyword{Keyword::FROM_SHARD}.ignore(pos, expected))
    {
        if (!ParserStringLiteral{}.parse(pos, ast, expected))
            return false;
        res->shard = ast->as<ASTLiteral &>().value.safeGet<String>();
    }

    if (ParserKeyword{Keyword::FROM}.ignore(pos, expected))
    {
        // way 1. parse replica database
        // way 2. parse replica table
        // way 3. parse replica zkpath
        if (ParserKeyword{Keyword::DATABASE}.ignore(pos, expected))
        {
            ParserIdentifier database_parser;
            if (!database_parser.parse(pos, res->database, expected))
                return false;
        }
        else if (!database && ParserKeyword{Keyword::TABLE}.ignore(pos, expected))
        {
            parseDatabaseAndTableAsAST(pos, expected, res->database, res->table);
        }
        else if (ParserKeyword{Keyword::ZKPATH}.ignore(pos, expected))
        {
            ASTPtr path_ast;
            if (!ParserStringLiteral{}.parse(pos, path_ast, expected))
                return false;
            String zk_path = path_ast->as<ASTLiteral &>().value.safeGet<String>();
            if (!zk_path.empty() && zk_path[zk_path.size() - 1] == '/')
                zk_path.pop_back();
            res->replica_zk_path = zk_path;
        }
        else
            return false;
    }
    else
        res->is_drop_whole_replica = true;

    return true;
}

bool ParserSystemQuery::parseImpl(IParser::Pos & pos, ASTPtr & node, Expected & expected)
{
    if (!ParserKeyword{Keyword::SYSTEM}.ignore(pos, expected))
        return false;

    using Type = ASTSystemQuery::Type;

    auto res = std::make_shared<ASTSystemQuery>();

    bool found = false;

    for (const auto & type : magic_enum::enum_values<Type>())
    {
        if (ParserKeyword{ASTSystemQuery::typeToString(type)}.ignore(pos, expected))
        {
            res->type = type;
            found = true;
            break;
        }
    }

    if (!found)
        return false;

    switch (res->type)
    {
        case Type::RELOAD_DICTIONARY:
        {
            if (!parseQueryWithOnClusterAndMaybeTable(res, pos, expected, /* require table = */ true, /* allow_string_literal = */ true))
                return false;
            break;
        }
        case Type::RELOAD_MODEL:
        {
            if (!parseQueryWithOnClusterAndTarget(res, pos, expected, SystemQueryTargetType::Model))
                return false;
            break;
        }
        case Type::RELOAD_FUNCTION:
        {
            if (!parseQueryWithOnClusterAndTarget(res, pos, expected, SystemQueryTargetType::Function))
                return false;
            break;
        }

        case Type::DROP_REPLICA:
        {
            if (!parseDropReplica(res, pos, expected, /* database */ false))
                return false;
            break;
        }
        case Type::DROP_DATABASE_REPLICA:
        {
            if (!parseDropReplica(res, pos, expected, /* database */ true))
                return false;
            break;
        }
        case Type::ENABLE_FAILPOINT:
        case Type::DISABLE_FAILPOINT:
        {
            ASTPtr ast;
            if (ParserIdentifier{}.parse(pos, ast, expected))
                res->fail_point_name = ast->as<ASTIdentifier &>().name();
            else
                return false;
            break;
        }

        case Type::RESTART_REPLICA:
        case Type::SYNC_REPLICA:
        case Type::WAIT_LOADING_PARTS:
        {
            if (!parseQueryWithOnCluster(res, pos, expected))
                return false;
            if (!parseDatabaseAndTableAsAST(pos, expected, res->database, res->table))
                return false;
            if (res->type == Type::SYNC_REPLICA)
            {
                if (ParserKeyword{Keyword::STRICT}.ignore(pos, expected))
                    res->sync_replica_mode = SyncReplicaMode::STRICT;
<<<<<<< HEAD
                else if (ParserKeyword{Keyword::LIGHTWEIGHT}.ignore(pos, expected))
                    res->sync_replica_mode = SyncReplicaMode::LIGHTWEIGHT;
                else if (ParserKeyword{Keyword::PULL}.ignore(pos, expected))
=======
                else if (ParserKeyword{"LIGHTWEIGHT"}.ignore(pos, expected))
                {
                    res->sync_replica_mode = SyncReplicaMode::LIGHTWEIGHT;
                    if (ParserKeyword{"FROM"}.ignore(pos, expected))
                    {
                        do
                        {
                            ASTPtr replica_ast;
                            if (!ParserStringLiteral{}.parse(pos, replica_ast, expected))
                                return false;
                            res->src_replicas.emplace_back(replica_ast->as<ASTLiteral &>().value.safeGet<String>());
                        } while (ParserToken{TokenType::Comma}.ignore(pos, expected));
                    }
                }
                else if (ParserKeyword{"PULL"}.ignore(pos, expected))
>>>>>>> 0b97f3ac
                    res->sync_replica_mode = SyncReplicaMode::PULL;
            }
            break;
        }

        case Type::SYNC_DATABASE_REPLICA:
        {
            if (!parseQueryWithOnCluster(res, pos, expected))
                return false;
            if (!parseDatabaseAsAST(pos, expected, res->database))
                return false;
            break;
        }
        case Type::RESTART_DISK:
        {
            if (!parseQueryWithOnClusterAndTarget(res, pos, expected, SystemQueryTargetType::Disk))
                return false;
            break;
        }
        /// FLUSH DISTRIBUTED requires table
        /// START/STOP DISTRIBUTED SENDS does not require table
        case Type::STOP_DISTRIBUTED_SENDS:
        case Type::START_DISTRIBUTED_SENDS:
        {
            if (!parseQueryWithOnClusterAndMaybeTable(res, pos, expected, /* require table = */ false, /* allow_string_literal = */ false))
                return false;
            break;
        }

        case Type::FLUSH_DISTRIBUTED:
        case Type::RESTORE_REPLICA:
        {
            if (!parseQueryWithOnClusterAndMaybeTable(res, pos, expected, /* require table = */ true, /* allow_string_literal = */ false))
                return false;
            break;
        }

        case Type::STOP_MERGES:
        case Type::START_MERGES:
        {
            String storage_policy_str;
            String volume_str;

            auto parse_on_volume = [&]() -> bool
            {
                ASTPtr ast;
                if (ParserIdentifier{}.parse(pos, ast, expected))
                    storage_policy_str = ast->as<ASTIdentifier &>().name();
                else
                    return false;

                if (!ParserToken{TokenType::Dot}.ignore(pos, expected))
                    return false;

                if (ParserIdentifier{}.parse(pos, ast, expected))
                    volume_str = ast->as<ASTIdentifier &>().name();
                else
                    return false;

                return true;
            };

            if (ParserKeyword{Keyword::ON_VOLUME}.ignore(pos, expected))
            {
                if (!parse_on_volume())
                    return false;
            }
            else
            {
                if (!parseQueryWithOnCluster(res, pos, expected))
                    return false;
                if (ParserKeyword{Keyword::ON_VOLUME}.ignore(pos, expected))
                {
                    if (!parse_on_volume())
                        return false;
                }
            }

            res->storage_policy = storage_policy_str;
            res->volume = volume_str;
            if (res->volume.empty() && res->storage_policy.empty())
                parseDatabaseAndTableAsAST(pos, expected, res->database, res->table);
            break;
        }

        case Type::STOP_TTL_MERGES:
        case Type::START_TTL_MERGES:
        case Type::STOP_MOVES:
        case Type::START_MOVES:
        case Type::STOP_FETCHES:
        case Type::START_FETCHES:
        case Type::STOP_REPLICATED_SENDS:
        case Type::START_REPLICATED_SENDS:
        case Type::STOP_REPLICATION_QUEUES:
        case Type::START_REPLICATION_QUEUES:
        case Type::STOP_PULLING_REPLICATION_LOG:
        case Type::START_PULLING_REPLICATION_LOG:
        case Type::STOP_CLEANUP:
        case Type::START_CLEANUP:
            if (!parseQueryWithOnCluster(res, pos, expected))
                return false;
            parseDatabaseAndTableAsAST(pos, expected, res->database, res->table);
            break;

        case Type::REFRESH_VIEW:
        case Type::START_VIEW:
        case Type::STOP_VIEW:
        case Type::CANCEL_VIEW:
            if (!parseDatabaseAndTableAsAST(pos, expected, res->database, res->table))
                return false;
            break;

        case Type::START_VIEWS:
        case Type::STOP_VIEWS:
            break;

        case Type::TEST_VIEW:
        {
            if (!parseDatabaseAndTableAsAST(pos, expected, res->database, res->table))
                return false;

            if (ParserKeyword{"UNSET FAKE TIME"}.ignore(pos, expected))
                break;

            if (!ParserKeyword{"SET FAKE TIME"}.ignore(pos, expected))
                return false;
            ASTPtr ast;
            if (!ParserStringLiteral{}.parse(pos, ast, expected))
                return false;
            String time_str = ast->as<ASTLiteral &>().value.get<const String &>();
            ReadBufferFromString buf(time_str);
            time_t time;
            readDateTimeText(time, buf);
            res->fake_time_for_view = Int64(time);

            break;
        }

        case Type::SUSPEND:
        {
            if (!parseQueryWithOnCluster(res, pos, expected))
                return false;

            ASTPtr seconds;
            if (!(ParserKeyword{Keyword::FOR}.ignore(pos, expected)
                && ParserUnsignedInteger().parse(pos, seconds, expected)
                && ParserKeyword{Keyword::SECOND}.ignore(pos, expected)))   /// SECOND, not SECONDS to be consistent with INTERVAL parsing in SQL
            {
                return false;
            }

            res->seconds = seconds->as<ASTLiteral>()->value.get<UInt64>();
            break;
        }
        case Type::DROP_FILESYSTEM_CACHE:
        {
            ParserLiteral path_parser;
            ASTPtr ast;
            if (path_parser.parse(pos, ast, expected))
            {
                res->filesystem_cache_name = ast->as<ASTLiteral>()->value.safeGet<String>();
                if (ParserKeyword{"KEY"}.ignore(pos, expected) && ParserIdentifier().parse(pos, ast, expected))
                {
                    res->key_to_drop = ast->as<ASTIdentifier>()->name();
                    if (ParserKeyword{"OFFSET"}.ignore(pos, expected) && ParserLiteral().parse(pos, ast, expected))
                        res->offset_to_drop = ast->as<ASTLiteral>()->value.safeGet<UInt64>();
                }
            }
            if (!parseQueryWithOnCluster(res, pos, expected))
                return false;
            break;
        }
        case Type::SYNC_FILESYSTEM_CACHE:
        {
            ParserLiteral path_parser;
            ASTPtr ast;
            if (path_parser.parse(pos, ast, expected))
                res->filesystem_cache_name = ast->as<ASTLiteral>()->value.safeGet<String>();
            if (!parseQueryWithOnCluster(res, pos, expected))
                return false;
            break;
        }
        case Type::DROP_DISK_METADATA_CACHE:
        {
            throw Exception(ErrorCodes::SUPPORT_IS_DISABLED, "Not implemented");
        }
        case Type::DROP_SCHEMA_CACHE:
        {
            if (ParserKeyword{Keyword::FOR}.ignore(pos, expected))
            {
<<<<<<< HEAD
                if (ParserKeyword{Keyword::FILE}.ignore(pos, expected))
                    res->schema_cache_storage = toStringRef(Keyword::FILE);
                else if (ParserKeyword{Keyword::S3}.ignore(pos, expected))
                    res->schema_cache_storage = toStringRef(Keyword::S3);
                else if (ParserKeyword{Keyword::HDFS}.ignore(pos, expected))
                    res->schema_cache_storage = toStringRef(Keyword::HDFS);
                else if (ParserKeyword{Keyword::URL}.ignore(pos, expected))
                    res->schema_cache_storage = toStringRef(Keyword::URL);
=======
                if (ParserKeyword{"FILE"}.ignore(pos, expected))
                    res->schema_cache_storage = "FILE";
                else if (ParserKeyword{"S3"}.ignore(pos, expected))
                    res->schema_cache_storage = "S3";
                else if (ParserKeyword{"HDFS"}.ignore(pos, expected))
                    res->schema_cache_storage = "HDFS";
                else if (ParserKeyword{"URL"}.ignore(pos, expected))
                    res->schema_cache_storage = "URL";
                else if (ParserKeyword{"AZURE"}.ignore(pos, expected))
                    res->schema_cache_storage = "AZURE";
                else
                    return false;
            }
            break;
        }
        case Type::DROP_FORMAT_SCHEMA_CACHE:
        {
            if (ParserKeyword{"FOR"}.ignore(pos, expected))
            {
                if (ParserKeyword{"Protobuf"}.ignore(pos, expected))
                    res->schema_cache_format = "Protobuf";
>>>>>>> 0b97f3ac
                else
                    return false;
            }
            break;
        }
        case Type::UNFREEZE:
        {
            ASTPtr ast;
            if (ParserKeyword{Keyword::WITH_NAME}.ignore(pos, expected) && ParserStringLiteral{}.parse(pos, ast, expected))
            {
                res->backup_name = ast->as<ASTLiteral &>().value.get<const String &>();
            }
            else
            {
                return false;
            }
            break;
        }

        case Type::START_LISTEN:
        case Type::STOP_LISTEN:
        {
            if (!parseQueryWithOnCluster(res, pos, expected))
                return false;

            auto parse_server_type = [&](ServerType::Type & type, std::string & custom_name) -> bool
            {
                type = ServerType::Type::END;
                custom_name = "";

                for (const auto & cur_type : magic_enum::enum_values<ServerType::Type>())
                {
                    if (ParserKeyword{ServerType::serverTypeToString(cur_type)}.ignore(pos, expected))
                    {
                        type = cur_type;
                        break;
                    }
                }

                if (type == ServerType::Type::END)
                    return false;

                if (type == ServerType::CUSTOM)
                {
                    ASTPtr ast;

                    if (!ParserStringLiteral{}.parse(pos, ast, expected))
                        return false;

                    custom_name = ast->as<ASTLiteral &>().value.get<const String &>();
                }

                return true;
            };

            ServerType::Type base_type;
            std::string base_custom_name;

            ServerType::Types exclude_type;
            ServerType::CustomNames exclude_custom_names;

            if (!parse_server_type(base_type, base_custom_name))
                return false;

            if (ParserKeyword{"EXCEPT"}.ignore(pos, expected))
            {
                if (base_type != ServerType::Type::QUERIES_ALL &&
                    base_type != ServerType::Type::QUERIES_DEFAULT &&
                    base_type != ServerType::Type::QUERIES_CUSTOM)
                    return false;

                ServerType::Type current_type;
                std::string current_custom_name;

                while (true)
                {
                    if (!exclude_type.empty() && !ParserToken(TokenType::Comma).ignore(pos, expected))
                        break;

                    if (!parse_server_type(current_type, current_custom_name))
                        return false;

                    exclude_type.insert(current_type);

                    if (current_type == ServerType::Type::CUSTOM)
                        exclude_custom_names.insert(current_custom_name);
                }
            }

            res->server_type = ServerType(base_type, base_custom_name, exclude_type, exclude_custom_names);

            break;
        }

        default:
        {
            if (!parseQueryWithOnCluster(res, pos, expected))
                return false;
            break;
        }
    }

    if (res->database)
        res->children.push_back(res->database);
    if (res->table)
        res->children.push_back(res->table);

    node = std::move(res);
    return true;
}

}<|MERGE_RESOLUTION|>--- conflicted
+++ resolved
@@ -283,15 +283,10 @@
             {
                 if (ParserKeyword{Keyword::STRICT}.ignore(pos, expected))
                     res->sync_replica_mode = SyncReplicaMode::STRICT;
-<<<<<<< HEAD
                 else if (ParserKeyword{Keyword::LIGHTWEIGHT}.ignore(pos, expected))
-                    res->sync_replica_mode = SyncReplicaMode::LIGHTWEIGHT;
-                else if (ParserKeyword{Keyword::PULL}.ignore(pos, expected))
-=======
-                else if (ParserKeyword{"LIGHTWEIGHT"}.ignore(pos, expected))
                 {
                     res->sync_replica_mode = SyncReplicaMode::LIGHTWEIGHT;
-                    if (ParserKeyword{"FROM"}.ignore(pos, expected))
+                    if (ParserKeyword{Keyword::FROM}.ignore(pos, expected))
                     {
                         do
                         {
@@ -302,8 +297,7 @@
                         } while (ParserToken{TokenType::Comma}.ignore(pos, expected));
                     }
                 }
-                else if (ParserKeyword{"PULL"}.ignore(pos, expected))
->>>>>>> 0b97f3ac
+                else if (ParserKeyword{Keyword::PULL}.ignore(pos, expected))
                     res->sync_replica_mode = SyncReplicaMode::PULL;
             }
             break;
@@ -494,26 +488,16 @@
         {
             if (ParserKeyword{Keyword::FOR}.ignore(pos, expected))
             {
-<<<<<<< HEAD
                 if (ParserKeyword{Keyword::FILE}.ignore(pos, expected))
                     res->schema_cache_storage = toStringRef(Keyword::FILE);
                 else if (ParserKeyword{Keyword::S3}.ignore(pos, expected))
                     res->schema_cache_storage = toStringRef(Keyword::S3);
                 else if (ParserKeyword{Keyword::HDFS}.ignore(pos, expected))
-                    res->schema_cache_storage = toStringRef(Keyword::HDFS);
+                    res->schema_cache_storage = toString(Keyword::HDFS);
                 else if (ParserKeyword{Keyword::URL}.ignore(pos, expected))
-                    res->schema_cache_storage = toStringRef(Keyword::URL);
-=======
-                if (ParserKeyword{"FILE"}.ignore(pos, expected))
-                    res->schema_cache_storage = "FILE";
-                else if (ParserKeyword{"S3"}.ignore(pos, expected))
-                    res->schema_cache_storage = "S3";
-                else if (ParserKeyword{"HDFS"}.ignore(pos, expected))
-                    res->schema_cache_storage = "HDFS";
-                else if (ParserKeyword{"URL"}.ignore(pos, expected))
-                    res->schema_cache_storage = "URL";
-                else if (ParserKeyword{"AZURE"}.ignore(pos, expected))
-                    res->schema_cache_storage = "AZURE";
+                    res->schema_cache_storage = toString(Keyword::URL);
+                else if (ParserKeyword{Keyword::AZURE}.ignore(pos, expected))
+                    res->schema_cache_storage = toString(Keyword::AZURE);
                 else
                     return false;
             }
@@ -521,11 +505,11 @@
         }
         case Type::DROP_FORMAT_SCHEMA_CACHE:
         {
-            if (ParserKeyword{"FOR"}.ignore(pos, expected))
-            {
-                if (ParserKeyword{"Protobuf"}.ignore(pos, expected))
-                    res->schema_cache_format = "Protobuf";
->>>>>>> 0b97f3ac
+            if (ParserKeyword{Keyword::FOR}.ignore(pos, expected))
+            {
+                if (ParserKeyword{Keyword::PROTOBUF}.ignore(pos, expected))
+                    res->schema_cache_format = toString(Keyword::PROTOBUF);
+
                 else
                     return false;
             }
