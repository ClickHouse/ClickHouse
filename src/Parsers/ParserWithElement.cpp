#include <Parsers/ASTExpressionList.h>
#include <Parsers/ASTIdentifier_fwd.h>
#include <Parsers/ASTSubquery.h>
#include <Parsers/ASTWithElement.h>
#include <Parsers/CommonParsers.h>
#include <Parsers/ExpressionElementParsers.h>
#include <Parsers/ExpressionListParsers.h>
#include <Parsers/ParserWithElement.h>


namespace DB
{
bool ParserWithElement::parseImpl(Pos & pos, ASTPtr & node, Expected & expected)
{
    ParserIdentifier s_ident;
<<<<<<< HEAD
    ParserKeyword s_as("AS");
    ParserKeyword s_materialized("MATERIALIZED");
=======
    ParserKeyword s_as(Keyword::AS);
>>>>>>> e8953a37
    ParserSubquery s_subquery;
    ParserKeyword s_engine("ENGINE");
    ParserToken s_eq(TokenType::Equals);
    ParserIdentifierWithOptionalParameters ident_with_optional_params_p;

    auto old_pos = pos;
    if (ASTPtr name, subquery;
        s_ident.parse(pos, name, expected) && s_as.ignore(pos, expected))
    {
        auto with_element = std::make_shared<ASTWithElement>();
        if (s_materialized.ignore(pos, expected))
            with_element->has_materialized_keyword = true;
        tryGetIdentifierNameInto(name, with_element->name);
        if (s_subquery.parse(pos, subquery, expected))
        {
            with_element->subquery = subquery;
            with_element->children.push_back(with_element->subquery);
            if (s_engine.ignore(pos, expected))
            {
                ASTPtr engine;
                if (s_eq.ignore(pos, expected) && ident_with_optional_params_p.parse(pos, engine, expected))
                {
                    with_element->engine = std::move(engine);
                    with_element->children.push_back(with_element->engine);
                }
                else
                    return false;
            }
            node = with_element;
        }
    }

    if (!node)
    {
        pos = old_pos;
        ParserExpressionWithOptionalAlias s_expr(false);
        if (!s_expr.parse(pos, node, expected))
            return false;
    }

    return true;
}


}<|MERGE_RESOLUTION|>--- conflicted
+++ resolved
@@ -13,14 +13,10 @@
 bool ParserWithElement::parseImpl(Pos & pos, ASTPtr & node, Expected & expected)
 {
     ParserIdentifier s_ident;
-<<<<<<< HEAD
-    ParserKeyword s_as("AS");
-    ParserKeyword s_materialized("MATERIALIZED");
-=======
     ParserKeyword s_as(Keyword::AS);
->>>>>>> e8953a37
+    ParserKeyword s_materialized(Keyword::MATERIALIZED);
     ParserSubquery s_subquery;
-    ParserKeyword s_engine("ENGINE");
+    ParserKeyword s_engine(Keyword::ENGINE);
     ParserToken s_eq(TokenType::Equals);
     ParserIdentifierWithOptionalParameters ident_with_optional_params_p;
 
