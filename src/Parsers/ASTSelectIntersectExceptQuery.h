#pragma once

#include <Parsers/ASTSelectQuery.h>


namespace DB
{

class ASTSelectIntersectExceptQuery : public ASTSelectQuery
{
public:
    String getID(char) const override { return "SelectIntersectExceptQuery"; }

    ASTPtr clone() const override;

    enum class Operator
    {
        UNKNOWN,
        INTERSECT,
        EXCEPT
    };

    void formatImpl(const FormatSettings & settings, FormatState & state, FormatStateStacked frame) const override;

<<<<<<< HEAD
    const char * getQueryKindString() const override { return "SelectIntersectExcept"; }
=======
    virtual QueryKind getQueryKind() const override { return QueryKind::SelectIntersectExcept; }
>>>>>>> df57f8e3

    ASTs getListOfSelects() const;

    /// Final operator after applying visitor.
    Operator final_operator = Operator::UNKNOWN;
};

}<|MERGE_RESOLUTION|>--- conflicted
+++ resolved
@@ -22,11 +22,7 @@
 
     void formatImpl(const FormatSettings & settings, FormatState & state, FormatStateStacked frame) const override;
 
-<<<<<<< HEAD
-    const char * getQueryKindString() const override { return "SelectIntersectExcept"; }
-=======
     virtual QueryKind getQueryKind() const override { return QueryKind::SelectIntersectExcept; }
->>>>>>> df57f8e3
 
     ASTs getListOfSelects() const;
 
