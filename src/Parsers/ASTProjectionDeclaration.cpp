--- conflicted
+++ resolved
@@ -27,22 +27,12 @@
     WriteBuffer & ostr, const FormatSettings & settings, FormatState & state, FormatStateStacked frame) const
 {
     settings.writeIdentifier(ostr, name, /*ambiguous=*/false);
-<<<<<<< HEAD
-    std::string indent_str = settings.one_line ? "" : std::string(4u * frame.indent, ' ');
-    std::string nl_or_nothing = settings.one_line ? "" : "\n";
-    ostr << settings.nl_or_ws << indent_str << "(" << nl_or_nothing;
-    FormatStateStacked frame_nested = frame;
-    ++frame_nested.indent;
-    query->format(ostr, settings, state, frame_nested);
-    ostr << nl_or_nothing << indent_str << ")";
-=======
     if (query)
     {
         std::string indent_str = settings.one_line ? "" : std::string(4u * frame.indent, ' ');
         std::string nl_or_nothing = settings.one_line ? "" : "\n";
         ostr << settings.nl_or_ws << indent_str << "(" << nl_or_nothing;
         FormatStateStacked frame_nested = frame;
-        frame_nested.need_parens = false;
         ++frame_nested.indent;
         query->format(ostr, settings, state, frame_nested);
         ostr << nl_or_nothing << indent_str << ")";
@@ -59,7 +49,6 @@
         ostr << " TYPE ";
         type->format(ostr, settings, state, frame);
     }
->>>>>>> 78de8be8
 
     if (with_settings)
     {
