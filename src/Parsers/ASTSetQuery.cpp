--- conflicted
+++ resolved
@@ -33,17 +33,12 @@
         else
             first = false;
 
-<<<<<<< HEAD
         formatSettingName(change.name, out.ostr);
-        out.ostr << " = " << applyVisitor(FieldVisitorToString(), change.value);
-=======
-        formatSettingName(change.name, format.ostr);
         CustomType custom;
-        if (!format.show_secrets && change.value.tryGet<CustomType>(custom) && custom.isSecret())
-            format.ostr << " = " << custom.toString(false);
+        if (!out.shouldShowSecrets() && change.value.tryGet<CustomType>(custom) && custom.isSecret())
+            out.ostr << " = " << custom.toString(false);
         else
-            format.ostr << " = " << applyVisitor(FieldVisitorToString(), change.value);
->>>>>>> 739c8988
+            out.ostr << " = " << applyVisitor(FieldVisitorToString(), change.value);
     }
 
     for (const auto & setting_name : default_settings)
