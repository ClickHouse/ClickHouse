#include <Common/typeid_cast.h>
#include <Parsers/ASTIdentifier.h>
#include <Parsers/queryToString.h>
#include <IO/WriteBufferFromOStream.h>
#include <IO/WriteHelpers.h>
#include <Interpreters/IdentifierSemantic.h>
#include <Interpreters/StorageID.h>


namespace DB
{

namespace ErrorCodes
{
    extern const int UNEXPECTED_AST_STRUCTURE;
    extern const int SYNTAX_ERROR;
}


ASTPtr ASTIdentifier::clone() const
{
    auto ret = std::make_shared<ASTIdentifier>(*this);
    ret->semantic = std::make_shared<IdentifierSemanticImpl>(*ret->semantic);
    return ret;
}

std::shared_ptr<ASTIdentifier> ASTIdentifier::createSpecial(const String & name, std::vector<String> && name_parts)
{
    auto ret = std::make_shared<ASTIdentifier>(name, std::move(name_parts));
    ret->semantic->special = true;
    return ret;
}

ASTIdentifier::ASTIdentifier(const String & name_, std::vector<String> && name_parts_)
    : name(name_)
    , name_parts(name_parts_)
    , semantic(std::make_shared<IdentifierSemanticImpl>())
{
    if (!name_parts.empty() && name_parts[0].empty())
        name_parts.erase(name_parts.begin());

    if (name.empty())
    {
        if (name_parts.size() == 2)
            name = name_parts[0] + '.' + name_parts[1];
        else if (name_parts.size() == 1)
            name = name_parts[0];
    }
}

<<<<<<< HEAD
    bool special = semantic->special;
    /// How about keep the semantic info here, such as table
    auto table = semantic->table;
=======
ASTIdentifier::ASTIdentifier(std::vector<String> && name_parts_)
    : ASTIdentifier("", std::move(name_parts_))
{}
>>>>>>> fafead2a

void ASTIdentifier::setShortName(const String & new_name)
{
    name = new_name;
    name_parts.clear();

    bool special = semantic->special;
    *semantic = IdentifierSemanticImpl();
    semantic->special = special;
}

void ASTIdentifier::restoreCompoundName()
{
    if (name_parts.empty())
        return;
    name = name_parts[0];
    for (size_t i = 1; i < name_parts.size(); ++i)
        name += '.' + name_parts[i];
}

void ASTIdentifier::formatImplWithoutAlias(const FormatSettings & settings, FormatState &, FormatStateStacked) const
{
    auto format_element = [&](const String & elem_name)
    {
        settings.ostr << (settings.hilite ? hilite_identifier : "");
        settings.writeIdentifier(elem_name);
        settings.ostr << (settings.hilite ? hilite_none : "");
    };

    /// It could be compound but short
    if (!isShort())
    {
        for (size_t i = 0, size = name_parts.size(); i < size; ++i)
        {
            if (i != 0)
                settings.ostr << '.';

<<<<<<< HEAD
            /// Some AST rewriting code, like IdentifierSemantic::setColumnLongName,
            /// does not respect children of identifier.
            /// Here we also ignore children if they are empty.
            if (name_parts[i].empty() && j < children.size())
            {
                children[j]->formatImpl(settings, state, frame);
                ++j;
            }
            else
                format_element(name_parts[i]);
=======
            format_element(name_parts[i]);
>>>>>>> fafead2a
        }
    }
    else
    {
<<<<<<< HEAD
        const auto & name = shortName();
        if (name.empty() && !children.empty())
            children.front()->formatImpl(settings, state, frame);
        else
            format_element(name);
=======
        format_element(name);
>>>>>>> fafead2a
    }
}

void ASTIdentifier::appendColumnNameImpl(WriteBuffer & ostr) const
{
    writeString(name, ostr);
}

void ASTIdentifier::resetTable(const String & database_name, const String & table_name)
{
    auto ast = createTableIdentifier(database_name, table_name);
    auto & ident = ast->as<ASTIdentifier &>();
    name.swap(ident.name);
    name_parts.swap(ident.name_parts);
    uuid = ident.uuid;
}

void ASTIdentifier::updateTreeHashImpl(SipHash & hash_state) const
{
    hash_state.update(uuid);
    IAST::updateTreeHashImpl(hash_state);
}

ASTPtr createTableIdentifier(const String & database_name, const String & table_name)
{
    assert(database_name != "_temporary_and_external_tables");
    return createTableIdentifier(StorageID(database_name, table_name));
}

ASTPtr createTableIdentifier(const StorageID & table_id)
{
    std::shared_ptr<ASTIdentifier> res;
    if (table_id.database_name.empty())
        res = ASTIdentifier::createSpecial(table_id.table_name);
    else
        res = ASTIdentifier::createSpecial(table_id.database_name + "." + table_id.table_name, {table_id.database_name, table_id.table_name});
    res->uuid = table_id.uuid;
    return res;
}

String getIdentifierName(const IAST * ast)
{
    String res;
    if (tryGetIdentifierNameInto(ast, res))
        return res;
    throw Exception(ast ? queryToString(*ast) + " is not an identifier" : "AST node is nullptr", ErrorCodes::UNEXPECTED_AST_STRUCTURE);
}

std::optional<String> tryGetIdentifierName(const IAST * ast)
{
    String res;
    if (tryGetIdentifierNameInto(ast, res))
        return res;
    return {};
}

bool tryGetIdentifierNameInto(const IAST * ast, String & name)
{
    if (ast)
    {
        if (const auto * node = ast->as<ASTIdentifier>())
        {
            name = node->name;
            return true;
        }
    }
    return false;
}

void setIdentifierSpecial(ASTPtr & ast)
{
    if (ast)
        if (auto * id = ast->as<ASTIdentifier>())
            id->semantic->special = true;
}

StorageID getTableIdentifier(const ASTPtr & ast)
{
    if (!ast)
        throw Exception("AST node is nullptr", ErrorCodes::UNEXPECTED_AST_STRUCTURE);
    const auto & identifier = dynamic_cast<const ASTIdentifier &>(*ast);
    if (identifier.name_parts.size() > 2)
        throw Exception("Logical error: more than two components in table expression", ErrorCodes::SYNTAX_ERROR);

    if (identifier.name_parts.size() == 2)
        return { identifier.name_parts[0], identifier.name_parts[1], identifier.uuid };
    return { "", identifier.name, identifier.uuid };
}

}<|MERGE_RESOLUTION|>--- conflicted
+++ resolved
@@ -48,15 +48,9 @@
     }
 }
 
-<<<<<<< HEAD
-    bool special = semantic->special;
-    /// How about keep the semantic info here, such as table
-    auto table = semantic->table;
-=======
 ASTIdentifier::ASTIdentifier(std::vector<String> && name_parts_)
     : ASTIdentifier("", std::move(name_parts_))
 {}
->>>>>>> fafead2a
 
 void ASTIdentifier::setShortName(const String & new_name)
 {
@@ -94,33 +88,12 @@
             if (i != 0)
                 settings.ostr << '.';
 
-<<<<<<< HEAD
-            /// Some AST rewriting code, like IdentifierSemantic::setColumnLongName,
-            /// does not respect children of identifier.
-            /// Here we also ignore children if they are empty.
-            if (name_parts[i].empty() && j < children.size())
-            {
-                children[j]->formatImpl(settings, state, frame);
-                ++j;
-            }
-            else
-                format_element(name_parts[i]);
-=======
             format_element(name_parts[i]);
->>>>>>> fafead2a
         }
     }
     else
     {
-<<<<<<< HEAD
-        const auto & name = shortName();
-        if (name.empty() && !children.empty())
-            children.front()->formatImpl(settings, state, frame);
-        else
-            format_element(name);
-=======
         format_element(name);
->>>>>>> fafead2a
     }
 }
 
