#include <map>
#include "ASTColumnsTransformers.h"
#include <IO/WriteHelpers.h>
#include <Parsers/ASTFunction.h>
#include <Parsers/ASTIdentifier.h>
#include <Common/SipHash.h>
#include <Common/quoteString.h>
#include <IO/Operators.h>
#include <re2/re2.h>
#include <stack>


namespace DB
{
namespace ErrorCodes
{
    extern const int ILLEGAL_TYPE_OF_ARGUMENT;
    extern const int NO_SUCH_COLUMN_IN_TABLE;
    extern const int CANNOT_COMPILE_REGEXP;
}

void ASTColumnsTransformerList::formatImpl(const FormattingBuffer & out) const
{
    for (const auto & child : children)
    {
        out.ostr << ' ';
        child->formatImpl(out);
    }
}

void IASTColumnsTransformer::transform(const ASTPtr & transformer, ASTs & nodes)
{
    if (const auto * apply = transformer->as<ASTColumnsApplyTransformer>())
    {
        apply->transform(nodes);
    }
    else if (const auto * except = transformer->as<ASTColumnsExceptTransformer>())
    {
        except->transform(nodes);
    }
    else if (const auto * replace = transformer->as<ASTColumnsReplaceTransformer>())
    {
        replace->transform(nodes);
    }
}

void ASTColumnsApplyTransformer::formatImpl(const FormattingBuffer & out) const
{
    out.writeKeyword("APPLY ");
    if (!column_name_prefix.empty())
        out.ostr << "(";

    if (lambda)
    {
        lambda->formatImpl(out);
    }
    else
    {
        out.ostr << func_name;

        if (parameters)
        {
            out.ostr << "(";
            parameters->formatImpl(out.copyWithoutExpressionListPrependWhitespace());
            out.ostr << ")";
        }
    }

    if (!column_name_prefix.empty())
        out.ostr << ", '" << column_name_prefix << "')";
}

void ASTColumnsApplyTransformer::transform(ASTs & nodes) const
{
    for (auto & column : nodes)
    {
        String name;
        auto alias = column->tryGetAlias();
        if (!alias.empty())
            name = alias;
        else
        {
            if (const auto * id = column->as<ASTIdentifier>())
                name = id->shortName();
            else
                name = column->getColumnName();
        }
        if (lambda)
        {
            auto body = lambda->as<const ASTFunction &>().arguments->children.at(1)->clone();
            std::stack<ASTPtr> stack;
            stack.push(body);
            while (!stack.empty())
            {
                auto ast = stack.top();
                stack.pop();
                for (auto & child : ast->children)
                {
                    if (auto arg_name = tryGetIdentifierName(child); arg_name && arg_name == lambda_arg)
                    {
                        child = column->clone();
                        continue;
                    }
                    stack.push(child);
                }
            }
            column = body;
        }
        else
        {
            auto function = makeASTFunction(func_name, column);
            function->parameters = parameters;
            column = function;
        }
        if (!column_name_prefix.empty())
            column->setAlias(column_name_prefix + name);
    }
}

void ASTColumnsApplyTransformer::appendColumnName(WriteBuffer & ostr) const
{
    writeCString("APPLY ", ostr);
    if (!column_name_prefix.empty())
        writeChar('(', ostr);

    if (lambda)
        lambda->appendColumnName(ostr);
    else
    {
        writeString(func_name, ostr);

        if (parameters)
            parameters->appendColumnName(ostr);
    }

    if (!column_name_prefix.empty())
    {
        writeCString(", '", ostr);
        writeString(column_name_prefix, ostr);
        writeCString("')", ostr);
    }
}

void ASTColumnsApplyTransformer::updateTreeHashImpl(SipHash & hash_state) const
{
    hash_state.update(func_name.size());
    hash_state.update(func_name);
    if (parameters)
        parameters->updateTreeHashImpl(hash_state);

    if (lambda)
        lambda->updateTreeHashImpl(hash_state);

    hash_state.update(lambda_arg.size());
    hash_state.update(lambda_arg);

    hash_state.update(column_name_prefix.size());
    hash_state.update(column_name_prefix);

    IAST::updateTreeHashImpl(hash_state);
}

void ASTColumnsExceptTransformer::formatImpl(const FormattingBuffer & out) const
{
    out.writeKeyword("EXCEPT");
    out.writeKeyword(is_strict ? " STRICT " : " ");

    if (children.size() > 1)
        out.ostr << "(";

    for (ASTs::const_iterator it = children.begin(); it != children.end(); ++it)
    {
        if (it != children.begin())
        {
            out.ostr << ", ";
        }
        (*it)->formatImpl(out);
    }

    if (!original_pattern.empty())
        out.ostr << quoteString(original_pattern);

    if (children.size() > 1)
        out.ostr << ")";
}

void ASTColumnsExceptTransformer::appendColumnName(WriteBuffer & ostr) const
{
    writeCString("EXCEPT ", ostr);
    if (is_strict)
        writeCString("STRICT ", ostr);

    if (children.size() > 1)
        writeChar('(', ostr);

    for (ASTs::const_iterator it = children.begin(); it != children.end(); ++it)
    {
        if (it != children.begin())
            writeCString(", ", ostr);
        (*it)->appendColumnName(ostr);
    }

    if (!original_pattern.empty())
        writeQuotedString(original_pattern, ostr);

    if (children.size() > 1)
        writeChar(')', ostr);
}

void ASTColumnsExceptTransformer::updateTreeHashImpl(SipHash & hash_state) const
{
    hash_state.update(is_strict);
    hash_state.update(original_pattern.size());
    hash_state.update(original_pattern);

    IAST::updateTreeHashImpl(hash_state);
}

void ASTColumnsExceptTransformer::transform(ASTs & nodes) const
{
    std::set<String> expected_columns;
    if (original_pattern.empty())
    {
        for (const auto & child : children)
            expected_columns.insert(child->as<const ASTIdentifier &>().name());

        for (auto * it = nodes.begin(); it != nodes.end();)
        {
            if (const auto * id = it->get()->as<ASTIdentifier>())
            {
                auto expected_column = expected_columns.find(id->shortName());
                if (expected_column != expected_columns.end())
                {
                    expected_columns.erase(expected_column);
                    it = nodes.erase(it);
                    continue;
                }
            }
            ++it;
        }
    }
    else
    {
        for (auto * it = nodes.begin(); it != nodes.end();)
        {
            if (const auto * id = it->get()->as<ASTIdentifier>())
            {
                if (isColumnMatching(id->shortName()))
                {
                    it = nodes.erase(it);
                    continue;
                }
            }
            ++it;
        }
    }

    if (is_strict && !expected_columns.empty())
    {
        String expected_columns_str;
        std::for_each(expected_columns.begin(), expected_columns.end(),
            [&](String x) { expected_columns_str += (" " + x) ; });

        throw Exception(ErrorCodes::NO_SUCH_COLUMN_IN_TABLE, "Columns transformer EXCEPT expects following column(s) :{}",
            expected_columns_str);
    }
}

void ASTColumnsExceptTransformer::setPattern(String pattern)
{
    original_pattern = std::move(pattern);
    column_matcher = std::make_shared<RE2>(original_pattern, RE2::Quiet);
    if (!column_matcher->ok())
        throw DB::Exception(DB::ErrorCodes::CANNOT_COMPILE_REGEXP, "COLUMNS pattern {} cannot be compiled: {}",
            original_pattern, column_matcher->error());
}

const std::shared_ptr<re2::RE2> & ASTColumnsExceptTransformer::getMatcher() const
{
    return column_matcher;
}

bool ASTColumnsExceptTransformer::isColumnMatching(const String & column_name) const
{
    return RE2::PartialMatch(column_name, *column_matcher);
}

void ASTColumnsReplaceTransformer::Replacement::formatImpl(
    const FormattingBuffer & out) const
{
<<<<<<< HEAD
    expr->formatImpl(out);
    out.writeKeyword(" AS ");
    out.ostr << backQuoteIfNeed(name);
=======
    assert(children.size() == 1);

    children[0]->formatImpl(settings, state, frame);
    settings.ostr << (settings.hilite ? hilite_keyword : "") << " AS " << (settings.hilite ? hilite_none : "") << backQuoteIfNeed(name);
>>>>>>> 739c8988
}

void ASTColumnsReplaceTransformer::Replacement::appendColumnName(WriteBuffer & ostr) const
{
    assert(children.size() == 1);

    children[0]->appendColumnName(ostr);
    writeCString(" AS ", ostr);
    writeProbablyBackQuotedString(name, ostr);
}

void ASTColumnsReplaceTransformer::Replacement::updateTreeHashImpl(SipHash & hash_state) const
{
    assert(children.size() == 1);

    hash_state.update(name.size());
    hash_state.update(name);
    children[0]->updateTreeHashImpl(hash_state);
    IAST::updateTreeHashImpl(hash_state);
}

void ASTColumnsReplaceTransformer::formatImpl(const FormattingBuffer & out) const
{
    out.writeKeyword("REPLACE");
    out.writeKeyword(is_strict ? " STRICT " : " ");

    if (children.size() > 1)
        out.ostr << "(";

    for (ASTs::const_iterator it = children.begin(); it != children.end(); ++it)
    {
        if (it != children.begin())
            out.ostr << ", ";

        (*it)->formatImpl(out);
    }

    if (children.size() > 1)
        out.ostr << ")";
}

void ASTColumnsReplaceTransformer::appendColumnName(WriteBuffer & ostr) const
{
    writeCString("REPLACE ", ostr);
    if (is_strict)
        writeCString("STRICT ", ostr);

    if (children.size() > 1)
        writeChar('(', ostr);

    for (ASTs::const_iterator it = children.begin(); it != children.end(); ++it)
    {
        if (it != children.begin())
            writeCString(", ", ostr);
        (*it)->appendColumnName(ostr);
    }

    if (children.size() > 1)
        writeChar(')', ostr);
}

void ASTColumnsReplaceTransformer::updateTreeHashImpl(SipHash & hash_state) const
{
    hash_state.update(is_strict);
    IAST::updateTreeHashImpl(hash_state);
}

void ASTColumnsReplaceTransformer::replaceChildren(ASTPtr & node, const ASTPtr & replacement, const String & name)
{
    for (auto & child : node->children)
    {
        if (const auto * id = child->as<ASTIdentifier>())
        {
            if (id->shortName() == name)
                child = replacement->clone();
        }
        else
            replaceChildren(child, replacement, name);
    }
}

void ASTColumnsReplaceTransformer::transform(ASTs & nodes) const
{
    std::map<String, ASTPtr> replace_map;
    for (const auto & replace_child : children)
    {
        auto & replacement = replace_child->as<Replacement &>();
        if (replace_map.find(replacement.name) != replace_map.end())
            throw Exception(ErrorCodes::ILLEGAL_TYPE_OF_ARGUMENT,
                            "Expressions in columns transformer REPLACE should not contain the same replacement more than once");
        replace_map.emplace(replacement.name, replacement.children[0]);
    }

    for (auto & column : nodes)
    {
        if (const auto * id = column->as<ASTIdentifier>())
        {
            auto replace_it = replace_map.find(id->shortName());
            if (replace_it != replace_map.end())
            {
                column = replace_it->second;
                column->setAlias(replace_it->first);
                replace_map.erase(replace_it);
            }
        }
        else if (auto * ast_with_alias = dynamic_cast<ASTWithAlias *>(column.get()))
        {
            auto replace_it = replace_map.find(ast_with_alias->alias);
            if (replace_it != replace_map.end())
            {
                auto new_ast = replace_it->second->clone();
                ast_with_alias->alias = ""; // remove the old alias as it's useless after replace transformation
                replaceChildren(new_ast, column, replace_it->first);
                column = new_ast;
                column->setAlias(replace_it->first);
                replace_map.erase(replace_it);
            }
        }
    }

    if (is_strict && !replace_map.empty())
    {
        String expected_columns;
        for (auto & elem: replace_map)
        {
            if (!expected_columns.empty())
                expected_columns += ", ";
            expected_columns += elem.first;
        }
        throw Exception(ErrorCodes::NO_SUCH_COLUMN_IN_TABLE, "Columns transformer REPLACE expects following column(s) : {}",
            expected_columns);
    }

}

}<|MERGE_RESOLUTION|>--- conflicted
+++ resolved
@@ -288,16 +288,11 @@
 void ASTColumnsReplaceTransformer::Replacement::formatImpl(
     const FormattingBuffer & out) const
 {
-<<<<<<< HEAD
-    expr->formatImpl(out);
+    assert(children.size() == 1);
+
+    children[0]->formatImpl(out);
     out.writeKeyword(" AS ");
     out.ostr << backQuoteIfNeed(name);
-=======
-    assert(children.size() == 1);
-
-    children[0]->formatImpl(settings, state, frame);
-    settings.ostr << (settings.hilite ? hilite_keyword : "") << " AS " << (settings.hilite ? hilite_none : "") << backQuoteIfNeed(name);
->>>>>>> 739c8988
 }
 
 void ASTColumnsReplaceTransformer::Replacement::appendColumnName(WriteBuffer & ostr) const
