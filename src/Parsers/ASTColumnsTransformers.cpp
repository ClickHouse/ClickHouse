--- conflicted
+++ resolved
@@ -6,11 +6,8 @@
 #include <Common/SipHash.h>
 #include <Common/quoteString.h>
 #include <IO/Operators.h>
-<<<<<<< HEAD
 #include <algorithm>
-=======
 #include <re2/re2.h>
->>>>>>> 1444ccb8
 
 
 namespace DB
@@ -102,45 +99,31 @@
 void ASTColumnsExceptTransformer::transform(ASTs & nodes, std::vector<String> databases) const
 {
     std::set<String> expected_columns;
-<<<<<<< HEAD
-    for (const auto & child : children)
-    {
-        const auto & ident = child->as<const ASTIdentifier &>();
-        expected_columns.insert(ident.name());
-    }
-
-    bool have_database_name = databases.size() > 0 ? true : false;
-    std::vector<String>::iterator db = databases.begin();
-
-    for (auto it = nodes.begin(); it != nodes.end();)
-=======
+
     if (original_pattern.empty())
->>>>>>> 1444ccb8
     {
         for (const auto & child : children)
             expected_columns.insert(child->as<const ASTIdentifier &>().name());
 
+        bool have_database_name = databases.size() > 0 ? true : false;
+        std::vector<String>::iterator db = databases.begin();
+
         for (auto it = nodes.begin(); it != nodes.end();)
         {
-<<<<<<< HEAD
-            String full_name = id->name();
-            // match table.column pattern
-            auto expected_column = expected_columns.find(full_name);
-
-            // match column pattern
-            if (expected_column == expected_columns.end())
-                expected_column = expected_columns.find(id->shortName());
-
-            // match db.table.column pattern
-            if (expected_column == expected_columns.end() && have_database_name)
-                expected_column = expected_columns.find(*db + "." + full_name);
-
-            if (expected_column != expected_columns.end())
-=======
             if (const auto * id = it->get()->as<ASTIdentifier>())
->>>>>>> 1444ccb8
-            {
-                auto expected_column = expected_columns.find(id->shortName());
+            {
+                String full_name = id->name();
+                // match table.column pattern
+                auto expected_column = expected_columns.find(full_name);
+
+                // match column pattern
+                if (expected_column == expected_columns.end())
+                    expected_column = expected_columns.find(id->shortName());
+
+                // match db.table.column pattern
+                if (expected_column == expected_columns.end() && have_database_name)
+                    expected_column = expected_columns.find(*db + "." + full_name);
+
                 if (expected_column != expected_columns.end())
                 {
                     expected_columns.erase(expected_column);
@@ -148,21 +131,9 @@
                     continue;
                 }
             }
-<<<<<<< HEAD
-            else
-            {
-                ++it;
-                if (have_database_name)
-                    ++db;
-            }
-        }
-        else
-        {
             ++it;
             if (have_database_name)
                 ++db;
-=======
-            ++it;
         }
     }
     else
@@ -178,7 +149,6 @@
                 }
             }
             ++it;
->>>>>>> 1444ccb8
         }
     }
 
