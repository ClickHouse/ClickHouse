#include <string_view>

#include <Parsers/ExpressionListParsers.h>
#include <Parsers/ParserSetQuery.h>

#include <Parsers/ASTAsterisk.h>
#include <Parsers/ASTColumnsMatcher.h>
#include <Parsers/ASTExpressionList.h>
#include <Parsers/ASTFunction.h>
#include <Parsers/ASTFunctionWithKeyValueArguments.h>
#include <Parsers/ASTIdentifier.h>
#include <Parsers/ASTLiteral.h>
#include <Parsers/ASTSelectQuery.h>
#include <Parsers/ASTSetQuery.h>
#include <Parsers/ASTSelectWithUnionQuery.h>
#include <Parsers/ASTSubquery.h>
#include <Parsers/ASTTablesInSelectQuery.h>
#include <Parsers/ParserCreateQuery.h>
#include <Parsers/ParserUnionQueryElement.h>
#include <Parsers/parseIntervalKind.h>
#include <Common/assert_cast.h>
#include <Common/StringUtils/StringUtils.h>

#include <Parsers/ParserSelectWithUnionQuery.h>

#include <Common/logger_useful.h>
#include <Parsers/queryToString.h>

using namespace std::literals;


namespace DB
{

namespace ErrorCodes
{
    extern const int SYNTAX_ERROR;
}


bool ParserList::parseImpl(Pos & pos, ASTPtr & node, Expected & expected)
{
    ASTs elements;

    auto parse_element = [&]
    {
        ASTPtr element;
        if (!elem_parser->parse(pos, element, expected))
            return false;

        elements.push_back(std::move(element));
        return true;
    };

    if (!parseUtil(pos, expected, parse_element, *separator_parser, allow_empty))
        return false;

    node = std::make_shared<ASTExpressionList>(result_separator);
    node->children = std::move(elements);

    return true;
}

bool ParserUnionList::parseImpl(Pos & pos, ASTPtr & node, Expected & expected)
{
    ParserUnionQueryElement elem_parser;
    ParserKeyword s_union_parser("UNION");
    ParserKeyword s_all_parser("ALL");
    ParserKeyword s_distinct_parser("DISTINCT");
    ParserKeyword s_except_parser("EXCEPT");
    ParserKeyword s_intersect_parser("INTERSECT");
    ASTs elements;

    auto parse_element = [&]
    {
        ASTPtr element;
        if (!elem_parser.parse(pos, element, expected))
            return false;

        elements.push_back(std::move(element));
        return true;
    };

    /// Parse UNION / INTERSECT / EXCEPT mode
    /// The mode can be DEFAULT (unspecified) / DISTINCT / ALL
    auto parse_separator = [&]
    {
        if (s_union_parser.ignore(pos, expected))
        {
            if (s_all_parser.check(pos, expected))
                union_modes.push_back(SelectUnionMode::UNION_ALL);
            else if (s_distinct_parser.check(pos, expected))
                union_modes.push_back(SelectUnionMode::UNION_DISTINCT);
            else
                union_modes.push_back(SelectUnionMode::UNION_DEFAULT);
            return true;
        }
        else if (s_except_parser.check(pos, expected))
        {
            if (s_all_parser.check(pos, expected))
                union_modes.push_back(SelectUnionMode::EXCEPT_ALL);
            else if (s_distinct_parser.check(pos, expected))
                union_modes.push_back(SelectUnionMode::EXCEPT_DISTINCT);
            else
                union_modes.push_back(SelectUnionMode::EXCEPT_DEFAULT);
            return true;
        }
        else if (s_intersect_parser.check(pos, expected))
        {
            if (s_all_parser.check(pos, expected))
                union_modes.push_back(SelectUnionMode::INTERSECT_ALL);
            else if (s_distinct_parser.check(pos, expected))
                union_modes.push_back(SelectUnionMode::INTERSECT_DISTINCT);
            else
                union_modes.push_back(SelectUnionMode::INTERSECT_DEFAULT);
            return true;
        }
        return false;
    };

    if (!parseUtil(pos, parse_element, parse_separator))
        return false;

    node = std::make_shared<ASTExpressionList>();
    node->children = std::move(elements);
    return true;
}

static bool parseOperator(IParser::Pos & pos, std::string_view op, Expected & expected)
{
    if (!op.empty() && isWordCharASCII(op.front()))
    {
        return ParserKeyword(op).ignore(pos, expected);
    }
    else if (op.length() == pos->size() && 0 == memcmp(op.data(), pos->begin, pos->size()))
    {
        ++pos;
        return true;
    }

    return false;
}

enum class SubqueryFunctionType
{
    NONE,
    ANY,
    ALL
};

static bool modifyAST(ASTPtr ast, SubqueryFunctionType type)
{
    /* Rewrite in AST:
     *  = ANY --> IN
     * != ALL --> NOT IN
     *  = ALL --> IN (SELECT singleValueOrNull(*) FROM subquery)
     * != ANY --> NOT IN (SELECT singleValueOrNull(*) FROM subquery)
    **/

    auto * function = assert_cast<ASTFunction *>(ast.get());
    String operator_name = function->name;

    auto function_equals = operator_name == "equals";
    auto function_not_equals = operator_name == "notEquals";

    String aggregate_function_name;
    if (function_equals || function_not_equals)
    {
        if (operator_name == "notEquals")
            function->name = "notIn";
        else
            function->name = "in";

        if ((type == SubqueryFunctionType::ANY && function_equals)
            || (type == SubqueryFunctionType::ALL && function_not_equals))
        {
            return true;
        }

        aggregate_function_name = "singleValueOrNull";
    }
    else if (operator_name == "greaterOrEquals" || operator_name == "greater")
    {
        aggregate_function_name = (type == SubqueryFunctionType::ANY ? "min" : "max");
    }
    else if (operator_name == "lessOrEquals" || operator_name == "less")
    {
        aggregate_function_name = (type == SubqueryFunctionType::ANY ? "max" : "min");
    }
    else
        return false;

    /// subquery --> (SELECT aggregate_function(*) FROM subquery)
    auto aggregate_function = makeASTFunction(aggregate_function_name, std::make_shared<ASTAsterisk>());
    auto subquery_node = function->children[0]->children[1];

    auto table_expression = std::make_shared<ASTTableExpression>();
    table_expression->subquery = std::move(subquery_node);
    table_expression->children.push_back(table_expression->subquery);

    auto tables_in_select_element = std::make_shared<ASTTablesInSelectQueryElement>();
    tables_in_select_element->table_expression = std::move(table_expression);
    tables_in_select_element->children.push_back(tables_in_select_element->table_expression);

    auto tables_in_select = std::make_shared<ASTTablesInSelectQuery>();
    tables_in_select->children.push_back(std::move(tables_in_select_element));

    auto select_exp_list = std::make_shared<ASTExpressionList>();
    select_exp_list->children.push_back(aggregate_function);

    auto select_query = std::make_shared<ASTSelectQuery>();
    select_query->children.push_back(select_exp_list);
    select_query->children.push_back(tables_in_select);

    select_query->setExpression(ASTSelectQuery::Expression::SELECT, select_exp_list);
    select_query->setExpression(ASTSelectQuery::Expression::TABLES, tables_in_select);

    auto select_with_union_query = std::make_shared<ASTSelectWithUnionQuery>();
    select_with_union_query->list_of_selects = std::make_shared<ASTExpressionList>();
    select_with_union_query->list_of_selects->children.push_back(std::move(select_query));
    select_with_union_query->children.push_back(select_with_union_query->list_of_selects);

    auto new_subquery = std::make_shared<ASTSubquery>();
    new_subquery->children.push_back(select_with_union_query);
    ast->children[0]->children.back() = std::move(new_subquery);

    return true;
}

bool ParserLeftAssociativeBinaryOperatorList::parseImpl(Pos & pos, ASTPtr & node, Expected & expected)
{
    bool first = true;

    auto current_depth = pos.depth;
    while (true)
    {
        if (first)
        {
            ASTPtr elem;
            if (!elem_parser->parse(pos, elem, expected))
                return false;

            node = std::move(elem);
            first = false;
        }
        else
        {
            /// try to find any of the valid operators
            const char ** it;
            for (it = operators; *it; it += 2)
                if (parseOperator(pos, *it, expected))
                    break;

            if (!*it)
                break;

            ASTPtr elem;

            if (!elem_parser->parse(pos, elem, expected))
                return false;

            /// the first argument of the function is the previous element, the second is the next one
            auto function = makeASTFunction(it[1], node, elem);

            /** special exception for the access operator to the element of the array `x[y]`, which
              * contains the infix part '[' and the suffix ''] '(specified as' [')
              */
            if (it[0] == "["sv)
            {
                if (pos->type != TokenType::ClosingSquareBracket)
                    return false;
                ++pos;
            }

            /// Left associative operator chain is parsed as a tree: ((((1 + 1) + 1) + 1) + 1)...
            /// We must account it's depth - otherwise we may end up with stack overflow later - on destruction of AST.
            pos.increaseDepth();
            node = function;
        }
    }

    pos.depth = current_depth;
    return true;
}


ASTPtr makeBetweenOperator(bool negative, ASTs arguments)
{
    // SUBJECT = arguments[0], LEFT = arguments[1], RIGHT = arguments[2]

    if (negative)
    {
        auto f_left_expr = makeASTFunction("less", arguments[0], arguments[1]);
        auto f_right_expr = makeASTFunction("greater", arguments[0], arguments[2]);
        return makeASTFunction("or", f_left_expr, f_right_expr);
    }
    else
    {
        auto f_left_expr = makeASTFunction("greaterOrEquals", arguments[0], arguments[1]);
        auto f_right_expr = makeASTFunction("lessOrEquals", arguments[0], arguments[2]);
        return makeASTFunction("and", f_left_expr, f_right_expr);
    }
}

ParserExpressionWithOptionalAlias::ParserExpressionWithOptionalAlias(bool allow_alias_without_as_keyword, bool is_table_function, bool allow_trailing_commas)
    : impl(std::make_unique<ParserWithOptionalAlias>(
        is_table_function ? ParserPtr(std::make_unique<ParserTableFunctionExpression>()) : ParserPtr(std::make_unique<ParserExpression>(allow_trailing_commas)),
        allow_alias_without_as_keyword))
{
}


bool ParserExpressionList::parseImpl(Pos & pos, ASTPtr & node, Expected & expected)
{
    return ParserList(
        std::make_unique<ParserExpressionWithOptionalAlias>(allow_alias_without_as_keyword, is_table_function, allow_trailing_commas),
        std::make_unique<ParserToken>(TokenType::Comma))
        .parse(pos, node, expected);
}

bool ParserNotEmptyExpressionList::parseImpl(Pos & pos, ASTPtr & node, Expected & expected)
{
    return nested_parser.parse(pos, node, expected) && !node->children.empty();
}

bool ParserOrderByExpressionList::parseImpl(Pos & pos, ASTPtr & node, Expected & expected)
{
    return ParserList(std::make_unique<ParserOrderByElement>(), std::make_unique<ParserToken>(TokenType::Comma), false)
        .parse(pos, node, expected);
}

bool ParserGroupingSetsExpressionListElements::parseImpl(Pos & pos, ASTPtr & node, Expected & expected)
{
    auto command_list = std::make_shared<ASTExpressionList>();
    node = command_list;

    ParserToken s_comma(TokenType::Comma);
    ParserToken s_open(TokenType::OpeningRoundBracket);
    ParserToken s_close(TokenType::ClosingRoundBracket);
    ParserExpressionWithOptionalAlias p_expression(false);
    ParserList p_command(std::make_unique<ParserExpressionWithOptionalAlias>(false),
                          std::make_unique<ParserToken>(TokenType::Comma), true);

    do
    {
        Pos begin = pos;
        ASTPtr command;
        if (!s_open.ignore(pos, expected))
        {
            pos = begin;
            if (!p_expression.parse(pos, command, expected))
            {
                return false;
            }
            auto list = std::make_shared<ASTExpressionList>(',');
            list->children.push_back(command);
            command = std::move(list);
        }
        else
        {
            if (!p_command.parse(pos, command, expected))
                return false;

            if (!s_close.ignore(pos, expected))
                break;
        }

        command_list->children.push_back(command);
    }
    while (s_comma.ignore(pos, expected));

    return true;
}

bool ParserGroupingSetsExpressionList::parseImpl(Pos & pos, ASTPtr & node, Expected & expected)
{
    ParserGroupingSetsExpressionListElements grouping_sets_elements;
    return grouping_sets_elements.parse(pos, node, expected);

}

bool ParserInterpolateExpressionList::parseImpl(Pos & pos, ASTPtr & node, Expected & expected)
{
    return ParserList(std::make_unique<ParserInterpolateElement>(), std::make_unique<ParserToken>(TokenType::Comma), true)
        .parse(pos, node, expected);
}


bool ParserTTLExpressionList::parseImpl(Pos & pos, ASTPtr & node, Expected & expected)
{
    return ParserList(std::make_unique<ParserTTLElement>(), std::make_unique<ParserToken>(TokenType::Comma), false)
        .parse(pos, node, expected);
}


bool ParserKeyValuePair::parseImpl(Pos & pos, ASTPtr & node, Expected & expected)
{
    ParserIdentifier id_parser;
    ParserLiteral literal_parser;
    ParserFunction func_parser;

    ASTPtr identifier;
    ASTPtr value;
    bool with_brackets = false;
    if (!id_parser.parse(pos, identifier, expected))
        return false;

    /// If it's neither literal, nor identifier, nor function, than it's possible list of pairs
    if (!func_parser.parse(pos, value, expected) && !literal_parser.parse(pos, value, expected) && !id_parser.parse(pos, value, expected))
    {
        ParserKeyValuePairsList kv_pairs_list;
        ParserToken open(TokenType::OpeningRoundBracket);
        ParserToken close(TokenType::ClosingRoundBracket);

        if (!open.ignore(pos))
            return false;

        if (!kv_pairs_list.parse(pos, value, expected))
            return false;

        if (!close.ignore(pos))
            return false;

        with_brackets = true;
    }

    auto pair = std::make_shared<ASTPair>(with_brackets);
    pair->first = Poco::toLower(identifier->as<ASTIdentifier>()->name());
    pair->set(pair->second, value);
    node = pair;
    return true;
}

bool ParserKeyValuePairsList::parseImpl(Pos & pos, ASTPtr & node, Expected & expected)
{
    ParserList parser(std::make_unique<ParserKeyValuePair>(), std::make_unique<ParserNothing>(), true, 0);
    return parser.parse(pos, node, expected);
}


enum class Action
{
    NONE,
    OPERAND,
    OPERATOR
};

/** Operator types are needed for special handling of certain operators.
  * Operators can be grouped into some type if they have similar behaviour.
  * Certain operators are unique in terms of their behaviour, so they are assigned a separate type.
  */
enum class OperatorType
{
    None,
    Comparison,
    Mergeable,
    ArrayElement,
    TupleElement,
    IsNull,
    StartBetween,
    StartNotBetween,
    FinishBetween,
    StartIf,
    FinishIf,
    Cast,
    Lambda
};

/** Operator struct stores parameters of the operator:
  *  - function_name  name of the function that operator will create
  *  - priority       priority of the operator relative to the other operators
  *  - arity          the amount of arguments that operator will consume
  *  - type           type of the operator that defines its behaviour
  */
struct Operator
{
    Operator() = default;

    Operator(const std::string & function_name_,
             int priority_,
             int arity_,
             OperatorType type_ = OperatorType::None)
        : type(type_), priority(priority_), arity(arity_), function_name(function_name_) {}

    OperatorType type;
    int priority;
    int arity;
    std::string function_name;
};

template <typename... Args>
static std::shared_ptr<ASTFunction> makeASTFunction(Operator & op, Args &&... args)
{
    auto ast_function = makeASTFunction(op.function_name, std::forward<Args>(args)...);

    if (op.type == OperatorType::Lambda)
    {
        ast_function->is_lambda_function = true;
        ast_function->kind = ASTFunction::Kind::LAMBDA_FUNCTION;
    }
    return ast_function;
}

enum class Checkpoint
{
    None,
    Interval,
    Case
};

/** Layer is a class that represents context for parsing certain element,
  *  that consists of other elements e.g. f(x1, x2, x3)
  *
  *  - Manages operands and operators for the future elements (arguments)
  *  - Combines operands and operator into one element
  *  - Parsers separators and endings
  *  - Combines resulting elements into a function
  */

class Layer
{
public:
    explicit Layer(bool allow_alias_ = true, bool allow_alias_without_as_keyword_ = false) :
        allow_alias(allow_alias_), allow_alias_without_as_keyword(allow_alias_without_as_keyword_) {}

    virtual ~Layer() = default;

    bool popOperator(Operator & op)
    {
        if (operators.empty())
            return false;

        op = std::move(operators.back());
        operators.pop_back();

        return true;
    }

    void pushOperator(Operator op)
    {
        operators.push_back(std::move(op));
    }

    bool popOperand(ASTPtr & op)
    {
        if (operands.empty())
            return false;

        op = std::move(operands.back());
        operands.pop_back();

        return true;
    }

    void pushOperand(ASTPtr op)
    {
        operands.push_back(std::move(op));
    }

    void pushResult(ASTPtr op)
    {
        elements.push_back(std::move(op));
    }

    virtual bool getResult(ASTPtr & node)
    {
        if (!finished)
            return false;

        return getResultImpl(node);
    }

    virtual bool parse(IParser::Pos & /*pos*/, Expected & /*expected*/, Action & /*action*/) = 0;

    bool isFinished() const
    {
        return finished;
    }

    int previousPriority() const
    {
        if (operators.empty())
            return 0;

        return operators.back().priority;
    }

    OperatorType previousType() const
    {
        if (operators.empty())
            return OperatorType::None;

        return operators.back().type;
    }

    int isCurrentElementEmpty() const
    {
        return operators.empty() && operands.empty();
    }

    bool popLastNOperands(ASTs & asts, size_t n)
    {
        if (n > operands.size())
            return false;

        asts.reserve(asts.size() + n);

        auto * start = operands.begin() + operands.size() - n;
        asts.insert(asts.end(), std::make_move_iterator(start), std::make_move_iterator(operands.end()));
        operands.erase(start, operands.end());

        return true;
    }

    /// Merge operators and operands into a single element (column), then push it to 'elements' vector.
    ///  Operators are previously sorted in ascending order of priority
    ///  (operator with priority 1 has higher priority than operator with priority 2),
    ///  so we can just merge them with operands starting from the end.
    ///
    /// If we fail here it means that the query was incorrect and we should return an error.
    ///
    bool mergeElement(bool push_to_elements = true)
    {
        parsed_alias = false;

        Operator cur_op;
        while (popOperator(cur_op))
        {
            ASTPtr function;

            // We should not meet the starting part of the operator while finishing an element
            if (cur_op.type == OperatorType::StartIf ||
                cur_op.type == OperatorType::StartBetween ||
                cur_op.type == OperatorType::StartNotBetween)
                return false;

            if (cur_op.type == OperatorType::FinishIf)
            {
                Operator tmp;
                if (!popOperator(tmp) || tmp.type != OperatorType::StartIf)
                    return false;
            }

            if (cur_op.type == OperatorType::FinishBetween)
            {
                Operator tmp_op;
                if (!popOperator(tmp_op))
                    return false;

                if (tmp_op.type != OperatorType::StartBetween && tmp_op.type != OperatorType::StartNotBetween)
                    return false;

                bool negative = tmp_op.type == OperatorType::StartNotBetween;

                ASTs arguments;
                if (!popLastNOperands(arguments, 3))
                    return false;

                function = makeBetweenOperator(negative, arguments);
            }
            else
            {
                function = makeASTFunction(cur_op);

                if (!popLastNOperands(function->children[0]->children, cur_op.arity))
                    return false;
            }

            pushOperand(function);
        }

        ASTPtr node;
        if (!popOperand(node))
            return false;

        bool res = isCurrentElementEmpty();

        if (push_to_elements)
            pushResult(node);
        else
            pushOperand(node);

        return res;
    }

    bool parseLambda()
    {
        // 1. If empty - create function tuple with 0 args
        if (isCurrentElementEmpty())
        {
            auto function = makeASTFunction("tuple");
            pushOperand(function);
            return true;
        }

        if (operands.size() != 1 || !operators.empty() || !mergeElement())
            return false;

        /// 2. If there is already tuple do nothing
        if (tryGetFunctionName(elements.back()) == "tuple")
        {
            pushOperand(std::move(elements.back()));
            elements.pop_back();
        }
        /// 3. Put all elements in a single tuple
        else
        {
            auto function = makeASTFunction("tuple", std::move(elements));
            elements.clear();
            pushOperand(function);
        }

        /// We must check that tuple arguments are identifiers
        auto * func_ptr = operands.back()->as<ASTFunction>();
        auto * args_ptr = func_ptr->arguments->as<ASTExpressionList>();

        for (const auto & child : args_ptr->children)
        {
            if (typeid_cast<ASTIdentifier *>(child.get()))
                continue;

            return false;
        }

        return true;
    }

    /// Put 'node' identifier into the last operand as its alias
    bool insertAlias(ASTPtr node)
    {
        if (!mergeElement(false))
            return false;

        if (operands.empty())
            return false;

        if (auto * ast_with_alias = dynamic_cast<ASTWithAlias *>(operands.back().get()))
        {
            tryGetIdentifierNameInto(node, ast_with_alias->alias);
            return true;
        }

        return false;
    }

    bool is_table_function = false;

    /// 'AND' in operator '... BETWEEN ... AND ...'  mirrors logical operator 'AND'.
    ///  In order to distinguish them we keep a counter of BETWEENs without matching ANDs.
    int between_counter = 0;

    /// Flag we set when we parsed alias to avoid parsing next element as alias
    bool parsed_alias = false;

    bool allow_alias = true;
    bool allow_alias_without_as_keyword = true;

    std::optional<std::pair<IParser::Pos, Checkpoint>> saved_checkpoint;
    Checkpoint current_checkpoint = Checkpoint::None;

protected:
    virtual bool getResultImpl(ASTPtr & node)
    {
        if (elements.size() == 1)
        {
            node = std::move(elements[0]);
            return true;
        }

        return false;
    }

    std::vector<Operator> operators;
    ASTs operands;
    ASTs elements;
    bool finished = false;
    int state = 0;
};

struct ParserExpressionImpl
{
    static const std::vector<std::pair<std::string_view, Operator>> operators_table;
    static const std::vector<std::pair<std::string_view, Operator>> unary_operators_table;
    static const std::array<std::string_view, 1> overlapping_operators_to_skip;

    static const Operator finish_between_operator;

    ParserCompoundIdentifier identifier_parser{false, true};
    ParserNumber number_parser;
    ParserAsterisk asterisk_parser;
    ParserLiteral literal_parser;
    ParserTupleOfLiterals tuple_literal_parser;
    ParserArrayOfLiterals array_literal_parser;
    ParserSubstitution substitution_parser;
    ParserMySQLGlobalVariable mysql_global_variable_parser;

    ParserKeyword any_parser{"ANY"};
    ParserKeyword all_parser{"ALL"};

    // Recursion
    ParserQualifiedAsterisk qualified_asterisk_parser;
    ParserColumnsMatcher columns_matcher_parser;
    ParserQualifiedColumnsMatcher qualified_columns_matcher_parser;
    ParserSubquery subquery_parser;

    bool parse(std::unique_ptr<Layer> start, IParser::Pos & pos, ASTPtr & node, Expected & expected);

    using Layers = std::vector<std::unique_ptr<Layer>>;

    Action tryParseOperand(Layers & layers, IParser::Pos & pos, Expected & expected);
    Action tryParseOperator(Layers & layers, IParser::Pos & pos, Expected & expected);
};

class ExpressionLayer : public Layer
{
public:

    explicit ExpressionLayer(bool is_table_function_, bool allow_trailing_commas_ = false)
        : Layer(false, false)
    {
        is_table_function = is_table_function_;
        allow_trailing_commas = allow_trailing_commas_;
    }

    bool getResult(ASTPtr & node) override
    {
        /// We can exit the main cycle outside the parse() function,
        ///  so we need to merge the element here.
        /// Because of this 'finished' flag can also not be set.
        if (!mergeElement())
            return false;

        return Layer::getResultImpl(node);
    }

    bool parse(IParser::Pos & pos, Expected & /*expected*/, Action & /*action*/) override
    {
        if (pos->type == TokenType::Comma)
        {
            finished = true;

            if (!allow_trailing_commas)
                return true;

            /// We support trailing commas at the end of the column declaration:
            ///  - SELECT a, b, c, FROM table
            ///  - SELECT 1,

            /// For this purpose we need to eliminate the following cases:
            ///  1. WITH 1 AS from SELECT 2, from
            ///  2. SELECT to, from FROM table
            ///  3. SELECT to, from AS alias FROM table
            ///  4. SELECT to, from + to, from IN [1,2,3], FROM table

            Expected test_expected;
            auto test_pos = pos;
            ++test_pos;

            /// End of query
            if (test_pos.isValid() && test_pos->type != TokenType::Semicolon)
            {
                /// If we can't parse FROM then return
                if (!ParserKeyword("FROM").ignore(test_pos, test_expected))
                    return true;

                /// If we parse a second FROM then the first one was a name of a column
                if (ParserKeyword("FROM").ignore(test_pos, test_expected))
                    return true;

                /// If we parse an explicit alias to FROM, then it was a name of a column
                if (ParserAlias(false).ignore(test_pos, test_expected))
                    return true;

                /// If we parse an operator after FROM then it was a name of a column
                auto cur_op = ParserExpressionImpl::operators_table.begin();
                for (; cur_op != ParserExpressionImpl::operators_table.end(); ++cur_op)
                {
                    if (parseOperator(test_pos, cur_op->first, test_expected))
                        break;
                }

                if (cur_op != ParserExpressionImpl::operators_table.end())
                    return true;
            }

            ++pos;
            return true;
        }

        return true;
    }

private:
    bool allow_trailing_commas;
};

/// Basic layer for a function with certain separator and end tokens:
///  1. If we parse a separator we should merge current operands and operators
///     into one element and push in to 'elements' vector.
///  2. If we parse an ending token, we should merge everything as in (1) and
///     also set 'finished' flag.
template <TokenType separator, TokenType end>
class LayerWithSeparator : public Layer
{
public:
    explicit LayerWithSeparator(bool allow_alias_ = true, bool allow_alias_without_as_keyword_ = false) :
        Layer(allow_alias_, allow_alias_without_as_keyword_) {}

    bool parse(IParser::Pos & pos, Expected & expected, Action & action) override
    {
        if (ParserToken(separator).ignore(pos, expected))
        {
            action = Action::OPERAND;
            return mergeElement();
        }

        if (ParserToken(end).ignore(pos, expected))
        {
            action = Action::OPERATOR;

            if (!isCurrentElementEmpty() || !elements.empty())
                if (!mergeElement())
                    return false;

            finished = true;
        }

        return true;
    }
};

/// Layer for regular and aggregate functions without syntax sugar
class FunctionLayer : public Layer
{
public:
    explicit FunctionLayer(String function_name_, bool allow_function_parameters_ = true, bool is_compound_name_ = false)
        : function_name(function_name_), allow_function_parameters(allow_function_parameters_), is_compound_name(is_compound_name_){}

    bool parse(IParser::Pos & pos, Expected & expected, Action & action) override
    {
        ///   | 0 |      1      |     2    |
        ///  f(ALL ...)(ALL ...) FILTER ...
        ///
        /// 0. Parse ALL and DISTINCT qualifiers (-> 1)
        /// 1. Parse all the arguments and ending token (-> 2), possibly with parameters list (-> 1)
        /// 2. Create function, possibly parse FILTER and OVER window definitions (finished)

        if (state == 0)
        {
            state = 1;

            auto pos_after_bracket = pos;
            auto old_expected = expected;

            ParserKeyword all("ALL");
            ParserKeyword distinct("DISTINCT");

            if (all.ignore(pos, expected))
                has_all = true;

            if (distinct.ignore(pos, expected))
                has_distinct = true;

            if (!has_all && all.ignore(pos, expected))
                has_all = true;

            if (has_all && has_distinct)
                return false;

            if (has_all || has_distinct)
            {
                /// case f(ALL), f(ALL, x), f(DISTINCT), f(DISTINCT, x), ALL and DISTINCT should be treat as identifier
                if (pos->type == TokenType::Comma || pos->type == TokenType::ClosingRoundBracket)
                {
                    pos = pos_after_bracket;
                    expected = old_expected;
                    has_all = false;
                    has_distinct = false;
                }
            }

            contents_begin = pos->begin;
        }

        if (state == 1)
        {
            if (ParserToken(TokenType::Comma).ignore(pos, expected))
            {
                action = Action::OPERAND;
                return mergeElement();
            }

            if (ParserToken(TokenType::ClosingRoundBracket).ignore(pos, expected))
            {
                action = Action::OPERATOR;

                if (!isCurrentElementEmpty() || !elements.empty())
                    if (!mergeElement())
                        return false;

                contents_end = pos->begin;

                /** Check for a common error case - often due to the complexity of quoting command-line arguments,
                 *  an expression of the form toDate(2014-01-01) appears in the query instead of toDate('2014-01-01').
                 * If you do not report that the first option is an error, then the argument will be interpreted as 2014 - 01 - 01 - some number,
                 *  and the query silently returns an unexpected elements.
                 */
                if (function_name == "toDate"
                    && contents_end - contents_begin == strlen("2014-01-01")
                    && contents_begin[0] >= '2' && contents_begin[0] <= '3'
                    && contents_begin[1] >= '0' && contents_begin[1] <= '9'
                    && contents_begin[2] >= '0' && contents_begin[2] <= '9'
                    && contents_begin[3] >= '0' && contents_begin[3] <= '9'
                    && contents_begin[4] == '-'
                    && contents_begin[5] >= '0' && contents_begin[5] <= '9'
                    && contents_begin[6] >= '0' && contents_begin[6] <= '9'
                    && contents_begin[7] == '-'
                    && contents_begin[8] >= '0' && contents_begin[8] <= '9'
                    && contents_begin[9] >= '0' && contents_begin[9] <= '9')
                {
                    std::string contents_str(contents_begin, contents_end - contents_begin);
                    throw Exception(ErrorCodes::SYNTAX_ERROR, "Argument of function toDate is unquoted: "
                        "toDate({}), must be: toDate('{}')" , contents_str, contents_str);
                }

                if (allow_function_parameters && !parameters && ParserToken(TokenType::OpeningRoundBracket).ignore(pos, expected))
                {
                    parameters = std::make_shared<ASTExpressionList>();
                    std::swap(parameters->children, elements);
                    action = Action::OPERAND;

                    /// Parametric aggregate functions cannot have DISTINCT in parameters list.
                    if (has_distinct)
                        return false;

                    auto pos_after_bracket = pos;
                    auto old_expected = expected;

                    ParserKeyword all("ALL");
                    ParserKeyword distinct("DISTINCT");

                    if (all.ignore(pos, expected))
                        has_all = true;

                    if (distinct.ignore(pos, expected))
                        has_distinct = true;

                    if (!has_all && all.ignore(pos, expected))
                        has_all = true;

                    if (has_all && has_distinct)
                        return false;

                    if (has_all || has_distinct)
                    {
                        /// case f(ALL), f(ALL, x), f(DISTINCT), f(DISTINCT, x), ALL and DISTINCT should be treat as identifier
                        if (pos->type == TokenType::Comma || pos->type == TokenType::ClosingRoundBracket)
                        {
                            pos = pos_after_bracket;
                            expected = old_expected;
                            has_distinct = false;
                        }
                    }
                }
                else
                {
                    state = 2;
                }
            }
        }

        if (state == 2)
        {
            if (has_distinct)
                function_name += "Distinct";

            auto function_node = makeASTFunction(function_name, std::move(elements));
            function_node->is_compound_name = is_compound_name;

            if (parameters)
            {
                function_node->parameters = std::move(parameters);
                function_node->children.push_back(function_node->parameters);
            }

            ParserKeyword filter("FILTER");
            ParserKeyword over("OVER");

            if (filter.ignore(pos, expected))
            {
                // We are slightly breaking the parser interface by parsing the window
                // definition into an existing ASTFunction. Normally it would take a
                // reference to ASTPtr and assign it the new node. We only have a pointer
                // of a different type, hence this workaround with a temporary pointer.
                ASTPtr function_node_as_iast = function_node;

                // Recursion
                ParserFilterClause filter_parser;
                if (!filter_parser.parse(pos, function_node_as_iast, expected))
                    return false;
            }

            if (over.ignore(pos, expected))
            {
                function_node->is_window_function = true;
                function_node->kind = ASTFunction::Kind::WINDOW_FUNCTION;

                ASTPtr function_node_as_iast = function_node;

                // Recursion
                ParserWindowReference window_reference;
                if (!window_reference.parse(pos, function_node_as_iast, expected))
                    return false;
            }

            elements = {std::move(function_node)};
            finished = true;
        }

        return true;
    }

private:
    bool has_all = false;
    bool has_distinct = false;

    const char * contents_begin;
    const char * contents_end;

    String function_name;
    ASTPtr parameters;

    bool allow_function_parameters;
    bool is_compound_name;
};

/// Layer for priority brackets and tuple function
class RoundBracketsLayer : public Layer
{
public:
    bool parse(IParser::Pos & pos, Expected & expected, Action & action) override
    {
        if (ParserToken(TokenType::Comma).ignore(pos, expected))
        {
            action = Action::OPERAND;
            is_tuple = true;
            if (!mergeElement())
                return false;
        }

        if (ParserToken(TokenType::ClosingRoundBracket).ignore(pos, expected))
        {
            action = Action::OPERATOR;

            if (!isCurrentElementEmpty())
                if (!mergeElement())
                    return false;

            if (!is_tuple && elements.size() == 1)
            {
                // Special case for (('a', 'b')) = tuple(('a', 'b'))
                if (auto * literal = elements[0]->as<ASTLiteral>())
                    if (literal->value.getType() == Field::Types::Tuple)
                        is_tuple = true;

                // Special case for f(x, (y) -> z) = f(x, tuple(y) -> z)
                if (pos->type == TokenType::Arrow)
                    is_tuple = true;
            }

            finished = true;
        }

        return true;
    }

protected:
    bool getResultImpl(ASTPtr & node) override
    {
        // Round brackets can mean priority operator as well as function tuple()
        if (!is_tuple && elements.size() == 1)
            node = std::move(elements[0]);
        else
            node = makeASTFunction("tuple", std::move(elements));

        return true;
    }

private:
    bool is_tuple = false;
};

/// Layer for array square brackets operator
class ArrayLayer : public LayerWithSeparator<TokenType::Comma, TokenType::ClosingSquareBracket>
{
public:
    bool parse(IParser::Pos & pos, Expected & expected, Action & action) override
    {
        return LayerWithSeparator::parse(pos, expected, action);
    }

protected:
    bool getResultImpl(ASTPtr & node) override
    {
        node = makeASTFunction("array", std::move(elements));
        return true;
    }
};

/// Layer for arrayElement square brackets operator
///  This layer does not create a function, it is only needed to parse closing token
///  and return only one element.
class ArrayElementLayer : public LayerWithSeparator<TokenType::Comma, TokenType::ClosingSquareBracket>
{
public:
    bool parse(IParser::Pos & pos, Expected & expected, Action & action) override
    {
        return LayerWithSeparator::parse(pos, expected, action);
    }
};

class CastLayer : public Layer
{
public:
    CastLayer() : Layer(/*allow_alias*/ true, /*allow_alias_without_as_keyword*/ true) {}

    bool parse(IParser::Pos & pos, Expected & expected, Action & action) override
    {
        /// CAST(x [AS alias1], T [AS alias2]) or CAST(x [AS alias1] AS T)
        ///
        /// 0. Parse all the cases (-> 1)
        /// 1. Parse closing token (finished)

        ParserKeyword as_keyword_parser("AS");
        ASTPtr alias;

        /// expr AS type
        if (state == 0)
        {
            ASTPtr type_node;

            if (as_keyword_parser.ignore(pos, expected))
            {
                auto old_pos = pos;

                if (ParserIdentifier().parse(pos, alias, expected) &&
                    as_keyword_parser.ignore(pos, expected) &&
                    ParserDataType().parse(pos, type_node, expected) &&
                    ParserToken(TokenType::ClosingRoundBracket).ignore(pos, expected))
                {
                    if (!insertAlias(alias))
                        return false;

                    if (!mergeElement())
                        return false;

                    elements = {createFunctionCast(elements[0], type_node)};
                    finished = true;
                    return true;
                }

                pos = old_pos;

                if (ParserIdentifier().parse(pos, alias, expected) &&
                    ParserToken(TokenType::Comma).ignore(pos, expected))
                {
                    action = Action::OPERAND;
                    if (!insertAlias(alias))
                        return false;

                    if (!mergeElement())
                        return false;

                    state = 1;
                    return true;
                }

                pos = old_pos;

                if (ParserDataType().parse(pos, type_node, expected) &&
                    ParserToken(TokenType::ClosingRoundBracket).ignore(pos, expected))
                {
                    if (!mergeElement())
                        return false;

                    elements = {createFunctionCast(elements[0], type_node)};
                    finished = true;
                    return true;
                }

                return false;
            }

            if (ParserToken(TokenType::Comma).ignore(pos, expected))
            {
                action = Action::OPERAND;

                if (!mergeElement())
                    return false;

                state = 1;
                return true;
            }
        }
        if (state == 1)
        {
            if (ParserToken(TokenType::ClosingRoundBracket).ignore(pos, expected))
            {
                if (!mergeElement())
                    return false;

                if (elements.size() != 2)
                    return false;

                elements = {makeASTFunction("CAST", elements[0], elements[1])};
                finished = true;
                return true;
            }
        }

        return true;
    }
};

class ExtractLayer : public LayerWithSeparator<TokenType::Comma, TokenType::ClosingRoundBracket>
{
public:
    ExtractLayer() : LayerWithSeparator(/*allow_alias*/ true, /*allow_alias_without_as_keyword*/ true) {}

    bool parse(IParser::Pos & pos, Expected & expected, Action & action) override
    {
        /// extract(haystack, pattern) or EXTRACT(DAY FROM Date)
        ///
        /// 0. If we parse interval_kind and 'FROM' keyword (-> 2), otherwise (-> 1)
        /// 1. Basic parser
        /// 2. Parse closing bracket (finished)

        if (state == 0)
        {
            IParser::Pos begin = pos;
            ParserKeyword s_from("FROM");

            if (parseIntervalKind(pos, expected, interval_kind) && s_from.ignore(pos, expected))
            {
                state = 2;
                return true;
            }
            else
            {
                state = 1;
                pos = begin;
            }
        }

        if (state == 1)
        {
            return LayerWithSeparator::parse(pos, expected, action);
        }

        if (state == 2)
        {
            if (ParserToken(TokenType::ClosingRoundBracket).ignore(pos, expected))
            {
                if (!mergeElement())
                    return false;

                finished = true;
                return true;
            }
        }

        return true;
    }

protected:
    bool getResultImpl(ASTPtr & node) override
    {
        if (state == 2)
        {
            if (elements.empty())
                return false;

            node = makeASTFunction(interval_kind.toNameOfFunctionExtractTimePart(), elements[0]);
        }
        else
        {
            node = makeASTFunction("extract", std::move(elements));
        }

        return true;
    }


private:
    IntervalKind interval_kind;
};

class SubstringLayer : public Layer
{
public:
    SubstringLayer() : Layer(/*allow_alias*/ true, /*allow_alias_without_as_keyword*/ true) {}

    bool parse(IParser::Pos & pos, Expected & expected, Action & action) override
    {
        /// Either SUBSTRING(expr FROM start [FOR length]) or SUBSTRING(expr, start, length)
        ///
        /// 0: Parse first separator: FROM or comma (-> 1)
        /// 1: Parse second separator: FOR or comma (-> 2)
        /// 1 or 2: Parse closing bracket (finished)

        if (state == 0)
        {
            if (ParserToken(TokenType::Comma).ignore(pos, expected) ||
                ParserKeyword("FROM").ignore(pos, expected))
            {
                action = Action::OPERAND;

                if (!mergeElement())
                    return false;

                state = 1;
            }
        }

        if (state == 1)
        {
            if (ParserToken(TokenType::Comma).ignore(pos, expected) ||
                ParserKeyword("FOR").ignore(pos, expected))
            {
                action = Action::OPERAND;

                if (!mergeElement())
                    return false;

                state = 2;
            }
        }

        if (state == 1 || state == 2)
        {
            if (ParserToken(TokenType::ClosingRoundBracket).ignore(pos, expected))
            {
                if (!mergeElement())
                    return false;

                finished = true;
            }
        }

        return true;
    }

protected:
    bool getResultImpl(ASTPtr & node) override
    {
        node = makeASTFunction("substring", std::move(elements));
        return true;
    }
};

class PositionLayer : public Layer
{
public:
    PositionLayer() : Layer(/*allow_alias*/ true, /*allow_alias_without_as_keyword*/ true) {}

    bool parse(IParser::Pos & pos, Expected & expected, Action & action) override
    {
        /// position(haystack, needle[, start_pos]) or position(needle IN haystack)
        ///
        /// 0: Parse separator: comma (-> 1) or IN (-> 2)
        /// 1: Parse second separator: comma
        /// 1 or 2: Parse closing bracket (finished)

        if (state == 0)
        {
            if (ParserToken(TokenType::Comma).ignore(pos, expected))
            {
                action = Action::OPERAND;

                if (!mergeElement())
                    return false;

                state = 1;
            }
            if (ParserKeyword("IN").ignore(pos, expected))
            {
                action = Action::OPERAND;

                if (!mergeElement())
                    return false;

                state = 2;
            }
        }

        if (state == 1)
        {
            if (ParserToken(TokenType::Comma).ignore(pos, expected))
            {
                action = Action::OPERAND;

                if (!mergeElement())
                    return false;
            }
        }

        if (state == 1 || state == 2)
        {
            if (ParserToken(TokenType::ClosingRoundBracket).ignore(pos, expected))
            {
                if (!mergeElement())
                    return false;

                finished = true;
            }
        }

        return true;
    }

protected:
    bool getResultImpl(ASTPtr & node) override
    {
        if (state == 2 && elements.size() == 2)
            std::swap(elements[1], elements[0]);

        node = makeASTFunction("position", std::move(elements));
        return true;
    }
};

class ExistsLayer : public Layer
{
public:
    ExistsLayer() : Layer(/*allow_alias*/ true, /*allow_alias_without_as_keyword*/ true) {}

    bool parse(IParser::Pos & pos, Expected & expected, Action & /*action*/) override
    {
        ASTPtr node;

        // Recursion
        if (!ParserSelectWithUnionQuery().parse(pos, node, expected))
            return false;

        if (!ParserToken(TokenType::ClosingRoundBracket).ignore(pos, expected))
            return false;

        auto subquery = std::make_shared<ASTSubquery>();
        subquery->children.push_back(std::move(node));
        elements = {makeASTFunction("exists", subquery)};

        finished = true;

        return true;
    }
};

class TrimLayer : public Layer
{
public:
    TrimLayer(bool trim_left_, bool trim_right_)
        : Layer(/*allow_alias*/ true, /*allow_alias_without_as_keyword*/ true), trim_left(trim_left_), trim_right(trim_right_) {}

    bool parse(IParser::Pos & pos, Expected & expected, Action & action) override
    {
        /// Handles all possible TRIM/LTRIM/RTRIM call variants
        ///
        /// 0: If flags 'trim_left' and 'trim_right' are set (-> 2).
        ///    If not, try to parse 'BOTH', 'LEADING', 'TRAILING' keywords,
        ///    then if char_override (-> 1), else (-> 2)
        /// 1. Parse 'FROM' keyword (-> 2)
        /// 2. Parse closing token, choose name, add arguments (finished)

        if (state == 0)
        {
            if (!trim_left && !trim_right)
            {
                if (ParserKeyword("BOTH").ignore(pos, expected))
                {
                    trim_left = true;
                    trim_right = true;
                    char_override = true;
                }
                else if (ParserKeyword("LEADING").ignore(pos, expected))
                {
                    trim_left = true;
                    char_override = true;
                }
                else if (ParserKeyword("TRAILING").ignore(pos, expected))
                {
                    trim_right = true;
                    char_override = true;
                }
                else
                {
                    trim_left = true;
                    trim_right = true;
                }

                if (char_override)
                    state = 1;
                else
                    state = 2;
            }
            else
            {
                state = 2;
            }
        }

        if (state == 1)
        {
            if (ParserKeyword("FROM").ignore(pos, expected))
            {
                action = Action::OPERAND;

                if (!mergeElement())
                    return false;

                to_remove = makeASTFunction("regexpQuoteMeta", elements[0]);
                elements.clear();
                state = 2;
            }
        }

        if (state == 2)
        {
            if (ParserToken(TokenType::ClosingRoundBracket).ignore(pos, expected))
            {
                if (!mergeElement())
                    return false;

                ASTPtr pattern_node;

                if (char_override)
                {
                    auto pattern_func_node = std::make_shared<ASTFunction>();
                    auto pattern_list_args = std::make_shared<ASTExpressionList>();
                    if (trim_left && trim_right)
                    {
                        pattern_list_args->children = {
                            std::make_shared<ASTLiteral>("^["),
                            to_remove,
                            std::make_shared<ASTLiteral>("]+|["),
                            to_remove,
                            std::make_shared<ASTLiteral>("]+$")
                        };
                        function_name = "replaceRegexpAll";
                    }
                    else
                    {
                        if (trim_left)
                        {
                            pattern_list_args->children = {
                                std::make_shared<ASTLiteral>("^["),
                                to_remove,
                                std::make_shared<ASTLiteral>("]+")
                            };
                        }
                        else
                        {
                            /// trim_right == false not possible
                            pattern_list_args->children = {
                                std::make_shared<ASTLiteral>("["),
                                to_remove,
                                std::make_shared<ASTLiteral>("]+$")
                            };
                        }
                        function_name = "replaceRegexpOne";
                    }

                    pattern_func_node->name = "concat";
                    pattern_func_node->arguments = std::move(pattern_list_args);
                    pattern_func_node->children.push_back(pattern_func_node->arguments);

                    pattern_node = std::move(pattern_func_node);
                }
                else
                {
                    if (trim_left && trim_right)
                    {
                        function_name = "trimBoth";
                    }
                    else
                    {
                        if (trim_left)
                            function_name = "trimLeft";
                        else
                            function_name = "trimRight";
                    }
                }

                if (char_override)
                {
                    elements.push_back(pattern_node);
                    elements.push_back(std::make_shared<ASTLiteral>(""));
                }

                finished = true;
            }
        }

        return true;
    }

protected:
    bool getResultImpl(ASTPtr & node) override
    {
        node = makeASTFunction(function_name, std::move(elements));
        return true;
    }

private:
    bool trim_left;
    bool trim_right;
    bool char_override = false;

    ASTPtr to_remove;
    String function_name;
};

class DateAddLayer : public LayerWithSeparator<TokenType::Comma, TokenType::ClosingRoundBracket>
{
public:
    explicit DateAddLayer(const char * function_name_)
        : LayerWithSeparator(/*allow_alias*/ true, /*allow_alias_without_as_keyword*/ true), function_name(function_name_) {}

    bool parse(IParser::Pos & pos, Expected & expected, Action & action) override
    {
        /// DATEADD(YEAR, 1, date) or DATEADD(INTERVAL 1 YEAR, date);
        ///
        /// 0. Try to parse interval_kind (-> 1)
        /// 1. Basic parser

        if (state == 0)
        {
            if (parseIntervalKind(pos, expected, interval_kind))
            {
                if (!ParserToken(TokenType::Comma).ignore(pos, expected))
                    return false;

                action = Action::OPERAND;
                parsed_interval_kind = true;
            }

            state = 1;
        }

        if (state == 1)
        {
            return LayerWithSeparator::parse(pos, expected, action);
        }

        return true;
    }

protected:
    bool getResultImpl(ASTPtr & node) override
    {
        if (parsed_interval_kind)
        {
            if (elements.size() < 2)
                return false;

            elements[0] = makeASTFunction(interval_kind.toNameOfFunctionToIntervalDataType(), elements[0]);
            node = makeASTFunction(function_name, elements[1], elements[0]);
        }
        else
            node = makeASTFunction(function_name, std::move(elements));

        return true;
    }

private:
    IntervalKind interval_kind;
    const char * function_name;
    bool parsed_interval_kind = false;
};

class DateDiffLayer : public LayerWithSeparator<TokenType::Comma, TokenType::ClosingRoundBracket>
{
public:
    DateDiffLayer() : LayerWithSeparator(/*allow_alias*/ true, /*allow_alias_without_as_keyword*/ true) {}

    bool parse(IParser::Pos & pos, Expected & expected, Action & action) override
    {
        /// 0. Try to parse interval_kind (-> 1)
        /// 1. Basic parser

        if (state == 0)
        {
            if (parseIntervalKind(pos, expected, interval_kind))
            {
                parsed_interval_kind = true;

                if (!ParserToken(TokenType::Comma).ignore(pos, expected))
                    return false;
            }

            state = 1;
        }

        if (state == 1)
        {
            return LayerWithSeparator::parse(pos, expected, action);
        }

        return true;
    }

protected:
    bool getResultImpl(ASTPtr & node) override
    {
        if (parsed_interval_kind)
        {
            if (elements.size() == 2)
                node = makeASTFunction("dateDiff", std::make_shared<ASTLiteral>(interval_kind.toDateDiffUnit()), elements[0], elements[1]);
            else if (elements.size() == 3)
                node = makeASTFunction("dateDiff", std::make_shared<ASTLiteral>(interval_kind.toDateDiffUnit()), elements[0], elements[1], elements[2]);
            else
                return false;
        }
        else
        {
            node = makeASTFunction("dateDiff", std::move(elements));
        }
        return true;
    }

private:
    IntervalKind interval_kind;
    bool parsed_interval_kind = false;
};

class TupleLayer : public LayerWithSeparator<TokenType::Comma, TokenType::ClosingRoundBracket>
{
public:
    bool parse(IParser::Pos & pos, Expected & expected, Action & action) override
    {
        bool result = LayerWithSeparator::parse(pos, expected, action);

        /// Check that after the tuple() function there is no lambdas operator
        if (finished && pos->type == TokenType::Arrow)
            return false;

        return result;
    }

protected:
    bool getResultImpl(ASTPtr & node) override
    {
        node = makeASTFunction("tuple", std::move(elements));
        return true;
    }
};


class IntervalLayer : public Layer
{
public:
    IntervalLayer() : Layer(/*allow_alias*/ true, /*allow_alias_without_as_keyword*/ true) {}

    bool parse(IParser::Pos & pos, Expected & expected, Action & action) override
    {
        /// INTERVAL 1 HOUR or INTERVAL expr HOUR
        ///
        /// 0. Try to parse interval_kind (-> 1)
        /// 1. Basic parser

        if (state == 0)
        {
            state = 1;

            auto begin = pos;
            auto init_expected = expected;
            ASTPtr string_literal;
            String literal;

            //// A String literal followed INTERVAL keyword,
            /// the literal can be a part of an expression or
            /// include Number and INTERVAL TYPE at the same time
            if (ParserStringLiteral{}.parse(pos, string_literal, expected)
                && string_literal->as<ASTLiteral &>().value.tryGet(literal))
            {
                Tokens tokens(literal.data(), literal.data() + literal.size());
                IParser::Pos token_pos(tokens, 0);
                Expected token_expected;
                ASTPtr expr;

                if (!ParserNumber{}.parse(token_pos, expr, token_expected))
                    return false;

                /// case: INTERVAL '1' HOUR
                /// back to begin
                if (!token_pos.isValid())
                {
                    pos = begin;
                    expected = init_expected;
                    return true;
                }

                /// case: INTERVAL '1 HOUR'
                if (!parseIntervalKind(token_pos, token_expected, interval_kind))
                    return false;

                pushResult(makeASTFunction(interval_kind.toNameOfFunctionToIntervalDataType(), expr));

                /// case: INTERVAL '1 HOUR 1 SECOND ...'
                while (token_pos.isValid())
                {
                    if (!ParserNumber{}.parse(token_pos, expr, token_expected) ||
                        !parseIntervalKind(token_pos, token_expected, interval_kind))
                        return false;

                    pushResult(makeASTFunction(interval_kind.toNameOfFunctionToIntervalDataType(), expr));
                }

                finished = true;
            }
            return true;
        }

        if (state == 1)
        {
            if (action == Action::OPERATOR && parseIntervalKind(pos, expected, interval_kind))
            {
                if (!mergeElement())
                    return false;

                elements = {makeASTFunction(interval_kind.toNameOfFunctionToIntervalDataType(), elements)};
                finished = true;
            }
        }

        return true;
    }

protected:
    bool getResultImpl(ASTPtr & node) override
    {
        if (elements.size() == 1)
            node = elements[0];
        else
            node = makeASTFunction("tuple", std::move(elements));

        return true;
    }

private:
    IntervalKind interval_kind;
};

class CaseLayer : public Layer
{
public:
    CaseLayer() : Layer(/*allow_alias*/ true, /*allow_alias_without_as_keyword*/ true) {}

    bool parse(IParser::Pos & pos, Expected & expected, Action & action) override
    {
        /// CASE [x] WHEN expr THEN expr [WHEN expr THEN expr [...]] [ELSE expr] END
        ///
        /// 0. Check if we have case expression [x] (-> 1)
        /// 1. Parse keywords: WHEN (-> 2), ELSE (-> 3), END (finished)
        /// 2. Parse THEN keyword (-> 1)
        /// 3. Parse END keyword (finished)

        if (state == 0)
        {
            auto old_pos = pos;
            has_case_expr = !ParserKeyword("WHEN").ignore(pos, expected);
            pos = old_pos;

            state = 1;
        }

        if (state == 1)
        {
            if (ParserKeyword("WHEN").ignore(pos, expected))
            {
                if ((has_case_expr || !elements.empty()) && !mergeElement())
                    return false;

                action = Action::OPERAND;
                state = 2;
            }
            else if (ParserKeyword("ELSE").ignore(pos, expected))
            {
                if (!mergeElement())
                    return false;

                action = Action::OPERAND;
                state = 3;
            }
            else if (ParserKeyword("END").ignore(pos, expected))
            {
                if (!mergeElement())
                    return false;

                Field field_with_null;
                ASTLiteral null_literal(field_with_null);
                elements.push_back(std::make_shared<ASTLiteral>(null_literal));

                if (has_case_expr)
                    elements = {makeASTFunction("caseWithExpression", elements)};
                else
                    elements = {makeASTFunction("multiIf", elements)};
                finished = true;
            }
        }

        if (state == 2)
        {
            if (ParserKeyword("THEN").ignore(pos, expected))
            {
                if (!mergeElement())
                    return false;

                action = Action::OPERAND;
                state = 1;
            }
        }

        if (state == 3)
        {
            if (ParserKeyword("END").ignore(pos, expected))
            {
                if (!mergeElement())
                    return false;

                if (has_case_expr)
                    elements = {makeASTFunction("caseWithExpression", elements)};
                else
                    elements = {makeASTFunction("multiIf", elements)};

                finished = true;
            }
        }

        return true;
    }

private:
    bool has_case_expr;
};

/// Layer for table function 'view' and 'viewIfPermitted'
class ViewLayer : public Layer
{
public:
    explicit ViewLayer(bool if_permitted_) : if_permitted(if_permitted_) {}

    bool parse(IParser::Pos & pos, Expected & expected, Action & /*action*/) override
    {
        /// view(SELECT ...)
        /// viewIfPermitted(SELECT ... ELSE func(...))
        ///
        /// 0. Parse the SELECT query and if 'if_permitted' parse 'ELSE' keyword (-> 1) else (finished)
        /// 1. Parse closing token

        if (state == 0)
        {
            ASTPtr query;

            bool maybe_an_subquery = pos->type == TokenType::OpeningRoundBracket;

            if (!ParserSelectWithUnionQuery().parse(pos, query, expected))
                return false;

            auto & select_ast = query->as<ASTSelectWithUnionQuery &>();
            if (select_ast.list_of_selects->children.size() == 1 && maybe_an_subquery)
            {
                // It's an subquery. Bail out.
                return false;
            }

            pushResult(query);

            if (!if_permitted)
            {
                if (!ParserToken(TokenType::ClosingRoundBracket).ignore(pos, expected))
                    return false;

                finished = true;
                return true;
            }

            if (!ParserKeyword{"ELSE"}.ignore(pos, expected))
                return false;

            state = 1;
            return true;
        }

        if (state == 1)
        {
            if (ParserToken(TokenType::ClosingRoundBracket).ignore(pos, expected))
            {
                if (!mergeElement())
                    return false;

                finished = true;
            }
        }

        return true;
    }

protected:
    bool getResultImpl(ASTPtr & node) override
    {
        if (if_permitted)
            node = makeASTFunction("viewIfPermitted", std::move(elements));
        else
            node = makeASTFunction("view", std::move(elements));

        return true;
    }

private:
    bool if_permitted;
};


std::unique_ptr<Layer> getFunctionLayer(ASTPtr identifier, bool is_table_function, bool allow_function_parameters_ = true)
{
    /// Special cases for expressions that look like functions but contain some syntax sugar:

    /// CAST, EXTRACT, POSITION, EXISTS
    /// DATE_ADD, DATEADD, TIMESTAMPADD, DATE_SUB, DATESUB, TIMESTAMPSUB,
    /// DATE_DIFF, DATEDIFF, TIMESTAMPDIFF, TIMESTAMP_DIFF,
    /// SUBSTRING, TRIM, LTRIM, RTRIM, POSITION

    /// Can be parsed as a composition of functions, but the contents must be unwrapped:
    /// POSITION(x IN y) -> POSITION(in(x, y)) -> POSITION(y, x)

    /// Can be parsed as a function, but not always:
    /// CAST(x AS type) - alias has to be unwrapped
    /// CAST(x AS type(params))

    /// Can be parsed as a function, but some identifier arguments have special meanings.
    /// DATE_ADD(MINUTE, x, y) -> addMinutes(x, y)
    /// DATE_DIFF(MINUTE, x, y)

    /// Have keywords that have to processed explicitly:
    /// EXTRACT(x FROM y)
    /// TRIM(BOTH|LEADING|TRAILING x FROM y)
    /// SUBSTRING(x FROM a)
    /// SUBSTRING(x FROM a FOR b)

    String function_name = getIdentifierName(identifier);
    String function_name_lowercase = Poco::toLower(function_name);

    if (is_table_function)
    {
        if (function_name_lowercase == "view")
            return std::make_unique<ViewLayer>(false);
        else if (function_name_lowercase == "viewifpermitted")
            return std::make_unique<ViewLayer>(true);
    }

    if (function_name == "tuple")
        return std::make_unique<TupleLayer>();

    if (function_name_lowercase == "cast")
        return std::make_unique<CastLayer>();
    else if (function_name_lowercase == "extract")
        return std::make_unique<ExtractLayer>();
    else if (function_name_lowercase == "substring")
        return std::make_unique<SubstringLayer>();
    else if (function_name_lowercase == "position")
        return std::make_unique<PositionLayer>();
    else if (function_name_lowercase == "exists")
        return std::make_unique<ExistsLayer>();
    else if (function_name_lowercase == "trim")
        return std::make_unique<TrimLayer>(false, false);
    else if (function_name_lowercase == "ltrim")
        return std::make_unique<TrimLayer>(true, false);
    else if (function_name_lowercase == "rtrim")
        return std::make_unique<TrimLayer>(false, true);
    else if (function_name_lowercase == "dateadd" || function_name_lowercase == "date_add"
        || function_name_lowercase == "timestampadd" || function_name_lowercase == "timestamp_add")
        return std::make_unique<DateAddLayer>("plus");
    else if (function_name_lowercase == "datesub" || function_name_lowercase == "date_sub"
        || function_name_lowercase == "timestampsub" || function_name_lowercase == "timestamp_sub")
        return std::make_unique<DateAddLayer>("minus");
    else if (function_name_lowercase == "datediff" || function_name_lowercase == "date_diff"
        || function_name_lowercase == "timestampdiff" || function_name_lowercase == "timestamp_diff")
        return std::make_unique<DateDiffLayer>();
    else if (function_name_lowercase == "grouping")
        return std::make_unique<FunctionLayer>(function_name_lowercase, allow_function_parameters_);
    else
        return std::make_unique<FunctionLayer>(function_name, allow_function_parameters_, identifier->as<ASTIdentifier>()->compound());
}


bool ParseCastExpression(IParser::Pos & pos, ASTPtr & node, Expected & expected)
{
    IParser::Pos begin = pos;

    if (ParserCastOperator().parse(pos, node, expected))
        return true;

    pos = begin;

    /// As an exception, negative numbers should be parsed as literals, and not as an application of the operator.
    if (pos->type == TokenType::Minus)
    {
        if (ParserLiteral().parse(pos, node, expected))
            return true;
    }
    return false;
}

bool ParseDateOperatorExpression(IParser::Pos & pos, ASTPtr & node, Expected & expected)
{
    auto begin = pos;

    /// If no DATE keyword, go to the nested parser.
    if (!ParserKeyword("DATE").ignore(pos, expected))
        return false;

    ASTPtr expr;
    if (!ParserStringLiteral().parse(pos, expr, expected))
    {
        pos = begin;
        return false;
    }

    node = makeASTFunction("toDate", expr);
    return true;
}

bool ParseTimestampOperatorExpression(IParser::Pos & pos, ASTPtr & node, Expected & expected)
{
    auto begin = pos;

    /// If no TIMESTAMP keyword, go to the nested parser.
    if (!ParserKeyword("TIMESTAMP").ignore(pos, expected))
        return false;

    ASTPtr expr;
    if (!ParserStringLiteral().parse(pos, expr, expected))
    {
        pos = begin;
        return false;
    }

    node = makeASTFunction("toDateTime", expr);

    return true;
}

bool ParserExpression::parseImpl(Pos & pos, ASTPtr & node, Expected & expected)
{
    auto start = std::make_unique<ExpressionLayer>(false, allow_trailing_commas);
    return ParserExpressionImpl().parse(std::move(start), pos, node, expected);
}

bool ParserTableFunctionExpression::parseImpl(Pos & pos, ASTPtr & node, Expected & expected)
{
    auto start = std::make_unique<ExpressionLayer>(true);
    return ParserExpressionImpl().parse(std::move(start), pos, node, expected);
}

bool ParserArray::parseImpl(Pos & pos, ASTPtr & node, Expected & expected)
{
    auto start = std::make_unique<ArrayLayer>();
    return ParserToken(TokenType::OpeningSquareBracket).ignore(pos, expected)
        && ParserExpressionImpl().parse(std::move(start), pos, node, expected);
}

bool ParserFunction::parseImpl(Pos & pos, ASTPtr & node, Expected & expected)
{
    ASTPtr identifier;

    if (ParserCompoundIdentifier(false,true).parse(pos, identifier, expected)
        && ParserToken(TokenType::OpeningRoundBracket).ignore(pos, expected))
    {
        auto start = getFunctionLayer(identifier, is_table_function, allow_function_parameters);
        start->is_table_function = is_table_function;
        return ParserExpressionImpl().parse(std::move(start), pos, node, expected);
    }
    else
    {
        return false;
    }
}

<<<<<<< HEAD
std::vector<std::pair<const char *, Operator>> ParserExpressionImpl::operators_table({
        {"->",            Operator("lambda",          1,  2, OperatorType::Lambda)},
        {"?",             Operator("",                2,  0, OperatorType::StartIf)},
        {":",             Operator("if",              3,  3, OperatorType::FinishIf)},
        {"OR",            Operator("or",              3,  2, OperatorType::Mergeable)},
        {"AND",           Operator("and",             4,  2, OperatorType::Mergeable)},
        {"BETWEEN",       Operator("",                6,  0, OperatorType::StartBetween)},
        {"NOT BETWEEN",   Operator("",                6,  0, OperatorType::StartNotBetween)},
        {"==",            Operator("equals",          8,  2, OperatorType::Comparison)},
        {"!=",            Operator("notEquals",       8,  2, OperatorType::Comparison)},
        {"<>",            Operator("notEquals",       8,  2, OperatorType::Comparison)},
        {"<=",            Operator("lessOrEquals",    8,  2, OperatorType::Comparison)},
        {">=",            Operator("greaterOrEquals", 8,  2, OperatorType::Comparison)},
        {"<",             Operator("less",            8,  2, OperatorType::Comparison)},
        {">",             Operator("greater",         8,  2, OperatorType::Comparison)},
        {"=",             Operator("equals",          8,  2, OperatorType::Comparison)},
        {"LIKE",          Operator("like",            8,  2)},
        {"ILIKE",         Operator("ilike",           8,  2)},
        {"NOT LIKE",      Operator("notLike",         8,  2)},
        {"NOT ILIKE",     Operator("notILike",        8,  2)},
        {"IN",            Operator("in",              8,  2)},
        {"NOT IN",        Operator("notIn",           8,  2)},
        {"GLOBAL IN",     Operator("globalIn",        8,  2)},
        {"GLOBAL NOT IN", Operator("globalNotIn",     8,  2)},
        {"PROBAL IN",     Operator("probalIn",        8,  2)},
        {"||",            Operator("concat",          9,  2, OperatorType::Mergeable)},
        {"+",             Operator("plus",            10, 2)},
        {"-",             Operator("minus",           10, 2)},
        {"*",             Operator("multiply",        11, 2)},
        {"/",             Operator("divide",          11, 2)},
        {"%",             Operator("modulo",          11, 2)},
        {"MOD",           Operator("modulo",          11, 2)},
        {"DIV",           Operator("intDiv",          11, 2)},
        {".",             Operator("tupleElement",    13, 2, OperatorType::TupleElement)},
        {"[",             Operator("arrayElement",    13, 2, OperatorType::ArrayElement)},
        {"::",            Operator("CAST",            13, 2, OperatorType::Cast)},
        {"IS NULL",       Operator("isNull",          13, 1, OperatorType::IsNull)},
        {"IS NOT NULL",   Operator("isNotNull",       13, 1, OperatorType::IsNull)},
    });

std::vector<std::pair<const char *, Operator>> ParserExpressionImpl::unary_operators_table({
        {"NOT",           Operator("not",             5,  1)},
        {"-",             Operator("negate",          12, 1)}
    });

Operator ParserExpressionImpl::finish_between_operator = Operator("", 7, 0, OperatorType::FinishBetween);

const char * ParserExpressionImpl::overlapping_operators_to_skip[] =
=======
const std::vector<std::pair<std::string_view, Operator>> ParserExpressionImpl::operators_table
{
    {"->",            Operator("lambda",          1,  2, OperatorType::Lambda)},
    {"?",             Operator("",                2,  0, OperatorType::StartIf)},
    {":",             Operator("if",              3,  3, OperatorType::FinishIf)},
    {"OR",            Operator("or",              3,  2, OperatorType::Mergeable)},
    {"AND",           Operator("and",             4,  2, OperatorType::Mergeable)},
    {"BETWEEN",       Operator("",                6,  0, OperatorType::StartBetween)},
    {"NOT BETWEEN",   Operator("",                6,  0, OperatorType::StartNotBetween)},
    {"==",            Operator("equals",          8,  2, OperatorType::Comparison)},
    {"!=",            Operator("notEquals",       8,  2, OperatorType::Comparison)},
    {"<>",            Operator("notEquals",       8,  2, OperatorType::Comparison)},
    {"<=",            Operator("lessOrEquals",    8,  2, OperatorType::Comparison)},
    {">=",            Operator("greaterOrEquals", 8,  2, OperatorType::Comparison)},
    {"<",             Operator("less",            8,  2, OperatorType::Comparison)},
    {">",             Operator("greater",         8,  2, OperatorType::Comparison)},
    {"=",             Operator("equals",          8,  2, OperatorType::Comparison)},
    {"LIKE",          Operator("like",            8,  2)},
    {"ILIKE",         Operator("ilike",           8,  2)},
    {"NOT LIKE",      Operator("notLike",         8,  2)},
    {"NOT ILIKE",     Operator("notILike",        8,  2)},
    {"REGEXP",        Operator("match",           8,  2)},
    {"IN",            Operator("in",              8,  2)},
    {"NOT IN",        Operator("notIn",           8,  2)},
    {"GLOBAL IN",     Operator("globalIn",        8,  2)},
    {"GLOBAL NOT IN", Operator("globalNotIn",     8,  2)},
    {"||",            Operator("concat",          9,  2, OperatorType::Mergeable)},
    {"+",             Operator("plus",            10, 2)},
    {"-",             Operator("minus",           10, 2)},
    {"*",             Operator("multiply",        11, 2)},
    {"/",             Operator("divide",          11, 2)},
    {"%",             Operator("modulo",          11, 2)},
    {"MOD",           Operator("modulo",          11, 2)},
    {"DIV",           Operator("intDiv",          11, 2)},
    {".",             Operator("tupleElement",    13, 2, OperatorType::TupleElement)},
    {"[",             Operator("arrayElement",    13, 2, OperatorType::ArrayElement)},
    {"::",            Operator("CAST",            13, 2, OperatorType::Cast)},
    {"IS NULL",       Operator("isNull",          13, 1, OperatorType::IsNull)},
    {"IS NOT NULL",   Operator("isNotNull",       13, 1, OperatorType::IsNull)},
};

const std::vector<std::pair<std::string_view, Operator>> ParserExpressionImpl::unary_operators_table
{
    {"NOT",           Operator("not",             5,  1)},
    {"-",             Operator("negate",          12, 1)}
};

const Operator ParserExpressionImpl::finish_between_operator("", 7, 0, OperatorType::FinishBetween);

const std::array<std::string_view, 1> ParserExpressionImpl::overlapping_operators_to_skip
>>>>>>> 0f6a8184
{
    "IN PARTITION"
};

bool ParserExpressionImpl::parse(std::unique_ptr<Layer> start, IParser::Pos & pos, ASTPtr & node, Expected & expected)
{
    Action next = Action::OPERAND;

    Layers layers;
    layers.push_back(std::move(start));

    while (true)
    {
        while (pos.isValid())
        {
            if (!layers.back()->parse(pos, expected, next))
                break;

            if (layers.back()->isFinished())
            {
                if (layers.size() == 1)
                    break;

                next = Action::OPERATOR;

                ASTPtr res;
                if (!layers.back()->getResult(res))
                    break;

                layers.pop_back();
                layers.back()->pushOperand(res);
                continue;
            }

            if (next == Action::OPERAND)
                next = tryParseOperand(layers, pos, expected);
            else
                next = tryParseOperator(layers, pos, expected);

            if (next == Action::NONE)
                break;
        }

        /// When we exit the loop we should be on the 1st level
        if (layers.size() == 1 && layers.back()->getResult(node))
            return true;

        layers.pop_back();

        /// We try to check whether there was a checkpoint
        while (!layers.empty() && !layers.back()->saved_checkpoint)
            layers.pop_back();

        if (layers.empty())
            return false;

        /// Currently all checkpoints are located in operand section
        next = Action::OPERAND;

        auto saved_checkpoint = layers.back()->saved_checkpoint.value();
        layers.back()->saved_checkpoint.reset();

        pos = saved_checkpoint.first;
        layers.back()->current_checkpoint = saved_checkpoint.second;
    }
}

Action ParserExpressionImpl::tryParseOperand(Layers & layers, IParser::Pos & pos, Expected & expected)
{
    ASTPtr tmp;

    if (layers.front()->is_table_function)
    {
        if (typeid_cast<ViewLayer *>(layers.back().get()))
        {
            if (identifier_parser.parse(pos, tmp, expected)
                && ParserToken(TokenType::OpeningRoundBracket).ignore(pos, expected))
            {
                layers.push_back(getFunctionLayer(tmp, layers.front()->is_table_function));
                return Action::OPERAND;
            }
            return Action::NONE;
        }

        /// Current element should be empty (there should be no other operands or operators)
        /// to parse SETTINGS in table function
        if (layers.back()->isCurrentElementEmpty())
        {
            auto old_pos = pos;
            ParserKeyword s_settings("SETTINGS");
            if (s_settings.ignore(pos, expected))
            {
                ParserSetQuery parser_settings(true);
                if (parser_settings.parse(pos, tmp, expected))
                {
                    layers.back()->pushOperand(tmp);
                    return Action::OPERAND;
                }
                else
                {
                    pos = old_pos;
                }
            }
        }
    }

    /// Special case for cast expression
    if (layers.back()->previousType() != OperatorType::TupleElement &&
        ParseCastExpression(pos, tmp, expected))
    {
        layers.back()->pushOperand(std::move(tmp));
        return Action::OPERATOR;
    }

    if (layers.back()->previousType() == OperatorType::Comparison)
    {
        auto old_pos = pos;
        SubqueryFunctionType subquery_function_type = SubqueryFunctionType::NONE;

        if (any_parser.ignore(pos, expected) && subquery_parser.parse(pos, tmp, expected))
            subquery_function_type = SubqueryFunctionType::ANY;
        else if (all_parser.ignore(pos, expected) && subquery_parser.parse(pos, tmp, expected))
            subquery_function_type = SubqueryFunctionType::ALL;

        if (subquery_function_type != SubqueryFunctionType::NONE)
        {
            Operator prev_op;
            ASTPtr function, argument;

            if (!layers.back()->popOperator(prev_op))
                return Action::NONE;
            if (!layers.back()->popOperand(argument))
                return Action::NONE;

            function = makeASTFunction(prev_op, argument, tmp);

            if (!modifyAST(function, subquery_function_type))
                return Action::NONE;

            layers.back()->pushOperand(std::move(function));
            return Action::OPERATOR;
        }
        else
        {
            pos = old_pos;
        }
    }

    /// Try to find any unary operators
    auto cur_op = unary_operators_table.begin();
    for (; cur_op != unary_operators_table.end(); ++cur_op)
    {
        if (parseOperator(pos, cur_op->first, expected))
            break;
    }

    if (cur_op != unary_operators_table.end())
    {
        layers.back()->pushOperator(cur_op->second);
        return Action::OPERAND;
    }

    auto old_pos = pos;
    auto current_checkpoint = layers.back()->current_checkpoint;
    layers.back()->current_checkpoint = Checkpoint::None;

    if (current_checkpoint != Checkpoint::Interval && parseOperator(pos, "INTERVAL", expected))
    {
        layers.back()->saved_checkpoint = {old_pos, Checkpoint::Interval};
        layers.push_back(std::make_unique<IntervalLayer>());
        return Action::OPERAND;
    }
    else if (current_checkpoint != Checkpoint::Case && parseOperator(pos, "CASE", expected))
    {
        layers.back()->saved_checkpoint = {old_pos, Checkpoint::Case};
        layers.push_back(std::make_unique<CaseLayer>());
        return Action::OPERAND;
    }

    if (ParseDateOperatorExpression(pos, tmp, expected) ||
        ParseTimestampOperatorExpression(pos, tmp, expected) ||
        tuple_literal_parser.parse(pos, tmp, expected) ||
        array_literal_parser.parse(pos, tmp, expected) ||
        number_parser.parse(pos, tmp, expected) ||
        literal_parser.parse(pos, tmp, expected) ||
        asterisk_parser.parse(pos, tmp, expected) ||
        qualified_asterisk_parser.parse(pos, tmp, expected) ||
        columns_matcher_parser.parse(pos, tmp, expected) ||
        qualified_columns_matcher_parser.parse(pos, tmp, expected))
    {
        layers.back()->pushOperand(std::move(tmp));
    }
    else if (identifier_parser.parse(pos, tmp, expected))
    {
        if (pos->type == TokenType::OpeningRoundBracket)
        {
            ++pos;
            layers.push_back(getFunctionLayer(tmp, layers.front()->is_table_function));
            return Action::OPERAND;
        }
        else
        {
            layers.back()->pushOperand(std::move(tmp));
        }
    }
    else if (substitution_parser.parse(pos, tmp, expected))
    {
        layers.back()->pushOperand(std::move(tmp));
    }
    else if (pos->type == TokenType::OpeningRoundBracket)
    {
        if (subquery_parser.parse(pos, tmp, expected))
        {
            layers.back()->pushOperand(std::move(tmp));
            return Action::OPERATOR;
        }

        ++pos;
        layers.push_back(std::make_unique<RoundBracketsLayer>());
        return Action::OPERAND;
    }
    else if (pos->type == TokenType::OpeningSquareBracket)
    {
        ++pos;
        layers.push_back(std::make_unique<ArrayLayer>());
        return Action::OPERAND;
    }
    else if (mysql_global_variable_parser.parse(pos, tmp, expected))
    {
        layers.back()->pushOperand(std::move(tmp));
    }
    else
    {
        return Action::NONE;
    }

    return Action::OPERATOR;
}

Action ParserExpressionImpl::tryParseOperator(Layers & layers, IParser::Pos & pos, Expected & expected)
{
    /// ParserExpression can be called in this part of the query:
    ///  ALTER TABLE partition_all2 CLEAR INDEX [ p ] IN PARTITION ALL
    ///
    /// 'IN PARTITION' here is not an 'IN' operator, so we should stop parsing immediately
    Expected stub;
    for (const auto & it : overlapping_operators_to_skip)
        if (ParserKeyword{it}.checkWithoutMoving(pos, stub))
            return Action::NONE;

    /// Try to find operators from 'operators_table'
    auto cur_op = operators_table.begin();
    for (; cur_op != operators_table.end(); ++cur_op)
    {
        if (parseOperator(pos, cur_op->first, expected))
            break;
    }

    if (cur_op == operators_table.end())
    {
        if (!layers.back()->allow_alias || layers.back()->parsed_alias)
            return Action::NONE;

        ASTPtr alias;
        ParserAlias alias_parser(layers.back()->allow_alias_without_as_keyword);

        if (!alias_parser.parse(pos, alias, expected) || !layers.back()->insertAlias(alias))
            return Action::NONE;

        layers.back()->parsed_alias = true;
        return Action::OPERATOR;
    }

    auto op = cur_op->second;

    if (op.type == OperatorType::Lambda)
    {
        if (!layers.back()->parseLambda())
            return Action::NONE;

        layers.back()->pushOperator(op);
        return Action::OPERAND;
    }

    /// 'AND' can be both boolean function and part of the '... BETWEEN ... AND ...' operator
    if (op.function_name == "and" && layers.back()->between_counter)
    {
        layers.back()->between_counter--;
        op = finish_between_operator;
    }

    while (layers.back()->previousPriority() >= op.priority)
    {
        ASTPtr function;
        Operator prev_op;
        layers.back()->popOperator(prev_op);

        /// Mergeable operators are operators that are merged into one function:
        /// For example: 'a OR b OR c' -> 'or(a, b, c)' and not 'or(or(a,b), c)'
        if (prev_op.type == OperatorType::Mergeable && op.function_name == prev_op.function_name)
        {
            op.arity += prev_op.arity - 1;
            break;
        }

        if (prev_op.type == OperatorType::FinishBetween)
        {
            Operator tmp_op;
            if (!layers.back()->popOperator(tmp_op))
                return Action::NONE;

            if (tmp_op.type != OperatorType::StartBetween && tmp_op.type != OperatorType::StartNotBetween)
                return Action::NONE;

            bool negative = tmp_op.type == OperatorType::StartNotBetween;

            ASTs arguments;
            if (!layers.back()->popLastNOperands(arguments, 3))
                return Action::NONE;

            function = makeBetweenOperator(negative, arguments);
        }
        else
        {
            function = makeASTFunction(prev_op);

            if (!layers.back()->popLastNOperands(function->children[0]->children, prev_op.arity))
                return Action::NONE;
        }

        layers.back()->pushOperand(function);
    }

    /// Dot (TupleElement operator) can be a beginning of a .* or .COLUMNS expressions
    if (op.type == OperatorType::TupleElement)
    {
        ASTPtr tmp;
        if (asterisk_parser.parse(pos, tmp, expected) ||
            columns_matcher_parser.parse(pos, tmp, expected))
        {
            if (auto * asterisk = tmp->as<ASTAsterisk>())
            {
                if (!layers.back()->popOperand(asterisk->expression))
                    return Action::NONE;
            }
            else if (auto * columns_list_matcher = tmp->as<ASTColumnsListMatcher>())
            {
                if (!layers.back()->popOperand(columns_list_matcher->expression))
                    return Action::NONE;
            }
            else if (auto * columns_regexp_matcher = tmp->as<ASTColumnsRegexpMatcher>())
            {
                if (!layers.back()->popOperand(columns_regexp_matcher->expression))
                    return Action::NONE;
            }

            layers.back()->pushOperand(std::move(tmp));
            return Action::OPERATOR;
        }
    }

    layers.back()->pushOperator(op);

    /// isNull & isNotNull are postfix unary operators
    if (op.type == OperatorType::IsNull)
        return Action::OPERATOR;

    if (op.type == OperatorType::Cast)
    {
        ASTPtr type_ast;
        if (!ParserDataType().parse(pos, type_ast, expected))
            return Action::NONE;

        layers.back()->pushOperand(std::make_shared<ASTLiteral>(queryToString(type_ast)));
        return Action::OPERATOR;
    }

    if (op.type == OperatorType::ArrayElement)
        layers.push_back(std::make_unique<ArrayElementLayer>());

    if (op.type == OperatorType::StartBetween || op.type == OperatorType::StartNotBetween)
        layers.back()->between_counter++;

    return Action::OPERAND;
}

}<|MERGE_RESOLUTION|>--- conflicted
+++ resolved
@@ -2286,56 +2286,6 @@
     }
 }
 
-<<<<<<< HEAD
-std::vector<std::pair<const char *, Operator>> ParserExpressionImpl::operators_table({
-        {"->",            Operator("lambda",          1,  2, OperatorType::Lambda)},
-        {"?",             Operator("",                2,  0, OperatorType::StartIf)},
-        {":",             Operator("if",              3,  3, OperatorType::FinishIf)},
-        {"OR",            Operator("or",              3,  2, OperatorType::Mergeable)},
-        {"AND",           Operator("and",             4,  2, OperatorType::Mergeable)},
-        {"BETWEEN",       Operator("",                6,  0, OperatorType::StartBetween)},
-        {"NOT BETWEEN",   Operator("",                6,  0, OperatorType::StartNotBetween)},
-        {"==",            Operator("equals",          8,  2, OperatorType::Comparison)},
-        {"!=",            Operator("notEquals",       8,  2, OperatorType::Comparison)},
-        {"<>",            Operator("notEquals",       8,  2, OperatorType::Comparison)},
-        {"<=",            Operator("lessOrEquals",    8,  2, OperatorType::Comparison)},
-        {">=",            Operator("greaterOrEquals", 8,  2, OperatorType::Comparison)},
-        {"<",             Operator("less",            8,  2, OperatorType::Comparison)},
-        {">",             Operator("greater",         8,  2, OperatorType::Comparison)},
-        {"=",             Operator("equals",          8,  2, OperatorType::Comparison)},
-        {"LIKE",          Operator("like",            8,  2)},
-        {"ILIKE",         Operator("ilike",           8,  2)},
-        {"NOT LIKE",      Operator("notLike",         8,  2)},
-        {"NOT ILIKE",     Operator("notILike",        8,  2)},
-        {"IN",            Operator("in",              8,  2)},
-        {"NOT IN",        Operator("notIn",           8,  2)},
-        {"GLOBAL IN",     Operator("globalIn",        8,  2)},
-        {"GLOBAL NOT IN", Operator("globalNotIn",     8,  2)},
-        {"PROBAL IN",     Operator("probalIn",        8,  2)},
-        {"||",            Operator("concat",          9,  2, OperatorType::Mergeable)},
-        {"+",             Operator("plus",            10, 2)},
-        {"-",             Operator("minus",           10, 2)},
-        {"*",             Operator("multiply",        11, 2)},
-        {"/",             Operator("divide",          11, 2)},
-        {"%",             Operator("modulo",          11, 2)},
-        {"MOD",           Operator("modulo",          11, 2)},
-        {"DIV",           Operator("intDiv",          11, 2)},
-        {".",             Operator("tupleElement",    13, 2, OperatorType::TupleElement)},
-        {"[",             Operator("arrayElement",    13, 2, OperatorType::ArrayElement)},
-        {"::",            Operator("CAST",            13, 2, OperatorType::Cast)},
-        {"IS NULL",       Operator("isNull",          13, 1, OperatorType::IsNull)},
-        {"IS NOT NULL",   Operator("isNotNull",       13, 1, OperatorType::IsNull)},
-    });
-
-std::vector<std::pair<const char *, Operator>> ParserExpressionImpl::unary_operators_table({
-        {"NOT",           Operator("not",             5,  1)},
-        {"-",             Operator("negate",          12, 1)}
-    });
-
-Operator ParserExpressionImpl::finish_between_operator = Operator("", 7, 0, OperatorType::FinishBetween);
-
-const char * ParserExpressionImpl::overlapping_operators_to_skip[] =
-=======
 const std::vector<std::pair<std::string_view, Operator>> ParserExpressionImpl::operators_table
 {
     {"->",            Operator("lambda",          1,  2, OperatorType::Lambda)},
@@ -2362,6 +2312,7 @@
     {"NOT IN",        Operator("notIn",           8,  2)},
     {"GLOBAL IN",     Operator("globalIn",        8,  2)},
     {"GLOBAL NOT IN", Operator("globalNotIn",     8,  2)},
+    {"PROBAL IN",     Operator("probalIn",        8,  2)},
     {"||",            Operator("concat",          9,  2, OperatorType::Mergeable)},
     {"+",             Operator("plus",            10, 2)},
     {"-",             Operator("minus",           10, 2)},
@@ -2386,7 +2337,6 @@
 const Operator ParserExpressionImpl::finish_between_operator("", 7, 0, OperatorType::FinishBetween);
 
 const std::array<std::string_view, 1> ParserExpressionImpl::overlapping_operators_to_skip
->>>>>>> 0f6a8184
 {
     "IN PARTITION"
 };
