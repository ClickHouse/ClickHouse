--- conflicted
+++ resolved
@@ -121,15 +121,8 @@
 
 void ASTGrantQuery::formatImpl(FormattingBuffer out) const
 {
-<<<<<<< HEAD
     out.writeKeyword(attach_mode ? "ATTACH " : "");
-    out.writeKeyword((!is_revoke && (replace_access || replace_granted_roles)) ? "REPLACE " : "");
     out.writeKeyword(is_revoke ? "REVOKE" : "GRANT");
-=======
-    settings.ostr << (settings.hilite ? IAST::hilite_keyword : "") << (attach_mode ? "ATTACH " : "")
-                  << (settings.hilite ? hilite_keyword : "") << (is_revoke ? "REVOKE" : "GRANT")
-                  << (settings.hilite ? IAST::hilite_none : "");
->>>>>>> 04822a63
 
     if (!access_rights_elements.sameOptions())
         throw Exception(ErrorCodes::LOGICAL_ERROR, "Elements of an ASTGrantQuery are expected to have the same options");
@@ -167,14 +160,9 @@
         if (grant_option)
             out.writeKeyword(" WITH GRANT OPTION");
         else if (admin_option)
-<<<<<<< HEAD
             out.writeKeyword(" WITH ADMIN OPTION");
-=======
-            settings.ostr << (settings.hilite ? hilite_keyword : "") << " WITH ADMIN OPTION" << (settings.hilite ? hilite_none : "");
-
         if (replace_access || replace_granted_roles)
-            settings.ostr << (settings.hilite ? hilite_keyword : "") << " WITH REPLACE OPTION" << (settings.hilite ? hilite_none : "");
->>>>>>> 04822a63
+            out.writeKeyword(" WITH REPLACE OPTION");
     }
 }
 
