#include <Parsers/Access/ASTCreateUserQuery.h>
#include <Parsers/Access/ASTRolesOrUsersSet.h>
#include <Parsers/Access/ASTSettingsProfileElement.h>
#include <Parsers/Access/ASTUserNameWithHost.h>
#include <Parsers/Access/ASTAuthenticationData.h>
#include <Common/quoteString.h>
#include <IO/Operators.h>


namespace DB
{

namespace
{
    void formatRenameTo(const String & new_name, const IAST::FormatSettings & settings)
    {
        settings.ostr << (settings.hilite ? IAST::hilite_keyword : "") << " RENAME TO " << (settings.hilite ? IAST::hilite_none : "")
                      << quoteString(new_name);
    }


    void formatAuthenticationData(const ASTAuthenticationData & auth_data, const IAST::FormatSettings & settings)
    {
<<<<<<< HEAD
        auto auth_type = auth_data.getType();
        if (auth_type == AuthenticationType::NO_PASSWORD)
        {
            settings.ostr << (settings.hilite ? IAST::hilite_keyword : "") << " NOT IDENTIFIED"
                          << (settings.hilite ? IAST::hilite_none : "");
            return;
        }

        String auth_type_name = AuthenticationTypeInfo::get(auth_type).name;
        String prefix; /// "BY" or "SERVER" or "REALM"
        std::optional<String> password; /// either a password or hash
        std::optional<String> salt;
        std::optional<String> parameter;
        const boost::container::flat_set<String> * parameters = nullptr;

        switch (auth_type)
        {
            case AuthenticationType::PLAINTEXT_PASSWORD:
            {
                prefix = "BY";
                password = auth_data.getPassword();
                break;
            }
            case AuthenticationType::SHA256_PASSWORD:
            {
                auth_type_name = "sha256_hash";
                prefix = "BY";
                password = auth_data.getPasswordHashHex();
                if (!auth_data.getSalt().empty())
                    salt = auth_data.getSalt();
                break;
            }
            case AuthenticationType::DOUBLE_SHA1_PASSWORD:
            {
                auth_type_name = "double_sha1_hash";
                prefix = "BY";
                password = auth_data.getPasswordHashHex();
                break;
            }
            case AuthenticationType::BCRYPT_PASSWORD:
            {
                auth_type_name = "bcrypt_hash";
                prefix = "BY";
                password = auth_data.getPasswordHashHex();
                break;
            }
            case AuthenticationType::LDAP:
            {
                prefix = "SERVER";
                parameter = auth_data.getLDAPServerName();
                break;
            }
            case AuthenticationType::KERBEROS:
            {
                const auto & realm = auth_data.getKerberosRealm();
                if (!realm.empty())
                {
                    prefix = "REALM";
                    parameter = realm;
                }
                break;
            }

            case AuthenticationType::SSL_CERTIFICATE:
            {
                prefix = "CN";
                parameters = &auth_data.getSSLCertificateCommonNames();
                break;
            }

            case AuthenticationType::NO_PASSWORD: [[fallthrough]];
            case AuthenticationType::MAX:
                throw Exception("AST: Unexpected authentication type " + toString(auth_type), ErrorCodes::LOGICAL_ERROR);
        }

        if (password && !settings.show_secrets)
        {
            prefix = "";
            password.reset();
            salt.reset();
            auth_type_name = AuthenticationTypeInfo::get(auth_type).name;
        }

        settings.ostr << (settings.hilite ? IAST::hilite_keyword : "") << " IDENTIFIED" << (settings.hilite ? IAST::hilite_none : "");

        if (!auth_type_name.empty())
        {
            settings.ostr << (settings.hilite ? IAST::hilite_keyword : "") << " WITH " << auth_type_name
                          << (settings.hilite ? IAST::hilite_none : "");
        }

        if (!prefix.empty())
        {
            settings.ostr << (settings.hilite ? IAST::hilite_keyword : "") << " " << prefix << (settings.hilite ? IAST::hilite_none : "");
        }

        if (password)
        {
            settings.ostr << " " << quoteString(*password);
        }

        if (salt)
        {
            settings.ostr << " SALT " << quoteString(*salt);
        }

        if (parameter)
        {
            settings.ostr << " " << quoteString(*parameter);
        }
        else if (parameters)
        {
            settings.ostr << " ";
            bool need_comma = false;
            for (const auto & param : *parameters)
            {
                if (std::exchange(need_comma, true))
                    settings.ostr << ", ";
                settings.ostr << quoteString(param);
            }
        }
=======
        auth_data.format(settings);
>>>>>>> af2b63f8
    }


    void formatHosts(const char * prefix, const AllowedClientHosts & hosts, const IAST::FormatSettings & settings)
    {
        if (prefix)
            settings.ostr << (settings.hilite ? IAST::hilite_keyword : "") << " " << prefix << " HOST "
                          << (settings.hilite ? IAST::hilite_none : "");
        else
            settings.ostr << (settings.hilite ? IAST::hilite_keyword : "") << " HOST " << (settings.hilite ? IAST::hilite_none : "");

        if (hosts.empty())
        {
            settings.ostr << (settings.hilite ? IAST::hilite_keyword : "") << "NONE" << (settings.hilite ? IAST::hilite_none : "");
            return;
        }

        if (hosts.containsAnyHost())
        {
            settings.ostr << (settings.hilite ? IAST::hilite_keyword : "") << "ANY" << (settings.hilite ? IAST::hilite_none : "");
            return;
        }

        bool need_comma = false;
        if (hosts.containsLocalHost())
        {
            if (std::exchange(need_comma, true))
                settings.ostr << ", ";
            settings.ostr << (settings.hilite ? IAST::hilite_keyword : "") << "LOCAL" << (settings.hilite ? IAST::hilite_none : "");
        }

        const auto & addresses = hosts.getAddresses();
        const auto & subnets = hosts.getSubnets();
        if (!addresses.empty() || !subnets.empty())
        {
            if (std::exchange(need_comma, true))
                settings.ostr << ", ";
            settings.ostr << (settings.hilite ? IAST::hilite_keyword : "") << "IP " << (settings.hilite ? IAST::hilite_none : "");
            bool need_comma2 = false;
            for (const auto & address : addresses)
            {
                if (std::exchange(need_comma2, true))
                    settings.ostr << ", ";
                settings.ostr << quoteString(address.toString());
            }
            for (const auto & subnet : subnets)
            {
                if (std::exchange(need_comma2, true))
                    settings.ostr << ", ";
                settings.ostr << quoteString(subnet.toString());
            }
        }

        const auto & names = hosts.getNames();
        if (!names.empty())
        {
            if (std::exchange(need_comma, true))
                settings.ostr << ", ";
            settings.ostr << (settings.hilite ? IAST::hilite_keyword : "") << "NAME " << (settings.hilite ? IAST::hilite_none : "");
            bool need_comma2 = false;
            for (const auto & name : names)
            {
                if (std::exchange(need_comma2, true))
                    settings.ostr << ", ";
                settings.ostr << quoteString(name);
            }
        }

        const auto & name_regexps = hosts.getNameRegexps();
        if (!name_regexps.empty())
        {
            if (std::exchange(need_comma, true))
                settings.ostr << ", ";
            settings.ostr << (settings.hilite ? IAST::hilite_keyword : "") << "REGEXP " << (settings.hilite ? IAST::hilite_none : "");
            bool need_comma2 = false;
            for (const auto & host_regexp : name_regexps)
            {
                if (std::exchange(need_comma2, true))
                    settings.ostr << ", ";
                settings.ostr << quoteString(host_regexp);
            }
        }

        const auto & like_patterns = hosts.getLikePatterns();
        if (!like_patterns.empty())
        {
            if (std::exchange(need_comma, true))
                settings.ostr << ", ";
            settings.ostr << (settings.hilite ? IAST::hilite_keyword : "") << "LIKE " << (settings.hilite ? IAST::hilite_none : "");
            bool need_comma2 = false;
            for (const auto & like_pattern : like_patterns)
            {
                if (std::exchange(need_comma2, true))
                    settings.ostr << ", ";
                settings.ostr << quoteString(like_pattern);
            }
        }
    }


    void formatDefaultRoles(const ASTRolesOrUsersSet & default_roles, const IAST::FormatSettings & settings)
    {
        settings.ostr << (settings.hilite ? IAST::hilite_keyword : "") << " DEFAULT ROLE " << (settings.hilite ? IAST::hilite_none : "");
        default_roles.format(settings);
    }


    void formatSettings(const ASTSettingsProfileElements & settings, const IAST::FormatSettings & format)
    {
        format.ostr << (format.hilite ? IAST::hilite_keyword : "") << " SETTINGS " << (format.hilite ? IAST::hilite_none : "");
        settings.format(format);
    }


    void formatGrantees(const ASTRolesOrUsersSet & grantees, const IAST::FormatSettings & settings)
    {
        settings.ostr << (settings.hilite ? IAST::hilite_keyword : "") << " GRANTEES " << (settings.hilite ? IAST::hilite_none : "");
        grantees.format(settings);
    }

    void formatDefaultDatabase(const ASTDatabaseOrNone & default_database, const IAST::FormatSettings & settings)
    {
        settings.ostr << (settings.hilite ? IAST::hilite_keyword : "") << " DEFAULT DATABASE " << (settings.hilite ? IAST::hilite_none : "");
        default_database.format(settings);
    }
}


String ASTCreateUserQuery::getID(char) const
{
    return "CreateUserQuery";
}


ASTPtr ASTCreateUserQuery::clone() const
{
    auto res = std::make_shared<ASTCreateUserQuery>(*this);
    res->children.clear();

    if (names)
        res->names = std::static_pointer_cast<ASTUserNamesWithHost>(names->clone());

    if (default_roles)
        res->default_roles = std::static_pointer_cast<ASTRolesOrUsersSet>(default_roles->clone());

    if (default_database)
        res->default_database = std::static_pointer_cast<ASTDatabaseOrNone>(default_database->clone());

    if (grantees)
        res->grantees = std::static_pointer_cast<ASTRolesOrUsersSet>(grantees->clone());

    if (settings)
        res->settings = std::static_pointer_cast<ASTSettingsProfileElements>(settings->clone());

    if (auth_data)
    {
        res->auth_data = std::static_pointer_cast<ASTAuthenticationData>(auth_data->clone());
        res->children.push_back(res->auth_data);
    }

    return res;
}


void ASTCreateUserQuery::formatImpl(const FormatSettings & format, FormatState &, FormatStateStacked) const
{
    if (attach)
    {
        format.ostr << (format.hilite ? hilite_keyword : "") << "ATTACH USER" << (format.hilite ? hilite_none : "");
    }
    else
    {
        format.ostr << (format.hilite ? hilite_keyword : "") << (alter ? "ALTER USER" : "CREATE USER")
                    << (format.hilite ? hilite_none : "");
    }

    if (if_exists)
        format.ostr << (format.hilite ? hilite_keyword : "") << " IF EXISTS" << (format.hilite ? hilite_none : "");
    else if (if_not_exists)
        format.ostr << (format.hilite ? hilite_keyword : "") << " IF NOT EXISTS" << (format.hilite ? hilite_none : "");
    else if (or_replace)
        format.ostr << (format.hilite ? hilite_keyword : "") << " OR REPLACE" << (format.hilite ? hilite_none : "");

    format.ostr << " ";
    names->format(format);

    formatOnCluster(format);

    if (new_name)
        formatRenameTo(*new_name, format);

    if (auth_data)
        formatAuthenticationData(*auth_data, format);

    if (hosts)
        formatHosts(nullptr, *hosts, format);
    if (add_hosts)
        formatHosts("ADD", *add_hosts, format);
    if (remove_hosts)
        formatHosts("DROP", *remove_hosts, format);

    if (default_database)
        formatDefaultDatabase(*default_database, format);

    if (default_roles)
        formatDefaultRoles(*default_roles, format);

    if (settings && (!settings->empty() || alter))
        formatSettings(*settings, format);

    if (grantees)
        formatGrantees(*grantees, format);
}

}<|MERGE_RESOLUTION|>--- conflicted
+++ resolved
@@ -21,131 +21,7 @@
 
     void formatAuthenticationData(const ASTAuthenticationData & auth_data, const IAST::FormatSettings & settings)
     {
-<<<<<<< HEAD
-        auto auth_type = auth_data.getType();
-        if (auth_type == AuthenticationType::NO_PASSWORD)
-        {
-            settings.ostr << (settings.hilite ? IAST::hilite_keyword : "") << " NOT IDENTIFIED"
-                          << (settings.hilite ? IAST::hilite_none : "");
-            return;
-        }
-
-        String auth_type_name = AuthenticationTypeInfo::get(auth_type).name;
-        String prefix; /// "BY" or "SERVER" or "REALM"
-        std::optional<String> password; /// either a password or hash
-        std::optional<String> salt;
-        std::optional<String> parameter;
-        const boost::container::flat_set<String> * parameters = nullptr;
-
-        switch (auth_type)
-        {
-            case AuthenticationType::PLAINTEXT_PASSWORD:
-            {
-                prefix = "BY";
-                password = auth_data.getPassword();
-                break;
-            }
-            case AuthenticationType::SHA256_PASSWORD:
-            {
-                auth_type_name = "sha256_hash";
-                prefix = "BY";
-                password = auth_data.getPasswordHashHex();
-                if (!auth_data.getSalt().empty())
-                    salt = auth_data.getSalt();
-                break;
-            }
-            case AuthenticationType::DOUBLE_SHA1_PASSWORD:
-            {
-                auth_type_name = "double_sha1_hash";
-                prefix = "BY";
-                password = auth_data.getPasswordHashHex();
-                break;
-            }
-            case AuthenticationType::BCRYPT_PASSWORD:
-            {
-                auth_type_name = "bcrypt_hash";
-                prefix = "BY";
-                password = auth_data.getPasswordHashHex();
-                break;
-            }
-            case AuthenticationType::LDAP:
-            {
-                prefix = "SERVER";
-                parameter = auth_data.getLDAPServerName();
-                break;
-            }
-            case AuthenticationType::KERBEROS:
-            {
-                const auto & realm = auth_data.getKerberosRealm();
-                if (!realm.empty())
-                {
-                    prefix = "REALM";
-                    parameter = realm;
-                }
-                break;
-            }
-
-            case AuthenticationType::SSL_CERTIFICATE:
-            {
-                prefix = "CN";
-                parameters = &auth_data.getSSLCertificateCommonNames();
-                break;
-            }
-
-            case AuthenticationType::NO_PASSWORD: [[fallthrough]];
-            case AuthenticationType::MAX:
-                throw Exception("AST: Unexpected authentication type " + toString(auth_type), ErrorCodes::LOGICAL_ERROR);
-        }
-
-        if (password && !settings.show_secrets)
-        {
-            prefix = "";
-            password.reset();
-            salt.reset();
-            auth_type_name = AuthenticationTypeInfo::get(auth_type).name;
-        }
-
-        settings.ostr << (settings.hilite ? IAST::hilite_keyword : "") << " IDENTIFIED" << (settings.hilite ? IAST::hilite_none : "");
-
-        if (!auth_type_name.empty())
-        {
-            settings.ostr << (settings.hilite ? IAST::hilite_keyword : "") << " WITH " << auth_type_name
-                          << (settings.hilite ? IAST::hilite_none : "");
-        }
-
-        if (!prefix.empty())
-        {
-            settings.ostr << (settings.hilite ? IAST::hilite_keyword : "") << " " << prefix << (settings.hilite ? IAST::hilite_none : "");
-        }
-
-        if (password)
-        {
-            settings.ostr << " " << quoteString(*password);
-        }
-
-        if (salt)
-        {
-            settings.ostr << " SALT " << quoteString(*salt);
-        }
-
-        if (parameter)
-        {
-            settings.ostr << " " << quoteString(*parameter);
-        }
-        else if (parameters)
-        {
-            settings.ostr << " ";
-            bool need_comma = false;
-            for (const auto & param : *parameters)
-            {
-                if (std::exchange(need_comma, true))
-                    settings.ostr << ", ";
-                settings.ostr << quoteString(param);
-            }
-        }
-=======
         auth_data.format(settings);
->>>>>>> af2b63f8
     }
 
 
