#include <Parsers/Access/ASTCreateUserQuery.h>
#include <Parsers/Access/ASTRolesOrUsersSet.h>
#include <Parsers/Access/ASTSettingsProfileElement.h>
#include <Parsers/Access/ASTUserNameWithHost.h>
#include <Parsers/Access/ASTAuthenticationData.h>
#include <Common/quoteString.h>
#include <IO/Operators.h>


namespace DB
{

namespace
{
    void formatRenameTo(const String & new_name, WriteBuffer & ostr, const IAST::FormatSettings & settings)
    {
        ostr << (settings.hilite ? IAST::hilite_keyword : "") << " RENAME TO " << (settings.hilite ? IAST::hilite_none : "")
                      << quoteString(new_name);
    }

    void formatAuthenticationData(const std::vector<std::shared_ptr<ASTAuthenticationData>> & authentication_methods, WriteBuffer & ostr, const IAST::FormatSettings & settings)
    {
        // safe because this method is only called if authentication_methods.size > 1
        // if the first type is present, include the `WITH` keyword
        if (authentication_methods[0]->type)
        {
            ostr << (settings.hilite ? IAST::hilite_keyword : "") << " WITH" << (settings.hilite ? IAST::hilite_none : "");
        }

        for (std::size_t i = 0; i < authentication_methods.size(); i++)
        {
            authentication_methods[i]->format(ostr, settings);

            bool is_last = i < authentication_methods.size() - 1;
            if (is_last)
            {
                ostr << (settings.hilite ? IAST::hilite_keyword : ",");
            }
        }
    }

    void formatValidUntil(const IAST & valid_until, WriteBuffer & ostr, const IAST::FormatSettings & settings)
    {
        ostr << (settings.hilite ? IAST::hilite_keyword : "") << " VALID UNTIL " << (settings.hilite ? IAST::hilite_none : "");
        valid_until.format(ostr, settings);
    }

    void formatHosts(const char * prefix, const AllowedClientHosts & hosts, WriteBuffer & ostr, const IAST::FormatSettings & settings)
    {
        if (prefix)
            ostr << (settings.hilite ? IAST::hilite_keyword : "") << " " << prefix << " HOST "
                          << (settings.hilite ? IAST::hilite_none : "");
        else
            ostr << (settings.hilite ? IAST::hilite_keyword : "") << " HOST " << (settings.hilite ? IAST::hilite_none : "");

        if (hosts.empty())
        {
            ostr << (settings.hilite ? IAST::hilite_keyword : "") << "NONE" << (settings.hilite ? IAST::hilite_none : "");
            return;
        }

        if (hosts.containsAnyHost())
        {
            ostr << (settings.hilite ? IAST::hilite_keyword : "") << "ANY" << (settings.hilite ? IAST::hilite_none : "");
            return;
        }

        bool need_comma = false;
        if (hosts.containsLocalHost())
        {
            if (std::exchange(need_comma, true))
                ostr << ", ";
            ostr << (settings.hilite ? IAST::hilite_keyword : "") << "LOCAL" << (settings.hilite ? IAST::hilite_none : "");
        }

        const auto & addresses = hosts.getAddresses();
        const auto & subnets = hosts.getSubnets();
        if (!addresses.empty() || !subnets.empty())
        {
            if (std::exchange(need_comma, true))
                ostr << ", ";
            ostr << (settings.hilite ? IAST::hilite_keyword : "") << "IP " << (settings.hilite ? IAST::hilite_none : "");
            bool need_comma2 = false;
            for (const auto & address : addresses)
            {
                if (std::exchange(need_comma2, true))
                    ostr << ", ";
                ostr << quoteString(address.toString());
            }
            for (const auto & subnet : subnets)
            {
                if (std::exchange(need_comma2, true))
                    ostr << ", ";
                ostr << quoteString(subnet.toString());
            }
        }

        const auto & names = hosts.getNames();
        if (!names.empty())
        {
            if (std::exchange(need_comma, true))
                ostr << ", ";
            ostr << (settings.hilite ? IAST::hilite_keyword : "") << "NAME " << (settings.hilite ? IAST::hilite_none : "");
            bool need_comma2 = false;
            for (const auto & name : names)
            {
                if (std::exchange(need_comma2, true))
                    ostr << ", ";
                ostr << quoteString(name);
            }
        }

        const auto & name_regexps = hosts.getNameRegexps();
        if (!name_regexps.empty())
        {
            if (std::exchange(need_comma, true))
                ostr << ", ";
            ostr << (settings.hilite ? IAST::hilite_keyword : "") << "REGEXP " << (settings.hilite ? IAST::hilite_none : "");
            bool need_comma2 = false;
            for (const auto & host_regexp : name_regexps)
            {
                if (std::exchange(need_comma2, true))
                    ostr << ", ";
                ostr << quoteString(host_regexp);
            }
        }

        const auto & like_patterns = hosts.getLikePatterns();
        if (!like_patterns.empty())
        {
            if (std::exchange(need_comma, true))
                ostr << ", ";
            ostr << (settings.hilite ? IAST::hilite_keyword : "") << "LIKE " << (settings.hilite ? IAST::hilite_none : "");
            bool need_comma2 = false;
            for (const auto & like_pattern : like_patterns)
            {
                if (std::exchange(need_comma2, true))
                    ostr << ", ";
                ostr << quoteString(like_pattern);
            }
        }
    }


    void formatDefaultRoles(const ASTRolesOrUsersSet & default_roles, WriteBuffer & ostr, const IAST::FormatSettings & settings)
    {
        ostr << (settings.hilite ? IAST::hilite_keyword : "") << " DEFAULT ROLE " << (settings.hilite ? IAST::hilite_none : "");
        default_roles.format(ostr, settings);
    }

    void formatSettings(const ASTSettingsProfileElements & settings, WriteBuffer & ostr, const IAST::FormatSettings & format)
    {
        ostr << (format.hilite ? IAST::hilite_keyword : "") << " SETTINGS " << (format.hilite ? IAST::hilite_none : "");
        settings.format(ostr, format);
    }

    void formatAlterSettings(const ASTAlterSettingsProfileElements & alter_settings, WriteBuffer & ostr, const IAST::FormatSettings & format)
    {
        ostr << " ";
        alter_settings.format(ostr, format);
    }

    void formatGrantees(const ASTRolesOrUsersSet & grantees, WriteBuffer & ostr, const IAST::FormatSettings & settings)
    {
        ostr << (settings.hilite ? IAST::hilite_keyword : "") << " GRANTEES " << (settings.hilite ? IAST::hilite_none : "");
        grantees.format(ostr, settings);
    }

    void formatDefaultDatabase(const ASTDatabaseOrNone & default_database, WriteBuffer & ostr, const IAST::FormatSettings & settings)
    {
        ostr << (settings.hilite ? IAST::hilite_keyword : "") << " DEFAULT DATABASE " << (settings.hilite ? IAST::hilite_none : "");
        default_database.format(ostr, settings);
    }
}


String ASTCreateUserQuery::getID(char) const
{
    return "CreateUserQuery";
}


ASTPtr ASTCreateUserQuery::clone() const
{
    auto res = std::make_shared<ASTCreateUserQuery>(*this);
    res->children.clear();
    res->authentication_methods.clear();

    if (names)
        res->names = std::static_pointer_cast<ASTUserNamesWithHost>(names->clone());

    if (default_roles)
        res->default_roles = std::static_pointer_cast<ASTRolesOrUsersSet>(default_roles->clone());

    if (default_database)
        res->default_database = std::static_pointer_cast<ASTDatabaseOrNone>(default_database->clone());

    if (grantees)
        res->grantees = std::static_pointer_cast<ASTRolesOrUsersSet>(grantees->clone());

    if (settings)
        res->settings = std::static_pointer_cast<ASTSettingsProfileElements>(settings->clone());

    if (alter_settings)
        res->alter_settings = std::static_pointer_cast<ASTAlterSettingsProfileElements>(alter_settings->clone());

    for (const auto & authentication_method : authentication_methods)
    {
        auto ast_clone = std::static_pointer_cast<ASTAuthenticationData>(authentication_method->clone());
        res->authentication_methods.push_back(ast_clone);
        res->children.push_back(ast_clone);
    }

    return res;
}


void ASTCreateUserQuery::formatImpl(WriteBuffer & ostr, const FormatSettings & format, FormatState &, FormatStateStacked) const
{
    if (attach)
    {
        ostr << (format.hilite ? hilite_keyword : "") << "ATTACH USER" << (format.hilite ? hilite_none : "");
    }
    else
    {
        ostr << (format.hilite ? hilite_keyword : "") << (alter ? "ALTER USER" : "CREATE USER")
                    << (format.hilite ? hilite_none : "");
    }

    if (if_exists)
        ostr << (format.hilite ? hilite_keyword : "") << " IF EXISTS" << (format.hilite ? hilite_none : "");
    else if (if_not_exists)
        ostr << (format.hilite ? hilite_keyword : "") << " IF NOT EXISTS" << (format.hilite ? hilite_none : "");
    else if (or_replace)
        ostr << (format.hilite ? hilite_keyword : "") << " OR REPLACE" << (format.hilite ? hilite_none : "");

    ostr << " ";
    names->format(ostr, format);

    if (!storage_name.empty())
        ostr << (format.hilite ? IAST::hilite_keyword : "")
                    << " IN " << (format.hilite ? IAST::hilite_none : "")
                    << backQuoteIfNeed(storage_name);

    formatOnCluster(ostr, format);

    if (new_name)
        formatRenameTo(*new_name, ostr, format);

<<<<<<< HEAD
    if (!authentication_methods.empty())
=======
    if (authentication_methods.empty())
    {
        // If identification (auth method) is missing from query, we should serialize it in the form of `NO_PASSWORD` unless it is alter query
        if (!alter)
        {
            ostr << (format.hilite ? IAST::hilite_keyword : "") << " IDENTIFIED WITH no_password" << (format.hilite ? IAST::hilite_none : "");
        }
    }
    else
>>>>>>> 32ddafd4
    {
        if (add_identified_with)
        {
            ostr << (format.hilite ? IAST::hilite_keyword : "") << " ADD" << (format.hilite ? IAST::hilite_none : "");
        }

        ostr << (format.hilite ? IAST::hilite_keyword : "") << " IDENTIFIED" << (format.hilite ? IAST::hilite_none : "");
        formatAuthenticationData(authentication_methods, ostr, format);
    }

    if (global_valid_until)
    {
        formatValidUntil(*global_valid_until, ostr, format);
    }

    if (hosts)
        formatHosts(nullptr, *hosts, ostr, format);
    if (add_hosts)
        formatHosts("ADD", *add_hosts, ostr, format);
    if (remove_hosts)
        formatHosts("DROP", *remove_hosts, ostr, format);

    if (default_database)
        formatDefaultDatabase(*default_database, ostr, format);

    if (default_roles)
        formatDefaultRoles(*default_roles, ostr, format);

    if (alter_settings)
        formatAlterSettings(*alter_settings, ostr, format);
    else if (settings)
        formatSettings(*settings, ostr, format);

    if (grantees)
        formatGrantees(*grantees, ostr, format);

    if (reset_authentication_methods_to_new)
        ostr << (format.hilite ? hilite_keyword : "") << " RESET AUTHENTICATION METHODS TO NEW" << (format.hilite ? hilite_none : "");
}

}<|MERGE_RESOLUTION|>--- conflicted
+++ resolved
@@ -247,9 +247,6 @@
     if (new_name)
         formatRenameTo(*new_name, ostr, format);
 
-<<<<<<< HEAD
-    if (!authentication_methods.empty())
-=======
     if (authentication_methods.empty())
     {
         // If identification (auth method) is missing from query, we should serialize it in the form of `NO_PASSWORD` unless it is alter query
@@ -259,7 +256,6 @@
         }
     }
     else
->>>>>>> 32ddafd4
     {
         if (add_identified_with)
         {
