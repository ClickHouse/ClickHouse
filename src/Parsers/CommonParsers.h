#pragma once

#include <Parsers/IParserBase.h>

#include <cassert>

namespace DB
{

<<<<<<< HEAD
#define APPLY_FOR_PARSER_KEYWORDS(MR_MACROS) \
    MR_MACROS(ADD_COLUMN, "ADD COLUMN") \
    MR_MACROS(ADD_CONSTRAINT, "ADD CONSTRAINT") \
    MR_MACROS(ADD_INDEX, "ADD INDEX") \
    MR_MACROS(ADD_PROJECTION, "ADD PROJECTION") \
    MR_MACROS(ADD_STATISTIC, "ADD STATISTIC") \
    MR_MACROS(ADD, "ADD") \
    MR_MACROS(ADMIN_OPTION_FOR, "ADMIN OPTION FOR") \
    MR_MACROS(AFTER, "AFTER") \
    MR_MACROS(ALGORITHM, "ALGORITHM") \
    MR_MACROS(ALIAS, "ALIAS") \
    MR_MACROS(ALL, "ALL") \
    MR_MACROS(ALTER_COLUMN, "ALTER COLUMN") \
    MR_MACROS(ALTER_DATABASE, "ALTER DATABASE") \
    MR_MACROS(ALTER_LIVE_VIEW, "ALTER LIVE VIEW") \
    MR_MACROS(ALTER_POLICY, "ALTER POLICY") \
    MR_MACROS(ALTER_PROFILE, "ALTER PROFILE") \
    MR_MACROS(ALTER_QUOTA, "ALTER QUOTA") \
    MR_MACROS(ALTER_ROLE, "ALTER ROLE") \
    MR_MACROS(ALTER_ROW_POLICY, "ALTER ROW POLICY") \
    MR_MACROS(ALTER_SETTINGS_PROFILE, "ALTER SETTINGS PROFILE") \
    MR_MACROS(ALTER_TABLE, "ALTER TABLE") \
    MR_MACROS(ALTER_TEMPORARY_TABLE, "ALTER TEMPORARY TABLE") \
    MR_MACROS(ALTER_USER, "ALTER USER") \
    MR_MACROS(ALTER, "ALTER") \
    MR_MACROS(AND_STDOUT, "AND STDOUT") \
    MR_MACROS(AND, "AND") \
    MR_MACROS(ANTI, "ANTI") \
    MR_MACROS(ANY, "ANY") \
    MR_MACROS(APPEND, "APPEND") \
    MR_MACROS(APPLY_DELETED_MASK, "APPLY DELETED MASK") \
    MR_MACROS(APPLY, "APPLY") \
    MR_MACROS(ARRAY_JOIN, "ARRAY JOIN") \
    MR_MACROS(AS, "AS") \
    MR_MACROS(ASC, "ASC") \
    MR_MACROS(ASCENDING, "ASCENDING") \
    MR_MACROS(ASOF, "ASOF") \
    MR_MACROS(ASSUME, "ASSUME") \
    MR_MACROS(AST, "AST") \
    MR_MACROS(ASYNC, "ASYNC") \
    MR_MACROS(ATTACH_PART, "ATTACH PART") \
    MR_MACROS(ATTACH_PARTITION, "ATTACH PARTITION") \
    MR_MACROS(ATTACH_POLICY, "ATTACH POLICY") \
    MR_MACROS(ATTACH_PROFILE, "ATTACH PROFILE") \
    MR_MACROS(ATTACH_QUOTA, "ATTACH QUOTA") \
    MR_MACROS(ATTACH_ROLE, "ATTACH ROLE") \
    MR_MACROS(ATTACH_ROW_POLICY, "ATTACH ROW POLICY") \
    MR_MACROS(ATTACH_SETTINGS_PROFILE, "ATTACH SETTINGS PROFILE") \
    MR_MACROS(ATTACH_USER, "ATTACH USER") \
    MR_MACROS(ATTACH, "ATTACH") \
    MR_MACROS(AZURE, "AZURE") \
    MR_MACROS(BACKUP, "BACKUP") \
    MR_MACROS(BAGEXPANSION, "bagexpansion") \
    MR_MACROS(BEGIN_TRANSACTION, "BEGIN TRANSACTION") \
    MR_MACROS(BETWEEN, "BETWEEN") \
    MR_MACROS(BIDIRECTIONAL, "BIDIRECTIONAL") \
    MR_MACROS(BOTH, "BOTH") \
    MR_MACROS(BY, "BY") \
    MR_MACROS(CASCADE, "CASCADE") \
    MR_MACROS(CASE, "CASE") \
    MR_MACROS(CAST, "CAST") \
    MR_MACROS(CHANGE, "CHANGE") \
    MR_MACROS(CHANGED, "CHANGED") \
    MR_MACROS(CHAR_VARYING, "CHAR VARYING") \
    MR_MACROS(CHAR, "CHAR") \
    MR_MACROS(CHARACTER_LARGE_OBJECT, "CHARACTER LARGE OBJECT") \
    MR_MACROS(CHARACTER_VARYING, "CHARACTER VARYING") \
    MR_MACROS(CHARACTER, "CHARACTER") \
    MR_MACROS(CHECK_ALL_TABLES, "CHECK ALL TABLES") \
    MR_MACROS(CHECK_TABLE, "CHECK TABLE") \
    MR_MACROS(CHECK, "CHECK") \
    MR_MACROS(CLEANUP, "CLEANUP") \
    MR_MACROS(CLEAR_COLUMN, "CLEAR COLUMN") \
    MR_MACROS(CLEAR_INDEX, "CLEAR INDEX") \
    MR_MACROS(CLEAR_PROJECTION, "CLEAR PROJECTION") \
    MR_MACROS(CLEAR_STATISTIC, "CLEAR STATISTIC") \
    MR_MACROS(CLUSTER, "CLUSTER") \
    MR_MACROS(CLUSTERS, "CLUSTERS") \
    MR_MACROS(CN, "CN") \
    MR_MACROS(CODEC, "CODEC") \
    MR_MACROS(COLLATE, "COLLATE") \
    MR_MACROS(COLUMN, "COLUMN") \
    MR_MACROS(COLUMNS, "COLUMNS") \
    MR_MACROS(COMMENT_COLUMN, "COMMENT COLUMN") \
    MR_MACROS(COMMENT, "COMMENT") \
    MR_MACROS(COMMIT, "COMMIT") \
    MR_MACROS(COMPRESSION, "COMPRESSION") \
    MR_MACROS(CONST, "CONST") \
    MR_MACROS(CONSTRAINT, "CONSTRAINT") \
    MR_MACROS(CREATE_POLICY, "CREATE POLICY") \
    MR_MACROS(CREATE_PROFILE, "CREATE PROFILE") \
    MR_MACROS(CREATE_QUOTA, "CREATE QUOTA") \
    MR_MACROS(CREATE_ROLE, "CREATE ROLE") \
    MR_MACROS(CREATE_ROW_POLICY, "CREATE ROW POLICY") \
    MR_MACROS(CREATE_SETTINGS_PROFILE, "CREATE SETTINGS PROFILE") \
    MR_MACROS(CREATE_TABLE, "CREATE TABLE") \
    MR_MACROS(CREATE_TEMPORARY_TABLE, "CREATE TEMPORARY TABLE") \
    MR_MACROS(CREATE_USER, "CREATE USER") \
    MR_MACROS(CREATE, "CREATE") \
    MR_MACROS(CROSS, "CROSS") \
    MR_MACROS(CUBE, "CUBE") \
    MR_MACROS(CURRENT_GRANTS, "CURRENT GRANTS") \
    MR_MACROS(CURRENT_QUOTA, "CURRENT QUOTA") \
    MR_MACROS(CURRENT_ROLES, "CURRENT ROLES") \
    MR_MACROS(CURRENT_ROW, "CURRENT ROW") \
    MR_MACROS(CURRENT_TRANSACTION, "CURRENT TRANSACTION") \
    MR_MACROS(CURRENTUSER, "CURRENTUSER") \
    MR_MACROS(D, "D") \
    MR_MACROS(DATABASE, "DATABASE") \
    MR_MACROS(DATABASES, "DATABASES") \
    MR_MACROS(DATE, "DATE") \
    MR_MACROS(DAY, "DAY") \
    MR_MACROS(DAYS, "DAYS") \
    MR_MACROS(DD, "DD") \
    MR_MACROS(DEDUPLICATE, "DEDUPLICATE") \
    MR_MACROS(DEFAULT_DATABASE, "DEFAULT DATABASE") \
    MR_MACROS(DEFAULT_ROLE, "DEFAULT ROLE") \
    MR_MACROS(DEFAULT, "DEFAULT") \
    MR_MACROS(DEFINER, "DEFINER") \
    MR_MACROS(DELETE, "DELETE") \
    MR_MACROS(DEPENDS_ON, "DEPENDS ON") \
    MR_MACROS(DESC, "DESC") \
    MR_MACROS(DESCENDING, "DESCENDING") \
    MR_MACROS(DESCRIBE, "DESCRIBE") \
    MR_MACROS(DETACH_PART, "DETACH PART") \
    MR_MACROS(DETACH_PARTITION, "DETACH PARTITION") \
    MR_MACROS(DETACH, "DETACH") \
    MR_MACROS(DICTIONARIES, "DICTIONARIES") \
    MR_MACROS(DICTIONARY, "DICTIONARY") \
    MR_MACROS(DISK, "DISK") \
    MR_MACROS(DISTINCT_ON, "DISTINCT ON") \
    MR_MACROS(DISTINCT, "DISTINCT") \
    MR_MACROS(DIV, "DIV") \
    MR_MACROS(DROP_COLUMN, "DROP COLUMN") \
    MR_MACROS(DROP_CONSTRAINT, "DROP CONSTRAINT") \
    MR_MACROS(DROP_DEFAULT, "DROP DEFAULT") \
    MR_MACROS(DROP_DETACHED_PART, "DROP DETACHED PART") \
    MR_MACROS(DROP_DETACHED_PARTITION, "DROP DETACHED PARTITION") \
    MR_MACROS(DROP_INDEX, "DROP INDEX") \
    MR_MACROS(DROP_PART, "DROP PART") \
    MR_MACROS(DROP_PARTITION, "DROP PARTITION") \
    MR_MACROS(DROP_PROJECTION, "DROP PROJECTION") \
    MR_MACROS(DROP_STATISTIC, "DROP STATISTIC") \
    MR_MACROS(DROP_TABLE, "DROP TABLE") \
    MR_MACROS(DROP_TEMPORARY_TABLE, "DROP TEMPORARY TABLE") \
    MR_MACROS(DROP, "DROP") \
    MR_MACROS(ELSE, "ELSE") \
    MR_MACROS(EMPTY_AS, "EMPTY AS") \
    MR_MACROS(EMPTY, "EMPTY") \
    MR_MACROS(ENABLED_ROLES, "ENABLED ROLES") \
    MR_MACROS(END, "END") \
    MR_MACROS(ENFORCED, "ENFORCED") \
    MR_MACROS(ENGINE, "ENGINE") \
    MR_MACROS(EPHEMERAL_SEQUENTIAL, "EPHEMERAL SEQUENTIAL") \
    MR_MACROS(EPHEMERAL, "EPHEMERAL") \
    MR_MACROS(ESTIMATE, "ESTIMATE") \
    MR_MACROS(EVENT, "EVENT") \
    MR_MACROS(EVENTS, "EVENTS") \
    MR_MACROS(EVERY, "EVERY") \
    MR_MACROS(EXCEPT_DATABASE, "EXCEPT DATABASE") \
    MR_MACROS(EXCEPT_DATABASES, "EXCEPT DATABASES") \
    MR_MACROS(EXCEPT_TABLE, "EXCEPT TABLE") \
    MR_MACROS(EXCEPT_TABLES, "EXCEPT TABLES") \
    MR_MACROS(EXCEPT, "EXCEPT") \
    MR_MACROS(EXCHANGE_DICTIONARIES, "EXCHANGE DICTIONARIES") \
    MR_MACROS(EXCHANGE_TABLES, "EXCHANGE TABLES") \
    MR_MACROS(EXISTS, "EXISTS") \
    MR_MACROS(EXPLAIN, "EXPLAIN") \
    MR_MACROS(EXPRESSION, "EXPRESSION") \
    MR_MACROS(EXTENDED, "EXTENDED") \
    MR_MACROS(EXTERNAL_DDL_FROM, "EXTERNAL DDL FROM") \
    MR_MACROS(FALSE_KEYWORD, "FALSE") /*The name differs from the value*/ \
    MR_MACROS(FETCH_PART, "FETCH PART") \
    MR_MACROS(FETCH_PARTITION, "FETCH PARTITION") \
    MR_MACROS(FETCH, "FETCH") \
    MR_MACROS(FIELDS, "FIELDS") \
    MR_MACROS(FILE, "FILE") \
    MR_MACROS(FILESYSTEM_CACHE, "FILESYSTEM CACHE") \
    MR_MACROS(FILESYSTEM_CACHES, "FILESYSTEM CACHES") \
    MR_MACROS(FILTER, "FILTER") \
    MR_MACROS(FINAL, "FINAL") \
    MR_MACROS(FIRST, "FIRST") \
    MR_MACROS(FOLLOWING, "FOLLOWING") \
    MR_MACROS(FOR, "FOR") \
    MR_MACROS(FOREIGN_KEY, "FOREIGN KEY") \
    MR_MACROS(FOREIGN, "FOREIGN") \
    MR_MACROS(FORGET_PARTITION, "FORGET PARTITION") \
    MR_MACROS(FORMAT, "FORMAT") \
    MR_MACROS(FREEZE, "FREEZE") \
    MR_MACROS(FROM_INFILE, "FROM INFILE") \
    MR_MACROS(FROM_SHARD, "FROM SHARD") \
    MR_MACROS(FROM, "FROM") \
    MR_MACROS(FULL, "FULL") \
    MR_MACROS(FULLTEXT, "FULLTEXT") \
    MR_MACROS(FUNCTION, "FUNCTION") \
    MR_MACROS(GLOBAL_IN, "GLOBAL IN") \
    MR_MACROS(GLOBAL_NOT_IN, "GLOBAL NOT IN") \
    MR_MACROS(GLOBAL, "GLOBAL") \
    MR_MACROS(GRANT_OPTION_FOR, "GRANT OPTION FOR") \
    MR_MACROS(GRANT, "GRANT") \
    MR_MACROS(GRANTEES, "GRANTEES") \
    MR_MACROS(GRANULARITY, "GRANULARITY") \
    MR_MACROS(GROUP_BY, "GROUP BY") \
    MR_MACROS(GROUPING_SETS, "GROUPING SETS") \
    MR_MACROS(GROUPS, "GROUPS") \
    MR_MACROS(H, "H") \
    MR_MACROS(HASH, "HASH") \
    MR_MACROS(HAVING, "HAVING") \
    MR_MACROS(HDFS, "HDFS") \
    MR_MACROS(HH, "HH") \
    MR_MACROS(HIERARCHICAL, "HIERARCHICAL") \
    MR_MACROS(HOST, "HOST") \
    MR_MACROS(HOUR, "HOUR") \
    MR_MACROS(HOURS, "HOURS") \
    MR_MACROS(HTTP, "HTTP") \
    MR_MACROS(ID, "ID") \
    MR_MACROS(IDENTIFIED, "IDENTIFIED") \
    MR_MACROS(IF_EMPTY, "IF EMPTY") \
    MR_MACROS(IF_EXISTS, "IF EXISTS") \
    MR_MACROS(IF_NOT_EXISTS, "IF NOT EXISTS") \
    MR_MACROS(IGNORE_NULLS, "IGNORE NULLS") \
    MR_MACROS(ILIKE, "ILIKE") \
    MR_MACROS(IN_PARTITION, "IN PARTITION") \
    MR_MACROS(IN, "IN") \
    MR_MACROS(INDEX, "INDEX") \
    MR_MACROS(INDEXES, "INDEXES") \
    MR_MACROS(INDICES, "INDICES") \
    MR_MACROS(INHERIT, "INHERIT") \
    MR_MACROS(INJECTIVE, "INJECTIVE") \
    MR_MACROS(INNER, "INNER") \
    MR_MACROS(INSERT_INTO, "INSERT INTO") \
    MR_MACROS(INTERPOLATE, "INTERPOLATE") \
    MR_MACROS(INTERSECT, "INTERSECT") \
    MR_MACROS(INTERVAL, "INTERVAL") \
    MR_MACROS(INTO_OUTFILE, "INTO OUTFILE") \
    MR_MACROS(INVISIBLE, "INVISIBLE") \
    MR_MACROS(INVOKER, "INVOKER") \
    MR_MACROS(IP, "IP") \
    MR_MACROS(IS_NOT_DISTINCT_FROM, "IS NOT DISTINCT FROM") \
    MR_MACROS(IS_NOT_NULL, "IS NOT NULL") \
    MR_MACROS(IS_NULL, "IS NULL") \
    MR_MACROS(JOIN, "JOIN") \
    MR_MACROS(KERBEROS, "KERBEROS") \
    MR_MACROS(KEY_BY, "KEY BY") \
    MR_MACROS(KEY, "KEY") \
    MR_MACROS(KEYED_BY, "KEYED BY") \
    MR_MACROS(KEYS, "KEYS") \
    MR_MACROS(KILL, "KILL") \
    MR_MACROS(KIND, "KIND") \
    MR_MACROS(LARGE_OBJECT, "LARGE OBJECT") \
    MR_MACROS(LAST, "LAST") \
    MR_MACROS(LAYOUT, "LAYOUT") \
    MR_MACROS(LDAP, "LDAP") \
    MR_MACROS(LEADING, "LEADING") \
    MR_MACROS(LEFT_ARRAY_JOIN, "LEFT ARRAY JOIN") \
    MR_MACROS(LEFT, "LEFT") \
    MR_MACROS(LESS_THAN, "LESS THAN") \
    MR_MACROS(LEVEL, "LEVEL") \
    MR_MACROS(LIFETIME, "LIFETIME") \
    MR_MACROS(LIGHTWEIGHT, "LIGHTWEIGHT") \
    MR_MACROS(LIKE, "LIKE") \
    MR_MACROS(LIMIT, "LIMIT") \
    MR_MACROS(LINEAR, "LINEAR") \
    MR_MACROS(LIST, "LIST") \
    MR_MACROS(LIVE, "LIVE") \
    MR_MACROS(LOCAL, "LOCAL") \
    MR_MACROS(M, "M") \
    MR_MACROS(MATCH, "MATCH") \
    MR_MACROS(MATERIALIZE_COLUMN, "MATERIALIZE COLUMN") \
    MR_MACROS(MATERIALIZE_INDEX, "MATERIALIZE INDEX") \
    MR_MACROS(MATERIALIZE_PROJECTION, "MATERIALIZE PROJECTION") \
    MR_MACROS(MATERIALIZE_STATISTIC, "MATERIALIZE STATISTIC") \
    MR_MACROS(MATERIALIZE_TTL, "MATERIALIZE TTL") \
    MR_MACROS(MATERIALIZE, "MATERIALIZE") \
    MR_MACROS(MATERIALIZED, "MATERIALIZED") \
    MR_MACROS(MAX, "MAX") \
    MR_MACROS(MCS, "MCS") \
    MR_MACROS(MEMORY, "MEMORY") \
    MR_MACROS(MERGES, "MERGES") \
    MR_MACROS(MI, "MI") \
    MR_MACROS(MICROSECOND, "MICROSECOND") \
    MR_MACROS(MICROSECONDS, "MICROSECONDS") \
    MR_MACROS(MILLISECOND, "MILLISECOND") \
    MR_MACROS(MILLISECONDS, "MILLISECONDS") \
    MR_MACROS(MIN, "MIN") \
    MR_MACROS(MINUTE, "MINUTE") \
    MR_MACROS(MINUTES, "MINUTES") \
    MR_MACROS(MM, "MM") \
    MR_MACROS(MOD, "MOD") \
    MR_MACROS(MODIFY_COLUMN, "MODIFY COLUMN") \
    MR_MACROS(MODIFY_COMMENT, "MODIFY COMMENT") \
    MR_MACROS(MODIFY_DEFINER, "MODIFY DEFINER") \
    MR_MACROS(MODIFY_ORDER_BY, "MODIFY ORDER BY") \
    MR_MACROS(MODIFY_QUERY, "MODIFY QUERY") \
    MR_MACROS(MODIFY_REFRESH, "MODIFY REFRESH") \
    MR_MACROS(MODIFY_SAMPLE_BY, "MODIFY SAMPLE BY") \
    MR_MACROS(MODIFY_SETTING, "MODIFY SETTING") \
    MR_MACROS(MODIFY_SQL_SECURITY, "MODIFY SQL SECURITY") \
    MR_MACROS(MODIFY_TTL, "MODIFY TTL") \
    MR_MACROS(MODIFY, "MODIFY") \
    MR_MACROS(MONTH, "MONTH") \
    MR_MACROS(MONTHS, "MONTHS") \
    MR_MACROS(MOVE_PART, "MOVE PART") \
    MR_MACROS(MOVE_PARTITION, "MOVE PARTITION") \
    MR_MACROS(MOVE, "MOVE") \
    MR_MACROS(MS, "MS") \
    MR_MACROS(MUTATION, "MUTATION") \
    MR_MACROS(N, "N") \
    MR_MACROS(NAME, "NAME") \
    MR_MACROS(NAMED_COLLECTION, "NAMED COLLECTION") \
    MR_MACROS(NANOSECOND, "NANOSECOND") \
    MR_MACROS(NANOSECONDS, "NANOSECONDS") \
    MR_MACROS(NEXT, "NEXT") \
    MR_MACROS(NO_ACTION, "NO ACTION") \
    MR_MACROS(NO_DELAY, "NO DELAY") \
    MR_MACROS(NO_LIMITS, "NO LIMITS") \
    MR_MACROS(NONE, "NONE") \
    MR_MACROS(NOT_BETWEEN, "NOT BETWEEN") \
    MR_MACROS(NOT_IDENTIFIED, "NOT IDENTIFIED") \
    MR_MACROS(NOT_ILIKE, "NOT ILIKE") \
    MR_MACROS(NOT_IN, "NOT IN") \
    MR_MACROS(NOT_KEYED, "NOT KEYED") \
    MR_MACROS(NOT_LIKE, "NOT LIKE") \
    MR_MACROS(NOT_OVERRIDABLE, "NOT OVERRIDABLE") \
    MR_MACROS(NOT, "NOT") \
    MR_MACROS(NS, "NS") \
    MR_MACROS(NULL_KEYWORD, "NULL") \
    MR_MACROS(NULLS, "NULLS") \
    MR_MACROS(OFFSET, "OFFSET") \
    MR_MACROS(ON_DELETE, "ON DELETE") \
    MR_MACROS(ON_UPDATE, "ON UPDATE") \
    MR_MACROS(ON_VOLUME, "ON VOLUME") \
    MR_MACROS(ON, "ON") \
    MR_MACROS(ONLY, "ONLY") \
    MR_MACROS(OPTIMIZE_TABLE, "OPTIMIZE TABLE") \
    MR_MACROS(OR_REPLACE, "OR REPLACE") \
    MR_MACROS(OR, "OR") \
    MR_MACROS(ORDER_BY, "ORDER BY") \
    MR_MACROS(OUTER, "OUTER") \
    MR_MACROS(OVER, "OVER") \
    MR_MACROS(OVERRIDABLE, "OVERRIDABLE") \
    MR_MACROS(PART, "PART") \
    MR_MACROS(PARTIAL, "PARTIAL") \
    MR_MACROS(PARTITION_BY, "PARTITION BY") \
    MR_MACROS(PARTITION, "PARTITION") \
    MR_MACROS(PARTITIONS, "PARTITIONS") \
    MR_MACROS(PASTE, "PASTE") \
    MR_MACROS(PERIODIC_REFRESH, "PERIODIC REFRESH") \
    MR_MACROS(PERMANENTLY, "PERMANENTLY") \
    MR_MACROS(PERMISSIVE, "PERMISSIVE") \
    MR_MACROS(PERSISTENT_SEQUENTIAL, "PERSISTENT SEQUENTIAL") \
    MR_MACROS(PERSISTENT, "PERSISTENT") \
    MR_MACROS(PIPELINE, "PIPELINE") \
    MR_MACROS(PLAN, "PLAN") \
    MR_MACROS(POPULATE, "POPULATE") \
    MR_MACROS(PRECEDING, "PRECEDING") \
    MR_MACROS(PRECISION, "PRECISION") \
    MR_MACROS(PREWHERE, "PREWHERE") \
    MR_MACROS(PRIMARY_KEY, "PRIMARY KEY") \
    MR_MACROS(PRIMARY, "PRIMARY") \
    MR_MACROS(PROFILE, "PROFILE") \
    MR_MACROS(PROJECTION, "PROJECTION") \
    MR_MACROS(PROTOBUF, "Protobuf") \
    MR_MACROS(PULL, "PULL") \
    MR_MACROS(Q, "Q") \
    MR_MACROS(QQ, "QQ") \
    MR_MACROS(QUARTER, "QUARTER") \
    MR_MACROS(QUARTERS, "QUARTERS") \
    MR_MACROS(QUERY_TREE, "QUERY TREE") \
    MR_MACROS(QUERY, "QUERY") \
    MR_MACROS(QUOTA, "QUOTA") \
    MR_MACROS(RANDOMIZE_FOR, "RANDOMIZE FOR") \
    MR_MACROS(RANDOMIZED, "RANDOMIZED") \
    MR_MACROS(RANGE, "RANGE") \
    MR_MACROS(READONLY, "READONLY") \
    MR_MACROS(REALM, "REALM") \
    MR_MACROS(RECOMPRESS, "RECOMPRESS") \
    MR_MACROS(REFERENCES, "REFERENCES") \
    MR_MACROS(REFRESH, "REFRESH") \
    MR_MACROS(REGEXP, "REGEXP") \
    MR_MACROS(REMOVE_SAMPLE_BY, "REMOVE SAMPLE BY") \
    MR_MACROS(REMOVE_TTL, "REMOVE TTL") \
    MR_MACROS(REMOVE, "REMOVE") \
    MR_MACROS(RENAME_COLUMN, "RENAME COLUMN") \
    MR_MACROS(RENAME_DATABASE, "RENAME DATABASE") \
    MR_MACROS(RENAME_DICTIONARY, "RENAME DICTIONARY") \
    MR_MACROS(RENAME_TABLE, "RENAME TABLE") \
    MR_MACROS(RENAME_TO, "RENAME TO") \
    MR_MACROS(RENAME, "RENAME") \
    MR_MACROS(REPLACE_PARTITION, "REPLACE PARTITION") \
    MR_MACROS(REPLACE, "REPLACE") \
    MR_MACROS(RESET_SETTING, "RESET SETTING") \
    MR_MACROS(RESPECT_NULLS, "RESPECT NULLS") \
    MR_MACROS(RESTORE, "RESTORE") \
    MR_MACROS(RESTRICT, "RESTRICT") \
    MR_MACROS(RESTRICTIVE, "RESTRICTIVE") \
    MR_MACROS(RESUME, "RESUME") \
    MR_MACROS(REVOKE, "REVOKE") \
    MR_MACROS(RIGHT, "RIGHT") \
    MR_MACROS(ROLLBACK, "ROLLBACK") \
    MR_MACROS(ROLLUP, "ROLLUP") \
    MR_MACROS(ROW, "ROW") \
    MR_MACROS(ROWS, "ROWS") \
    MR_MACROS(S, "S") \
    MR_MACROS(S3, "S3") \
    MR_MACROS(SALT, "SALT") \
    MR_MACROS(SAMPLE_BY, "SAMPLE BY") \
    MR_MACROS(SAMPLE, "SAMPLE") \
    MR_MACROS(SCHEME, "SCHEME") \
    MR_MACROS(SECOND, "SECOND") \
    MR_MACROS(SECONDS, "SECONDS") \
    MR_MACROS(SELECT, "SELECT") \
    MR_MACROS(SEMI, "SEMI") \
    MR_MACROS(SERVER, "SERVER") \
    MR_MACROS(SET_DEFAULT_ROLE, "SET DEFAULT ROLE") \
    MR_MACROS(SET_DEFAULT, "SET DEFAULT") \
    MR_MACROS(SET_FAKE_TIME, "SET FAKE TIME") \
    MR_MACROS(SET_NULL, "SET NULL") \
    MR_MACROS(SET_ROLE_DEFAULT, "SET ROLE DEFAULT") \
    MR_MACROS(SET_ROLE, "SET ROLE") \
    MR_MACROS(SET_TRANSACTION_SNAPSHOT, "SET TRANSACTION SNAPSHOT") \
    MR_MACROS(SET, "SET") \
    MR_MACROS(SETTINGS, "SETTINGS") \
    MR_MACROS(SHOW_ACCESS, "SHOW ACCESS") \
    MR_MACROS(SHOW_CREATE, "SHOW CREATE") \
    MR_MACROS(SHOW_ENGINES, "SHOW ENGINES") \
    MR_MACROS(SHOW_FUNCTIONS, "SHOW FUNCTIONS") \
    MR_MACROS(SHOW_GRANTS, "SHOW GRANTS") \
    MR_MACROS(SHOW_PRIVILEGES, "SHOW PRIVILEGES") \
    MR_MACROS(SHOW_PROCESSLIST, "SHOW PROCESSLIST") \
    MR_MACROS(SHOW_SETTING, "SHOW SETTING") \
    MR_MACROS(SHOW, "SHOW") \
    MR_MACROS(SIGNED, "SIGNED") \
    MR_MACROS(SIMPLE, "SIMPLE") \
    MR_MACROS(SOURCE, "SOURCE") \
    MR_MACROS(SPATIAL, "SPATIAL") \
    MR_MACROS(SQL_SECURITY, "SQL SECURITY") \
    MR_MACROS(SS, "SS") \
    MR_MACROS(START_TRANSACTION, "START TRANSACTION") \
    MR_MACROS(STATISTIC, "STATISTIC") \
    MR_MACROS(STEP, "STEP") \
    MR_MACROS(STORAGE, "STORAGE") \
    MR_MACROS(STRICT, "STRICT") \
    MR_MACROS(SUBPARTITION_BY, "SUBPARTITION BY") \
    MR_MACROS(SUBPARTITION, "SUBPARTITION") \
    MR_MACROS(SUBPARTITIONS, "SUBPARTITIONS") \
    MR_MACROS(SUSPEND, "SUSPEND") \
    MR_MACROS(SYNC, "SYNC") \
    MR_MACROS(SYNTAX, "SYNTAX") \
    MR_MACROS(SYSTEM, "SYSTEM") \
    MR_MACROS(TABLE_OVERRIDE, "TABLE OVERRIDE") \
    MR_MACROS(TABLE, "TABLE") \
    MR_MACROS(TABLES, "TABLES") \
    MR_MACROS(TEMPORARY_TABLE, "TEMPORARY TABLE") \
    MR_MACROS(TEMPORARY, "TEMPORARY") \
    MR_MACROS(TEST, "TEST") \
    MR_MACROS(THEN, "THEN") \
    MR_MACROS(TIMESTAMP, "TIMESTAMP") \
    MR_MACROS(TO_DISK, "TO DISK") \
    MR_MACROS(TO_INNER_UUID, "TO INNER UUID") \
    MR_MACROS(TO_SHARD, "TO SHARD") \
    MR_MACROS(TO_TABLE, "TO TABLE") \
    MR_MACROS(TO_VOLUME, "TO VOLUME") \
    MR_MACROS(TO, "TO") \
    MR_MACROS(TOP, "TOP") \
    MR_MACROS(TOTALS, "TOTALS") \
    MR_MACROS(TRACKING_ONLY, "TRACKING ONLY") \
    MR_MACROS(TRAILING, "TRAILING") \
    MR_MACROS(TRANSACTION, "TRANSACTION") \
    MR_MACROS(TRIGGER, "TRIGGER") \
    MR_MACROS(TRUE_KEYWORD, "TRUE") /*The name differs from the value*/ \
    MR_MACROS(TRUNCATE, "TRUNCATE") \
    MR_MACROS(TTL, "TTL") \
    MR_MACROS(TYPE, "TYPE") \
    MR_MACROS(TYPEOF, "TYPEOF") \
    MR_MACROS(UNBOUNDED, "UNBOUNDED") \
    MR_MACROS(UNDROP, "UNDROP") \
    MR_MACROS(UNFREEZE, "UNFREEZE") \
    MR_MACROS(UNION, "UNION") \
    MR_MACROS(UNIQUE, "UNIQUE") \
    MR_MACROS(UNSET_FAKE_TIME, "UNSET FAKE TIME") \
    MR_MACROS(UNSIGNED, "UNSIGNED") \
    MR_MACROS(UPDATE, "UPDATE") \
    MR_MACROS(URL, "URL") \
    MR_MACROS(USE, "USE") \
    MR_MACROS(USING, "USING") \
    MR_MACROS(UUID, "UUID") \
    MR_MACROS(VALID_UNTIL, "VALID UNTIL") \
    MR_MACROS(VALUES, "VALUES") \
    MR_MACROS(VARYING, "VARYING") \
    MR_MACROS(VIEW, "VIEW") \
    MR_MACROS(VISIBLE, "VISIBLE") \
    MR_MACROS(WATCH, "WATCH") \
    MR_MACROS(WATERMARK, "WATERMARK") \
    MR_MACROS(WEEK, "WEEK") \
    MR_MACROS(WEEKS, "WEEKS") \
    MR_MACROS(WHEN, "WHEN") \
    MR_MACROS(WHERE, "WHERE") \
    MR_MACROS(WINDOW, "WINDOW") \
    MR_MACROS(WITH_ADMIN_OPTION, "WITH ADMIN OPTION") \
    MR_MACROS(WITH_CHECK, "WITH CHECK") \
    MR_MACROS(WITH_FILL, "WITH FILL") \
    MR_MACROS(WITH_GRANT_OPTION, "WITH GRANT OPTION") \
    MR_MACROS(WITH_NAME, "WITH NAME") \
    MR_MACROS(WITH_REPLACE_OPTION, "WITH REPLACE OPTION") \
    MR_MACROS(WITH_TIES, "WITH TIES") \
    MR_MACROS(WITH, "WITH") \
    MR_MACROS(WK, "WK") \
    MR_MACROS(WRITABLE, "WRITABLE") \
    MR_MACROS(WW, "WW") \
    MR_MACROS(YEAR, "YEAR") \
    MR_MACROS(YEARS, "YEARS") \
    MR_MACROS(YY, "YY") \
    MR_MACROS(YYYY, "YYYY") \
    MR_MACROS(ZKPATH, "ZKPATH") \

/// The list of keywords where underscore is intentional
#define APPLY_FOR_PARSER_KEYWORDS_WITH_UNDERSCORES(MR_MACROS) \
    MR_MACROS(ALLOWED_LATENESS, "ALLOWED_LATENESS") \
    MR_MACROS(AUTO_INCREMENT, "AUTO_INCREMENT") \
    MR_MACROS(BASE_BACKUP, "base_backup") \
    MR_MACROS(BCRYPT_HASH, "BCRYPT_HASH") \
    MR_MACROS(BCRYPT_PASSWORD, "BCRYPT_PASSWORD") \
    MR_MACROS(CHANGEABLE_IN_READONLY, "CHANGEABLE_IN_READONLY") \
    MR_MACROS(CLUSTER_HOST_IDS, "cluster_host_ids") \
    MR_MACROS(CURRENT_USER, "CURRENT_USER") \
    MR_MACROS(DOUBLE_SHA1_HASH, "DOUBLE_SHA1_HASH") \
    MR_MACROS(DOUBLE_SHA1_PASSWORD, "DOUBLE_SHA1_PASSWORD") \
    MR_MACROS(IS_OBJECT_ID, "IS_OBJECT_ID") \
    MR_MACROS(NO_PASSWORD, "NO_PASSWORD") \
    MR_MACROS(PART_MOVE_TO_SHARD, "PART_MOVE_TO_SHARD") \
    MR_MACROS(PLAINTEXT_PASSWORD, "PLAINTEXT_PASSWORD") \
    MR_MACROS(SHA256_HASH, "SHA256_HASH") \
    MR_MACROS(SHA256_PASSWORD, "SHA256_PASSWORD") \
    MR_MACROS(SQL_TSI_DAY, "SQL_TSI_DAY") \
    MR_MACROS(SQL_TSI_HOUR, "SQL_TSI_HOUR") \
    MR_MACROS(SQL_TSI_MICROSECOND, "SQL_TSI_MICROSECOND") \
    MR_MACROS(SQL_TSI_MILLISECOND, "SQL_TSI_MILLISECOND") \
    MR_MACROS(SQL_TSI_MINUTE, "SQL_TSI_MINUTE") \
    MR_MACROS(SQL_TSI_MONTH, "SQL_TSI_MONTH") \
    MR_MACROS(SQL_TSI_NANOSECOND, "SQL_TSI_NANOSECOND") \
    MR_MACROS(SQL_TSI_QUARTER, "SQL_TSI_QUARTER") \
    MR_MACROS(SQL_TSI_SECOND, "SQL_TSI_SECOND") \
    MR_MACROS(SQL_TSI_WEEK, "SQL_TSI_WEEK") \
    MR_MACROS(SQL_TSI_YEAR, "SQL_TSI_YEAR") \
    MR_MACROS(SSH_KEY, "SSH_KEY") \
    MR_MACROS(SSL_CERTIFICATE, "SSL_CERTIFICATE") \
    MR_MACROS(STRICTLY_ASCENDING, "STRICTLY_ASCENDING") \
    MR_MACROS(WITH_ITEMINDEX, "with_itemindex") \

enum class Keyword : size_t
{
#define DECLARE_PARSER_KEYWORD_ENUM(identifier, name) \
    identifier,

    APPLY_FOR_PARSER_KEYWORDS(DECLARE_PARSER_KEYWORD_ENUM)
    APPLY_FOR_PARSER_KEYWORDS_WITH_UNDERSCORES(DECLARE_PARSER_KEYWORD_ENUM)
#undef DECLARE_PARSER_KEYWORD_ENUM
};


std::string_view toStringView(Keyword type);

const std::vector<String> & getAllKeyWords();


=======
>>>>>>> 9eea1b87
/** Parse specified keyword such as SELECT or compound keyword such as ORDER BY.
  * All case insensitive. Requires word boundary.
  * For compound keywords, any whitespace characters and comments could be in the middle.
  */
/// Example: ORDER/* Hello */BY
class ParserKeyword : public IParserBase
{
private:
    std::string_view s;

public:
    //NOLINTNEXTLINE Want to be able to init ParserKeyword("literal")
    constexpr ParserKeyword(std::string_view s_): s(s_) { assert(!s.empty()); }

    constexpr const char * getName() const override { return s.data(); }

protected:
    bool parseImpl(Pos & pos, ASTPtr & node, Expected & expected) override;
};


class ParserToken : public IParserBase
{
private:
    TokenType token_type;
public:
    ParserToken(TokenType token_type_) : token_type(token_type_) {} /// NOLINT

protected:
    const char * getName() const override { return "token"; }

    bool parseImpl(Pos & pos, ASTPtr & /*node*/, Expected & expected) override
    {
        if (pos->type != token_type)
        {
            expected.add(pos, getTokenName(token_type));
            return false;
        }
        ++pos;
        return true;
    }
};


// Parser always returns true and do nothing.
class ParserNothing : public IParserBase
{
public:
    const char * getName() const override { return "nothing"; }

    bool parseImpl(Pos & /*pos*/, ASTPtr & /*node*/, Expected & /*expected*/) override { return true; }
};

}<|MERGE_RESOLUTION|>--- conflicted
+++ resolved
@@ -7,575 +7,6 @@
 namespace DB
 {
 
-<<<<<<< HEAD
-#define APPLY_FOR_PARSER_KEYWORDS(MR_MACROS) \
-    MR_MACROS(ADD_COLUMN, "ADD COLUMN") \
-    MR_MACROS(ADD_CONSTRAINT, "ADD CONSTRAINT") \
-    MR_MACROS(ADD_INDEX, "ADD INDEX") \
-    MR_MACROS(ADD_PROJECTION, "ADD PROJECTION") \
-    MR_MACROS(ADD_STATISTIC, "ADD STATISTIC") \
-    MR_MACROS(ADD, "ADD") \
-    MR_MACROS(ADMIN_OPTION_FOR, "ADMIN OPTION FOR") \
-    MR_MACROS(AFTER, "AFTER") \
-    MR_MACROS(ALGORITHM, "ALGORITHM") \
-    MR_MACROS(ALIAS, "ALIAS") \
-    MR_MACROS(ALL, "ALL") \
-    MR_MACROS(ALTER_COLUMN, "ALTER COLUMN") \
-    MR_MACROS(ALTER_DATABASE, "ALTER DATABASE") \
-    MR_MACROS(ALTER_LIVE_VIEW, "ALTER LIVE VIEW") \
-    MR_MACROS(ALTER_POLICY, "ALTER POLICY") \
-    MR_MACROS(ALTER_PROFILE, "ALTER PROFILE") \
-    MR_MACROS(ALTER_QUOTA, "ALTER QUOTA") \
-    MR_MACROS(ALTER_ROLE, "ALTER ROLE") \
-    MR_MACROS(ALTER_ROW_POLICY, "ALTER ROW POLICY") \
-    MR_MACROS(ALTER_SETTINGS_PROFILE, "ALTER SETTINGS PROFILE") \
-    MR_MACROS(ALTER_TABLE, "ALTER TABLE") \
-    MR_MACROS(ALTER_TEMPORARY_TABLE, "ALTER TEMPORARY TABLE") \
-    MR_MACROS(ALTER_USER, "ALTER USER") \
-    MR_MACROS(ALTER, "ALTER") \
-    MR_MACROS(AND_STDOUT, "AND STDOUT") \
-    MR_MACROS(AND, "AND") \
-    MR_MACROS(ANTI, "ANTI") \
-    MR_MACROS(ANY, "ANY") \
-    MR_MACROS(APPEND, "APPEND") \
-    MR_MACROS(APPLY_DELETED_MASK, "APPLY DELETED MASK") \
-    MR_MACROS(APPLY, "APPLY") \
-    MR_MACROS(ARRAY_JOIN, "ARRAY JOIN") \
-    MR_MACROS(AS, "AS") \
-    MR_MACROS(ASC, "ASC") \
-    MR_MACROS(ASCENDING, "ASCENDING") \
-    MR_MACROS(ASOF, "ASOF") \
-    MR_MACROS(ASSUME, "ASSUME") \
-    MR_MACROS(AST, "AST") \
-    MR_MACROS(ASYNC, "ASYNC") \
-    MR_MACROS(ATTACH_PART, "ATTACH PART") \
-    MR_MACROS(ATTACH_PARTITION, "ATTACH PARTITION") \
-    MR_MACROS(ATTACH_POLICY, "ATTACH POLICY") \
-    MR_MACROS(ATTACH_PROFILE, "ATTACH PROFILE") \
-    MR_MACROS(ATTACH_QUOTA, "ATTACH QUOTA") \
-    MR_MACROS(ATTACH_ROLE, "ATTACH ROLE") \
-    MR_MACROS(ATTACH_ROW_POLICY, "ATTACH ROW POLICY") \
-    MR_MACROS(ATTACH_SETTINGS_PROFILE, "ATTACH SETTINGS PROFILE") \
-    MR_MACROS(ATTACH_USER, "ATTACH USER") \
-    MR_MACROS(ATTACH, "ATTACH") \
-    MR_MACROS(AZURE, "AZURE") \
-    MR_MACROS(BACKUP, "BACKUP") \
-    MR_MACROS(BAGEXPANSION, "bagexpansion") \
-    MR_MACROS(BEGIN_TRANSACTION, "BEGIN TRANSACTION") \
-    MR_MACROS(BETWEEN, "BETWEEN") \
-    MR_MACROS(BIDIRECTIONAL, "BIDIRECTIONAL") \
-    MR_MACROS(BOTH, "BOTH") \
-    MR_MACROS(BY, "BY") \
-    MR_MACROS(CASCADE, "CASCADE") \
-    MR_MACROS(CASE, "CASE") \
-    MR_MACROS(CAST, "CAST") \
-    MR_MACROS(CHANGE, "CHANGE") \
-    MR_MACROS(CHANGED, "CHANGED") \
-    MR_MACROS(CHAR_VARYING, "CHAR VARYING") \
-    MR_MACROS(CHAR, "CHAR") \
-    MR_MACROS(CHARACTER_LARGE_OBJECT, "CHARACTER LARGE OBJECT") \
-    MR_MACROS(CHARACTER_VARYING, "CHARACTER VARYING") \
-    MR_MACROS(CHARACTER, "CHARACTER") \
-    MR_MACROS(CHECK_ALL_TABLES, "CHECK ALL TABLES") \
-    MR_MACROS(CHECK_TABLE, "CHECK TABLE") \
-    MR_MACROS(CHECK, "CHECK") \
-    MR_MACROS(CLEANUP, "CLEANUP") \
-    MR_MACROS(CLEAR_COLUMN, "CLEAR COLUMN") \
-    MR_MACROS(CLEAR_INDEX, "CLEAR INDEX") \
-    MR_MACROS(CLEAR_PROJECTION, "CLEAR PROJECTION") \
-    MR_MACROS(CLEAR_STATISTIC, "CLEAR STATISTIC") \
-    MR_MACROS(CLUSTER, "CLUSTER") \
-    MR_MACROS(CLUSTERS, "CLUSTERS") \
-    MR_MACROS(CN, "CN") \
-    MR_MACROS(CODEC, "CODEC") \
-    MR_MACROS(COLLATE, "COLLATE") \
-    MR_MACROS(COLUMN, "COLUMN") \
-    MR_MACROS(COLUMNS, "COLUMNS") \
-    MR_MACROS(COMMENT_COLUMN, "COMMENT COLUMN") \
-    MR_MACROS(COMMENT, "COMMENT") \
-    MR_MACROS(COMMIT, "COMMIT") \
-    MR_MACROS(COMPRESSION, "COMPRESSION") \
-    MR_MACROS(CONST, "CONST") \
-    MR_MACROS(CONSTRAINT, "CONSTRAINT") \
-    MR_MACROS(CREATE_POLICY, "CREATE POLICY") \
-    MR_MACROS(CREATE_PROFILE, "CREATE PROFILE") \
-    MR_MACROS(CREATE_QUOTA, "CREATE QUOTA") \
-    MR_MACROS(CREATE_ROLE, "CREATE ROLE") \
-    MR_MACROS(CREATE_ROW_POLICY, "CREATE ROW POLICY") \
-    MR_MACROS(CREATE_SETTINGS_PROFILE, "CREATE SETTINGS PROFILE") \
-    MR_MACROS(CREATE_TABLE, "CREATE TABLE") \
-    MR_MACROS(CREATE_TEMPORARY_TABLE, "CREATE TEMPORARY TABLE") \
-    MR_MACROS(CREATE_USER, "CREATE USER") \
-    MR_MACROS(CREATE, "CREATE") \
-    MR_MACROS(CROSS, "CROSS") \
-    MR_MACROS(CUBE, "CUBE") \
-    MR_MACROS(CURRENT_GRANTS, "CURRENT GRANTS") \
-    MR_MACROS(CURRENT_QUOTA, "CURRENT QUOTA") \
-    MR_MACROS(CURRENT_ROLES, "CURRENT ROLES") \
-    MR_MACROS(CURRENT_ROW, "CURRENT ROW") \
-    MR_MACROS(CURRENT_TRANSACTION, "CURRENT TRANSACTION") \
-    MR_MACROS(CURRENTUSER, "CURRENTUSER") \
-    MR_MACROS(D, "D") \
-    MR_MACROS(DATABASE, "DATABASE") \
-    MR_MACROS(DATABASES, "DATABASES") \
-    MR_MACROS(DATE, "DATE") \
-    MR_MACROS(DAY, "DAY") \
-    MR_MACROS(DAYS, "DAYS") \
-    MR_MACROS(DD, "DD") \
-    MR_MACROS(DEDUPLICATE, "DEDUPLICATE") \
-    MR_MACROS(DEFAULT_DATABASE, "DEFAULT DATABASE") \
-    MR_MACROS(DEFAULT_ROLE, "DEFAULT ROLE") \
-    MR_MACROS(DEFAULT, "DEFAULT") \
-    MR_MACROS(DEFINER, "DEFINER") \
-    MR_MACROS(DELETE, "DELETE") \
-    MR_MACROS(DEPENDS_ON, "DEPENDS ON") \
-    MR_MACROS(DESC, "DESC") \
-    MR_MACROS(DESCENDING, "DESCENDING") \
-    MR_MACROS(DESCRIBE, "DESCRIBE") \
-    MR_MACROS(DETACH_PART, "DETACH PART") \
-    MR_MACROS(DETACH_PARTITION, "DETACH PARTITION") \
-    MR_MACROS(DETACH, "DETACH") \
-    MR_MACROS(DICTIONARIES, "DICTIONARIES") \
-    MR_MACROS(DICTIONARY, "DICTIONARY") \
-    MR_MACROS(DISK, "DISK") \
-    MR_MACROS(DISTINCT_ON, "DISTINCT ON") \
-    MR_MACROS(DISTINCT, "DISTINCT") \
-    MR_MACROS(DIV, "DIV") \
-    MR_MACROS(DROP_COLUMN, "DROP COLUMN") \
-    MR_MACROS(DROP_CONSTRAINT, "DROP CONSTRAINT") \
-    MR_MACROS(DROP_DEFAULT, "DROP DEFAULT") \
-    MR_MACROS(DROP_DETACHED_PART, "DROP DETACHED PART") \
-    MR_MACROS(DROP_DETACHED_PARTITION, "DROP DETACHED PARTITION") \
-    MR_MACROS(DROP_INDEX, "DROP INDEX") \
-    MR_MACROS(DROP_PART, "DROP PART") \
-    MR_MACROS(DROP_PARTITION, "DROP PARTITION") \
-    MR_MACROS(DROP_PROJECTION, "DROP PROJECTION") \
-    MR_MACROS(DROP_STATISTIC, "DROP STATISTIC") \
-    MR_MACROS(DROP_TABLE, "DROP TABLE") \
-    MR_MACROS(DROP_TEMPORARY_TABLE, "DROP TEMPORARY TABLE") \
-    MR_MACROS(DROP, "DROP") \
-    MR_MACROS(ELSE, "ELSE") \
-    MR_MACROS(EMPTY_AS, "EMPTY AS") \
-    MR_MACROS(EMPTY, "EMPTY") \
-    MR_MACROS(ENABLED_ROLES, "ENABLED ROLES") \
-    MR_MACROS(END, "END") \
-    MR_MACROS(ENFORCED, "ENFORCED") \
-    MR_MACROS(ENGINE, "ENGINE") \
-    MR_MACROS(EPHEMERAL_SEQUENTIAL, "EPHEMERAL SEQUENTIAL") \
-    MR_MACROS(EPHEMERAL, "EPHEMERAL") \
-    MR_MACROS(ESTIMATE, "ESTIMATE") \
-    MR_MACROS(EVENT, "EVENT") \
-    MR_MACROS(EVENTS, "EVENTS") \
-    MR_MACROS(EVERY, "EVERY") \
-    MR_MACROS(EXCEPT_DATABASE, "EXCEPT DATABASE") \
-    MR_MACROS(EXCEPT_DATABASES, "EXCEPT DATABASES") \
-    MR_MACROS(EXCEPT_TABLE, "EXCEPT TABLE") \
-    MR_MACROS(EXCEPT_TABLES, "EXCEPT TABLES") \
-    MR_MACROS(EXCEPT, "EXCEPT") \
-    MR_MACROS(EXCHANGE_DICTIONARIES, "EXCHANGE DICTIONARIES") \
-    MR_MACROS(EXCHANGE_TABLES, "EXCHANGE TABLES") \
-    MR_MACROS(EXISTS, "EXISTS") \
-    MR_MACROS(EXPLAIN, "EXPLAIN") \
-    MR_MACROS(EXPRESSION, "EXPRESSION") \
-    MR_MACROS(EXTENDED, "EXTENDED") \
-    MR_MACROS(EXTERNAL_DDL_FROM, "EXTERNAL DDL FROM") \
-    MR_MACROS(FALSE_KEYWORD, "FALSE") /*The name differs from the value*/ \
-    MR_MACROS(FETCH_PART, "FETCH PART") \
-    MR_MACROS(FETCH_PARTITION, "FETCH PARTITION") \
-    MR_MACROS(FETCH, "FETCH") \
-    MR_MACROS(FIELDS, "FIELDS") \
-    MR_MACROS(FILE, "FILE") \
-    MR_MACROS(FILESYSTEM_CACHE, "FILESYSTEM CACHE") \
-    MR_MACROS(FILESYSTEM_CACHES, "FILESYSTEM CACHES") \
-    MR_MACROS(FILTER, "FILTER") \
-    MR_MACROS(FINAL, "FINAL") \
-    MR_MACROS(FIRST, "FIRST") \
-    MR_MACROS(FOLLOWING, "FOLLOWING") \
-    MR_MACROS(FOR, "FOR") \
-    MR_MACROS(FOREIGN_KEY, "FOREIGN KEY") \
-    MR_MACROS(FOREIGN, "FOREIGN") \
-    MR_MACROS(FORGET_PARTITION, "FORGET PARTITION") \
-    MR_MACROS(FORMAT, "FORMAT") \
-    MR_MACROS(FREEZE, "FREEZE") \
-    MR_MACROS(FROM_INFILE, "FROM INFILE") \
-    MR_MACROS(FROM_SHARD, "FROM SHARD") \
-    MR_MACROS(FROM, "FROM") \
-    MR_MACROS(FULL, "FULL") \
-    MR_MACROS(FULLTEXT, "FULLTEXT") \
-    MR_MACROS(FUNCTION, "FUNCTION") \
-    MR_MACROS(GLOBAL_IN, "GLOBAL IN") \
-    MR_MACROS(GLOBAL_NOT_IN, "GLOBAL NOT IN") \
-    MR_MACROS(GLOBAL, "GLOBAL") \
-    MR_MACROS(GRANT_OPTION_FOR, "GRANT OPTION FOR") \
-    MR_MACROS(GRANT, "GRANT") \
-    MR_MACROS(GRANTEES, "GRANTEES") \
-    MR_MACROS(GRANULARITY, "GRANULARITY") \
-    MR_MACROS(GROUP_BY, "GROUP BY") \
-    MR_MACROS(GROUPING_SETS, "GROUPING SETS") \
-    MR_MACROS(GROUPS, "GROUPS") \
-    MR_MACROS(H, "H") \
-    MR_MACROS(HASH, "HASH") \
-    MR_MACROS(HAVING, "HAVING") \
-    MR_MACROS(HDFS, "HDFS") \
-    MR_MACROS(HH, "HH") \
-    MR_MACROS(HIERARCHICAL, "HIERARCHICAL") \
-    MR_MACROS(HOST, "HOST") \
-    MR_MACROS(HOUR, "HOUR") \
-    MR_MACROS(HOURS, "HOURS") \
-    MR_MACROS(HTTP, "HTTP") \
-    MR_MACROS(ID, "ID") \
-    MR_MACROS(IDENTIFIED, "IDENTIFIED") \
-    MR_MACROS(IF_EMPTY, "IF EMPTY") \
-    MR_MACROS(IF_EXISTS, "IF EXISTS") \
-    MR_MACROS(IF_NOT_EXISTS, "IF NOT EXISTS") \
-    MR_MACROS(IGNORE_NULLS, "IGNORE NULLS") \
-    MR_MACROS(ILIKE, "ILIKE") \
-    MR_MACROS(IN_PARTITION, "IN PARTITION") \
-    MR_MACROS(IN, "IN") \
-    MR_MACROS(INDEX, "INDEX") \
-    MR_MACROS(INDEXES, "INDEXES") \
-    MR_MACROS(INDICES, "INDICES") \
-    MR_MACROS(INHERIT, "INHERIT") \
-    MR_MACROS(INJECTIVE, "INJECTIVE") \
-    MR_MACROS(INNER, "INNER") \
-    MR_MACROS(INSERT_INTO, "INSERT INTO") \
-    MR_MACROS(INTERPOLATE, "INTERPOLATE") \
-    MR_MACROS(INTERSECT, "INTERSECT") \
-    MR_MACROS(INTERVAL, "INTERVAL") \
-    MR_MACROS(INTO_OUTFILE, "INTO OUTFILE") \
-    MR_MACROS(INVISIBLE, "INVISIBLE") \
-    MR_MACROS(INVOKER, "INVOKER") \
-    MR_MACROS(IP, "IP") \
-    MR_MACROS(IS_NOT_DISTINCT_FROM, "IS NOT DISTINCT FROM") \
-    MR_MACROS(IS_NOT_NULL, "IS NOT NULL") \
-    MR_MACROS(IS_NULL, "IS NULL") \
-    MR_MACROS(JOIN, "JOIN") \
-    MR_MACROS(KERBEROS, "KERBEROS") \
-    MR_MACROS(KEY_BY, "KEY BY") \
-    MR_MACROS(KEY, "KEY") \
-    MR_MACROS(KEYED_BY, "KEYED BY") \
-    MR_MACROS(KEYS, "KEYS") \
-    MR_MACROS(KILL, "KILL") \
-    MR_MACROS(KIND, "KIND") \
-    MR_MACROS(LARGE_OBJECT, "LARGE OBJECT") \
-    MR_MACROS(LAST, "LAST") \
-    MR_MACROS(LAYOUT, "LAYOUT") \
-    MR_MACROS(LDAP, "LDAP") \
-    MR_MACROS(LEADING, "LEADING") \
-    MR_MACROS(LEFT_ARRAY_JOIN, "LEFT ARRAY JOIN") \
-    MR_MACROS(LEFT, "LEFT") \
-    MR_MACROS(LESS_THAN, "LESS THAN") \
-    MR_MACROS(LEVEL, "LEVEL") \
-    MR_MACROS(LIFETIME, "LIFETIME") \
-    MR_MACROS(LIGHTWEIGHT, "LIGHTWEIGHT") \
-    MR_MACROS(LIKE, "LIKE") \
-    MR_MACROS(LIMIT, "LIMIT") \
-    MR_MACROS(LINEAR, "LINEAR") \
-    MR_MACROS(LIST, "LIST") \
-    MR_MACROS(LIVE, "LIVE") \
-    MR_MACROS(LOCAL, "LOCAL") \
-    MR_MACROS(M, "M") \
-    MR_MACROS(MATCH, "MATCH") \
-    MR_MACROS(MATERIALIZE_COLUMN, "MATERIALIZE COLUMN") \
-    MR_MACROS(MATERIALIZE_INDEX, "MATERIALIZE INDEX") \
-    MR_MACROS(MATERIALIZE_PROJECTION, "MATERIALIZE PROJECTION") \
-    MR_MACROS(MATERIALIZE_STATISTIC, "MATERIALIZE STATISTIC") \
-    MR_MACROS(MATERIALIZE_TTL, "MATERIALIZE TTL") \
-    MR_MACROS(MATERIALIZE, "MATERIALIZE") \
-    MR_MACROS(MATERIALIZED, "MATERIALIZED") \
-    MR_MACROS(MAX, "MAX") \
-    MR_MACROS(MCS, "MCS") \
-    MR_MACROS(MEMORY, "MEMORY") \
-    MR_MACROS(MERGES, "MERGES") \
-    MR_MACROS(MI, "MI") \
-    MR_MACROS(MICROSECOND, "MICROSECOND") \
-    MR_MACROS(MICROSECONDS, "MICROSECONDS") \
-    MR_MACROS(MILLISECOND, "MILLISECOND") \
-    MR_MACROS(MILLISECONDS, "MILLISECONDS") \
-    MR_MACROS(MIN, "MIN") \
-    MR_MACROS(MINUTE, "MINUTE") \
-    MR_MACROS(MINUTES, "MINUTES") \
-    MR_MACROS(MM, "MM") \
-    MR_MACROS(MOD, "MOD") \
-    MR_MACROS(MODIFY_COLUMN, "MODIFY COLUMN") \
-    MR_MACROS(MODIFY_COMMENT, "MODIFY COMMENT") \
-    MR_MACROS(MODIFY_DEFINER, "MODIFY DEFINER") \
-    MR_MACROS(MODIFY_ORDER_BY, "MODIFY ORDER BY") \
-    MR_MACROS(MODIFY_QUERY, "MODIFY QUERY") \
-    MR_MACROS(MODIFY_REFRESH, "MODIFY REFRESH") \
-    MR_MACROS(MODIFY_SAMPLE_BY, "MODIFY SAMPLE BY") \
-    MR_MACROS(MODIFY_SETTING, "MODIFY SETTING") \
-    MR_MACROS(MODIFY_SQL_SECURITY, "MODIFY SQL SECURITY") \
-    MR_MACROS(MODIFY_TTL, "MODIFY TTL") \
-    MR_MACROS(MODIFY, "MODIFY") \
-    MR_MACROS(MONTH, "MONTH") \
-    MR_MACROS(MONTHS, "MONTHS") \
-    MR_MACROS(MOVE_PART, "MOVE PART") \
-    MR_MACROS(MOVE_PARTITION, "MOVE PARTITION") \
-    MR_MACROS(MOVE, "MOVE") \
-    MR_MACROS(MS, "MS") \
-    MR_MACROS(MUTATION, "MUTATION") \
-    MR_MACROS(N, "N") \
-    MR_MACROS(NAME, "NAME") \
-    MR_MACROS(NAMED_COLLECTION, "NAMED COLLECTION") \
-    MR_MACROS(NANOSECOND, "NANOSECOND") \
-    MR_MACROS(NANOSECONDS, "NANOSECONDS") \
-    MR_MACROS(NEXT, "NEXT") \
-    MR_MACROS(NO_ACTION, "NO ACTION") \
-    MR_MACROS(NO_DELAY, "NO DELAY") \
-    MR_MACROS(NO_LIMITS, "NO LIMITS") \
-    MR_MACROS(NONE, "NONE") \
-    MR_MACROS(NOT_BETWEEN, "NOT BETWEEN") \
-    MR_MACROS(NOT_IDENTIFIED, "NOT IDENTIFIED") \
-    MR_MACROS(NOT_ILIKE, "NOT ILIKE") \
-    MR_MACROS(NOT_IN, "NOT IN") \
-    MR_MACROS(NOT_KEYED, "NOT KEYED") \
-    MR_MACROS(NOT_LIKE, "NOT LIKE") \
-    MR_MACROS(NOT_OVERRIDABLE, "NOT OVERRIDABLE") \
-    MR_MACROS(NOT, "NOT") \
-    MR_MACROS(NS, "NS") \
-    MR_MACROS(NULL_KEYWORD, "NULL") \
-    MR_MACROS(NULLS, "NULLS") \
-    MR_MACROS(OFFSET, "OFFSET") \
-    MR_MACROS(ON_DELETE, "ON DELETE") \
-    MR_MACROS(ON_UPDATE, "ON UPDATE") \
-    MR_MACROS(ON_VOLUME, "ON VOLUME") \
-    MR_MACROS(ON, "ON") \
-    MR_MACROS(ONLY, "ONLY") \
-    MR_MACROS(OPTIMIZE_TABLE, "OPTIMIZE TABLE") \
-    MR_MACROS(OR_REPLACE, "OR REPLACE") \
-    MR_MACROS(OR, "OR") \
-    MR_MACROS(ORDER_BY, "ORDER BY") \
-    MR_MACROS(OUTER, "OUTER") \
-    MR_MACROS(OVER, "OVER") \
-    MR_MACROS(OVERRIDABLE, "OVERRIDABLE") \
-    MR_MACROS(PART, "PART") \
-    MR_MACROS(PARTIAL, "PARTIAL") \
-    MR_MACROS(PARTITION_BY, "PARTITION BY") \
-    MR_MACROS(PARTITION, "PARTITION") \
-    MR_MACROS(PARTITIONS, "PARTITIONS") \
-    MR_MACROS(PASTE, "PASTE") \
-    MR_MACROS(PERIODIC_REFRESH, "PERIODIC REFRESH") \
-    MR_MACROS(PERMANENTLY, "PERMANENTLY") \
-    MR_MACROS(PERMISSIVE, "PERMISSIVE") \
-    MR_MACROS(PERSISTENT_SEQUENTIAL, "PERSISTENT SEQUENTIAL") \
-    MR_MACROS(PERSISTENT, "PERSISTENT") \
-    MR_MACROS(PIPELINE, "PIPELINE") \
-    MR_MACROS(PLAN, "PLAN") \
-    MR_MACROS(POPULATE, "POPULATE") \
-    MR_MACROS(PRECEDING, "PRECEDING") \
-    MR_MACROS(PRECISION, "PRECISION") \
-    MR_MACROS(PREWHERE, "PREWHERE") \
-    MR_MACROS(PRIMARY_KEY, "PRIMARY KEY") \
-    MR_MACROS(PRIMARY, "PRIMARY") \
-    MR_MACROS(PROFILE, "PROFILE") \
-    MR_MACROS(PROJECTION, "PROJECTION") \
-    MR_MACROS(PROTOBUF, "Protobuf") \
-    MR_MACROS(PULL, "PULL") \
-    MR_MACROS(Q, "Q") \
-    MR_MACROS(QQ, "QQ") \
-    MR_MACROS(QUARTER, "QUARTER") \
-    MR_MACROS(QUARTERS, "QUARTERS") \
-    MR_MACROS(QUERY_TREE, "QUERY TREE") \
-    MR_MACROS(QUERY, "QUERY") \
-    MR_MACROS(QUOTA, "QUOTA") \
-    MR_MACROS(RANDOMIZE_FOR, "RANDOMIZE FOR") \
-    MR_MACROS(RANDOMIZED, "RANDOMIZED") \
-    MR_MACROS(RANGE, "RANGE") \
-    MR_MACROS(READONLY, "READONLY") \
-    MR_MACROS(REALM, "REALM") \
-    MR_MACROS(RECOMPRESS, "RECOMPRESS") \
-    MR_MACROS(REFERENCES, "REFERENCES") \
-    MR_MACROS(REFRESH, "REFRESH") \
-    MR_MACROS(REGEXP, "REGEXP") \
-    MR_MACROS(REMOVE_SAMPLE_BY, "REMOVE SAMPLE BY") \
-    MR_MACROS(REMOVE_TTL, "REMOVE TTL") \
-    MR_MACROS(REMOVE, "REMOVE") \
-    MR_MACROS(RENAME_COLUMN, "RENAME COLUMN") \
-    MR_MACROS(RENAME_DATABASE, "RENAME DATABASE") \
-    MR_MACROS(RENAME_DICTIONARY, "RENAME DICTIONARY") \
-    MR_MACROS(RENAME_TABLE, "RENAME TABLE") \
-    MR_MACROS(RENAME_TO, "RENAME TO") \
-    MR_MACROS(RENAME, "RENAME") \
-    MR_MACROS(REPLACE_PARTITION, "REPLACE PARTITION") \
-    MR_MACROS(REPLACE, "REPLACE") \
-    MR_MACROS(RESET_SETTING, "RESET SETTING") \
-    MR_MACROS(RESPECT_NULLS, "RESPECT NULLS") \
-    MR_MACROS(RESTORE, "RESTORE") \
-    MR_MACROS(RESTRICT, "RESTRICT") \
-    MR_MACROS(RESTRICTIVE, "RESTRICTIVE") \
-    MR_MACROS(RESUME, "RESUME") \
-    MR_MACROS(REVOKE, "REVOKE") \
-    MR_MACROS(RIGHT, "RIGHT") \
-    MR_MACROS(ROLLBACK, "ROLLBACK") \
-    MR_MACROS(ROLLUP, "ROLLUP") \
-    MR_MACROS(ROW, "ROW") \
-    MR_MACROS(ROWS, "ROWS") \
-    MR_MACROS(S, "S") \
-    MR_MACROS(S3, "S3") \
-    MR_MACROS(SALT, "SALT") \
-    MR_MACROS(SAMPLE_BY, "SAMPLE BY") \
-    MR_MACROS(SAMPLE, "SAMPLE") \
-    MR_MACROS(SCHEME, "SCHEME") \
-    MR_MACROS(SECOND, "SECOND") \
-    MR_MACROS(SECONDS, "SECONDS") \
-    MR_MACROS(SELECT, "SELECT") \
-    MR_MACROS(SEMI, "SEMI") \
-    MR_MACROS(SERVER, "SERVER") \
-    MR_MACROS(SET_DEFAULT_ROLE, "SET DEFAULT ROLE") \
-    MR_MACROS(SET_DEFAULT, "SET DEFAULT") \
-    MR_MACROS(SET_FAKE_TIME, "SET FAKE TIME") \
-    MR_MACROS(SET_NULL, "SET NULL") \
-    MR_MACROS(SET_ROLE_DEFAULT, "SET ROLE DEFAULT") \
-    MR_MACROS(SET_ROLE, "SET ROLE") \
-    MR_MACROS(SET_TRANSACTION_SNAPSHOT, "SET TRANSACTION SNAPSHOT") \
-    MR_MACROS(SET, "SET") \
-    MR_MACROS(SETTINGS, "SETTINGS") \
-    MR_MACROS(SHOW_ACCESS, "SHOW ACCESS") \
-    MR_MACROS(SHOW_CREATE, "SHOW CREATE") \
-    MR_MACROS(SHOW_ENGINES, "SHOW ENGINES") \
-    MR_MACROS(SHOW_FUNCTIONS, "SHOW FUNCTIONS") \
-    MR_MACROS(SHOW_GRANTS, "SHOW GRANTS") \
-    MR_MACROS(SHOW_PRIVILEGES, "SHOW PRIVILEGES") \
-    MR_MACROS(SHOW_PROCESSLIST, "SHOW PROCESSLIST") \
-    MR_MACROS(SHOW_SETTING, "SHOW SETTING") \
-    MR_MACROS(SHOW, "SHOW") \
-    MR_MACROS(SIGNED, "SIGNED") \
-    MR_MACROS(SIMPLE, "SIMPLE") \
-    MR_MACROS(SOURCE, "SOURCE") \
-    MR_MACROS(SPATIAL, "SPATIAL") \
-    MR_MACROS(SQL_SECURITY, "SQL SECURITY") \
-    MR_MACROS(SS, "SS") \
-    MR_MACROS(START_TRANSACTION, "START TRANSACTION") \
-    MR_MACROS(STATISTIC, "STATISTIC") \
-    MR_MACROS(STEP, "STEP") \
-    MR_MACROS(STORAGE, "STORAGE") \
-    MR_MACROS(STRICT, "STRICT") \
-    MR_MACROS(SUBPARTITION_BY, "SUBPARTITION BY") \
-    MR_MACROS(SUBPARTITION, "SUBPARTITION") \
-    MR_MACROS(SUBPARTITIONS, "SUBPARTITIONS") \
-    MR_MACROS(SUSPEND, "SUSPEND") \
-    MR_MACROS(SYNC, "SYNC") \
-    MR_MACROS(SYNTAX, "SYNTAX") \
-    MR_MACROS(SYSTEM, "SYSTEM") \
-    MR_MACROS(TABLE_OVERRIDE, "TABLE OVERRIDE") \
-    MR_MACROS(TABLE, "TABLE") \
-    MR_MACROS(TABLES, "TABLES") \
-    MR_MACROS(TEMPORARY_TABLE, "TEMPORARY TABLE") \
-    MR_MACROS(TEMPORARY, "TEMPORARY") \
-    MR_MACROS(TEST, "TEST") \
-    MR_MACROS(THEN, "THEN") \
-    MR_MACROS(TIMESTAMP, "TIMESTAMP") \
-    MR_MACROS(TO_DISK, "TO DISK") \
-    MR_MACROS(TO_INNER_UUID, "TO INNER UUID") \
-    MR_MACROS(TO_SHARD, "TO SHARD") \
-    MR_MACROS(TO_TABLE, "TO TABLE") \
-    MR_MACROS(TO_VOLUME, "TO VOLUME") \
-    MR_MACROS(TO, "TO") \
-    MR_MACROS(TOP, "TOP") \
-    MR_MACROS(TOTALS, "TOTALS") \
-    MR_MACROS(TRACKING_ONLY, "TRACKING ONLY") \
-    MR_MACROS(TRAILING, "TRAILING") \
-    MR_MACROS(TRANSACTION, "TRANSACTION") \
-    MR_MACROS(TRIGGER, "TRIGGER") \
-    MR_MACROS(TRUE_KEYWORD, "TRUE") /*The name differs from the value*/ \
-    MR_MACROS(TRUNCATE, "TRUNCATE") \
-    MR_MACROS(TTL, "TTL") \
-    MR_MACROS(TYPE, "TYPE") \
-    MR_MACROS(TYPEOF, "TYPEOF") \
-    MR_MACROS(UNBOUNDED, "UNBOUNDED") \
-    MR_MACROS(UNDROP, "UNDROP") \
-    MR_MACROS(UNFREEZE, "UNFREEZE") \
-    MR_MACROS(UNION, "UNION") \
-    MR_MACROS(UNIQUE, "UNIQUE") \
-    MR_MACROS(UNSET_FAKE_TIME, "UNSET FAKE TIME") \
-    MR_MACROS(UNSIGNED, "UNSIGNED") \
-    MR_MACROS(UPDATE, "UPDATE") \
-    MR_MACROS(URL, "URL") \
-    MR_MACROS(USE, "USE") \
-    MR_MACROS(USING, "USING") \
-    MR_MACROS(UUID, "UUID") \
-    MR_MACROS(VALID_UNTIL, "VALID UNTIL") \
-    MR_MACROS(VALUES, "VALUES") \
-    MR_MACROS(VARYING, "VARYING") \
-    MR_MACROS(VIEW, "VIEW") \
-    MR_MACROS(VISIBLE, "VISIBLE") \
-    MR_MACROS(WATCH, "WATCH") \
-    MR_MACROS(WATERMARK, "WATERMARK") \
-    MR_MACROS(WEEK, "WEEK") \
-    MR_MACROS(WEEKS, "WEEKS") \
-    MR_MACROS(WHEN, "WHEN") \
-    MR_MACROS(WHERE, "WHERE") \
-    MR_MACROS(WINDOW, "WINDOW") \
-    MR_MACROS(WITH_ADMIN_OPTION, "WITH ADMIN OPTION") \
-    MR_MACROS(WITH_CHECK, "WITH CHECK") \
-    MR_MACROS(WITH_FILL, "WITH FILL") \
-    MR_MACROS(WITH_GRANT_OPTION, "WITH GRANT OPTION") \
-    MR_MACROS(WITH_NAME, "WITH NAME") \
-    MR_MACROS(WITH_REPLACE_OPTION, "WITH REPLACE OPTION") \
-    MR_MACROS(WITH_TIES, "WITH TIES") \
-    MR_MACROS(WITH, "WITH") \
-    MR_MACROS(WK, "WK") \
-    MR_MACROS(WRITABLE, "WRITABLE") \
-    MR_MACROS(WW, "WW") \
-    MR_MACROS(YEAR, "YEAR") \
-    MR_MACROS(YEARS, "YEARS") \
-    MR_MACROS(YY, "YY") \
-    MR_MACROS(YYYY, "YYYY") \
-    MR_MACROS(ZKPATH, "ZKPATH") \
-
-/// The list of keywords where underscore is intentional
-#define APPLY_FOR_PARSER_KEYWORDS_WITH_UNDERSCORES(MR_MACROS) \
-    MR_MACROS(ALLOWED_LATENESS, "ALLOWED_LATENESS") \
-    MR_MACROS(AUTO_INCREMENT, "AUTO_INCREMENT") \
-    MR_MACROS(BASE_BACKUP, "base_backup") \
-    MR_MACROS(BCRYPT_HASH, "BCRYPT_HASH") \
-    MR_MACROS(BCRYPT_PASSWORD, "BCRYPT_PASSWORD") \
-    MR_MACROS(CHANGEABLE_IN_READONLY, "CHANGEABLE_IN_READONLY") \
-    MR_MACROS(CLUSTER_HOST_IDS, "cluster_host_ids") \
-    MR_MACROS(CURRENT_USER, "CURRENT_USER") \
-    MR_MACROS(DOUBLE_SHA1_HASH, "DOUBLE_SHA1_HASH") \
-    MR_MACROS(DOUBLE_SHA1_PASSWORD, "DOUBLE_SHA1_PASSWORD") \
-    MR_MACROS(IS_OBJECT_ID, "IS_OBJECT_ID") \
-    MR_MACROS(NO_PASSWORD, "NO_PASSWORD") \
-    MR_MACROS(PART_MOVE_TO_SHARD, "PART_MOVE_TO_SHARD") \
-    MR_MACROS(PLAINTEXT_PASSWORD, "PLAINTEXT_PASSWORD") \
-    MR_MACROS(SHA256_HASH, "SHA256_HASH") \
-    MR_MACROS(SHA256_PASSWORD, "SHA256_PASSWORD") \
-    MR_MACROS(SQL_TSI_DAY, "SQL_TSI_DAY") \
-    MR_MACROS(SQL_TSI_HOUR, "SQL_TSI_HOUR") \
-    MR_MACROS(SQL_TSI_MICROSECOND, "SQL_TSI_MICROSECOND") \
-    MR_MACROS(SQL_TSI_MILLISECOND, "SQL_TSI_MILLISECOND") \
-    MR_MACROS(SQL_TSI_MINUTE, "SQL_TSI_MINUTE") \
-    MR_MACROS(SQL_TSI_MONTH, "SQL_TSI_MONTH") \
-    MR_MACROS(SQL_TSI_NANOSECOND, "SQL_TSI_NANOSECOND") \
-    MR_MACROS(SQL_TSI_QUARTER, "SQL_TSI_QUARTER") \
-    MR_MACROS(SQL_TSI_SECOND, "SQL_TSI_SECOND") \
-    MR_MACROS(SQL_TSI_WEEK, "SQL_TSI_WEEK") \
-    MR_MACROS(SQL_TSI_YEAR, "SQL_TSI_YEAR") \
-    MR_MACROS(SSH_KEY, "SSH_KEY") \
-    MR_MACROS(SSL_CERTIFICATE, "SSL_CERTIFICATE") \
-    MR_MACROS(STRICTLY_ASCENDING, "STRICTLY_ASCENDING") \
-    MR_MACROS(WITH_ITEMINDEX, "with_itemindex") \
-
-enum class Keyword : size_t
-{
-#define DECLARE_PARSER_KEYWORD_ENUM(identifier, name) \
-    identifier,
-
-    APPLY_FOR_PARSER_KEYWORDS(DECLARE_PARSER_KEYWORD_ENUM)
-    APPLY_FOR_PARSER_KEYWORDS_WITH_UNDERSCORES(DECLARE_PARSER_KEYWORD_ENUM)
-#undef DECLARE_PARSER_KEYWORD_ENUM
-};
-
-
-std::string_view toStringView(Keyword type);
-
-const std::vector<String> & getAllKeyWords();
-
-
-=======
->>>>>>> 9eea1b87
 /** Parse specified keyword such as SELECT or compound keyword such as ORDER BY.
   * All case insensitive. Requires word boundary.
   * For compound keywords, any whitespace characters and comments could be in the middle.
