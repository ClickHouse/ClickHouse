--- conflicted
+++ resolved
@@ -11,7 +11,7 @@
 
 bool ParserRenameQuery::parseImpl(Pos & pos, ASTPtr & node, Expected & expected)
 {
-<<<<<<< HEAD
+    ParserKeyword s_rename(Keyword::RENAME);
     ParserKeyword s_rename_table(Keyword::RENAME_TABLE);
     ParserKeyword s_exchange_tables(Keyword::EXCHANGE_TABLES);
     ParserKeyword s_rename_dictionary(Keyword::RENAME_DICTIONARY);
@@ -20,17 +20,6 @@
     ParserKeyword s_if_exists(Keyword::IF_EXISTS);
     ParserKeyword s_to(Keyword::TO);
     ParserKeyword s_and(Keyword::AND);
-=======
-    ParserKeyword s_rename("RENAME");
-    ParserKeyword s_rename_table("RENAME TABLE");
-    ParserKeyword s_exchange_tables("EXCHANGE TABLES");
-    ParserKeyword s_rename_dictionary("RENAME DICTIONARY");
-    ParserKeyword s_exchange_dictionaries("EXCHANGE DICTIONARIES");
-    ParserKeyword s_rename_database("RENAME DATABASE");
-    ParserKeyword s_if_exists("IF EXISTS");
-    ParserKeyword s_to("TO");
-    ParserKeyword s_and("AND");
->>>>>>> 0b97f3ac
     ParserToken s_comma(TokenType::Comma);
 
     bool exchange = false;
