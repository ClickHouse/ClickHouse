#include <Parsers/ParserAlterQuery.h>
#include <Parsers/ParserCreateFunctionQuery.h>
#include <Parsers/ParserCreateQuery.h>
#include <Parsers/ParserCreateIndexQuery.h>
#include <Parsers/ParserDropFunctionQuery.h>
#include <Parsers/ParserDropIndexQuery.h>
#include <Parsers/ParserDropNamedCollectionQuery.h>
#include <Parsers/ParserAlterNamedCollectionQuery.h>
#include <Parsers/ParserDropQuery.h>
#include <Parsers/ParserInsertQuery.h>
#include <Parsers/ParserOptimizeQuery.h>
#include <Parsers/ParserQuery.h>
#include <Parsers/ParserQueryWithOutput.h>
#include <Parsers/ParserRenameQuery.h>
#include <Parsers/ParserSetQuery.h>
#include <Parsers/ParserSystemQuery.h>
#include <Parsers/ParserUseQuery.h>
#include <Parsers/ParserExternalDDLQuery.h>
#include <Parsers/ParserTransactionControl.h>
#include <Parsers/ParserDeleteQuery.h>
#include <Parsers/ParserAnalyzeQuery.h>

#include <Parsers/Access/ParserCreateQuotaQuery.h>
#include <Parsers/Access/ParserCreateRoleQuery.h>
#include <Parsers/Access/ParserCreateRowPolicyQuery.h>
#include <Parsers/Access/ParserCreateSettingsProfileQuery.h>
#include <Parsers/Access/ParserCreateUserQuery.h>
#include <Parsers/Access/ParserDropAccessEntityQuery.h>
#include <Parsers/Access/ParserGrantQuery.h>
#include <Parsers/Access/ParserMoveAccessEntityQuery.h>
#include <Parsers/Access/ParserSetRoleQuery.h>


namespace DB
{


bool ParserQuery::parseImpl(Pos & pos, ASTPtr & node, Expected & expected)
{
    ParserQueryWithOutput query_with_output_p(end, allow_settings_after_format_in_insert);
    ParserInsertQuery insert_p(end, allow_settings_after_format_in_insert);
    ParserUseQuery use_p;
    ParserSetQuery set_p;
    ParserSystemQuery system_p;
    ParserCreateUserQuery create_user_p;
    ParserCreateRoleQuery create_role_p;
    ParserCreateQuotaQuery create_quota_p;
    ParserCreateRowPolicyQuery create_row_policy_p;
    ParserCreateSettingsProfileQuery create_settings_profile_p;
    ParserCreateFunctionQuery create_function_p;
    ParserDropFunctionQuery drop_function_p;
    ParserCreateNamedCollectionQuery create_named_collection_p;
    ParserDropNamedCollectionQuery drop_named_collection_p;
    ParserAlterNamedCollectionQuery alter_named_collection_p;
    ParserCreateIndexQuery create_index_p;
    ParserDropIndexQuery drop_index_p;
    ParserDropAccessEntityQuery drop_access_entity_p;
    ParserMoveAccessEntityQuery move_access_entity_p;
    ParserGrantQuery grant_p;
    ParserSetRoleQuery set_role_p;
    ParserExternalDDLQuery external_ddl_p;
    ParserTransactionControl transaction_control_p;
    ParserDeleteQuery delete_p;
<<<<<<< HEAD
    ParserBackupQuery backup_p;
    ParserAnalyzeQuery analyze_p;
=======
>>>>>>> 9a99780d

    bool res = query_with_output_p.parse(pos, node, expected)
        || insert_p.parse(pos, node, expected)
        || use_p.parse(pos, node, expected)
        || set_role_p.parse(pos, node, expected)
        || set_p.parse(pos, node, expected)
        || system_p.parse(pos, node, expected)
        || create_user_p.parse(pos, node, expected)
        || create_role_p.parse(pos, node, expected)
        || create_quota_p.parse(pos, node, expected)
        || create_row_policy_p.parse(pos, node, expected)
        || create_settings_profile_p.parse(pos, node, expected)
        || create_function_p.parse(pos, node, expected)
        || drop_function_p.parse(pos, node, expected)
        || create_named_collection_p.parse(pos, node, expected)
        || drop_named_collection_p.parse(pos, node, expected)
        || alter_named_collection_p.parse(pos, node, expected)
        || create_index_p.parse(pos, node, expected)
        || drop_index_p.parse(pos, node, expected)
        || drop_access_entity_p.parse(pos, node, expected)
        || move_access_entity_p.parse(pos, node, expected)
        || grant_p.parse(pos, node, expected)
        || external_ddl_p.parse(pos, node, expected)
        || transaction_control_p.parse(pos, node, expected)
<<<<<<< HEAD
        || delete_p.parse(pos, node, expected)
        || backup_p.parse(pos, node, expected)
        || analyze_p.parse(pos, node, expected);
=======
        || delete_p.parse(pos, node, expected);
>>>>>>> 9a99780d

    return res;
}

}<|MERGE_RESOLUTION|>--- conflicted
+++ resolved
@@ -61,11 +61,7 @@
     ParserExternalDDLQuery external_ddl_p;
     ParserTransactionControl transaction_control_p;
     ParserDeleteQuery delete_p;
-<<<<<<< HEAD
-    ParserBackupQuery backup_p;
     ParserAnalyzeQuery analyze_p;
-=======
->>>>>>> 9a99780d
 
     bool res = query_with_output_p.parse(pos, node, expected)
         || insert_p.parse(pos, node, expected)
@@ -90,13 +86,8 @@
         || grant_p.parse(pos, node, expected)
         || external_ddl_p.parse(pos, node, expected)
         || transaction_control_p.parse(pos, node, expected)
-<<<<<<< HEAD
         || delete_p.parse(pos, node, expected)
-        || backup_p.parse(pos, node, expected)
         || analyze_p.parse(pos, node, expected);
-=======
-        || delete_p.parse(pos, node, expected);
->>>>>>> 9a99780d
 
     return res;
 }
