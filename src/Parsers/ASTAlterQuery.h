#pragma once

#include <Parsers/ASTExpressionList.h>
#include <Parsers/ASTQueryWithOnCluster.h>
#include <Parsers/ASTQueryWithTableAndOutput.h>
#include <Parsers/ASTTTLElement.h>
#include <Parsers/IAST.h>


namespace DB
{

/** ALTER query:
 *  ALTER TABLE [db.]name_type
 *      ADD COLUMN col_name type [AFTER col_after],
 *      DROP COLUMN col_drop [FROM PARTITION partition],
 *      MODIFY COLUMN col_name type,
 *      DROP PARTITION partition,
 *      COMMENT_COLUMN col_name 'comment',
 *  ALTER LIVE VIEW [db.]name_type
 *      REFRESH
 */

class ASTAlterCommand : public IAST
{
public:
    enum Type
    {
        ADD_COLUMN,
        DROP_COLUMN,
        MODIFY_COLUMN,
        COMMENT_COLUMN,
        RENAME_COLUMN,
        MATERIALIZE_COLUMN,

        MODIFY_ORDER_BY,
        MODIFY_SAMPLE_BY,
        MODIFY_TTL,
        MATERIALIZE_TTL,
        MODIFY_SETTING,
        RESET_SETTING,
        MODIFY_QUERY,
        REMOVE_TTL,
        REMOVE_SAMPLE_BY,

        ADD_INDEX,
        DROP_INDEX,
        MATERIALIZE_INDEX,

        ADD_CONSTRAINT,
        DROP_CONSTRAINT,

        ADD_PROJECTION,
        DROP_PROJECTION,
        MATERIALIZE_PROJECTION,

        DROP_PARTITION,
        DROP_DETACHED_PARTITION,
        ATTACH_PARTITION,
        MOVE_PARTITION,
        REPLACE_PARTITION,
        FETCH_PARTITION,
        FREEZE_PARTITION,
        FREEZE_ALL,
        UNFREEZE_PARTITION,
        UNFREEZE_ALL,

        DELETE,
        UPDATE,

        NO_TYPE,

<<<<<<< HEAD
        LIVE_VIEW_REFRESH
=======
        LIVE_VIEW_REFRESH,

        MODIFY_DATABASE_SETTING,

        MODIFY_COMMENT,
>>>>>>> 7b8fb7cd
    };

    Type type = NO_TYPE;

    /** The ADD COLUMN query stores the name and type of the column to add
     *  This field is not used in the DROP query
     *  In MODIFY query, the column name and the new type are stored here
     */
    ASTPtr col_decl;

    /** The ADD COLUMN and MODIFY COLUMN query here optionally stores the name of the column following AFTER
     * The DROP query stores the column name for deletion here
     * Also used for RENAME COLUMN.
     */
    ASTPtr column;

    /** For MODIFY ORDER BY
     */
    ASTPtr order_by;

    /** For MODIFY SAMPLE BY
     */
    ASTPtr sample_by;

    /** The ADD INDEX query stores the IndexDeclaration there.
     */
    ASTPtr index_decl;

    /** The ADD INDEX query stores the name of the index following AFTER.
     *  The DROP INDEX query stores the name for deletion.
     *  The MATERIALIZE INDEX query stores the name of the index to materialize.
     *  The CLEAR INDEX query stores the name of the index to clear.
     */
    ASTPtr index;

    /** The ADD CONSTRAINT query stores the ConstraintDeclaration there.
    */
    ASTPtr constraint_decl;

    /** The DROP CONSTRAINT query stores the name for deletion.
    */
    ASTPtr constraint;

    /** The ADD PROJECTION query stores the ProjectionDeclaration there.
     */
    ASTPtr projection_decl;

    /** The ADD PROJECTION query stores the name of the projection following AFTER.
     *  The DROP PROJECTION query stores the name for deletion.
     *  The MATERIALIZE PROJECTION query stores the name of the projection to materialize.
     *  The CLEAR PROJECTION query stores the name of the projection to clear.
     */
    ASTPtr projection;

    /** Used in DROP PARTITION, ATTACH PARTITION FROM, UPDATE, DELETE queries.
     *  The value or ID of the partition is stored here.
     */
    ASTPtr partition;

    /// For DELETE/UPDATE WHERE: the predicate that filters the rows to delete/update.
    ASTPtr predicate;

    /// A list of expressions of the form `column = expr` for the UPDATE command.
    ASTPtr update_assignments;

    /// A column comment
    ASTPtr comment;

    /// For MODIFY TTL query
    ASTPtr ttl;

    /// FOR MODIFY_SETTING
    ASTPtr settings_changes;

    /// FOR RESET_SETTING
    ASTPtr settings_resets;

    /// For MODIFY_QUERY
    ASTPtr select;

    /** In ALTER CHANNEL, ADD, DROP, SUSPEND, RESUME, REFRESH, MODIFY queries, the list of live views is stored here
     */
    ASTPtr values;

    bool detach = false;        /// true for DETACH PARTITION

    bool part = false;          /// true for ATTACH PART, DROP DETACHED PART and MOVE

    bool clear_column = false;  /// for CLEAR COLUMN (do not drop column from metadata)

    bool clear_index = false;   /// for CLEAR INDEX (do not drop index from metadata)

    bool clear_projection = false;   /// for CLEAR PROJECTION (do not drop projection from metadata)

    bool if_not_exists = false; /// option for ADD_COLUMN

    bool if_exists = false;     /// option for DROP_COLUMN, MODIFY_COLUMN, COMMENT_COLUMN

    bool first = false;         /// option for ADD_COLUMN, MODIFY_COLUMN

    DataDestinationType move_destination_type; /// option for MOVE PART/PARTITION

    String move_destination_name;             /// option for MOVE PART/PARTITION

    /** For FETCH PARTITION - the path in ZK to the shard, from which to download the partition.
     */
    String from;

    /**
     * For FREEZE PARTITION - place local backup to directory with specified name.
     * For UNFREEZE - delete local backup at directory with specified name.
     */
    String with_name;

    /// REPLACE(ATTACH) PARTITION partition FROM db.table
    String from_database;
    String from_table;
    /// To distinguish REPLACE and ATTACH PARTITION partition FROM db.table
    bool replace = true;
    /// MOVE PARTITION partition TO TABLE db.table
    String to_database;
    String to_table;

    /// Target column name
    ASTPtr rename_to;

    /// Which property user want to remove
    String remove_property;

    String getID(char delim) const override { return "AlterCommand" + (delim + std::to_string(static_cast<int>(type))); }

    ASTPtr clone() const override;

protected:
    void formatImpl(const FormatSettings & settings, FormatState & state, FormatStateStacked frame) const override;
};

class ASTAlterQuery : public ASTQueryWithTableAndOutput, public ASTQueryWithOnCluster
{
public:
    enum class AlterObjectType
    {
        TABLE,
        DATABASE,
        LIVE_VIEW,
        UNKNOWN,
    };

    AlterObjectType alter_object = AlterObjectType::UNKNOWN;

    ASTExpressionList * command_list = nullptr;

    bool isSettingsAlter() const;

    bool isFreezeAlter() const;

    bool isAttachAlter() const;

    bool isFetchAlter() const;

    bool isDropPartitionAlter() const;

    String getID(char) const override;

    ASTPtr clone() const override;

    ASTPtr getRewrittenASTWithoutOnCluster(const std::string & new_database) const override
    {
        return removeOnCluster<ASTAlterQuery>(clone(), new_database);
    }

    const char * getQueryKindString() const override { return "Alter"; }

protected:
    void formatQueryImpl(const FormatSettings & settings, FormatState & state, FormatStateStacked frame) const override;

    bool isOneCommandTypeOnly(const ASTAlterCommand::Type & type) const;
};

}<|MERGE_RESOLUTION|>--- conflicted
+++ resolved
@@ -70,15 +70,11 @@
 
         NO_TYPE,
 
-<<<<<<< HEAD
         LIVE_VIEW_REFRESH
-=======
-        LIVE_VIEW_REFRESH,
 
         MODIFY_DATABASE_SETTING,
 
         MODIFY_COMMENT,
->>>>>>> 7b8fb7cd
     };
 
     Type type = NO_TYPE;
