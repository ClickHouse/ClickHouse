--- conflicted
+++ resolved
@@ -29,13 +29,9 @@
 
     ASTPtr clone() const override;
 
-<<<<<<< HEAD
     void formatImpl(const FormattingBuffer & out) const override;
-=======
-    void formatImpl(const FormatSettings & s, FormatState & state, FormatStateStacked frame) const override;
 
     bool isExtendedStorageDefinition() const;
-
     void forEachPointerToChild(std::function<void(void**)> f) override
     {
         f(reinterpret_cast<void **>(&engine));
@@ -46,7 +42,6 @@
         f(reinterpret_cast<void **>(&ttl_table));
         f(reinterpret_cast<void **>(&settings));
     }
->>>>>>> 739c8988
 };
 
 
@@ -150,10 +145,7 @@
     QueryKind getQueryKind() const override { return QueryKind::Create; }
 
 protected:
-<<<<<<< HEAD
     void formatQueryImpl(const FormattingBuffer & out) const override;
-=======
-    void formatQueryImpl(const FormatSettings & settings, FormatState & state, FormatStateStacked frame) const override;
 
     void forEachPointerToChild(std::function<void(void**)> f) override
     {
@@ -167,7 +159,6 @@
         f(reinterpret_cast<void **>(&dictionary_attributes_list));
         f(reinterpret_cast<void **>(&dictionary));
     }
->>>>>>> 739c8988
 };
 
 }