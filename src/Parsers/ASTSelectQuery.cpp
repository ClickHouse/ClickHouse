#include <Common/assert_cast.h>
#include <Common/typeid_cast.h>
#include <Common/SipHash.h>
#include <Parsers/ASTSetQuery.h>
#include <Parsers/ASTFunction.h>
#include <Parsers/ASTIdentifier.h>
#include <Parsers/ASTSelectQuery.h>
#include <Parsers/ASTOrderByElement.h>
#include <Parsers/ASTTablesInSelectQuery.h>
#include <Interpreters/StorageID.h>
#include <IO/Operators.h>
#include <Parsers/QueryParameterVisitor.h>

namespace DB
{

namespace ErrorCodes
{
    extern const int NOT_IMPLEMENTED;
    extern const int LOGICAL_ERROR;
}


ASTPtr ASTSelectQuery::clone() const
{
    auto res = std::make_shared<ASTSelectQuery>(*this);

    /** NOTE Members must clone exactly in the same order in which they were inserted into `children` in ParserSelectQuery.
     * This is important because the AST hash depends on the children order and this hash is used for multiple things,
     * like the column identifiers in the case of subqueries in the IN statement or caching scalar queries (reused in CTEs so it's
     * important for them to have the same hash).
     * For distributed query processing, in case one of the servers is localhost and the other one is not, localhost query is executed
     * within the process and is cloned, and the request is sent to the remote server in text form via TCP.
     * And if the cloning order does not match the parsing order then different servers will get different identifiers.
     *
     * Since the positions map uses <key, position> we can copy it as is and ensure the new children array is created / pushed
     * in the same order as the existing one */
    res->children.clear();
    for (const auto & child : children)
        res->children.push_back(child->clone());

    return res;
}


void ASTSelectQuery::updateTreeHashImpl(SipHash & hash_state, bool ignore_aliases) const
{
    hash_state.update(recursive_with);
    hash_state.update(distinct);
    hash_state.update(group_by_with_totals);
    hash_state.update(group_by_with_rollup);
    hash_state.update(group_by_with_cube);
    hash_state.update(limit_with_ties);
    IAST::updateTreeHashImpl(hash_state, ignore_aliases);
}


void ASTSelectQuery::formatImpl(WriteBuffer & ostr, const FormatSettings & s, FormatState & state, FormatStateStacked frame) const
{
    frame.current_select = this;
    frame.need_parens = false;
    frame.expression_list_prepend_whitespace = true;

    std::string indent_str = s.one_line ? "" : std::string(4 * frame.indent, ' ');

    if (with())
    {
        ostr << (s.hilite ? hilite_keyword : "") << indent_str << "WITH" << (s.hilite ? hilite_none : "");

        if (recursive_with)
            ostr << (s.hilite ? hilite_keyword : "") << " RECURSIVE" << (s.hilite ? hilite_none : "");

        s.one_line
            ? with()->formatImpl(ostr, s, state, frame)
            : with()->as<ASTExpressionList &>().formatImplMultiline(ostr, s, state, frame);
        ostr << s.nl_or_ws;
    }

    ostr << (s.hilite ? hilite_keyword : "") << indent_str << "SELECT" << (distinct ? " DISTINCT" : "") << (s.hilite ? hilite_none : "");

    s.one_line
        ? select()->formatImpl(ostr, s, state, frame)
        : select()->as<ASTExpressionList &>().formatImplMultiline(ostr, s, state, frame);

    if (tables())
    {
        ostr << (s.hilite ? hilite_keyword : "") << s.nl_or_ws << indent_str << "FROM" << (s.hilite ? hilite_none : "");
        tables()->formatImpl(ostr, s, state, frame);
    }

    if (aliases())
    {
        const bool prep_whitespace = frame.expression_list_prepend_whitespace;
        frame.expression_list_prepend_whitespace = false;

        ostr << (s.hilite ? hilite_none : "") << indent_str << " (";
        aliases()->formatImpl(ostr, s, state, frame);
        ostr << (s.hilite ? hilite_none : "") << indent_str << ")";

        frame.expression_list_prepend_whitespace = prep_whitespace;
    }

    if (prewhere())
    {
        ostr << (s.hilite ? hilite_keyword : "") << s.nl_or_ws << indent_str << "PREWHERE " << (s.hilite ? hilite_none : "");
        prewhere()->formatImpl(ostr, s, state, frame);
    }

    if (where())
    {
        ostr << (s.hilite ? hilite_keyword : "") << s.nl_or_ws << indent_str << "WHERE " << (s.hilite ? hilite_none : "");
        where()->formatImpl(ostr, s, state, frame);
    }

    if (!group_by_all && groupBy())
    {
        ostr << (s.hilite ? hilite_keyword : "") << s.nl_or_ws << indent_str << "GROUP BY" << (s.hilite ? hilite_none : "");
        if (!group_by_with_grouping_sets)
        {
            s.one_line
            ? groupBy()->formatImpl(ostr, s, state, frame)
            : groupBy()->as<ASTExpressionList &>().formatImplMultiline(ostr, s, state, frame);
        }
    }

    if (group_by_all)
        ostr << (s.hilite ? hilite_keyword : "") << s.nl_or_ws << indent_str << "GROUP BY ALL" << (s.hilite ? hilite_none : "");

    if (group_by_with_grouping_sets && groupBy())
    {
        auto nested_frame = frame;
        nested_frame.surround_each_list_element_with_parens = true;
        nested_frame.expression_list_prepend_whitespace = false;
        nested_frame.indent++;
        ostr << (s.hilite ? hilite_keyword : "") << s.nl_or_ws << indent_str << (s.one_line ? "" : "    ") << "GROUPING SETS" << (s.hilite ? hilite_none : "");
        ostr << " (";
        s.one_line
        ? groupBy()->formatImpl(ostr, s, state, nested_frame)
        : groupBy()->as<ASTExpressionList &>().formatImplMultiline(ostr, s, state, nested_frame);
        ostr << ")";
    }

    if (group_by_with_rollup)
        ostr << (s.hilite ? hilite_keyword : "") << s.nl_or_ws << indent_str << (s.one_line ? "" : "    ") << "WITH ROLLUP" << (s.hilite ? hilite_none : "");

    if (group_by_with_cube)
        ostr << (s.hilite ? hilite_keyword : "") << s.nl_or_ws << indent_str << (s.one_line ? "" : "    ") << "WITH CUBE" << (s.hilite ? hilite_none : "");

    if (group_by_with_totals)
        ostr << (s.hilite ? hilite_keyword : "") << s.nl_or_ws << indent_str << (s.one_line ? "" : "    ") << "WITH TOTALS" << (s.hilite ? hilite_none : "");

    if (having())
    {
        ostr << (s.hilite ? hilite_keyword : "") << s.nl_or_ws << indent_str << "HAVING " << (s.hilite ? hilite_none : "");
        having()->formatImpl(ostr, s, state, frame);
    }

    if (window())
    {
        ostr << (s.hilite ? hilite_keyword : "") << s.nl_or_ws << indent_str <<
            "WINDOW" << (s.hilite ? hilite_none : "");
        window()->as<ASTExpressionList &>().formatImplMultiline(ostr, s, state, frame);
    }

    if (qualify())
    {
        ostr << (s.hilite ? hilite_keyword : "") << s.nl_or_ws << indent_str << "QUALIFY " << (s.hilite ? hilite_none : "");
        qualify()->formatImpl(ostr, s, state, frame);
    }

    if (!order_by_all && orderBy())
    {
        ostr << (s.hilite ? hilite_keyword : "") << s.nl_or_ws << indent_str << "ORDER BY" << (s.hilite ? hilite_none : "");
        s.one_line
            ? orderBy()->formatImpl(ostr, s, state, frame)
            : orderBy()->as<ASTExpressionList &>().formatImplMultiline(ostr, s, state, frame);

        if (interpolate())
        {
            ostr << (s.hilite ? hilite_keyword : "") << s.nl_or_ws << indent_str << "INTERPOLATE" << (s.hilite ? hilite_none : "");
            if (!interpolate()->children.empty())
            {
                ostr << " (";
                interpolate()->formatImpl(ostr, s, state, frame);
                ostr << " )";
            }
        }
    }

    if (order_by_all)
    {
        ostr << (s.hilite ? hilite_keyword : "") << s.nl_or_ws << indent_str << "ORDER BY ALL" << (s.hilite ? hilite_none : "");

        auto * elem = orderBy()->children[0]->as<ASTOrderByElement>();
        ostr << (s.hilite ? hilite_keyword : "")
               << (elem->direction == -1 ? " DESC" : " ASC")
               << (s.hilite ? hilite_none : "");

        if (elem->nulls_direction_was_explicitly_specified)
        {
            ostr << (s.hilite ? hilite_keyword : "")
                   << " NULLS "
                   << (elem->nulls_direction == elem->direction ? "LAST" : "FIRST")
                   << (s.hilite ? hilite_none : "");
        }
    }

    if (limitByLength())
    {
        ostr << (s.hilite ? hilite_keyword : "") << s.nl_or_ws << indent_str << "LIMIT " << (s.hilite ? hilite_none : "");
        if (limitByOffset())
        {
            limitByOffset()->formatImpl(ostr, s, state, frame);
            ostr << ", ";
        }
        limitByLength()->formatImpl(ostr, s, state, frame);
        ostr << (s.hilite ? hilite_keyword : "") << " BY" << (s.hilite ? hilite_none : "");
<<<<<<< HEAD
        if (limitBy())
            s.one_line ? limitBy()->format(ostr, s, state, frame)
                       : limitBy()->as<ASTExpressionList &>().formatImplMultiline(ostr, s, state, frame);
=======
        s.one_line
            ? limitBy()->formatImpl(ostr, s, state, frame)
            : limitBy()->as<ASTExpressionList &>().formatImplMultiline(ostr, s, state, frame);
>>>>>>> 701433a0
    }

    if (limitLength())
    {
        ostr << (s.hilite ? hilite_keyword : "") << s.nl_or_ws << indent_str << "LIMIT " << (s.hilite ? hilite_none : "");
        if (limitOffset())
        {
            limitOffset()->formatImpl(ostr, s, state, frame);
            ostr << ", ";
        }
        limitLength()->formatImpl(ostr, s, state, frame);
        if (limit_with_ties)
            ostr << (s.hilite ? hilite_keyword : "") << s.nl_or_ws << indent_str << " WITH TIES" << (s.hilite ? hilite_none : "");
    }
    else if (limitOffset())
    {
        ostr << (s.hilite ? hilite_keyword : "") << s.nl_or_ws << indent_str << "OFFSET " << (s.hilite ? hilite_none : "");
        limitOffset()->formatImpl(ostr, s, state, frame);
    }

    if (settings() && assert_cast<ASTSetQuery *>(settings().get())->print_in_format)
    {
        ostr << (s.hilite ? hilite_keyword : "") << s.nl_or_ws << indent_str << "SETTINGS " << (s.hilite ? hilite_none : "");
        settings()->formatImpl(ostr, s, state, frame);
    }
}


/// Compatibility functions. TODO Remove.


static const ASTTableExpression * getFirstTableExpression(const ASTSelectQuery & select)
{
    if (!select.tables())
        return {};

    const auto & tables_in_select_query = select.tables()->as<ASTTablesInSelectQuery &>();
    if (tables_in_select_query.children.empty())
        return {};

    const auto & tables_element = tables_in_select_query.children[0]->as<ASTTablesInSelectQueryElement &>();
    if (!tables_element.table_expression)
        return {};

    return tables_element.table_expression->as<ASTTableExpression>();
}

static ASTTableExpression * getFirstTableExpression(ASTSelectQuery & select)
{
    if (!select.tables())
        return {};

    auto & tables_in_select_query = select.tables()->as<ASTTablesInSelectQuery &>();
    if (tables_in_select_query.children.empty())
        return {};

    auto & tables_element = tables_in_select_query.children[0]->as<ASTTablesInSelectQueryElement &>();
    if (!tables_element.table_expression)
        return {};

    return tables_element.table_expression->as<ASTTableExpression>();
}

static const ASTArrayJoin * getFirstArrayJoin(const ASTSelectQuery & select)
{
    if (!select.tables())
        return {};

    const auto & tables_in_select_query = select.tables()->as<ASTTablesInSelectQuery &>();
    if (tables_in_select_query.children.empty())
        return {};

    const ASTArrayJoin * array_join = nullptr;
    for (const auto & child : tables_in_select_query.children)
    {
        const auto & tables_element = child->as<ASTTablesInSelectQueryElement &>();
        if (tables_element.array_join)
        {
            if (!array_join)
                array_join = tables_element.array_join->as<ASTArrayJoin>();
            else
                throw Exception(ErrorCodes::NOT_IMPLEMENTED, "Support for more than one ARRAY JOIN in query is not implemented");
        }
    }

    return array_join;
}

static const ASTTablesInSelectQueryElement * getFirstTableJoin(const ASTSelectQuery & select)
{
    if (!select.tables())
        return nullptr;

    const auto & tables_in_select_query = select.tables()->as<ASTTablesInSelectQuery &>();
    if (tables_in_select_query.children.empty())
        return nullptr;

    const ASTTablesInSelectQueryElement * joined_table = nullptr;
    for (const auto & child : tables_in_select_query.children)
    {
        const auto & tables_element = child->as<ASTTablesInSelectQueryElement &>();
        if (tables_element.table_join)
        {
            if (!joined_table)
                joined_table = &tables_element;
            else
                throw Exception(ErrorCodes::NOT_IMPLEMENTED, "Multiple JOIN does not support the query.");
        }
    }

    return joined_table;
}


ASTPtr ASTSelectQuery::sampleSize() const
{
    const ASTTableExpression * table_expression = getFirstTableExpression(*this);
    if (!table_expression)
        return {};

    return table_expression->sample_size;
}


ASTPtr ASTSelectQuery::sampleOffset() const
{
    const ASTTableExpression * table_expression = getFirstTableExpression(*this);
    if (!table_expression)
        return {};

    return table_expression->sample_offset;
}


bool ASTSelectQuery::final() const
{
    const ASTTableExpression * table_expression = getFirstTableExpression(*this);
    if (!table_expression)
        return {};

    return table_expression->final;
}

bool ASTSelectQuery::withFill() const
{
    const ASTPtr order_by = orderBy();
    if (!order_by)
        return false;

    for (const auto & order_expression_element : order_by->children)
        if (order_expression_element->as<ASTOrderByElement &>().with_fill)
            return true;

    return false;
}


std::pair<ASTPtr, bool> ASTSelectQuery::arrayJoinExpressionList() const
{
    const ASTArrayJoin * array_join = getFirstArrayJoin(*this);
    if (!array_join)
        return {};

    bool is_left = (array_join->kind == ASTArrayJoin::Kind::Left);
    return {array_join->expression_list, is_left};
}

const ASTTablesInSelectQueryElement * ASTSelectQuery::join() const
{
    return getFirstTableJoin(*this);
}

bool ASTSelectQuery::hasJoin() const
{
    if (!tables())
        return false;

    const auto & tables_in_select_query = tables()->as<ASTTablesInSelectQuery &>();
    if (tables_in_select_query.children.empty())
        return false;

    for (const auto & child : tables_in_select_query.children)
    {
        const auto & tables_element = child->as<ASTTablesInSelectQueryElement &>();
        if (tables_element.table_join)
            return true;
    }

    return false;
}

static String getTableExpressionAlias(const ASTTableExpression * table_expression)
{
    if (table_expression->subquery)
        return table_expression->subquery->tryGetAlias();
    if (table_expression->table_function)
        return table_expression->table_function->tryGetAlias();
    if (table_expression->database_and_table_name)
        return table_expression->database_and_table_name->tryGetAlias();

    return String();
}

void ASTSelectQuery::replaceDatabaseAndTable(const String & database_name, const String & table_name)
{
    assert(database_name != "_temporary_and_external_tables");
    replaceDatabaseAndTable(StorageID(database_name, table_name));
}

void ASTSelectQuery::replaceDatabaseAndTable(const StorageID & table_id)
{
    ASTTableExpression * table_expression = getFirstTableExpression(*this);

    if (!table_expression)
    {
        setExpression(Expression::TABLES, std::make_shared<ASTTablesInSelectQuery>());
        auto element = std::make_shared<ASTTablesInSelectQueryElement>();
        auto table_expr = std::make_shared<ASTTableExpression>();
        element->table_expression = table_expr;
        element->children.emplace_back(table_expr);
        tables()->children.emplace_back(element);
        table_expression = table_expr.get();
    }

    String table_alias = getTableExpressionAlias(table_expression);
    table_expression->database_and_table_name = std::make_shared<ASTTableIdentifier>(table_id);

    if (!table_alias.empty())
        table_expression->database_and_table_name->setAlias(table_alias);
}


void ASTSelectQuery::addTableFunction(ASTPtr & table_function_ptr)
{
    ASTTableExpression * table_expression = getFirstTableExpression(*this);

    if (!table_expression)
    {
        setExpression(Expression::TABLES, std::make_shared<ASTTablesInSelectQuery>());
        auto element = std::make_shared<ASTTablesInSelectQueryElement>();
        auto table_expr = std::make_shared<ASTTableExpression>();
        element->table_expression = table_expr;
        element->children.emplace_back(table_expr);
        tables()->children.emplace_back(element);
        table_expression = table_expr.get();
    }

    String table_alias = getTableExpressionAlias(table_expression);
    /// Maybe need to modify the alias, so we should clone new table_function node
    table_expression->table_function = table_function_ptr->clone();
    table_expression->database_and_table_name = nullptr;

    if (table_alias.empty())
        table_expression->table_function->setAlias(table_alias);
}

void ASTSelectQuery::setExpression(Expression expr, ASTPtr && ast)
{
    if (ast)
    {
        auto it = positions.find(expr);
        if (it == positions.end())
        {
            positions[expr] = children.size();
            children.emplace_back(ast);
        }
        else
            children[it->second] = ast;
    }
    else if (positions.contains(expr))
    {
        size_t pos = positions[expr];
        children.erase(children.begin() + pos);
        positions.erase(expr);
        for (auto & pr : positions)
            if (pr.second > pos)
                --pr.second;
    }
}

ASTPtr & ASTSelectQuery::getExpression(Expression expr)
{
    if (!positions.contains(expr))
        throw Exception(ErrorCodes::LOGICAL_ERROR, "Get expression before set");
    return children[positions[expr]];
}

void ASTSelectQuery::setFinal() // NOLINT method can be made const
{
    auto & tables_in_select_query = tables()->as<ASTTablesInSelectQuery &>();

    if (tables_in_select_query.children.empty())
        throw Exception(ErrorCodes::LOGICAL_ERROR, "Tables list is empty, it's a bug");

    auto & tables_element = tables_in_select_query.children[0]->as<ASTTablesInSelectQueryElement &>();

    if (!tables_element.table_expression)
        throw Exception(ErrorCodes::LOGICAL_ERROR, "There is no table expression, it's a bug");

    tables_element.table_expression->as<ASTTableExpression &>().final = true;
}

bool ASTSelectQuery::hasQueryParameters() const
{
    if (!has_query_parameters.has_value())
    {
        has_query_parameters = !analyzeReceiveQueryParams(std::make_shared<ASTSelectQuery>(*this)).empty();
    }

    return  has_query_parameters.value();
}

}<|MERGE_RESOLUTION|>--- conflicted
+++ resolved
@@ -215,15 +215,10 @@
         }
         limitByLength()->formatImpl(ostr, s, state, frame);
         ostr << (s.hilite ? hilite_keyword : "") << " BY" << (s.hilite ? hilite_none : "");
-<<<<<<< HEAD
         if (limitBy())
-            s.one_line ? limitBy()->format(ostr, s, state, frame)
-                       : limitBy()->as<ASTExpressionList &>().formatImplMultiline(ostr, s, state, frame);
-=======
-        s.one_line
-            ? limitBy()->formatImpl(ostr, s, state, frame)
-            : limitBy()->as<ASTExpressionList &>().formatImplMultiline(ostr, s, state, frame);
->>>>>>> 701433a0
+            s.one_line
+                ? limitBy()->formatImpl(ostr, s, state, frame)
+                : limitBy()->as<ASTExpressionList &>().formatImplMultiline(ostr, s, state, frame);
     }
 
     if (limitLength())
