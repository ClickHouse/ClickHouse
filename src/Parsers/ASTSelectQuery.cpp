--- conflicted
+++ resolved
@@ -134,9 +134,6 @@
 
     if (group_by_with_grouping_sets && groupBy())
     {
-<<<<<<< HEAD
-        if (!groupBy()) /// sanity check, issue 43049
-            throw Exception(ErrorCodes::LOGICAL_ERROR, "Corrupt AST");
         out.nlOrWs();
         out.writeIndent(true);
         out.writeKeyword("GROUPING SETS");
@@ -146,18 +143,6 @@
         ? groupBy()->formatImpl(nested_out)
         : groupBy()->as<ASTExpressionList &>().formatImplMultiline(nested_out);
         out.ostr << ")";
-=======
-        auto nested_frame = frame;
-        nested_frame.surround_each_list_element_with_parens = true;
-        nested_frame.expression_list_prepend_whitespace = false;
-        nested_frame.indent++;
-        s.ostr << (s.hilite ? hilite_keyword : "") << s.nl_or_ws << indent_str << (s.one_line ? "" : "    ") << "GROUPING SETS" << (s.hilite ? hilite_none : "");
-        s.ostr << " (";
-        s.one_line
-        ? groupBy()->formatImpl(s, state, nested_frame)
-        : groupBy()->as<ASTExpressionList &>().formatImplMultiline(s, state, nested_frame);
-        s.ostr << ")";
->>>>>>> 739c8988
     }
 
     if (group_by_with_totals)
