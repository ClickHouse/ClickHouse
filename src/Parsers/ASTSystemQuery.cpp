#include <Parsers/ASTIdentifier.h>
#include <Parsers/IAST.h>
#include <Parsers/IAST_erase.h>
#include <Parsers/ASTSystemQuery.h>
#include <Common/quoteString.h>
#include <IO/WriteBuffer.h>
#include <IO/Operators.h>


namespace DB
{

namespace ErrorCodes
{
    extern const int LOGICAL_ERROR;
}

namespace
{
    std::vector<std::string> getTypeIndexToTypeName()
    {
        constexpr std::size_t types_size = magic_enum::enum_count<ASTSystemQuery::Type>();

        std::vector<std::string> type_index_to_type_name;
        type_index_to_type_name.resize(types_size);

        auto entries = magic_enum::enum_entries<ASTSystemQuery::Type>();
        for (const auto & [entry, str] : entries)
        {
            auto str_copy = String(str);
            std::replace(str_copy.begin(), str_copy.end(), '_', ' ');
            type_index_to_type_name[static_cast<UInt64>(entry)] = std::move(str_copy);
        }

        return type_index_to_type_name;
    }
}

const char * ASTSystemQuery::typeToString(Type type)
{
    /** During parsing if SystemQuery is not parsed properly it is added to Expected variants as description check IParser.h.
      * Description string must be statically allocated.
      */
    static std::vector<std::string> type_index_to_type_name = getTypeIndexToTypeName();
    const auto & type_name = type_index_to_type_name[static_cast<UInt64>(type)];
    return type_name.data();
}

String ASTSystemQuery::getDatabase() const
{
    String name;
    tryGetIdentifierNameInto(database, name);
    return name;
}

String ASTSystemQuery::getTable() const
{
    String name;
    tryGetIdentifierNameInto(table, name);
    return name;
}

void ASTSystemQuery::setDatabase(const String & name)
{
    if (database)
    {
        std::erase(children, database);
        database.reset();
    }

    if (!name.empty())
    {
        database = std::make_shared<ASTIdentifier>(name);
        children.push_back(database);
    }
}

void ASTSystemQuery::setTable(const String & name)
{
    if (table)
    {
        std::erase(children, table);
        table.reset();
    }

    if (!name.empty())
    {
        table = std::make_shared<ASTIdentifier>(name);
        children.push_back(table);
    }
}

void ASTSystemQuery::formatImpl(WriteBuffer & ostr, const FormatSettings & settings, FormatState & state, FormatStateStacked frame) const
{
    auto print_identifier = [&](const String & identifier) -> WriteBuffer &
    {
        ostr << backQuoteIfNeed(identifier)
                     ;
        return ostr;
    };

    auto print_keyword = [&](const auto & keyword) -> WriteBuffer &
    {
        ostr << keyword;
        return ostr;
    };

    auto print_database_table = [&]() -> WriteBuffer &
    {
        if (database)
        {
            database->format(ostr, settings, state, frame);
            ostr << '.';
        }

        chassert(table);
        table->format(ostr, settings, state, frame);

        if (if_exists)
            print_keyword(" IF EXISTS");

        return ostr;
    };

    auto print_drop_replica = [&]
    {
        ostr << " " << quoteString(replica);
        if (!shard.empty())
            print_keyword(" FROM SHARD ") << quoteString(shard);

        if (table)
        {
            print_keyword(" FROM TABLE ");
            print_database_table();
        }
        else if (!replica_zk_path.empty())
        {
            print_keyword(" FROM ZKPATH ") << quoteString(replica_zk_path);
        }
        else if (database)
        {
            print_keyword(" FROM DATABASE ");
            print_identifier(getDatabase());
        }
    };

    auto print_on_volume = [&]
    {
        print_keyword(" ON VOLUME ");
        print_identifier(storage_policy) << ".";
        print_identifier(volume);
    };

    print_keyword("SYSTEM") << " ";
    print_keyword(typeToString(type));
    if (!cluster.empty())
        formatOnCluster(ostr, settings);

    switch (type)
    {
        case Type::STOP_MERGES:
        case Type::START_MERGES:
        case Type::STOP_TTL_MERGES:
        case Type::START_TTL_MERGES:
        case Type::STOP_MOVES:
        case Type::START_MOVES:
        case Type::STOP_FETCHES:
        case Type::START_FETCHES:
        case Type::STOP_REPLICATED_SENDS:
        case Type::START_REPLICATED_SENDS:
        case Type::STOP_REPLICATION_QUEUES:
        case Type::START_REPLICATION_QUEUES:
        case Type::STOP_DISTRIBUTED_SENDS:
        case Type::START_DISTRIBUTED_SENDS:
        case Type::STOP_PULLING_REPLICATION_LOG:
        case Type::START_PULLING_REPLICATION_LOG:
        case Type::STOP_CLEANUP:
        case Type::START_CLEANUP:
        case Type::LOAD_PRIMARY_KEY:
        case Type::UNLOAD_PRIMARY_KEY:
        case Type::STOP_VIRTUAL_PARTS_UPDATE:
        case Type::START_VIRTUAL_PARTS_UPDATE:
        case Type::STOP_REDUCE_BLOCKING_PARTS:
        case Type::START_REDUCE_BLOCKING_PARTS:
        {
            if (table)
            {
                ostr << ' ';
                print_database_table();
            }
            else if (!volume.empty())
            {
                print_on_volume();
            }
            break;
        }
        case Type::RESTART_REPLICA:
        case Type::RESTORE_REPLICA:
        case Type::SYNC_REPLICA:
        case Type::WAIT_LOADING_PARTS:
        case Type::FLUSH_DISTRIBUTED:
        case Type::PREWARM_MARK_CACHE:
        case Type::PREWARM_PRIMARY_INDEX_CACHE:
        {
            if (table)
            {
                ostr << ' ';
                print_database_table();
            }

            if (sync_replica_mode != SyncReplicaMode::DEFAULT)
            {
                ostr << ' ';
                print_keyword(magic_enum::enum_name(sync_replica_mode));

                // If the mode is LIGHTWEIGHT and specific source replicas are specified
                if (sync_replica_mode == SyncReplicaMode::LIGHTWEIGHT && !src_replicas.empty())
                {
                    ostr << ' ';
                    print_keyword("FROM");
                    ostr << ' ';

                    bool first = true;
                    for (const auto & src : src_replicas)
                    {
                        if (!first)
                            ostr << ", ";
                        first = false;
                        ostr << quoteString(src);
                    }
                }
            }

            if (query_settings)
            {
                ostr << settings.nl_or_ws << "SETTINGS ";
                query_settings->format(ostr, settings, state, frame);
            }

            break;
        }
        case Type::RELOAD_DICTIONARY:
        case Type::RELOAD_MODEL:
        case Type::RELOAD_FUNCTION:
        case Type::RESTART_DISK:
        case Type::DROP_DISK_METADATA_CACHE:
        {
            if (table)
            {
                ostr << ' ';
                print_database_table();
            }
            else if (!target_model.empty())
            {
                ostr << ' ';
                print_identifier(target_model);
            }
            else if (!target_function.empty())
            {
                ostr << ' ';
                print_identifier(target_function);
            }
            else if (!disk.empty())
            {
                ostr << ' ';
                print_identifier(disk);
            }

            break;
        }
        case Type::SYNC_DATABASE_REPLICA:
        {
            ostr << ' ';
            print_identifier(database->as<ASTIdentifier>()->name());
            if (sync_replica_mode != SyncReplicaMode::DEFAULT)
            {
                ostr << ' ';
                print_keyword(magic_enum::enum_name(sync_replica_mode));
            }
            break;
        }
        case Type::DROP_REPLICA:
        case Type::DROP_DATABASE_REPLICA:
        case Type::DROP_CATALOG_REPLICA:
        {
            print_drop_replica();
            break;
        }
        case Type::SUSPEND:
        {
            print_keyword(" FOR ") << seconds;
            print_keyword(" SECOND");
            break;
        }
        case Type::DROP_FORMAT_SCHEMA_CACHE:
        {
            if (!schema_cache_format.empty())
            {
                print_keyword(" FOR ");
                print_identifier(schema_cache_format);
            }
            break;
        }
        case Type::DROP_FILESYSTEM_CACHE:
        {
            if (!filesystem_cache_name.empty())
            {
                ostr << ' ' << quoteString(filesystem_cache_name);
                if (!key_to_drop.empty())
                {
                    print_keyword(" KEY ");
                    print_identifier(key_to_drop);
                    if (offset_to_drop.has_value())
                    {
                        print_keyword(" OFFSET ");
                        ostr << offset_to_drop.value();
                    }
                }
            }
            break;
        }
        case Type::DROP_SCHEMA_CACHE:
        {
            if (!schema_cache_storage.empty())
            {
                print_keyword(" FOR ");
                print_identifier(schema_cache_storage);
            }
            break;
        }
        case Type::DROP_DISTRIBUTED_CACHE_CONNECTIONS:
        {
            break;
        }
        case Type::DROP_DISTRIBUTED_CACHE:
        {
            if (distributed_cache_drop_connections)
                print_keyword(" CONNECTIONS");
<<<<<<< HEAD
            else if (!distributed_cache_servive_id.empty())
                ostr << " " << distributed_cache_servive_id;
=======
            else if (!distributed_cache_server_id.empty())
                ostr << (settings.hilite ? hilite_none : "") << " " << distributed_cache_server_id;
>>>>>>> fde3749d
            break;
        }
        case Type::UNFREEZE:
        {
            print_keyword(" WITH NAME ");
            ostr << quoteString(backup_name);
            break;
        }
        case Type::UNLOCK_SNAPSHOT:
        {
            ostr << quoteString(backup_name);
            print_keyword(" FROM ");
            backup_source->format(ostr, settings);
            break;
        }
        case Type::START_LISTEN:
        case Type::STOP_LISTEN:
        {
            ostr << ' ';
            print_keyword(ServerType::serverTypeToString(server_type.type));

            if (server_type.type == ServerType::Type::CUSTOM)
                ostr << ' ' << quoteString(server_type.custom_name);

            bool comma = false;

            if (!server_type.exclude_types.empty())
            {
                print_keyword(" EXCEPT");

                for (auto cur_type : server_type.exclude_types)
                {
                    if (cur_type == ServerType::Type::CUSTOM)
                        continue;

                    if (comma)
                        ostr << ',';
                    else
                        comma = true;

                    ostr << ' ';
                    print_keyword(ServerType::serverTypeToString(cur_type));
                }

                if (server_type.exclude_types.contains(ServerType::Type::CUSTOM))
                {
                    for (const auto & cur_name : server_type.exclude_custom_names)
                    {
                        if (comma)
                            ostr << ',';
                        else
                            comma = true;

                        ostr << ' ';
                        print_keyword(ServerType::serverTypeToString(ServerType::Type::CUSTOM));
                        ostr << " " << quoteString(cur_name);
                    }
                }
            }
            break;
        }
        case Type::ENABLE_FAILPOINT:
        case Type::DISABLE_FAILPOINT:
        case Type::WAIT_FAILPOINT:
        {
            ostr << ' ';
            print_identifier(fail_point_name);
            break;
        }
        case Type::REFRESH_VIEW:
        case Type::START_VIEW:
        case Type::START_REPLICATED_VIEW:
        case Type::STOP_VIEW:
        case Type::STOP_REPLICATED_VIEW:
        case Type::CANCEL_VIEW:
        case Type::WAIT_VIEW:
        {
            ostr << ' ';
            print_database_table();
            break;
        }
        case Type::TEST_VIEW:
        {
            ostr << ' ';
            print_database_table();

            if (!fake_time_for_view)
            {
                ostr << ' ';
                print_keyword("UNSET FAKE TIME");
            }
            else
            {
                ostr << ' ';
                print_keyword("SET FAKE TIME");
                ostr << " '" << LocalDateTime(*fake_time_for_view) << "'";
            }
            break;
        }
        case Type::FLUSH_LOGS:
        {
            bool comma = false;
            for (const auto & cur_log : logs)
            {
                if (comma)
                    ostr << ',';
                else
                    comma = true;
                ostr << ' ';
                print_identifier(cur_log);
            }
            break;
        }
        case Type::KILL:
        case Type::SHUTDOWN:
        case Type::DROP_DNS_CACHE:
        case Type::DROP_CONNECTIONS_CACHE:
        case Type::DROP_MMAP_CACHE:
        case Type::DROP_QUERY_CONDITION_CACHE:
        case Type::DROP_QUERY_CACHE:
        case Type::DROP_MARK_CACHE:
        case Type::DROP_PRIMARY_INDEX_CACHE:
        case Type::DROP_INDEX_MARK_CACHE:
        case Type::DROP_UNCOMPRESSED_CACHE:
        case Type::DROP_INDEX_UNCOMPRESSED_CACHE:
        case Type::DROP_VECTOR_SIMILARITY_INDEX_CACHE:
        case Type::DROP_COMPILED_EXPRESSION_CACHE:
        case Type::DROP_S3_CLIENT_CACHE:
        case Type::DROP_ICEBERG_METADATA_CACHE:
        case Type::RESET_COVERAGE:
        case Type::RESTART_REPLICAS:
        case Type::JEMALLOC_PURGE:
        case Type::JEMALLOC_ENABLE_PROFILE:
        case Type::JEMALLOC_DISABLE_PROFILE:
        case Type::JEMALLOC_FLUSH_PROFILE:
        case Type::SYNC_TRANSACTION_LOG:
        case Type::SYNC_FILE_CACHE:
        case Type::SYNC_FILESYSTEM_CACHE:
        case Type::REPLICA_READY:   /// Obsolete
        case Type::REPLICA_UNREADY: /// Obsolete
        case Type::RELOAD_DICTIONARIES:
        case Type::RELOAD_EMBEDDED_DICTIONARIES:
        case Type::RELOAD_MODELS:
        case Type::RELOAD_FUNCTIONS:
        case Type::RELOAD_CONFIG:
        case Type::RELOAD_USERS:
        case Type::RELOAD_ASYNCHRONOUS_METRICS:
        case Type::FLUSH_ASYNC_INSERT_QUEUE:
        case Type::START_THREAD_FUZZER:
        case Type::STOP_THREAD_FUZZER:
        case Type::START_VIEWS:
        case Type::STOP_VIEWS:
        case Type::DROP_PAGE_CACHE:
        case Type::STOP_REPLICATED_DDL_QUERIES:
        case Type::START_REPLICATED_DDL_QUERIES:
            break;
        case Type::UNKNOWN:
        case Type::END:
            throw Exception(ErrorCodes::LOGICAL_ERROR, "Unknown SYSTEM command");
    }
}


}<|MERGE_RESOLUTION|>--- conflicted
+++ resolved
@@ -336,13 +336,8 @@
         {
             if (distributed_cache_drop_connections)
                 print_keyword(" CONNECTIONS");
-<<<<<<< HEAD
-            else if (!distributed_cache_servive_id.empty())
-                ostr << " " << distributed_cache_servive_id;
-=======
             else if (!distributed_cache_server_id.empty())
-                ostr << (settings.hilite ? hilite_none : "") << " " << distributed_cache_server_id;
->>>>>>> fde3749d
+                ostr << " " << distributed_cache_server_id;
             break;
         }
         case Type::UNFREEZE:
