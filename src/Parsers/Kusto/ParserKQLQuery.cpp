--- conflicted
+++ resolved
@@ -26,6 +26,7 @@
 
 #include <fmt/format.h>
 
+
 namespace DB
 {
 
@@ -38,24 +39,15 @@
 {
     KQLExpected expected;
 
-<<<<<<< HEAD
     KQLTokens tokens(expr.data(), expr.data() + expr.size());
     IKQLParser::KQLPos pos(tokens, max_depth, max_backtracks);
-=======
-    Tokens tokens(expr.data(), expr.data() + expr.size(), 0, true);
-    IParser::Pos pos(tokens, max_depth, max_backtracks);
->>>>>>> 87910613
     return parse(pos, node, expected);
 }
 
 bool ParserKQLBase::parseSQLQueryByString(ParserPtr && parser, String & query, ASTPtr & select_node, uint32_t max_depth, uint32_t max_backtracks)
 {
     Expected expected;
-<<<<<<< HEAD
     Tokens token_subquery(query.data(), query.data() + query.size());
-=======
-    Tokens token_subquery(query.data(), query.data() + query.size(), 0, true);
->>>>>>> 87910613
     IParser::Pos pos_subquery(token_subquery, max_depth, max_backtracks);
     if (!parser->parse(pos_subquery, select_node, expected))
         return false;
@@ -133,13 +125,8 @@
 
 String ParserKQLBase::getExprFromToken(const String & text, uint32_t max_depth, uint32_t max_backtracks)
 {
-<<<<<<< HEAD
     KQLTokens tokens(text.data(), text.data() + text.size());
     IKQLParser::KQLPos pos(tokens, max_depth, max_backtracks);
-=======
-    Tokens tokens(text.data(), text.data() + text.size(), 0, true);
-    IParser::Pos pos(tokens, max_depth, max_backtracks);
->>>>>>> 87910613
 
     return getExprFromToken(pos);
 }
@@ -538,15 +525,9 @@
             for (auto i = 0; i < kql_parser[last_op].backspace_steps; ++i)
                 --last_pos;
 
-<<<<<<< HEAD
-            String sub_query = std::format("({})", String(operation_pos.front().second->begin, last_pos->end));
+            String sub_query = fmt::format("({})", String(operation_pos.front().second->begin, last_pos->end));
             KQLTokens token_subquery(sub_query.data(), sub_query.data() + sub_query.size());
             IKQLParser::KQLPos pos_subquery(token_subquery, pos.max_depth, pos.max_backtracks);
-=======
-            String sub_query = fmt::format("({})", String(operation_pos.front().second->begin, last_pos->end));
-            Tokens token_subquery(sub_query.data(), sub_query.data() + sub_query.size(), 0, true);
-            IParser::Pos pos_subquery(token_subquery, pos.max_depth, pos.max_backtracks);
->>>>>>> 87910613
 
             if (!ParserKQLSubquery().parse(pos_subquery, tables, expected))
                 return false;
@@ -566,13 +547,8 @@
             auto oprator = getOperator(op_str);
             if (oprator)
             {
-<<<<<<< HEAD
                 KQLTokens token_clause(op_calsue.data(), op_calsue.data() + op_calsue.size());
                 IKQLParser::KQLPos pos_clause(token_clause, pos.max_depth, pos.max_backtracks);
-=======
-                Tokens token_clause(op_calsue.data(), op_calsue.data() + op_calsue.size(), 0, true);
-                IParser::Pos pos_clause(token_clause, pos.max_depth, pos.max_backtracks);
->>>>>>> 87910613
                 if (!oprator->parse(pos_clause, node, expected))
                     return false;
             }
@@ -604,13 +580,8 @@
     if (!node->as<ASTSelectQuery>()->select())
     {
         auto expr = String("*");
-<<<<<<< HEAD
         KQLTokens tokens(expr.data(), expr.data() + expr.size());
         IKQLParser::KQLPos new_pos(tokens, pos.max_depth, pos.max_backtracks);
-=======
-        Tokens tokens(expr.data(), expr.data() + expr.size(), 0, true);
-        IParser::Pos new_pos(tokens, pos.max_depth, pos.max_backtracks);
->>>>>>> 87910613
         if (!std::make_unique<ParserKQLProject>()->parse(new_pos, node, expected))
             return false;
     }
