#include "KQLFunctionFactory.h"
#include <Parsers/Kusto/IKQLParser.h>
#include <Parsers/Kusto/ParserKQLOperators.h>
#include <Parsers/Kusto/Utilities.h>
#include <Parsers/Kusto/ParserKQLDateTypeTimespan.h>
#include <boost/lexical_cast.hpp>
#include <base/EnumReflection.h>
#include <pcg_random.hpp>
#include <Poco/String.h>

#include <numeric>
#include <stack>

namespace DB
{

namespace ErrorCodes
{
extern const int NOT_IMPLEMENTED;
extern const int NUMBER_OF_ARGUMENTS_DOESNT_MATCH;
extern const int SYNTAX_ERROR;
extern const int UNKNOWN_FUNCTION;
}

constexpr KQLTokenType determineClosingPair(const KQLTokenType token_type)
{
<<<<<<< HEAD
    if (token_type == KQLTokenType::OpeningCurlyBrace)
        return KQLTokenType::ClosingCurlyBrace;
    else if (token_type == KQLTokenType::OpeningRoundBracket)
        return KQLTokenType::ClosingRoundBracket;
    else if (token_type == KQLTokenType::OpeningSquareBracket)
        return KQLTokenType::ClosingSquareBracket;

    throw Exception(ErrorCodes::NOT_IMPLEMENTED, "Unhandled token: {}", magic_enum::enum_name(token_type));
=======
    if (token_type == DB::TokenType::OpeningCurlyBrace)
        return DB::TokenType::ClosingCurlyBrace;
    if (token_type == DB::TokenType::OpeningRoundBracket)
        return DB::TokenType::ClosingRoundBracket;
    if (token_type == DB::TokenType::OpeningSquareBracket)
        return DB::TokenType::ClosingSquareBracket;

    throw DB::Exception(DB::ErrorCodes::NOT_IMPLEMENTED, "Unhandled token: {}", magic_enum::enum_name(token_type));
>>>>>>> 87910613
}

constexpr bool isClosingBracket(const KQLTokenType token_type)
{
    return token_type == KQLTokenType::ClosingCurlyBrace || token_type == KQLTokenType::ClosingRoundBracket
        || token_type == KQLTokenType::ClosingSquareBracket;
}

constexpr bool isOpeningBracket(const KQLTokenType token_type)
{
    return token_type == KQLTokenType::OpeningCurlyBrace || token_type == KQLTokenType::OpeningRoundBracket
        || token_type == KQLTokenType::OpeningSquareBracket;
}
//}

//namespace DB
//{
bool IParserKQLFunction::convert(String & out, IKQLParser::KQLPos & pos)
{
    return wrapConvertImpl(
        pos,
        IncreaseDepthTag{},
        [&]
        {
            bool res = convertImpl(out, pos);
            if (!res)
                out = "";
            return res;
        });
}

bool IParserKQLFunction::directMapping(
    String & out, IKQLParser::KQLPos & pos, const std::string_view ch_fn, const Interval & argument_count_interval)
{
    const auto fn_name = getKQLFunctionName(pos);
    if (fn_name.empty())
        return false;

    out.append(ch_fn.data(), ch_fn.length());
    out.push_back('(');

    int argument_count = 0;
    const auto begin = pos;
    while (isValidKQLPos(pos) && pos->type != KQLTokenType::PipeMark && pos->type != KQLTokenType::Semicolon)
    {
        if (pos != begin)
            out.append(", ");

        if (const auto argument = getOptionalArgument(fn_name, pos))
        {
            ++argument_count;
            out.append(*argument);
        }

        if (pos->type == KQLTokenType::ClosingRoundBracket)
        {
            if (!argument_count_interval.IsWithinBounds(argument_count))
                throw Exception(
                    ErrorCodes::NUMBER_OF_ARGUMENTS_DOESNT_MATCH,
                    "{}: between {} and {} arguments are expected, but {} were provided",
                    fn_name,
                    argument_count_interval.Min(),
                    argument_count_interval.Max(),
                    argument_count);

            out.push_back(')');
            return true;
        }
    }

    out.clear();
    pos = begin;
    return false;
}

String IParserKQLFunction::generateUniqueIdentifier()
{
    // This particular random generator hits each number exactly once before looping over.
    // Because of this, it's sufficient for queries consisting of up to 2^16 (= 65536) distinct function calls.
    // Reference: https://www.pcg-random.org/using-pcg-cpp.html#insecure-generators
    static thread_local pcg32_once_insecure random_generator;
    return std::to_string(random_generator());
}

String IParserKQLFunction::getArgument(const String & function_name, IKQLParser::KQLPos & pos, const ArgumentState argument_state)
{
    if (auto optional_argument = getOptionalArgument(function_name, pos, argument_state))
        return std::move(*optional_argument);

    throw Exception(ErrorCodes::NUMBER_OF_ARGUMENTS_DOESNT_MATCH, "Required argument was not provided in {}", function_name);
}

std::vector<std::string> IParserKQLFunction::getArguments(
    const String & function_name, IKQLParser::KQLPos & pos, const ArgumentState argument_state, const Interval & argument_count_interval)
{
    std::vector<std::string> arguments;
    while (auto argument = getOptionalArgument(function_name, pos, argument_state))
    {
        arguments.push_back(std::move(*argument));
    }
    if (!argument_count_interval.IsWithinBounds(static_cast<int>(arguments.size())))
        throw Exception(
            ErrorCodes::NUMBER_OF_ARGUMENTS_DOESNT_MATCH,
            "{}: between {} and {} arguments are expected, but {} were provided",
            function_name,
            argument_count_interval.Min(),
            argument_count_interval.Max(),
            arguments.size());

    return arguments;
}

String IParserKQLFunction::getConvertedArgument(const String & fn_name, IKQLParser::KQLPos & pos)
{
<<<<<<< HEAD
    int32_t round_bracket_count = 0, square_bracket_count = 0;
    if (pos->type == KQLTokenType::ClosingRoundBracket || pos->type == KQLTokenType::ClosingSquareBracket)
=======
    int32_t round_bracket_count = 0;
    int32_t square_bracket_count = 0;
    if (pos->type == TokenType::ClosingRoundBracket || pos->type == TokenType::ClosingSquareBracket)
>>>>>>> 87910613
        return {};

    if (!isValidKQLPos(pos) || pos->type == KQLTokenType::PipeMark || pos->type == KQLTokenType::Semicolon)
        throw Exception(ErrorCodes::NUMBER_OF_ARGUMENTS_DOESNT_MATCH, "Need more argument(s) in function: {}", fn_name);

    std::vector<String> tokens;
    while (isValidKQLPos(pos) && pos->type != KQLTokenType::PipeMark && pos->type != KQLTokenType::Semicolon)
    {
        if (pos->type == KQLTokenType::OpeningRoundBracket)
            ++round_bracket_count;
        if (pos->type == KQLTokenType::ClosingRoundBracket)
            --round_bracket_count;

        if (pos->type == KQLTokenType::OpeningSquareBracket)
            ++square_bracket_count;
        if (pos->type == KQLTokenType::ClosingSquareBracket)
            --square_bracket_count;

        if (!KQLOperators::convert(tokens, pos))
        {
            if (pos->type == KQLTokenType::BareWord)
            {
                tokens.push_back(IParserKQLFunction::getExpression(pos));
            }
            else if (
                pos->type == KQLTokenType::Comma || pos->type == KQLTokenType::ClosingRoundBracket
                || pos->type == KQLTokenType::ClosingSquareBracket)
            {
                if (pos->type == KQLTokenType::Comma)
                    break;
                if (pos->type == KQLTokenType::ClosingRoundBracket && round_bracket_count == -1)
                    break;
                if (pos->type == KQLTokenType::ClosingSquareBracket && square_bracket_count == 0)
                    break;
                tokens.push_back(String(pos->begin, pos->end));
            }
            else
            {
                String token;
                if (pos->type == KQLTokenType::QuotedIdentifier)
                    token = "'" + escapeSingleQuotes(String(pos->begin + 1, pos->end - 1)) + "'";
                else if (pos->type == KQLTokenType::OpeningSquareBracket)
                {
                    ++pos;
                    String array_index;
                    while (isValidKQLPos(pos) && pos->type != KQLTokenType::ClosingSquareBracket)
                    {
                        array_index += getExpression(pos);
                        ++pos;
                    }
                    token = fmt::format("[ {0} >=0 ? {0} + 1 : {0}]", array_index);
                }
                else
                    token = String(pos->begin, pos->end);

                tokens.push_back(token);
            }
        }

        ++pos;
        if (pos->type == KQLTokenType::Comma || pos->type == KQLTokenType::ClosingRoundBracket || pos->type == KQLTokenType::ClosingSquareBracket)
        {
            if (pos->type == KQLTokenType::Comma)
                break;
            if (pos->type == KQLTokenType::ClosingRoundBracket && round_bracket_count == -1)
                break;
            if (pos->type == KQLTokenType::ClosingSquareBracket && square_bracket_count == 0)
                break;
        }
    }

    String converted_arg;
    for (const auto & token : tokens)
        converted_arg.append((converted_arg.empty() ? "" : " ") + token);

    return converted_arg;
}

std::optional<String>
IParserKQLFunction::getOptionalArgument(const String & function_name, IKQLParser::KQLPos & pos, const ArgumentState argument_state)
{
    if (const auto type = pos->type; type != KQLTokenType::Comma && type != KQLTokenType::OpeningRoundBracket)
        return {};

    ++pos;
    if (const auto type = pos->type; type == KQLTokenType::ClosingRoundBracket || type == KQLTokenType::ClosingSquareBracket)
        return {};

    if (argument_state == ArgumentState::Parsed)
        return getConvertedArgument(function_name, pos);

    if (argument_state != ArgumentState::Raw)
        throw Exception(
            ErrorCodes::NOT_IMPLEMENTED,
            "Argument extraction is not implemented for {}::{}",
            magic_enum::enum_type_name<ArgumentState>(),
            magic_enum::enum_name(argument_state));

    const auto * begin = pos->begin;
    std::stack<KQLTokenType> scopes;
    while (isValidKQLPos(pos) && (!scopes.empty() || (pos->type != KQLTokenType::Comma && pos->type != KQLTokenType::ClosingRoundBracket)))
    {
        const auto token_type = pos->type;
        if (isOpeningBracket(token_type))
            scopes.push(token_type);
        else if (isClosingBracket(token_type))
        {
            if (scopes.empty() || determineClosingPair(scopes.top()) != token_type)
                throw Exception(
                    ErrorCodes::SYNTAX_ERROR, "Unmatched token: {} when parsing {}", magic_enum::enum_name(token_type), function_name);

            scopes.pop();
        }

        ++pos;
    }

    return std::string(begin, pos->begin);
}

String IParserKQLFunction::getKQLFunctionName(IKQLParser::KQLPos & pos)
{
    String fn_name(pos->begin, pos->end);
    ++pos;
    if (pos->type != KQLTokenType::OpeningRoundBracket)
    {
        --pos;
        return "";
    }
    return fn_name;
}

String IParserKQLFunction::kqlCallToExpression(
    const std::string_view function_name, const std::initializer_list<const std::string_view> params, uint32_t max_depth, uint32_t max_backtracks)
{
    return kqlCallToExpression(function_name, std::span(params), max_depth, max_backtracks);
}

String IParserKQLFunction::kqlCallToExpression(
    const std::string_view function_name, const std::span<const std::string_view> params, uint32_t max_depth, uint32_t max_backtracks)
{
    const auto params_str = std::accumulate(
        std::cbegin(params),
        std::cend(params),
        String(),
        [](String acc, const std::string_view param)
        {
            if (!acc.empty())
                acc.append(", ");

            acc.append(param.data(), param.length());
            return acc;
        });

<<<<<<< HEAD
    const auto kql_call = std::format("{}({})", function_name, params_str);
    KQLTokens call_tokens(kql_call.data(), kql_call.data() + kql_call.length());
    IKQLParser::KQLPos tokens_pos(call_tokens, max_depth, max_backtracks);
    return IParserKQLFunction::getExpression(tokens_pos);
=======
    const auto kql_call = fmt::format("{}({})", function_name, params_str);
    Tokens call_tokens(kql_call.data(), kql_call.data() + kql_call.length(), 0, true);
    IParser::Pos tokens_pos(call_tokens, max_depth, max_backtracks);
    return DB::IParserKQLFunction::getExpression(tokens_pos);
>>>>>>> 87910613
}

void IParserKQLFunction::validateEndOfFunction(const String & fn_name, IKQLParser::KQLPos & pos)
{
    if (pos->type != KQLTokenType::ClosingRoundBracket)
        throw Exception(ErrorCodes::NUMBER_OF_ARGUMENTS_DOESNT_MATCH, "Too many arguments in function: {}", fn_name);
}

String IParserKQLFunction::getExpression(IKQLParser::KQLPos & pos)
{
    String arg(pos->begin, pos->end);
    auto parseConstTimespan = [&]()
    {
        ParserKQLDateTypeTimespan time_span;
        ASTPtr node;
        KQLExpected expected;

        if (time_span.parse(pos, node, expected))
            arg = boost::lexical_cast<std::string>(time_span.toSeconds());
    };

    if (pos->type == KQLTokenType::BareWord)
    {
        const auto fun = KQLFunctionFactory::get(arg);
        if (String new_arg; fun && fun->convert(new_arg, pos))
        {
            validateEndOfFunction(arg, pos);
            arg = std::move(new_arg);
        }
        else
        {
            if (!fun)
            {
                ++pos;
                if (pos->type == KQLTokenType::OpeningRoundBracket)
                {
                    if (Poco::toLower(arg) != "and" && Poco::toLower(arg) != "or")
                        throw Exception(ErrorCodes::UNKNOWN_FUNCTION, "{} is not a supported kusto function", arg);
                }
                --pos;
            }

            parseConstTimespan();
        }
    }
    else if (pos->type == KQLTokenType::QuotedIdentifier)
        arg = "'" + escapeSingleQuotes(String(pos->begin + 1, pos->end - 1)) + "'";
    else if (pos->type == KQLTokenType::OpeningSquareBracket)
    {
        ++pos;
        String array_index;
        while (isValidKQLPos(pos) && pos->type != KQLTokenType::ClosingSquareBracket)
        {
            array_index += getExpression(pos);
            ++pos;
        }
        arg = fmt::format("[ {0} >=0 ? {0} + 1 : {0}]", array_index);
    }

    return arg;
}

String IParserKQLFunction::escapeSingleQuotes(const String & input)
{
    String output;
    for (const auto & ch : input)
    {
        if (ch == '\'')
            output += ch;
        output += ch;
    }
    return output;
}
}<|MERGE_RESOLUTION|>--- conflicted
+++ resolved
@@ -24,7 +24,6 @@
 
 constexpr KQLTokenType determineClosingPair(const KQLTokenType token_type)
 {
-<<<<<<< HEAD
     if (token_type == KQLTokenType::OpeningCurlyBrace)
         return KQLTokenType::ClosingCurlyBrace;
     else if (token_type == KQLTokenType::OpeningRoundBracket)
@@ -33,16 +32,6 @@
         return KQLTokenType::ClosingSquareBracket;
 
     throw Exception(ErrorCodes::NOT_IMPLEMENTED, "Unhandled token: {}", magic_enum::enum_name(token_type));
-=======
-    if (token_type == DB::TokenType::OpeningCurlyBrace)
-        return DB::TokenType::ClosingCurlyBrace;
-    if (token_type == DB::TokenType::OpeningRoundBracket)
-        return DB::TokenType::ClosingRoundBracket;
-    if (token_type == DB::TokenType::OpeningSquareBracket)
-        return DB::TokenType::ClosingSquareBracket;
-
-    throw DB::Exception(DB::ErrorCodes::NOT_IMPLEMENTED, "Unhandled token: {}", magic_enum::enum_name(token_type));
->>>>>>> 87910613
 }
 
 constexpr bool isClosingBracket(const KQLTokenType token_type)
@@ -157,14 +146,9 @@
 
 String IParserKQLFunction::getConvertedArgument(const String & fn_name, IKQLParser::KQLPos & pos)
 {
-<<<<<<< HEAD
-    int32_t round_bracket_count = 0, square_bracket_count = 0;
-    if (pos->type == KQLTokenType::ClosingRoundBracket || pos->type == KQLTokenType::ClosingSquareBracket)
-=======
     int32_t round_bracket_count = 0;
     int32_t square_bracket_count = 0;
-    if (pos->type == TokenType::ClosingRoundBracket || pos->type == TokenType::ClosingSquareBracket)
->>>>>>> 87910613
+    if (pos->type == KQLTokenType::ClosingRoundBracket || pos->type == KQLTokenType::ClosingSquareBracket)
         return {};
 
     if (!isValidKQLPos(pos) || pos->type == KQLTokenType::PipeMark || pos->type == KQLTokenType::Semicolon)
@@ -319,17 +303,10 @@
             return acc;
         });
 
-<<<<<<< HEAD
     const auto kql_call = std::format("{}({})", function_name, params_str);
     KQLTokens call_tokens(kql_call.data(), kql_call.data() + kql_call.length());
     IKQLParser::KQLPos tokens_pos(call_tokens, max_depth, max_backtracks);
     return IParserKQLFunction::getExpression(tokens_pos);
-=======
-    const auto kql_call = fmt::format("{}({})", function_name, params_str);
-    Tokens call_tokens(kql_call.data(), kql_call.data() + kql_call.length(), 0, true);
-    IParser::Pos tokens_pos(call_tokens, max_depth, max_backtracks);
-    return DB::IParserKQLFunction::getExpression(tokens_pos);
->>>>>>> 87910613
 }
 
 void IParserKQLFunction::validateEndOfFunction(const String & fn_name, IKQLParser::KQLPos & pos)
