<<<<<<< HEAD
#include <format>
=======
#include <unordered_map>
#include <Parsers/ASTLiteral.h>
>>>>>>> 87910613
#include <Parsers/ExpressionListParsers.h>
#include <Parsers/Kusto/ParserKQLMVExpand.h>
#include <Parsers/Kusto/ParserKQLQuery.h>
#include <Parsers/Kusto/Utilities.h>
#include <Parsers/ParserSelectQuery.h>
#include <Parsers/ParserSetQuery.h>
#include <Parsers/ParserTablesInSelectQuery.h>

#include <fmt/format.h>

namespace DB::ErrorCodes
{
extern const int UNKNOWN_TYPE;
}

namespace DB
{

std::unordered_map<String, String> ParserKQLMVExpand::type_cast
    = {{"bool", "Boolean"},
       {"boolean", "Boolean"},
       {"datetime", "DateTime"},
       {"date", "DateTime"},
       {"guid", "UUID"},
       {"int", "Int32"},
       {"long", "Int64"},
       {"real", "Float64"},
       {"double", "Float64"},
       {"string", "String"}};

bool ParserKQLMVExpand::parseColumnArrayExprs(ColumnArrayExprs & column_array_exprs, IKQLParser::KQLPos & pos, KQLExpected & expected)
{
    ParserKQLToken equals(KQLTokenType::Equals);
    ParserKQLToken open_bracket(KQLTokenType::OpeningRoundBracket);
    ParserKQLToken close_bracket(KQLTokenType::ClosingRoundBracket);
    ParserKQLToken comma(KQLTokenType::Comma);

    ParserKQLKeyword s_to(Keyword::TO);
    ParserKQLKeyword s_type(Keyword::TYPEOF);
    uint16_t bracket_count = 0;
    auto expr_begin_pos = pos;
    auto expr_end_pos = pos;

    String alias;
    String column_array_expr;
    String to_type;
    --expr_end_pos;

    while (isValidKQLPos(pos) && pos->type != KQLTokenType::PipeMark && pos->type != KQLTokenType::Semicolon)
    {
        if (pos->type == KQLTokenType::OpeningRoundBracket)
            ++bracket_count;

        if (pos->type == KQLTokenType::ClosingRoundBracket)
            --bracket_count;

        if (String(pos->begin, pos->end) == "=")
        {
            --pos;
            alias = String(pos->begin, pos->end);
            ++pos;
            ++pos;
            expr_begin_pos = pos;
        }

        auto add_columns = [&]
        {
            column_array_expr = getExprFromToken(String(expr_begin_pos->begin, expr_end_pos->end), pos.max_depth, pos.max_backtracks);

            if (alias.empty())
            {
                alias = expr_begin_pos == expr_end_pos ? column_array_expr : String(expr_begin_pos->begin, expr_begin_pos->end) + "_";
            }
            column_array_exprs.push_back(ColumnArrayExpr(alias, column_array_expr, to_type));
        };

        if (s_to.ignore(pos, expected))
        {
            --pos;
            --pos;
            expr_end_pos = pos;
            ++pos;
            ++pos;

            column_array_expr = String(expr_begin_pos->begin, expr_end_pos->end);

            if (!s_type.ignore(pos, expected))
                return false;
            if (!open_bracket.ignore(pos, expected))
                return false;
            to_type = String(pos->begin, pos->end);

            if (type_cast.find(to_type) == type_cast.end())
                throw Exception(ErrorCodes::UNKNOWN_TYPE, "{} is not a supported kusto data type for mv-expand", to_type);

            ++pos;
            if (!close_bracket.ignore(pos, expected))
                return false;
            --pos;
        }

        if ((pos->type == KQLTokenType::Comma && bracket_count == 0) || String(pos->begin, pos->end) == "limit"
            || pos->type == KQLTokenType::Semicolon)
        {
            if (column_array_expr.empty())
            {
                expr_end_pos = pos;
                --expr_end_pos;
            }
            add_columns();
            expr_begin_pos = pos;
            expr_end_pos = pos;
            ++expr_begin_pos;

            alias.clear();
            column_array_expr.clear();
            to_type.clear();

            if (pos->type == KQLTokenType::Semicolon)
                break;
        }

        if (String(pos->begin, pos->end) == "limit")
            break;
        if (isValidKQLPos(pos))
            ++pos;
        if (!isValidKQLPos(pos) || pos->type == KQLTokenType::PipeMark || pos->type == KQLTokenType::Semicolon)
        {
            if (expr_end_pos < expr_begin_pos)
            {
                expr_end_pos = pos;
                --expr_end_pos;
            }
            add_columns();
            break;
        }
    }
    return true;
}

bool ParserKQLMVExpand::parserMVExpand(KQLMVExpand & kql_mv_expand, KQLPos & pos, KQLExpected & expected)
{
    ParserKQLKeyword s_bagexpansion(Keyword::BAGEXPANSION);
    ParserKQLKeyword s_kind(Keyword::KIND);
    ParserKQLKeyword s_with_itemindex(Keyword::WITH_ITEMINDEX);
    ParserKQLKeyword s_limit(Keyword::LIMIT);

    ParserKQLToken equals(KQLTokenType::Equals);
    ParserKQLToken comma(KQLTokenType::Comma);

    auto & column_array_exprs = kql_mv_expand.column_array_exprs;
    auto & bagexpansion = kql_mv_expand.bagexpansion;
    auto & with_itemindex = kql_mv_expand.with_itemindex;
    auto & limit = kql_mv_expand.limit;

    if (s_bagexpansion.ignore(pos, expected))
    {
        if (!equals.ignore(pos, expected))
            return false;
        bagexpansion = String(pos->begin, pos->end);
        ++pos;
    }
    else if (s_kind.ignore(pos, expected))
    {
        if (!equals.ignore(pos, expected))
            return false;
        bagexpansion = String(pos->begin, pos->end);
        ++pos;
    }

    if (s_with_itemindex.ignore(pos, expected))
    {
        if (!equals.ignore(pos, expected))
            return false;
        with_itemindex = String(pos->begin, pos->end);
        ++pos;
    }

    if (!parseColumnArrayExprs(column_array_exprs, pos, expected))
        return false;

    if (s_limit.ignore(pos, expected))
        limit = String(pos->begin, pos->end);

    return true;
}

bool ParserKQLMVExpand::genQuery(KQLMVExpand & kql_mv_expand, ASTPtr & select_node, uint32_t max_depth, uint32_t max_backtracks)
{
    String expand_str;
    String cast_type_column_remove;
    String cast_type_column_rename;
    String cast_type_column_restore;
    String cast_type_column_restore_name;
    String row_count_str;
    String extra_columns;
    String input = "dummy_input";
    for (auto column : kql_mv_expand.column_array_exprs)
    {
        if (column.alias == column.column_array_expr)
            expand_str = expand_str.empty() ? String("ARRAY JOIN ") + column.alias : expand_str + "," + column.alias;
        else
        {
            expand_str = expand_str.empty() ? fmt::format("ARRAY JOIN {} AS {} ", column.column_array_expr, column.alias)
                                            : expand_str + fmt::format(", {} AS {}", column.column_array_expr, column.alias);
            extra_columns = extra_columns + ", " + column.alias;
        }

        if (!column.to_type.empty())
        {
            cast_type_column_remove
                = cast_type_column_remove.empty() ? " Except " + column.alias : cast_type_column_remove + " Except " + column.alias;
            String rename_str;

            if (type_cast[column.to_type] == "Boolean")
                rename_str = fmt::format(
                    "accurateCastOrNull(toInt64OrNull(toString({0})),'{1}') as {0}_ali", column.alias, type_cast[column.to_type]);
            else
                rename_str = fmt::format("accurateCastOrNull({0},'{1}') as {0}_ali", column.alias, type_cast[column.to_type]);

            cast_type_column_rename = cast_type_column_rename.empty() ? rename_str : cast_type_column_rename + "," + rename_str;
            cast_type_column_restore = cast_type_column_restore.empty()
                ? fmt::format(" Except {}_ali ", column.alias)
                : cast_type_column_restore + fmt::format(" Except {}_ali ", column.alias);
            cast_type_column_restore_name = cast_type_column_restore_name.empty()
                ? fmt::format("{0}_ali as {0}", column.alias)
                : cast_type_column_restore_name + fmt::format(", {0}_ali as {0}", column.alias);
        }

        if (!kql_mv_expand.with_itemindex.empty())
        {
            row_count_str = row_count_str.empty() ? "length(" + column.alias + ")" : row_count_str + ", length(" + column.alias + ")";
        }
    }

    String columns = "*";
    if (!row_count_str.empty())
    {
        expand_str += fmt::format(", range(0, arrayMax([{}])) AS {} ", row_count_str, kql_mv_expand.with_itemindex);
        columns = kql_mv_expand.with_itemindex + " , " + columns;
    }

    if (!kql_mv_expand.limit.empty())
        expand_str += " LIMIT " + kql_mv_expand.limit;

    auto query = fmt::format("(Select {} {} From {} {})", columns, extra_columns, input, expand_str);

    ASTPtr sub_query_node;
    Expected expected;

    if (cast_type_column_remove.empty())
    {
        query = fmt::format("Select {} {} From {} {}", columns, extra_columns, input, expand_str);
        if (!parseSQLQueryByString(std::make_unique<ParserSelectQuery>(), query, sub_query_node, max_depth, max_backtracks))
            return false;
        if (!setSubQuerySource(sub_query_node, select_node, false, false))
            return false;
        select_node = std::move(sub_query_node);
    }
    else
    {
        query = fmt::format("(Select {} {} From {} {})", columns, extra_columns, input, expand_str);
        if (!parseSQLQueryByString(std::make_unique<ParserTablesInSelectQuery>(), query, sub_query_node, max_depth, max_backtracks))
            return false;
        if (!setSubQuerySource(sub_query_node, select_node, true, false))
            return false;
        select_node = std::move(sub_query_node);

        auto rename_query = fmt::format("(Select * {}, {} From {})", cast_type_column_remove, cast_type_column_rename, "query");
        if (!parseSQLQueryByString(std::make_unique<ParserTablesInSelectQuery>(), rename_query, sub_query_node, max_depth, max_backtracks))
            return false;
        if (!setSubQuerySource(sub_query_node, select_node, true, true))
            return false;

        select_node = std::move(sub_query_node);
        query = fmt::format("Select * {}, {} from {}", cast_type_column_restore, cast_type_column_restore_name, "rename_query");

        if (!parseSQLQueryByString(std::make_unique<ParserSelectQuery>(), query, sub_query_node, max_depth, max_backtracks))
            return false;
        sub_query_node->as<ASTSelectQuery>()->setExpression(ASTSelectQuery::Expression::TABLES, std::move(select_node));
        select_node = std::move(sub_query_node);
    }
    return true;
}

bool ParserKQLMVExpand::parseImpl(KQLPos & pos, ASTPtr & node, KQLExpected & expected)
{
    ASTPtr setting;
    ASTPtr select_expression_list;
    auto begin = pos;

    KQLMVExpand kql_mv_expand;
    if (!parserMVExpand(kql_mv_expand, pos, expected))
        return false;
    if (!genQuery(kql_mv_expand, node, pos.max_depth, pos.max_backtracks))
        return false;

    const String setting_str = "enable_unaligned_array_join = 1";
<<<<<<< HEAD
    Tokens token_settings(setting_str.data(), setting_str.data() + setting_str.size());
=======
    Tokens token_settings(setting_str.data(), setting_str.data() + setting_str.size(), 0, true);
>>>>>>> 87910613
    IParser::Pos pos_settings(token_settings, pos.max_depth, pos.max_backtracks);
    Expected sql_expected;
    if (!ParserSetQuery(true).parse(pos_settings, setting, sql_expected))
        return false;
    node->as<ASTSelectQuery>()->setExpression(ASTSelectQuery::Expression::SETTINGS, std::move(setting));

    pos = begin;
    return true;
}

}<|MERGE_RESOLUTION|>--- conflicted
+++ resolved
@@ -1,9 +1,4 @@
-<<<<<<< HEAD
 #include <format>
-=======
-#include <unordered_map>
-#include <Parsers/ASTLiteral.h>
->>>>>>> 87910613
 #include <Parsers/ExpressionListParsers.h>
 #include <Parsers/Kusto/ParserKQLMVExpand.h>
 #include <Parsers/Kusto/ParserKQLQuery.h>
@@ -302,11 +297,7 @@
         return false;
 
     const String setting_str = "enable_unaligned_array_join = 1";
-<<<<<<< HEAD
     Tokens token_settings(setting_str.data(), setting_str.data() + setting_str.size());
-=======
-    Tokens token_settings(setting_str.data(), setting_str.data() + setting_str.size(), 0, true);
->>>>>>> 87910613
     IParser::Pos pos_settings(token_settings, pos.max_depth, pos.max_backtracks);
     Expected sql_expected;
     if (!ParserSetQuery(true).parse(pos_settings, setting, sql_expected))
