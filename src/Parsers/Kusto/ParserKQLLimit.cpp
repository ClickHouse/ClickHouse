--- conflicted
+++ resolved
@@ -1,4 +1,3 @@
-#include <cstdlib>
 #include <Parsers/ExpressionListParsers.h>
 #include <Parsers/IParserBase.h>
 #include <Parsers/Kusto/ParserKQLLimit.h>
@@ -13,11 +12,7 @@
 
     auto expr = getExprFromToken(pos);
 
-<<<<<<< HEAD
     Tokens tokens(expr.data(), expr.data() + expr.size());
-=======
-    Tokens tokens(expr.data(), expr.data() + expr.size(), 0, true);
->>>>>>> 87910613
     IParser::Pos new_pos(tokens, pos.max_depth, pos.max_backtracks);
     Expected sql_expected;
     if (!ParserExpressionWithOptionalAlias(false).parse(new_pos, limit_length, sql_expected))
