#pragma once

#include <Parsers/ASTFunction.h>
#include <Parsers/ASTColumnDeclaration.h>
#include <Parsers/ASTIdentifier_fwd.h>
#include <Parsers/ASTLiteral.h>
#include <Parsers/ASTNameTypePair.h>
#include <Parsers/CommonParsers.h>
#include <Parsers/ExpressionElementParsers.h>
#include <Parsers/ExpressionListParsers.h>
#include <Parsers/IParserBase.h>
#include <Parsers/ParserDataType.h>
#include <Poco/String.h>

namespace DB
{

/** A nested table. For example, Nested(UInt32 CounterID, FixedString(2) UserAgentMajor)
  */
class ParserNestedTable : public IParserBase
{
protected:
    const char * getName() const override { return "nested table"; }
    bool parseImpl(Pos & pos, ASTPtr & node, Expected & expected) override;
};


/** Storage engine or Codec. For example:
 *         Memory()
 *         ReplicatedMergeTree('/path', 'replica')
 * Result of parsing - ASTFunction with or without parameters.
 */
class ParserIdentifierWithParameters : public IParserBase
{
protected:
    const char * getName() const override { return "identifier with parameters"; }
    bool parseImpl(Pos & pos, ASTPtr & node, Expected & expected) override;
};

template <typename NameParser>
class IParserNameTypePair : public IParserBase
{
protected:
    const char * getName() const  override{ return "name and type pair"; }
    bool parseImpl(Pos & pos, ASTPtr & node, Expected & expected) override;
};

/** The name and type are separated by a space. For example, URL String. */
using ParserNameTypePair = IParserNameTypePair<ParserIdentifier>;

template <typename NameParser>
bool IParserNameTypePair<NameParser>::parseImpl(Pos & pos, ASTPtr & node, Expected & expected)
{
    NameParser name_parser;
    ParserDataType type_parser;

    ASTPtr name;
    ASTPtr type;
    if (name_parser.parse(pos, name, expected)
        && type_parser.parse(pos, type, expected))
    {
        auto name_type_pair = std::make_shared<ASTNameTypePair>();
        tryGetIdentifierNameInto(name, name_type_pair->name);
        name_type_pair->type = type;
        name_type_pair->children.push_back(type);
        node = name_type_pair;
        return true;
    }

    return false;
}

/** List of columns. */
class ParserNameTypePairList : public IParserBase
{
protected:
    const char * getName() const override { return "name and type pair list"; }
    bool parseImpl(Pos & pos, ASTPtr & node, Expected & expected) override;
};

/** List of table names. */
class ParserNameList : public IParserBase
{
protected:
    const char * getName() const override { return "name list"; }
    bool parseImpl(Pos & pos, ASTPtr & node, Expected & expected) override;
};


template <typename NameParser>
class IParserColumnDeclaration : public IParserBase
{
public:
    explicit IParserColumnDeclaration(bool require_type_ = true, bool allow_null_modifiers_ = false, bool check_keywords_after_name_ = false)
    : require_type(require_type_)
    , allow_null_modifiers(allow_null_modifiers_)
    , check_keywords_after_name(check_keywords_after_name_)
    {
    }

    void enableCheckTypeKeyword() { check_type_keyword = true; }

protected:
    using ASTDeclarePtr = std::shared_ptr<ASTColumnDeclaration>;

    const char * getName() const  override{ return "column declaration"; }

    bool parseImpl(Pos & pos, ASTPtr & node, Expected & expected) override;

    const bool require_type = true;
    const bool allow_null_modifiers = false;
    const bool check_keywords_after_name = false;
    /// just for ALTER TABLE ALTER COLUMN use
    bool check_type_keyword = false;
};

using ParserColumnDeclaration = IParserColumnDeclaration<ParserIdentifier>;
using ParserCompoundColumnDeclaration = IParserColumnDeclaration<ParserCompoundIdentifier>;

template <typename NameParser>
bool IParserColumnDeclaration<NameParser>::parseImpl(Pos & pos, ASTPtr & node, Expected & expected)
{
    NameParser name_parser;
    ParserDataType type_parser;
<<<<<<< HEAD
    ParserKeyword s_default{Keyword::DEFAULT};
    ParserKeyword s_null{Keyword::NULL_KEYWORD};
    ParserKeyword s_not{Keyword::NOT};
    ParserKeyword s_materialized{Keyword::MATERIALIZED};
    ParserKeyword s_ephemeral{Keyword::EPHEMERAL};
    ParserKeyword s_alias{Keyword::ALIAS};
    ParserKeyword s_auto_increment{Keyword::AUTO_INCREMENT};
    ParserKeyword s_comment{Keyword::COMMENT};
    ParserKeyword s_codec{Keyword::CODEC};
    ParserKeyword s_ttl{Keyword::TTL};
    ParserKeyword s_remove{Keyword::REMOVE};
    ParserKeyword s_type{Keyword::TYPE};
    ParserKeyword s_collate{Keyword::COLLATE};
=======
    ParserKeyword s_default{"DEFAULT"};
    ParserKeyword s_null{"NULL"};
    ParserKeyword s_not{"NOT"};
    ParserKeyword s_materialized{"MATERIALIZED"};
    ParserKeyword s_ephemeral{"EPHEMERAL"};
    ParserKeyword s_alias{"ALIAS"};
    ParserKeyword s_auto_increment{"AUTO_INCREMENT"};
    ParserKeyword s_comment{"COMMENT"};
    ParserKeyword s_codec{"CODEC"};
    ParserKeyword s_ttl{"TTL"};
    ParserKeyword s_remove{"REMOVE"};
    ParserKeyword s_type{"TYPE"};
    ParserKeyword s_collate{"COLLATE"};
    ParserKeyword s_primary_key{"PRIMARY KEY"};
>>>>>>> 698ceee1
    ParserExpression expr_parser;
    ParserStringLiteral string_literal_parser;
    ParserLiteral literal_parser;
    ParserCodec codec_parser;
    ParserCollation collation_parser;
    ParserExpression expression_parser;

    /// mandatory column name
    ASTPtr name;
    if (!name_parser.parse(pos, name, expected))
        return false;

    const auto column_declaration = std::make_shared<ASTColumnDeclaration>();
    tryGetIdentifierNameInto(name, column_declaration->name);

    /// This keyword may occur only in MODIFY COLUMN query. We check it here
    /// because ParserDataType parses types as an arbitrary identifiers and
    /// doesn't check that parsed string is existing data type. In this way
    /// REMOVE keyword can be parsed as data type and further parsing will fail.
    /// So we just check this keyword and in case of success return column
    /// declaration with name only.
    if (!require_type && s_remove.checkWithoutMoving(pos, expected))
    {
        if (!check_keywords_after_name)
            return false;

        node = column_declaration;
        return true;
    }

    /** column name should be followed by type name if it
      *    is not immediately followed by {DEFAULT, MATERIALIZED, ALIAS, COMMENT}
      */
    ASTPtr type;
    String default_specifier;
    std::optional<bool> null_modifier;
    bool ephemeral_default = false;
    ASTPtr default_expression;
    ASTPtr comment_expression;
    ASTPtr codec_expression;
    ASTPtr ttl_expression;
    ASTPtr collation_expression;
    bool primary_key_specifier = false;

    auto null_check_without_moving = [&]() -> bool
    {
        if (!allow_null_modifiers)
            return false;

        if (s_null.checkWithoutMoving(pos, expected))
            return true;

        Pos before_null = pos;
        bool res = s_not.check(pos, expected) && s_null.checkWithoutMoving(pos, expected);
        pos = before_null;
        return res;
    };

    if (!null_check_without_moving()
        && !s_default.checkWithoutMoving(pos, expected)
        && !s_materialized.checkWithoutMoving(pos, expected)
        && !s_ephemeral.checkWithoutMoving(pos, expected)
        && !s_alias.checkWithoutMoving(pos, expected)
        && !s_auto_increment.checkWithoutMoving(pos, expected)
        && !s_primary_key.checkWithoutMoving(pos, expected)
        && (require_type
            || (!s_comment.checkWithoutMoving(pos, expected)
                && !s_codec.checkWithoutMoving(pos, expected))))
    {
        if (check_type_keyword && !s_type.ignore(pos, expected))
            return false;
        if (!type_parser.parse(pos, type, expected))
            return false;
        if (s_collate.ignore(pos, expected))
        {
            if (!collation_parser.parse(pos, collation_expression, expected))
                return false;
        }
    }

    if (allow_null_modifiers)
    {
        if (s_not.check(pos, expected))
        {
            if (!s_null.check(pos, expected))
                return false;
            null_modifier.emplace(false);
        }
        else if (s_null.check(pos, expected))
            null_modifier.emplace(true);
    }

    Pos pos_before_specifier = pos;
    if (s_default.ignore(pos, expected) || s_materialized.ignore(pos, expected) || s_alias.ignore(pos, expected))
    {
        default_specifier = Poco::toUpper(std::string{pos_before_specifier->begin, pos_before_specifier->end});

        /// should be followed by an expression
        if (!expr_parser.parse(pos, default_expression, expected))
            return false;
    }
    else if (s_ephemeral.ignore(pos, expected))
    {
        default_specifier = s_ephemeral.getName();
        if (!expr_parser.parse(pos, default_expression, expected) && type)
        {
            ephemeral_default = true;

            auto default_function = std::make_shared<ASTFunction>();
            default_function->name = "defaultValueOfTypeName";
            default_function->arguments = std::make_shared<ASTExpressionList>();
            // Ephemeral columns don't really have secrets but we need to format
            // into a String, hence the strange call
            default_function->arguments->children.emplace_back(std::make_shared<ASTLiteral>(type->as<ASTFunction>()->formatForLogging()));
            default_expression = default_function;
        }

        if (!default_expression && !type)
            return false;
    }
    else if (s_auto_increment.ignore(pos, expected))
    {
        default_specifier = s_auto_increment.getName();
        /// if type is not provided for a column with AUTO_INCREMENT then using INT by default
        if (!type)
        {
            const String type_int("INT");
            Tokens tokens(type_int.data(), type_int.data() + type_int.size());
            Pos tmp_pos(tokens, 0);
            Expected tmp_expected;
            ParserDataType().parse(tmp_pos, type, tmp_expected);
        }
    }
    /// This will rule out unusual expressions like *, t.* that cannot appear in DEFAULT
    if (default_expression && !dynamic_cast<const ASTWithAlias *>(default_expression.get()))
        return false;

    if (require_type && !type && !default_expression)
        return false; /// reject column name without type

    if ((type || default_expression) && allow_null_modifiers && !null_modifier.has_value())
    {
        if (s_not.ignore(pos, expected))
        {
            if (!s_null.ignore(pos, expected))
                return false;
            null_modifier.emplace(false);
        }
        else if (s_null.ignore(pos, expected))
            null_modifier.emplace(true);
    }

    if (s_comment.ignore(pos, expected))
    {
        /// should be followed by a string literal
        if (!string_literal_parser.parse(pos, comment_expression, expected))
            return false;
    }

    if (s_codec.ignore(pos, expected))
    {
        if (!codec_parser.parse(pos, codec_expression, expected))
            return false;
    }

    if (s_ttl.ignore(pos, expected))
    {
        if (!expression_parser.parse(pos, ttl_expression, expected))
            return false;
    }

    if (s_primary_key.ignore(pos, expected))
    {
        primary_key_specifier = true;
    }

    node = column_declaration;

    if (type)
    {
        column_declaration->type = type;
        column_declaration->children.push_back(std::move(type));
    }

    column_declaration->null_modifier = null_modifier;

    column_declaration->default_specifier = default_specifier;
    if (default_expression)
    {
        column_declaration->ephemeral_default = ephemeral_default;
        column_declaration->default_expression = default_expression;
        column_declaration->children.push_back(std::move(default_expression));
    }

    if (comment_expression)
    {
        column_declaration->comment = comment_expression;
        column_declaration->children.push_back(std::move(comment_expression));
    }

    if (codec_expression)
    {
        column_declaration->codec = codec_expression;
        column_declaration->children.push_back(std::move(codec_expression));
    }

    if (ttl_expression)
    {
        column_declaration->ttl = ttl_expression;
        column_declaration->children.push_back(std::move(ttl_expression));
    }
    if (collation_expression)
    {
        column_declaration->collation = collation_expression;
        column_declaration->children.push_back(std::move(collation_expression));
    }

    column_declaration->primary_key_specifier = primary_key_specifier;

    return true;
}

class ParserColumnDeclarationList : public IParserBase
{
public:
    explicit ParserColumnDeclarationList(bool require_type_ = true, bool allow_null_modifiers_ = true, bool check_keywords_after_name_ = false)
        : require_type(require_type_)
        , allow_null_modifiers(allow_null_modifiers_)
        , check_keywords_after_name(check_keywords_after_name_)
    {
    }

protected:
    const char * getName() const override { return "column declaration list"; }
    bool parseImpl(Pos & pos, ASTPtr & node, Expected & expected) override;

    const bool require_type;
    const bool allow_null_modifiers;
    const bool check_keywords_after_name;
};


/** name BY expr TYPE typename(arg1, arg2, ...) GRANULARITY value */
class ParserIndexDeclaration : public IParserBase
{
public:
    ParserIndexDeclaration() = default;

protected:
    const char * getName() const override { return "index declaration"; }
    bool parseImpl(Pos & pos, ASTPtr & node, Expected & expected) override;
};

class ParserConstraintDeclaration : public IParserBase
{
protected:
    const char * getName() const override { return "constraint declaration"; }
    bool parseImpl(Pos & pos, ASTPtr & node, Expected & expected) override;
};

class ParserProjectionDeclaration : public IParserBase
{
protected:
    const char * getName() const override { return "projection declaration"; }
    bool parseImpl(Pos & pos, ASTPtr & node, Expected & expected) override;
};

class ParserTablePropertyDeclaration : public IParserBase
{
protected:
    const char * getName() const override { return "table property (column, index, constraint) declaration"; }
    bool parseImpl(Pos & pos, ASTPtr & node, Expected & expected) override;
};


class ParserIndexDeclarationList : public IParserBase
{
protected:
    const char * getName() const override { return "index declaration list"; }
    bool parseImpl(Pos & pos, ASTPtr & node, Expected & expected) override;
};

class ParserConstraintDeclarationList : public IParserBase
{
protected:
    const char * getName() const override { return "constraint declaration list"; }
    bool parseImpl(Pos & pos, ASTPtr & node, Expected & expected) override;
};

class ParserProjectionDeclarationList : public IParserBase
{
protected:
    const char * getName() const override { return "projection declaration list"; }
    bool parseImpl(Pos & pos, ASTPtr & node, Expected & expected) override;
};


class ParserTablePropertiesDeclarationList : public IParserBase
{
protected:
    const char * getName() const override { return "columns or indices declaration list"; }
    bool parseImpl(Pos & pos, ASTPtr & node, Expected & expected) override;
};


/**
  * [ENGINE = name] [PARTITION BY expr] [ORDER BY expr] [PRIMARY KEY expr] [SAMPLE BY expr] [SETTINGS name = value, ...]
  */
class ParserStorage : public IParserBase
{
public:
    /// What kind of engine we're going to parse.
    enum EngineKind
    {
        TABLE_ENGINE,
        DATABASE_ENGINE,
    };

    ParserStorage(EngineKind engine_kind_) : engine_kind(engine_kind_) {}

protected:
    const char * getName() const override { return "storage definition"; }
    bool parseImpl(Pos & pos, ASTPtr & node, Expected & expected) override;
    EngineKind engine_kind;
};

/** Query like this:
  * CREATE|ATTACH TABLE [IF NOT EXISTS] [db.]name [UUID 'uuid'] [ON CLUSTER cluster]
  * (
  *     name1 type1,
  *     name2 type2,
  *     ...
  *     INDEX name1 expr TYPE type1(args) GRANULARITY value,
  *     ...
  * ) ENGINE = engine
  *
  * Or:
  * CREATE|ATTACH TABLE [IF NOT EXISTS] [db.]name [UUID 'uuid'] [ON CLUSTER cluster] AS [db2.]name2 [ENGINE = engine]
  *
  * Or:
  * CREATE|ATTACH TABLE [IF NOT EXISTS] [db.]name [UUID 'uuid'] [ON CLUSTER cluster] AS ENGINE = engine SELECT ...
  *
  * Or (for engines that supports schema inference):
  * CREATE|ATTACH TABLE [IF NOT EXISTS] [db.]name [UUID 'uuid'] [ON CLUSTER cluster] ENGINE = engine
  */
class ParserCreateTableQuery : public IParserBase
{
protected:
    const char * getName() const override { return "CREATE TABLE or ATTACH TABLE query"; }
    bool parseImpl(Pos & pos, ASTPtr & node, Expected & expected) override;
};

/// CREATE|ATTACH LIVE VIEW [IF NOT EXISTS] [db.]name [UUID 'uuid'] [TO [db.]name] AS SELECT ...
class ParserCreateLiveViewQuery : public IParserBase
{
protected:
    const char * getName() const override { return "CREATE LIVE VIEW query"; }
    bool parseImpl(Pos & pos, ASTPtr & node, Expected & expected) override;
};

/// CREATE|ATTACH WINDOW VIEW [IF NOT EXISTS] [db.]name [TO [db.]name] [INNER ENGINE engine] [ENGINE engine] [WATERMARK strategy] [ALLOWED_LATENESS interval_function] [POPULATE] AS SELECT ...
class ParserCreateWindowViewQuery : public IParserBase
{
protected:
    const char * getName() const override { return "CREATE WINDOW VIEW query"; }
    bool parseImpl(Pos & pos, ASTPtr & node, Expected & expected) override;
};

class ParserTableOverrideDeclaration : public IParserBase
{
public:
    const bool is_standalone;
    explicit ParserTableOverrideDeclaration(bool is_standalone_ = true) : is_standalone(is_standalone_) { }

protected:
    const char * getName() const override { return "table override declaration"; }
    bool parseImpl(Pos & pos, ASTPtr & node, Expected & expected) override;
};

class ParserTableOverridesDeclarationList : public IParserBase
{
protected:
    const char * getName() const override { return "table overrides declaration list"; }
    bool parseImpl(Pos & pos, ASTPtr & node, Expected & expected) override;
};

/// CREATE|ATTACH DATABASE db [ENGINE = engine]
class ParserCreateDatabaseQuery : public IParserBase
{
protected:
    const char * getName() const override { return "CREATE DATABASE query"; }
    bool parseImpl(Pos & pos, ASTPtr & node, Expected & expected) override;
};

/// CREATE[OR REPLACE]|ATTACH [[MATERIALIZED] VIEW] | [VIEW]] [IF NOT EXISTS] [db.]name [UUID 'uuid'] [TO [db.]name] [ENGINE = engine] [POPULATE] AS SELECT ...
class ParserCreateViewQuery : public IParserBase
{
protected:
    const char * getName() const override { return "CREATE VIEW query"; }
    bool parseImpl(Pos & pos, ASTPtr & node, Expected & expected) override;
};

/// Parses complete dictionary create query. Uses ParserDictionary and
/// ParserDictionaryAttributeDeclaration. Produces ASTCreateQuery.
/// CREATE DICTIONARY [IF NOT EXISTS] [db.]name (attrs) PRIMARY KEY key SOURCE(s(params)) LAYOUT(l(params)) LIFETIME([min v1 max] v2) [RANGE(min v1 max v2)]
class ParserCreateDictionaryQuery : public IParserBase
{
protected:
    const char * getName() const override { return "CREATE DICTIONARY"; }
    bool parseImpl(Pos & pos, ASTPtr & node, Expected & expected) override;
};

/// CREATE NAMED COLLECTION name [ON CLUSTER cluster]
class ParserCreateNamedCollectionQuery : public IParserBase
{
protected:
    const char * getName() const override { return "CREATE NAMED COLLECTION"; }
    bool parseImpl(Pos & pos, ASTPtr & node, Expected & expected) override;
};


/** Query like this:
  * CREATE|ATTACH TABLE [IF NOT EXISTS] [db.]name
  * (
  *     name1 type1,
  *     name2 type2,
  *     ...
  *     INDEX name1 expr TYPE type1(args) GRANULARITY value,
  *     ...
  *     PRIMARY KEY expr
  * ) ENGINE = engine
  *
  * Or:
  * CREATE|ATTACH TABLE [IF NOT EXISTS] [db.]name AS [db2.]name2 [ENGINE = engine]
  *
  * Or:
  * CREATE|ATTACH TABLE [IF NOT EXISTS] [db.]name AS ENGINE = engine SELECT ...
  *
  * Or:
  * CREATE|ATTACH DATABASE db [ENGINE = engine]
  *
  * Or:
  * CREATE[OR REPLACE]|ATTACH [[MATERIALIZED] VIEW] | [VIEW]] [IF NOT EXISTS] [db.]name [TO [db.]name] [ENGINE = engine] [POPULATE] AS SELECT ...
  */
class ParserCreateQuery : public IParserBase
{
protected:
    const char * getName() const override { return "CREATE TABLE or ATTACH TABLE query"; }
    bool parseImpl(Pos & pos, ASTPtr & node, Expected & expected) override;
};

}<|MERGE_RESOLUTION|>--- conflicted
+++ resolved
@@ -122,7 +122,6 @@
 {
     NameParser name_parser;
     ParserDataType type_parser;
-<<<<<<< HEAD
     ParserKeyword s_default{Keyword::DEFAULT};
     ParserKeyword s_null{Keyword::NULL_KEYWORD};
     ParserKeyword s_not{Keyword::NOT};
@@ -136,22 +135,7 @@
     ParserKeyword s_remove{Keyword::REMOVE};
     ParserKeyword s_type{Keyword::TYPE};
     ParserKeyword s_collate{Keyword::COLLATE};
-=======
-    ParserKeyword s_default{"DEFAULT"};
-    ParserKeyword s_null{"NULL"};
-    ParserKeyword s_not{"NOT"};
-    ParserKeyword s_materialized{"MATERIALIZED"};
-    ParserKeyword s_ephemeral{"EPHEMERAL"};
-    ParserKeyword s_alias{"ALIAS"};
-    ParserKeyword s_auto_increment{"AUTO_INCREMENT"};
-    ParserKeyword s_comment{"COMMENT"};
-    ParserKeyword s_codec{"CODEC"};
-    ParserKeyword s_ttl{"TTL"};
-    ParserKeyword s_remove{"REMOVE"};
-    ParserKeyword s_type{"TYPE"};
-    ParserKeyword s_collate{"COLLATE"};
-    ParserKeyword s_primary_key{"PRIMARY KEY"};
->>>>>>> 698ceee1
+    ParserKeyword s_primary_key{Keyword::PRIMARY_KEY};
     ParserExpression expr_parser;
     ParserStringLiteral string_literal_parser;
     ParserLiteral literal_parser;
