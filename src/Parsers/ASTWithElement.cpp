#include <Parsers/ASTIdentifier.h>
#include <Parsers/ASTWithElement.h>
#include <Parsers/ASTWithAlias.h>
#include <IO/Operators.h>

namespace DB
{

ASTPtr ASTWithElement::clone() const
{
    const auto res = std::make_shared<ASTWithElement>(*this);
    res->children.clear();
    res->subquery = subquery->clone();
    if (aliases)
        res->aliases = aliases->clone();
    res->children.emplace_back(res->subquery);
    return res;
}

void ASTWithElement::formatImpl(WriteBuffer & ostr, const FormatSettings & settings, FormatState & state, FormatStateStacked frame) const
{
    std::string indent_str = settings.one_line ? "" : std::string(4 * frame.indent, ' ');

<<<<<<< HEAD
    settings.ostr << (settings.hilite ? hilite_alias : "");
    settings.writeIdentifier(name, /*ambiguous=*/false);
    settings.ostr << (settings.hilite ? hilite_none : "");
    if (aliases)
    {
        const bool prep_whitespace = frame.expression_list_prepend_whitespace;
        frame.expression_list_prepend_whitespace = false;

        settings.ostr << " (";
        aliases->formatImpl(settings, state, frame);
        settings.ostr << ")";

        frame.expression_list_prepend_whitespace = prep_whitespace;
    }
    settings.ostr << (settings.hilite ? hilite_keyword : "") << " AS" << (settings.hilite ? hilite_none : "");
    settings.ostr << settings.nl_or_ws << indent_str;
    dynamic_cast<const ASTWithAlias &>(*subquery).formatImplWithoutAlias(settings, state, frame);
=======
    ostr << (settings.hilite ? hilite_alias : "");
    settings.writeIdentifier(ostr, name, /*ambiguous=*/false);
    ostr << (settings.hilite ? hilite_none : "");
    ostr << (settings.hilite ? hilite_keyword : "") << " AS" << (settings.hilite ? hilite_none : "");
    ostr << settings.nl_or_ws << indent_str;
    dynamic_cast<const ASTWithAlias &>(*subquery).formatImplWithoutAlias(ostr, settings, state, frame);
>>>>>>> 7bd1ab01
}

}<|MERGE_RESOLUTION|>--- conflicted
+++ resolved
@@ -21,32 +21,23 @@
 {
     std::string indent_str = settings.one_line ? "" : std::string(4 * frame.indent, ' ');
 
-<<<<<<< HEAD
-    settings.ostr << (settings.hilite ? hilite_alias : "");
-    settings.writeIdentifier(name, /*ambiguous=*/false);
-    settings.ostr << (settings.hilite ? hilite_none : "");
+    ostr << (settings.hilite ? hilite_alias : "");
+    settings.writeIdentifier(ostr, name, /*ambiguous=*/false);
+    ostr << (settings.hilite ? hilite_none : "");
     if (aliases)
     {
         const bool prep_whitespace = frame.expression_list_prepend_whitespace;
         frame.expression_list_prepend_whitespace = false;
 
-        settings.ostr << " (";
+        ostr << " (";
         aliases->formatImpl(settings, state, frame);
-        settings.ostr << ")";
+        ostr << ")";
 
         frame.expression_list_prepend_whitespace = prep_whitespace;
     }
-    settings.ostr << (settings.hilite ? hilite_keyword : "") << " AS" << (settings.hilite ? hilite_none : "");
-    settings.ostr << settings.nl_or_ws << indent_str;
-    dynamic_cast<const ASTWithAlias &>(*subquery).formatImplWithoutAlias(settings, state, frame);
-=======
-    ostr << (settings.hilite ? hilite_alias : "");
-    settings.writeIdentifier(ostr, name, /*ambiguous=*/false);
-    ostr << (settings.hilite ? hilite_none : "");
     ostr << (settings.hilite ? hilite_keyword : "") << " AS" << (settings.hilite ? hilite_none : "");
     ostr << settings.nl_or_ws << indent_str;
-    dynamic_cast<const ASTWithAlias &>(*subquery).formatImplWithoutAlias(ostr, settings, state, frame);
->>>>>>> 7bd1ab01
+    dynamic_cast<const ASTWithAlias &>(*subquery).formatImplWithoutAlias(settings, state, frame);
 }
 
 }