parser grammar ClickHouseParser;

options {
    tokenVocab = ClickHouseLexer;
}

// Top-level statements

queryStmt: query (INTO OUTFILE STRING_LITERAL)? formatClause? (SEMICOLON)? | insertStmt;
query
    : alterStmt     // DDL
    | attachStmt    // DDL
    | checkStmt
    | createStmt    // DDL
    | describeStmt
    | dropStmt      // DDL
    | existsStmt
    | explainStmt
    | killStmt      // DDL
    | optimizeStmt  // DDL
    | renameStmt    // DDL
    | selectUnionStmt
    | setStmt
    | showStmt
    | systemStmt
    | truncateStmt  // DDL
    | useStmt
    | watchStmt
    ;

// ALTER statement

alterStmt
    : ALTER TABLE tableIdentifier clusterClause? alterTableClause (COMMA alterTableClause)*  # AlterTableStmt
    ;

alterTableClause
    : ADD COLUMN (IF NOT EXISTS)? tableColumnDfnt (AFTER nestedIdentifier)?           # AlterTableClauseAddColumn
    | ADD INDEX (IF NOT EXISTS)? tableIndexDfnt (AFTER nestedIdentifier)?             # AlterTableClauseAddIndex
    | ADD PROJECTION (IF NOT EXISTS)? tableProjectionDfnt (AFTER nestedIdentifier)?   # AlterTableClauseAddProjection
    | ATTACH partitionClause (FROM tableIdentifier)?                                  # AlterTableClauseAttach
    | CLEAR COLUMN (IF EXISTS)? nestedIdentifier (IN partitionClause)?                # AlterTableClauseClearColumn
    | CLEAR INDEX (IF EXISTS)? nestedIdentifier (IN partitionClause)?                 # AlterTableClauseClearIndex
    | CLEAR PROJECTION (IF EXISTS)? nestedIdentifier (IN partitionClause)?            # AlterTableClauseClearProjection
    | COMMENT COLUMN (IF EXISTS)? nestedIdentifier STRING_LITERAL                     # AlterTableClauseComment
    | DELETE WHERE columnExpr                                                         # AlterTableClauseDelete
    | DETACH partitionClause                                                          # AlterTableClauseDetach
    | DROP COLUMN (IF EXISTS)? nestedIdentifier                                       # AlterTableClauseDropColumn
    | DROP INDEX (IF EXISTS)? nestedIdentifier                                        # AlterTableClauseDropIndex
    | DROP PROJECTION (IF EXISTS)? nestedIdentifier                                   # AlterTableClauseDropProjection
    | DROP partitionClause                                                            # AlterTableClauseDropPartition
    | FREEZE partitionClause?                                                         # AlterTableClauseFreezePartition
    | MATERIALIZE INDEX (IF EXISTS)? nestedIdentifier (IN partitionClause)?           # AlterTableClauseMaterializeIndex
    | MATERIALIZE PROJECTION (IF EXISTS)? nestedIdentifier (IN partitionClause)?      # AlterTableClauseMaterializeProjection
    | MODIFY COLUMN (IF EXISTS)? nestedIdentifier codecExpr                           # AlterTableClauseModifyCodec
    | MODIFY COLUMN (IF EXISTS)? nestedIdentifier COMMENT STRING_LITERAL              # AlterTableClauseModifyComment
    | MODIFY COLUMN (IF EXISTS)? nestedIdentifier REMOVE tableColumnPropertyType      # AlterTableClauseModifyRemove
    | MODIFY COLUMN (IF EXISTS)? tableColumnDfnt                                      # AlterTableClauseModify
    | MODIFY ORDER BY columnExpr                                                      # AlterTableClauseModifyOrderBy
    | MODIFY ttlClause                                                                # AlterTableClauseModifyTTL
    | MOVE partitionClause ( TO DISK STRING_LITERAL
                           | TO VOLUME STRING_LITERAL
                           | TO TABLE tableIdentifier
                           )                                                          # AlterTableClauseMovePartition
    | REMOVE TTL                                                                      # AlterTableClauseRemoveTTL
    | RENAME COLUMN (IF EXISTS)? nestedIdentifier TO nestedIdentifier                 # AlterTableClauseRename
    | REPLACE partitionClause FROM tableIdentifier                                    # AlterTableClauseReplace
    | UPDATE assignmentExprList whereClause                                           # AlterTableClauseUpdate
    ;

assignmentExprList: assignmentExpr (COMMA assignmentExpr)*;
assignmentExpr: nestedIdentifier EQ_SINGLE columnExpr;

tableColumnPropertyType: ALIAS | CODEC | COMMENT | DEFAULT | MATERIALIZED | TTL;

partitionClause
    : PARTITION columnExpr         // actually we expect here any form of tuple of literals
    | PARTITION ID STRING_LITERAL
    ;

// ATTACH statement
attachStmt
    : ATTACH DICTIONARY tableIdentifier clusterClause?  # AttachDictionaryStmt
    ;

// CHECK statement

checkStmt: CHECK TABLE tableIdentifier partitionClause?;

// CREATE statement

createStmt
    : (ATTACH | CREATE) DATABASE (IF NOT EXISTS)? databaseIdentifier clusterClause? engineExpr?                                                                                       # CreateDatabaseStmt
    | (ATTACH | CREATE) DICTIONARY (IF NOT EXISTS)? tableIdentifier uuidClause? clusterClause? dictionarySchemaClause dictionaryEngineClause                                          # CreateDictionaryStmt
    | (ATTACH | CREATE) LIVE VIEW (IF NOT EXISTS)? tableIdentifier uuidClause? clusterClause? (WITH TIMEOUT DECIMAL_LITERAL?)? destinationClause? tableSchemaClause? subqueryClause   # CreateLiveViewStmt
    | (ATTACH | CREATE) MATERIALIZED VIEW (IF NOT EXISTS)? tableIdentifier uuidClause? clusterClause? tableSchemaClause? (destinationClause | engineClause POPULATE?) subqueryClause  # CreateMaterializedViewStmt
    | (ATTACH | CREATE) TEMPORARY? TABLE (IF NOT EXISTS)? tableIdentifier uuidClause? clusterClause? tableSchemaClause? engineClause? subqueryClause?                                 # CreateTableStmt
    | (ATTACH | CREATE) (OR REPLACE)? VIEW (IF NOT EXISTS)? tableIdentifier uuidClause? clusterClause? tableSchemaClause? subqueryClause                                              # CreateViewStmt
    ;

dictionarySchemaClause: LPAREN dictionaryAttrDfnt (COMMA dictionaryAttrDfnt)* RPAREN;
dictionaryAttrDfnt
locals [std::set<std::string> attrs]:
    identifier columnTypeExpr
    ( {!$attrs.count("default")}?      DEFAULT literal       {$attrs.insert("default");}
    | {!$attrs.count("expression")}?   EXPRESSION columnExpr {$attrs.insert("expression");}
    | {!$attrs.count("hierarchical")}? HIERARCHICAL          {$attrs.insert("hierarchical");}
    | {!$attrs.count("injective")}?    INJECTIVE             {$attrs.insert("injective");}
    | {!$attrs.count("is_object_id")}? IS_OBJECT_ID          {$attrs.insert("is_object_id");}
    )*
    ;
dictionaryEngineClause
locals [std::set<std::string> clauses]:
    dictionaryPrimaryKeyClause?
    ( {!$clauses.count("source")}? sourceClause {$clauses.insert("source");}
    | {!$clauses.count("lifetime")}? lifetimeClause {$clauses.insert("lifetime");}
    | {!$clauses.count("layout")}? layoutClause {$clauses.insert("layout");}
    | {!$clauses.count("range")}? rangeClause {$clauses.insert("range");}
    | {!$clauses.count("settings")}? dictionarySettingsClause {$clauses.insert("settings");}
    )*
    ;
dictionaryPrimaryKeyClause: PRIMARY KEY columnExprList;
dictionaryArgExpr: identifier (identifier (LPAREN RPAREN)? | literal);
sourceClause: SOURCE LPAREN identifier LPAREN dictionaryArgExpr* RPAREN RPAREN;
lifetimeClause: LIFETIME LPAREN ( DECIMAL_LITERAL
                                | MIN DECIMAL_LITERAL MAX DECIMAL_LITERAL
                                | MAX DECIMAL_LITERAL MIN DECIMAL_LITERAL
                                ) RPAREN;
layoutClause: LAYOUT LPAREN identifier LPAREN dictionaryArgExpr* RPAREN RPAREN;
rangeClause: RANGE LPAREN (MIN identifier MAX identifier | MAX identifier MIN identifier) RPAREN;
dictionarySettingsClause: SETTINGS LPAREN settingExprList RPAREN;

clusterClause: ON CLUSTER (identifier | STRING_LITERAL);
uuidClause: UUID STRING_LITERAL;
destinationClause: TO tableIdentifier;
subqueryClause: AS selectUnionStmt;
tableSchemaClause
    : LPAREN tableElementExpr (COMMA tableElementExpr)* RPAREN  # SchemaDescriptionClause
    | AS tableIdentifier                                        # SchemaAsTableClause
    | AS tableFunctionExpr                                      # SchemaAsFunctionClause
    ;
engineClause
locals [std::set<std::string> clauses]:
    engineExpr
    ( {!$clauses.count("orderByClause")}?     orderByClause     {$clauses.insert("orderByClause");}
    | {!$clauses.count("partitionByClause")}? partitionByClause {$clauses.insert("partitionByClause");}
    | {!$clauses.count("primaryKeyClause")}?  primaryKeyClause  {$clauses.insert("primaryKeyClause");}
    | {!$clauses.count("sampleByClause")}?    sampleByClause    {$clauses.insert("sampleByClause");}
    | {!$clauses.count("ttlClause")}?         ttlClause         {$clauses.insert("ttlClause");}
    | {!$clauses.count("settingsClause")}?    settingsClause    {$clauses.insert("settingsClause");}
    )*
    ;
partitionByClause: PARTITION BY columnExpr;
primaryKeyClause: PRIMARY KEY columnExpr;
sampleByClause: SAMPLE BY columnExpr;
ttlClause: TTL ttlExpr (COMMA ttlExpr)*;

engineExpr: ENGINE EQ_SINGLE? identifierOrNull (LPAREN columnExprList? RPAREN)?;
tableElementExpr
    : tableColumnDfnt                                                              # TableElementExprColumn
    | CONSTRAINT identifier CHECK columnExpr                                       # TableElementExprConstraint
    | INDEX tableIndexDfnt                                                         # TableElementExprIndex
    | PROJECTION tableProjectionDfnt                                               # TableElementExprProjection
    ;
tableColumnDfnt
    : nestedIdentifier columnTypeExpr tableColumnPropertyExpr? (COMMENT STRING_LITERAL)? codecExpr? (TTL columnExpr)?
    | nestedIdentifier columnTypeExpr? tableColumnPropertyExpr (COMMENT STRING_LITERAL)? codecExpr? (TTL columnExpr)?
    ;
tableColumnPropertyExpr: (DEFAULT | MATERIALIZED | ALIAS) columnExpr;
tableIndexDfnt: nestedIdentifier columnExpr TYPE columnTypeExpr GRANULARITY DECIMAL_LITERAL;
tableProjectionDfnt: nestedIdentifier projectionSelectStmt;
codecExpr: CODEC LPAREN codecArgExpr (COMMA codecArgExpr)* RPAREN;
codecArgExpr: identifier (LPAREN columnExprList? RPAREN)?;
ttlExpr: columnExpr (DELETE | TO DISK STRING_LITERAL | TO VOLUME STRING_LITERAL)?;

// DESCRIBE statement

describeStmt: (DESCRIBE | DESC) TABLE? tableExpr;

// DROP statement

dropStmt
    : (DETACH | DROP) DATABASE (IF EXISTS)? databaseIdentifier clusterClause?                                  # DropDatabaseStmt
    | (DETACH | DROP) (DICTIONARY | TEMPORARY? TABLE | VIEW) (IF EXISTS)? tableIdentifier clusterClause? (NO DELAY)?  # DropTableStmt
    ;

// EXISTS statement

existsStmt
    : EXISTS DATABASE databaseIdentifier                             # ExistsDatabaseStmt
    | EXISTS (DICTIONARY | TEMPORARY? TABLE | VIEW)? tableIdentifier # ExistsTableStmt
    ;

// EXPLAIN statement

explainStmt
    : EXPLAIN AST query     # ExplainASTStmt
    | EXPLAIN SYNTAX query  # ExplainSyntaxStmt
    ;

// INSERT statement

insertStmt: INSERT INTO TABLE? (tableIdentifier | FUNCTION tableFunctionExpr) columnsClause? dataClause;

columnsClause: LPAREN nestedIdentifier (COMMA nestedIdentifier)* RPAREN;
dataClause
    : formatClause                   # DataClauseFormat
    | VALUES                         # DataClauseValues
    | selectUnionStmt SEMICOLON? EOF # DataClauseSelect
    ;
formatClause: FORMAT identifierOrNull settingsClause?;

// KILL statement

killStmt
    : KILL MUTATION clusterClause? whereClause (SYNC | ASYNC | TEST)?  # KillMutationStmt
    | KILL QUERY clusterClause? whereClause (SYNC | ASYNC | TEST)?     # KillQueryStmt
    ;

// OPTIMIZE statement

optimizeStmt: OPTIMIZE TABLE tableIdentifier clusterClause? partitionClause? FINAL? DEDUPLICATE?;

// RENAME statement

renameStmt: RENAME TABLE tableIdentifier TO tableIdentifier (COMMA tableIdentifier TO tableIdentifier)* clusterClause?;

// PROJECTION SELECT statement

projectionSelectStmt:
    LPAREN
    withClause?
    SELECT columnExprList
    groupByClause?
    projectionOrderByClause?
    RPAREN
    ;

// SELECT statement

selectUnionStmt: selectStmtWithParens (UNION ALL selectStmtWithParens)*;
selectStmtWithParens: selectStmt | LPAREN selectUnionStmt RPAREN;
selectStmt:
    withClause?
    SELECT DISTINCT? topClause? columnExprList
    fromClause?
    arrayJoinClause?
    prewhereClause?
    whereClause?
    groupByClause? (WITH (CUBE | ROLLUP))? (WITH TOTALS)?
    havingClause?
    orderByClause?
    limitByClause?
    limitClause?
    settingsClause?
    ;

withClause: WITH columnExprList;
topClause
    : TOP DECIMAL_LITERAL (WITH TIES)?
    | TOP LPAREN DECIMAL_LITERAL RPAREN (WITH TIES)?
    ;
fromClause: FROM joinExpr;
arrayJoinClause: (LEFT | INNER)? ARRAY JOIN columnExprList;
prewhereClause: PREWHERE columnExpr;
whereClause: WHERE columnExpr;
groupByClause: GROUP BY ((CUBE | ROLLUP) LPAREN columnExprList RPAREN | columnExprList);
havingClause: HAVING columnExpr;
orderByClause: ORDER BY orderExprList;
projectionOrderByClause: ORDER BY columnExprList;
limitByClause: LIMIT limitExpr BY columnExprList;
limitClause: LIMIT limitExpr (WITH TIES)?;
settingsClause: SETTINGS settingExprList;

joinExpr
    : joinExpr (GLOBAL | LOCAL)? joinOp? JOIN joinExpr joinConstraintClause  # JoinExprOp
    | joinExpr joinOpCross joinExpr                                          # JoinExprCrossOp
    | tableExpr FINAL? sampleClause?                                         # JoinExprTable
    | LPAREN joinExpr RPAREN                                                 # JoinExprParens
    ;
joinOp
    : ((ALL | ANY | ASOF)? INNER | INNER (ALL | ANY | ASOF)? | (ALL | ANY | ASOF))  # JoinOpInner
    | ( (SEMI | ALL | ANTI | ANY | ASOF)? (LEFT | RIGHT) OUTER?
      | (LEFT | RIGHT) OUTER? (SEMI | ALL | ANTI | ANY | ASOF)?
      )                                                                             # JoinOpLeftRight
    | ((ALL | ANY)? FULL OUTER? | FULL OUTER? (ALL | ANY)?)                         # JoinOpFull
    ;
joinOpCross
    : (GLOBAL|LOCAL)? CROSS JOIN
    | COMMA
    ;
joinConstraintClause
    : ON columnExprList
    | USING LPAREN columnExprList RPAREN
    | USING columnExprList
    ;

sampleClause: SAMPLE ratioExpr (OFFSET ratioExpr)?;
limitExpr: columnExpr ((COMMA | OFFSET) columnExpr)?;
orderExprList: orderExpr (COMMA orderExpr)*;
orderExpr: columnExpr (ASCENDING | DESCENDING | DESC)? (NULLS (FIRST | LAST))? (COLLATE STRING_LITERAL)?;
ratioExpr: numberLiteral (SLASH numberLiteral)?;
settingExprList: settingExpr (COMMA settingExpr)*;
settingExpr: identifier EQ_SINGLE literal;

// SET statement

setStmt: SET settingExprList;

// SHOW statements

showStmt
    : SHOW CREATE DATABASE databaseIdentifier                                                                     # showCreateDatabaseStmt
    | SHOW CREATE DICTIONARY tableIdentifier                                                                      # showCreateDictionaryStmt
    | SHOW CREATE TEMPORARY? TABLE? tableIdentifier                                                               # showCreateTableStmt
    | SHOW DATABASES                                                                                              # showDatabasesStmt
    | SHOW DICTIONARIES (FROM databaseIdentifier)?                                                                # showDictionariesStmt
    | SHOW TEMPORARY? TABLES ((FROM | IN) databaseIdentifier)? (LIKE STRING_LITERAL | whereClause)? limitClause?  # showTablesStmt
    ;

// SYSTEM statements

systemStmt
    : SYSTEM FLUSH DISTRIBUTED tableIdentifier
    | SYSTEM FLUSH LOGS
    | SYSTEM RELOAD DICTIONARIES
    | SYSTEM RELOAD DICTIONARY tableIdentifier
    | SYSTEM (START | STOP) (DISTRIBUTED SENDS | FETCHES | TTL? MERGES) tableIdentifier
    | SYSTEM (START | STOP) REPLICATED SENDS
    | SYSTEM (START | STOP) REPLICATION QUEUES tableIdentifier
    | SYSTEM SYNC REPLICA tableIdentifier
    ;

// TRUNCATE statements

truncateStmt: TRUNCATE TEMPORARY? TABLE? (IF EXISTS)? tableIdentifier clusterClause?;

// USE statement

useStmt: USE databaseIdentifier;

// WATCH statement

watchStmt: WATCH tableIdentifier EVENTS? (LIMIT DECIMAL_LITERAL)?;



// Columns

columnTypeExpr
    : identifier                                                                             # ColumnTypeExprSimple   // UInt64
    | identifier LPAREN identifier columnTypeExpr (COMMA identifier columnTypeExpr)* RPAREN  # ColumnTypeExprNested   // Nested
    | identifier LPAREN enumValue (COMMA enumValue)* RPAREN                                  # ColumnTypeExprEnum     // Enum
    | identifier LPAREN columnTypeExpr (COMMA columnTypeExpr)* RPAREN                        # ColumnTypeExprComplex  // Array, Tuple
    | identifier LPAREN columnExprList? RPAREN                                               # ColumnTypeExprParam    // FixedString(N)
    ;
columnExprList: columnsExpr (COMMA columnsExpr)*;
columnsExpr
    : (tableIdentifier DOT)? ASTERISK  # ColumnsExprAsterisk
    | LPAREN selectUnionStmt RPAREN    # ColumnsExprSubquery
    // NOTE: asterisk and subquery goes before |columnExpr| so that we can mark them as multi-column expressions.
    | columnExpr                       # ColumnsExprColumn
    ;
columnExpr
    : CASE columnExpr? (WHEN columnExpr THEN columnExpr)+ (ELSE columnExpr)? END          # ColumnExprCase
    | CAST LPAREN columnExpr AS columnTypeExpr RPAREN                                     # ColumnExprCast
    | DATE STRING_LITERAL                                                                 # ColumnExprDate
    | EXTRACT LPAREN interval FROM columnExpr RPAREN                                      # ColumnExprExtract
    | INTERVAL columnExpr interval                                                        # ColumnExprInterval
    | SUBSTRING LPAREN columnExpr FROM columnExpr (FOR columnExpr)? RPAREN                # ColumnExprSubstring
    | TIMESTAMP STRING_LITERAL                                                            # ColumnExprTimestamp
    | TRIM LPAREN (BOTH | LEADING | TRAILING) STRING_LITERAL FROM columnExpr RPAREN       # ColumnExprTrim
    | identifier (LPAREN columnExprList? RPAREN)? LPAREN DISTINCT? columnArgList? RPAREN  # ColumnExprFunction
    | literal                                                                             # ColumnExprLiteral

    // FIXME(ilezhankin): this part looks very ugly, maybe there is another way to express it
    | columnExpr LBRACKET columnExpr RBRACKET                                             # ColumnExprArrayAccess
    | columnExpr DOT DECIMAL_LITERAL                                                      # ColumnExprTupleAccess
    | DASH columnExpr                                                                     # ColumnExprNegate
    | columnExpr ( ASTERISK                                                               // multiply
                 | SLASH                                                                  // divide
                 | PERCENT                                                                // modulo
                 ) columnExpr                                                             # ColumnExprPrecedence1
    | columnExpr ( PLUS                                                                   // plus
                 | DASH                                                                   // minus
                 | CONCAT                                                                 // concat
                 ) columnExpr                                                             # ColumnExprPrecedence2
    | columnExpr ( EQ_DOUBLE                                                              // equals
                 | EQ_SINGLE                                                              // equals
                 | NOT_EQ                                                                 // notEquals
                 | LE                                                                     // lessOrEquals
                 | GE                                                                     // greaterOrEquals
                 | LT                                                                     // less
                 | GT                                                                     // greater
                 | GLOBAL? NOT? IN                                                        // in, notIn, globalIn, globalNotIn
                 | NOT? (LIKE | ILIKE)                                                    // like, notLike, ilike, notILike
                 ) columnExpr                                                             # ColumnExprPrecedence3
    | columnExpr IS NOT? NULL_SQL                                                         # ColumnExprIsNull
    | NOT columnExpr                                                                      # ColumnExprNot
    | columnExpr AND columnExpr                                                           # ColumnExprAnd
    | columnExpr OR columnExpr                                                            # ColumnExprOr
    // TODO(ilezhankin): `BETWEEN a AND b AND c` is parsed in a wrong way: `BETWEEN (a AND b) AND c`
    | columnExpr NOT? BETWEEN columnExpr AND columnExpr                                   # ColumnExprBetween
    | <assoc=right> columnExpr QUERY_SIGN columnExpr COLON columnExpr                     # ColumnExprTernaryOp
    | columnExpr (alias | AS identifier)                                                  # ColumnExprAlias

    | (tableIdentifier DOT)? ASTERISK                                                     # ColumnExprAsterisk  // single-column only
    | LPAREN selectUnionStmt RPAREN                                                       # ColumnExprSubquery  // single-column only
    | LPAREN columnExpr RPAREN                                                            # ColumnExprParens    // single-column only
    | LPAREN columnExprList RPAREN                                                        # ColumnExprTuple
    | LBRACKET columnExprList? RBRACKET                                                   # ColumnExprArray
    | columnIdentifier                                                                    # ColumnExprIdentifier
    ;
columnArgList: columnArgExpr (COMMA columnArgExpr)*;
columnArgExpr: columnLambdaExpr | columnExpr;
columnLambdaExpr:
    ( LPAREN identifier (COMMA identifier)* RPAREN
    |        identifier (COMMA identifier)*
    )
    ARROW columnExpr
    ;
columnIdentifier: (tableIdentifier DOT)? nestedIdentifier;
nestedIdentifier: identifier (DOT identifier)?;

// Tables

tableExpr
    : tableIdentifier                    # TableExprIdentifier
    | tableFunctionExpr                  # TableExprFunction
    | LPAREN selectUnionStmt RPAREN      # TableExprSubquery
    | tableExpr (alias | AS identifier)  # TableExprAlias
    ;
tableFunctionExpr: identifier LPAREN tableArgList? RPAREN;
tableIdentifier: (databaseIdentifier DOT)? identifier;
tableArgList: tableArgExpr (COMMA tableArgExpr)*;
tableArgExpr
    : nestedIdentifier
    | tableFunctionExpr
    | literal
    ;

// Databases

databaseIdentifier: identifier;

// Basics

floatingLiteral
    : FLOATING_LITERAL
    | DOT (DECIMAL_LITERAL | OCTAL_LITERAL)
    | DECIMAL_LITERAL DOT (DECIMAL_LITERAL | OCTAL_LITERAL)?  // can't move this to the lexer or it will break nested tuple access: t.1.2
    ;
numberLiteral: (PLUS | DASH)? (floatingLiteral | OCTAL_LITERAL | DECIMAL_LITERAL | HEXADECIMAL_LITERAL | INF | NAN_SQL);
literal
    : numberLiteral
    | STRING_LITERAL
    | NULL_SQL
    ;
interval: SECOND | MINUTE | HOUR | DAY | WEEK | MONTH | QUARTER | YEAR;
keyword
    // except NULL_SQL, INF, NAN_SQL
    : AFTER | ALIAS | ALL | ALTER | AND | ANTI | ANY | ARRAY | AS | ASCENDING | ASOF | AST | ASYNC | ATTACH | BETWEEN | BOTH | BY | CASE
    | CAST | CHECK | CLEAR | CLUSTER | CODEC | COLLATE | COLUMN | COMMENT | CONSTRAINT | CREATE | CROSS | CUBE | DATABASE | DATABASES
    | DATE | DEDUPLICATE | DEFAULT | DELAY | DELETE | DESCRIBE | DESC | DESCENDING | DETACH | DICTIONARIES | DICTIONARY | DISK | DISTINCT
    | DISTRIBUTED | DROP | ELSE | END | ENGINE | EVENTS | EXISTS | EXPLAIN | EXPRESSION | EXTRACT | FETCHES | FINAL | FIRST | FLUSH | FOR
    | FORMAT | FREEZE | FROM | FULL | FUNCTION | GLOBAL | GRANULARITY | GROUP | HAVING | HIERARCHICAL | ID | IF | ILIKE | IN | INDEX
    | INJECTIVE | INNER | INSERT | INTERVAL | INTO | IS | IS_OBJECT_ID | JOIN | JSON_FALSE | JSON_TRUE | KEY | KILL | LAST | LAYOUT
    | LEADING | LEFT | LIFETIME | LIKE | LIMIT | LIVE | LOCAL | LOGS | MATERIALIZE | MATERIALIZED | MAX | MERGES | MIN | MODIFY | MOVE
    | MUTATION | NO | NOT | NULLS | OFFSET | ON | OPTIMIZE | OR | ORDER | OUTER | OUTFILE | PARTITION | POPULATE | PREWHERE | PRIMARY
<<<<<<< HEAD
    | QUERY | QUEUES | RANGE | RELOAD | REMOVE | RENAME | REPLACE | REPLICA | REPLICATED | REPLICATION | RIGHT | ROLLUP | SAMPLE | SELECT
    | SEMI | SENDS | SET | SETTINGS | SHOW | SOURCE | START | STOP | SUBSTRING | SYNC | SYNTAX | SYSTEM | TABLE | TABLES | TEMPORARY | TEST
    | THEN | TIES | TIMEOUT | TIMESTAMP | TOTALS | TRAILING | TRIM | TRUNCATE | TO | TOP | TTL | TYPE | UNION | UPDATE | USE | USING | UUID
    | VALUES | VIEW | VOLUME | WATCH | WHEN | WHERE | WITH
=======
    | RANGE | RELOAD | REMOVE | RENAME | REPLACE | REPLICA | REPLICATED | RIGHT | ROLLUP | SAMPLE | SELECT | SEMI | SENDS | SET | SETTINGS
    | SHOW | SOURCE | START | STOP | SUBSTRING | SYNC | SYNTAX | SYSTEM | TABLE | TABLES | TEMPORARY | TEST | THEN | TIES | TIMEOUT
    | TIMESTAMP | TOTALS | TRAILING | TRIM | TRUNCATE | TO | TOP | TTL | TYPE | UNION | UPDATE | USE | USING | UUID | VALUES | VIEW
    | VOLUME | WATCH | WHEN | WHERE | WITH
>>>>>>> e35dc90c
    ;
keywordForAlias
    : DATE | FIRST | ID | KEY
    ;
alias: IDENTIFIER | keywordForAlias;  // |interval| can't be an alias, otherwise 'INTERVAL 1 SOMETHING' becomes ambiguous.
identifier: IDENTIFIER | interval | keyword;
identifierOrNull: identifier | NULL_SQL;  // NULL_SQL can be only 'Null' here.
enumValue: STRING_LITERAL EQ_SINGLE numberLiteral;<|MERGE_RESOLUTION|>--- conflicted
+++ resolved
@@ -467,17 +467,10 @@
     | INJECTIVE | INNER | INSERT | INTERVAL | INTO | IS | IS_OBJECT_ID | JOIN | JSON_FALSE | JSON_TRUE | KEY | KILL | LAST | LAYOUT
     | LEADING | LEFT | LIFETIME | LIKE | LIMIT | LIVE | LOCAL | LOGS | MATERIALIZE | MATERIALIZED | MAX | MERGES | MIN | MODIFY | MOVE
     | MUTATION | NO | NOT | NULLS | OFFSET | ON | OPTIMIZE | OR | ORDER | OUTER | OUTFILE | PARTITION | POPULATE | PREWHERE | PRIMARY
-<<<<<<< HEAD
     | QUERY | QUEUES | RANGE | RELOAD | REMOVE | RENAME | REPLACE | REPLICA | REPLICATED | REPLICATION | RIGHT | ROLLUP | SAMPLE | SELECT
     | SEMI | SENDS | SET | SETTINGS | SHOW | SOURCE | START | STOP | SUBSTRING | SYNC | SYNTAX | SYSTEM | TABLE | TABLES | TEMPORARY | TEST
     | THEN | TIES | TIMEOUT | TIMESTAMP | TOTALS | TRAILING | TRIM | TRUNCATE | TO | TOP | TTL | TYPE | UNION | UPDATE | USE | USING | UUID
     | VALUES | VIEW | VOLUME | WATCH | WHEN | WHERE | WITH
-=======
-    | RANGE | RELOAD | REMOVE | RENAME | REPLACE | REPLICA | REPLICATED | RIGHT | ROLLUP | SAMPLE | SELECT | SEMI | SENDS | SET | SETTINGS
-    | SHOW | SOURCE | START | STOP | SUBSTRING | SYNC | SYNTAX | SYSTEM | TABLE | TABLES | TEMPORARY | TEST | THEN | TIES | TIMEOUT
-    | TIMESTAMP | TOTALS | TRAILING | TRIM | TRUNCATE | TO | TOP | TTL | TYPE | UNION | UPDATE | USE | USING | UUID | VALUES | VIEW
-    | VOLUME | WATCH | WHEN | WHERE | WITH
->>>>>>> e35dc90c
     ;
 keywordForAlias
     : DATE | FIRST | ID | KEY
