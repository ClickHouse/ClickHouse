--- conflicted
+++ resolved
@@ -175,8 +175,6 @@
         field = nullptr;
     }
 
-<<<<<<< HEAD
-=======
     /// After changing one of `children` elements, update the corresponding member pointer if needed.
     void updatePointerToChild(void * old_ptr, void * new_ptr)
     {
@@ -190,7 +188,6 @@
     /// Convert to a string.
 
     /// Format settings.
->>>>>>> 739c8988
     struct FormatSettings
     {
         bool hilite = false;
