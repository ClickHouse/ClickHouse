#pragma once

#include <common/types.h>
#include <Parsers/IAST_fwd.h>
#include <Parsers/IdentifierQuotingStyle.h>
#include <Common/Exception.h>
#include <Common/TypePromotion.h>
#include <IO/WriteBufferFromString.h>

#include <algorithm>
#include <set>


class SipHash;


namespace DB
{

namespace ErrorCodes
{
    extern const int NOT_A_COLUMN;
    extern const int UNKNOWN_TYPE_OF_AST_NODE;
    extern const int UNKNOWN_ELEMENT_IN_AST;
    extern const int LOGICAL_ERROR;
}

using IdentifierNameSet = std::set<String>;

class WriteBuffer;


/** Element of the syntax tree (hereinafter - directed acyclic graph with elements of semantics)
  */
class IAST : public std::enable_shared_from_this<IAST>, public TypePromotion<IAST>
{
public:
    ASTs children;

    virtual ~IAST() = default;
    IAST() = default;
    IAST(const IAST &) = default;
    IAST & operator=(const IAST &) = default;

    /** Get the canonical name of the column if the element is a column */
    String getColumnName() const;
    virtual void appendColumnName(WriteBuffer &) const
    {
        throw Exception("Trying to get name of not a column: " + getID(), ErrorCodes::NOT_A_COLUMN);
    }

    /** Get the alias, if any, or the canonical name of the column, if it is not. */
    virtual String getAliasOrColumnName() const { return getColumnName(); }

    /** Get the alias, if any, or an empty string if it does not exist, or if the element does not support aliases. */
    virtual String tryGetAlias() const { return String(); }

    /** Set the alias. */
    virtual void setAlias(const String & /*to*/)
    {
        throw Exception("Can't set alias of " + getColumnName(), ErrorCodes::UNKNOWN_TYPE_OF_AST_NODE);
    }

    /** Get the text that identifies this element. */
    virtual String getID(char delimiter = '_') const = 0;

    ASTPtr ptr() { return shared_from_this(); }

    /** Get a deep copy of the tree. Cloned object must have the same range. */
    virtual ASTPtr clone() const = 0;

    /** Get hash code, identifying this element and its subtree.
      */
    using Hash = std::pair<UInt64, UInt64>;
    Hash getTreeHash() const;
    void updateTreeHash(SipHash & hash_state) const;
    virtual void updateTreeHashImpl(SipHash & hash_state) const;

<<<<<<< HEAD
    void dumpTree(std::ostream & ostr, size_t indent = 0) const
    {
        String indent_str(indent, '-');
        ostr << indent_str << getID() << ", " << this << std::endl;
        for (const auto & child : children)
        {
            if (!child) throw Exception("Can't dump nullptr child", ErrorCodes::UNKNOWN_ELEMENT_IN_AST);
            child->dumpTree(ostr, indent + 1);
        }
    }
=======
    void dumpTree(WriteBuffer & ostr, size_t indent = 0) const;
>>>>>>> 6e621086

    /** Check the depth of the tree.
      * If max_depth is specified and the depth is greater - throw an exception.
      * Returns the depth of the tree.
      */
    size_t checkDepth(size_t max_depth) const
    {
        return checkDepthImpl(max_depth, 0);
    }

    /** Get total number of tree elements
     */
    size_t size() const;

    /** Same for the total number of tree elements.
      */
    size_t checkSize(size_t max_size) const;

    /** Get `set` from the names of the identifiers
     */
    virtual void collectIdentifierNames(IdentifierNameSet & set) const
    {
        for (const auto & child : children)
            child->collectIdentifierNames(set);
    }

    template <typename T>
    void set(T * & field, const ASTPtr & child)
    {
        if (!child)
            return;

        T * casted = dynamic_cast<T *>(child.get());
        if (!casted)
            throw Exception("Could not cast AST subtree", ErrorCodes::LOGICAL_ERROR);

        children.push_back(child);
        field = casted;
    }

    template <typename T>
    void replace(T * & field, const ASTPtr & child)
    {
        if (!child)
            throw Exception("Trying to replace AST subtree with nullptr", ErrorCodes::LOGICAL_ERROR);

        T * casted = dynamic_cast<T *>(child.get());
        if (!casted)
            throw Exception("Could not cast AST subtree", ErrorCodes::LOGICAL_ERROR);

        for (ASTPtr & current_child : children)
        {
            if (current_child.get() == field)
            {
                current_child = child;
                field = casted;
                return;
            }
        }

        throw Exception("AST subtree not found in children", ErrorCodes::LOGICAL_ERROR);
    }

    template <typename T>
    void setOrReplace(T * & field, const ASTPtr & child)
    {
        if (field)
            replace(field, child);
        else
            set(field, child);
    }

    /// Convert to a string.

    /// Format settings.
    struct FormatSettings
    {
        WriteBuffer & ostr;
        bool hilite = false;
        bool one_line;
        bool always_quote_identifiers = false;
        IdentifierQuotingStyle identifier_quoting_style = IdentifierQuotingStyle::Backticks;

        char nl_or_ws;

        FormatSettings(WriteBuffer & ostr_, bool one_line_)
            : ostr(ostr_), one_line(one_line_)
        {
            nl_or_ws = one_line ? ' ' : '\n';
        }

        FormatSettings(WriteBuffer & ostr_, const FormatSettings & other)
            : ostr(ostr_), hilite(other.hilite), one_line(other.one_line),
            always_quote_identifiers(other.always_quote_identifiers), identifier_quoting_style(other.identifier_quoting_style)
        {
            nl_or_ws = one_line ? ' ' : '\n';
        }

        void writeIdentifier(const String & name) const;
    };

    /// State. For example, a set of nodes can be remembered, which we already walk through.
    struct FormatState
    {
        /** The SELECT query in which the alias was found; identifier of a node with such an alias.
          * It is necessary that when the node has met again, output only the alias.
          */
        std::set<std::tuple<
            const IAST * /* SELECT query node */,
            std::string /* alias */,
            Hash /* printed content */>> printed_asts_with_alias;
    };

    /// The state that is copied when each node is formatted. For example, nesting level.
    struct FormatStateStacked
    {
        UInt8 indent = 0;
        bool need_parens = false;
        bool expression_list_always_start_on_new_line = false;  /// Line feed and indent before expression list even if it's of single element.
        bool expression_list_prepend_whitespace = false; /// Prepend whitespace (if it is required)
        const IAST * current_select = nullptr;
    };

    void format(const FormatSettings & settings) const
    {
        FormatState state;
        formatImpl(settings, state, FormatStateStacked());
    }

    virtual void formatImpl(const FormatSettings & /*settings*/, FormatState & /*state*/, FormatStateStacked /*frame*/) const
    {
        throw Exception("Unknown element in AST: " + getID(), ErrorCodes::UNKNOWN_ELEMENT_IN_AST);
    }

    // A simple way to add some user-readable context to an error message.
    std::string formatForErrorMessage() const;
    template <typename AstArray>
    static std::string formatForErrorMessage(const AstArray & array);

    void cloneChildren();

public:
    /// For syntax highlighting.
    static const char * hilite_keyword;
    static const char * hilite_identifier;
    static const char * hilite_function;
    static const char * hilite_operator;
    static const char * hilite_alias;
    static const char * hilite_substitution;
    static const char * hilite_none;

private:
    size_t checkDepthImpl(size_t max_depth, size_t level) const;
};

template <typename AstArray>
std::string IAST::formatForErrorMessage(const AstArray & array)
{
    WriteBufferFromOwnString buf;
    for (size_t i = 0; i < array.size(); ++i)
    {
        if (i > 0)
        {
            const char * delim = ", ";
            buf.write(delim, strlen(delim));
        }
        array[i]->format(IAST::FormatSettings(buf, true /* one line */));
    }
    return buf.str();
}

}<|MERGE_RESOLUTION|>--- conflicted
+++ resolved
@@ -76,20 +76,7 @@
     void updateTreeHash(SipHash & hash_state) const;
     virtual void updateTreeHashImpl(SipHash & hash_state) const;
 
-<<<<<<< HEAD
-    void dumpTree(std::ostream & ostr, size_t indent = 0) const
-    {
-        String indent_str(indent, '-');
-        ostr << indent_str << getID() << ", " << this << std::endl;
-        for (const auto & child : children)
-        {
-            if (!child) throw Exception("Can't dump nullptr child", ErrorCodes::UNKNOWN_ELEMENT_IN_AST);
-            child->dumpTree(ostr, indent + 1);
-        }
-    }
-=======
     void dumpTree(WriteBuffer & ostr, size_t indent = 0) const;
->>>>>>> 6e621086
 
     /** Check the depth of the tree.
       * If max_depth is specified and the depth is greater - throw an exception.
