--- conflicted
+++ resolved
@@ -104,18 +104,14 @@
 
         format_frame.need_parens = true;
 
-<<<<<<< HEAD
         if (frame_type == WindowFrame::FrameType::SESSION)
         {
-            settings.ostr << frame_type << " ";
-            session_window_threshold->formatImpl(settings, state, format_frame);
+            ostr << frame_type << " ";
+            session_window_threshold->formatImpl(ostr, settings, state, format_frame);
             return;
         }
 
-        settings.ostr << frame_type << " BETWEEN ";
-=======
         ostr << frame_type << " BETWEEN ";
->>>>>>> 2ff7bf00
         if (frame_begin_type == WindowFrame::BoundaryType::Current)
         {
             ostr << "CURRENT ROW";
