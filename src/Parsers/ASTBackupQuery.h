--- conflicted
+++ resolved
@@ -92,16 +92,12 @@
     ASTPtr clone() const override;
     void formatImpl(const FormatSettings & format, FormatState &, FormatStateStacked) const override;
     ASTPtr getRewrittenASTWithoutOnCluster(const WithoutOnClusterASTRewriteParams &) const override;
-<<<<<<< HEAD
-    QueryKind getQueryKind() const override;
 
     void forEachPointerToChild(std::function<void(void**)> f) override
     {
         f(reinterpret_cast<void **>(&backup_name));
         f(reinterpret_cast<void **>(&base_backup_name));
     }
-=======
->>>>>>> f20bd15a
 };
 
 }