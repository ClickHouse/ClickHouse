#pragma once

#include <Core/Types.h>

#include <mutex>

#include "config.h"

#if USE_LIBFIU

#pragma clang diagnostic push
#pragma clang diagnostic ignored "-Wdocumentation"
#pragma clang diagnostic ignored "-Wreserved-macro-identifier"
#  include <fiu.h>
#  include <fiu-control.h>
#pragma clang diagnostic pop

#else // USE_LIBFIU

// stubs from fiu-local.h
#define fiu_init(flags) 0
#define fiu_fail(name) 0
#define fiu_failinfo() NULL
#define fiu_do_on(name, action)
#define fiu_exit_on(name)
#define fiu_return_on(name, retval)

#endif // USE_LIBFIU

#include <unordered_map>


namespace DB
{

/// This is a simple named failpoint library inspired by https://github.com/pingcap/tiflash
/// The usage is simple:
/// 1. define failpoint with a 'failpoint_name' in FailPoint.cpp
/// 2. inject failpoint in normal code
///   2.1 use fiu_do_on which can inject any code blocks, when it is a regular-triggered / once-triggered failpoint
///   2.2 use pauseFailPoint when it is a pausable failpoint
/// 3. in test file, we can use system failpoint enable/disable 'failpoint_name'

struct FailPointChannel;

class FailPointInjection
{
public:

    static void pauseFailPoint(const String & fail_point_name);

    static void enableFailPoint(const String & fail_point_name);

    static void disableFailPoint(const String & fail_point_name);

    static void notifyFailPoint(const String & fail_point_name);

<<<<<<< HEAD
    static void wait(const String & fail_point_name);
=======
    /// Notify test code that this thread has paused, then wait for resume notification
    static void notifyPauseAndWaitForResume(const String & fail_point_name);

    /**
      * IMPORTANT DIFFERENCE between waitForPause() and waitForResume():
      *
      * waitForPause():
      *   - Checks STATE (pause_count > 0)
      *   - Can be called AFTER target pauses
      *   - Example: target pauses at T=1, you call waitForPause() at T=5, returns immediately
      *
      * waitForResume():
      *   - Waits for EVENT (resume_epoch increment)
      *   - Must be called BEFORE notify
      *   - Example: notify at T=1, you call waitForResume() at T=5, will timeout
      *
      * This asymmetry exists because:
      * - Pause is a PERSISTENT STATE: threads remain paused until notified
      * - Resume is a TRANSIENT EVENT: happens once when notify is called
     */

    /** Wait for target code to reach and pause at the failpoint.
      *
      * This function waits until at least one thread has reached the failpoint and paused.
      * It checks the current state (pause_count > 0), so it can be called AFTER the target
      * thread has already paused - it will return immediately if threads are already paused.
      *
      * Typical usage pattern:
      *
      * Test code:
      *   SYSTEM ENABLE FAILPOINT fp;
      *   // Trigger background operation (e.g., ALTER TABLE, MERGE, etc.)
      *   SYSTEM WAIT FAILPOINT fp PAUSE;  // Wait for operation to reach failpoint
      *   // Now safe to inspect intermediate state
      *   SELECT ... FROM system.mutations;
      *   SYSTEM NOTIFY FAILPOINT fp;      // Let operation continue
      *
      * Target code:
      *   FailPointInjection::pauseFailPoint(FailPoints::fp);  // Pauses here until notified
      *
      * Key characteristics:
      * - Checks CURRENT STATE: returns immediately if pause_count > 0
      * - Can be called after target thread has already paused
      * - Thread-safe: multiple test threads can wait simultaneously
      */
    static void waitForPause(const String & fail_point_name);

    /** Wait for the failpoint to be notified and threads to resume.
      *
      * This function waits until the failpoint's resume_epoch is incremented, which happens
      * when notifyFailPoint() or disableFailPoint() is called. Unlike waitForPause(), this
      * function waits for an EVENT (epoch change), not a state. This means it must be called
      * BEFORE the notify happens, otherwise it will miss the event and timeout.
      *
      * Typical usage pattern:
      *
      * Test code:
      *   SYSTEM ENABLE FAILPOINT fp;
      *   // Trigger background operation
      *   SYSTEM WAIT FAILPOINT fp PAUSE;       // Wait for pause
      *
      *   // Start waiting for resume BEFORE notifying
      *   SYSTEM WAIT FAILPOINT fp RESUME       // Must wait for resume event in another session
      *
      *   SYSTEM NOTIFY FAILPOINT fp;           // Trigger resume event
      *
      * Key characteristics:
      * - Waits for EVENT: must be called BEFORE notifyFailPoint()
      * - Records current resume_epoch, waits for it to increment
      * - Will timeout if notify was already called before wait starts
      */
    static void waitForResume(const String & fail_point_name);
>>>>>>> 7b9c8d91

private:
    static std::mutex mu;
    static std::unordered_map<String, std::shared_ptr<FailPointChannel>> fail_point_wait_channels;
};
}<|MERGE_RESOLUTION|>--- conflicted
+++ resolved
@@ -55,9 +55,6 @@
 
     static void notifyFailPoint(const String & fail_point_name);
 
-<<<<<<< HEAD
-    static void wait(const String & fail_point_name);
-=======
     /// Notify test code that this thread has paused, then wait for resume notification
     static void notifyPauseAndWaitForResume(const String & fail_point_name);
 
@@ -130,7 +127,6 @@
       * - Will timeout if notify was already called before wait starts
       */
     static void waitForResume(const String & fail_point_name);
->>>>>>> 7b9c8d91
 
 private:
     static std::mutex mu;
