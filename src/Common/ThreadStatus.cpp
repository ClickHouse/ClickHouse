#include <Common/Exception.h>
#include <Common/ThreadProfileEvents.h>
#include <Common/QueryProfiler.h>
#include <Common/ThreadStatus.h>
#include <Common/CurrentThread.h>
#include <Common/logger_useful.h>
#include <base/getPageSize.h>
#include <base/errnoToString.h>
#include <Interpreters/Context.h>

#include <Poco/Logger.h>

#include <csignal>
#include <sys/mman.h>


namespace DB
{

thread_local ThreadStatus constinit * current_thread = nullptr;

#if !defined(SANITIZER)
namespace
{

/// For aarch64 16K is not enough (likely due to tons of registers)
constexpr size_t UNWIND_MINSIGSTKSZ = 32 << 10;

/// Alternative stack for signal handling.
///
/// This stack should not be located in the TLS (thread local storage), since:
/// - TLS locates data on the per-thread stack
/// - And in case of stack in the signal handler will grow too much,
///   it will start overwriting TLS storage
///   (and note, that it is not too small, due to StackTrace obtaining)
/// - Plus there is no way to determine TLS block size, yes there is
///   __pthread_get_minstack() in glibc, but it is private and hence not portable.
///
/// Also we should not use getStackSize() (pthread_attr_getstack()) since it
/// will return 8MB, and this is too huge for signal stack.
struct ThreadStack
{
    ThreadStack()
        : data(aligned_alloc(getPageSize(), getSize()))
    {
        /// Add a guard page
        /// (and since the stack grows downward, we need to protect the first page).
        mprotect(data, getPageSize(), PROT_NONE);
    }
    ~ThreadStack()
    {
        mprotect(data, getPageSize(), PROT_WRITE|PROT_READ);
        free(data);
    }

    static size_t getSize() { return std::max<size_t>(UNWIND_MINSIGSTKSZ, MINSIGSTKSZ); }
    void * getData() const { return data; }

private:
    /// 16 KiB - not too big but enough to handle error.
    void * data;
};

}

static thread_local ThreadStack alt_stack;
static thread_local bool has_alt_stack = false;
#endif

ThreadGroup::ThreadGroup()
    : master_thread_id(CurrentThread::get().thread_id)
{}

ThreadStatus::ThreadStatus(bool check_current_thread_on_destruction_)
    : thread_id{getThreadId()}, check_current_thread_on_destruction(check_current_thread_on_destruction_)
{
    chassert(!current_thread);

    last_rusage = std::make_unique<RUsageCounters>();

    memory_tracker.setDescription("(for thread)");
    log = getLogger("ThreadStatus");

    current_thread = this;

    /// NOTE: It is important not to do any non-trivial actions (like updating ProfileEvents or logging) before ThreadStatus is created
    /// Otherwise it could lead to SIGSEGV due to current_thread dereferencing

    /// Will set alternative signal stack to provide diagnostics for stack overflow errors.
    /// If not already installed for current thread.
    /// Sanitizer makes larger stack usage and also it's incompatible with alternative stack by default (it sets up and relies on its own).
#if !defined(SANITIZER)
    if (!has_alt_stack)
    {
        /// Don't repeat tries even if not installed successfully.
        has_alt_stack = true;

        /// We have to call 'sigaltstack' before first 'sigaction'. (It does not work other way, for unknown reason).
        stack_t altstack_description{};
        altstack_description.ss_sp = alt_stack.getData();
        altstack_description.ss_flags = 0;
        altstack_description.ss_size = ThreadStack::getSize();

        if (0 != sigaltstack(&altstack_description, nullptr))
        {
            LOG_WARNING(log, "Cannot set alternative signal stack for thread, {}", errnoToString());
        }
        else
        {
            /// Obtain existing sigaction and modify it by adding a flag.
            struct sigaction action{};
            if (0 != sigaction(SIGSEGV, nullptr, &action))
            {
                LOG_WARNING(log, "Cannot obtain previous signal action to set alternative signal stack for thread, {}", errnoToString());
            }
            else if (!(action.sa_flags & SA_ONSTACK))
            {
                action.sa_flags |= SA_ONSTACK;

                if (0 != sigaction(SIGSEGV, &action, nullptr))
                {
                    LOG_WARNING(log, "Cannot set action with alternative signal stack for thread, {}", errnoToString());
                }
            }
        }
    }
#endif
}

ThreadGroupPtr ThreadStatus::getThreadGroup() const
{
    chassert(current_thread == this);
    return thread_group;
}

const String & ThreadStatus::getQueryId() const
{
    return query_id_from_query_context;
}

ContextPtr ThreadStatus::getQueryContext() const
{
    return query_context.lock();
}

ContextPtr ThreadStatus::getGlobalContext() const
{
    return global_context.lock();
}

void ThreadGroup::attachInternalTextLogsQueue(const InternalTextLogsQueuePtr & logs_queue, LogsLevel logs_level)
{
    std::lock_guard lock(mutex);
    shared_data.logs_queue_ptr = logs_queue;
    shared_data.client_logs_level = logs_level;
}

void ThreadStatus::attachInternalTextLogsQueue(const InternalTextLogsQueuePtr & logs_queue,
                                               LogsLevel logs_level)
{
    local_data.logs_queue_ptr = logs_queue;
    local_data.client_logs_level = logs_level;

    if (thread_group)
        thread_group->attachInternalTextLogsQueue(logs_queue, logs_level);
}

InternalTextLogsQueuePtr ThreadStatus::getInternalTextLogsQueue() const
{
    return local_data.logs_queue_ptr.lock();
}

InternalProfileEventsQueuePtr ThreadStatus::getInternalProfileEventsQueue() const
{
    return local_data.profile_queue_ptr.lock();
}

const String & ThreadStatus::getQueryForLog() const
{
    return local_data.query_for_logs;
}

LogsLevel ThreadStatus::getClientLogsLevel() const
{
    return local_data.client_logs_level;
}

void ThreadStatus::flushUntrackedMemory()
{
    if (untracked_memory == 0)
        return;

<<<<<<< HEAD
    MemoryTrackerBlockerInThread blocker(untracked_memory_blocker_level);
    Int64 current_untracked_memory = current_thread->untracked_memory;
=======
    memory_tracker.adjustWithUntrackedMemory(untracked_memory);
>>>>>>> 88fdb4c4
    untracked_memory = 0;
    memory_tracker.adjustWithUntrackedMemory(current_untracked_memory);
}

bool ThreadStatus::isQueryCanceled() const
{
    if (!thread_group)
        return false;

    if (local_data.query_is_canceled_predicate)
        return local_data.query_is_canceled_predicate();
    return false;
}

ThreadStatus::~ThreadStatus()
{
    /// It may cause segfault if query_context was destroyed, but was not detached
    auto query_context_ptr = query_context.lock();
    assert((!query_context_ptr && getQueryId().empty()) || (query_context_ptr && getQueryId() == query_context_ptr->getCurrentQueryId()));

    /// detachGroup if it was attached
    if (deleter)
        deleter();

    chassert(!check_current_thread_on_destruction || current_thread == this);

    /// Flush untracked_memory **right before** switching the current_thread to avoid losing untracked_memory in deleter (detachFromGroup)
    flushUntrackedMemory();

    /// Only change current_thread if it's currently being used by this ThreadStatus
    /// For example, PushingToViews chain creates and deletes ThreadStatus instances while running in the main query thread
    if (current_thread == this)
        current_thread = nullptr;
    else if (check_current_thread_on_destruction)
        LOG_ERROR(log, "current_thread contains invalid address");
}

void ThreadStatus::updatePerformanceCounters()
{
    try
    {
        RUsageCounters::updateProfileEvents(*last_rusage, performance_counters);
        if (taskstats)
            taskstats->updateCounters(performance_counters);
    }
    catch (...)
    {
        tryLogCurrentException(log);
    }
}

void ThreadStatus::updatePerformanceCountersIfNeeded()
{
    if (last_rusage->thread_id == 0)
        return; // Performance counters are not initialized, so there is no need to update them

    constexpr UInt64 performance_counters_update_period_microseconds = 10 * 1000; // 10 milliseconds
    UInt64 total_elapsed_microseconds = stopwatch.elapsedMicroseconds();
    if (last_performance_counters_update_time + performance_counters_update_period_microseconds < total_elapsed_microseconds)
    {
        updatePerformanceCounters();
        last_performance_counters_update_time = total_elapsed_microseconds;
    }
}

void ThreadStatus::onFatalError()
{
    if (fatal_error_callback)
        fatal_error_callback();
}

ThreadStatus * MainThreadStatus::main_thread = nullptr;

MainThreadStatus & MainThreadStatus::getInstance()
{
    static MainThreadStatus thread_status;
    return thread_status;
}

MainThreadStatus::MainThreadStatus()
{
    main_thread = current_thread;
}

MainThreadStatus::~MainThreadStatus()
{
    main_thread = nullptr;
}

}<|MERGE_RESOLUTION|>--- conflicted
+++ resolved
@@ -190,12 +190,7 @@
     if (untracked_memory == 0)
         return;
 
-<<<<<<< HEAD
-    MemoryTrackerBlockerInThread blocker(untracked_memory_blocker_level);
     Int64 current_untracked_memory = current_thread->untracked_memory;
-=======
-    memory_tracker.adjustWithUntrackedMemory(untracked_memory);
->>>>>>> 88fdb4c4
     untracked_memory = 0;
     memory_tracker.adjustWithUntrackedMemory(current_untracked_memory);
 }
