--- conflicted
+++ resolved
@@ -2,7 +2,6 @@
 
 #include <Common/Exception.h>
 #include <Common/ThreadProfileEvents.h>
-#include <Common/TaskStatsInfoGetter.h>
 #include <Common/QueryProfiler.h>
 #include <Common/ThreadStatus.h>
 
@@ -23,19 +22,10 @@
 thread_local ThreadStatus * current_thread = nullptr;
 
 
-TasksStatsCounters TasksStatsCounters::current()
+ThreadStatus::ThreadStatus()
+    : thread_id{getThreadId()}
 {
-    TasksStatsCounters res;
-    CurrentThread::get().taskstats_getter->getStat(res.stat, CurrentThread::get().thread_id);
-    return res;
-}
-
-ThreadStatus::ThreadStatus()
-{
-    thread_id = getThreadId();
-
     last_rusage = std::make_unique<RUsageCounters>();
-    last_taskstats = std::make_unique<TasksStatsCounters>();
 
     memory_tracker.setDescription("(for thread)");
     log = &Poco::Logger::get("ThreadStatus");
@@ -66,49 +56,13 @@
     current_thread = nullptr;
 }
 
-<<<<<<< HEAD
-void ThreadStatus::initPerformanceCounters()
-{
-    performance_counters_finalized = false;
-
-    /// Clear stats from previous query if a new query is started
-    /// TODO: make separate query_thread_performance_counters and thread_performance_counters
-    performance_counters.resetCounters();
-    memory_tracker.resetCounters();
-    memory_tracker.setDescription("(for thread)");
-
-    query_start_time_nanoseconds = getCurrentTimeNanoseconds();
-    query_start_time = time(nullptr);
-    ++queries_started;
-
-    *last_rusage = RUsageCounters::current(query_start_time_nanoseconds);
-
-    try
-    {
-        if (TaskStatsInfoGetter::checkPermissions())
-        {
-            if (!taskstats_getter)
-                taskstats_getter = std::make_unique<TaskStatsInfoGetter>();
-
-            *last_taskstats = TasksStatsCounters::current();
-        }
-    }
-    catch (...)
-    {
-        taskstats_getter.reset();
-        tryLogCurrentException(__PRETTY_FUNCTION__);
-    }
-}
-
-=======
->>>>>>> 811d124a
 void ThreadStatus::updatePerformanceCounters()
 {
     try
     {
         RUsageCounters::updateProfileEvents(*last_rusage, performance_counters);
-        if (taskstats_getter)
-            TasksStatsCounters::updateProfileEvents(*last_taskstats, performance_counters);
+        if (taskstats)
+            taskstats->updateCounters(performance_counters);
     }
     catch (...)
     {
