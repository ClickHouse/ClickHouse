clickhouse_add_executable(integer_hash_tables_and_hashes integer_hash_tables_and_hashes.cpp orc_string_dictionary.cpp)
target_link_libraries (integer_hash_tables_and_hashes PRIVATE
    ch_contrib::gbenchmark_all
    dbms
    ch_contrib::abseil_swiss_tables
    ch_contrib::sparsehash
    ch_contrib::wyhash
    ch_contrib::farmhash
    ch_contrib::xxHash)

clickhouse_add_executable(orc_string_dictionary orc_string_dictionary.cpp)
target_link_libraries (orc_string_dictionary PRIVATE
    ch_contrib::gbenchmark_all
    dbms)

<<<<<<< HEAD
clickhouse_add_executable(benchmark_radix_sort radix_sort.cpp)
target_link_libraries (benchmark_radix_sort PRIVATE
=======
clickhouse_add_executable(wrap_in_nullable wrap_in_nullable.cpp)
target_link_libraries (wrap_in_nullable PRIVATE
>>>>>>> ae54cc98
    ch_contrib::gbenchmark_all
    dbms)<|MERGE_RESOLUTION|>--- conflicted
+++ resolved
@@ -13,12 +13,10 @@
     ch_contrib::gbenchmark_all
     dbms)
 
-<<<<<<< HEAD
 clickhouse_add_executable(benchmark_radix_sort radix_sort.cpp)
 target_link_libraries (benchmark_radix_sort PRIVATE
-=======
+
 clickhouse_add_executable(wrap_in_nullable wrap_in_nullable.cpp)
 target_link_libraries (wrap_in_nullable PRIVATE
->>>>>>> ae54cc98
     ch_contrib::gbenchmark_all
     dbms)