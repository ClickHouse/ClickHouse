#include <Common/CurrentMetrics.h>


// clang-format off
/// Available metrics. Add something here as you wish.
/// If the metric is generic (i.e. not server specific)
/// it should be also added to src/Coordination/KeeperConstant.cpp
#define APPLY_FOR_BUILTIN_METRICS(M) \
    M(Query, "Number of executing queries") \
    M(Merge, "Number of executing background merges") \
    M(MergeParts, "Number of source parts participating in current background merges") \
    M(Move, "Number of currently executing moves") \
    M(PartMutation, "Number of mutations (ALTER DELETE/UPDATE)") \
    M(ReplicatedFetch, "Number of data parts being fetched from replica") \
    M(ReplicatedSend, "Number of data parts being sent to replicas") \
    M(ReplicatedChecks, "Number of data parts checking for consistency") \
    M(BackgroundMergesAndMutationsPoolTask, "Number of active merges and mutations in an associated background pool") \
    M(BackgroundMergesAndMutationsPoolSize, "Limit on number of active merges and mutations in an associated background pool") \
    M(BackgroundFetchesPoolTask, "Number of active fetches in an associated background pool") \
    M(BackgroundFetchesPoolSize, "Limit on number of simultaneous fetches in an associated background pool") \
    M(BackgroundCommonPoolTask, "Number of active tasks in an associated background pool") \
    M(BackgroundCommonPoolSize, "Limit on number of tasks in an associated background pool") \
    M(BackgroundMovePoolTask, "Number of active tasks in BackgroundProcessingPool for moves") \
    M(BackgroundMovePoolSize, "Limit on number of tasks in BackgroundProcessingPool for moves") \
    M(AzureRequests, "Number of currently executing Azure requests") \
    M(BackgroundSchedulePoolTask, "Number of active tasks in BackgroundSchedulePool. This pool is used for periodic ReplicatedMergeTree tasks, like cleaning old data parts, altering data parts, replica re-initialization, etc.") \
    M(BackgroundSchedulePoolSize, "Limit on number of tasks in BackgroundSchedulePool. This pool is used for periodic ReplicatedMergeTree tasks, like cleaning old data parts, altering data parts, replica re-initialization, etc.") \
    M(BackgroundBufferFlushSchedulePoolTask, "Number of active tasks in BackgroundBufferFlushSchedulePool. This pool is used for periodic Buffer flushes") \
    M(BackgroundBufferFlushSchedulePoolSize, "Limit on number of tasks in BackgroundBufferFlushSchedulePool") \
    M(BackgroundDistributedSchedulePoolTask, "Number of active tasks in BackgroundDistributedSchedulePool. This pool is used for distributed sends that is done in background.") \
    M(BackgroundDistributedSchedulePoolSize, "Limit on number of tasks in BackgroundDistributedSchedulePool") \
    M(BackgroundMessageBrokerSchedulePoolTask, "Number of active tasks in BackgroundMessageBrokerSchedulePool for message streaming") \
    M(BackgroundMessageBrokerSchedulePoolSize, "Limit on number of tasks in BackgroundMessageBrokerSchedulePool for message streaming") \
    M(CacheDictionaryUpdateQueueBatches, "Number of 'batches' (a set of keys) in update queue in CacheDictionaries.") \
    M(CacheDictionaryUpdateQueueKeys, "Exact number of keys in update queue in CacheDictionaries.") \
    M(DiskSpaceReservedForMerge, "Disk space reserved for currently running background merges. It is slightly more than the total size of currently merging parts.") \
    M(DistributedSend, "Number of connections to remote servers sending data that was INSERTed into Distributed tables. Both synchronous and asynchronous mode.") \
    M(QueryPreempted, "Number of running tasks which are paused and waiting due to 'priority' setting.") \
    M(TCPConnection, "Number of connections to TCP server (clients with native interface), also included server-server distributed query connections") \
    M(MySQLConnection, "Number of client connections using MySQL protocol") \
    M(HTTPConnection, "Number of connections to HTTP server") \
    M(InterserverConnection, "Number of connections from other replicas to fetch parts") \
    M(PostgreSQLConnection, "Number of client connections using PostgreSQL protocol") \
    M(OpenFileForRead, "Number of files open for reading") \
    M(OpenFileForWrite, "Number of files open for writing") \
    M(Compressing, "Number of compress operations using internal compression codecs") \
    M(Decompressing, "Number of decompress operations using internal compression codecs") \
    M(ParallelCompressedWriteBufferThreads, "Number of threads in all instances of ParallelCompressedWriteBuffer - these threads are doing parallel compression and writing") \
    M(ParallelCompressedWriteBufferWait, "Number of threads in all instances of ParallelCompressedWriteBuffer that are currently waiting for buffer to become available for writing") \
    M(TotalTemporaryFiles, "Number of temporary files created") \
    M(TemporaryFilesForSort, "Number of temporary files created for external sorting") \
    M(TemporaryFilesForAggregation, "Number of temporary files created for external aggregation") \
    M(TemporaryFilesForJoin, "Number of temporary files created for JOIN") \
    M(TemporaryFilesForMerge, "Number of temporary files for vertical merge") \
    M(TemporaryFilesUnknown, "Number of temporary files created without known purpose") \
    M(Read, "Number of read (read, pread, io_getevents, etc.) syscalls in fly") \
    M(RemoteRead, "Number of read with remote reader in fly") \
    M(Write, "Number of write (write, pwrite, io_getevents, etc.) syscalls in fly") \
    M(NetworkReceive, "Number of threads receiving data from network. Only ClickHouse-related network interaction is included, not by 3rd party libraries.") \
    M(NetworkSend, "Number of threads sending data to network. Only ClickHouse-related network interaction is included, not by 3rd party libraries.") \
    M(SendScalars, "Number of connections that are sending data for scalars to remote servers.") \
    M(SendExternalTables, "Number of connections that are sending data for external tables to remote servers. External tables are used to implement GLOBAL IN and GLOBAL JOIN operators with distributed subqueries.") \
    M(QueryThread, "Number of query processing threads") \
    M(ReadonlyReplica, "Number of Replicated tables that are currently in readonly state due to re-initialization after ZooKeeper session loss or due to startup without ZooKeeper configured.") \
    M(MemoryTracking, "Total amount of memory (bytes) allocated by the server.") \
    M(MemoryTrackingUncorrected, "Total amount of memory (bytes) allocated by the server not corrected by RSS.") \
    M(MergesMutationsMemoryTracking, "Total amount of memory (bytes) allocated by background tasks (merges and mutations).") \
    M(EphemeralNode, "Number of ephemeral nodes hold in ZooKeeper.") \
    M(ZooKeeperSession, "Number of sessions (connections) to ZooKeeper. Should be no more than one, because using more than one connection to ZooKeeper may lead to bugs due to lack of linearizability (stale reads) that ZooKeeper consistency model allows.") \
    M(ZooKeeperWatch, "Number of watches (event subscriptions) in ZooKeeper.") \
    M(ZooKeeperRequest, "Number of requests to ZooKeeper in fly.") \
    M(DelayedInserts, "Number of INSERT queries that are throttled due to high number of active data parts for partition in a MergeTree table.") \
    M(ContextLockWait, "Number of threads waiting for lock in Context. This is global lock.") \
    M(StorageBufferRows, "Number of rows in buffers of Buffer tables") \
    M(StorageBufferBytes, "Number of bytes in buffers of Buffer tables") \
    M(DictCacheRequests, "Number of requests in fly to data sources of dictionaries of cache type.") \
    M(Revision, "Revision of the server. It is a number incremented for every release or release candidate except patch releases.") \
    M(VersionInteger, "Version of the server in a single integer number in base-1000. For example, version 11.22.33 is translated to 11022033.") \
    M(RWLockWaitingReaders, "Number of threads waiting for read on a table RWLock.") \
    M(RWLockWaitingWriters, "Number of threads waiting for write on a table RWLock.") \
    M(RWLockActiveReaders, "Number of threads holding read lock in a table RWLock.") \
    M(RWLockActiveWriters, "Number of threads holding write lock in a table RWLock.") \
    M(GlobalThread, "Number of threads in global thread pool.") \
    M(GlobalThreadActive, "Number of threads in global thread pool running a task.") \
    M(GlobalThreadScheduled, "Number of queued or active jobs in global thread pool.") \
    M(LocalThread, "Obsolete. Number of threads in local thread pools. The threads in local thread pools are taken from the global thread pool.") \
    M(LocalThreadActive, "Obsolete. Number of threads in local thread pools running a task.") \
    M(LocalThreadScheduled, "Obsolete. Number of queued or active jobs in local thread pools.") \
    M(MergeTreeDataSelectExecutorThreads, "Number of threads in the MergeTreeDataSelectExecutor thread pool.") \
    M(MergeTreeDataSelectExecutorThreadsActive, "Number of threads in the MergeTreeDataSelectExecutor thread pool running a task.") \
    M(MergeTreeDataSelectExecutorThreadsScheduled, "Number of queued or active jobs in the MergeTreeDataSelectExecutor thread pool.") \
    M(BackupsThreads, "Number of threads in the thread pool for BACKUP.") \
    M(BackupsThreadsActive, "Number of threads in thread pool for BACKUP running a task.") \
    M(BackupsThreadsScheduled, "Number of queued or active jobs for BACKUP.") \
    M(RestoreThreads, "Number of threads in the thread pool for RESTORE.") \
    M(RestoreThreadsActive, "Number of threads in the thread pool for RESTORE running a task.") \
    M(RestoreThreadsScheduled, "Number of queued or active jobs for RESTORE.") \
    M(MarksLoaderThreads, "Number of threads in thread pool for loading marks.") \
    M(MarksLoaderThreadsActive, "Number of threads in the thread pool for loading marks running a task.") \
    M(MarksLoaderThreadsScheduled, "Number of queued or active jobs in the thread pool for loading marks.") \
    M(IOPrefetchThreads, "Number of threads in the IO prefetch thread pool.") \
    M(IOPrefetchThreadsActive, "Number of threads in the IO prefetch thread pool running a task.") \
    M(IOPrefetchThreadsScheduled, "Number of queued or active jobs in the IO prefetch thread pool.") \
    M(IOWriterThreads, "Number of threads in the IO writer thread pool.") \
    M(IOWriterThreadsActive, "Number of threads in the IO writer thread pool running a task.") \
    M(IOWriterThreadsScheduled, "Number of queued or active jobs in the IO writer thread pool.") \
    M(IOThreads, "Number of threads in the IO thread pool.") \
    M(IOThreadsActive, "Number of threads in the IO thread pool running a task.") \
    M(IOThreadsScheduled, "Number of queued or active jobs in the IO thread pool.") \
    M(CompressionThread, "Number of threads in compression thread pools.") \
    M(CompressionThreadActive, "Number of threads in compression thread pools running a task.") \
    M(CompressionThreadScheduled, "Number of queued or active jobs in compression thread pools.") \
    M(ThreadPoolRemoteFSReaderThreads, "Number of threads in the thread pool for remote_filesystem_read_method=threadpool.") \
    M(ThreadPoolRemoteFSReaderThreadsActive, "Number of threads in the thread pool for remote_filesystem_read_method=threadpool running a task.") \
    M(ThreadPoolRemoteFSReaderThreadsScheduled, "Number of queued or active jobs in the thread pool for remote_filesystem_read_method=threadpool.") \
    M(ThreadPoolFSReaderThreads, "Number of threads in the thread pool for local_filesystem_read_method=threadpool.") \
    M(ThreadPoolFSReaderThreadsActive, "Number of threads in the thread pool for local_filesystem_read_method=threadpool running a task.") \
    M(ThreadPoolFSReaderThreadsScheduled, "Number of queued or active jobs in the thread pool for local_filesystem_read_method=threadpool.") \
    M(ObjectStorageQueueShutdownThreads, "Number of threads in object storage queue shutdown pool.") \
    M(ObjectStorageQueueShutdownThreadsActive, "Number of threads in object storage queue shutdown pool running a task.") \
    M(ObjectStorageQueueShutdownThreadsScheduled, "Number of queued or active jobs in object storage queue shutdown pool.") \
    M(BackupsIOThreads, "Number of threads in the BackupsIO thread pool.") \
    M(BackupsIOThreadsActive, "Number of threads in the BackupsIO thread pool running a task.") \
    M(BackupsIOThreadsScheduled, "Number of queued or active jobs in the BackupsIO thread pool.") \
    M(DiskObjectStorageAsyncThreads, "Obsolete metric, shows nothing.") \
    M(DiskObjectStorageAsyncThreadsActive, "Obsolete metric, shows nothing.") \
    M(StorageHiveThreads, "Number of threads in the StorageHive thread pool.") \
    M(StorageHiveThreadsActive, "Number of threads in the StorageHive thread pool running a task.") \
    M(StorageHiveThreadsScheduled, "Number of queued or active jobs in the StorageHive thread pool.") \
    M(TablesLoaderBackgroundThreads, "Number of threads in the tables loader background thread pool.") \
    M(TablesLoaderBackgroundThreadsActive, "Number of threads in the tables loader background thread pool running a task.") \
    M(TablesLoaderBackgroundThreadsScheduled, "Number of queued or active jobs in the tables loader background thread pool.") \
    M(TablesLoaderForegroundThreads, "Number of threads in the tables loader foreground thread pool.") \
    M(TablesLoaderForegroundThreadsActive, "Number of threads in the tables loader foreground thread pool running a task.") \
    M(TablesLoaderForegroundThreadsScheduled, "Number of queued or active jobs in the tables loader foreground thread pool.") \
    M(DatabaseOnDiskThreads, "Number of threads in the DatabaseOnDisk thread pool.") \
    M(DatabaseOnDiskThreadsActive, "Number of threads in the DatabaseOnDisk thread pool running a task.") \
    M(DatabaseOnDiskThreadsScheduled, "Number of queued or active jobs in the DatabaseOnDisk thread pool.") \
    M(DatabaseBackupThreads, "Number of threads in the DatabaseBackup thread pool.") \
    M(DatabaseBackupThreadsActive, "Number of threads in the DatabaseBackup thread pool running a task.") \
    M(DatabaseBackupThreadsScheduled, "Number of queued or active jobs in the DatabaseBackup thread pool.") \
    M(DatabaseCatalogThreads, "Number of threads in the DatabaseCatalog thread pool.") \
    M(DatabaseCatalogThreadsActive, "Number of threads in the DatabaseCatalog thread pool running a task.") \
    M(DatabaseCatalogThreadsScheduled, "Number of queued or active jobs in the DatabaseCatalog thread pool.") \
    M(DestroyAggregatesThreads, "Number of threads in the thread pool for destroy aggregate states.") \
    M(DestroyAggregatesThreadsActive, "Number of threads in the thread pool for destroy aggregate states running a task.") \
    M(DestroyAggregatesThreadsScheduled, "Number of queued or active jobs in the thread pool for destroy aggregate states.") \
    M(ConcurrentHashJoinPoolThreads, "Number of threads in the thread pool for concurrent hash join.") \
    M(ConcurrentHashJoinPoolThreadsActive, "Number of threads in the thread pool for concurrent hash join running a task.") \
    M(ConcurrentHashJoinPoolThreadsScheduled, "Number of queued or active jobs in the thread pool for concurrent hash join.") \
    M(HashedDictionaryThreads, "Number of threads in the HashedDictionary thread pool.") \
    M(HashedDictionaryThreadsActive, "Number of threads in the HashedDictionary thread pool running a task.") \
    M(HashedDictionaryThreadsScheduled, "Number of queued or active jobs in the HashedDictionary thread pool.") \
    M(CacheDictionaryThreads, "Number of threads in the CacheDictionary thread pool.") \
    M(CacheDictionaryThreadsActive, "Number of threads in the CacheDictionary thread pool running a task.") \
    M(CacheDictionaryThreadsScheduled, "Number of queued or active jobs in the CacheDictionary thread pool.") \
    M(ParallelFormattingOutputFormatThreads, "Number of threads in the ParallelFormattingOutputFormatThreads thread pool.") \
    M(ParallelFormattingOutputFormatThreadsActive, "Number of threads in the ParallelFormattingOutputFormatThreads thread pool running a task.") \
    M(ParallelFormattingOutputFormatThreadsScheduled, "Number of queued or active jobs in the ParallelFormattingOutputFormatThreads thread pool.") \
    M(MergeTreeBackgroundExecutorThreads, "Number of threads in the MergeTreeBackgroundExecutor thread pool.") \
    M(MergeTreeBackgroundExecutorThreadsActive, "Number of threads in the MergeTreeBackgroundExecutor thread pool running a task.") \
    M(MergeTreeBackgroundExecutorThreadsScheduled, "Number of queued or active jobs in the MergeTreeBackgroundExecutor thread pool.") \
    M(AsynchronousInsertThreads, "Number of threads in the AsynchronousInsert thread pool.") \
    M(AsynchronousInsertThreadsActive, "Number of threads in the AsynchronousInsert thread pool running a task.") \
    M(AsynchronousInsertThreadsScheduled, "Number of queued or active jobs in the AsynchronousInsert thread pool.") \
    M(AsynchronousInsertQueueSize, "Number of pending tasks in the AsynchronousInsert queue.") \
    M(AsynchronousInsertQueueBytes, "Number of pending bytes in the AsynchronousInsert queue.") \
    M(StartupSystemTablesThreads, "Number of threads in the StartupSystemTables thread pool.") \
    M(StartupSystemTablesThreadsActive, "Number of threads in the StartupSystemTables thread pool running a task.") \
    M(StartupSystemTablesThreadsScheduled, "Number of queued or active jobs in the StartupSystemTables thread pool.") \
    M(AggregatorThreads, "Number of threads in the Aggregator thread pool.") \
    M(AggregatorThreadsActive, "Number of threads in the Aggregator thread pool running a task.") \
    M(AggregatorThreadsScheduled, "Number of queued or active jobs in the Aggregator thread pool.") \
    M(DDLWorkerThreads, "Number of threads in the DDLWorker thread pool for ON CLUSTER queries.") \
    M(DDLWorkerThreadsActive, "Number of threads in the DDLWORKER thread pool for ON CLUSTER queries running a task.") \
    M(DDLWorkerThreadsScheduled, "Number of queued or active jobs in the DDLWORKER thread pool for ON CLUSTER queries.") \
    M(StorageDistributedThreads, "Number of threads in the StorageDistributed thread pool.") \
    M(StorageDistributedThreadsActive, "Number of threads in the StorageDistributed thread pool running a task.") \
    M(StorageDistributedThreadsScheduled, "Number of queued or active jobs in the StorageDistributed thread pool.") \
    M(DistributedInsertThreads, "Number of threads used for INSERT into Distributed.") \
    M(DistributedInsertThreadsActive, "Number of threads used for INSERT into Distributed running a task.") \
    M(DistributedInsertThreadsScheduled, "Number of queued or active jobs used for INSERT into Distributed.") \
    M(StorageS3Threads, "Number of threads in the StorageS3 thread pool.") \
    M(StorageS3ThreadsActive, "Number of threads in the StorageS3 thread pool running a task.") \
    M(StorageS3ThreadsScheduled, "Number of queued or active jobs in the StorageS3 thread pool.") \
    M(ObjectStorageS3Threads, "Number of threads in the S3ObjectStorage thread pool.") \
    M(ObjectStorageS3ThreadsActive, "Number of threads in the S3ObjectStorage thread pool running a task.") \
    M(ObjectStorageS3ThreadsScheduled, "Number of queued or active jobs in the S3ObjectStorage thread pool.") \
    M(StorageObjectStorageThreads, "Number of threads in the remote table engines thread pools.") \
    M(StorageObjectStorageThreadsActive, "Number of threads in the remote table engines thread pool running a task.") \
    M(StorageObjectStorageThreadsScheduled, "Number of queued or active jobs in remote table engines thread pool.") \
    M(ObjectStorageAzureThreads, "Number of threads in the AzureObjectStorage thread pool.") \
    M(ObjectStorageAzureThreadsActive, "Number of threads in the AzureObjectStorage thread pool running a task.") \
    M(ObjectStorageAzureThreadsScheduled, "Number of queued or active jobs in the AzureObjectStorage thread pool.") \
    M(BuildVectorSimilarityIndexThreads, "Number of threads in the build vector similarity index thread pool.") \
    M(BuildVectorSimilarityIndexThreadsActive, "Number of threads in the build vector similarity index thread pool running a task.") \
    M(BuildVectorSimilarityIndexThreadsScheduled, "Number of queued or active jobs in the build vector similarity index thread pool.") \
    M(ObjectStorageQueueRegisteredServers, "Number of registered servers in StorageS3(Azure)Queue")\
    M(IcebergCatalogThreads, "Number of threads in the IcebergCatalog thread pool.") \
    M(IcebergCatalogThreadsActive, "Number of threads in the IcebergCatalog thread pool running a task.") \
    M(IcebergCatalogThreadsScheduled, "Number of queued or active jobs in the IcebergCatalog thread pool.") \
    M(ParallelWithQueryThreads, "Number of threads in the threadpool for processing PARALLEL WITH queries.") \
    M(ParallelWithQueryActiveThreads, "Number of active threads in the threadpool for processing PARALLEL WITH queries.") \
    M(ParallelWithQueryScheduledThreads, "Number of queued or active jobs in the threadpool for processing PARALLEL WITH queries.") \
    \
    M(DiskPlainRewritableAzureDirectoryMapSize, "Number of local-to-remote path entries in the 'plain_rewritable' in-memory map for AzureObjectStorage.") \
    M(DiskPlainRewritableAzureFileCount, "Number of file entries in the 'plain_rewritable' in-memory map for AzureObjectStorage.") \
    M(DiskPlainRewritableLocalDirectoryMapSize, "Number of local-to-remote path entries in the 'plain_rewritable' in-memory map for LocalObjectStorage.") \
    M(DiskPlainRewritableLocalFileCount, "Number of file entries in the 'plain_rewritable' in-memory map for LocalObjectStorage.") \
    M(DiskPlainRewritableS3DirectoryMapSize, "Number of local-to-remote path entries in the 'plain_rewritable' in-memory map for S3ObjectStorage.") \
    M(DiskPlainRewritableS3FileCount, "Number of file entries in the 'plain_rewritable' in-memory map for S3ObjectStorage.") \
    \
    M(MergeTreeFetchPartitionThreads, "Number of threads for ALTER TABLE FETCH PARTITION") \
    M(MergeTreeFetchPartitionThreadsActive, "Number of threads for ALTER TABLE FETCH PARTITION fetching part") \
    M(MergeTreeFetchPartitionThreadsScheduled, "Number of queued or active part fetches in ALTER TABLE FETCH PARTITION") \
    M(MergeTreePartsLoaderThreads, "Number of threads in the MergeTree parts loader thread pool.") \
    M(MergeTreePartsLoaderThreadsActive, "Number of threads in the MergeTree parts loader thread pool running a task.") \
    M(MergeTreePartsLoaderThreadsScheduled, "Number of queued or active jobs in the MergeTree parts loader thread pool.") \
    M(MergeTreeOutdatedPartsLoaderThreads, "Number of threads in the threadpool for loading Outdated data parts.") \
    M(MergeTreeOutdatedPartsLoaderThreadsActive, "Number of active threads in the threadpool for loading Outdated data parts.") \
    M(MergeTreeOutdatedPartsLoaderThreadsScheduled, "Number of queued or active jobs in the threadpool for loading Outdated data parts.") \
    M(MergeTreeUnexpectedPartsLoaderThreads, "Number of threads in the threadpool for loading Unexpected data parts.") \
    M(MergeTreeUnexpectedPartsLoaderThreadsActive, "Number of active threads in the threadpool for loading Unexpected data parts.") \
    M(MergeTreeUnexpectedPartsLoaderThreadsScheduled, "Number of queued or active jobs in the threadpool for loading Unexpected data parts.") \
    M(MergeTreePartsCleanerThreads, "Number of threads in the MergeTree parts cleaner thread pool.") \
    M(MergeTreePartsCleanerThreadsActive, "Number of threads in the MergeTree parts cleaner thread pool running a task.") \
    M(MergeTreePartsCleanerThreadsScheduled, "Number of queued or active jobs in the MergeTree parts cleaner thread pool.") \
    M(DatabaseReplicatedCreateTablesThreads, "Number of threads in the threadpool for table creation in DatabaseReplicated.") \
    M(DatabaseReplicatedCreateTablesThreadsActive, "Number of active threads in the threadpool for table creation in DatabaseReplicated.") \
    M(DatabaseReplicatedCreateTablesThreadsScheduled, "Number of queued or active jobs in the threadpool for table creation in DatabaseReplicated.") \
    M(IDiskCopierThreads, "Number of threads for copying data between disks of different types.") \
    M(IDiskCopierThreadsActive, "Number of threads for copying data between disks of different types running a task.") \
    M(IDiskCopierThreadsScheduled, "Number of queued or active jobs for copying data between disks of different types.") \
    M(SystemReplicasThreads, "Number of threads in the system.replicas thread pool.") \
    M(SystemReplicasThreadsActive, "Number of threads in the system.replicas thread pool running a task.") \
    M(SystemReplicasThreadsScheduled, "Number of queued or active jobs in the system.replicas thread pool.") \
    M(RestartReplicaThreads, "Number of threads in the RESTART REPLICA thread pool.") \
    M(RestartReplicaThreadsActive, "Number of threads in the RESTART REPLICA thread pool running a task.") \
    M(RestartReplicaThreadsScheduled, "Number of queued or active jobs in the RESTART REPLICA thread pool.") \
    M(QueryPipelineExecutorThreads, "Number of threads in the PipelineExecutor thread pool.") \
    M(QueryPipelineExecutorThreadsActive, "Number of threads in the PipelineExecutor thread pool running a task.") \
    M(QueryPipelineExecutorThreadsScheduled, "Number of queued or active jobs in the PipelineExecutor thread pool.") \
    M(ParquetEncoderThreads, "Number of threads in ParquetBlockOutputFormat thread pool.") \
    M(ParquetEncoderThreadsActive, "Number of threads in ParquetBlockOutputFormat thread pool running a task.") \
    M(ParquetEncoderThreadsScheduled, "Number of queued or active jobs in ParquetBlockOutputFormat thread pool.") \
    M(MergeTreeSubcolumnsReaderThreads, "Number of threads in the thread pool used for subcolumns reading in MergeTree.") \
    M(MergeTreeSubcolumnsReaderThreadsActive, "Number of threads in the thread pool used for subcolumns reading in MergeTree running a task.") \
    M(MergeTreeSubcolumnsReaderThreadsScheduled, "Number of queued or active jobs in the thread pool used for subcolumns reading in MergeTree.") \
    M(FormatParsingThreads, "Number of threads in the thread pool used for parsing input.") \
    M(FormatParsingThreadsActive, "Number of threads in the thread pool used for parsing input running a task.") \
    M(FormatParsingThreadsScheduled, "Number of queued or active jobs in the thread pool used for parsing input.") \
    M(OutdatedPartsLoadingThreads, "Number of threads in the threadpool for loading Outdated data parts.") \
    M(OutdatedPartsLoadingThreadsActive, "Number of active threads in the threadpool for loading Outdated data parts.") \
    M(OutdatedPartsLoadingThreadsScheduled, "Number of queued or active jobs in the threadpool for loading Outdated data parts.") \
    M(PolygonDictionaryThreads, "Number of threads in the threadpool for polygon dictionaries.") \
    M(PolygonDictionaryThreadsActive, "Number of active threads in the threadpool for polygon dictionaries.") \
    M(PolygonDictionaryThreadsScheduled, "Number of queued or active jobs in the threadpool for polygon dictionaries.") \
    M(DistributedBytesToInsert, "Number of pending bytes to process for asynchronous insertion into Distributed tables. Number of bytes for every shard is summed.") \
    M(BrokenDistributedBytesToInsert, "Number of bytes for asynchronous insertion into Distributed tables that has been marked as broken. Number of bytes for every shard is summed.") \
    M(DistributedFilesToInsert, "Number of pending files to process for asynchronous insertion into Distributed tables. Number of files for every shard is summed.") \
    M(BrokenDistributedFilesToInsert, "Number of files for asynchronous insertion into Distributed tables that has been marked as broken. Number of files for every shard is summed.") \
    M(TablesToDropQueueSize, "Number of dropped tables, that are waiting for background data removal.") \
    M(MaxDDLEntryID, "Max processed DDL entry of DDLWorker.") \
    M(MaxPushedDDLEntryID, "Max DDL entry of DDLWorker that pushed to zookeeper.") \
    M(PartsTemporary, "The part is generating now, it is not in data_parts list.") \
    M(PartsPreCommitted, "Deprecated. See PartsPreActive.") \
    M(PartsCommitted, "Deprecated. See PartsActive.") \
    M(PartsPreActive, "The part is in data_parts, but not used for SELECTs.") \
    M(PartsActive, "Active data part, used by current and upcoming SELECTs.") \
    M(AttachedDatabase, "Active databases.") \
    M(AttachedTable, "Active tables.") \
    M(AttachedReplicatedTable, "Active replicated tables.") \
    M(AttachedView, "Active views.") \
    M(AttachedDictionary, "Active dictionaries.") \
    M(PartsOutdated, "Not active data part, but could be used by only current SELECTs, could be deleted after SELECTs finishes.") \
    M(PartsDeleting, "Not active data part with identity refcounter, it is deleting right now by a cleaner.") \
    M(PartsDeleteOnDestroy, "Part was moved to another disk and should be deleted in own destructor.") \
    M(PartsWide, "Wide parts.") \
    M(PartsCompact, "Compact parts.") \
    M(MMappedFiles, "Total number of mmapped files.") \
    M(MMappedFileBytes, "Sum size of mmapped file regions.") \
    M(AsynchronousReadWait, "Number of threads waiting for asynchronous read.") \
    M(PendingAsyncInsert, "Number of asynchronous inserts that are waiting for flush.") \
    M(KafkaConsumers, "Number of active Kafka consumers") \
    M(KafkaConsumersWithAssignment, "Number of active Kafka consumers which have some partitions assigned.") \
    M(KafkaProducers, "Number of active Kafka producer created") \
    M(KafkaLibrdkafkaThreads, "Number of active librdkafka threads") \
    M(KafkaBackgroundReads, "Number of background reads currently working (populating materialized views from Kafka)") \
    M(KafkaConsumersInUse, "Number of consumers which are currently used by direct or background reads") \
    M(KafkaWrites, "Number of currently running inserts to Kafka") \
    M(KafkaAssignedPartitions, "Number of partitions Kafka tables currently assigned to") \
    M(FilesystemCacheReadBuffers, "Number of active cache buffers") \
    M(CacheFileSegments, "Number of existing cache file segments") \
    M(CacheDetachedFileSegments, "Number of existing detached cache file segments") \
    M(FilesystemCacheSize, "Filesystem cache size in bytes") \
    M(FilesystemCacheSizeLimit, "Filesystem cache size limit in bytes") \
    M(FilesystemCacheElements, "Filesystem cache elements (file segments)") \
    M(FilesystemCacheDownloadQueueElements, "Filesystem cache elements in download queue") \
    M(FilesystemCacheDelayedCleanupElements, "Filesystem cache elements in background cleanup queue") \
    M(FilesystemCacheHoldFileSegments, "Filesystem cache file segment which are currently hold as unreleasable") \
    M(FilesystemCacheKeys, "Number of keys in filesystem cache") \
    M(AsyncInsertCacheSize, "Number of async insert hash id in cache") \
    M(IcebergMetadataFilesCacheBytes, "Size of the iceberg metadata cache in bytes") \
    M(IcebergMetadataFilesCacheFiles, "Number of cached files in the iceberg metadata cache") \
    M(AvroSchemaCacheBytes, "Size of the Avro schema cache in bytes") \
    M(AvroSchemaCacheCells, "Number of cached Avro schemas") \
    M(AvroSchemaRegistryCacheBytes, "Size of the Avro schema registry cache in bytes") \
    M(AvroSchemaRegistryCacheCells, "Number of entries in Avro schema registry cache") \
    M(HiveFilesCacheBytes, "Size of the hive cache in bytes") \
    M(HiveFilesCacheFiles, "Number of cached files in the hive cache") \
    M(HiveMetadataFilesCacheBytes, "Size of the hive metadata cache in bytes") \
    M(HiveMetadataFilesCacheFiles, "Number of cached files in the hive metadata cache") \
    M(VectorSimilarityIndexCacheBytes, "Size of the vector similarity index cache in bytes") \
    M(VectorSimilarityIndexCacheCells, "Number of entries in vector similarity index cache") \
    M(DNSHostsCacheBytes, "Size of the DNS hosts cache in bytes") \
    M(DNSHostsCacheSize, "Number of cached DNS hosts") \
    M(DNSAddressesCacheBytes, "Size of the DNS addresses cache in bytes") \
    M(DNSAddressesCacheSize, "Number of cached DNS addresses") \
    M(MarkCacheBytes, "Total size of mark cache in bytes") \
    M(MarkCacheFiles, "Total number of mark files cached in the mark cache") \
    M(PrimaryIndexCacheBytes, "Total size of primary index cache in bytes") \
    M(PrimaryIndexCacheFiles, "Total number of index files cached in the primary index cache") \
    M(PageCacheBytes, "Total size of userspace page cache in bytes") \
    M(PageCacheCells, "Total number of entries in the userspace page cache") \
    M(UncompressedCacheBytes, "Total size of uncompressed cache in bytes. Uncompressed cache does not usually improve the performance and should be mostly avoided") \
    M(UncompressedCacheCells, "Total number of entries in the uncompressed cache. Each entry represents a decompressed block of data. Uncompressed cache does not usually improve performance and should be mostly avoided") \
    M(IndexMarkCacheBytes, "Total size of mark cache for secondary indices in bytes") \
    M(IndexMarkCacheFiles, "Total number of mark files cached in the mark cache for secondary indices") \
    M(IndexUncompressedCacheBytes, "Total size of uncompressed cache in bytes for secondary indices. Uncompressed cache does not usually improve the performance and should be mostly avoided") \
    M(IndexUncompressedCacheCells, "Total number of entries in the uncompressed cache for secondary indices. Each entry represents a decompressed block of data. Uncompressed cache does not usually improve performance and should be mostly avoided") \
    M(MMapCacheCells, "The number of files opened with `mmap` (mapped in memory). This is used for queries with the setting `local_filesystem_read_method` set to  `mmap`. The files opened with `mmap` are kept in the cache to avoid costly TLB flushes.") \
    M(QueryCacheBytes, "Total size of the query cache in bytes") \
    M(QueryCacheEntries, "Total number of entries in the query cache") \
    M(QueryConditionCacheBytes, "Total size of the query condition cache in bytes") \
    M(QueryConditionCacheEntries, "Total number of entries in the query condition cache") \
    M(CompiledExpressionCacheBytes, "Total bytes used for the cache of JIT-compiled code") \
    M(CompiledExpressionCacheCount, "Total entries in the cache of JIT-compiled code") \
    M(MergeJoinBlocksCacheBytes, "Total bytes used for cached blocks in MergeJoin") \
    M(MergeJoinBlocksCacheCount, "Total cached blocks in MergeJoin") \
    M(S3Requests, "S3 requests count") \
    M(KeeperAliveConnections, "Number of alive connections") \
    M(KeeperOutstandingRequests, "Number of outstanding requests") \
    M(ThreadsInOvercommitTracker, "Number of waiting threads inside of OvercommitTracker") \
    M(IOUringPendingEvents, "Number of io_uring SQEs waiting to be submitted") \
    M(IOUringInFlightEvents, "Number of io_uring SQEs in flight") \
    M(ReadTaskRequestsSent, "The current number of callback requests in flight from the remote server back to the initiator server to choose the read task (for s3Cluster table function and similar). Measured on the remote server side.") \
    M(MergeTreeReadTaskRequestsSent, "The current number of callback requests in flight from the remote server back to the initiator server to choose the read task (for MergeTree tables). Measured on the remote server side.") \
    M(MergeTreeAllRangesAnnouncementsSent, "The current number of announcement being sent in flight from the remote server to the initiator server about the set of data parts (for MergeTree tables). Measured on the remote server side.") \
    M(CreatedTimersInQueryProfiler, "Number of Created thread local timers in QueryProfiler") \
    M(ActiveTimersInQueryProfiler, "Number of Active thread local timers in QueryProfiler") \
    M(RefreshableViews, "Number materialized views with periodic refreshing (REFRESH)") \
    M(RefreshingViews, "Number of materialized views currently executing a refresh") \
    M(StorageBufferFlushThreads, "Number of threads for background flushes in StorageBuffer") \
    M(StorageBufferFlushThreadsActive, "Number of threads for background flushes in StorageBuffer running a task") \
    M(StorageBufferFlushThreadsScheduled, "Number of queued or active threads for background flushes in StorageBuffer") \
    M(SharedMergeTreeThreads, "Number of threads in the thread pools in internals of SharedMergeTree") \
    M(SharedMergeTreeThreadsActive, "Number of threads in the thread pools in internals of SharedMergeTree running a task") \
    M(SharedMergeTreeThreadsScheduled, "Number of queued or active threads in the thread pools in internals of SharedMergeTree") \
    M(SharedMergeTreeFetch, "Number of fetches in progress") \
    M(CacheWarmerBytesInProgress, "Total size of remote file segments waiting to be asynchronously loaded into filesystem cache.") \
    M(DistrCacheOpenedConnections, "Number of open connections to Distributed Cache") \
    M(DistrCacheUsedConnections, "Number of currently used connections to Distributed Cache") \
    M(DistrCacheAllocatedConnections, "Number of currently allocated connections to Distributed Cache connection pool") \
    M(DistrCacheBorrowedConnections, "Number of currently borrowed connections to Distributed Cache connection pool") \
    M(DistrCacheReadRequests, "Number of executed Read requests to Distributed Cache") \
    M(DistrCacheWriteRequests, "Number of executed Write requests to Distributed Cache") \
    M(DistrCacheServerConnections, "Number of open connections to ClickHouse server from Distributed Cache") \
    M(DistrCacheRegisteredServers, "Number of distributed cache registered servers") \
    M(DistrCacheRegisteredServersCurrentAZ, "Number of distributed cache registered servers in current az") \
    M(DistrCacheServerS3CachedClients, "Number of distributed cache S3 cached clients") \
    M(DistrCacheServerRegistryConnections, "Number of active connections to ClickHouse server from Distributed Cache (not marked as cancelled because of limit)") \
    \
    M(SchedulerIOReadScheduled, "Number of IO reads are being scheduled currently") \
    M(SchedulerIOWriteScheduled, "Number of IO writes are being scheduled currently") \
    \
    M(StorageConnectionsStored, "Total count of sessions stored in the session pool for storages") \
    M(StorageConnectionsTotal, "Total count of all sessions: stored in the pool and actively used right now for storages") \
    \
    M(DiskConnectionsStored, "Total count of sessions stored in the session pool for disks") \
    M(DiskConnectionsTotal, "Total count of all sessions: stored in the pool and actively used right now for disks") \
    \
    M(HTTPConnectionsStored, "Total count of sessions stored in the session pool for http hosts") \
    M(HTTPConnectionsTotal, "Total count of all sessions: stored in the pool and actively used right now for http hosts") \
    \
    M(AddressesActive, "Total count of addresses which are used for creation connections with connection pools") \
    M(AddressesBanned, "Total count of addresses which are banned as faulty for creation connections with connection pools")   \
    \
    M(FilteringMarksWithPrimaryKey, "Number of threads currently doing filtering of mark ranges by the primary key") \
    M(FilteringMarksWithSecondaryKeys, "Number of threads currently doing filtering of mark ranges by secondary keys") \
    \
    M(ConcurrencyControlScheduled, "Total number of CPU slot requests are being scheduled currently") \
    M(ConcurrencyControlAcquired, "Total number of acquired CPU slots") \
    M(ConcurrencyControlAcquiredNonCompeting, "Total number of acquired CPU slots that are not considered competing (the first thread if fair_round_robin scheduler is in use)") \
    M(ConcurrencyControlSoftLimit, "Value of soft limit on number of CPU slots") \
    M(ConcurrencyControlPreempted, "Total number of preempted threads waiting for CPU slot") \
    \
    M(ConcurrentQueryScheduled, "Total number of query slot requests are being scheduled currently") \
    M(ConcurrentQueryAcquired, "Total number of acquired query slots") \
    \
    M(DiskS3NoSuchKeyErrors, "The number of `NoSuchKey` errors that occur when reading data from S3 cloud storage through ClickHouse disks.") \
    \
    M(SharedCatalogStateApplicationThreads, "Number of threads in the threadpool for state application in Shared Catalog.") \
    M(SharedCatalogStateApplicationThreadsActive, "Number of active threads in the threadpool for state application in Shared Catalog.") \
    M(SharedCatalogStateApplicationThreadsScheduled, "Number of queued or active jobs in the threadpool for state application in Shared Catalog.") \
    \
    M(SharedCatalogDropLocalThreads, "Number of threads in the threadpool for drop of local tables in Shared Catalog.") \
    M(SharedCatalogDropLocalThreadsActive, "Number of active threads in the threadpool for drop of local tables in Shared Catalog.") \
    M(SharedCatalogDropLocalThreadsScheduled, "Number of queued or active jobs in the threadpool for drop of local tables in Shared Catalog.") \
    \
    M(SharedCatalogDropZooKeeperThreads, "Number of threads in the threadpool for drop of object in ZooKeeper in Shared Catalog.") \
    M(SharedCatalogDropZooKeeperThreadsActive, "Number of active threads in the threadpool for drop of object in ZooKeeper in Shared Catalog.") \
    M(SharedCatalogDropZooKeeperThreadsScheduled, "Number of queued or active jobs in the threadpool for drop of object in ZooKeeper in Shared Catalog.") \
    \
    M(CoordinatedMergesCoordinatorRunningMerges, "Number of running merges visible for merge coordinator.") \
    M(CoordinatedMergesCoordinatorAssignedMerges, "Number of assigned merges in merge coordinator state.") \
    M(CoordinatedMergesWorkerAssignedMerges, "Number of assigned merges in merge worker state.") \
    \
    M(SharedDatabaseCatalogTablesInLocalDropDetachQueue, "Number of tables in the queue for local drop or detach in Shared Catalog.") \
    \
    M(SharedCatalogDropDetachLocalTablesErrors, "Number of errors that occurred when attempting to drop or detach local tables in Shared Catalog.") \
    \
    M(SharedCatalogNumberOfObjectsInState, "Number of objects in the current state of Shared Catalog.") \
    \
    M(MetadataFromKeeperCacheObjects, "Number of objects in disk metadata cache.") \
    \
    M(LicenseRemainingSeconds, "Remaining seconds of the license validity period.") \
    \
    M(StartupScriptsExecutionState, "State of startup scripts execution: 0 = not finished, 1 = success, 2 = failure.") \
    \
    M(IsServerShuttingDown, "Indicates if the server is shutting down: 0 = no, 1 = yes") \
    \
    M(StatelessWorkerThreads, "Number of threads in the stateless worker thread pool.") \
    M(StatelessWorkerThreadsActive, "Number of threads in the stateless worker thread pool running a task.") \
    M(StatelessWorkerThreadsScheduled, "Number of queued or active jobs in the stateless worker thread pool.") \
    M(ReadonlyDisks, "Number of disks that were marked as readonly during disk check.") \
    M(BrokenDisks, "Number of disks disks that were marked as broken during disk check.") \
<<<<<<< HEAD
    M(ProtobufSchemaCacheBytes, "Size of the Protobuf schema cache in bytes") \
    M(ProtobufSchemaCacheCells, "Number of cached Protobuf schemas") \
    M(ProtobufSchemaRegistryCacheBytes, "Size of the Protobuf schema registry cache in bytes") \
    M(ProtobufSchemaRegistryCacheCells, "Number of entries in Protobuf schema registry cache") \
=======
    M(TaskTrackerThreads, "Number of threads used by the distributed query remote task tracker.") \
    M(TaskTrackerThreadsActive, "Number of threads in the distributed query remote task tracker thread pool running a task.") \
    M(TaskTrackerThreadsScheduled, "Number of queued or active jobs in the distributed query remote task tracker thread pool.") \
    M(DropDistributedCacheThreads, "Number of threads in the threadpool for drop distributed cache query.") \
    M(DropDistributedCacheThreadsActive, "Number of active threads in the threadpool for drop distributed cache query.") \
    M(DropDistributedCacheThreadsScheduled, "Number of queued or active jobs in the threadpool for drop distributed cache.") \
>>>>>>> 4e4381b3

#ifdef APPLY_FOR_EXTERNAL_METRICS
    #define APPLY_FOR_METRICS(M) APPLY_FOR_BUILTIN_METRICS(M) APPLY_FOR_EXTERNAL_METRICS(M)
#else
    #define APPLY_FOR_METRICS(M) APPLY_FOR_BUILTIN_METRICS(M)
#endif


namespace CurrentMetrics
{
    #define M(NAME, DOCUMENTATION) extern const Metric NAME = Metric(__COUNTER__);
        APPLY_FOR_METRICS(M)
    #undef M
    constexpr Metric END = Metric(__COUNTER__);

    /// +1 to allow using END as a placeholder
    std::atomic<Value> values[END + 1] {};    /// Global variable, initialized by zeros.

    const char * getName(Metric event)
    {
        static const char * strings[] =
        {
        #define M(NAME, DOCUMENTATION) #NAME,
            APPLY_FOR_METRICS(M)
        #undef M
        };

        return strings[event];
    }

    const char * getDocumentation(Metric event)
    {
        static const char * strings[] =
        {
        #define M(NAME, DOCUMENTATION) DOCUMENTATION,
            APPLY_FOR_METRICS(M)
        #undef M
        };

        return strings[event];
    }

    Metric end() { return END; }
}

#undef APPLY_FOR_METRICS<|MERGE_RESOLUTION|>--- conflicted
+++ resolved
@@ -434,19 +434,16 @@
     M(StatelessWorkerThreadsScheduled, "Number of queued or active jobs in the stateless worker thread pool.") \
     M(ReadonlyDisks, "Number of disks that were marked as readonly during disk check.") \
     M(BrokenDisks, "Number of disks disks that were marked as broken during disk check.") \
-<<<<<<< HEAD
     M(ProtobufSchemaCacheBytes, "Size of the Protobuf schema cache in bytes") \
     M(ProtobufSchemaCacheCells, "Number of cached Protobuf schemas") \
     M(ProtobufSchemaRegistryCacheBytes, "Size of the Protobuf schema registry cache in bytes") \
     M(ProtobufSchemaRegistryCacheCells, "Number of entries in Protobuf schema registry cache") \
-=======
     M(TaskTrackerThreads, "Number of threads used by the distributed query remote task tracker.") \
     M(TaskTrackerThreadsActive, "Number of threads in the distributed query remote task tracker thread pool running a task.") \
     M(TaskTrackerThreadsScheduled, "Number of queued or active jobs in the distributed query remote task tracker thread pool.") \
     M(DropDistributedCacheThreads, "Number of threads in the threadpool for drop distributed cache query.") \
     M(DropDistributedCacheThreadsActive, "Number of active threads in the threadpool for drop distributed cache query.") \
     M(DropDistributedCacheThreadsScheduled, "Number of queued or active jobs in the threadpool for drop distributed cache.") \
->>>>>>> 4e4381b3
 
 #ifdef APPLY_FOR_EXTERNAL_METRICS
     #define APPLY_FOR_METRICS(M) APPLY_FOR_BUILTIN_METRICS(M) APPLY_FOR_EXTERNAL_METRICS(M)
