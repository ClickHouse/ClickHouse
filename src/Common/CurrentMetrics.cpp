--- conflicted
+++ resolved
@@ -149,13 +149,8 @@
     M(QueryPipelineExecutorThreadsActive, "Number of threads in the PipelineExecutor thread pool running a task.") \
     M(ParquetDecoderThreads, "Number of threads in the ParquetBlockInputFormat thread pool running a task.") \
     M(ParquetDecoderThreadsActive, "Number of threads in the ParquetBlockInputFormat thread pool.") \
-<<<<<<< HEAD
-=======
     M(OutdatedPartsLoadingThreads, "Number of threads in the threadpool for loading Outdated data parts.") \
     M(OutdatedPartsLoadingThreadsActive, "Number of active threads in the threadpool for loading Outdated data parts.") \
-    M(DistributedBytesToInsert, "Number of pending bytes to process for asynchronous insertion into Distributed tables. Number of bytes for every shard is summed.") \
-    M(BrokenDistributedBytesToInsert, "Number of bytes for asynchronous insertion into Distributed tables that has been marked as broken. Number of bytes for every shard is summed.") \
->>>>>>> e1889ffb
     M(DistributedFilesToInsert, "Number of pending files to process for asynchronous insertion into Distributed tables. Number of files for every shard is summed.") \
     M(BrokenDistributedFilesToInsert, "Number of files for asynchronous insertion into Distributed tables that has been marked as broken. Number of files for every shard is summed.") \
     M(TablesToDropQueueSize, "Number of dropped tables, that are waiting for background data removal.") \
