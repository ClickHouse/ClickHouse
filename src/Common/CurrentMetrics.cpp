--- conflicted
+++ resolved
@@ -436,15 +436,12 @@
     M(StatelessWorkerThreads, "Number of threads in the stateless worker thread pool.") \
     M(StatelessWorkerThreadsActive, "Number of threads in the stateless worker thread pool running a task.") \
     M(StatelessWorkerThreadsScheduled, "Number of queued or active jobs in the stateless worker thread pool.") \
-<<<<<<< HEAD
+    M(ReadonlyDisks, "Number of disks that were marked as readonly during disk check.") \
+    M(BrokenDisks, "Number of disks disks that were marked as broken during disk check.") \
     M(ProtobufSchemaCacheBytes, "Size of the Protobuf schema cache in bytes") \
     M(ProtobufSchemaCacheCells, "Number of cached Protobuf schemas") \
     M(ProtobufSchemaRegistryCacheBytes, "Size of the Protobuf schema registry cache in bytes") \
     M(ProtobufSchemaRegistryCacheCells, "Number of entries in Protobuf schema registry cache") \
-=======
-    M(ReadonlyDisks, "Number of disks that were marked as readonly during disk check.") \
-    M(BrokenDisks, "Number of disks disks that were marked as broken during disk check.") \
->>>>>>> 6f9a2588
 
 #ifdef APPLY_FOR_EXTERNAL_METRICS
     #define APPLY_FOR_METRICS(M) APPLY_FOR_BUILTIN_METRICS(M) APPLY_FOR_EXTERNAL_METRICS(M)
