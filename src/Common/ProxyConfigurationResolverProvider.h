#pragma once

#include <base/types.h>
#include <Poco/Util/AbstractConfiguration.h>
#include <Common/ProxyConfigurationResolver.h>

namespace DB
{


class ProxyConfigurationResolverProvider
{
public:

    using Protocol = ProxyConfiguration::Protocol;

    /*
     * Returns appropriate ProxyConfigurationResolver based on current CH settings (Remote resolver or List resolver).
     * If no configuration is found, returns Environment Resolver.
     * */
    static std::shared_ptr<ProxyConfigurationResolver> get(
        Protocol protocol,
        const Poco::Util::AbstractConfiguration & configuration);

    /*
     * This API exists exclusively for backward compatibility with old S3 storage specific proxy configuration.
     * If no configuration is found, returns nullptr.
     * */
    static std::shared_ptr<ProxyConfigurationResolver> getFromOldSettingsFormat(
        Protocol request_protocol,
        const String & config_prefix,
        const Poco::Util::AbstractConfiguration & configuration
    );

private:
<<<<<<< HEAD
    template <bool flexible_protocol = true>
=======
    template <bool is_new_syntax = true>
>>>>>>> f899254e
    static std::shared_ptr<ProxyConfigurationResolver> getFromSettings(
        Protocol protocol,
        const String & config_prefix,
        const Poco::Util::AbstractConfiguration & configuration
    );
};

}<|MERGE_RESOLUTION|>--- conflicted
+++ resolved
@@ -33,11 +33,7 @@
     );
 
 private:
-<<<<<<< HEAD
-    template <bool flexible_protocol = true>
-=======
     template <bool is_new_syntax = true>
->>>>>>> f899254e
     static std::shared_ptr<ProxyConfigurationResolver> getFromSettings(
         Protocol protocol,
         const String & config_prefix,
