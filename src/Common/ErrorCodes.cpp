namespace DB
{

namespace ErrorCodes
{
    /** Previously, these constants were located in one enum.
      * But in this case there is a problem: when you add a new constant, you need to recompile
      *  all translation units that use at least one constant (almost the whole project).
      * Therefore it is made so that definitions of constants are located here, in one file,
      *  and their declaration are in different files, at the place of use.
      */

    extern const int UNSUPPORTED_METHOD = 1;
    extern const int UNSUPPORTED_PARAMETER = 2;
    extern const int UNEXPECTED_END_OF_FILE = 3;
    extern const int EXPECTED_END_OF_FILE = 4;
    extern const int CANNOT_PARSE_TEXT = 6;
    extern const int INCORRECT_NUMBER_OF_COLUMNS = 7;
    extern const int THERE_IS_NO_COLUMN = 8;
    extern const int SIZES_OF_COLUMNS_DOESNT_MATCH = 9;
    extern const int NOT_FOUND_COLUMN_IN_BLOCK = 10;
    extern const int POSITION_OUT_OF_BOUND = 11;
    extern const int PARAMETER_OUT_OF_BOUND = 12;
    extern const int SIZES_OF_COLUMNS_IN_TUPLE_DOESNT_MATCH = 13;
    extern const int DUPLICATE_COLUMN = 15;
    extern const int NO_SUCH_COLUMN_IN_TABLE = 16;
    extern const int DELIMITER_IN_STRING_LITERAL_DOESNT_MATCH = 17;
    extern const int CANNOT_INSERT_ELEMENT_INTO_CONSTANT_COLUMN = 18;
    extern const int SIZE_OF_FIXED_STRING_DOESNT_MATCH = 19;
    extern const int NUMBER_OF_COLUMNS_DOESNT_MATCH = 20;
    extern const int CANNOT_READ_ALL_DATA_FROM_TAB_SEPARATED_INPUT = 21;
    extern const int CANNOT_PARSE_ALL_VALUE_FROM_TAB_SEPARATED_INPUT = 22;
    extern const int CANNOT_READ_FROM_ISTREAM = 23;
    extern const int CANNOT_WRITE_TO_OSTREAM = 24;
    extern const int CANNOT_PARSE_ESCAPE_SEQUENCE = 25;
    extern const int CANNOT_PARSE_QUOTED_STRING = 26;
    extern const int CANNOT_PARSE_INPUT_ASSERTION_FAILED = 27;
    extern const int CANNOT_PRINT_FLOAT_OR_DOUBLE_NUMBER = 28;
    extern const int CANNOT_PRINT_INTEGER = 29;
    extern const int CANNOT_READ_SIZE_OF_COMPRESSED_CHUNK = 30;
    extern const int CANNOT_READ_COMPRESSED_CHUNK = 31;
    extern const int ATTEMPT_TO_READ_AFTER_EOF = 32;
    extern const int CANNOT_READ_ALL_DATA = 33;
    extern const int TOO_MANY_ARGUMENTS_FOR_FUNCTION = 34;
    extern const int TOO_FEW_ARGUMENTS_FOR_FUNCTION = 35;
    extern const int BAD_ARGUMENTS = 36;
    extern const int UNKNOWN_ELEMENT_IN_AST = 37;
    extern const int CANNOT_PARSE_DATE = 38;
    extern const int TOO_LARGE_SIZE_COMPRESSED = 39;
    extern const int CHECKSUM_DOESNT_MATCH = 40;
    extern const int CANNOT_PARSE_DATETIME = 41;
    extern const int NUMBER_OF_ARGUMENTS_DOESNT_MATCH = 42;
    extern const int ILLEGAL_TYPE_OF_ARGUMENT = 43;
    extern const int ILLEGAL_COLUMN = 44;
    extern const int ILLEGAL_NUMBER_OF_RESULT_COLUMNS = 45;
    extern const int UNKNOWN_FUNCTION = 46;
    extern const int UNKNOWN_IDENTIFIER = 47;
    extern const int NOT_IMPLEMENTED = 48;
    extern const int LOGICAL_ERROR = 49;
    extern const int UNKNOWN_TYPE = 50;
    extern const int EMPTY_LIST_OF_COLUMNS_QUERIED = 51;
    extern const int COLUMN_QUERIED_MORE_THAN_ONCE = 52;
    extern const int TYPE_MISMATCH = 53;
    extern const int STORAGE_DOESNT_ALLOW_PARAMETERS = 54;
    extern const int STORAGE_REQUIRES_PARAMETER = 55;
    extern const int UNKNOWN_STORAGE = 56;
    extern const int TABLE_ALREADY_EXISTS = 57;
    extern const int TABLE_METADATA_ALREADY_EXISTS = 58;
    extern const int ILLEGAL_TYPE_OF_COLUMN_FOR_FILTER = 59;
    extern const int UNKNOWN_TABLE = 60;
    extern const int ONLY_FILTER_COLUMN_IN_BLOCK = 61;
    extern const int SYNTAX_ERROR = 62;
    extern const int UNKNOWN_AGGREGATE_FUNCTION = 63;
    extern const int CANNOT_READ_AGGREGATE_FUNCTION_FROM_TEXT = 64;
    extern const int CANNOT_WRITE_AGGREGATE_FUNCTION_AS_TEXT = 65;
    extern const int NOT_A_COLUMN = 66;
    extern const int ILLEGAL_KEY_OF_AGGREGATION = 67;
    extern const int CANNOT_GET_SIZE_OF_FIELD = 68;
    extern const int ARGUMENT_OUT_OF_BOUND = 69;
    extern const int CANNOT_CONVERT_TYPE = 70;
    extern const int CANNOT_WRITE_AFTER_END_OF_BUFFER = 71;
    extern const int CANNOT_PARSE_NUMBER = 72;
    extern const int UNKNOWN_FORMAT = 73;
    extern const int CANNOT_READ_FROM_FILE_DESCRIPTOR = 74;
    extern const int CANNOT_WRITE_TO_FILE_DESCRIPTOR = 75;
    extern const int CANNOT_OPEN_FILE = 76;
    extern const int CANNOT_CLOSE_FILE = 77;
    extern const int UNKNOWN_TYPE_OF_QUERY = 78;
    extern const int INCORRECT_FILE_NAME = 79;
    extern const int INCORRECT_QUERY = 80;
    extern const int UNKNOWN_DATABASE = 81;
    extern const int DATABASE_ALREADY_EXISTS = 82;
    extern const int DIRECTORY_DOESNT_EXIST = 83;
    extern const int DIRECTORY_ALREADY_EXISTS = 84;
    extern const int FORMAT_IS_NOT_SUITABLE_FOR_INPUT = 85;
    extern const int RECEIVED_ERROR_FROM_REMOTE_IO_SERVER = 86;
    extern const int CANNOT_SEEK_THROUGH_FILE = 87;
    extern const int CANNOT_TRUNCATE_FILE = 88;
    extern const int UNKNOWN_COMPRESSION_METHOD = 89;
    extern const int EMPTY_LIST_OF_COLUMNS_PASSED = 90;
    extern const int SIZES_OF_MARKS_FILES_ARE_INCONSISTENT = 91;
    extern const int EMPTY_DATA_PASSED = 92;
    extern const int UNKNOWN_AGGREGATED_DATA_VARIANT = 93;
    extern const int CANNOT_MERGE_DIFFERENT_AGGREGATED_DATA_VARIANTS = 94;
    extern const int CANNOT_READ_FROM_SOCKET = 95;
    extern const int CANNOT_WRITE_TO_SOCKET = 96;
    extern const int CANNOT_READ_ALL_DATA_FROM_CHUNKED_INPUT = 97;
    extern const int CANNOT_WRITE_TO_EMPTY_BLOCK_OUTPUT_STREAM = 98;
    extern const int UNKNOWN_PACKET_FROM_CLIENT = 99;
    extern const int UNKNOWN_PACKET_FROM_SERVER = 100;
    extern const int UNEXPECTED_PACKET_FROM_CLIENT = 101;
    extern const int UNEXPECTED_PACKET_FROM_SERVER = 102;
    extern const int RECEIVED_DATA_FOR_WRONG_QUERY_ID = 103;
    extern const int TOO_SMALL_BUFFER_SIZE = 104;
    extern const int CANNOT_READ_HISTORY = 105;
    extern const int CANNOT_APPEND_HISTORY = 106;
    extern const int FILE_DOESNT_EXIST = 107;
    extern const int NO_DATA_TO_INSERT = 108;
    extern const int CANNOT_BLOCK_SIGNAL = 109;
    extern const int CANNOT_UNBLOCK_SIGNAL = 110;
    extern const int CANNOT_MANIPULATE_SIGSET = 111;
    extern const int CANNOT_WAIT_FOR_SIGNAL = 112;
    extern const int THERE_IS_NO_SESSION = 113;
    extern const int CANNOT_CLOCK_GETTIME = 114;
    extern const int UNKNOWN_SETTING = 115;
    extern const int THERE_IS_NO_DEFAULT_VALUE = 116;
    extern const int INCORRECT_DATA = 117;
    extern const int ENGINE_REQUIRED = 119;
    extern const int CANNOT_INSERT_VALUE_OF_DIFFERENT_SIZE_INTO_TUPLE = 120;
    extern const int UNSUPPORTED_JOIN_KEYS = 121;
    extern const int INCOMPATIBLE_COLUMNS = 122;
    extern const int UNKNOWN_TYPE_OF_AST_NODE = 123;
    extern const int INCORRECT_ELEMENT_OF_SET = 124;
    extern const int INCORRECT_RESULT_OF_SCALAR_SUBQUERY = 125;
    extern const int CANNOT_GET_RETURN_TYPE = 126;
    extern const int ILLEGAL_INDEX = 127;
    extern const int TOO_LARGE_ARRAY_SIZE = 128;
    extern const int FUNCTION_IS_SPECIAL = 129;
    extern const int CANNOT_READ_ARRAY_FROM_TEXT = 130;
    extern const int TOO_LARGE_STRING_SIZE = 131;
    extern const int AGGREGATE_FUNCTION_DOESNT_ALLOW_PARAMETERS = 133;
    extern const int PARAMETERS_TO_AGGREGATE_FUNCTIONS_MUST_BE_LITERALS = 134;
    extern const int ZERO_ARRAY_OR_TUPLE_INDEX = 135;
    extern const int UNKNOWN_ELEMENT_IN_CONFIG = 137;
    extern const int EXCESSIVE_ELEMENT_IN_CONFIG = 138;
    extern const int NO_ELEMENTS_IN_CONFIG = 139;
    extern const int ALL_REQUESTED_COLUMNS_ARE_MISSING = 140;
    extern const int SAMPLING_NOT_SUPPORTED = 141;
    extern const int NOT_FOUND_NODE = 142;
    extern const int FOUND_MORE_THAN_ONE_NODE = 143;
    extern const int FIRST_DATE_IS_BIGGER_THAN_LAST_DATE = 144;
    extern const int UNKNOWN_OVERFLOW_MODE = 145;
    extern const int QUERY_SECTION_DOESNT_MAKE_SENSE = 146;
    extern const int NOT_FOUND_FUNCTION_ELEMENT_FOR_AGGREGATE = 147;
    extern const int NOT_FOUND_RELATION_ELEMENT_FOR_CONDITION = 148;
    extern const int NOT_FOUND_RHS_ELEMENT_FOR_CONDITION = 149;
    extern const int EMPTY_LIST_OF_ATTRIBUTES_PASSED = 150;
    extern const int INDEX_OF_COLUMN_IN_SORT_CLAUSE_IS_OUT_OF_RANGE = 151;
    extern const int UNKNOWN_DIRECTION_OF_SORTING = 152;
    extern const int ILLEGAL_DIVISION = 153;
    extern const int AGGREGATE_FUNCTION_NOT_APPLICABLE = 154;
    extern const int UNKNOWN_RELATION = 155;
    extern const int DICTIONARIES_WAS_NOT_LOADED = 156;
    extern const int ILLEGAL_OVERFLOW_MODE = 157;
    extern const int TOO_MANY_ROWS = 158;
    extern const int TIMEOUT_EXCEEDED = 159;
    extern const int TOO_SLOW = 160;
    extern const int TOO_MANY_COLUMNS = 161;
    extern const int TOO_DEEP_SUBQUERIES = 162;
    extern const int TOO_DEEP_PIPELINE = 163;
    extern const int READONLY = 164;
    extern const int TOO_MANY_TEMPORARY_COLUMNS = 165;
    extern const int TOO_MANY_TEMPORARY_NON_CONST_COLUMNS = 166;
    extern const int TOO_DEEP_AST = 167;
    extern const int TOO_BIG_AST = 168;
    extern const int BAD_TYPE_OF_FIELD = 169;
    extern const int BAD_GET = 170;
    extern const int BLOCKS_HAVE_DIFFERENT_STRUCTURE = 171;
    extern const int CANNOT_CREATE_DIRECTORY = 172;
    extern const int CANNOT_ALLOCATE_MEMORY = 173;
    extern const int CYCLIC_ALIASES = 174;
    extern const int CHUNK_NOT_FOUND = 176;
    extern const int DUPLICATE_CHUNK_NAME = 177;
    extern const int MULTIPLE_ALIASES_FOR_EXPRESSION = 178;
    extern const int MULTIPLE_EXPRESSIONS_FOR_ALIAS = 179;
    extern const int THERE_IS_NO_PROFILE = 180;
    extern const int ILLEGAL_FINAL = 181;
    extern const int ILLEGAL_PREWHERE = 182;
    extern const int UNEXPECTED_EXPRESSION = 183;
    extern const int ILLEGAL_AGGREGATION = 184;
    extern const int UNSUPPORTED_MYISAM_BLOCK_TYPE = 185;
    extern const int UNSUPPORTED_COLLATION_LOCALE = 186;
    extern const int COLLATION_COMPARISON_FAILED = 187;
    extern const int UNKNOWN_ACTION = 188;
    extern const int TABLE_MUST_NOT_BE_CREATED_MANUALLY = 189;
    extern const int SIZES_OF_ARRAYS_DOESNT_MATCH = 190;
    extern const int SET_SIZE_LIMIT_EXCEEDED = 191;
    extern const int UNKNOWN_USER = 192;
    extern const int WRONG_PASSWORD = 193;
    extern const int REQUIRED_PASSWORD = 194;
    extern const int IP_ADDRESS_NOT_ALLOWED = 195;
    extern const int UNKNOWN_ADDRESS_PATTERN_TYPE = 196;
    extern const int SERVER_REVISION_IS_TOO_OLD = 197;
    extern const int DNS_ERROR = 198;
    extern const int UNKNOWN_QUOTA = 199;
    extern const int QUOTA_DOESNT_ALLOW_KEYS = 200;
    extern const int QUOTA_EXPIRED = 201;
    extern const int TOO_MANY_SIMULTANEOUS_QUERIES = 202;
    extern const int NO_FREE_CONNECTION = 203;
    extern const int CANNOT_FSYNC = 204;
    extern const int NESTED_TYPE_TOO_DEEP = 205;
    extern const int ALIAS_REQUIRED = 206;
    extern const int AMBIGUOUS_IDENTIFIER = 207;
    extern const int EMPTY_NESTED_TABLE = 208;
    extern const int SOCKET_TIMEOUT = 209;
    extern const int NETWORK_ERROR = 210;
    extern const int EMPTY_QUERY = 211;
    extern const int UNKNOWN_LOAD_BALANCING = 212;
    extern const int UNKNOWN_TOTALS_MODE = 213;
    extern const int CANNOT_STATVFS = 214;
    extern const int NOT_AN_AGGREGATE = 215;
    extern const int QUERY_WITH_SAME_ID_IS_ALREADY_RUNNING = 216;
    extern const int CLIENT_HAS_CONNECTED_TO_WRONG_PORT = 217;
    extern const int TABLE_IS_DROPPED = 218;
    extern const int DATABASE_NOT_EMPTY = 219;
    extern const int DUPLICATE_INTERSERVER_IO_ENDPOINT = 220;
    extern const int NO_SUCH_INTERSERVER_IO_ENDPOINT = 221;
    extern const int ADDING_REPLICA_TO_NON_EMPTY_TABLE = 222;
    extern const int UNEXPECTED_AST_STRUCTURE = 223;
    extern const int REPLICA_IS_ALREADY_ACTIVE = 224;
    extern const int NO_ZOOKEEPER = 225;
    extern const int NO_FILE_IN_DATA_PART = 226;
    extern const int UNEXPECTED_FILE_IN_DATA_PART = 227;
    extern const int BAD_SIZE_OF_FILE_IN_DATA_PART = 228;
    extern const int QUERY_IS_TOO_LARGE = 229;
    extern const int NOT_FOUND_EXPECTED_DATA_PART = 230;
    extern const int TOO_MANY_UNEXPECTED_DATA_PARTS = 231;
    extern const int NO_SUCH_DATA_PART = 232;
    extern const int BAD_DATA_PART_NAME = 233;
    extern const int NO_REPLICA_HAS_PART = 234;
    extern const int DUPLICATE_DATA_PART = 235;
    extern const int ABORTED = 236;
    extern const int NO_REPLICA_NAME_GIVEN = 237;
    extern const int FORMAT_VERSION_TOO_OLD = 238;
    extern const int CANNOT_MUNMAP = 239;
    extern const int CANNOT_MREMAP = 240;
    extern const int MEMORY_LIMIT_EXCEEDED = 241;
    extern const int TABLE_IS_READ_ONLY = 242;
    extern const int NOT_ENOUGH_SPACE = 243;
    extern const int UNEXPECTED_ZOOKEEPER_ERROR = 244;
    extern const int CORRUPTED_DATA = 246;
    extern const int INCORRECT_MARK = 247;
    extern const int INVALID_PARTITION_VALUE = 248;
    extern const int NOT_ENOUGH_BLOCK_NUMBERS = 250;
    extern const int NO_SUCH_REPLICA = 251;
    extern const int TOO_MANY_PARTS = 252;
    extern const int REPLICA_IS_ALREADY_EXIST = 253;
    extern const int NO_ACTIVE_REPLICAS = 254;
    extern const int TOO_MANY_RETRIES_TO_FETCH_PARTS = 255;
    extern const int PARTITION_ALREADY_EXISTS = 256;
    extern const int PARTITION_DOESNT_EXIST = 257;
    extern const int UNION_ALL_RESULT_STRUCTURES_MISMATCH = 258;
    extern const int CLIENT_OUTPUT_FORMAT_SPECIFIED = 260;
    extern const int UNKNOWN_BLOCK_INFO_FIELD = 261;
    extern const int BAD_COLLATION = 262;
    extern const int CANNOT_COMPILE_CODE = 263;
    extern const int INCOMPATIBLE_TYPE_OF_JOIN = 264;
    extern const int NO_AVAILABLE_REPLICA = 265;
    extern const int MISMATCH_REPLICAS_DATA_SOURCES = 266;
    extern const int STORAGE_DOESNT_SUPPORT_PARALLEL_REPLICAS = 267;
    extern const int CPUID_ERROR = 268;
    extern const int INFINITE_LOOP = 269;
    extern const int CANNOT_COMPRESS = 270;
    extern const int CANNOT_DECOMPRESS = 271;
    extern const int CANNOT_IO_SUBMIT = 272;
    extern const int CANNOT_IO_GETEVENTS = 273;
    extern const int AIO_READ_ERROR = 274;
    extern const int AIO_WRITE_ERROR = 275;
    extern const int INDEX_NOT_USED = 277;
    extern const int ALL_CONNECTION_TRIES_FAILED = 279;
    extern const int NO_AVAILABLE_DATA = 280;
    extern const int DICTIONARY_IS_EMPTY = 281;
    extern const int INCORRECT_INDEX = 282;
    extern const int UNKNOWN_DISTRIBUTED_PRODUCT_MODE = 283;
    extern const int UNKNOWN_GLOBAL_SUBQUERIES_METHOD = 284;
    extern const int TOO_FEW_LIVE_REPLICAS = 285;
    extern const int UNSATISFIED_QUORUM_FOR_PREVIOUS_WRITE = 286;
    extern const int UNKNOWN_FORMAT_VERSION = 287;
    extern const int DISTRIBUTED_IN_JOIN_SUBQUERY_DENIED = 288;
    extern const int REPLICA_IS_NOT_IN_QUORUM = 289;
    extern const int LIMIT_EXCEEDED = 290;
    extern const int DATABASE_ACCESS_DENIED = 291;
    extern const int MONGODB_CANNOT_AUTHENTICATE = 293;
    extern const int INVALID_BLOCK_EXTRA_INFO = 294;
    extern const int RECEIVED_EMPTY_DATA = 295;
    extern const int NO_REMOTE_SHARD_FOUND = 296;
    extern const int SHARD_HAS_NO_CONNECTIONS = 297;
    extern const int CANNOT_PIPE = 298;
    extern const int CANNOT_FORK = 299;
    extern const int CANNOT_DLSYM = 300;
    extern const int CANNOT_CREATE_CHILD_PROCESS = 301;
    extern const int CHILD_WAS_NOT_EXITED_NORMALLY = 302;
    extern const int CANNOT_SELECT = 303;
    extern const int CANNOT_WAITPID = 304;
    extern const int TABLE_WAS_NOT_DROPPED = 305;
    extern const int TOO_DEEP_RECURSION = 306;
    extern const int TOO_MANY_BYTES = 307;
    extern const int UNEXPECTED_NODE_IN_ZOOKEEPER = 308;
    extern const int FUNCTION_CANNOT_HAVE_PARAMETERS = 309;
    extern const int INVALID_SHARD_WEIGHT = 317;
    extern const int INVALID_CONFIG_PARAMETER = 318;
    extern const int UNKNOWN_STATUS_OF_INSERT = 319;
    extern const int VALUE_IS_OUT_OF_RANGE_OF_DATA_TYPE = 321;
    extern const int BARRIER_TIMEOUT = 335;
    extern const int UNKNOWN_DATABASE_ENGINE = 336;
    extern const int DDL_GUARD_IS_ACTIVE = 337;
    extern const int UNFINISHED = 341;
    extern const int METADATA_MISMATCH = 342;
    extern const int SUPPORT_IS_DISABLED = 344;
    extern const int TABLE_DIFFERS_TOO_MUCH = 345;
    extern const int CANNOT_CONVERT_CHARSET = 346;
    extern const int CANNOT_LOAD_CONFIG = 347;
    extern const int CANNOT_INSERT_NULL_IN_ORDINARY_COLUMN = 349;
    extern const int INCOMPATIBLE_SOURCE_TABLES = 350;
    extern const int AMBIGUOUS_TABLE_NAME = 351;
    extern const int AMBIGUOUS_COLUMN_NAME = 352;
    extern const int INDEX_OF_POSITIONAL_ARGUMENT_IS_OUT_OF_RANGE = 353;
    extern const int ZLIB_INFLATE_FAILED = 354;
    extern const int ZLIB_DEFLATE_FAILED = 355;
    extern const int BAD_LAMBDA = 356;
    extern const int RESERVED_IDENTIFIER_NAME = 357;
    extern const int INTO_OUTFILE_NOT_ALLOWED = 358;
    extern const int TABLE_SIZE_EXCEEDS_MAX_DROP_SIZE_LIMIT = 359;
    extern const int CANNOT_CREATE_CHARSET_CONVERTER = 360;
    extern const int SEEK_POSITION_OUT_OF_BOUND = 361;
    extern const int CURRENT_WRITE_BUFFER_IS_EXHAUSTED = 362;
    extern const int CANNOT_CREATE_IO_BUFFER = 363;
    extern const int RECEIVED_ERROR_TOO_MANY_REQUESTS = 364;
    extern const int OUTPUT_IS_NOT_SORTED = 365;
    extern const int SIZES_OF_NESTED_COLUMNS_ARE_INCONSISTENT = 366;
    extern const int TOO_MANY_FETCHES = 367;
    extern const int ALL_REPLICAS_ARE_STALE = 369;
    extern const int DATA_TYPE_CANNOT_BE_USED_IN_TABLES = 370;
    extern const int INCONSISTENT_CLUSTER_DEFINITION = 371;
    extern const int SESSION_NOT_FOUND = 372;
    extern const int SESSION_IS_LOCKED = 373;
    extern const int INVALID_SESSION_TIMEOUT = 374;
    extern const int CANNOT_DLOPEN = 375;
    extern const int CANNOT_PARSE_UUID = 376;
    extern const int ILLEGAL_SYNTAX_FOR_DATA_TYPE = 377;
    extern const int DATA_TYPE_CANNOT_HAVE_ARGUMENTS = 378;
    extern const int UNKNOWN_STATUS_OF_DISTRIBUTED_DDL_TASK = 379;
    extern const int CANNOT_KILL = 380;
    extern const int HTTP_LENGTH_REQUIRED = 381;
    extern const int CANNOT_LOAD_CATBOOST_MODEL = 382;
    extern const int CANNOT_APPLY_CATBOOST_MODEL = 383;
    extern const int PART_IS_TEMPORARILY_LOCKED = 384;
    extern const int MULTIPLE_STREAMS_REQUIRED = 385;
    extern const int NO_COMMON_TYPE = 386;
    extern const int DICTIONARY_ALREADY_EXISTS = 387;
    extern const int CANNOT_ASSIGN_OPTIMIZE = 388;
    extern const int INSERT_WAS_DEDUPLICATED = 389;
    extern const int CANNOT_GET_CREATE_TABLE_QUERY = 390;
    extern const int EXTERNAL_LIBRARY_ERROR = 391;
    extern const int QUERY_IS_PROHIBITED = 392;
    extern const int THERE_IS_NO_QUERY = 393;
    extern const int QUERY_WAS_CANCELLED = 394;
    extern const int FUNCTION_THROW_IF_VALUE_IS_NON_ZERO = 395;
    extern const int TOO_MANY_ROWS_OR_BYTES = 396;
    extern const int QUERY_IS_NOT_SUPPORTED_IN_MATERIALIZED_VIEW = 397;
    extern const int UNKNOWN_MUTATION_COMMAND = 398;
    extern const int FORMAT_IS_NOT_SUITABLE_FOR_OUTPUT = 399;
    extern const int CANNOT_STAT = 400;
    extern const int FEATURE_IS_NOT_ENABLED_AT_BUILD_TIME = 401;
    extern const int CANNOT_IOSETUP = 402;
    extern const int INVALID_JOIN_ON_EXPRESSION = 403;
    extern const int BAD_ODBC_CONNECTION_STRING = 404;
    extern const int PARTITION_SIZE_EXCEEDS_MAX_DROP_SIZE_LIMIT = 405;
    extern const int TOP_AND_LIMIT_TOGETHER = 406;
    extern const int DECIMAL_OVERFLOW = 407;
    extern const int BAD_REQUEST_PARAMETER = 408;
    extern const int EXTERNAL_EXECUTABLE_NOT_FOUND = 409;
    extern const int EXTERNAL_SERVER_IS_NOT_RESPONDING = 410;
    extern const int PTHREAD_ERROR = 411;
    extern const int NETLINK_ERROR = 412;
    extern const int CANNOT_SET_SIGNAL_HANDLER = 413;
    extern const int ALL_REPLICAS_LOST = 415;
    extern const int REPLICA_STATUS_CHANGED = 416;
    extern const int EXPECTED_ALL_OR_ANY = 417;
    extern const int UNKNOWN_JOIN = 418;
    extern const int MULTIPLE_ASSIGNMENTS_TO_COLUMN = 419;
    extern const int CANNOT_UPDATE_COLUMN = 420;
    extern const int CANNOT_ADD_DIFFERENT_AGGREGATE_STATES = 421;
    extern const int UNSUPPORTED_URI_SCHEME = 422;
    extern const int CANNOT_GETTIMEOFDAY = 423;
    extern const int CANNOT_LINK = 424;
    extern const int SYSTEM_ERROR = 425;
    extern const int CANNOT_COMPILE_REGEXP = 427;
    extern const int UNKNOWN_LOG_LEVEL = 428;
    extern const int FAILED_TO_GETPWUID = 429;
    extern const int MISMATCHING_USERS_FOR_PROCESS_AND_DATA = 430;
    extern const int ILLEGAL_SYNTAX_FOR_CODEC_TYPE = 431;
    extern const int UNKNOWN_CODEC = 432;
    extern const int ILLEGAL_CODEC_PARAMETER = 433;
    extern const int CANNOT_PARSE_PROTOBUF_SCHEMA = 434;
    extern const int NO_DATA_FOR_REQUIRED_PROTOBUF_FIELD = 435;
    extern const int PROTOBUF_BAD_CAST = 436;
    extern const int PROTOBUF_FIELD_NOT_REPEATED = 437;
    extern const int DATA_TYPE_CANNOT_BE_PROMOTED = 438;
    extern const int CANNOT_SCHEDULE_TASK = 439;
    extern const int INVALID_LIMIT_EXPRESSION = 440;
    extern const int CANNOT_PARSE_DOMAIN_VALUE_FROM_STRING = 441;
    extern const int BAD_DATABASE_FOR_TEMPORARY_TABLE = 442;
    extern const int NO_COMMON_COLUMNS_WITH_PROTOBUF_SCHEMA = 443;
    extern const int UNKNOWN_PROTOBUF_FORMAT = 444;
    extern const int CANNOT_MPROTECT = 445;
    extern const int FUNCTION_NOT_ALLOWED = 446;
    extern const int HYPERSCAN_CANNOT_SCAN_TEXT = 447;
    extern const int BROTLI_READ_FAILED = 448;
    extern const int BROTLI_WRITE_FAILED = 449;
    extern const int BAD_TTL_EXPRESSION = 450;
    extern const int BAD_TTL_FILE = 451;
    extern const int SETTING_CONSTRAINT_VIOLATION = 452;
    extern const int MYSQL_CLIENT_INSUFFICIENT_CAPABILITIES = 453;
    extern const int OPENSSL_ERROR = 454;
    extern const int SUSPICIOUS_TYPE_FOR_LOW_CARDINALITY = 455;
    extern const int UNKNOWN_QUERY_PARAMETER = 456;
    extern const int BAD_QUERY_PARAMETER = 457;
    extern const int CANNOT_UNLINK = 458;
    extern const int CANNOT_SET_THREAD_PRIORITY = 459;
    extern const int CANNOT_CREATE_TIMER = 460;
    extern const int CANNOT_SET_TIMER_PERIOD = 461;
    extern const int CANNOT_DELETE_TIMER = 462;
    extern const int CANNOT_FCNTL = 463;
    extern const int CANNOT_PARSE_ELF = 464;
    extern const int CANNOT_PARSE_DWARF = 465;
    extern const int INSECURE_PATH = 466;
    extern const int CANNOT_PARSE_BOOL = 467;
    extern const int CANNOT_PTHREAD_ATTR = 468;
    extern const int VIOLATED_CONSTRAINT = 469;
    extern const int QUERY_IS_NOT_SUPPORTED_IN_LIVE_VIEW = 470;
    extern const int INVALID_SETTING_VALUE = 471;
    extern const int READONLY_SETTING = 472;
    extern const int DEADLOCK_AVOIDED = 473;
    extern const int INVALID_TEMPLATE_FORMAT = 474;
    extern const int INVALID_WITH_FILL_EXPRESSION = 475;
    extern const int WITH_TIES_WITHOUT_ORDER_BY = 476;
    extern const int INVALID_USAGE_OF_INPUT = 477;
    extern const int UNKNOWN_POLICY = 478;
    extern const int UNKNOWN_DISK = 479;
    extern const int UNKNOWN_PROTOCOL = 480;
    extern const int PATH_ACCESS_DENIED = 481;
    extern const int DICTIONARY_ACCESS_DENIED = 482;
    extern const int TOO_MANY_REDIRECTS = 483;
    extern const int INTERNAL_REDIS_ERROR = 484;
    extern const int SCALAR_ALREADY_EXISTS = 485;
    extern const int CANNOT_GET_CREATE_DICTIONARY_QUERY = 487;
    extern const int UNKNOWN_DICTIONARY = 488;
    extern const int INCORRECT_DICTIONARY_DEFINITION = 489;
    extern const int CANNOT_FORMAT_DATETIME = 490;
    extern const int UNACCEPTABLE_URL = 491;
    extern const int ACCESS_ENTITY_NOT_FOUND = 492;
    extern const int ACCESS_ENTITY_ALREADY_EXISTS = 493;
    extern const int ACCESS_ENTITY_FOUND_DUPLICATES = 494;
    extern const int ACCESS_STORAGE_READONLY = 495;
    extern const int QUOTA_REQUIRES_CLIENT_KEY = 496;
    extern const int ACCESS_DENIED = 497;
    extern const int LIMIT_BY_WITH_TIES_IS_NOT_SUPPORTED = 498;
    extern const int S3_ERROR = 499;
    extern const int CANNOT_CREATE_DATABASE = 501;
    extern const int CANNOT_SIGQUEUE = 502;
    extern const int AGGREGATE_FUNCTION_THROW = 503;
    extern const int FILE_ALREADY_EXISTS = 504;
    extern const int CANNOT_DELETE_DIRECTORY = 505;
    extern const int UNEXPECTED_ERROR_CODE = 506;
    extern const int UNABLE_TO_SKIP_UNUSED_SHARDS = 507;
    extern const int UNKNOWN_ACCESS_TYPE = 508;
    extern const int INVALID_GRANT = 509;
    extern const int CACHE_DICTIONARY_UPDATE_FAIL = 510;
    extern const int UNKNOWN_ROLE = 511;
    extern const int SET_NON_GRANTED_ROLE = 512;
    extern const int UNKNOWN_PART_TYPE = 513;
    extern const int ACCESS_STORAGE_FOR_INSERTION_NOT_FOUND = 514;
    extern const int INCORRECT_ACCESS_ENTITY_DEFINITION = 515;
    extern const int AUTHENTICATION_FAILED = 516;
    extern const int CANNOT_ASSIGN_ALTER = 517;
    extern const int CANNOT_COMMIT_OFFSET = 518;
    extern const int NO_REMOTE_SHARD_AVAILABLE = 519;
    extern const int CANNOT_DETACH_DICTIONARY_AS_TABLE = 520;
    extern const int ATOMIC_RENAME_FAIL = 521;
    extern const int OPENCL_ERROR = 522;
    extern const int UNKNOWN_ROW_POLICY = 523;
    extern const int ALTER_OF_COLUMN_IS_FORBIDDEN = 524;
    extern const int INCORRECT_DISK_INDEX = 525;
    extern const int UNKNOWN_VOLUME_TYPE = 526;
    extern const int NO_SUITABLE_FUNCTION_IMPLEMENTATION = 527;
    extern const int CASSANDRA_INTERNAL_ERROR = 528;
    extern const int NOT_A_LEADER = 529;
<<<<<<< HEAD
    extern const int UNKNOWN_RAID_TYPE = 530;
    extern const int INVALID_VOLUME_TYPE = 531;
    extern const int INCONSISTENT_RESERVATIONS = 532;
    extern const int NO_RESERVATIONS_PROVIDED = 533;
=======
    extern const int CANNOT_CONNECT_RABBITMQ = 530;
>>>>>>> 546fcc9e

    extern const int KEEPER_EXCEPTION = 999;
    extern const int POCO_EXCEPTION = 1000;
    extern const int STD_EXCEPTION = 1001;
    extern const int UNKNOWN_EXCEPTION = 1002;

    extern const int CONDITIONAL_TREE_PARENT_NOT_FOUND = 2001;
    extern const int ILLEGAL_PROJECTION_MANIPULATOR = 2002;
    extern const int UNRECOGNIZED_ARGUMENTS = 2003;
}

}<|MERGE_RESOLUTION|>--- conflicted
+++ resolved
@@ -496,14 +496,11 @@
     extern const int NO_SUITABLE_FUNCTION_IMPLEMENTATION = 527;
     extern const int CASSANDRA_INTERNAL_ERROR = 528;
     extern const int NOT_A_LEADER = 529;
-<<<<<<< HEAD
-    extern const int UNKNOWN_RAID_TYPE = 530;
-    extern const int INVALID_VOLUME_TYPE = 531;
-    extern const int INCONSISTENT_RESERVATIONS = 532;
-    extern const int NO_RESERVATIONS_PROVIDED = 533;
-=======
     extern const int CANNOT_CONNECT_RABBITMQ = 530;
->>>>>>> 546fcc9e
+    extern const int UNKNOWN_RAID_TYPE = 531;
+    extern const int INVALID_VOLUME_TYPE = 532;
+    extern const int INCONSISTENT_RESERVATIONS = 533;
+    extern const int NO_RESERVATIONS_PROVIDED = 534;
 
     extern const int KEEPER_EXCEPTION = 999;
     extern const int POCO_EXCEPTION = 1000;
