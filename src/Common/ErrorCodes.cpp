--- conflicted
+++ resolved
@@ -593,12 +593,9 @@
     M(711, FILECACHE_ACCESS_DENIED) \
     M(712, TOO_MANY_MATERIALIZED_VIEWS) \
     M(714, UNEXPECTED_CLUSTER) \
-<<<<<<< HEAD
-    M(715, LOST_CONNECTION_TO_ZOOKEEPER) \
-=======
     M(715, CANNOT_DETECT_FORMAT) \
     M(716, CANNOT_FORGET_PARTITION) \
->>>>>>> 4023e67a
+    M(717, LOST_CONNECTION_TO_ZOOKEEPER) \
     \
     M(999, KEEPER_EXCEPTION) \
     M(1000, POCO_EXCEPTION) \
