#include <Common/ErrorCodes.h>
#include <Common/Exception.h>
#include <chrono>

/** Previously, these constants were located in one enum.
  * But in this case there is a problem: when you add a new constant, you need to recompile
  * all translation units that use at least one constant (almost the whole project).
  * Therefore it is made so that definitions of constants are located here, in one file,
  * and their declaration are in different files, at the place of use.
  *
  * Later it was converted to the lookup table, to provide:
  * - errorCodeToName()
  * - system.errors table
  */

#define APPLY_FOR_ERROR_CODES(M) \
    M(0, OK) \
    M(1, UNSUPPORTED_METHOD) \
    M(2, UNSUPPORTED_PARAMETER) \
    M(3, UNEXPECTED_END_OF_FILE) \
    M(4, EXPECTED_END_OF_FILE) \
    M(6, CANNOT_PARSE_TEXT) \
    M(7, INCORRECT_NUMBER_OF_COLUMNS) \
    M(8, THERE_IS_NO_COLUMN) \
    M(9, SIZES_OF_COLUMNS_DOESNT_MATCH) \
    M(10, NOT_FOUND_COLUMN_IN_BLOCK) \
    M(11, POSITION_OUT_OF_BOUND) \
    M(12, PARAMETER_OUT_OF_BOUND) \
    M(13, SIZES_OF_COLUMNS_IN_TUPLE_DOESNT_MATCH) \
    M(15, DUPLICATE_COLUMN) \
    M(16, NO_SUCH_COLUMN_IN_TABLE) \
    M(17, DELIMITER_IN_STRING_LITERAL_DOESNT_MATCH) \
    M(18, CANNOT_INSERT_ELEMENT_INTO_CONSTANT_COLUMN) \
    M(19, SIZE_OF_FIXED_STRING_DOESNT_MATCH) \
    M(20, NUMBER_OF_COLUMNS_DOESNT_MATCH) \
    M(21, CANNOT_READ_ALL_DATA_FROM_TAB_SEPARATED_INPUT) \
    M(22, CANNOT_PARSE_ALL_VALUE_FROM_TAB_SEPARATED_INPUT) \
    M(23, CANNOT_READ_FROM_ISTREAM) \
    M(24, CANNOT_WRITE_TO_OSTREAM) \
    M(25, CANNOT_PARSE_ESCAPE_SEQUENCE) \
    M(26, CANNOT_PARSE_QUOTED_STRING) \
    M(27, CANNOT_PARSE_INPUT_ASSERTION_FAILED) \
    M(28, CANNOT_PRINT_FLOAT_OR_DOUBLE_NUMBER) \
    M(29, CANNOT_PRINT_INTEGER) \
    M(30, CANNOT_READ_SIZE_OF_COMPRESSED_CHUNK) \
    M(31, CANNOT_READ_COMPRESSED_CHUNK) \
    M(32, ATTEMPT_TO_READ_AFTER_EOF) \
    M(33, CANNOT_READ_ALL_DATA) \
    M(34, TOO_MANY_ARGUMENTS_FOR_FUNCTION) \
    M(35, TOO_FEW_ARGUMENTS_FOR_FUNCTION) \
    M(36, BAD_ARGUMENTS) \
    M(37, UNKNOWN_ELEMENT_IN_AST) \
    M(38, CANNOT_PARSE_DATE) \
    M(39, TOO_LARGE_SIZE_COMPRESSED) \
    M(40, CHECKSUM_DOESNT_MATCH) \
    M(41, CANNOT_PARSE_DATETIME) \
    M(42, NUMBER_OF_ARGUMENTS_DOESNT_MATCH) \
    M(43, ILLEGAL_TYPE_OF_ARGUMENT) \
    M(44, ILLEGAL_COLUMN) \
    M(45, ILLEGAL_NUMBER_OF_RESULT_COLUMNS) \
    M(46, UNKNOWN_FUNCTION) \
    M(47, UNKNOWN_IDENTIFIER) \
    M(48, NOT_IMPLEMENTED) \
    M(49, LOGICAL_ERROR) \
    M(50, UNKNOWN_TYPE) \
    M(51, EMPTY_LIST_OF_COLUMNS_QUERIED) \
    M(52, COLUMN_QUERIED_MORE_THAN_ONCE) \
    M(53, TYPE_MISMATCH) \
    M(54, STORAGE_DOESNT_ALLOW_PARAMETERS) \
    M(55, STORAGE_REQUIRES_PARAMETER) \
    M(56, UNKNOWN_STORAGE) \
    M(57, TABLE_ALREADY_EXISTS) \
    M(58, TABLE_METADATA_ALREADY_EXISTS) \
    M(59, ILLEGAL_TYPE_OF_COLUMN_FOR_FILTER) \
    M(60, UNKNOWN_TABLE) \
    M(61, ONLY_FILTER_COLUMN_IN_BLOCK) \
    M(62, SYNTAX_ERROR) \
    M(63, UNKNOWN_AGGREGATE_FUNCTION) \
    M(64, CANNOT_READ_AGGREGATE_FUNCTION_FROM_TEXT) \
    M(65, CANNOT_WRITE_AGGREGATE_FUNCTION_AS_TEXT) \
    M(66, NOT_A_COLUMN) \
    M(67, ILLEGAL_KEY_OF_AGGREGATION) \
    M(68, CANNOT_GET_SIZE_OF_FIELD) \
    M(69, ARGUMENT_OUT_OF_BOUND) \
    M(70, CANNOT_CONVERT_TYPE) \
    M(71, CANNOT_WRITE_AFTER_END_OF_BUFFER) \
    M(72, CANNOT_PARSE_NUMBER) \
    M(73, UNKNOWN_FORMAT) \
    M(74, CANNOT_READ_FROM_FILE_DESCRIPTOR) \
    M(75, CANNOT_WRITE_TO_FILE_DESCRIPTOR) \
    M(76, CANNOT_OPEN_FILE) \
    M(77, CANNOT_CLOSE_FILE) \
    M(78, UNKNOWN_TYPE_OF_QUERY) \
    M(79, INCORRECT_FILE_NAME) \
    M(80, INCORRECT_QUERY) \
    M(81, UNKNOWN_DATABASE) \
    M(82, DATABASE_ALREADY_EXISTS) \
    M(83, DIRECTORY_DOESNT_EXIST) \
    M(84, DIRECTORY_ALREADY_EXISTS) \
    M(85, FORMAT_IS_NOT_SUITABLE_FOR_INPUT) \
    M(86, RECEIVED_ERROR_FROM_REMOTE_IO_SERVER) \
    M(87, CANNOT_SEEK_THROUGH_FILE) \
    M(88, CANNOT_TRUNCATE_FILE) \
    M(89, UNKNOWN_COMPRESSION_METHOD) \
    M(90, EMPTY_LIST_OF_COLUMNS_PASSED) \
    M(91, SIZES_OF_MARKS_FILES_ARE_INCONSISTENT) \
    M(92, EMPTY_DATA_PASSED) \
    M(93, UNKNOWN_AGGREGATED_DATA_VARIANT) \
    M(94, CANNOT_MERGE_DIFFERENT_AGGREGATED_DATA_VARIANTS) \
    M(95, CANNOT_READ_FROM_SOCKET) \
    M(96, CANNOT_WRITE_TO_SOCKET) \
    M(97, CANNOT_READ_ALL_DATA_FROM_CHUNKED_INPUT) \
    M(98, CANNOT_WRITE_TO_EMPTY_BLOCK_OUTPUT_STREAM) \
    M(99, UNKNOWN_PACKET_FROM_CLIENT) \
    M(100, UNKNOWN_PACKET_FROM_SERVER) \
    M(101, UNEXPECTED_PACKET_FROM_CLIENT) \
    M(102, UNEXPECTED_PACKET_FROM_SERVER) \
    M(103, RECEIVED_DATA_FOR_WRONG_QUERY_ID) \
    M(104, TOO_SMALL_BUFFER_SIZE) \
    M(105, CANNOT_READ_HISTORY) \
    M(106, CANNOT_APPEND_HISTORY) \
    M(107, FILE_DOESNT_EXIST) \
    M(108, NO_DATA_TO_INSERT) \
    M(109, CANNOT_BLOCK_SIGNAL) \
    M(110, CANNOT_UNBLOCK_SIGNAL) \
    M(111, CANNOT_MANIPULATE_SIGSET) \
    M(112, CANNOT_WAIT_FOR_SIGNAL) \
    M(113, THERE_IS_NO_SESSION) \
    M(114, CANNOT_CLOCK_GETTIME) \
    M(115, UNKNOWN_SETTING) \
    M(116, THERE_IS_NO_DEFAULT_VALUE) \
    M(117, INCORRECT_DATA) \
    M(119, ENGINE_REQUIRED) \
    M(120, CANNOT_INSERT_VALUE_OF_DIFFERENT_SIZE_INTO_TUPLE) \
    M(121, UNSUPPORTED_JOIN_KEYS) \
    M(122, INCOMPATIBLE_COLUMNS) \
    M(123, UNKNOWN_TYPE_OF_AST_NODE) \
    M(124, INCORRECT_ELEMENT_OF_SET) \
    M(125, INCORRECT_RESULT_OF_SCALAR_SUBQUERY) \
    M(126, CANNOT_GET_RETURN_TYPE) \
    M(127, ILLEGAL_INDEX) \
    M(128, TOO_LARGE_ARRAY_SIZE) \
    M(129, FUNCTION_IS_SPECIAL) \
    M(130, CANNOT_READ_ARRAY_FROM_TEXT) \
    M(131, TOO_LARGE_STRING_SIZE) \
    M(133, AGGREGATE_FUNCTION_DOESNT_ALLOW_PARAMETERS) \
    M(134, PARAMETERS_TO_AGGREGATE_FUNCTIONS_MUST_BE_LITERALS) \
    M(135, ZERO_ARRAY_OR_TUPLE_INDEX) \
    M(137, UNKNOWN_ELEMENT_IN_CONFIG) \
    M(138, EXCESSIVE_ELEMENT_IN_CONFIG) \
    M(139, NO_ELEMENTS_IN_CONFIG) \
    M(140, ALL_REQUESTED_COLUMNS_ARE_MISSING) \
    M(141, SAMPLING_NOT_SUPPORTED) \
    M(142, NOT_FOUND_NODE) \
    M(143, FOUND_MORE_THAN_ONE_NODE) \
    M(144, FIRST_DATE_IS_BIGGER_THAN_LAST_DATE) \
    M(145, UNKNOWN_OVERFLOW_MODE) \
    M(146, QUERY_SECTION_DOESNT_MAKE_SENSE) \
    M(147, NOT_FOUND_FUNCTION_ELEMENT_FOR_AGGREGATE) \
    M(148, NOT_FOUND_RELATION_ELEMENT_FOR_CONDITION) \
    M(149, NOT_FOUND_RHS_ELEMENT_FOR_CONDITION) \
    M(150, EMPTY_LIST_OF_ATTRIBUTES_PASSED) \
    M(151, INDEX_OF_COLUMN_IN_SORT_CLAUSE_IS_OUT_OF_RANGE) \
    M(152, UNKNOWN_DIRECTION_OF_SORTING) \
    M(153, ILLEGAL_DIVISION) \
    M(154, AGGREGATE_FUNCTION_NOT_APPLICABLE) \
    M(155, UNKNOWN_RELATION) \
    M(156, DICTIONARIES_WAS_NOT_LOADED) \
    M(157, ILLEGAL_OVERFLOW_MODE) \
    M(158, TOO_MANY_ROWS) \
    M(159, TIMEOUT_EXCEEDED) \
    M(160, TOO_SLOW) \
    M(161, TOO_MANY_COLUMNS) \
    M(162, TOO_DEEP_SUBQUERIES) \
    M(163, TOO_DEEP_PIPELINE) \
    M(164, READONLY) \
    M(165, TOO_MANY_TEMPORARY_COLUMNS) \
    M(166, TOO_MANY_TEMPORARY_NON_CONST_COLUMNS) \
    M(167, TOO_DEEP_AST) \
    M(168, TOO_BIG_AST) \
    M(169, BAD_TYPE_OF_FIELD) \
    M(170, BAD_GET) \
    M(172, CANNOT_CREATE_DIRECTORY) \
    M(173, CANNOT_ALLOCATE_MEMORY) \
    M(174, CYCLIC_ALIASES) \
    M(176, CHUNK_NOT_FOUND) \
    M(177, DUPLICATE_CHUNK_NAME) \
    M(178, MULTIPLE_ALIASES_FOR_EXPRESSION) \
    M(179, MULTIPLE_EXPRESSIONS_FOR_ALIAS) \
    M(180, THERE_IS_NO_PROFILE) \
    M(181, ILLEGAL_FINAL) \
    M(182, ILLEGAL_PREWHERE) \
    M(183, UNEXPECTED_EXPRESSION) \
    M(184, ILLEGAL_AGGREGATION) \
    M(185, UNSUPPORTED_MYISAM_BLOCK_TYPE) \
    M(186, UNSUPPORTED_COLLATION_LOCALE) \
    M(187, COLLATION_COMPARISON_FAILED) \
    M(188, UNKNOWN_ACTION) \
    M(189, TABLE_MUST_NOT_BE_CREATED_MANUALLY) \
    M(190, SIZES_OF_ARRAYS_DOESNT_MATCH) \
    M(191, SET_SIZE_LIMIT_EXCEEDED) \
    M(192, UNKNOWN_USER) \
    M(193, WRONG_PASSWORD) \
    M(194, REQUIRED_PASSWORD) \
    M(195, IP_ADDRESS_NOT_ALLOWED) \
    M(196, UNKNOWN_ADDRESS_PATTERN_TYPE) \
    M(197, SERVER_REVISION_IS_TOO_OLD) \
    M(198, DNS_ERROR) \
    M(199, UNKNOWN_QUOTA) \
    M(200, QUOTA_DOESNT_ALLOW_KEYS) \
    M(201, QUOTA_EXPIRED) \
    M(202, TOO_MANY_SIMULTANEOUS_QUERIES) \
    M(203, NO_FREE_CONNECTION) \
    M(204, CANNOT_FSYNC) \
    M(205, NESTED_TYPE_TOO_DEEP) \
    M(206, ALIAS_REQUIRED) \
    M(207, AMBIGUOUS_IDENTIFIER) \
    M(208, EMPTY_NESTED_TABLE) \
    M(209, SOCKET_TIMEOUT) \
    M(210, NETWORK_ERROR) \
    M(211, EMPTY_QUERY) \
    M(212, UNKNOWN_LOAD_BALANCING) \
    M(213, UNKNOWN_TOTALS_MODE) \
    M(214, CANNOT_STATVFS) \
    M(215, NOT_AN_AGGREGATE) \
    M(216, QUERY_WITH_SAME_ID_IS_ALREADY_RUNNING) \
    M(217, CLIENT_HAS_CONNECTED_TO_WRONG_PORT) \
    M(218, TABLE_IS_DROPPED) \
    M(219, DATABASE_NOT_EMPTY) \
    M(220, DUPLICATE_INTERSERVER_IO_ENDPOINT) \
    M(221, NO_SUCH_INTERSERVER_IO_ENDPOINT) \
    M(222, ADDING_REPLICA_TO_NON_EMPTY_TABLE) \
    M(223, UNEXPECTED_AST_STRUCTURE) \
    M(224, REPLICA_IS_ALREADY_ACTIVE) \
    M(225, NO_ZOOKEEPER) \
    M(226, NO_FILE_IN_DATA_PART) \
    M(227, UNEXPECTED_FILE_IN_DATA_PART) \
    M(228, BAD_SIZE_OF_FILE_IN_DATA_PART) \
    M(229, QUERY_IS_TOO_LARGE) \
    M(230, NOT_FOUND_EXPECTED_DATA_PART) \
    M(231, TOO_MANY_UNEXPECTED_DATA_PARTS) \
    M(232, NO_SUCH_DATA_PART) \
    M(233, BAD_DATA_PART_NAME) \
    M(234, NO_REPLICA_HAS_PART) \
    M(235, DUPLICATE_DATA_PART) \
    M(236, ABORTED) \
    M(237, NO_REPLICA_NAME_GIVEN) \
    M(238, FORMAT_VERSION_TOO_OLD) \
    M(239, CANNOT_MUNMAP) \
    M(240, CANNOT_MREMAP) \
    M(241, MEMORY_LIMIT_EXCEEDED) \
    M(242, TABLE_IS_READ_ONLY) \
    M(243, NOT_ENOUGH_SPACE) \
    M(244, UNEXPECTED_ZOOKEEPER_ERROR) \
    M(246, CORRUPTED_DATA) \
    M(247, INCORRECT_MARK) \
    M(248, INVALID_PARTITION_VALUE) \
    M(250, NOT_ENOUGH_BLOCK_NUMBERS) \
    M(251, NO_SUCH_REPLICA) \
    M(252, TOO_MANY_PARTS) \
    M(253, REPLICA_IS_ALREADY_EXIST) \
    M(254, NO_ACTIVE_REPLICAS) \
    M(255, TOO_MANY_RETRIES_TO_FETCH_PARTS) \
    M(256, PARTITION_ALREADY_EXISTS) \
    M(257, PARTITION_DOESNT_EXIST) \
    M(258, UNION_ALL_RESULT_STRUCTURES_MISMATCH) \
    M(260, CLIENT_OUTPUT_FORMAT_SPECIFIED) \
    M(261, UNKNOWN_BLOCK_INFO_FIELD) \
    M(262, BAD_COLLATION) \
    M(263, CANNOT_COMPILE_CODE) \
    M(264, INCOMPATIBLE_TYPE_OF_JOIN) \
    M(265, NO_AVAILABLE_REPLICA) \
    M(266, MISMATCH_REPLICAS_DATA_SOURCES) \
    M(267, STORAGE_DOESNT_SUPPORT_PARALLEL_REPLICAS) \
    M(268, CPUID_ERROR) \
    M(269, INFINITE_LOOP) \
    M(270, CANNOT_COMPRESS) \
    M(271, CANNOT_DECOMPRESS) \
    M(272, CANNOT_IO_SUBMIT) \
    M(273, CANNOT_IO_GETEVENTS) \
    M(274, AIO_READ_ERROR) \
    M(275, AIO_WRITE_ERROR) \
    M(277, INDEX_NOT_USED) \
    M(279, ALL_CONNECTION_TRIES_FAILED) \
    M(280, NO_AVAILABLE_DATA) \
    M(281, DICTIONARY_IS_EMPTY) \
    M(282, INCORRECT_INDEX) \
    M(283, UNKNOWN_DISTRIBUTED_PRODUCT_MODE) \
    M(284, WRONG_GLOBAL_SUBQUERY) \
    M(285, TOO_FEW_LIVE_REPLICAS) \
    M(286, UNSATISFIED_QUORUM_FOR_PREVIOUS_WRITE) \
    M(287, UNKNOWN_FORMAT_VERSION) \
    M(288, DISTRIBUTED_IN_JOIN_SUBQUERY_DENIED) \
    M(289, REPLICA_IS_NOT_IN_QUORUM) \
    M(290, LIMIT_EXCEEDED) \
    M(291, DATABASE_ACCESS_DENIED) \
    M(293, MONGODB_CANNOT_AUTHENTICATE) \
    M(294, INVALID_BLOCK_EXTRA_INFO) \
    M(295, RECEIVED_EMPTY_DATA) \
    M(296, NO_REMOTE_SHARD_FOUND) \
    M(297, SHARD_HAS_NO_CONNECTIONS) \
    M(298, CANNOT_PIPE) \
    M(299, CANNOT_FORK) \
    M(300, CANNOT_DLSYM) \
    M(301, CANNOT_CREATE_CHILD_PROCESS) \
    M(302, CHILD_WAS_NOT_EXITED_NORMALLY) \
    M(303, CANNOT_SELECT) \
    M(304, CANNOT_WAITPID) \
    M(305, TABLE_WAS_NOT_DROPPED) \
    M(306, TOO_DEEP_RECURSION) \
    M(307, TOO_MANY_BYTES) \
    M(308, UNEXPECTED_NODE_IN_ZOOKEEPER) \
    M(309, FUNCTION_CANNOT_HAVE_PARAMETERS) \
    M(317, INVALID_SHARD_WEIGHT) \
    M(318, INVALID_CONFIG_PARAMETER) \
    M(319, UNKNOWN_STATUS_OF_INSERT) \
    M(321, VALUE_IS_OUT_OF_RANGE_OF_DATA_TYPE) \
    M(335, BARRIER_TIMEOUT) \
    M(336, UNKNOWN_DATABASE_ENGINE) \
    M(337, DDL_GUARD_IS_ACTIVE) \
    M(341, UNFINISHED) \
    M(342, METADATA_MISMATCH) \
    M(344, SUPPORT_IS_DISABLED) \
    M(345, TABLE_DIFFERS_TOO_MUCH) \
    M(346, CANNOT_CONVERT_CHARSET) \
    M(347, CANNOT_LOAD_CONFIG) \
    M(349, CANNOT_INSERT_NULL_IN_ORDINARY_COLUMN) \
    M(350, INCOMPATIBLE_SOURCE_TABLES) \
    M(351, AMBIGUOUS_TABLE_NAME) \
    M(352, AMBIGUOUS_COLUMN_NAME) \
    M(353, INDEX_OF_POSITIONAL_ARGUMENT_IS_OUT_OF_RANGE) \
    M(354, ZLIB_INFLATE_FAILED) \
    M(355, ZLIB_DEFLATE_FAILED) \
    M(356, BAD_LAMBDA) \
    M(357, RESERVED_IDENTIFIER_NAME) \
    M(358, INTO_OUTFILE_NOT_ALLOWED) \
    M(359, TABLE_SIZE_EXCEEDS_MAX_DROP_SIZE_LIMIT) \
    M(360, CANNOT_CREATE_CHARSET_CONVERTER) \
    M(361, SEEK_POSITION_OUT_OF_BOUND) \
    M(362, CURRENT_WRITE_BUFFER_IS_EXHAUSTED) \
    M(363, CANNOT_CREATE_IO_BUFFER) \
    M(364, RECEIVED_ERROR_TOO_MANY_REQUESTS) \
    M(366, SIZES_OF_NESTED_COLUMNS_ARE_INCONSISTENT) \
    M(367, TOO_MANY_FETCHES) \
    M(369, ALL_REPLICAS_ARE_STALE) \
    M(370, DATA_TYPE_CANNOT_BE_USED_IN_TABLES) \
    M(371, INCONSISTENT_CLUSTER_DEFINITION) \
    M(372, SESSION_NOT_FOUND) \
    M(373, SESSION_IS_LOCKED) \
    M(374, INVALID_SESSION_TIMEOUT) \
    M(375, CANNOT_DLOPEN) \
    M(376, CANNOT_PARSE_UUID) \
    M(377, ILLEGAL_SYNTAX_FOR_DATA_TYPE) \
    M(378, DATA_TYPE_CANNOT_HAVE_ARGUMENTS) \
    M(379, UNKNOWN_STATUS_OF_DISTRIBUTED_DDL_TASK) \
    M(380, CANNOT_KILL) \
    M(381, HTTP_LENGTH_REQUIRED) \
    M(382, CANNOT_LOAD_CATBOOST_MODEL) \
    M(383, CANNOT_APPLY_CATBOOST_MODEL) \
    M(384, PART_IS_TEMPORARILY_LOCKED) \
    M(385, MULTIPLE_STREAMS_REQUIRED) \
    M(386, NO_COMMON_TYPE) \
    M(387, DICTIONARY_ALREADY_EXISTS) \
    M(388, CANNOT_ASSIGN_OPTIMIZE) \
    M(389, INSERT_WAS_DEDUPLICATED) \
    M(390, CANNOT_GET_CREATE_TABLE_QUERY) \
    M(391, EXTERNAL_LIBRARY_ERROR) \
    M(392, QUERY_IS_PROHIBITED) \
    M(393, THERE_IS_NO_QUERY) \
    M(394, QUERY_WAS_CANCELLED) \
    M(395, FUNCTION_THROW_IF_VALUE_IS_NON_ZERO) \
    M(396, TOO_MANY_ROWS_OR_BYTES) \
    M(397, QUERY_IS_NOT_SUPPORTED_IN_MATERIALIZED_VIEW) \
    M(398, UNKNOWN_MUTATION_COMMAND) \
    M(399, FORMAT_IS_NOT_SUITABLE_FOR_OUTPUT) \
    M(400, CANNOT_STAT) \
    M(401, FEATURE_IS_NOT_ENABLED_AT_BUILD_TIME) \
    M(402, CANNOT_IOSETUP) \
    M(403, INVALID_JOIN_ON_EXPRESSION) \
    M(404, BAD_ODBC_CONNECTION_STRING) \
    M(405, PARTITION_SIZE_EXCEEDS_MAX_DROP_SIZE_LIMIT) \
    M(406, TOP_AND_LIMIT_TOGETHER) \
    M(407, DECIMAL_OVERFLOW) \
    M(408, BAD_REQUEST_PARAMETER) \
    M(409, EXTERNAL_EXECUTABLE_NOT_FOUND) \
    M(410, EXTERNAL_SERVER_IS_NOT_RESPONDING) \
    M(411, PTHREAD_ERROR) \
    M(412, NETLINK_ERROR) \
    M(413, CANNOT_SET_SIGNAL_HANDLER) \
    M(415, ALL_REPLICAS_LOST) \
    M(416, REPLICA_STATUS_CHANGED) \
    M(417, EXPECTED_ALL_OR_ANY) \
    M(418, UNKNOWN_JOIN) \
    M(419, MULTIPLE_ASSIGNMENTS_TO_COLUMN) \
    M(420, CANNOT_UPDATE_COLUMN) \
    M(421, CANNOT_ADD_DIFFERENT_AGGREGATE_STATES) \
    M(422, UNSUPPORTED_URI_SCHEME) \
    M(423, CANNOT_GETTIMEOFDAY) \
    M(424, CANNOT_LINK) \
    M(425, SYSTEM_ERROR) \
    M(427, CANNOT_COMPILE_REGEXP) \
    M(428, UNKNOWN_LOG_LEVEL) \
    M(429, FAILED_TO_GETPWUID) \
    M(430, MISMATCHING_USERS_FOR_PROCESS_AND_DATA) \
    M(431, ILLEGAL_SYNTAX_FOR_CODEC_TYPE) \
    M(432, UNKNOWN_CODEC) \
    M(433, ILLEGAL_CODEC_PARAMETER) \
    M(434, CANNOT_PARSE_PROTOBUF_SCHEMA) \
    M(435, NO_COLUMN_SERIALIZED_TO_REQUIRED_PROTOBUF_FIELD) \
    M(436, PROTOBUF_BAD_CAST) \
    M(437, PROTOBUF_FIELD_NOT_REPEATED) \
    M(438, DATA_TYPE_CANNOT_BE_PROMOTED) \
    M(439, CANNOT_SCHEDULE_TASK) \
    M(440, INVALID_LIMIT_EXPRESSION) \
    M(441, CANNOT_PARSE_DOMAIN_VALUE_FROM_STRING) \
    M(442, BAD_DATABASE_FOR_TEMPORARY_TABLE) \
    M(443, NO_COLUMNS_SERIALIZED_TO_PROTOBUF_FIELDS) \
    M(444, UNKNOWN_PROTOBUF_FORMAT) \
    M(445, CANNOT_MPROTECT) \
    M(446, FUNCTION_NOT_ALLOWED) \
    M(447, HYPERSCAN_CANNOT_SCAN_TEXT) \
    M(448, BROTLI_READ_FAILED) \
    M(449, BROTLI_WRITE_FAILED) \
    M(450, BAD_TTL_EXPRESSION) \
    M(451, BAD_TTL_FILE) \
    M(452, SETTING_CONSTRAINT_VIOLATION) \
    M(453, MYSQL_CLIENT_INSUFFICIENT_CAPABILITIES) \
    M(454, OPENSSL_ERROR) \
    M(455, SUSPICIOUS_TYPE_FOR_LOW_CARDINALITY) \
    M(456, UNKNOWN_QUERY_PARAMETER) \
    M(457, BAD_QUERY_PARAMETER) \
    M(458, CANNOT_UNLINK) \
    M(459, CANNOT_SET_THREAD_PRIORITY) \
    M(460, CANNOT_CREATE_TIMER) \
    M(461, CANNOT_SET_TIMER_PERIOD) \
    M(462, CANNOT_DELETE_TIMER) \
    M(463, CANNOT_FCNTL) \
    M(464, CANNOT_PARSE_ELF) \
    M(465, CANNOT_PARSE_DWARF) \
    M(466, INSECURE_PATH) \
    M(467, CANNOT_PARSE_BOOL) \
    M(468, CANNOT_PTHREAD_ATTR) \
    M(469, VIOLATED_CONSTRAINT) \
    M(470, QUERY_IS_NOT_SUPPORTED_IN_LIVE_VIEW) \
    M(471, INVALID_SETTING_VALUE) \
    M(472, READONLY_SETTING) \
    M(473, DEADLOCK_AVOIDED) \
    M(474, INVALID_TEMPLATE_FORMAT) \
    M(475, INVALID_WITH_FILL_EXPRESSION) \
    M(476, WITH_TIES_WITHOUT_ORDER_BY) \
    M(477, INVALID_USAGE_OF_INPUT) \
    M(478, UNKNOWN_POLICY) \
    M(479, UNKNOWN_DISK) \
    M(480, UNKNOWN_PROTOCOL) \
    M(481, PATH_ACCESS_DENIED) \
    M(482, DICTIONARY_ACCESS_DENIED) \
    M(483, TOO_MANY_REDIRECTS) \
    M(484, INTERNAL_REDIS_ERROR) \
    M(485, SCALAR_ALREADY_EXISTS) \
    M(487, CANNOT_GET_CREATE_DICTIONARY_QUERY) \
    M(488, UNKNOWN_DICTIONARY) \
    M(489, INCORRECT_DICTIONARY_DEFINITION) \
    M(490, CANNOT_FORMAT_DATETIME) \
    M(491, UNACCEPTABLE_URL) \
    M(492, ACCESS_ENTITY_NOT_FOUND) \
    M(493, ACCESS_ENTITY_ALREADY_EXISTS) \
    M(494, ACCESS_ENTITY_FOUND_DUPLICATES) \
    M(495, ACCESS_STORAGE_READONLY) \
    M(496, QUOTA_REQUIRES_CLIENT_KEY) \
    M(497, ACCESS_DENIED) \
    M(498, LIMIT_BY_WITH_TIES_IS_NOT_SUPPORTED) \
    M(499, S3_ERROR) \
    M(500, AZURE_BLOB_STORAGE_ERROR) \
    M(501, CANNOT_CREATE_DATABASE) \
    M(502, CANNOT_SIGQUEUE) \
    M(503, AGGREGATE_FUNCTION_THROW) \
    M(504, FILE_ALREADY_EXISTS) \
    M(505, CANNOT_DELETE_DIRECTORY) \
    M(506, UNEXPECTED_ERROR_CODE) \
    M(507, UNABLE_TO_SKIP_UNUSED_SHARDS) \
    M(508, UNKNOWN_ACCESS_TYPE) \
    M(509, INVALID_GRANT) \
    M(510, CACHE_DICTIONARY_UPDATE_FAIL) \
    M(511, UNKNOWN_ROLE) \
    M(512, SET_NON_GRANTED_ROLE) \
    M(513, UNKNOWN_PART_TYPE) \
    M(514, ACCESS_STORAGE_FOR_INSERTION_NOT_FOUND) \
    M(515, INCORRECT_ACCESS_ENTITY_DEFINITION) \
    M(516, AUTHENTICATION_FAILED) \
    M(517, CANNOT_ASSIGN_ALTER) \
    M(518, CANNOT_COMMIT_OFFSET) \
    M(519, NO_REMOTE_SHARD_AVAILABLE) \
    M(520, CANNOT_DETACH_DICTIONARY_AS_TABLE) \
    M(521, ATOMIC_RENAME_FAIL) \
    M(523, UNKNOWN_ROW_POLICY) \
    M(524, ALTER_OF_COLUMN_IS_FORBIDDEN) \
    M(525, INCORRECT_DISK_INDEX) \
    M(527, NO_SUITABLE_FUNCTION_IMPLEMENTATION) \
    M(528, CASSANDRA_INTERNAL_ERROR) \
    M(529, NOT_A_LEADER) \
    M(530, CANNOT_CONNECT_RABBITMQ) \
    M(531, CANNOT_FSTAT) \
    M(532, LDAP_ERROR) \
    M(533, INCONSISTENT_RESERVATIONS) \
    M(534, NO_RESERVATIONS_PROVIDED) \
    M(535, UNKNOWN_RAID_TYPE) \
    M(536, CANNOT_RESTORE_FROM_FIELD_DUMP) \
    M(537, ILLEGAL_MYSQL_VARIABLE) \
    M(538, MYSQL_SYNTAX_ERROR) \
    M(539, CANNOT_BIND_RABBITMQ_EXCHANGE) \
    M(540, CANNOT_DECLARE_RABBITMQ_EXCHANGE) \
    M(541, CANNOT_CREATE_RABBITMQ_QUEUE_BINDING) \
    M(542, CANNOT_REMOVE_RABBITMQ_EXCHANGE) \
    M(543, UNKNOWN_MYSQL_DATATYPES_SUPPORT_LEVEL) \
    M(544, ROW_AND_ROWS_TOGETHER) \
    M(545, FIRST_AND_NEXT_TOGETHER) \
    M(546, NO_ROW_DELIMITER) \
    M(547, INVALID_RAID_TYPE) \
    M(548, UNKNOWN_VOLUME) \
    M(549, DATA_TYPE_CANNOT_BE_USED_IN_KEY) \
    M(550, CONDITIONAL_TREE_PARENT_NOT_FOUND) \
    M(551, ILLEGAL_PROJECTION_MANIPULATOR) \
    M(552, UNRECOGNIZED_ARGUMENTS) \
    M(553, LZMA_STREAM_ENCODER_FAILED) \
    M(554, LZMA_STREAM_DECODER_FAILED) \
    M(555, ROCKSDB_ERROR) \
    M(556, SYNC_MYSQL_USER_ACCESS_ERROR)\
    M(557, UNKNOWN_UNION) \
    M(558, EXPECTED_ALL_OR_DISTINCT) \
    M(559, INVALID_GRPC_QUERY_INFO) \
    M(560, ZSTD_ENCODER_FAILED) \
    M(561, ZSTD_DECODER_FAILED) \
    M(562, TLD_LIST_NOT_FOUND) \
    M(563, CANNOT_READ_MAP_FROM_TEXT) \
    M(564, INTERSERVER_SCHEME_DOESNT_MATCH) \
    M(565, TOO_MANY_PARTITIONS) \
    M(566, CANNOT_RMDIR) \
    M(567, DUPLICATED_PART_UUIDS) \
    M(568, RAFT_ERROR) \
    M(569, MULTIPLE_COLUMNS_SERIALIZED_TO_SAME_PROTOBUF_FIELD) \
    M(570, DATA_TYPE_INCOMPATIBLE_WITH_PROTOBUF_FIELD) \
    M(571, DATABASE_REPLICATION_FAILED) \
    M(572, TOO_MANY_QUERY_PLAN_OPTIMIZATIONS) \
    M(573, EPOLL_ERROR) \
    M(574, DISTRIBUTED_TOO_MANY_PENDING_BYTES) \
    M(575, UNKNOWN_SNAPSHOT) \
    M(576, KERBEROS_ERROR) \
    M(577, INVALID_SHARD_ID) \
    M(578, INVALID_FORMAT_INSERT_QUERY_WITH_DATA) \
    M(579, INCORRECT_PART_TYPE) \
    M(580, CANNOT_SET_ROUNDING_MODE) \
    M(581, TOO_LARGE_DISTRIBUTED_DEPTH) \
    M(582, NO_SUCH_PROJECTION_IN_TABLE) \
    M(583, ILLEGAL_PROJECTION) \
    M(584, PROJECTION_NOT_USED) \
    M(585, CANNOT_PARSE_YAML) \
    M(586, CANNOT_CREATE_FILE) \
    M(587, CONCURRENT_ACCESS_NOT_SUPPORTED) \
    M(588, DISTRIBUTED_BROKEN_BATCH_INFO) \
    M(589, DISTRIBUTED_BROKEN_BATCH_FILES) \
    M(590, CANNOT_SYSCONF) \
    M(591, SQLITE_ENGINE_ERROR) \
    M(592, DATA_ENCRYPTION_ERROR) \
    M(593, ZERO_COPY_REPLICATION_ERROR) \
    M(594, BZIP2_STREAM_DECODER_FAILED) \
    M(595, BZIP2_STREAM_ENCODER_FAILED) \
    M(596, INTERSECT_OR_EXCEPT_RESULT_STRUCTURES_MISMATCH) \
    M(597, NO_SUCH_ERROR_CODE) \
    M(598, BACKUP_ALREADY_EXISTS) \
    M(599, BACKUP_NOT_FOUND) \
    M(600, BACKUP_VERSION_NOT_SUPPORTED) \
    M(601, BACKUP_DAMAGED) \
    M(602, NO_BASE_BACKUP) \
    M(603, WRONG_BASE_BACKUP) \
    M(604, BACKUP_ENTRY_ALREADY_EXISTS) \
    M(605, BACKUP_ENTRY_NOT_FOUND) \
    M(606, BACKUP_IS_EMPTY) \
    M(607, BACKUP_ELEMENT_DUPLICATE) \
    M(608, CANNOT_RESTORE_TABLE) \
    M(609, FUNCTION_ALREADY_EXISTS) \
    M(610, CANNOT_DROP_FUNCTION) \
    M(611, CANNOT_CREATE_RECURSIVE_FUNCTION) \
    M(612, OBJECT_ALREADY_STORED_ON_DISK) \
    M(613, OBJECT_WAS_NOT_STORED_ON_DISK) \
    M(614, POSTGRESQL_CONNECTION_FAILURE) \
    M(615, CANNOT_ADVISE) \
    M(616, UNKNOWN_READ_METHOD) \
    M(617, LZ4_ENCODER_FAILED) \
    M(618, LZ4_DECODER_FAILED) \
    M(619, POSTGRESQL_REPLICATION_INTERNAL_ERROR) \
    M(620, QUERY_NOT_ALLOWED) \
    M(621, CANNOT_NORMALIZE_STRING) \
    M(622, CANNOT_PARSE_CAPN_PROTO_SCHEMA) \
    M(623, CAPN_PROTO_BAD_CAST) \
    M(624, BAD_FILE_TYPE) \
    M(625, IO_SETUP_ERROR) \
    M(626, CANNOT_SKIP_UNKNOWN_FIELD) \
    M(627, BACKUP_ENGINE_NOT_FOUND) \
    M(628, OFFSET_FETCH_WITHOUT_ORDER_BY) \
    M(629, HTTP_RANGE_NOT_SATISFIABLE) \
    M(630, HAVE_DEPENDENT_OBJECTS) \
    M(631, UNKNOWN_FILE_SIZE) \
    M(632, UNEXPECTED_DATA_AFTER_PARSED_VALUE) \
    M(633, QUERY_IS_NOT_SUPPORTED_IN_WINDOW_VIEW) \
<<<<<<< HEAD
    M(634, NUMBER_OF_DIMENSIONS_MISMATHED) \
=======
    M(634, MONGODB_ERROR) \
>>>>>>> 70937088
    \
    M(999, KEEPER_EXCEPTION) \
    M(1000, POCO_EXCEPTION) \
    M(1001, STD_EXCEPTION) \
    M(1002, UNKNOWN_EXCEPTION) \

/* See END */

namespace DB
{
namespace ErrorCodes
{
#define M(VALUE, NAME) extern const ErrorCode NAME = VALUE;
    APPLY_FOR_ERROR_CODES(M)
#undef M

    constexpr ErrorCode END = 3000;
    ErrorPairHolder values[END + 1]{};

    struct ErrorCodesNames
    {
        std::string_view names[END + 1];
        ErrorCodesNames()
        {
#define M(VALUE, NAME) names[VALUE] = std::string_view(#NAME);
            APPLY_FOR_ERROR_CODES(M)
#undef M
        }
    } error_codes_names;

    std::string_view getName(ErrorCode error_code)
    {
        if (error_code < 0 || error_code >= END)
            return std::string_view();
        return error_codes_names.names[error_code];
    }

    ErrorCode getErrorCodeByName(std::string_view error_name)
    {
        for (size_t i = 0, end = ErrorCodes::end(); i < end; ++i)
        {
            std::string_view name = ErrorCodes::getName(i);

            if (name.empty())
                continue;

            if (name == error_name)
                return i;
        }
        throw Exception(NO_SUCH_ERROR_CODE, "No error code with name: '{}'", error_name);
    }

    ErrorCode end() { return END + 1; }

    void increment(ErrorCode error_code, bool remote, const std::string & message, const FramePointers & trace)
    {
        if (error_code < 0 || error_code >= end())
        {
            /// For everything outside the range, use END.
            /// (end() is the pointer pass the end, while END is the last value that has an element in values array).
            error_code = end() - 1;
        }

        values[error_code].increment(remote, message, trace);
    }

    void ErrorPairHolder::increment(bool remote, const std::string & message, const FramePointers & trace)
    {
        const auto now = std::chrono::system_clock::now();

        std::lock_guard lock(mutex);

        auto & error = remote ? value.remote : value.local;

        ++error.count;
        error.message = message;
        error.trace = trace;
        error.error_time_ms = std::chrono::duration_cast<std::chrono::milliseconds>(now.time_since_epoch()).count();
    }
    ErrorPair ErrorPairHolder::get()
    {
        std::lock_guard lock(mutex);
        return value;
    }
}

}<|MERGE_RESOLUTION|>--- conflicted
+++ resolved
@@ -602,11 +602,8 @@
     M(631, UNKNOWN_FILE_SIZE) \
     M(632, UNEXPECTED_DATA_AFTER_PARSED_VALUE) \
     M(633, QUERY_IS_NOT_SUPPORTED_IN_WINDOW_VIEW) \
-<<<<<<< HEAD
-    M(634, NUMBER_OF_DIMENSIONS_MISMATHED) \
-=======
     M(634, MONGODB_ERROR) \
->>>>>>> 70937088
+    M(635, NUMBER_OF_DIMENSIONS_MISMATHED) \
     \
     M(999, KEEPER_EXCEPTION) \
     M(1000, POCO_EXCEPTION) \
