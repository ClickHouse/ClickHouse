#include <Common/ErrorCodes.h>
#include <chrono>

/** Previously, these constants were located in one enum.
  * But in this case there is a problem: when you add a new constant, you need to recompile
  * all translation units that use at least one constant (almost the whole project).
  * Therefore it is made so that definitions of constants are located here, in one file,
  * and their declaration are in different files, at the place of use.
  *
  * Later it was converted to the lookup table, to provide:
  * - errorCodeToName()
  * - system.errors table
  */

#define APPLY_FOR_ERROR_CODES(M) \
    M(0, OK) \
    M(1, UNSUPPORTED_METHOD) \
    M(2, UNSUPPORTED_PARAMETER) \
    M(3, UNEXPECTED_END_OF_FILE) \
    M(4, EXPECTED_END_OF_FILE) \
    M(6, CANNOT_PARSE_TEXT) \
    M(7, INCORRECT_NUMBER_OF_COLUMNS) \
    M(8, THERE_IS_NO_COLUMN) \
    M(9, SIZES_OF_COLUMNS_DOESNT_MATCH) \
    M(10, NOT_FOUND_COLUMN_IN_BLOCK) \
    M(11, POSITION_OUT_OF_BOUND) \
    M(12, PARAMETER_OUT_OF_BOUND) \
    M(13, SIZES_OF_COLUMNS_IN_TUPLE_DOESNT_MATCH) \
    M(15, DUPLICATE_COLUMN) \
    M(16, NO_SUCH_COLUMN_IN_TABLE) \
    M(17, DELIMITER_IN_STRING_LITERAL_DOESNT_MATCH) \
    M(18, CANNOT_INSERT_ELEMENT_INTO_CONSTANT_COLUMN) \
    M(19, SIZE_OF_FIXED_STRING_DOESNT_MATCH) \
    M(20, NUMBER_OF_COLUMNS_DOESNT_MATCH) \
    M(21, CANNOT_READ_ALL_DATA_FROM_TAB_SEPARATED_INPUT) \
    M(22, CANNOT_PARSE_ALL_VALUE_FROM_TAB_SEPARATED_INPUT) \
    M(23, CANNOT_READ_FROM_ISTREAM) \
    M(24, CANNOT_WRITE_TO_OSTREAM) \
    M(25, CANNOT_PARSE_ESCAPE_SEQUENCE) \
    M(26, CANNOT_PARSE_QUOTED_STRING) \
    M(27, CANNOT_PARSE_INPUT_ASSERTION_FAILED) \
    M(28, CANNOT_PRINT_FLOAT_OR_DOUBLE_NUMBER) \
    M(29, CANNOT_PRINT_INTEGER) \
    M(30, CANNOT_READ_SIZE_OF_COMPRESSED_CHUNK) \
    M(31, CANNOT_READ_COMPRESSED_CHUNK) \
    M(32, ATTEMPT_TO_READ_AFTER_EOF) \
    M(33, CANNOT_READ_ALL_DATA) \
    M(34, TOO_MANY_ARGUMENTS_FOR_FUNCTION) \
    M(35, TOO_FEW_ARGUMENTS_FOR_FUNCTION) \
    M(36, BAD_ARGUMENTS) \
    M(37, UNKNOWN_ELEMENT_IN_AST) \
    M(38, CANNOT_PARSE_DATE) \
    M(39, TOO_LARGE_SIZE_COMPRESSED) \
    M(40, CHECKSUM_DOESNT_MATCH) \
    M(41, CANNOT_PARSE_DATETIME) \
    M(42, NUMBER_OF_ARGUMENTS_DOESNT_MATCH) \
    M(43, ILLEGAL_TYPE_OF_ARGUMENT) \
    M(44, ILLEGAL_COLUMN) \
    M(45, ILLEGAL_NUMBER_OF_RESULT_COLUMNS) \
    M(46, UNKNOWN_FUNCTION) \
    M(47, UNKNOWN_IDENTIFIER) \
    M(48, NOT_IMPLEMENTED) \
    M(49, LOGICAL_ERROR) \
    M(50, UNKNOWN_TYPE) \
    M(51, EMPTY_LIST_OF_COLUMNS_QUERIED) \
    M(52, COLUMN_QUERIED_MORE_THAN_ONCE) \
    M(53, TYPE_MISMATCH) \
    M(54, STORAGE_DOESNT_ALLOW_PARAMETERS) \
    M(55, STORAGE_REQUIRES_PARAMETER) \
    M(56, UNKNOWN_STORAGE) \
    M(57, TABLE_ALREADY_EXISTS) \
    M(58, TABLE_METADATA_ALREADY_EXISTS) \
    M(59, ILLEGAL_TYPE_OF_COLUMN_FOR_FILTER) \
    M(60, UNKNOWN_TABLE) \
    M(61, ONLY_FILTER_COLUMN_IN_BLOCK) \
    M(62, SYNTAX_ERROR) \
    M(63, UNKNOWN_AGGREGATE_FUNCTION) \
    M(64, CANNOT_READ_AGGREGATE_FUNCTION_FROM_TEXT) \
    M(65, CANNOT_WRITE_AGGREGATE_FUNCTION_AS_TEXT) \
    M(66, NOT_A_COLUMN) \
    M(67, ILLEGAL_KEY_OF_AGGREGATION) \
    M(68, CANNOT_GET_SIZE_OF_FIELD) \
    M(69, ARGUMENT_OUT_OF_BOUND) \
    M(70, CANNOT_CONVERT_TYPE) \
    M(71, CANNOT_WRITE_AFTER_END_OF_BUFFER) \
    M(72, CANNOT_PARSE_NUMBER) \
    M(73, UNKNOWN_FORMAT) \
    M(74, CANNOT_READ_FROM_FILE_DESCRIPTOR) \
    M(75, CANNOT_WRITE_TO_FILE_DESCRIPTOR) \
    M(76, CANNOT_OPEN_FILE) \
    M(77, CANNOT_CLOSE_FILE) \
    M(78, UNKNOWN_TYPE_OF_QUERY) \
    M(79, INCORRECT_FILE_NAME) \
    M(80, INCORRECT_QUERY) \
    M(81, UNKNOWN_DATABASE) \
    M(82, DATABASE_ALREADY_EXISTS) \
    M(83, DIRECTORY_DOESNT_EXIST) \
    M(84, DIRECTORY_ALREADY_EXISTS) \
    M(85, FORMAT_IS_NOT_SUITABLE_FOR_INPUT) \
    M(86, RECEIVED_ERROR_FROM_REMOTE_IO_SERVER) \
    M(87, CANNOT_SEEK_THROUGH_FILE) \
    M(88, CANNOT_TRUNCATE_FILE) \
    M(89, UNKNOWN_COMPRESSION_METHOD) \
    M(90, EMPTY_LIST_OF_COLUMNS_PASSED) \
    M(91, SIZES_OF_MARKS_FILES_ARE_INCONSISTENT) \
    M(92, EMPTY_DATA_PASSED) \
    M(93, UNKNOWN_AGGREGATED_DATA_VARIANT) \
    M(94, CANNOT_MERGE_DIFFERENT_AGGREGATED_DATA_VARIANTS) \
    M(95, CANNOT_READ_FROM_SOCKET) \
    M(96, CANNOT_WRITE_TO_SOCKET) \
    M(97, CANNOT_READ_ALL_DATA_FROM_CHUNKED_INPUT) \
    M(98, CANNOT_WRITE_TO_EMPTY_BLOCK_OUTPUT_STREAM) \
    M(99, UNKNOWN_PACKET_FROM_CLIENT) \
    M(100, UNKNOWN_PACKET_FROM_SERVER) \
    M(101, UNEXPECTED_PACKET_FROM_CLIENT) \
    M(102, UNEXPECTED_PACKET_FROM_SERVER) \
    M(103, RECEIVED_DATA_FOR_WRONG_QUERY_ID) \
    M(104, TOO_SMALL_BUFFER_SIZE) \
    M(105, CANNOT_READ_HISTORY) \
    M(106, CANNOT_APPEND_HISTORY) \
    M(107, FILE_DOESNT_EXIST) \
    M(108, NO_DATA_TO_INSERT) \
    M(109, CANNOT_BLOCK_SIGNAL) \
    M(110, CANNOT_UNBLOCK_SIGNAL) \
    M(111, CANNOT_MANIPULATE_SIGSET) \
    M(112, CANNOT_WAIT_FOR_SIGNAL) \
    M(113, THERE_IS_NO_SESSION) \
    M(114, CANNOT_CLOCK_GETTIME) \
    M(115, UNKNOWN_SETTING) \
    M(116, THERE_IS_NO_DEFAULT_VALUE) \
    M(117, INCORRECT_DATA) \
    M(119, ENGINE_REQUIRED) \
    M(120, CANNOT_INSERT_VALUE_OF_DIFFERENT_SIZE_INTO_TUPLE) \
    M(121, UNSUPPORTED_JOIN_KEYS) \
    M(122, INCOMPATIBLE_COLUMNS) \
    M(123, UNKNOWN_TYPE_OF_AST_NODE) \
    M(124, INCORRECT_ELEMENT_OF_SET) \
    M(125, INCORRECT_RESULT_OF_SCALAR_SUBQUERY) \
    M(126, CANNOT_GET_RETURN_TYPE) \
    M(127, ILLEGAL_INDEX) \
    M(128, TOO_LARGE_ARRAY_SIZE) \
    M(129, FUNCTION_IS_SPECIAL) \
    M(130, CANNOT_READ_ARRAY_FROM_TEXT) \
    M(131, TOO_LARGE_STRING_SIZE) \
    M(133, AGGREGATE_FUNCTION_DOESNT_ALLOW_PARAMETERS) \
    M(134, PARAMETERS_TO_AGGREGATE_FUNCTIONS_MUST_BE_LITERALS) \
    M(135, ZERO_ARRAY_OR_TUPLE_INDEX) \
    M(137, UNKNOWN_ELEMENT_IN_CONFIG) \
    M(138, EXCESSIVE_ELEMENT_IN_CONFIG) \
    M(139, NO_ELEMENTS_IN_CONFIG) \
    M(140, ALL_REQUESTED_COLUMNS_ARE_MISSING) \
    M(141, SAMPLING_NOT_SUPPORTED) \
    M(142, NOT_FOUND_NODE) \
    M(143, FOUND_MORE_THAN_ONE_NODE) \
    M(144, FIRST_DATE_IS_BIGGER_THAN_LAST_DATE) \
    M(145, UNKNOWN_OVERFLOW_MODE) \
    M(146, QUERY_SECTION_DOESNT_MAKE_SENSE) \
    M(147, NOT_FOUND_FUNCTION_ELEMENT_FOR_AGGREGATE) \
    M(148, NOT_FOUND_RELATION_ELEMENT_FOR_CONDITION) \
    M(149, NOT_FOUND_RHS_ELEMENT_FOR_CONDITION) \
    M(150, EMPTY_LIST_OF_ATTRIBUTES_PASSED) \
    M(151, INDEX_OF_COLUMN_IN_SORT_CLAUSE_IS_OUT_OF_RANGE) \
    M(152, UNKNOWN_DIRECTION_OF_SORTING) \
    M(153, ILLEGAL_DIVISION) \
    M(154, AGGREGATE_FUNCTION_NOT_APPLICABLE) \
    M(155, UNKNOWN_RELATION) \
    M(156, DICTIONARIES_WAS_NOT_LOADED) \
    M(157, ILLEGAL_OVERFLOW_MODE) \
    M(158, TOO_MANY_ROWS) \
    M(159, TIMEOUT_EXCEEDED) \
    M(160, TOO_SLOW) \
    M(161, TOO_MANY_COLUMNS) \
    M(162, TOO_DEEP_SUBQUERIES) \
    M(163, TOO_DEEP_PIPELINE) \
    M(164, READONLY) \
    M(165, TOO_MANY_TEMPORARY_COLUMNS) \
    M(166, TOO_MANY_TEMPORARY_NON_CONST_COLUMNS) \
    M(167, TOO_DEEP_AST) \
    M(168, TOO_BIG_AST) \
    M(169, BAD_TYPE_OF_FIELD) \
    M(170, BAD_GET) \
    M(172, CANNOT_CREATE_DIRECTORY) \
    M(173, CANNOT_ALLOCATE_MEMORY) \
    M(174, CYCLIC_ALIASES) \
    M(176, CHUNK_NOT_FOUND) \
    M(177, DUPLICATE_CHUNK_NAME) \
    M(178, MULTIPLE_ALIASES_FOR_EXPRESSION) \
    M(179, MULTIPLE_EXPRESSIONS_FOR_ALIAS) \
    M(180, THERE_IS_NO_PROFILE) \
    M(181, ILLEGAL_FINAL) \
    M(182, ILLEGAL_PREWHERE) \
    M(183, UNEXPECTED_EXPRESSION) \
    M(184, ILLEGAL_AGGREGATION) \
    M(185, UNSUPPORTED_MYISAM_BLOCK_TYPE) \
    M(186, UNSUPPORTED_COLLATION_LOCALE) \
    M(187, COLLATION_COMPARISON_FAILED) \
    M(188, UNKNOWN_ACTION) \
    M(189, TABLE_MUST_NOT_BE_CREATED_MANUALLY) \
    M(190, SIZES_OF_ARRAYS_DOESNT_MATCH) \
    M(191, SET_SIZE_LIMIT_EXCEEDED) \
    M(192, UNKNOWN_USER) \
    M(193, WRONG_PASSWORD) \
    M(194, REQUIRED_PASSWORD) \
    M(195, IP_ADDRESS_NOT_ALLOWED) \
    M(196, UNKNOWN_ADDRESS_PATTERN_TYPE) \
    M(197, SERVER_REVISION_IS_TOO_OLD) \
    M(198, DNS_ERROR) \
    M(199, UNKNOWN_QUOTA) \
    M(200, QUOTA_DOESNT_ALLOW_KEYS) \
    M(201, QUOTA_EXPIRED) \
    M(202, TOO_MANY_SIMULTANEOUS_QUERIES) \
    M(203, NO_FREE_CONNECTION) \
    M(204, CANNOT_FSYNC) \
    M(205, NESTED_TYPE_TOO_DEEP) \
    M(206, ALIAS_REQUIRED) \
    M(207, AMBIGUOUS_IDENTIFIER) \
    M(208, EMPTY_NESTED_TABLE) \
    M(209, SOCKET_TIMEOUT) \
    M(210, NETWORK_ERROR) \
    M(211, EMPTY_QUERY) \
    M(212, UNKNOWN_LOAD_BALANCING) \
    M(213, UNKNOWN_TOTALS_MODE) \
    M(214, CANNOT_STATVFS) \
    M(215, NOT_AN_AGGREGATE) \
    M(216, QUERY_WITH_SAME_ID_IS_ALREADY_RUNNING) \
    M(217, CLIENT_HAS_CONNECTED_TO_WRONG_PORT) \
    M(218, TABLE_IS_DROPPED) \
    M(219, DATABASE_NOT_EMPTY) \
    M(220, DUPLICATE_INTERSERVER_IO_ENDPOINT) \
    M(221, NO_SUCH_INTERSERVER_IO_ENDPOINT) \
    M(222, ADDING_REPLICA_TO_NON_EMPTY_TABLE) \
    M(223, UNEXPECTED_AST_STRUCTURE) \
    M(224, REPLICA_IS_ALREADY_ACTIVE) \
    M(225, NO_ZOOKEEPER) \
    M(226, NO_FILE_IN_DATA_PART) \
    M(227, UNEXPECTED_FILE_IN_DATA_PART) \
    M(228, BAD_SIZE_OF_FILE_IN_DATA_PART) \
    M(229, QUERY_IS_TOO_LARGE) \
    M(230, NOT_FOUND_EXPECTED_DATA_PART) \
    M(231, TOO_MANY_UNEXPECTED_DATA_PARTS) \
    M(232, NO_SUCH_DATA_PART) \
    M(233, BAD_DATA_PART_NAME) \
    M(234, NO_REPLICA_HAS_PART) \
    M(235, DUPLICATE_DATA_PART) \
    M(236, ABORTED) \
    M(237, NO_REPLICA_NAME_GIVEN) \
    M(238, FORMAT_VERSION_TOO_OLD) \
    M(239, CANNOT_MUNMAP) \
    M(240, CANNOT_MREMAP) \
    M(241, MEMORY_LIMIT_EXCEEDED) \
    M(242, TABLE_IS_READ_ONLY) \
    M(243, NOT_ENOUGH_SPACE) \
    M(244, UNEXPECTED_ZOOKEEPER_ERROR) \
    M(246, CORRUPTED_DATA) \
    M(247, INCORRECT_MARK) \
    M(248, INVALID_PARTITION_VALUE) \
    M(250, NOT_ENOUGH_BLOCK_NUMBERS) \
    M(251, NO_SUCH_REPLICA) \
    M(252, TOO_MANY_PARTS) \
    M(253, REPLICA_IS_ALREADY_EXIST) \
    M(254, NO_ACTIVE_REPLICAS) \
    M(255, TOO_MANY_RETRIES_TO_FETCH_PARTS) \
    M(256, PARTITION_ALREADY_EXISTS) \
    M(257, PARTITION_DOESNT_EXIST) \
    M(258, UNION_ALL_RESULT_STRUCTURES_MISMATCH) \
    M(260, CLIENT_OUTPUT_FORMAT_SPECIFIED) \
    M(261, UNKNOWN_BLOCK_INFO_FIELD) \
    M(262, BAD_COLLATION) \
    M(263, CANNOT_COMPILE_CODE) \
    M(264, INCOMPATIBLE_TYPE_OF_JOIN) \
    M(265, NO_AVAILABLE_REPLICA) \
    M(266, MISMATCH_REPLICAS_DATA_SOURCES) \
    M(267, STORAGE_DOESNT_SUPPORT_PARALLEL_REPLICAS) \
    M(268, CPUID_ERROR) \
    M(269, INFINITE_LOOP) \
    M(270, CANNOT_COMPRESS) \
    M(271, CANNOT_DECOMPRESS) \
    M(272, CANNOT_IO_SUBMIT) \
    M(273, CANNOT_IO_GETEVENTS) \
    M(274, AIO_READ_ERROR) \
    M(275, AIO_WRITE_ERROR) \
    M(277, INDEX_NOT_USED) \
    M(279, ALL_CONNECTION_TRIES_FAILED) \
    M(280, NO_AVAILABLE_DATA) \
    M(281, DICTIONARY_IS_EMPTY) \
    M(282, INCORRECT_INDEX) \
    M(283, UNKNOWN_DISTRIBUTED_PRODUCT_MODE) \
    M(284, WRONG_GLOBAL_SUBQUERY) \
    M(285, TOO_FEW_LIVE_REPLICAS) \
    M(286, UNSATISFIED_QUORUM_FOR_PREVIOUS_WRITE) \
    M(287, UNKNOWN_FORMAT_VERSION) \
    M(288, DISTRIBUTED_IN_JOIN_SUBQUERY_DENIED) \
    M(289, REPLICA_IS_NOT_IN_QUORUM) \
    M(290, LIMIT_EXCEEDED) \
    M(291, DATABASE_ACCESS_DENIED) \
    M(293, MONGODB_CANNOT_AUTHENTICATE) \
    M(294, INVALID_BLOCK_EXTRA_INFO) \
    M(295, RECEIVED_EMPTY_DATA) \
    M(296, NO_REMOTE_SHARD_FOUND) \
    M(297, SHARD_HAS_NO_CONNECTIONS) \
    M(298, CANNOT_PIPE) \
    M(299, CANNOT_FORK) \
    M(300, CANNOT_DLSYM) \
    M(301, CANNOT_CREATE_CHILD_PROCESS) \
    M(302, CHILD_WAS_NOT_EXITED_NORMALLY) \
    M(303, CANNOT_SELECT) \
    M(304, CANNOT_WAITPID) \
    M(305, TABLE_WAS_NOT_DROPPED) \
    M(306, TOO_DEEP_RECURSION) \
    M(307, TOO_MANY_BYTES) \
    M(308, UNEXPECTED_NODE_IN_ZOOKEEPER) \
    M(309, FUNCTION_CANNOT_HAVE_PARAMETERS) \
    M(317, INVALID_SHARD_WEIGHT) \
    M(318, INVALID_CONFIG_PARAMETER) \
    M(319, UNKNOWN_STATUS_OF_INSERT) \
    M(321, VALUE_IS_OUT_OF_RANGE_OF_DATA_TYPE) \
    M(335, BARRIER_TIMEOUT) \
    M(336, UNKNOWN_DATABASE_ENGINE) \
    M(337, DDL_GUARD_IS_ACTIVE) \
    M(341, UNFINISHED) \
    M(342, METADATA_MISMATCH) \
    M(344, SUPPORT_IS_DISABLED) \
    M(345, TABLE_DIFFERS_TOO_MUCH) \
    M(346, CANNOT_CONVERT_CHARSET) \
    M(347, CANNOT_LOAD_CONFIG) \
    M(349, CANNOT_INSERT_NULL_IN_ORDINARY_COLUMN) \
    M(350, INCOMPATIBLE_SOURCE_TABLES) \
    M(351, AMBIGUOUS_TABLE_NAME) \
    M(352, AMBIGUOUS_COLUMN_NAME) \
    M(353, INDEX_OF_POSITIONAL_ARGUMENT_IS_OUT_OF_RANGE) \
    M(354, ZLIB_INFLATE_FAILED) \
    M(355, ZLIB_DEFLATE_FAILED) \
    M(356, BAD_LAMBDA) \
    M(357, RESERVED_IDENTIFIER_NAME) \
    M(358, INTO_OUTFILE_NOT_ALLOWED) \
    M(359, TABLE_SIZE_EXCEEDS_MAX_DROP_SIZE_LIMIT) \
    M(360, CANNOT_CREATE_CHARSET_CONVERTER) \
    M(361, SEEK_POSITION_OUT_OF_BOUND) \
    M(362, CURRENT_WRITE_BUFFER_IS_EXHAUSTED) \
    M(363, CANNOT_CREATE_IO_BUFFER) \
    M(364, RECEIVED_ERROR_TOO_MANY_REQUESTS) \
    M(366, SIZES_OF_NESTED_COLUMNS_ARE_INCONSISTENT) \
    M(367, TOO_MANY_FETCHES) \
    M(369, ALL_REPLICAS_ARE_STALE) \
    M(370, DATA_TYPE_CANNOT_BE_USED_IN_TABLES) \
    M(371, INCONSISTENT_CLUSTER_DEFINITION) \
    M(372, SESSION_NOT_FOUND) \
    M(373, SESSION_IS_LOCKED) \
    M(374, INVALID_SESSION_TIMEOUT) \
    M(375, CANNOT_DLOPEN) \
    M(376, CANNOT_PARSE_UUID) \
    M(377, ILLEGAL_SYNTAX_FOR_DATA_TYPE) \
    M(378, DATA_TYPE_CANNOT_HAVE_ARGUMENTS) \
    M(379, UNKNOWN_STATUS_OF_DISTRIBUTED_DDL_TASK) \
    M(380, CANNOT_KILL) \
    M(381, HTTP_LENGTH_REQUIRED) \
    M(382, CANNOT_LOAD_CATBOOST_MODEL) \
    M(383, CANNOT_APPLY_CATBOOST_MODEL) \
    M(384, PART_IS_TEMPORARILY_LOCKED) \
    M(385, MULTIPLE_STREAMS_REQUIRED) \
    M(386, NO_COMMON_TYPE) \
    M(387, DICTIONARY_ALREADY_EXISTS) \
    M(388, CANNOT_ASSIGN_OPTIMIZE) \
    M(389, INSERT_WAS_DEDUPLICATED) \
    M(390, CANNOT_GET_CREATE_TABLE_QUERY) \
    M(391, EXTERNAL_LIBRARY_ERROR) \
    M(392, QUERY_IS_PROHIBITED) \
    M(393, THERE_IS_NO_QUERY) \
    M(394, QUERY_WAS_CANCELLED) \
    M(395, FUNCTION_THROW_IF_VALUE_IS_NON_ZERO) \
    M(396, TOO_MANY_ROWS_OR_BYTES) \
    M(397, QUERY_IS_NOT_SUPPORTED_IN_MATERIALIZED_VIEW) \
    M(398, UNKNOWN_MUTATION_COMMAND) \
    M(399, FORMAT_IS_NOT_SUITABLE_FOR_OUTPUT) \
    M(400, CANNOT_STAT) \
    M(401, FEATURE_IS_NOT_ENABLED_AT_BUILD_TIME) \
    M(402, CANNOT_IOSETUP) \
    M(403, INVALID_JOIN_ON_EXPRESSION) \
    M(404, BAD_ODBC_CONNECTION_STRING) \
    M(405, PARTITION_SIZE_EXCEEDS_MAX_DROP_SIZE_LIMIT) \
    M(406, TOP_AND_LIMIT_TOGETHER) \
    M(407, DECIMAL_OVERFLOW) \
    M(408, BAD_REQUEST_PARAMETER) \
    M(409, EXTERNAL_EXECUTABLE_NOT_FOUND) \
    M(410, EXTERNAL_SERVER_IS_NOT_RESPONDING) \
    M(411, PTHREAD_ERROR) \
    M(412, NETLINK_ERROR) \
    M(413, CANNOT_SET_SIGNAL_HANDLER) \
    M(415, ALL_REPLICAS_LOST) \
    M(416, REPLICA_STATUS_CHANGED) \
    M(417, EXPECTED_ALL_OR_ANY) \
    M(418, UNKNOWN_JOIN) \
    M(419, MULTIPLE_ASSIGNMENTS_TO_COLUMN) \
    M(420, CANNOT_UPDATE_COLUMN) \
    M(421, CANNOT_ADD_DIFFERENT_AGGREGATE_STATES) \
    M(422, UNSUPPORTED_URI_SCHEME) \
    M(423, CANNOT_GETTIMEOFDAY) \
    M(424, CANNOT_LINK) \
    M(425, SYSTEM_ERROR) \
    M(427, CANNOT_COMPILE_REGEXP) \
    M(428, UNKNOWN_LOG_LEVEL) \
    M(429, FAILED_TO_GETPWUID) \
    M(430, MISMATCHING_USERS_FOR_PROCESS_AND_DATA) \
    M(431, ILLEGAL_SYNTAX_FOR_CODEC_TYPE) \
    M(432, UNKNOWN_CODEC) \
    M(433, ILLEGAL_CODEC_PARAMETER) \
    M(434, CANNOT_PARSE_PROTOBUF_SCHEMA) \
    M(435, NO_COLUMN_SERIALIZED_TO_REQUIRED_PROTOBUF_FIELD) \
    M(436, PROTOBUF_BAD_CAST) \
    M(437, PROTOBUF_FIELD_NOT_REPEATED) \
    M(438, DATA_TYPE_CANNOT_BE_PROMOTED) \
    M(439, CANNOT_SCHEDULE_TASK) \
    M(440, INVALID_LIMIT_EXPRESSION) \
    M(441, CANNOT_PARSE_DOMAIN_VALUE_FROM_STRING) \
    M(442, BAD_DATABASE_FOR_TEMPORARY_TABLE) \
    M(443, NO_COLUMNS_SERIALIZED_TO_PROTOBUF_FIELDS) \
    M(444, UNKNOWN_PROTOBUF_FORMAT) \
    M(445, CANNOT_MPROTECT) \
    M(446, FUNCTION_NOT_ALLOWED) \
    M(447, HYPERSCAN_CANNOT_SCAN_TEXT) \
    M(448, BROTLI_READ_FAILED) \
    M(449, BROTLI_WRITE_FAILED) \
    M(450, BAD_TTL_EXPRESSION) \
    M(451, BAD_TTL_FILE) \
    M(452, SETTING_CONSTRAINT_VIOLATION) \
    M(453, MYSQL_CLIENT_INSUFFICIENT_CAPABILITIES) \
    M(454, OPENSSL_ERROR) \
    M(455, SUSPICIOUS_TYPE_FOR_LOW_CARDINALITY) \
    M(456, UNKNOWN_QUERY_PARAMETER) \
    M(457, BAD_QUERY_PARAMETER) \
    M(458, CANNOT_UNLINK) \
    M(459, CANNOT_SET_THREAD_PRIORITY) \
    M(460, CANNOT_CREATE_TIMER) \
    M(461, CANNOT_SET_TIMER_PERIOD) \
    M(462, CANNOT_DELETE_TIMER) \
    M(463, CANNOT_FCNTL) \
    M(464, CANNOT_PARSE_ELF) \
    M(465, CANNOT_PARSE_DWARF) \
    M(466, INSECURE_PATH) \
    M(467, CANNOT_PARSE_BOOL) \
    M(468, CANNOT_PTHREAD_ATTR) \
    M(469, VIOLATED_CONSTRAINT) \
    M(470, QUERY_IS_NOT_SUPPORTED_IN_LIVE_VIEW) \
    M(471, INVALID_SETTING_VALUE) \
    M(472, READONLY_SETTING) \
    M(473, DEADLOCK_AVOIDED) \
    M(474, INVALID_TEMPLATE_FORMAT) \
    M(475, INVALID_WITH_FILL_EXPRESSION) \
    M(476, WITH_TIES_WITHOUT_ORDER_BY) \
    M(477, INVALID_USAGE_OF_INPUT) \
    M(478, UNKNOWN_POLICY) \
    M(479, UNKNOWN_DISK) \
    M(480, UNKNOWN_PROTOCOL) \
    M(481, PATH_ACCESS_DENIED) \
    M(482, DICTIONARY_ACCESS_DENIED) \
    M(483, TOO_MANY_REDIRECTS) \
    M(484, INTERNAL_REDIS_ERROR) \
    M(485, SCALAR_ALREADY_EXISTS) \
    M(487, CANNOT_GET_CREATE_DICTIONARY_QUERY) \
    M(488, UNKNOWN_DICTIONARY) \
    M(489, INCORRECT_DICTIONARY_DEFINITION) \
    M(490, CANNOT_FORMAT_DATETIME) \
    M(491, UNACCEPTABLE_URL) \
    M(492, ACCESS_ENTITY_NOT_FOUND) \
    M(493, ACCESS_ENTITY_ALREADY_EXISTS) \
    M(494, ACCESS_ENTITY_FOUND_DUPLICATES) \
    M(495, ACCESS_STORAGE_READONLY) \
    M(496, QUOTA_REQUIRES_CLIENT_KEY) \
    M(497, ACCESS_DENIED) \
    M(498, LIMIT_BY_WITH_TIES_IS_NOT_SUPPORTED) \
    M(499, S3_ERROR) \
    M(501, CANNOT_CREATE_DATABASE) \
    M(502, CANNOT_SIGQUEUE) \
    M(503, AGGREGATE_FUNCTION_THROW) \
    M(504, FILE_ALREADY_EXISTS) \
    M(505, CANNOT_DELETE_DIRECTORY) \
    M(506, UNEXPECTED_ERROR_CODE) \
    M(507, UNABLE_TO_SKIP_UNUSED_SHARDS) \
    M(508, UNKNOWN_ACCESS_TYPE) \
    M(509, INVALID_GRANT) \
    M(510, CACHE_DICTIONARY_UPDATE_FAIL) \
    M(511, UNKNOWN_ROLE) \
    M(512, SET_NON_GRANTED_ROLE) \
    M(513, UNKNOWN_PART_TYPE) \
    M(514, ACCESS_STORAGE_FOR_INSERTION_NOT_FOUND) \
    M(515, INCORRECT_ACCESS_ENTITY_DEFINITION) \
    M(516, AUTHENTICATION_FAILED) \
    M(517, CANNOT_ASSIGN_ALTER) \
    M(518, CANNOT_COMMIT_OFFSET) \
    M(519, NO_REMOTE_SHARD_AVAILABLE) \
    M(520, CANNOT_DETACH_DICTIONARY_AS_TABLE) \
    M(521, ATOMIC_RENAME_FAIL) \
    M(523, UNKNOWN_ROW_POLICY) \
    M(524, ALTER_OF_COLUMN_IS_FORBIDDEN) \
    M(525, INCORRECT_DISK_INDEX) \
    M(526, UNKNOWN_VOLUME_TYPE) \
    M(527, NO_SUITABLE_FUNCTION_IMPLEMENTATION) \
    M(528, CASSANDRA_INTERNAL_ERROR) \
    M(529, NOT_A_LEADER) \
    M(530, CANNOT_CONNECT_RABBITMQ) \
    M(531, CANNOT_FSTAT) \
    M(532, LDAP_ERROR) \
    M(533, INCONSISTENT_RESERVATIONS) \
    M(534, NO_RESERVATIONS_PROVIDED) \
    M(535, UNKNOWN_RAID_TYPE) \
    M(536, CANNOT_RESTORE_FROM_FIELD_DUMP) \
    M(537, ILLEGAL_MYSQL_VARIABLE) \
    M(538, MYSQL_SYNTAX_ERROR) \
    M(539, CANNOT_BIND_RABBITMQ_EXCHANGE) \
    M(540, CANNOT_DECLARE_RABBITMQ_EXCHANGE) \
    M(541, CANNOT_CREATE_RABBITMQ_QUEUE_BINDING) \
    M(542, CANNOT_REMOVE_RABBITMQ_EXCHANGE) \
    M(543, UNKNOWN_MYSQL_DATATYPES_SUPPORT_LEVEL) \
    M(544, ROW_AND_ROWS_TOGETHER) \
    M(545, FIRST_AND_NEXT_TOGETHER) \
    M(546, NO_ROW_DELIMITER) \
    M(547, INVALID_RAID_TYPE) \
    M(548, UNKNOWN_VOLUME) \
    M(549, DATA_TYPE_CANNOT_BE_USED_IN_KEY) \
    M(550, CONDITIONAL_TREE_PARENT_NOT_FOUND) \
    M(551, ILLEGAL_PROJECTION_MANIPULATOR) \
    M(552, UNRECOGNIZED_ARGUMENTS) \
    M(553, LZMA_STREAM_ENCODER_FAILED) \
    M(554, LZMA_STREAM_DECODER_FAILED) \
    M(555, ROCKSDB_ERROR) \
    M(556, SYNC_MYSQL_USER_ACCESS_ERROR)\
    M(557, UNKNOWN_UNION) \
    M(558, EXPECTED_ALL_OR_DISTINCT) \
    M(559, INVALID_GRPC_QUERY_INFO) \
    M(560, ZSTD_ENCODER_FAILED) \
    M(561, ZSTD_DECODER_FAILED) \
    M(562, TLD_LIST_NOT_FOUND) \
    M(563, CANNOT_READ_MAP_FROM_TEXT) \
    M(564, INTERSERVER_SCHEME_DOESNT_MATCH) \
    M(565, TOO_MANY_PARTITIONS) \
    M(566, CANNOT_RMDIR) \
    M(567, DUPLICATED_PART_UUIDS) \
    M(568, RAFT_ERROR) \
    M(569, MULTIPLE_COLUMNS_SERIALIZED_TO_SAME_PROTOBUF_FIELD) \
    M(570, DATA_TYPE_INCOMPATIBLE_WITH_PROTOBUF_FIELD) \
    M(571, DATABASE_REPLICATION_FAILED) \
    M(572, TOO_MANY_QUERY_PLAN_OPTIMIZATIONS) \
    M(573, EPOLL_ERROR) \
    M(574, DISTRIBUTED_TOO_MANY_PENDING_BYTES) \
    M(575, UNKNOWN_SNAPSHOT) \
    M(576, KERBEROS_ERROR) \
    M(577, INVALID_SHARD_ID) \
    M(578, INVALID_FORMAT_INSERT_QUERY_WITH_DATA) \
    M(579, INCORRECT_PART_TYPE) \
    M(580, CANNOT_SET_ROUNDING_MODE) \
    M(581, TOO_LARGE_DISTRIBUTED_DEPTH) \
    M(582, NO_SUCH_PROJECTION_IN_TABLE) \
    M(583, ILLEGAL_PROJECTION) \
    M(584, PROJECTION_NOT_USED) \
    M(585, CANNOT_PARSE_YAML) \
    M(586, CANNOT_CREATE_FILE) \
    M(587, CONCURRENT_ACCESS_NOT_SUPPORTED) \
    M(588, DISTRIBUTED_BROKEN_BATCH_INFO) \
    M(589, DISTRIBUTED_BROKEN_BATCH_FILES) \
    M(590, CANNOT_SYSCONF) \
<<<<<<< HEAD
    M(591, NUMBER_OF_DIMENSIONS_MISMATHED) \
=======
    M(591, SQLITE_ENGINE_ERROR) \
    M(592, DATA_ENCRYPTION_ERROR) \
    M(593, ZERO_COPY_REPLICATION_ERROR) \
>>>>>>> c4b45449
    \
    M(998, POSTGRESQL_CONNECTION_FAILURE) \
    M(999, KEEPER_EXCEPTION) \
    M(1000, POCO_EXCEPTION) \
    M(1001, STD_EXCEPTION) \
    M(1002, UNKNOWN_EXCEPTION) \

/* See END */

namespace DB
{
namespace ErrorCodes
{
#define M(VALUE, NAME) extern const ErrorCode NAME = VALUE;
    APPLY_FOR_ERROR_CODES(M)
#undef M

    constexpr ErrorCode END = 3000;
    ErrorPairHolder values[END + 1]{};

    struct ErrorCodesNames
    {
        std::string_view names[END + 1];
        ErrorCodesNames()
        {
#define M(VALUE, NAME) names[VALUE] = std::string_view(#NAME);
            APPLY_FOR_ERROR_CODES(M)
#undef M
        }
    } error_codes_names;

    std::string_view getName(ErrorCode error_code)
    {
        if (error_code < 0 || error_code >= END)
            return std::string_view();
        return error_codes_names.names[error_code];
    }

    ErrorCode end() { return END + 1; }

    void increment(ErrorCode error_code, bool remote, const std::string & message, const FramePointers & trace)
    {
        if (error_code < 0 || error_code >= end())
        {
            /// For everything outside the range, use END.
            /// (end() is the pointer pass the end, while END is the last value that has an element in values array).
            error_code = end() - 1;
        }

        values[error_code].increment(remote, message, trace);
    }

    void ErrorPairHolder::increment(bool remote, const std::string & message, const FramePointers & trace)
    {
        const auto now = std::chrono::system_clock::now();

        std::lock_guard lock(mutex);

        auto & error = remote ? value.remote : value.local;

        ++error.count;
        error.message = message;
        error.trace = trace;
        error.error_time_ms = std::chrono::duration_cast<std::chrono::milliseconds>(now.time_since_epoch()).count();
    }
    ErrorPair ErrorPairHolder::get()
    {
        std::lock_guard lock(mutex);
        return value;
    }
}

}<|MERGE_RESOLUTION|>--- conflicted
+++ resolved
@@ -558,13 +558,10 @@
     M(588, DISTRIBUTED_BROKEN_BATCH_INFO) \
     M(589, DISTRIBUTED_BROKEN_BATCH_FILES) \
     M(590, CANNOT_SYSCONF) \
-<<<<<<< HEAD
-    M(591, NUMBER_OF_DIMENSIONS_MISMATHED) \
-=======
     M(591, SQLITE_ENGINE_ERROR) \
     M(592, DATA_ENCRYPTION_ERROR) \
     M(593, ZERO_COPY_REPLICATION_ERROR) \
->>>>>>> c4b45449
+    M(594, NUMBER_OF_DIMENSIONS_MISMATHED) \
     \
     M(998, POSTGRESQL_CONNECTION_FAILURE) \
     M(999, KEEPER_EXCEPTION) \
