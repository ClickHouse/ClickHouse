--- conflicted
+++ resolved
@@ -573,22 +573,15 @@
     M(678, IO_URING_INIT_FAILED) \
     M(679, IO_URING_SUBMIT_ERROR) \
     M(690, MIXED_ACCESS_PARAMETER_TYPES) \
-<<<<<<< HEAD
     M(691, UNKNOWN_ELEMENT_OF_ENUM)   \
-=======
-    M(691, UNKNOWN_ELEMENT_OF_ENUM) \
->>>>>>> 8b77e209
     M(692, TOO_MANY_MUTATIONS) \
     M(693, AWS_ERROR) \
     M(694, ASYNC_LOAD_CYCLE) \
     M(695, ASYNC_LOAD_FAILED) \
     M(696, ASYNC_LOAD_CANCELED) \
     M(697, CANNOT_RESTORE_TO_NONENCRYPTED_DISK) \
-<<<<<<< HEAD
     M(698, INVALID_JSON_FORMAT)   \
     M(699, UNKNOWN_MESSAGE_TYPE)   \
-=======
->>>>>>> 8b77e209
     \
     M(999, KEEPER_EXCEPTION) \
     M(1000, POCO_EXCEPTION) \
