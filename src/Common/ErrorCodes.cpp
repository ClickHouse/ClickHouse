--- conflicted
+++ resolved
@@ -639,13 +639,9 @@
     M(757, CANNOT_GET_THREAD_PRIORITY) \
     M(758, TOO_MANY_NAMED_COLLECTIONS) \
     M(759, LICENSING_EXCEPTION) \
-<<<<<<< HEAD
-    M(760, ACME_ERROR) \
-    M(761, RESOURCE_LIMIT_EXCEEDED) \
-=======
     M(760, UNICODE_ERROR) \
     M(761, ACME_ERROR) \
->>>>>>> c5257c92
+    M(762, RESOURCE_LIMIT_EXCEEDED) \
 \
     M(900, DISTRIBUTED_CACHE_ERROR) \
     M(901, CANNOT_USE_DISTRIBUTED_CACHE) \
