--- conflicted
+++ resolved
@@ -495,12 +495,9 @@
     extern const int ATOMIC_RENAME_FAIL = 521;
     extern const int OPENCL_ERROR = 522;
     extern const int UNKNOWN_ROW_POLICY = 523;
-<<<<<<< HEAD
-    extern const int INCORRECT_DISK_INDEX = 524;
-    extern const int UNKNOWN_VOLUME_TYPE = 525;
-=======
     extern const int ALTER_OF_COLUMN_IS_FORBIDDEN = 524;
->>>>>>> b5302e26
+    extern const int INCORRECT_DISK_INDEX = 525;
+    extern const int UNKNOWN_VOLUME_TYPE = 526;
 
     extern const int KEEPER_EXCEPTION = 999;
     extern const int POCO_EXCEPTION = 1000;
