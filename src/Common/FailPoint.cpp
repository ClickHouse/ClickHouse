#include <Common/Exception.h>
#include <Common/FailPoint.h>
#include <Common/Config/ConfigHelper.h>

#include <boost/core/noncopyable.hpp>
#include <chrono>
#include <condition_variable>
#include <mutex>

#include "config.h"

namespace DB
{

namespace ErrorCodes
{
extern const int LOGICAL_ERROR;
};

#if USE_LIBFIU
static struct InitFiu
{
    InitFiu()
    {
        fiu_init(0);
    }
} init_fiu;
#endif

/// We should define different types of failpoints here. There are four types of them:
/// - ONCE: the failpoint will only be triggered once.
/// - REGULAR: the failpoint will always be triggered until disableFailPoint is called.
/// - PAUSEABLE_ONCE: the failpoint will be blocked one time when pauseFailPoint is called, util disableFailPoint is called.
/// - PAUSEABLE: the failpoint will be blocked every time when pauseFailPoint is called, util disableFailPoint is called.

#define APPLY_FOR_FAILPOINTS(ONCE, REGULAR, PAUSEABLE_ONCE, PAUSEABLE) \
    ONCE(replicated_merge_tree_commit_zk_fail_after_op) \
    ONCE(replicated_queue_fail_next_entry) \
    REGULAR(replicated_queue_unfail_entries) \
    ONCE(replicated_merge_tree_insert_quorum_fail_0) \
    REGULAR(replicated_merge_tree_commit_zk_fail_when_recovering_from_hw_fault) \
    REGULAR(use_delayed_remote_source) \
    REGULAR(cluster_discovery_faults) \
    REGULAR(replicated_sends_failpoint) \
    REGULAR(stripe_log_sink_write_fallpoint)\
    ONCE(smt_commit_merge_mutate_zk_fail_after_op) \
    ONCE(smt_commit_merge_mutate_zk_fail_before_op) \
    ONCE(smt_commit_write_zk_fail_after_op) \
    ONCE(smt_commit_write_zk_fail_before_op) \
    ONCE(smt_commit_merge_change_version_before_op) \
    ONCE(smt_merge_mutate_intention_freeze_in_destructor) \
    ONCE(meta_in_keeper_create_metadata_failure) \
    REGULAR(cache_warmer_stall) \
    REGULAR(check_table_query_delay_for_part) \
    REGULAR(dummy_failpoint) \
    REGULAR(prefetched_reader_pool_failpoint) \
    PAUSEABLE_ONCE(replicated_merge_tree_insert_retry_pause) \
    PAUSEABLE_ONCE(finish_set_quorum_failed_parts) \
    PAUSEABLE_ONCE(finish_clean_quorum_failed_parts) \
    PAUSEABLE(dummy_pausable_failpoint) \
    ONCE(execute_query_calling_empty_set_result_func_on_exception) \
    ONCE(receive_timeout_on_table_status_response) \
    REGULAR(keepermap_fail_drop_data) \
    REGULAR(lazy_pipe_fds_fail_close) \
    PAUSEABLE(infinite_sleep) \
    PAUSEABLE(stop_moving_part_before_swap_with_active) \
    REGULAR(slowdown_index_analysis) \
<<<<<<< HEAD
    REGULAR(replicated_merge_tree_all_replicas_stale) \
    REGULAR(zero_copy_lock_zk_fail_before_op) \
    REGULAR(zero_copy_lock_zk_fail_after_op) \
=======
>>>>>>> f9df44d9


namespace FailPoints
{
#define M(NAME) extern const char(NAME)[] = #NAME "";
APPLY_FOR_FAILPOINTS(M, M, M, M)
#undef M
}

std::unordered_map<String, std::shared_ptr<FailPointChannel>> FailPointInjection::fail_point_wait_channels;
std::mutex FailPointInjection::mu;
class FailPointChannel : private boost::noncopyable
{
public:
    explicit FailPointChannel(UInt64 timeout_)
        : timeout_ms(timeout_)
    {}
    FailPointChannel()
        : timeout_ms(0)
    {}

    void wait()
    {
        std::unique_lock lock(m);
        if (timeout_ms == 0)
            cv.wait(lock);
        else
            cv.wait_for(lock, std::chrono::milliseconds(timeout_ms));
    }

    void notifyAll()
    {
        std::unique_lock lock(m);
        cv.notify_all();
    }

private:
    UInt64 timeout_ms;
    std::mutex m;
    std::condition_variable cv;
};

void FailPointInjection::enablePauseFailPoint(const String & fail_point_name, UInt64 time_ms)
{
#define SUB_M(NAME, flags)                                                                                  \
    if (fail_point_name == FailPoints::NAME)                                                                \
    {                                                                                                       \
        /* FIU_ONETIME -- Only fail once; the point of failure will be automatically disabled afterwards.*/ \
        fiu_enable(FailPoints::NAME, 1, nullptr, flags);                                                    \
        std::lock_guard lock(mu);                                                                           \
        fail_point_wait_channels.try_emplace(FailPoints::NAME, std::make_shared<FailPointChannel>(time_ms));   \
        return;                                                                                             \
    }
#define ONCE(NAME)
#define REGULAR(NAME)
#define PAUSEABLE_ONCE(NAME) SUB_M(NAME, FIU_ONETIME)
#define PAUSEABLE(NAME) SUB_M(NAME, 0)
    APPLY_FOR_FAILPOINTS(ONCE, REGULAR, PAUSEABLE_ONCE, PAUSEABLE)
#undef SUB_M
#undef ONCE
#undef REGULAR
#undef PAUSEABLE_ONCE
#undef PAUSEABLE

    throw Exception(ErrorCodes::LOGICAL_ERROR, "Cannot find fail point {}", fail_point_name);
}

void FailPointInjection::pauseFailPoint(const String & fail_point_name)
{
    fiu_do_on(fail_point_name.c_str(), FailPointInjection::wait(fail_point_name););
}

void FailPointInjection::enableFailPoint(const String & fail_point_name)
{
#if USE_LIBFIU
#define SUB_M(NAME, flags, pause)                                                                               \
    if (fail_point_name == FailPoints::NAME)                                                                    \
    {                                                                                                           \
        /* FIU_ONETIME -- Only fail once; the point of failure will be automatically disabled afterwards.*/     \
        fiu_enable(FailPoints::NAME, 1, nullptr, flags);                                                        \
        if (pause)                                                                                               \
        {                                                                                                       \
            std::lock_guard lock(mu);                                                                           \
            fail_point_wait_channels.try_emplace(FailPoints::NAME, std::make_shared<FailPointChannel>());       \
        }                                                                                                       \
        return;                                                                                                 \
    }
#define ONCE(NAME) SUB_M(NAME, FIU_ONETIME, 0)
#define REGULAR(NAME) SUB_M(NAME, 0, 0)
#define PAUSEABLE_ONCE(NAME) SUB_M(NAME, FIU_ONETIME, 1)
#define PAUSEABLE(NAME) SUB_M(NAME, 0, 1)
    APPLY_FOR_FAILPOINTS(ONCE, REGULAR, PAUSEABLE_ONCE, PAUSEABLE)
#undef SUB_M
#undef ONCE
#undef REGULAR
#undef PAUSEABLE_ONCE
#undef PAUSEABLE

#endif
    throw Exception(ErrorCodes::LOGICAL_ERROR, "Cannot find fail point {}", fail_point_name);
}

void FailPointInjection::disableFailPoint(const String & fail_point_name)
{
    std::lock_guard lock(mu);
    if (auto iter = fail_point_wait_channels.find(fail_point_name); iter != fail_point_wait_channels.end())
    {
        /// can not rely on deconstruction to do the notify_all things, because
        /// if someone wait on this, the deconstruct will never be called.
        iter->second->notifyAll();
        fail_point_wait_channels.erase(iter);
    }
    fiu_disable(fail_point_name.c_str());
}

void FailPointInjection::wait(const String & fail_point_name)
{
    std::unique_lock lock(mu);
    if (auto iter = fail_point_wait_channels.find(fail_point_name); iter == fail_point_wait_channels.end())
        throw Exception(ErrorCodes::LOGICAL_ERROR, "Can not find channel for fail point {}", fail_point_name);
    else
    {
        lock.unlock();
        auto ptr = iter->second;
        ptr->wait();
    }
}

void FailPointInjection::enableFromGlobalConfig(const Poco::Util::AbstractConfiguration & config)
{
    String root_key = "fail_points_active";

    Poco::Util::AbstractConfiguration::Keys fail_point_names;
    config.keys(root_key, fail_point_names);

    for (const auto & fail_point_name : fail_point_names)
    {
        if (ConfigHelper::getBool(config, root_key + "." + fail_point_name))
            FailPointInjection::enableFailPoint(fail_point_name);
    }
}


}<|MERGE_RESOLUTION|>--- conflicted
+++ resolved
@@ -65,12 +65,9 @@
     PAUSEABLE(infinite_sleep) \
     PAUSEABLE(stop_moving_part_before_swap_with_active) \
     REGULAR(slowdown_index_analysis) \
-<<<<<<< HEAD
     REGULAR(replicated_merge_tree_all_replicas_stale) \
     REGULAR(zero_copy_lock_zk_fail_before_op) \
     REGULAR(zero_copy_lock_zk_fail_after_op) \
-=======
->>>>>>> f9df44d9
 
 
 namespace FailPoints
