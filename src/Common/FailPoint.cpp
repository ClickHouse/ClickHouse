--- conflicted
+++ resolved
@@ -91,16 +91,8 @@
     ONCE(keeper_leader_sets_invalid_digest) \
     ONCE(parallel_replicas_wait_for_unused_replicas) \
     REGULAR(database_replicated_delay_recovery) \
-<<<<<<< HEAD
     REGULAR(database_replicated_delay_entry_execution) \
-    REGULAR(remove_merge_tree_part_delay) \
-    REGULAR(plain_object_storage_copy_temp_source_file_fail_on_file_move) \
-    REGULAR(plain_object_storage_copy_temp_target_file_fail_on_file_move) \
-    REGULAR(output_format_sleep_on_progress) \
-    ONCE(smt_commit_exception_before_op)
-=======
-    REGULAR(database_replicated_delay_entry_execution)
->>>>>>> c2eb7589
+    REGULAR(remove_merge_tree_part_delay)
 
 
 namespace FailPoints
