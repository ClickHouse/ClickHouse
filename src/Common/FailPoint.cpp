#include <Common/Exception.h>
#include <Common/FailPoint.h>
#include <Common/Config/ConfigHelper.h>

#include <boost/core/noncopyable.hpp>
#include <chrono>
#include <condition_variable>
#include <mutex>


namespace DB
{

namespace ErrorCodes
{
extern const int LOGICAL_ERROR;
};

#if USE_LIBFIU
static struct InitFiu
{
    InitFiu()
    {
        fiu_init(0);
    }
} init_fiu;
#endif

/// We should define different types of failpoints here. There are four types of them:
/// - ONCE: the failpoint will only be triggered once.
/// - REGULAR: the failpoint will always be triggered until disableFailPoint is called.
/// - PAUSEABLE_ONCE: the failpoint will be blocked one time when pauseFailPoint is called, util disableFailPoint is called.
/// - PAUSEABLE: the failpoint will be blocked every time when pauseFailPoint is called, util disableFailPoint is called.

#define APPLY_FOR_FAILPOINTS(ONCE, REGULAR, PAUSEABLE_ONCE, PAUSEABLE) \
    ONCE(replicated_merge_tree_commit_zk_fail_after_op) \
    ONCE(replicated_queue_fail_next_entry) \
    REGULAR(replicated_queue_unfail_entries) \
    ONCE(replicated_merge_tree_insert_quorum_fail_0) \
    REGULAR(replicated_merge_tree_commit_zk_fail_when_recovering_from_hw_fault) \
    REGULAR(use_delayed_remote_source) \
    REGULAR(cluster_discovery_faults) \
    REGULAR(replicated_sends_failpoint) \
    REGULAR(stripe_log_sink_write_fallpoint) \
    ONCE(smt_commit_merge_mutate_zk_fail_after_op) \
    ONCE(smt_commit_merge_mutate_zk_fail_before_op) \
    ONCE(smt_commit_write_zk_fail_after_op) \
    ONCE(smt_commit_write_zk_fail_before_op) \
    ONCE(smt_commit_merge_change_version_before_op) \
    ONCE(smt_merge_mutate_intention_freeze_in_destructor) \
    ONCE(smt_add_part_sleep_after_add_before_commit) \
    ONCE(smt_sleep_in_constructor) \
    ONCE(meta_in_keeper_create_metadata_failure) \
    ONCE(smt_insert_retry_timeout) \
    ONCE(smt_insert_fake_hardware_error) \
    ONCE(smt_sleep_after_hardware_in_insert) \
    ONCE(smt_throw_keeper_exception_after_successful_insert) \
    ONCE(smt_lightweight_snapshot_fail) \
    REGULAR(object_storage_queue_fail_commit) \
    REGULAR(smt_dont_merge_first_part) \
    REGULAR(smt_sleep_in_schedule_data_processing_job) \
    REGULAR(cache_warmer_stall) \
    REGULAR(file_cache_dynamic_resize_fail_to_evict) \
    REGULAR(check_table_query_delay_for_part) \
    REGULAR(dummy_failpoint) \
    REGULAR(prefetched_reader_pool_failpoint) \
    REGULAR(shared_set_sleep_during_update) \
    REGULAR(smt_outdated_parts_exception_response) \
    REGULAR(object_storage_queue_fail_in_the_middle_of_file) \
    PAUSEABLE_ONCE(replicated_merge_tree_insert_retry_pause) \
    PAUSEABLE_ONCE(finish_set_quorum_failed_parts) \
    PAUSEABLE_ONCE(finish_clean_quorum_failed_parts) \
    PAUSEABLE(dummy_pausable_failpoint) \
    ONCE(execute_query_calling_empty_set_result_func_on_exception) \
    ONCE(receive_timeout_on_table_status_response) \
<<<<<<< HEAD
    ONCE(delta_kernel_fail_literal_visitor) \
    ONCE(column_aggregate_function_ensureOwnership_exception) \
=======
>>>>>>> bfeb2ab2
    REGULAR(keepermap_fail_drop_data) \
    REGULAR(lazy_pipe_fds_fail_close) \
    PAUSEABLE(infinite_sleep) \
    PAUSEABLE(stop_moving_part_before_swap_with_active) \
    REGULAR(slowdown_index_analysis) \
    REGULAR(replicated_merge_tree_all_replicas_stale) \
    REGULAR(zero_copy_lock_zk_fail_before_op) \
    REGULAR(zero_copy_lock_zk_fail_after_op) \
    REGULAR(plain_object_storage_write_fail_on_directory_create) \
    REGULAR(plain_object_storage_write_fail_on_directory_move) \
    REGULAR(zero_copy_unlock_zk_fail_before_op) \
    REGULAR(zero_copy_unlock_zk_fail_after_op) \
    REGULAR(plain_rewritable_object_storage_azure_not_found_on_init) \
    PAUSEABLE(storage_merge_tree_background_clear_old_parts_pause) \
    ONCE(keeper_leader_sets_invalid_digest) \


namespace FailPoints
{
#define M(NAME) extern const char(NAME)[] = #NAME "";
APPLY_FOR_FAILPOINTS(M, M, M, M)
#undef M
}

std::unordered_map<String, std::shared_ptr<FailPointChannel>> FailPointInjection::fail_point_wait_channels;
std::mutex FailPointInjection::mu;

class FailPointChannel : private boost::noncopyable
{
public:
    explicit FailPointChannel(UInt64 timeout_)
        : timeout_ms(timeout_)
    {}
    FailPointChannel()
        : timeout_ms(0)
    {}

    void wait()
    {
        std::unique_lock lock(m);
        if (timeout_ms == 0)
            cv.wait(lock);
        else
            cv.wait_for(lock, std::chrono::milliseconds(timeout_ms));
    }

    void notifyAll()
    {
        std::unique_lock lock(m);
        cv.notify_all();
    }

private:
    UInt64 timeout_ms;
    std::mutex m;
    std::condition_variable cv;
};

void FailPointInjection::enablePauseFailPoint(const String & fail_point_name, UInt64 time_ms)
{
#define SUB_M(NAME, flags)                                                                                  \
    if (fail_point_name == FailPoints::NAME)                                                                \
    {                                                                                                       \
        /* FIU_ONETIME -- Only fail once; the point of failure will be automatically disabled afterwards.*/ \
        fiu_enable(FailPoints::NAME, 1, nullptr, flags);                                                    \
        std::lock_guard lock(mu);                                                                           \
        fail_point_wait_channels.try_emplace(FailPoints::NAME, std::make_shared<FailPointChannel>(time_ms));   \
        return;                                                                                             \
    }
#define ONCE(NAME)
#define REGULAR(NAME)
#define PAUSEABLE_ONCE(NAME) SUB_M(NAME, FIU_ONETIME)
#define PAUSEABLE(NAME) SUB_M(NAME, 0)
    APPLY_FOR_FAILPOINTS(ONCE, REGULAR, PAUSEABLE_ONCE, PAUSEABLE)
#undef SUB_M
#undef ONCE
#undef REGULAR
#undef PAUSEABLE_ONCE
#undef PAUSEABLE

    throw Exception(ErrorCodes::LOGICAL_ERROR, "Cannot find fail point {}", fail_point_name);
}

void FailPointInjection::pauseFailPoint(const String & fail_point_name)
{
    fiu_do_on(fail_point_name.c_str(), FailPointInjection::wait(fail_point_name););
}

void FailPointInjection::enableFailPoint(const String & fail_point_name)
{
#if USE_LIBFIU
#define SUB_M(NAME, flags, pause)                                                                               \
    if (fail_point_name == FailPoints::NAME)                                                                    \
    {                                                                                                           \
        /* FIU_ONETIME -- Only fail once; the point of failure will be automatically disabled afterwards.*/     \
        fiu_enable(FailPoints::NAME, 1, nullptr, flags);                                                        \
        if (pause)                                                                                               \
        {                                                                                                       \
            std::lock_guard lock(mu);                                                                           \
            fail_point_wait_channels.try_emplace(FailPoints::NAME, std::make_shared<FailPointChannel>());       \
        }                                                                                                       \
        return;                                                                                                 \
    }
#define ONCE(NAME) SUB_M(NAME, FIU_ONETIME, 0)
#define REGULAR(NAME) SUB_M(NAME, 0, 0)
#define PAUSEABLE_ONCE(NAME) SUB_M(NAME, FIU_ONETIME, 1)
#define PAUSEABLE(NAME) SUB_M(NAME, 0, 1)
    APPLY_FOR_FAILPOINTS(ONCE, REGULAR, PAUSEABLE_ONCE, PAUSEABLE)
#undef SUB_M
#undef ONCE
#undef REGULAR
#undef PAUSEABLE_ONCE
#undef PAUSEABLE

#endif
    throw Exception(ErrorCodes::LOGICAL_ERROR, "Cannot find fail point {}", fail_point_name);
}

void FailPointInjection::disableFailPoint(const String & fail_point_name)
{
    std::lock_guard lock(mu);
    if (auto iter = fail_point_wait_channels.find(fail_point_name); iter != fail_point_wait_channels.end())
    {
        /// can not rely on deconstruction to do the notify_all things, because
        /// if someone wait on this, the deconstruct will never be called.
        iter->second->notifyAll();
        fail_point_wait_channels.erase(iter);
    }
    fiu_disable(fail_point_name.c_str());
}

void FailPointInjection::wait(const String & fail_point_name)
{
    std::unique_lock lock(mu);
    auto iter = fail_point_wait_channels.find(fail_point_name);
    if (iter == fail_point_wait_channels.end())
        throw Exception(ErrorCodes::LOGICAL_ERROR, "Can not find channel for fail point {}", fail_point_name);

    lock.unlock();
    auto ptr = iter->second;
    ptr->wait();
}

void FailPointInjection::enableFromGlobalConfig(const Poco::Util::AbstractConfiguration & config)
{
    String root_key = "fail_points_active";

    Poco::Util::AbstractConfiguration::Keys fail_point_names;
    config.keys(root_key, fail_point_names);

    for (const auto & fail_point_name : fail_point_names)
    {
        if (ConfigHelper::getBool(config, root_key + "." + fail_point_name))
            FailPointInjection::enableFailPoint(fail_point_name);
    }
}


}<|MERGE_RESOLUTION|>--- conflicted
+++ resolved
@@ -73,11 +73,8 @@
     PAUSEABLE(dummy_pausable_failpoint) \
     ONCE(execute_query_calling_empty_set_result_func_on_exception) \
     ONCE(receive_timeout_on_table_status_response) \
-<<<<<<< HEAD
     ONCE(delta_kernel_fail_literal_visitor) \
     ONCE(column_aggregate_function_ensureOwnership_exception) \
-=======
->>>>>>> bfeb2ab2
     REGULAR(keepermap_fail_drop_data) \
     REGULAR(lazy_pipe_fds_fail_close) \
     PAUSEABLE(infinite_sleep) \
