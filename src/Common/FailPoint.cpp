--- conflicted
+++ resolved
@@ -64,13 +64,10 @@
     REGULAR(lazy_pipe_fds_fail_close) \
     PAUSEABLE(infinite_sleep) \
     PAUSEABLE(stop_moving_part_before_swap_with_active) \
-<<<<<<< HEAD
     REGULAR(slowdown_index_analysis) \
     REGULAR(replicated_merge_tree_all_replicas_stale) \
     REGULAR(zero_copy_lock_zk_fail_before_op) \
     REGULAR(zero_copy_lock_zk_fail_after_op) \
-=======
->>>>>>> f096ccd2
 
 
 namespace FailPoints
