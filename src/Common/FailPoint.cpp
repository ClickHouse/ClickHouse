#include <Common/Exception.h>
#include <Common/FailPoint.h>
#include <Common/Config/ConfigHelper.h>

#include <boost/core/noncopyable.hpp>
#include <chrono>
#include <condition_variable>
#include <mutex>

namespace DB
{

namespace ErrorCodes
{
extern const int LOGICAL_ERROR;
};

#if FIU_ENABLE
static struct InitFiu
{
    InitFiu()
    {
        fiu_init(0);
    }
} init_fiu;
#endif

/// We should define different types of failpoints here. There are four types of them:
/// - ONCE: the failpoint will only be triggered once.
/// - REGULAR: the failpoint will always be triggered until disableFailPoint is called.
/// - PAUSEABLE_ONCE: the failpoint will be blocked one time when pauseFailPoint is called, util disableFailPoint is called.
/// - PAUSEABLE: the failpoint will be blocked every time when pauseFailPoint is called, util disableFailPoint is called.

#define APPLY_FOR_FAILPOINTS(ONCE, REGULAR, PAUSEABLE_ONCE, PAUSEABLE) \
    ONCE(replicated_merge_tree_commit_zk_fail_after_op) \
    ONCE(replicated_queue_fail_next_entry) \
    REGULAR(replicated_queue_unfail_entries) \
    ONCE(replicated_merge_tree_insert_quorum_fail_0) \
    REGULAR(replicated_merge_tree_commit_zk_fail_when_recovering_from_hw_fault) \
    REGULAR(use_delayed_remote_source) \
    REGULAR(cluster_discovery_faults) \
    REGULAR(replicated_sends_failpoint) \
    REGULAR(stripe_log_sink_write_fallpoint)\
    ONCE(smt_commit_merge_mutate_zk_fail_after_op) \
    ONCE(smt_commit_merge_mutate_zk_fail_before_op) \
    ONCE(smt_commit_write_zk_fail_after_op) \
    ONCE(smt_commit_write_zk_fail_before_op) \
    ONCE(smt_commit_merge_change_version_before_op) \
    ONCE(smt_merge_mutate_intention_freeze_in_destructor) \
    ONCE(meta_in_keeper_create_metadata_failure) \
    REGULAR(cache_warmer_stall) \
    REGULAR(check_table_query_delay_for_part) \
    REGULAR(dummy_failpoint) \
    REGULAR(prefetched_reader_pool_failpoint) \
    PAUSEABLE_ONCE(replicated_merge_tree_insert_retry_pause) \
    PAUSEABLE_ONCE(finish_set_quorum_failed_parts) \
    PAUSEABLE_ONCE(finish_clean_quorum_failed_parts) \
    PAUSEABLE(dummy_pausable_failpoint) \
    ONCE(execute_query_calling_empty_set_result_func_on_exception) \
<<<<<<< HEAD
    ONCE(receive_timeout_on_table_status_response) \
    REGULAR(keepermap_fail_drop_data) \
    REGULAR(lazy_pipe_fds_fail_close) \
    PAUSEABLE(infinite_sleep) \
    PAUSEABLE(stop_moving_part_before_swap_with_active) \
=======
    ONCE(receive_timeout_on_table_status_response)
>>>>>>> 3ce7e55a


namespace FailPoints
{
#define M(NAME) extern const char(NAME)[] = #NAME "";
APPLY_FOR_FAILPOINTS(M, M, M, M)
#undef M
}

std::unordered_map<String, std::shared_ptr<FailPointChannel>> FailPointInjection::fail_point_wait_channels;
std::mutex FailPointInjection::mu;
class FailPointChannel : private boost::noncopyable
{
public:
    explicit FailPointChannel(UInt64 timeout_)
        : timeout_ms(timeout_)
    {}
    FailPointChannel()
        : timeout_ms(0)
    {}

    void wait()
    {
        std::unique_lock lock(m);
        if (timeout_ms == 0)
            cv.wait(lock);
        else
            cv.wait_for(lock, std::chrono::milliseconds(timeout_ms));
    }

    void notifyAll()
    {
        std::unique_lock lock(m);
        cv.notify_all();
    }

private:
    UInt64 timeout_ms;
    std::mutex m;
    std::condition_variable cv;
};

void FailPointInjection::enablePauseFailPoint(const String & fail_point_name, UInt64 time_ms)
{
#define SUB_M(NAME, flags)                                                                                  \
    if (fail_point_name == FailPoints::NAME)                                                                \
    {                                                                                                       \
        /* FIU_ONETIME -- Only fail once; the point of failure will be automatically disabled afterwards.*/ \
        fiu_enable(FailPoints::NAME, 1, nullptr, flags);                                                    \
        std::lock_guard lock(mu);                                                                           \
        fail_point_wait_channels.try_emplace(FailPoints::NAME, std::make_shared<FailPointChannel>(time_ms));   \
        return;                                                                                             \
    }
#define ONCE(NAME)
#define REGULAR(NAME)
#define PAUSEABLE_ONCE(NAME) SUB_M(NAME, FIU_ONETIME)
#define PAUSEABLE(NAME) SUB_M(NAME, 0)
    APPLY_FOR_FAILPOINTS(ONCE, REGULAR, PAUSEABLE_ONCE, PAUSEABLE)
#undef SUB_M
#undef ONCE
#undef REGULAR
#undef PAUSEABLE_ONCE
#undef PAUSEABLE

    throw Exception(ErrorCodes::LOGICAL_ERROR, "Cannot find fail point {}", fail_point_name);
}

void FailPointInjection::pauseFailPoint(const String & fail_point_name)
{
    fiu_do_on(fail_point_name.c_str(), FailPointInjection::wait(fail_point_name););
}

void FailPointInjection::enableFailPoint(const String & fail_point_name)
{
#if FIU_ENABLE
#define SUB_M(NAME, flags, pause)                                                                               \
    if (fail_point_name == FailPoints::NAME)                                                                    \
    {                                                                                                           \
        /* FIU_ONETIME -- Only fail once; the point of failure will be automatically disabled afterwards.*/     \
        fiu_enable(FailPoints::NAME, 1, nullptr, flags);                                                        \
        if (pause)                                                                                               \
        {                                                                                                       \
            std::lock_guard lock(mu);                                                                           \
            fail_point_wait_channels.try_emplace(FailPoints::NAME, std::make_shared<FailPointChannel>());       \
        }                                                                                                       \
        return;                                                                                                 \
    }
#define ONCE(NAME) SUB_M(NAME, FIU_ONETIME, 0)
#define REGULAR(NAME) SUB_M(NAME, 0, 0)
#define PAUSEABLE_ONCE(NAME) SUB_M(NAME, FIU_ONETIME, 1)
#define PAUSEABLE(NAME) SUB_M(NAME, 0, 1)
    APPLY_FOR_FAILPOINTS(ONCE, REGULAR, PAUSEABLE_ONCE, PAUSEABLE)
#undef SUB_M
#undef ONCE
#undef REGULAR
#undef PAUSEABLE_ONCE
#undef PAUSEABLE

#endif
    throw Exception(ErrorCodes::LOGICAL_ERROR, "Cannot find fail point {}", fail_point_name);
}

void FailPointInjection::disableFailPoint(const String & fail_point_name)
{
    std::lock_guard lock(mu);
    if (auto iter = fail_point_wait_channels.find(fail_point_name); iter != fail_point_wait_channels.end())
    {
        /// can not rely on deconstruction to do the notify_all things, because
        /// if someone wait on this, the deconstruct will never be called.
        iter->second->notifyAll();
        fail_point_wait_channels.erase(iter);
    }
    fiu_disable(fail_point_name.c_str());
}

void FailPointInjection::wait(const String & fail_point_name)
{
    std::unique_lock lock(mu);
    if (auto iter = fail_point_wait_channels.find(fail_point_name); iter == fail_point_wait_channels.end())
        throw Exception(ErrorCodes::LOGICAL_ERROR, "Can not find channel for fail point {}", fail_point_name);
    else
    {
        lock.unlock();
        auto ptr = iter->second;
        ptr->wait();
    }
}

void FailPointInjection::enableFromGlobalConfig(const Poco::Util::AbstractConfiguration & config)
{
    String root_key = "fail_points_active";

    Poco::Util::AbstractConfiguration::Keys fail_point_names;
    config.keys(root_key, fail_point_names);

    for (const auto & fail_point_name : fail_point_names)
    {
        if (ConfigHelper::getBool(config, root_key + "." + fail_point_name))
            FailPointInjection::enableFailPoint(fail_point_name);
    }
}


}<|MERGE_RESOLUTION|>--- conflicted
+++ resolved
@@ -57,15 +57,12 @@
     PAUSEABLE_ONCE(finish_clean_quorum_failed_parts) \
     PAUSEABLE(dummy_pausable_failpoint) \
     ONCE(execute_query_calling_empty_set_result_func_on_exception) \
-<<<<<<< HEAD
     ONCE(receive_timeout_on_table_status_response) \
     REGULAR(keepermap_fail_drop_data) \
     REGULAR(lazy_pipe_fds_fail_close) \
     PAUSEABLE(infinite_sleep) \
     PAUSEABLE(stop_moving_part_before_swap_with_active) \
-=======
     ONCE(receive_timeout_on_table_status_response)
->>>>>>> 3ce7e55a
 
 
 namespace FailPoints
