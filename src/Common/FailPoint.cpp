#include <Common/Exception.h>
#include <Common/FailPoint.h>

#include <boost/core/noncopyable.hpp>
#include <condition_variable>
#include <mutex>


namespace DB
{

namespace ErrorCodes
{
extern const int BAD_ARGUMENTS;
extern const int SUPPORT_IS_DISABLED;
};

#if USE_LIBFIU
static struct InitFiu
{
    InitFiu()
    {
        fiu_init(0);
    }
} init_fiu;
#endif

/// We should define different types of failpoints here. There are four types of them:
/// - ONCE: the failpoint will only be triggered once.
/// - REGULAR: the failpoint will always be triggered until disableFailPoint is called.
/// - PAUSEABLE_ONCE: the failpoint will be blocked one time when pauseFailPoint is called, util disableFailPoint is called.
/// - PAUSEABLE: the failpoint will be blocked every time when pauseFailPoint is called, util disableFailPoint is called.

#define APPLY_FOR_FAILPOINTS(ONCE, REGULAR, PAUSEABLE_ONCE, PAUSEABLE) \
    ONCE(replicated_merge_tree_commit_zk_fail_after_op) \
    ONCE(replicated_queue_fail_next_entry) \
    REGULAR(replicated_queue_unfail_entries) \
    ONCE(replicated_merge_tree_insert_quorum_fail_0) \
    REGULAR(replicated_merge_tree_commit_zk_fail_when_recovering_from_hw_fault) \
    REGULAR(use_delayed_remote_source) \
    REGULAR(cluster_discovery_faults) \
    REGULAR(stripe_log_sink_write_fallpoint) \
    ONCE(smt_commit_merge_mutate_zk_fail_after_op) \
    ONCE(smt_commit_merge_mutate_zk_fail_before_op) \
    ONCE(smt_commit_write_zk_fail_after_op) \
    ONCE(smt_commit_write_zk_fail_before_op) \
    PAUSEABLE_ONCE(smt_commit_tweaks_gate_open) \
    PAUSEABLE_ONCE(smt_commit_tweaks_gate_close) \
    ONCE(smt_commit_merge_change_version_before_op) \
    ONCE(smt_merge_mutate_intention_freeze_in_destructor) \
    ONCE(smt_add_part_sleep_after_add_before_commit) \
    ONCE(smt_sleep_in_constructor) \
    ONCE(meta_in_keeper_create_metadata_failure) \
    ONCE(smt_insert_retry_timeout) \
    ONCE(smt_insert_fake_hardware_error) \
    ONCE(smt_sleep_after_hardware_in_insert) \
    ONCE(smt_throw_keeper_exception_after_successful_insert) \
    ONCE(smt_lightweight_snapshot_fail) \
    ONCE(smt_lightweight_update_sleep_after_block_allocation) \
    ONCE(smt_merge_task_sleep_in_prepare) \
    ONCE(rmt_lightweight_update_sleep_after_block_allocation) \
    ONCE(rmt_merge_task_sleep_in_prepare) \
    ONCE(s3_read_buffer_throw_expired_token) \
    ONCE(distributed_cache_fail_request_in_the_middle_of_request) \
    ONCE(object_storage_queue_fail_commit_once) \
    ONCE(distributed_cache_fail_continue_request) \
    REGULAR(distributed_cache_fail_connect_non_retriable) \
    REGULAR(distributed_cache_fail_connect_retriable) \
    REGULAR(object_storage_queue_fail_commit) \
    REGULAR(object_storage_queue_fail_startup) \
    REGULAR(smt_dont_merge_first_part) \
    REGULAR(smt_mutate_only_second_part) \
    REGULAR(smt_sleep_in_schedule_data_processing_job) \
    REGULAR(cache_warmer_stall) \
    REGULAR(file_cache_dynamic_resize_fail_to_evict) \
    REGULAR(check_table_query_delay_for_part) \
    REGULAR(dummy_failpoint) \
    REGULAR(prefetched_reader_pool_failpoint) \
    REGULAR(shared_set_sleep_during_update) \
    REGULAR(smt_outdated_parts_exception_response) \
    REGULAR(object_storage_queue_fail_in_the_middle_of_file) \
    PAUSEABLE_ONCE(replicated_merge_tree_insert_retry_pause) \
    PAUSEABLE_ONCE(finish_set_quorum_failed_parts) \
    PAUSEABLE_ONCE(finish_clean_quorum_failed_parts) \
    PAUSEABLE_ONCE(smt_wait_next_mutation) \
    PAUSEABLE(dummy_pausable_failpoint) \
    ONCE(execute_query_calling_empty_set_result_func_on_exception) \
    ONCE(receive_timeout_on_table_status_response) \
    ONCE(delta_kernel_fail_literal_visitor) \
    ONCE(column_aggregate_function_ensureOwnership_exception) \
    REGULAR(keepermap_fail_drop_data) \
    REGULAR(lazy_pipe_fds_fail_close) \
    PAUSEABLE(infinite_sleep) \
    PAUSEABLE(stop_moving_part_before_swap_with_active) \
    REGULAR(replicated_merge_tree_all_replicas_stale) \
    REGULAR(zero_copy_lock_zk_fail_before_op) \
    REGULAR(zero_copy_lock_zk_fail_after_op) \
    REGULAR(plain_object_storage_write_fail_on_directory_create) \
    REGULAR(plain_object_storage_write_fail_on_directory_move) \
    REGULAR(zero_copy_unlock_zk_fail_before_op) \
    REGULAR(zero_copy_unlock_zk_fail_after_op) \
    REGULAR(plain_rewritable_object_storage_azure_not_found_on_init) \
    PAUSEABLE(storage_merge_tree_background_clear_old_parts_pause) \
    PAUSEABLE_ONCE(storage_shared_merge_tree_mutate_pause_before_wait) \
    PAUSEABLE(database_replicated_startup_pause) \
    ONCE(keeper_leader_sets_invalid_digest) \
    ONCE(parallel_replicas_wait_for_unused_replicas) \
    REGULAR(plain_object_storage_copy_fail_on_file_move) \
    REGULAR(database_replicated_delay_recovery) \
    REGULAR(database_replicated_delay_entry_execution) \
    PAUSEABLE(database_replicated_stop_entry_execution) \
    REGULAR(remove_merge_tree_part_delay) \
    REGULAR(plain_object_storage_copy_temp_source_file_fail_on_file_move) \
    REGULAR(plain_object_storage_copy_temp_target_file_fail_on_file_move) \
    REGULAR(output_format_sleep_on_progress) \
    ONCE(smt_commit_exception_before_op) \
    ONCE(disk_object_storage_fail_commit_metadata_transaction) \
    REGULAR(slowdown_parallel_replicas_local_plan_read) \
    ONCE(iceberg_writes_cleanup) \
    ONCE(backup_add_empty_memory_table) \
    PAUSEABLE(sc_state_application_pause) \
    REGULAR(sc_intentions_commit_fail) \
    REGULAR(sleep_in_logs_flush) \
    ONCE(database_replicated_drop_before_removing_keeper_failed) \
    ONCE(database_replicated_drop_after_removing_keeper_failed) \
    PAUSEABLE_ONCE(mt_mutate_task_pause_in_prepare) \
<<<<<<< HEAD
    PAUSEABLE_ONCE(rmt_mutate_task_pause_in_prepare) \
    PAUSEABLE(rmt_merge_selecting_task_pause_when_scheduled) \
    PAUSEABLE(mt_merge_selecting_task_pause_when_scheduled) \
    REGULAR(mt_select_parts_to_mutate_no_free_threads) \
    REGULAR(mt_select_parts_to_mutate_max_part_size) \
    REGULAR(rmt_merge_selecting_task_no_free_threads) \
    REGULAR(rmt_merge_selecting_task_max_part_size) \
=======
    PAUSEABLE(rmt_mutate_task_pause_in_prepare) \
    PAUSEABLE(rmt_merge_selecting_task_pause_when_scheduled) \
    PAUSEABLE_ONCE(smt_mutate_task_pause_in_prepare) \
    PAUSEABLE_ONCE(smt_merge_selecting_task_pause_when_scheduled) \
    ONCE(shared_set_full_update_fails_when_initializing) \
    PAUSEABLE(after_kill_part_pause) \
>>>>>>> 7b9c8d91
    ONCE(parallel_replicas_reading_response_timeout)


namespace FailPoints
{
#define M(NAME) extern const char(NAME)[] = #NAME "";
APPLY_FOR_FAILPOINTS(M, M, M, M)
#undef M
}

#if USE_LIBFIU

std::unordered_map<String, std::shared_ptr<FailPointChannel>> FailPointInjection::fail_point_wait_channels;
std::mutex FailPointInjection::mu;

struct FailPointChannel
{
    /// Condition variable for target threads to wait when paused at failpoint
    std::condition_variable pause_cv;

    /// Condition variable for target threads to wait for resume notification
    std::condition_variable resume_cv;

    /// Number of threads currently paused at this failpoint
    size_t pause_count = 0;

    /// Resume epoch: incremented on each notify or disable to wake up waiting threads.
    /// Threads record the epoch when they start waiting, and only wake up
    /// if the current epoch is greater than their recorded epoch.
    size_t resume_epoch = 0;
};

void FailPointInjection::pauseFailPoint(const String & fail_point_name)
{
    fiu_do_on(fail_point_name.c_str(), FailPointInjection::notifyPauseAndWaitForResume(fail_point_name););
}

void FailPointInjection::enableFailPoint(const String & fail_point_name)
{
#define SUB_M(NAME, flags, pause)                                                                               \
    if (fail_point_name == FailPoints::NAME)                                                                    \
    {                                                                                                           \
        /* FIU_ONETIME -- Only fail once; the point of failure will be automatically disabled afterwards.*/     \
        fiu_enable(FailPoints::NAME, 1, nullptr, flags);                                                        \
        if (pause)                                                                                               \
        {                                                                                                       \
            std::lock_guard lock(mu);                                                                           \
            fail_point_wait_channels.try_emplace(FailPoints::NAME, std::make_shared<FailPointChannel>());       \
        }                                                                                                       \
        return;                                                                                                 \
    }
#define ONCE(NAME) SUB_M(NAME, FIU_ONETIME, 0)
#define REGULAR(NAME) SUB_M(NAME, 0, 0)
#define PAUSEABLE_ONCE(NAME) SUB_M(NAME, FIU_ONETIME, 1)
#define PAUSEABLE(NAME) SUB_M(NAME, 0, 1)
    APPLY_FOR_FAILPOINTS(ONCE, REGULAR, PAUSEABLE_ONCE, PAUSEABLE)
#undef SUB_M
#undef ONCE
#undef REGULAR
#undef PAUSEABLE_ONCE
#undef PAUSEABLE

    throw Exception(ErrorCodes::BAD_ARGUMENTS, "Cannot find fail point {}", fail_point_name);
}

void FailPointInjection::disableFailPoint(const String & fail_point_name)
{
    std::lock_guard lock(mu);
    if (auto iter = fail_point_wait_channels.find(fail_point_name); iter != fail_point_wait_channels.end())
    {
        /// Increment resume_epoch to wake up all waiting threads.
        ++iter->second->resume_epoch;
        iter->second->resume_cv.notify_all();
        iter->second->pause_cv.notify_all();
        fail_point_wait_channels.erase(iter);
    }
    fiu_disable(fail_point_name.c_str());
}

void FailPointInjection::notifyFailPoint(const String & fail_point_name)
{
    std::lock_guard lock(mu);
    if (auto iter = fail_point_wait_channels.find(fail_point_name); iter != fail_point_wait_channels.end())
    {
<<<<<<< HEAD
        /// Notify the failpoint to continue execution without disabling it
        iter->second->notified = true;
        iter->second->cv.notify_all();
    }
    else
    {
        throw Exception(ErrorCodes::BAD_ARGUMENTS, "Can not find channel for fail point {}", fail_point_name);
    }
}

void FailPointInjection::wait(const String & fail_point_name)
=======
        /// Increment resume_epoch to mark a new notification cycle
        ++iter->second->resume_epoch;
        iter->second->resume_cv.notify_all();
    }
    else
    {
        throw Exception(ErrorCodes::BAD_ARGUMENTS, "Cannot find channel for fail point {}", fail_point_name);
    }
}

void FailPointInjection::notifyPauseAndWaitForResume(const String & fail_point_name)
{
    std::unique_lock lock(mu);
    auto iter = fail_point_wait_channels.find(fail_point_name);
    if (iter == fail_point_wait_channels.end())
        return;

    auto channel = iter->second;
    size_t my_resume_epoch = channel->resume_epoch;

    /// Signal that a thread has reached and paused at this failpoint
    ++channel->pause_count;
    channel->pause_cv.notify_all();

    /// Wait for resume_epoch to be incremented by notify or disable
    channel->resume_cv.wait(lock, [&] {
        return channel->resume_epoch > my_resume_epoch;
    });

    --channel->pause_count;

}

void FailPointInjection::waitForPause(const String & fail_point_name)
>>>>>>> 7b9c8d91
{
    std::unique_lock lock(mu);
    auto iter = fail_point_wait_channels.find(fail_point_name);
    if (iter == fail_point_wait_channels.end())
        return;

    auto channel = iter->second;

    /// Wait until at least one thread has paused at this failpoint
    channel->pause_cv.wait(lock, [&] {
        return channel->pause_count > 0;
    });
}

void FailPointInjection::waitForResume(const String & fail_point_name)
{
    std::unique_lock lock(mu);
    auto iter = fail_point_wait_channels.find(fail_point_name);
    if (iter == fail_point_wait_channels.end())
        return;

    auto channel = iter->second;
    size_t my_resume_epoch = channel->resume_epoch;

    /// Wait for resume_epoch to be incremented by notify or disable
    channel->resume_cv.wait(lock, [&] {
        return channel->resume_epoch > my_resume_epoch;
    });
}

#else // USE_LIBFIU

void FailPointInjection::pauseFailPoint(const String &)
{
}

void FailPointInjection::enableFailPoint(const String &)
{
}

void FailPointInjection::enablePauseFailPoint(const String &, UInt64)
{
}

void FailPointInjection::disableFailPoint(const String &)
{
}

void FailPointInjection::notifyFailPoint(const String &)
{
}

void FailPointInjection::wait(const String &)
{
}

void FailPointInjection::waitForPause(const String &)
{
}

void FailPointInjection::waitForResume(const String &)
{
}

void FailPointInjection::enableFromGlobalConfig(const Poco::Util::AbstractConfiguration & config)
{
    String root_key = "fail_points_active";

    Poco::Util::AbstractConfiguration::Keys fail_point_names;
    config.keys(root_key, fail_point_names);

    if (!fail_point_names.empty())
        throw Exception(ErrorCodes::SUPPORT_IS_DISABLED, "FIU is not enabled");
}

#endif // USE_LIBFIU

}<|MERGE_RESOLUTION|>--- conflicted
+++ resolved
@@ -124,22 +124,17 @@
     ONCE(database_replicated_drop_before_removing_keeper_failed) \
     ONCE(database_replicated_drop_after_removing_keeper_failed) \
     PAUSEABLE_ONCE(mt_mutate_task_pause_in_prepare) \
-<<<<<<< HEAD
-    PAUSEABLE_ONCE(rmt_mutate_task_pause_in_prepare) \
+    PAUSEABLE(rmt_mutate_task_pause_in_prepare) \
     PAUSEABLE(rmt_merge_selecting_task_pause_when_scheduled) \
     PAUSEABLE(mt_merge_selecting_task_pause_when_scheduled) \
     REGULAR(mt_select_parts_to_mutate_no_free_threads) \
     REGULAR(mt_select_parts_to_mutate_max_part_size) \
     REGULAR(rmt_merge_selecting_task_no_free_threads) \
     REGULAR(rmt_merge_selecting_task_max_part_size) \
-=======
-    PAUSEABLE(rmt_mutate_task_pause_in_prepare) \
-    PAUSEABLE(rmt_merge_selecting_task_pause_when_scheduled) \
     PAUSEABLE_ONCE(smt_mutate_task_pause_in_prepare) \
     PAUSEABLE_ONCE(smt_merge_selecting_task_pause_when_scheduled) \
     ONCE(shared_set_full_update_fails_when_initializing) \
     PAUSEABLE(after_kill_part_pause) \
->>>>>>> 7b9c8d91
     ONCE(parallel_replicas_reading_response_timeout)
 
 
@@ -224,19 +219,6 @@
     std::lock_guard lock(mu);
     if (auto iter = fail_point_wait_channels.find(fail_point_name); iter != fail_point_wait_channels.end())
     {
-<<<<<<< HEAD
-        /// Notify the failpoint to continue execution without disabling it
-        iter->second->notified = true;
-        iter->second->cv.notify_all();
-    }
-    else
-    {
-        throw Exception(ErrorCodes::BAD_ARGUMENTS, "Can not find channel for fail point {}", fail_point_name);
-    }
-}
-
-void FailPointInjection::wait(const String & fail_point_name)
-=======
         /// Increment resume_epoch to mark a new notification cycle
         ++iter->second->resume_epoch;
         iter->second->resume_cv.notify_all();
@@ -271,7 +253,6 @@
 }
 
 void FailPointInjection::waitForPause(const String & fail_point_name)
->>>>>>> 7b9c8d91
 {
     std::unique_lock lock(mu);
     auto iter = fail_point_wait_channels.find(fail_point_name);
