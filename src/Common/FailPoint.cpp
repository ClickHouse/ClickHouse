--- conflicted
+++ resolved
@@ -73,13 +73,7 @@
     REGULAR(zero_copy_unlock_zk_fail_before_op) \
     REGULAR(zero_copy_unlock_zk_fail_after_op) \
     REGULAR(plain_rewritable_object_storage_azure_not_found_on_init) \
-<<<<<<< HEAD
-    PAUSEABLE(storage_merge_tree_background_clear_old_parts_pause) \
-    PAUSEABLE(database_replicated_startup_pause) \
     ONCE(keeper_leader_sets_invalid_digest) \
-    ONCE(parallel_replicas_wait_for_unused_replicas) \
-=======
->>>>>>> bc9e1bcf
 
 
 namespace FailPoints
