--- conflicted
+++ resolved
@@ -125,17 +125,12 @@
     ONCE(database_replicated_drop_before_removing_keeper_failed) \
     ONCE(database_replicated_drop_after_removing_keeper_failed) \
     PAUSEABLE_ONCE(mt_mutate_task_pause_in_prepare) \
-<<<<<<< HEAD
     PAUSEABLE(rmt_mutate_task_pause_in_prepare) \
     PAUSEABLE(rmt_merge_selecting_task_pause_when_scheduled) \
-=======
-    PAUSEABLE_ONCE(rmt_mutate_task_pause_in_prepare) \
     PAUSEABLE_ONCE(smt_mutate_task_pause_in_prepare) \
-    PAUSEABLE_ONCE(rmt_merge_selecting_task_pause_when_scheduled) \
     PAUSEABLE_ONCE(smt_merge_selecting_task_pause_when_scheduled) \
     ONCE(shared_set_full_update_fails_when_initializing) \
     PAUSEABLE(after_kill_part_pause) \
->>>>>>> 3b4908fb
     ONCE(parallel_replicas_reading_response_timeout)
 
 
