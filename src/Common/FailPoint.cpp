--- conflicted
+++ resolved
@@ -114,11 +114,9 @@
     REGULAR(slowdown_parallel_replicas_local_plan_read) \
     ONCE(iceberg_writes_cleanup) \
     ONCE(smt_commit_exception_before_op) \
-<<<<<<< HEAD
-    ONCE(backup_add_empty_memory_table)
-=======
+    ONCE(backup_add_empty_memory_table) \
     REGULAR(refresh_task_delay_update_coordination_state_running)
->>>>>>> f55231a7
+
 
 namespace FailPoints
 {
