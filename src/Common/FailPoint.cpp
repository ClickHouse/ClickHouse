--- conflicted
+++ resolved
@@ -89,15 +89,8 @@
     PAUSEABLE(storage_merge_tree_background_clear_old_parts_pause) \
     PAUSEABLE(database_replicated_startup_pause) \
     ONCE(keeper_leader_sets_invalid_digest) \
-<<<<<<< HEAD
-    ONCE(parallel_replicas_wait_for_unused_replicas) \
-    REGULAR(plain_object_storage_copy_fail_on_file_move) \
     REGULAR(database_replicated_delay_recovery) \
-    REGULAR(database_replicated_delay_entry_execution) \
-    REGULAR(plain_object_storage_copy_temp_source_file_fail_on_file_move) \
-    REGULAR(plain_object_storage_copy_temp_target_file_fail_on_file_move)
-=======
->>>>>>> 9cd43ced
+    REGULAR(database_replicated_delay_entry_execution)
 
 
 namespace FailPoints
