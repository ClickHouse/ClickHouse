--- conflicted
+++ resolved
@@ -111,9 +111,7 @@
     REGULAR(remove_merge_tree_part_delay) \
     REGULAR(plain_object_storage_copy_temp_source_file_fail_on_file_move) \
     REGULAR(plain_object_storage_copy_temp_target_file_fail_on_file_move) \
-<<<<<<< HEAD
     REGULAR(cache_filesystem_failure) \
-=======
     REGULAR(output_format_sleep_on_progress) \
     REGULAR(slowdown_parallel_replicas_local_plan_read) \
     ONCE(iceberg_writes_cleanup) \
@@ -125,7 +123,6 @@
     ONCE(database_replicated_drop_before_removing_keeper_failed) \
     ONCE(database_replicated_drop_after_removing_keeper_failed) \
 
->>>>>>> 92879112
 
 namespace FailPoints
 {
