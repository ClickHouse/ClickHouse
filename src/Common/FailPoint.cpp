#include <Common/Exception.h>
#include <Common/FailPoint.h>
#include <Common/Config/ConfigHelper.h>

#include <boost/core/noncopyable.hpp>
#include <chrono>
#include <condition_variable>
#include <mutex>


namespace DB
{

namespace ErrorCodes
{
extern const int LOGICAL_ERROR;
};

#if USE_LIBFIU
static struct InitFiu
{
    InitFiu()
    {
        fiu_init(0);
    }
} init_fiu;
#endif

/// We should define different types of failpoints here. There are four types of them:
/// - ONCE: the failpoint will only be triggered once.
/// - REGULAR: the failpoint will always be triggered until disableFailPoint is called.
/// - PAUSEABLE_ONCE: the failpoint will be blocked one time when pauseFailPoint is called, util disableFailPoint is called.
/// - PAUSEABLE: the failpoint will be blocked every time when pauseFailPoint is called, util disableFailPoint is called.

#define APPLY_FOR_FAILPOINTS(ONCE, REGULAR, PAUSEABLE_ONCE, PAUSEABLE) \
    ONCE(replicated_merge_tree_commit_zk_fail_after_op) \
    ONCE(replicated_queue_fail_next_entry) \
    REGULAR(replicated_queue_unfail_entries) \
    ONCE(replicated_merge_tree_insert_quorum_fail_0) \
    REGULAR(replicated_merge_tree_commit_zk_fail_when_recovering_from_hw_fault) \
    REGULAR(use_delayed_remote_source) \
    REGULAR(cluster_discovery_faults) \
    REGULAR(replicated_sends_failpoint) \
    REGULAR(stripe_log_sink_write_fallpoint) \
    ONCE(smt_commit_merge_mutate_zk_fail_after_op) \
    ONCE(smt_commit_merge_mutate_zk_fail_before_op) \
    ONCE(smt_commit_write_zk_fail_after_op) \
    ONCE(smt_commit_write_zk_fail_before_op) \
    ONCE(smt_commit_merge_change_version_before_op) \
    ONCE(smt_merge_mutate_intention_freeze_in_destructor) \
    ONCE(smt_add_part_sleep_after_add_before_commit) \
    ONCE(smt_sleep_in_constructor) \
    ONCE(meta_in_keeper_create_metadata_failure) \
    ONCE(smt_insert_retry_timeout) \
    ONCE(smt_insert_fake_hardware_error) \
    ONCE(smt_sleep_after_hardware_in_insert) \
    ONCE(smt_throw_keeper_exception_after_successful_insert) \
    ONCE(smt_lightweight_snapshot_fail) \
    REGULAR(object_storage_queue_fail_commit) \
    REGULAR(smt_dont_merge_first_part) \
    REGULAR(smt_sleep_in_schedule_data_processing_job) \
    REGULAR(cache_warmer_stall) \
    REGULAR(file_cache_dynamic_resize_fail_to_evict) \
    REGULAR(check_table_query_delay_for_part) \
    REGULAR(dummy_failpoint) \
    REGULAR(prefetched_reader_pool_failpoint) \
    REGULAR(shared_set_sleep_during_update) \
    REGULAR(smt_outdated_parts_exception_response) \
    REGULAR(object_storage_queue_fail_in_the_middle_of_file) \
    PAUSEABLE_ONCE(replicated_merge_tree_insert_retry_pause) \
    PAUSEABLE_ONCE(finish_set_quorum_failed_parts) \
    PAUSEABLE_ONCE(finish_clean_quorum_failed_parts) \
    PAUSEABLE(dummy_pausable_failpoint) \
    ONCE(execute_query_calling_empty_set_result_func_on_exception) \
    ONCE(receive_timeout_on_table_status_response) \
    REGULAR(keepermap_fail_drop_data) \
    REGULAR(lazy_pipe_fds_fail_close) \
    PAUSEABLE(infinite_sleep) \
    PAUSEABLE(stop_moving_part_before_swap_with_active) \
    REGULAR(slowdown_index_analysis) \
    REGULAR(replicated_merge_tree_all_replicas_stale) \
    REGULAR(zero_copy_lock_zk_fail_before_op) \
    REGULAR(zero_copy_lock_zk_fail_after_op) \
    REGULAR(plain_object_storage_write_fail_on_directory_create) \
    REGULAR(plain_object_storage_write_fail_on_directory_move) \
    REGULAR(zero_copy_unlock_zk_fail_before_op) \
    REGULAR(zero_copy_unlock_zk_fail_after_op) \
    REGULAR(plain_rewritable_object_storage_azure_not_found_on_init) \
    PAUSEABLE(storage_merge_tree_background_clear_old_parts_pause) \
    PAUSEABLE(database_replicated_startup_pause) \
    ONCE(keeper_leader_sets_invalid_digest) \
    ONCE(parallel_replicas_wait_for_unused_replicas) \
    REGULAR(database_replicated_delay_recovery) \
    REGULAR(database_replicated_delay_entry_execution) \
<<<<<<< HEAD
    REGULAR(remove_merge_tree_part_delay) \
    REGULAR(plain_object_storage_copy_temp_source_file_fail_on_file_move) \
    REGULAR(plain_object_storage_copy_temp_target_file_fail_on_file_move) \
    REGULAR(output_format_sleep_on_progress) \
    REGULAR(slowdown_parallel_replicas_local_plan_read) \
    ONCE(iceberg_writes_cleanup) \
    ONCE(smt_commit_exception_before_op) \
    ONCE(backup_add_empty_memory_table) \
    REGULAR(refresh_task_delay_update_coordination_state_running)
=======
    REGULAR(remove_merge_tree_part_delay)

>>>>>>> ecdc9d7f


namespace FailPoints
{
#define M(NAME) extern const char(NAME)[] = #NAME "";
APPLY_FOR_FAILPOINTS(M, M, M, M)
#undef M
}

std::unordered_map<String, std::shared_ptr<FailPointChannel>> FailPointInjection::fail_point_wait_channels;
std::mutex FailPointInjection::mu;

class FailPointChannel : private boost::noncopyable
{
public:
    explicit FailPointChannel(UInt64 timeout_)
        : timeout_ms(timeout_)
    {}
    FailPointChannel()
        : timeout_ms(0)
    {}

    void wait()
    {
        std::unique_lock lock(m);
        if (timeout_ms == 0)
            cv.wait(lock);
        else
            cv.wait_for(lock, std::chrono::milliseconds(timeout_ms));
    }

    void notifyAll()
    {
        std::unique_lock lock(m);
        cv.notify_all();
    }

private:
    UInt64 timeout_ms;
    std::mutex m;
    std::condition_variable cv;
};

void FailPointInjection::enablePauseFailPoint(const String & fail_point_name, UInt64 time_ms)
{
#define SUB_M(NAME, flags)                                                                                  \
    if (fail_point_name == FailPoints::NAME)                                                                \
    {                                                                                                       \
        /* FIU_ONETIME -- Only fail once; the point of failure will be automatically disabled afterwards.*/ \
        fiu_enable(FailPoints::NAME, 1, nullptr, flags);                                                    \
        std::lock_guard lock(mu);                                                                           \
        fail_point_wait_channels.try_emplace(FailPoints::NAME, std::make_shared<FailPointChannel>(time_ms));   \
        return;                                                                                             \
    }
#define ONCE(NAME)
#define REGULAR(NAME)
#define PAUSEABLE_ONCE(NAME) SUB_M(NAME, FIU_ONETIME)
#define PAUSEABLE(NAME) SUB_M(NAME, 0)
    APPLY_FOR_FAILPOINTS(ONCE, REGULAR, PAUSEABLE_ONCE, PAUSEABLE)
#undef SUB_M
#undef ONCE
#undef REGULAR
#undef PAUSEABLE_ONCE
#undef PAUSEABLE

    throw Exception(ErrorCodes::LOGICAL_ERROR, "Cannot find fail point {}", fail_point_name);
}

void FailPointInjection::pauseFailPoint(const String & fail_point_name)
{
    fiu_do_on(fail_point_name.c_str(), FailPointInjection::wait(fail_point_name););
}

void FailPointInjection::enableFailPoint(const String & fail_point_name)
{
#if USE_LIBFIU
#define SUB_M(NAME, flags, pause)                                                                               \
    if (fail_point_name == FailPoints::NAME)                                                                    \
    {                                                                                                           \
        /* FIU_ONETIME -- Only fail once; the point of failure will be automatically disabled afterwards.*/     \
        fiu_enable(FailPoints::NAME, 1, nullptr, flags);                                                        \
        if (pause)                                                                                               \
        {                                                                                                       \
            std::lock_guard lock(mu);                                                                           \
            fail_point_wait_channels.try_emplace(FailPoints::NAME, std::make_shared<FailPointChannel>());       \
        }                                                                                                       \
        return;                                                                                                 \
    }
#define ONCE(NAME) SUB_M(NAME, FIU_ONETIME, 0)
#define REGULAR(NAME) SUB_M(NAME, 0, 0)
#define PAUSEABLE_ONCE(NAME) SUB_M(NAME, FIU_ONETIME, 1)
#define PAUSEABLE(NAME) SUB_M(NAME, 0, 1)
    APPLY_FOR_FAILPOINTS(ONCE, REGULAR, PAUSEABLE_ONCE, PAUSEABLE)
#undef SUB_M
#undef ONCE
#undef REGULAR
#undef PAUSEABLE_ONCE
#undef PAUSEABLE

#endif
    throw Exception(ErrorCodes::LOGICAL_ERROR, "Cannot find fail point {}", fail_point_name);
}

void FailPointInjection::disableFailPoint(const String & fail_point_name)
{
    std::lock_guard lock(mu);
    if (auto iter = fail_point_wait_channels.find(fail_point_name); iter != fail_point_wait_channels.end())
    {
        /// can not rely on deconstruction to do the notify_all things, because
        /// if someone wait on this, the deconstruct will never be called.
        iter->second->notifyAll();
        fail_point_wait_channels.erase(iter);
    }
    fiu_disable(fail_point_name.c_str());
}

void FailPointInjection::wait(const String & fail_point_name)
{
    std::unique_lock lock(mu);
    auto iter = fail_point_wait_channels.find(fail_point_name);
    if (iter == fail_point_wait_channels.end())
        throw Exception(ErrorCodes::LOGICAL_ERROR, "Can not find channel for fail point {}", fail_point_name);

    lock.unlock();
    auto ptr = iter->second;
    ptr->wait();
}

void FailPointInjection::enableFromGlobalConfig(const Poco::Util::AbstractConfiguration & config)
{
    String root_key = "fail_points_active";

    Poco::Util::AbstractConfiguration::Keys fail_point_names;
    config.keys(root_key, fail_point_names);

    for (const auto & fail_point_name : fail_point_names)
    {
        if (ConfigHelper::getBool(config, root_key + "." + fail_point_name))
            FailPointInjection::enableFailPoint(fail_point_name);
    }
}


}<|MERGE_RESOLUTION|>--- conflicted
+++ resolved
@@ -92,20 +92,8 @@
     ONCE(parallel_replicas_wait_for_unused_replicas) \
     REGULAR(database_replicated_delay_recovery) \
     REGULAR(database_replicated_delay_entry_execution) \
-<<<<<<< HEAD
     REGULAR(remove_merge_tree_part_delay) \
-    REGULAR(plain_object_storage_copy_temp_source_file_fail_on_file_move) \
-    REGULAR(plain_object_storage_copy_temp_target_file_fail_on_file_move) \
-    REGULAR(output_format_sleep_on_progress) \
-    REGULAR(slowdown_parallel_replicas_local_plan_read) \
-    ONCE(iceberg_writes_cleanup) \
-    ONCE(smt_commit_exception_before_op) \
-    ONCE(backup_add_empty_memory_table) \
-    REGULAR(refresh_task_delay_update_coordination_state_running)
-=======
-    REGULAR(remove_merge_tree_part_delay)
-
->>>>>>> ecdc9d7f
+    ONCE(backup_add_empty_memory_table)
 
 
 namespace FailPoints
