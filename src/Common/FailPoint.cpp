#include <Common/Exception.h>
#include <Common/FailPoint.h>
#include <Common/Config/ConfigHelper.h>

#include <boost/core/noncopyable.hpp>
#include <chrono>
#include <condition_variable>
#include <mutex>

namespace DB
{

namespace ErrorCodes
{
extern const int LOGICAL_ERROR;
};

#if FIU_ENABLE
static struct InitFiu
{
    InitFiu()
    {
        fiu_init(0);
    }
} init_fiu;
#endif

/// We should define different types of failpoints here. There are four types of them:
/// - ONCE: the failpoint will only be triggered once.
/// - REGULAR: the failpoint will always be triggered until disableFailPoint is called.
/// - PAUSEABLE_ONCE: the failpoint will be blocked one time when pauseFailPoint is called, util disableFailPoint is called.
/// - PAUSEABLE: the failpoint will be blocked every time when pauseFailPoint is called, util disableFailPoint is called.

#define APPLY_FOR_FAILPOINTS(ONCE, REGULAR, PAUSEABLE_ONCE, PAUSEABLE) \
    ONCE(replicated_merge_tree_commit_zk_fail_after_op) \
    ONCE(replicated_queue_fail_next_entry) \
    REGULAR(replicated_queue_unfail_entries) \
    ONCE(replicated_merge_tree_insert_quorum_fail_0) \
    REGULAR(replicated_merge_tree_commit_zk_fail_when_recovering_from_hw_fault) \
    REGULAR(use_delayed_remote_source) \
    REGULAR(cluster_discovery_faults) \
    ONCE(smt_commit_merge_mutate_zk_fail_after_op) \
    ONCE(smt_commit_merge_mutate_zk_fail_before_op) \
    ONCE(smt_commit_write_zk_fail_after_op) \
    ONCE(smt_commit_write_zk_fail_before_op) \
    ONCE(smt_commit_merge_change_version_before_op) \
    ONCE(smt_merge_mutate_intention_freeze_in_destructor) \
    ONCE(meta_in_keeper_create_metadata_failure) \
    REGULAR(cache_warmer_stall) \
    REGULAR(check_table_query_delay_for_part) \
    REGULAR(dummy_failpoint) \
    REGULAR(prefetched_reader_pool_failpoint) \
    PAUSEABLE_ONCE(replicated_merge_tree_insert_retry_pause) \
    PAUSEABLE_ONCE(finish_set_quorum_failed_parts) \
    PAUSEABLE_ONCE(finish_clean_quorum_failed_parts) \
    PAUSEABLE(dummy_pausable_failpoint) \
<<<<<<< HEAD
    ONCE(execute_query_calling_empty_set_result_func_on_exception) \
    ONCE(receive_timeout_on_table_status_response) \
    REGULAR(keepermap_fail_drop_data) \
    REGULAR(lazy_pipe_fds_fail_close) \
    PAUSEABLE(infinite_sleep) \
    PAUSEABLE(stop_moving_part_before_swap_with_active) \

=======
    ONCE(execute_query_calling_empty_set_result_func_on_exception)
>>>>>>> a51d8f53

namespace FailPoints
{
#define M(NAME) extern const char(NAME)[] = #NAME "";
APPLY_FOR_FAILPOINTS(M, M, M, M)
#undef M
}

std::unordered_map<String, std::shared_ptr<FailPointChannel>> FailPointInjection::fail_point_wait_channels;
std::mutex FailPointInjection::mu;
class FailPointChannel : private boost::noncopyable
{
public:
    explicit FailPointChannel(UInt64 timeout_)
        : timeout_ms(timeout_)
    {}
    FailPointChannel()
        : timeout_ms(0)
    {}

    void wait()
    {
        std::unique_lock lock(m);
        if (timeout_ms == 0)
            cv.wait(lock);
        else
            cv.wait_for(lock, std::chrono::milliseconds(timeout_ms));
    }

    void notifyAll()
    {
        std::unique_lock lock(m);
        cv.notify_all();
    }

private:
    UInt64 timeout_ms;
    std::mutex m;
    std::condition_variable cv;
};

void FailPointInjection::enablePauseFailPoint(const String & fail_point_name, UInt64 time_ms)
{
#define SUB_M(NAME, flags)                                                                                  \
    if (fail_point_name == FailPoints::NAME)                                                                \
    {                                                                                                       \
        /* FIU_ONETIME -- Only fail once; the point of failure will be automatically disabled afterwards.*/ \
        fiu_enable(FailPoints::NAME, 1, nullptr, flags);                                                    \
        std::lock_guard lock(mu);                                                                           \
        fail_point_wait_channels.try_emplace(FailPoints::NAME, std::make_shared<FailPointChannel>(time_ms));   \
        return;                                                                                             \
    }
#define ONCE(NAME)
#define REGULAR(NAME)
#define PAUSEABLE_ONCE(NAME) SUB_M(NAME, FIU_ONETIME)
#define PAUSEABLE(NAME) SUB_M(NAME, 0)
    APPLY_FOR_FAILPOINTS(ONCE, REGULAR, PAUSEABLE_ONCE, PAUSEABLE)
#undef SUB_M
#undef ONCE
#undef REGULAR
#undef PAUSEABLE_ONCE
#undef PAUSEABLE

    throw Exception(ErrorCodes::LOGICAL_ERROR, "Cannot find fail point {}", fail_point_name);
}

void FailPointInjection::pauseFailPoint(const String & fail_point_name)
{
    fiu_do_on(fail_point_name.c_str(), FailPointInjection::wait(fail_point_name););
}

void FailPointInjection::enableFailPoint(const String & fail_point_name)
{
#if FIU_ENABLE
#define SUB_M(NAME, flags, pause)                                                                               \
    if (fail_point_name == FailPoints::NAME)                                                                    \
    {                                                                                                           \
        /* FIU_ONETIME -- Only fail once; the point of failure will be automatically disabled afterwards.*/     \
        fiu_enable(FailPoints::NAME, 1, nullptr, flags);                                                        \
        if (pause)                                                                                               \
        {                                                                                                       \
            std::lock_guard lock(mu);                                                                           \
            fail_point_wait_channels.try_emplace(FailPoints::NAME, std::make_shared<FailPointChannel>());       \
        }                                                                                                       \
        return;                                                                                                 \
    }
#define ONCE(NAME) SUB_M(NAME, FIU_ONETIME, 0)
#define REGULAR(NAME) SUB_M(NAME, 0, 0)
#define PAUSEABLE_ONCE(NAME) SUB_M(NAME, FIU_ONETIME, 1)
#define PAUSEABLE(NAME) SUB_M(NAME, 0, 1)
    APPLY_FOR_FAILPOINTS(ONCE, REGULAR, PAUSEABLE_ONCE, PAUSEABLE)
#undef SUB_M
#undef ONCE
#undef REGULAR
#undef PAUSEABLE_ONCE
#undef PAUSEABLE

#endif
    throw Exception(ErrorCodes::LOGICAL_ERROR, "Cannot find fail point {}", fail_point_name);
}

void FailPointInjection::disableFailPoint(const String & fail_point_name)
{
    std::lock_guard lock(mu);
    if (auto iter = fail_point_wait_channels.find(fail_point_name); iter != fail_point_wait_channels.end())
    {
        /// can not rely on deconstruction to do the notify_all things, because
        /// if someone wait on this, the deconstruct will never be called.
        iter->second->notifyAll();
        fail_point_wait_channels.erase(iter);
    }
    fiu_disable(fail_point_name.c_str());
}

void FailPointInjection::wait(const String & fail_point_name)
{
    std::unique_lock lock(mu);
    if (auto iter = fail_point_wait_channels.find(fail_point_name); iter == fail_point_wait_channels.end())
        throw Exception(ErrorCodes::LOGICAL_ERROR, "Can not find channel for fail point {}", fail_point_name);
    else
    {
        lock.unlock();
        auto ptr = iter->second;
        ptr->wait();
    }
}

void FailPointInjection::enableFromGlobalConfig(const Poco::Util::AbstractConfiguration & config)
{
    String root_key = "fail_points_active";

    Poco::Util::AbstractConfiguration::Keys fail_point_names;
    config.keys(root_key, fail_point_names);

    for (const auto & fail_point_name : fail_point_names)
    {
        if (ConfigHelper::getBool(config, root_key + "." + fail_point_name))
            FailPointInjection::enableFailPoint(fail_point_name);
    }
}


}<|MERGE_RESOLUTION|>--- conflicted
+++ resolved
@@ -54,7 +54,6 @@
     PAUSEABLE_ONCE(finish_set_quorum_failed_parts) \
     PAUSEABLE_ONCE(finish_clean_quorum_failed_parts) \
     PAUSEABLE(dummy_pausable_failpoint) \
-<<<<<<< HEAD
     ONCE(execute_query_calling_empty_set_result_func_on_exception) \
     ONCE(receive_timeout_on_table_status_response) \
     REGULAR(keepermap_fail_drop_data) \
@@ -62,9 +61,7 @@
     PAUSEABLE(infinite_sleep) \
     PAUSEABLE(stop_moving_part_before_swap_with_active) \
 
-=======
     ONCE(execute_query_calling_empty_set_result_func_on_exception)
->>>>>>> a51d8f53
 
 namespace FailPoints
 {
