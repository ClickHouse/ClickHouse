--- conflicted
+++ resolved
@@ -124,11 +124,8 @@
     PAUSEABLE_ONCE(mt_mutate_task_pause_in_prepare) \
     PAUSEABLE_ONCE(rmt_mutate_task_pause_in_prepare) \
     PAUSEABLE_ONCE(rmt_merge_selecting_task_pause_when_scheduled) \
-<<<<<<< HEAD
+    ONCE(parallel_replicas_reading_response_timeout) \
     ONCE(remote_query_executor_exception_after_receiving_data)
-=======
-    ONCE(parallel_replicas_reading_response_timeout)
->>>>>>> a0e5c909
 
 
 namespace FailPoints
