--- conflicted
+++ resolved
@@ -858,7 +858,6 @@
     if (file_segment.getDownloadedSize() > 0)
     {
         file_segment.getOrSetDownloader();
-<<<<<<< HEAD
 
         {
             /// file_segment->complete(DOWNLOADED) is not enough, because file segment capacity
@@ -878,11 +877,7 @@
             file_segment.reserved_size = file_segment.downloaded_size;
         }
 
-        file_segment.completeWithState(FileSegment::State::DOWNLOADED);
-
-=======
         file_segment.completeWithState(FileSegment::State::DOWNLOADED, /* auto_resize */true);
->>>>>>> e7af7be8
         on_complete_file_segment_func(file_segment);
     }
     else
