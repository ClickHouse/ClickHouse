--- conflicted
+++ resolved
@@ -1018,19 +1018,8 @@
     std::lock_guard cache_lock(cache->mutex);
     std::unique_lock segment_lock(mutex);
 
-<<<<<<< HEAD
     assertNotDetachedUnlocked(segment_lock);
     assertIsDownloaderUnlocked(false, "complete", segment_lock);
-=======
-    auto caller_id = getCallerId();
-    if (caller_id != downloader_id)
-    {
-        throw Exception(
-            ErrorCodes::LOGICAL_ERROR,
-            "File segment completion can be done only by downloader. (CallerId: {}, downloader id: {}",
-            caller_id, downloader_id);
-    }
->>>>>>> e703dd72
 
     if (state != State::DOWNLOADED
         && state != State::PARTIALLY_DOWNLOADED
@@ -1042,42 +1031,32 @@
             "Cannot complete file segment with state: {}", stateToString(state));
     }
 
-<<<<<<< HEAD
     setDownloadState(state, false);
-=======
-    download_state = state;
->>>>>>> e703dd72
     completeBasedOnCurrentState(cache_lock, segment_lock);
 }
 
 void FileSegment::completeWithoutState(std::lock_guard<std::mutex> & cache_lock)
 {
-<<<<<<< HEAD
     std::unique_lock segment_lock(mutex);
     completeBasedOnCurrentState(cache_lock, segment_lock);
 }
 
 void FileSegment::completeBasedOnCurrentState(std::lock_guard<std::mutex> & cache_lock, std::unique_lock<std::mutex> & segment_lock)
-=======
-    std::lock_guard segment_lock(mutex);
-    completeBasedOnCurrentState(cache_lock, segment_lock);
-}
-
-void FileSegment::completeBasedOnCurrentState(std::lock_guard<std::mutex> & cache_lock, std::lock_guard<std::mutex> & segment_lock)
->>>>>>> e703dd72
 {
     if (is_detached)
         return;
 
-<<<<<<< HEAD
-    SCOPE_EXIT({
-        cv.notify_one();
-    });
-
-    bool is_downloader = isDownloaderUnlocked(false, segment_lock);
+    bool is_downloader = isDownloaderImpl(segment_lock);
     bool is_last_holder = cache->isLastFileSegmentHolder(key(), offset(), cache_lock, segment_lock);
     bool can_update_segment_state = is_downloader || is_last_holder;
-    size_t current_downloaded_size = getDownloadedSizeUnlocked(segment_lock);
+    size_t current_downloaded_size = getDownloadedSize(segment_lock);
+
+    SCOPE_EXIT({
+        if (is_downloader)
+        {
+            cv.notify_all();
+        }
+    });
 
     LOG_TEST(
         log,
@@ -1092,30 +1071,6 @@
             setDownloadState(State::PARTIALLY_DOWNLOADED, false);
 
         resetDownloaderUnlocked(false, segment_lock);
-=======
-    bool is_downloader = isDownloaderImpl(segment_lock);
-    bool is_last_holder = cache->isLastFileSegmentHolder(key(), offset(), cache_lock, segment_lock);
-    bool can_update_segment_state = is_downloader || is_last_holder;
-    size_t current_downloaded_size = getDownloadedSize(segment_lock);
-
-    SCOPE_EXIT({
-        if (is_downloader)
-        {
-            cv.notify_all();
-        }
-    });
-
-    LOG_TEST(log, "Complete without state (is_last_holder: {}). File segment info: {}", is_last_holder, getInfoForLogImpl(segment_lock));
-
-    if (can_update_segment_state)
-    {
-        if (current_downloaded_size == range().size())
-            setDownloaded(segment_lock);
-        else
-            download_state = State::PARTIALLY_DOWNLOADED;
-
-        resetDownloaderImpl(segment_lock);
->>>>>>> e703dd72
 
         if (cache_writer)
         {
@@ -1136,11 +1091,7 @@
         }
         case State::DOWNLOADED:
         {
-<<<<<<< HEAD
             assert(getDownloadedSizeUnlocked(segment_lock) == range().size());
-=======
-            assert(downloaded_size == range().size());
->>>>>>> e703dd72
             assert(is_downloaded);
             break;
         }
@@ -1155,20 +1106,13 @@
         {
             if (is_last_holder)
             {
-<<<<<<< HEAD
                 async_write_state.reset();
 
-=======
->>>>>>> e703dd72
                 if (current_downloaded_size == 0)
                 {
                     LOG_TEST(log, "Remove cell {} (nothing downloaded)", range().toString());
 
-<<<<<<< HEAD
                     setDownloadState(State::SKIP_CACHE, false);
-=======
-                    download_state = State::SKIP_CACHE;
->>>>>>> e703dd72
                     cache->remove(key(), offset(), cache_lock, segment_lock);
                 }
                 else
@@ -1181,11 +1125,7 @@
                     * in FileSegmentsHolder represent a contiguous range, so we can resize
                     * it only when nobody needs it.
                     */
-<<<<<<< HEAD
                     setDownloadState(State::PARTIALLY_DOWNLOADED_NO_CONTINUATION, false);
-=======
-                    download_state = State::PARTIALLY_DOWNLOADED_NO_CONTINUATION;
->>>>>>> e703dd72
 
                     /// Resize this file segment by creating a copy file segment with DOWNLOADED state,
                     /// but current file segment should remain PARRTIALLY_DOWNLOADED_NO_CONTINUATION and with detached state,
@@ -1194,11 +1134,7 @@
                     cache->reduceSizeToDownloaded(key(), offset(), cache_lock, segment_lock);
                 }
 
-<<<<<<< HEAD
                 detachAssumeStateFinalized(segment_lock);
-=======
-                markAsDetached(segment_lock);
->>>>>>> e703dd72
             }
             break;
         }
@@ -1482,21 +1418,11 @@
         /// resize to actual size after download finished.
         file_segment.getOrSetDownloader();
 
-<<<<<<< HEAD
         assert(current_downloaded_size <= file_segment.range().size());
         file_segment.segment_range = FileSegment::Range(file_segment.segment_range.left, file_segment.segment_range.left + current_downloaded_size - 1);
         file_segment.reserved_size = current_downloaded_size;
 
         file_segment.completeWithState(FileSegment::State::DOWNLOADED);
-=======
-        assert(file_segment.downloaded_size <= file_segment.range().size());
-        file_segment.segment_range = FileSegment::Range(
-            file_segment.segment_range.left, file_segment.segment_range.left + file_segment.downloaded_size - 1);
-        file_segment.reserved_size = file_segment.downloaded_size;
-
-        file_segment.completeWithState(FileSegment::State::DOWNLOADED);
-
->>>>>>> e703dd72
         on_complete_file_segment_func(file_segment);
     }
     else
