--- conflicted
+++ resolved
@@ -28,7 +28,304 @@
     #define THREAD_FUZZER_WRAP_PTHREAD 0
 #endif
 
-<<<<<<< HEAD
+#if THREAD_FUZZER_WRAP_PTHREAD
+#    define FOR_EACH_WRAPPED_FUNCTION(M) \
+        M(int, pthread_mutex_lock, pthread_mutex_t * arg) \
+        M(int, pthread_mutex_unlock, pthread_mutex_t * arg)
+#endif
+
+#ifdef HAS_RESERVED_IDENTIFIER
+#pragma clang diagnostic ignored "-Wreserved-identifier"
+#endif
+
+namespace DB
+{
+
+namespace ErrorCodes
+{
+    extern const int CANNOT_MANIPULATE_SIGSET;
+    extern const int CANNOT_SET_SIGNAL_HANDLER;
+    extern const int CANNOT_CREATE_TIMER;
+}
+
+
+ThreadFuzzer::ThreadFuzzer()
+{
+    initConfiguration();
+    if (!isEffective())
+        return;
+    setup();
+}
+
+
+template <typename T>
+static void initFromEnv(T & what, const char * name)
+{
+    const char * env = getenv(name); // NOLINT(concurrency-mt-unsafe)
+    if (!env)
+        return;
+    what = parse<T>(env);
+}
+
+template <typename T>
+static void initFromEnv(std::atomic<T> & what, const char * name)
+{
+    const char * env = getenv(name); // NOLINT(concurrency-mt-unsafe)
+    if (!env)
+        return;
+    what.store(parse<T>(env), std::memory_order_relaxed);
+}
+
+
+static std::atomic<int> num_cpus = 0;
+
+#if THREAD_FUZZER_WRAP_PTHREAD
+#    define DEFINE_WRAPPER_PARAMS(RET, NAME, ...) \
+        static std::atomic<double> NAME##_before_yield_probability = 0; \
+        static std::atomic<double> NAME##_before_migrate_probability = 0; \
+        static std::atomic<double> NAME##_before_sleep_probability = 0; \
+        static std::atomic<double> NAME##_before_sleep_time_us = 0; \
+\
+        static std::atomic<double> NAME##_after_yield_probability = 0; \
+        static std::atomic<double> NAME##_after_migrate_probability = 0; \
+        static std::atomic<double> NAME##_after_sleep_probability = 0; \
+        static std::atomic<double> NAME##_after_sleep_time_us = 0;
+
+FOR_EACH_WRAPPED_FUNCTION(DEFINE_WRAPPER_PARAMS)
+
+#    undef DEFINE_WRAPPER_PARAMS
+#endif
+
+void ThreadFuzzer::initConfiguration()
+{
+#if defined(OS_LINUX)
+    num_cpus.store(get_nprocs(), std::memory_order_relaxed);
+#else
+    (void)num_cpus;
+#endif
+
+    initFromEnv(cpu_time_period_us, "THREAD_FUZZER_CPU_TIME_PERIOD_US");
+    initFromEnv(yield_probability, "THREAD_FUZZER_YIELD_PROBABILITY");
+    initFromEnv(migrate_probability, "THREAD_FUZZER_MIGRATE_PROBABILITY");
+    initFromEnv(sleep_probability, "THREAD_FUZZER_SLEEP_PROBABILITY");
+    initFromEnv(sleep_time_us, "THREAD_FUZZER_SLEEP_TIME_US");
+
+#if THREAD_FUZZER_WRAP_PTHREAD
+#    define INIT_WRAPPER_PARAMS(RET, NAME, ...) \
+        initFromEnv(NAME##_before_yield_probability, "THREAD_FUZZER_" #NAME "_BEFORE_YIELD_PROBABILITY"); \
+        initFromEnv(NAME##_before_migrate_probability, "THREAD_FUZZER_" #NAME "_BEFORE_MIGRATE_PROBABILITY"); \
+        initFromEnv(NAME##_before_sleep_probability, "THREAD_FUZZER_" #NAME "_BEFORE_SLEEP_PROBABILITY"); \
+        initFromEnv(NAME##_before_sleep_time_us, "THREAD_FUZZER_" #NAME "_BEFORE_SLEEP_TIME_US"); \
+\
+        initFromEnv(NAME##_after_yield_probability, "THREAD_FUZZER_" #NAME "_AFTER_YIELD_PROBABILITY"); \
+        initFromEnv(NAME##_after_migrate_probability, "THREAD_FUZZER_" #NAME "_AFTER_MIGRATE_PROBABILITY"); \
+        initFromEnv(NAME##_after_sleep_probability, "THREAD_FUZZER_" #NAME "_AFTER_SLEEP_PROBABILITY"); \
+        initFromEnv(NAME##_after_sleep_time_us, "THREAD_FUZZER_" #NAME "_AFTER_SLEEP_TIME_US");
+
+    FOR_EACH_WRAPPED_FUNCTION(INIT_WRAPPER_PARAMS)
+
+#    undef INIT_WRAPPER_PARAMS
+#endif
+}
+
+
+bool ThreadFuzzer::isEffective() const
+{
+    if (!isStarted())
+        return false;
+
+#if THREAD_FUZZER_WRAP_PTHREAD
+#    define CHECK_WRAPPER_PARAMS(RET, NAME, ...) \
+        if (NAME##_before_yield_probability.load(std::memory_order_relaxed) > 0.0) \
+            return true; \
+        if (NAME##_before_migrate_probability.load(std::memory_order_relaxed) > 0.0) \
+            return true; \
+        if (NAME##_before_sleep_probability.load(std::memory_order_relaxed) > 0.0) \
+            return true; \
+        if (NAME##_before_sleep_time_us.load(std::memory_order_relaxed) > 0.0) \
+            return true; \
+\
+        if (NAME##_after_yield_probability.load(std::memory_order_relaxed) > 0.0) \
+            return true; \
+        if (NAME##_after_migrate_probability.load(std::memory_order_relaxed) > 0.0) \
+            return true; \
+        if (NAME##_after_sleep_probability.load(std::memory_order_relaxed) > 0.0) \
+            return true; \
+        if (NAME##_after_sleep_time_us.load(std::memory_order_relaxed) > 0.0) \
+            return true;
+
+    FOR_EACH_WRAPPED_FUNCTION(CHECK_WRAPPER_PARAMS)
+
+#    undef INIT_WRAPPER_PARAMS
+#endif
+
+    return cpu_time_period_us != 0
+        && (yield_probability > 0
+            || migrate_probability > 0
+            || (sleep_probability > 0 && sleep_time_us > 0));
+}
+
+void ThreadFuzzer::stop()
+{
+    started.store(false, std::memory_order_relaxed);
+}
+
+void ThreadFuzzer::start()
+{
+    started.store(true, std::memory_order_relaxed);
+}
+
+bool ThreadFuzzer::isStarted()
+{
+    return started.load(std::memory_order_relaxed);
+}
+
+static void injection(
+    double yield_probability,
+    double migrate_probability,
+    double sleep_probability,
+    double sleep_time_us [[maybe_unused]])
+{
+    DENY_ALLOCATIONS_IN_SCOPE;
+    if (!ThreadFuzzer::isStarted())
+        return;
+
+    if (yield_probability > 0
+        && std::bernoulli_distribution(yield_probability)(thread_local_rng))
+    {
+        sched_yield();
+    }
+
+#if defined(OS_LINUX)
+    int num_cpus_loaded = num_cpus.load(std::memory_order_relaxed);
+    if (num_cpus_loaded > 0
+        && migrate_probability > 0
+        && std::bernoulli_distribution(migrate_probability)(thread_local_rng))
+    {
+        int migrate_to = std::uniform_int_distribution<>(0, num_cpus_loaded - 1)(thread_local_rng);
+
+        cpu_set_t set{};
+        CPU_ZERO(&set);
+        CPU_SET(migrate_to, &set);
+
+        (void)sched_setaffinity(0, sizeof(set), &set);
+    }
+#else
+    UNUSED(migrate_probability);
+#endif
+
+    if (sleep_probability > 0
+        && sleep_time_us > 0
+        && std::bernoulli_distribution(sleep_probability)(thread_local_rng))
+    {
+        sleepForNanoseconds(static_cast<uint64_t>(sleep_time_us * 1000));
+    }
+}
+
+void ThreadFuzzer::maybeInjectSleep()
+{
+    auto & fuzzer = ThreadFuzzer::instance();
+    injection(fuzzer.yield_probability, fuzzer.migrate_probability, fuzzer.sleep_probability, fuzzer.sleep_time_us);
+}
+
+void ThreadFuzzer::signalHandler(int)
+{
+    DENY_ALLOCATIONS_IN_SCOPE;
+    auto saved_errno = errno;
+    maybeInjectSleep();
+    errno = saved_errno;
+}
+
+void ThreadFuzzer::setup() const
+{
+    struct sigaction sa{};
+    sa.sa_handler = signalHandler;
+    sa.sa_flags = SA_RESTART;
+
+#if defined(OS_LINUX)
+    if (sigemptyset(&sa.sa_mask))
+        throwFromErrno("Failed to clean signal mask for thread fuzzer", ErrorCodes::CANNOT_MANIPULATE_SIGSET);
+
+    if (sigaddset(&sa.sa_mask, SIGPROF))
+        throwFromErrno("Failed to add signal to mask for thread fuzzer", ErrorCodes::CANNOT_MANIPULATE_SIGSET);
+#else
+    // the two following functions always return 0 under mac
+    sigemptyset(&sa.sa_mask);
+    sigaddset(&sa.sa_mask, SIGPROF);
+#endif
+
+    if (sigaction(SIGPROF, &sa, nullptr))
+        throwFromErrno("Failed to setup signal handler for thread fuzzer", ErrorCodes::CANNOT_SET_SIGNAL_HANDLER);
+
+    static constexpr UInt32 timer_precision = 1000000;
+
+    struct timeval interval;
+    interval.tv_sec = cpu_time_period_us / timer_precision;
+    interval.tv_usec = cpu_time_period_us % timer_precision;
+
+    struct itimerval timer = {.it_interval = interval, .it_value = interval};
+
+    if (0 != setitimer(ITIMER_PROF, &timer, nullptr))
+        throwFromErrno("Failed to create profiling timer", ErrorCodes::CANNOT_CREATE_TIMER);
+}
+
+
+#if THREAD_FUZZER_WRAP_PTHREAD
+#define INJECTION_BEFORE(NAME) \
+    injection(                                                             \
+        NAME##_before_yield_probability.load(std::memory_order_relaxed),   \
+        NAME##_before_migrate_probability.load(std::memory_order_relaxed), \
+        NAME##_before_sleep_probability.load(std::memory_order_relaxed),   \
+        NAME##_before_sleep_time_us.load(std::memory_order_relaxed));
+#define INJECTION_AFTER(NAME) \
+    injection(                                                             \
+        NAME##_after_yield_probability.load(std::memory_order_relaxed),    \
+        NAME##_after_migrate_probability.load(std::memory_order_relaxed),  \
+        NAME##_after_sleep_probability.load(std::memory_order_relaxed),    \
+        NAME##_after_sleep_time_us.load(std::memory_order_relaxed));
+
+/// ThreadFuzzer intercepts pthread_mutex_lock()/pthread_mutex_unlock().
+///
+/// glibc/musl exports internal symbol
+/// (__pthread_mutex_lock/__pthread_mutex_unlock) that can be used instead of
+/// obtaining real symbol with dlsym(RTLD_NEXT).
+///
+/// But, starting from glibc 2.34 there are no internal symbols without
+/// version, so not __pthread_mutex_lock but __pthread_mutex_lock@2.2.5 (see
+/// GLIBC_COMPAT_SYMBOL macro).
+///
+/// While ASan intercepts those symbols too (using RTLD_NEXT), and not only
+/// public (pthread_mutex_{un,lock}, but also internal
+/// (__pthread_mutex_{un,}lock).
+///
+/// However, since glibc 2.36, dlsym(RTLD_NEXT, "__pthread_mutex_lock") returns
+/// NULL, because starting from 2.36 it does not return internal symbols with
+/// RTLD_NEXT (see [1] and [2]).
+///
+///   [1]: https://sourceware.org/git/?p=glibc.git;a=commit;h=efa7936e4c91b1c260d03614bb26858fbb8a0204
+///   [2]: https://gist.github.com/azat/3b5f2ae6011bef2ae86392cea7789eb7
+///
+/// And this, creates a problem for ThreadFuzzer, since it cannot use internal
+/// symbol anymore (__pthread_mutex_lock), because it is intercepted by ASan,
+/// which will call NULL.
+///
+/// This issue had been fixed for clang 16 [3], but it hadn't been released yet.
+///
+///   [3]: https://reviews.llvm.org/D140957
+///
+/// So to fix this, we will use dlsym(RTLD_NEXT) for the ASan build.
+///
+/// Note, that we cannot use it for release builds, since:
+/// - glibc < 2.36 has allocation in dlsym()
+/// - release build uses jemalloc
+/// - jemalloc has mutexes for allocations
+/// And all of this will lead to endless recursion here (note, that it wasn't
+/// be a problem if only one of functions had been intercepted, since jemalloc
+/// has a guard to not initialize multiple times, but because both intercepted,
+/// the endless recursion takes place, you can find an example in [4]).
+///
+///   [4]: https://gist.github.com/azat/588d9c72c1e70fc13ebe113197883aa2
+
 /// Starting from glibc 2.34 there are no internal symbols without version,
 /// so not __pthread_mutex_lock but __pthread_mutex_lock@2.2.5
 #if defined(OS_LINUX) and !defined(USE_MUSL)
@@ -43,328 +340,6 @@
     #    define GLIBC_SYMVER "GLIBC_2.17"
     #elif (defined(__S390X__) || defined(__s390x__))
     #    define GLIBC_SYMVER "GLIBC_2.2"
-    #else
-    #    error Your platform is not supported.
-    #endif
-
-    #define GLIBC_COMPAT_SYMBOL(func) __asm__(".symver " #func "," #func "@" GLIBC_SYMVER);
-
-    GLIBC_COMPAT_SYMBOL(__pthread_mutex_unlock)
-    GLIBC_COMPAT_SYMBOL(__pthread_mutex_lock)
-#endif
-
-=======
->>>>>>> 93beb619
-#if THREAD_FUZZER_WRAP_PTHREAD
-#    define FOR_EACH_WRAPPED_FUNCTION(M) \
-        M(int, pthread_mutex_lock, pthread_mutex_t * arg) \
-        M(int, pthread_mutex_unlock, pthread_mutex_t * arg)
-#endif
-
-#ifdef HAS_RESERVED_IDENTIFIER
-#pragma clang diagnostic ignored "-Wreserved-identifier"
-#endif
-
-namespace DB
-{
-
-namespace ErrorCodes
-{
-    extern const int CANNOT_MANIPULATE_SIGSET;
-    extern const int CANNOT_SET_SIGNAL_HANDLER;
-    extern const int CANNOT_CREATE_TIMER;
-}
-
-
-ThreadFuzzer::ThreadFuzzer()
-{
-    initConfiguration();
-    if (!isEffective())
-        return;
-    setup();
-}
-
-
-template <typename T>
-static void initFromEnv(T & what, const char * name)
-{
-    const char * env = getenv(name); // NOLINT(concurrency-mt-unsafe)
-    if (!env)
-        return;
-    what = parse<T>(env);
-}
-
-template <typename T>
-static void initFromEnv(std::atomic<T> & what, const char * name)
-{
-    const char * env = getenv(name); // NOLINT(concurrency-mt-unsafe)
-    if (!env)
-        return;
-    what.store(parse<T>(env), std::memory_order_relaxed);
-}
-
-
-static std::atomic<int> num_cpus = 0;
-
-#if THREAD_FUZZER_WRAP_PTHREAD
-#    define DEFINE_WRAPPER_PARAMS(RET, NAME, ...) \
-        static std::atomic<double> NAME##_before_yield_probability = 0; \
-        static std::atomic<double> NAME##_before_migrate_probability = 0; \
-        static std::atomic<double> NAME##_before_sleep_probability = 0; \
-        static std::atomic<double> NAME##_before_sleep_time_us = 0; \
-\
-        static std::atomic<double> NAME##_after_yield_probability = 0; \
-        static std::atomic<double> NAME##_after_migrate_probability = 0; \
-        static std::atomic<double> NAME##_after_sleep_probability = 0; \
-        static std::atomic<double> NAME##_after_sleep_time_us = 0;
-
-FOR_EACH_WRAPPED_FUNCTION(DEFINE_WRAPPER_PARAMS)
-
-#    undef DEFINE_WRAPPER_PARAMS
-#endif
-
-void ThreadFuzzer::initConfiguration()
-{
-#if defined(OS_LINUX)
-    num_cpus.store(get_nprocs(), std::memory_order_relaxed);
-#else
-    (void)num_cpus;
-#endif
-
-    initFromEnv(cpu_time_period_us, "THREAD_FUZZER_CPU_TIME_PERIOD_US");
-    initFromEnv(yield_probability, "THREAD_FUZZER_YIELD_PROBABILITY");
-    initFromEnv(migrate_probability, "THREAD_FUZZER_MIGRATE_PROBABILITY");
-    initFromEnv(sleep_probability, "THREAD_FUZZER_SLEEP_PROBABILITY");
-    initFromEnv(sleep_time_us, "THREAD_FUZZER_SLEEP_TIME_US");
-
-#if THREAD_FUZZER_WRAP_PTHREAD
-#    define INIT_WRAPPER_PARAMS(RET, NAME, ...) \
-        initFromEnv(NAME##_before_yield_probability, "THREAD_FUZZER_" #NAME "_BEFORE_YIELD_PROBABILITY"); \
-        initFromEnv(NAME##_before_migrate_probability, "THREAD_FUZZER_" #NAME "_BEFORE_MIGRATE_PROBABILITY"); \
-        initFromEnv(NAME##_before_sleep_probability, "THREAD_FUZZER_" #NAME "_BEFORE_SLEEP_PROBABILITY"); \
-        initFromEnv(NAME##_before_sleep_time_us, "THREAD_FUZZER_" #NAME "_BEFORE_SLEEP_TIME_US"); \
-\
-        initFromEnv(NAME##_after_yield_probability, "THREAD_FUZZER_" #NAME "_AFTER_YIELD_PROBABILITY"); \
-        initFromEnv(NAME##_after_migrate_probability, "THREAD_FUZZER_" #NAME "_AFTER_MIGRATE_PROBABILITY"); \
-        initFromEnv(NAME##_after_sleep_probability, "THREAD_FUZZER_" #NAME "_AFTER_SLEEP_PROBABILITY"); \
-        initFromEnv(NAME##_after_sleep_time_us, "THREAD_FUZZER_" #NAME "_AFTER_SLEEP_TIME_US");
-
-    FOR_EACH_WRAPPED_FUNCTION(INIT_WRAPPER_PARAMS)
-
-#    undef INIT_WRAPPER_PARAMS
-#endif
-}
-
-
-bool ThreadFuzzer::isEffective() const
-{
-    if (!isStarted())
-        return false;
-
-#if THREAD_FUZZER_WRAP_PTHREAD
-#    define CHECK_WRAPPER_PARAMS(RET, NAME, ...) \
-        if (NAME##_before_yield_probability.load(std::memory_order_relaxed) > 0.0) \
-            return true; \
-        if (NAME##_before_migrate_probability.load(std::memory_order_relaxed) > 0.0) \
-            return true; \
-        if (NAME##_before_sleep_probability.load(std::memory_order_relaxed) > 0.0) \
-            return true; \
-        if (NAME##_before_sleep_time_us.load(std::memory_order_relaxed) > 0.0) \
-            return true; \
-\
-        if (NAME##_after_yield_probability.load(std::memory_order_relaxed) > 0.0) \
-            return true; \
-        if (NAME##_after_migrate_probability.load(std::memory_order_relaxed) > 0.0) \
-            return true; \
-        if (NAME##_after_sleep_probability.load(std::memory_order_relaxed) > 0.0) \
-            return true; \
-        if (NAME##_after_sleep_time_us.load(std::memory_order_relaxed) > 0.0) \
-            return true;
-
-    FOR_EACH_WRAPPED_FUNCTION(CHECK_WRAPPER_PARAMS)
-
-#    undef INIT_WRAPPER_PARAMS
-#endif
-
-    return cpu_time_period_us != 0
-        && (yield_probability > 0
-            || migrate_probability > 0
-            || (sleep_probability > 0 && sleep_time_us > 0));
-}
-
-void ThreadFuzzer::stop()
-{
-    started.store(false, std::memory_order_relaxed);
-}
-
-void ThreadFuzzer::start()
-{
-    started.store(true, std::memory_order_relaxed);
-}
-
-bool ThreadFuzzer::isStarted()
-{
-    return started.load(std::memory_order_relaxed);
-}
-
-static void injection(
-    double yield_probability,
-    double migrate_probability,
-    double sleep_probability,
-    double sleep_time_us [[maybe_unused]])
-{
-    DENY_ALLOCATIONS_IN_SCOPE;
-    if (!ThreadFuzzer::isStarted())
-        return;
-
-    if (yield_probability > 0
-        && std::bernoulli_distribution(yield_probability)(thread_local_rng))
-    {
-        sched_yield();
-    }
-
-#if defined(OS_LINUX)
-    int num_cpus_loaded = num_cpus.load(std::memory_order_relaxed);
-    if (num_cpus_loaded > 0
-        && migrate_probability > 0
-        && std::bernoulli_distribution(migrate_probability)(thread_local_rng))
-    {
-        int migrate_to = std::uniform_int_distribution<>(0, num_cpus_loaded - 1)(thread_local_rng);
-
-        cpu_set_t set{};
-        CPU_ZERO(&set);
-        CPU_SET(migrate_to, &set);
-
-        (void)sched_setaffinity(0, sizeof(set), &set);
-    }
-#else
-    UNUSED(migrate_probability);
-#endif
-
-    if (sleep_probability > 0
-        && sleep_time_us > 0
-        && std::bernoulli_distribution(sleep_probability)(thread_local_rng))
-    {
-        sleepForNanoseconds(static_cast<uint64_t>(sleep_time_us * 1000));
-    }
-}
-
-void ThreadFuzzer::maybeInjectSleep()
-{
-    auto & fuzzer = ThreadFuzzer::instance();
-    injection(fuzzer.yield_probability, fuzzer.migrate_probability, fuzzer.sleep_probability, fuzzer.sleep_time_us);
-}
-
-void ThreadFuzzer::signalHandler(int)
-{
-    DENY_ALLOCATIONS_IN_SCOPE;
-    auto saved_errno = errno;
-    maybeInjectSleep();
-    errno = saved_errno;
-}
-
-void ThreadFuzzer::setup() const
-{
-    struct sigaction sa{};
-    sa.sa_handler = signalHandler;
-    sa.sa_flags = SA_RESTART;
-
-#if defined(OS_LINUX)
-    if (sigemptyset(&sa.sa_mask))
-        throwFromErrno("Failed to clean signal mask for thread fuzzer", ErrorCodes::CANNOT_MANIPULATE_SIGSET);
-
-    if (sigaddset(&sa.sa_mask, SIGPROF))
-        throwFromErrno("Failed to add signal to mask for thread fuzzer", ErrorCodes::CANNOT_MANIPULATE_SIGSET);
-#else
-    // the two following functions always return 0 under mac
-    sigemptyset(&sa.sa_mask);
-    sigaddset(&sa.sa_mask, SIGPROF);
-#endif
-
-    if (sigaction(SIGPROF, &sa, nullptr))
-        throwFromErrno("Failed to setup signal handler for thread fuzzer", ErrorCodes::CANNOT_SET_SIGNAL_HANDLER);
-
-    static constexpr UInt32 timer_precision = 1000000;
-
-    struct timeval interval;
-    interval.tv_sec = cpu_time_period_us / timer_precision;
-    interval.tv_usec = cpu_time_period_us % timer_precision;
-
-    struct itimerval timer = {.it_interval = interval, .it_value = interval};
-
-    if (0 != setitimer(ITIMER_PROF, &timer, nullptr))
-        throwFromErrno("Failed to create profiling timer", ErrorCodes::CANNOT_CREATE_TIMER);
-}
-
-
-#if THREAD_FUZZER_WRAP_PTHREAD
-#define INJECTION_BEFORE(NAME) \
-    injection(                                                             \
-        NAME##_before_yield_probability.load(std::memory_order_relaxed),   \
-        NAME##_before_migrate_probability.load(std::memory_order_relaxed), \
-        NAME##_before_sleep_probability.load(std::memory_order_relaxed),   \
-        NAME##_before_sleep_time_us.load(std::memory_order_relaxed));
-#define INJECTION_AFTER(NAME) \
-    injection(                                                             \
-        NAME##_after_yield_probability.load(std::memory_order_relaxed),    \
-        NAME##_after_migrate_probability.load(std::memory_order_relaxed),  \
-        NAME##_after_sleep_probability.load(std::memory_order_relaxed),    \
-        NAME##_after_sleep_time_us.load(std::memory_order_relaxed));
-
-/// ThreadFuzzer intercepts pthread_mutex_lock()/pthread_mutex_unlock().
-///
-/// glibc/musl exports internal symbol
-/// (__pthread_mutex_lock/__pthread_mutex_unlock) that can be used instead of
-/// obtaining real symbol with dlsym(RTLD_NEXT).
-///
-/// But, starting from glibc 2.34 there are no internal symbols without
-/// version, so not __pthread_mutex_lock but __pthread_mutex_lock@2.2.5 (see
-/// GLIBC_COMPAT_SYMBOL macro).
-///
-/// While ASan intercepts those symbols too (using RTLD_NEXT), and not only
-/// public (pthread_mutex_{un,lock}, but also internal
-/// (__pthread_mutex_{un,}lock).
-///
-/// However, since glibc 2.36, dlsym(RTLD_NEXT, "__pthread_mutex_lock") returns
-/// NULL, because starting from 2.36 it does not return internal symbols with
-/// RTLD_NEXT (see [1] and [2]).
-///
-///   [1]: https://sourceware.org/git/?p=glibc.git;a=commit;h=efa7936e4c91b1c260d03614bb26858fbb8a0204
-///   [2]: https://gist.github.com/azat/3b5f2ae6011bef2ae86392cea7789eb7
-///
-/// And this, creates a problem for ThreadFuzzer, since it cannot use internal
-/// symbol anymore (__pthread_mutex_lock), because it is intercepted by ASan,
-/// which will call NULL.
-///
-/// This issue had been fixed for clang 16 [3], but it hadn't been released yet.
-///
-///   [3]: https://reviews.llvm.org/D140957
-///
-/// So to fix this, we will use dlsym(RTLD_NEXT) for the ASan build.
-///
-/// Note, that we cannot use it for release builds, since:
-/// - glibc < 2.36 has allocation in dlsym()
-/// - release build uses jemalloc
-/// - jemalloc has mutexes for allocations
-/// And all of this will lead to endless recursion here (note, that it wasn't
-/// be a problem if only one of functions had been intercepted, since jemalloc
-/// has a guard to not initialize multiple times, but because both intercepted,
-/// the endless recursion takes place, you can find an example in [4]).
-///
-///   [4]: https://gist.github.com/azat/588d9c72c1e70fc13ebe113197883aa2
-
-/// Starting from glibc 2.34 there are no internal symbols without version,
-/// so not __pthread_mutex_lock but __pthread_mutex_lock@2.2.5
-#if defined(OS_LINUX) and !defined(USE_MUSL)
-    /// You can get version from glibc/sysdeps/unix/sysv/linux/$ARCH/$BITS_OR_BYTE_ORDER/libc.abilist
-    #if defined(__amd64__)
-    #    define GLIBC_SYMVER "GLIBC_2.2.5"
-    #elif defined(__aarch64__)
-    #    define GLIBC_SYMVER "GLIBC_2.17"
-    #elif defined(__riscv) && (__riscv_xlen == 64)
-    #    define GLIBC_SYMVER "GLIBC_2.27"
-    #elif (defined(__PPC64__) || defined(__powerpc64__)) && __BYTE_ORDER__ == __ORDER_LITTLE_ENDIAN__
-    #    define GLIBC_SYMVER "GLIBC_2.17"
     #else
     #    error Your platform is not supported.
     #endif
