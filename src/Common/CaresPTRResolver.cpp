#include "CaresPTRResolver.h"
#include <cstdlib>
#include <arpa/inet.h>
#include <sys/select.h>
#include <Common/Exception.h>
#include <Common/logger_useful.h>
#include "ares.h"
#include "netdb.h"

<<<<<<< HEAD
#include <Common/logger_useful.h>


=======
>>>>>>> 9c04ed71
namespace DB
{

namespace ErrorCodes
{
extern const int DNS_ERROR;
}

static void callback(void * arg, int status, int, struct hostent * host)
{
    if (status == ARES_SUCCESS)
    {
        auto * ptr_records = static_cast<std::unordered_set<std::string> *>(arg);
        /*
             * In some cases (e.g /etc/hosts), hostent::h_name is filled and hostent::h_aliases is empty.
             * Thus, we can't rely solely on hostent::h_aliases. More info on:
             * https://github.com/ClickHouse/ClickHouse/issues/40595#issuecomment-1230526931
             * */
        if (auto * ptr_record = host->h_name)
        {
            ptr_records->insert(ptr_record);
        }

        if (host->h_aliases)
        {
            int i = 0;
            while (auto * ptr_record = host->h_aliases[i])
            {
                ptr_records->insert(ptr_record);
                i++;
            }
        }
    }
}

static void socket_state_change_callback(void * data, ares_socket_t socket_fd, int readable, int writable)
{
    dnsstate_t * state = static_cast<dnsstate_t *>(data);
    size_t idx;

    /* Find match */
    for (idx = 0; idx < state->poll_nfds; idx++)
    {
        if (state->poll_fds[idx].fd == socket_fd)
        {
            break;
        }
    }

    if (idx >= state->poll_nfds)
    {
        if (!readable && !writable)
        {
            return;
        }

        state->poll_nfds++;
        if (state->poll_nfds > state->poll_fds_alloc)
        {
            state->poll_fds_alloc = state->poll_nfds;

            {
                auto * new_poll_fds
                    = static_cast<struct pollfd *>(std::realloc(state->poll_fds, sizeof(*state->poll_fds) * state->poll_nfds));

                if (!new_poll_fds)
                    throw std::bad_alloc();

                state->poll_fds = new_poll_fds;
            }

            {
                auto * new_ares_fds
                    = static_cast<ares_fd_events_t *>(std::realloc(state->ares_fds, sizeof(*state->ares_fds) * state->poll_nfds));

                if (!new_ares_fds)
                    throw std::bad_alloc();

                state->ares_fds = new_ares_fds;
            }
        }
    }
    else
    {
        if (!readable && !writable)
        {
            memmove(&state->poll_fds[idx], &state->poll_fds[idx + 1], sizeof(*state->poll_fds) * (state->poll_nfds - idx - 1));
            state->poll_nfds--;
            return;
        }
    }

    state->poll_fds[idx].fd = socket_fd;
    state->poll_fds[idx].events = 0;
    if (readable)
    {
        state->poll_fds[idx].events |= POLLIN;
    }
    if (writable)
    {
        state->poll_fds[idx].events |= POLLOUT;
    }
}

struct AresChannelRAII
{
    AresChannelRAII()
    {
        memset(&dns_state, 0, sizeof(dns_state));

        ares_options options;
        memset(&options, 0, sizeof(options));

        options.sock_state_cb = socket_state_change_callback;
        options.sock_state_cb_data = &dns_state;

        int optmask = 0;
        optmask |= ARES_OPT_SOCK_STATE_CB;

        if (ares_init_options(&channel, &options, optmask) != ARES_SUCCESS)
        {
            throw DB::Exception(DB::ErrorCodes::DNS_ERROR, "Failed to initialize c-ares channel");
        }
    }

    ~AresChannelRAII()
    {
        ares_destroy(channel);

        free(dns_state.poll_fds);
        free(dns_state.ares_fds);
    }

    dnsstate_t & getDNSState()
    {
        return dns_state;
    }

    ares_channel channel;
    dnsstate_t dns_state;
};

CaresPTRResolver::CaresPTRResolver(CaresPTRResolver::provider_token)
{
    /*
         * ares_library_init is not thread safe. Currently, the only other usage of c-ares seems to be in grpc.
         * In grpc, ares_library_init seems to be called only in Windows.
         * See https://github.com/grpc/grpc/blob/master/src/core/ext/filters/client_channel/resolver/dns/c_ares/grpc_ares_wrapper.cc#L1187
         * That means it's safe to init it here, but we should be cautious when introducing new code that depends on c-ares and even updates
         * to grpc. As discussed in https://github.com/ClickHouse/ClickHouse/pull/37827#discussion_r919189085, c-ares should be adapted to be atomic
         *
         * Since C++ 11 static objects are initialized in a thread safe manner. The static qualifier also makes sure
         * it'll be called/ initialized only once.
         * */
    static const auto library_init_result = ares_library_init(ARES_LIB_INIT_ALL);

    if (library_init_result != ARES_SUCCESS)
    {
        throw DB::Exception(DB::ErrorCodes::DNS_ERROR, "Failed to initialize c-ares");
    }
}

std::unordered_set<std::string> CaresPTRResolver::resolve(const std::string & ip)
{
    AresChannelRAII channel_raii;

    std::unordered_set<std::string> ptr_records;

    resolve(ip, ptr_records, channel_raii.channel);

    if (!wait_and_process(channel_raii))
    {
        throw DB::Exception(DB::ErrorCodes::DNS_ERROR, "Failed to complete reverse DNS query for IP {}", ip);
    }

    return ptr_records;
}

std::unordered_set<std::string> CaresPTRResolver::resolve_v6(const std::string & ip)
{
    AresChannelRAII channel_raii;

    std::unordered_set<std::string> ptr_records;

    resolve_v6(ip, ptr_records, channel_raii.channel);

    if (!wait_and_process(channel_raii))
    {
        throw DB::Exception(DB::ErrorCodes::DNS_ERROR, "Failed to complete reverse DNS query for IP {}", ip);
    }

    return ptr_records;
}

void CaresPTRResolver::resolve(const std::string & ip, std::unordered_set<std::string> & response, ares_channel channel)
{
    in_addr addr;

    inet_pton(AF_INET, ip.c_str(), &addr);

    ares_gethostbyaddr(channel, reinterpret_cast<const void *>(&addr), sizeof(addr), AF_INET, callback, &response);
}

<<<<<<< HEAD
void CaresPTRResolver::resolve_v6(const std::string & ip, std::unordered_set<std::string> & response, ares_channel channel)
{
    in6_addr addr;
    inet_pton(AF_INET6, ip.c_str(), &addr);
=======
            int number_of_fds_ready = 0;
            if (!readable_sockets.empty())
            {
                number_of_fds_ready = poll(readable_sockets.data(), static_cast<nfds_t>(readable_sockets.size()), static_cast<int>(timeout));

                bool poll_error = number_of_fds_ready < 0;
                bool is_poll_error_an_interrupt = poll_error && errno == EINTR;

                /*
                 * Retry in case of interrupts and return false in case of actual errors.
                 * */
                if (is_poll_error_an_interrupt)
                {
                    continue;
                }
                else if (poll_error)
                {
                    return false;
                }
            }
>>>>>>> 9c04ed71

    ares_gethostbyaddr(channel, reinterpret_cast<const void *>(&addr), sizeof(addr), AF_INET6, callback, &response);
}

bool CaresPTRResolver::wait_and_process(AresChannelRAII & channel_raii)
{
    auto & dns_state = channel_raii.getDNSState();
    auto * channel = channel_raii.channel;

    while (true)
    {
        auto timeout = calculate_timeout(channel);

        int number_of_fds_ready = poll(dns_state.poll_fds, static_cast<nfds_t>(dns_state.poll_nfds), static_cast<int>(timeout));

        if (number_of_fds_ready < 0)
        {
            if (errno == EINTR)
                continue;
            return false;
        }

        if (number_of_fds_ready == 0)
        {
            process_possible_timeout(channel);
            break;
        }

        for (size_t i = 0; i < dns_state.poll_nfds; ++i)
        {
            const struct pollfd & pfd = dns_state.poll_fds[i];
            const int rfd = (pfd.revents & POLLIN) ? pfd.fd : ARES_SOCKET_BAD;
            const int wfd = (pfd.revents & POLLOUT) ? pfd.fd : ARES_SOCKET_BAD;

            if (rfd != ARES_SOCKET_BAD || wfd != ARES_SOCKET_BAD)
            {
                ares_process_fd(channel, rfd, wfd);
            }
        }
    }

    return true;
}

int64_t CaresPTRResolver::calculate_timeout(ares_channel channel)
{
    timeval tv;
    if (auto * tvp = ares_timeout(channel, nullptr, &tv))
    {
        auto timeout = tvp->tv_sec * 1000 + tvp->tv_usec / 1000;

        return timeout;
    }

    return 0;
}

void CaresPTRResolver::process_possible_timeout(ares_channel channel)
{
    /* Call ares_process() unconditionally here, even if we simply timed out
        above, as otherwise the ares name resolve won't timeout! */
    ares_process_fd(channel, ARES_SOCKET_BAD, ARES_SOCKET_BAD);
}

void CaresPTRResolver::process_readable_sockets(std::span<pollfd> readable_sockets, ares_channel channel)
{
    for (auto readable_socket : readable_sockets)
    {
        auto fd = readable_socket.revents & C_ARES_POLL_EVENTS ? readable_socket.fd : ARES_SOCKET_BAD;
        ares_process_fd(channel, fd, ARES_SOCKET_BAD);
    }
}
}<|MERGE_RESOLUTION|>--- conflicted
+++ resolved
@@ -7,12 +7,7 @@
 #include "ares.h"
 #include "netdb.h"
 
-<<<<<<< HEAD
-#include <Common/logger_useful.h>
-
-
-=======
->>>>>>> 9c04ed71
+
 namespace DB
 {
 
@@ -216,33 +211,10 @@
     ares_gethostbyaddr(channel, reinterpret_cast<const void *>(&addr), sizeof(addr), AF_INET, callback, &response);
 }
 
-<<<<<<< HEAD
 void CaresPTRResolver::resolve_v6(const std::string & ip, std::unordered_set<std::string> & response, ares_channel channel)
 {
     in6_addr addr;
     inet_pton(AF_INET6, ip.c_str(), &addr);
-=======
-            int number_of_fds_ready = 0;
-            if (!readable_sockets.empty())
-            {
-                number_of_fds_ready = poll(readable_sockets.data(), static_cast<nfds_t>(readable_sockets.size()), static_cast<int>(timeout));
-
-                bool poll_error = number_of_fds_ready < 0;
-                bool is_poll_error_an_interrupt = poll_error && errno == EINTR;
-
-                /*
-                 * Retry in case of interrupts and return false in case of actual errors.
-                 * */
-                if (is_poll_error_an_interrupt)
-                {
-                    continue;
-                }
-                else if (poll_error)
-                {
-                    return false;
-                }
-            }
->>>>>>> 9c04ed71
 
     ares_gethostbyaddr(channel, reinterpret_cast<const void *>(&addr), sizeof(addr), AF_INET6, callback, &response);
 }
