--- conflicted
+++ resolved
@@ -81,17 +81,6 @@
     AVX2 = (1 << 2),
     AVX512F = (1 << 3),
     AVX512BW = (1 << 4),
-<<<<<<< HEAD
-    AVX512VBMI = (1 << 5),
-    AVX512VBMI2 = (1 << 6),
-    AVX512BF16 = (1 << 7),
-    AMXBF16 = (1 << 8),
-    AMXTILE = (1 << 9),
-    AMXINT8 = (1 << 10),
-    GenuineIntel = (1 << 11), /// Not an instruction set, but a CPU vendor.
-    SVE    = (1 << 12),
-
-=======
     AVX512VL    = (1 << 5),
     AVX512VBMI = (1 << 6),
     AVX512VBMI2 = (1 << 7),
@@ -100,7 +89,7 @@
     AMXTILE = (1 << 10),
     AMXINT8 = (1 << 11),
     GenuineIntel = (1 << 12), /// Not an instruction set, but a CPU vendor.
->>>>>>> b1480ed7
+    SVE    = (1 << 13),
 };
 
 /// Runtime detection.
