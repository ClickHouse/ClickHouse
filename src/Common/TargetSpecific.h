#pragma once

#include <base/types.h>

#if defined(__aarch64__) && defined(__ARM_FEATURE_SVE)
#include <arm_sve.h>
#endif

/* This file contains macros and helpers for writing platform-dependent code.
 *
 * Macros DECLARE_<Arch>_SPECIFIC_CODE will wrap code inside it into the
 * namespace TargetSpecific::<Arch> and enable Arch-specific compile options.
 * Thus, it's allowed to call functions inside these namespaces only after
 * checking platform in runtime (see isArchSupported() below).
 *
 * If compiler is not gcc/clang or target isn't x86_64 or ENABLE_MULTITARGET_CODE
 * was set to OFF in cmake, all code inside these macros will be removed and
 * USE_MULTITARGET_CODE will be set to 0. Use #if USE_MULTITARGET_CODE whenever you
 * use anything from this namespaces.
 *
 * For similarities there is a macros DECLARE_DEFAULT_CODE, which wraps code
 * into the namespace TargetSpecific::Default but doesn't specify any additional
 * copile options. Functions and classes inside this macros are available regardless
 * of USE_MUTLITARGE_CODE.
 *
 * Example of usage:
 *
 * DECLARE_DEFAULT_CODE (
 * int funcImpl() {
 *     return 1;
 * }
 * ) // DECLARE_DEFAULT_CODE
 *
 * DECLARE_AVX2_SPECIFIC_CODE (
 * int funcImpl() {
 *     return 2;
 * }
 * ) // DECLARE_AVX2_SPECIFIC_CODE
 *
 * int func() {
 * #if USE_MULTITARGET_CODE
 *     if (isArchSupported(TargetArch::AVX2))
 *         return TargetSpecific::AVX2::funcImpl();
 * #endif
 *     return TargetSpecific::Default::funcImpl();
 * }
 *
 * Sometimes code may benefit from compiling with different options.
 * For these purposes use DECLARE_MULTITARGET_CODE macros. It will create a copy
 * of the code for every supported target and compile it with different options.
 * These copies are available via TargetSpecific namespaces described above.
 *
 * Inside every TargetSpecific namespace there is a constexpr variable BuildArch,
 * which indicates the target platform for current code.
 *
 * Example:
 *
 * DECLARE_MULTITARGET_CODE(
 * int funcImpl(int size, ...) {
 *     int iteration_size = 1;
 *     if constexpr (BuildArch == TargetArch::SSE42)
 *         iteration_size = 2
 *     else if constexpr (BuildArch == TargetArch::AVX || BuildArch == TargetArch::AVX2)
 *         iteration_size = 4;
 *     for (int i = 0; i < size; i += iteration_size)
 *     ...
 * }
 * ) // DECLARE_MULTITARGET_CODE
 *
 * // All target-specific and default implementations are available here via
 * TargetSpecific::<Arch>::funcImpl. Use runtime detection to choose one.
 *
 * If you want to write IFunction or IExecutableFunctionImpl with several implementations
 * see PerformanceAdaptors.h.
 */

namespace DB
{

enum class TargetArch : UInt32
{
    Default = 0, /// Without any additional compiler options.
    SSE42 = (1 << 0), /// SSE4.2
    AVX = (1 << 1),
    AVX2 = (1 << 2),
    AVX512F = (1 << 3),
    AVX512BW = (1 << 4),
    AVX512VBMI = (1 << 5),
    AVX512VBMI2 = (1 << 6),
    AVX512BF16 = (1 << 7),
    AMXBF16 = (1 << 8),
    AMXTILE = (1 << 9),
    AMXINT8 = (1 << 10),
<<<<<<< HEAD
    SVE    = (1 << 11),
=======
    GenuineIntel = (1 << 11), /// Not an instruction set, but a CPU vendor.
>>>>>>> a19f2bb8
};

/// Runtime detection.
bool isArchSupported(TargetArch arch);

String toString(TargetArch arch);

#ifndef ENABLE_MULTITARGET_CODE
#   define ENABLE_MULTITARGET_CODE 0
#endif

#if ENABLE_MULTITARGET_CODE && defined(__GNUC__) && defined(__x86_64__)

/// NOLINTNEXTLINE
#define USE_MULTITARGET_CODE 1

#define AVX512BF16_FUNCTION_SPECIFIC_ATTRIBUTE __attribute__((target("sse,sse2,sse3,ssse3,sse4,popcnt,avx,avx2,avx512f,avx512bw,avx512vl,avx512vbmi,avx512vbmi2,avx512bf16")))
#define AVX512VBMI2_FUNCTION_SPECIFIC_ATTRIBUTE __attribute__((target("sse,sse2,sse3,ssse3,sse4,popcnt,avx,avx2,avx512f,avx512bw,avx512vl,avx512vbmi,avx512vbmi2")))
#define AVX512VBMI_FUNCTION_SPECIFIC_ATTRIBUTE __attribute__((target("sse,sse2,sse3,ssse3,sse4,popcnt,avx,avx2,avx512f,avx512bw,avx512vl,avx512vbmi")))
#define AVX512BW_FUNCTION_SPECIFIC_ATTRIBUTE __attribute__((target("sse,sse2,sse3,ssse3,sse4,popcnt,avx,avx2,avx512f,avx512bw")))
#define AVX512_FUNCTION_SPECIFIC_ATTRIBUTE __attribute__((target("sse,sse2,sse3,ssse3,sse4,popcnt,avx,avx2,avx512f")))
#define AVX2_FUNCTION_SPECIFIC_ATTRIBUTE __attribute__((target("sse,sse2,sse3,ssse3,sse4,popcnt,avx,avx2,bmi2")))
#define AVX_FUNCTION_SPECIFIC_ATTRIBUTE __attribute__((target("sse,sse2,sse3,ssse3,sse4,popcnt,avx")))
#define SSE42_FUNCTION_SPECIFIC_ATTRIBUTE __attribute__((target("sse,sse2,sse3,ssse3,sse4,popcnt")))
#define DEFAULT_FUNCTION_SPECIFIC_ATTRIBUTE

#   define BEGIN_AVX512BF16_SPECIFIC_CODE \
        _Pragma("clang attribute push(__attribute__((target(\"sse,sse2,sse3,ssse3,sse4,popcnt,avx,avx2,avx512f,avx512bw,avx512vl,avx512vbmi,avx512vbmi2,avx512bf16\"))),apply_to=function)")
#   define BEGIN_AVX512VBMI2_SPECIFIC_CODE \
        _Pragma("clang attribute push(__attribute__((target(\"sse,sse2,sse3,ssse3,sse4,popcnt,avx,avx2,avx512f,avx512bw,avx512vl,avx512vbmi,avx512vbmi2\"))),apply_to=function)")
#   define BEGIN_AVX512VBMI_SPECIFIC_CODE \
        _Pragma("clang attribute push(__attribute__((target(\"sse,sse2,sse3,ssse3,sse4,popcnt,avx,avx2,avx512f,avx512bw,avx512vl,avx512vbmi\"))),apply_to=function)")
#   define BEGIN_AVX512BW_SPECIFIC_CODE \
        _Pragma("clang attribute push(__attribute__((target(\"sse,sse2,sse3,ssse3,sse4,popcnt,avx,avx2,avx512f,avx512bw\"))),apply_to=function)")
#   define BEGIN_AVX512F_SPECIFIC_CODE \
        _Pragma("clang attribute push(__attribute__((target(\"sse,sse2,sse3,ssse3,sse4,popcnt,avx,avx2,avx512f\"))),apply_to=function)")
#   define BEGIN_AVX2_SPECIFIC_CODE \
        _Pragma("clang attribute push(__attribute__((target(\"sse,sse2,sse3,ssse3,sse4,popcnt,avx,avx2,bmi2\"))),apply_to=function)")
#   define BEGIN_AVX_SPECIFIC_CODE \
        _Pragma("clang attribute push(__attribute__((target(\"sse,sse2,sse3,ssse3,sse4,popcnt,avx\"))),apply_to=function)")
#   define BEGIN_SSE42_SPECIFIC_CODE \
        _Pragma("clang attribute push(__attribute__((target(\"sse,sse2,sse3,ssse3,sse4,popcnt\"))),apply_to=function)")
#   define END_TARGET_SPECIFIC_CODE \
        _Pragma("clang attribute pop")

/* Clang shows warning when there aren't any objects to apply pragma.
 * To prevent this warning we define this function inside every macros with pragmas.
 */
#   define DUMMY_FUNCTION_DEFINITION [[maybe_unused]] void _dummy_function_definition();


#define DECLARE_SSE42_SPECIFIC_CODE(...) \
BEGIN_SSE42_SPECIFIC_CODE \
namespace TargetSpecific::SSE42 { \
    DUMMY_FUNCTION_DEFINITION \
    using namespace DB::TargetSpecific::SSE42; \
    __VA_ARGS__ \
} \
END_TARGET_SPECIFIC_CODE

#define DECLARE_AVX_SPECIFIC_CODE(...) \
BEGIN_AVX_SPECIFIC_CODE \
namespace TargetSpecific::AVX { \
    DUMMY_FUNCTION_DEFINITION \
    using namespace DB::TargetSpecific::AVX; \
    __VA_ARGS__ \
} \
END_TARGET_SPECIFIC_CODE

#define DECLARE_AVX2_SPECIFIC_CODE(...) \
BEGIN_AVX2_SPECIFIC_CODE \
namespace TargetSpecific::AVX2 { \
    DUMMY_FUNCTION_DEFINITION \
    using namespace DB::TargetSpecific::AVX2; \
    __VA_ARGS__ \
} \
END_TARGET_SPECIFIC_CODE

#define DECLARE_AVX512F_SPECIFIC_CODE(...) \
BEGIN_AVX512F_SPECIFIC_CODE \
namespace TargetSpecific::AVX512F { \
    DUMMY_FUNCTION_DEFINITION \
    using namespace DB::TargetSpecific::AVX512F; \
    __VA_ARGS__ \
} \
END_TARGET_SPECIFIC_CODE

#define DECLARE_AVX512BW_SPECIFIC_CODE(...) \
BEGIN_AVX512BW_SPECIFIC_CODE \
namespace TargetSpecific::AVX512BW { \
    DUMMY_FUNCTION_DEFINITION \
    using namespace DB::TargetSpecific::AVX512BW; \
    __VA_ARGS__ \
} \
END_TARGET_SPECIFIC_CODE

#define DECLARE_AVX512VBMI_SPECIFIC_CODE(...) \
BEGIN_AVX512VBMI_SPECIFIC_CODE \
namespace TargetSpecific::AVX512VBMI { \
    DUMMY_FUNCTION_DEFINITION \
    using namespace DB::TargetSpecific::AVX512VBMI; \
    __VA_ARGS__ \
} \
END_TARGET_SPECIFIC_CODE

#define DECLARE_AVX512VBMI2_SPECIFIC_CODE(...) \
BEGIN_AVX512VBMI2_SPECIFIC_CODE \
namespace TargetSpecific::AVX512VBMI2 { \
    DUMMY_FUNCTION_DEFINITION \
    using namespace DB::TargetSpecific::AVX512VBMI2; \
    __VA_ARGS__ \
} \
END_TARGET_SPECIFIC_CODE

#define DECLARE_AVX512BF16_SPECIFIC_CODE(...) \
BEGIN_AVX512BF16_SPECIFIC_CODE \
namespace TargetSpecific::AVX512BF16 { \
    DUMMY_FUNCTION_DEFINITION \
    using namespace DB::TargetSpecific::AVX512BF16; \
    __VA_ARGS__ \
} \
END_TARGET_SPECIFIC_CODE

#else

#define USE_MULTITARGET_CODE 0

/* Multitarget code is disabled, just delete target-specific code.
 */
#define DECLARE_SSE42_SPECIFIC_CODE(...)
#define DECLARE_AVX_SPECIFIC_CODE(...)
#define DECLARE_AVX2_SPECIFIC_CODE(...)
#define DECLARE_AVX512F_SPECIFIC_CODE(...)
#define DECLARE_AVX512BW_SPECIFIC_CODE(...)
#define DECLARE_AVX512VBMI_SPECIFIC_CODE(...)
#define DECLARE_AVX512VBMI2_SPECIFIC_CODE(...)
#define DECLARE_AVX512BF16_SPECIFIC_CODE(...)

#endif

#define DECLARE_DEFAULT_CODE(...) \
namespace TargetSpecific::Default { \
    using namespace DB::TargetSpecific::Default; \
    __VA_ARGS__ \
}

/// NOLINTNEXTLINE
#define DECLARE_MULTITARGET_CODE(...) \
DECLARE_DEFAULT_CODE         (__VA_ARGS__) \
DECLARE_SSE42_SPECIFIC_CODE  (__VA_ARGS__) \
DECLARE_AVX_SPECIFIC_CODE    (__VA_ARGS__) \
DECLARE_AVX2_SPECIFIC_CODE   (__VA_ARGS__) \
DECLARE_AVX512F_SPECIFIC_CODE(__VA_ARGS__) \
DECLARE_AVX512BW_SPECIFIC_CODE    (__VA_ARGS__) \
DECLARE_AVX512VBMI_SPECIFIC_CODE  (__VA_ARGS__) \
DECLARE_AVX512VBMI2_SPECIFIC_CODE (__VA_ARGS__) \
DECLARE_AVX512BF16_SPECIFIC_CODE (__VA_ARGS__)

DECLARE_DEFAULT_CODE(
    constexpr auto BuildArch = TargetArch::Default; /// NOLINT
) // DECLARE_DEFAULT_CODE

DECLARE_SSE42_SPECIFIC_CODE(
    constexpr auto BuildArch = TargetArch::SSE42; /// NOLINT
) // DECLARE_SSE42_SPECIFIC_CODE

DECLARE_AVX_SPECIFIC_CODE(
    constexpr auto BuildArch = TargetArch::AVX; /// NOLINT
) // DECLARE_AVX_SPECIFIC_CODE

DECLARE_AVX2_SPECIFIC_CODE(
    constexpr auto BuildArch = TargetArch::AVX2; /// NOLINT
) // DECLARE_AVX2_SPECIFIC_CODE

DECLARE_AVX512F_SPECIFIC_CODE(
    constexpr auto BuildArch = TargetArch::AVX512F; /// NOLINT
) // DECLARE_AVX512F_SPECIFIC_CODE

DECLARE_AVX512BW_SPECIFIC_CODE(
    constexpr auto BuildArch = TargetArch::AVX512BW; /// NOLINT
) // DECLARE_AVX512BW_SPECIFIC_CODE

DECLARE_AVX512VBMI_SPECIFIC_CODE(
    constexpr auto BuildArch = TargetArch::AVX512VBMI; /// NOLINT
) // DECLARE_AVX512VBMI_SPECIFIC_CODE

DECLARE_AVX512VBMI2_SPECIFIC_CODE(
    constexpr auto BuildArch = TargetArch::AVX512VBMI2; /// NOLINT
) // DECLARE_AVX512VBMI2_SPECIFIC_CODE

DECLARE_AVX512BF16_SPECIFIC_CODE(
    constexpr auto BuildArch = TargetArch::AVX512BF16; /// NOLINT
) // DECLARE_AVX512BF16_SPECIFIC_CODE

/** Runtime Dispatch helpers for class members.
  *
  * Example of usage:
  *
  * class TestClass
  * {
  * public:
  *     MULTITARGET_FUNCTION_AVX512BW_AVX512F_AVX2_SSE42(
  *     MULTITARGET_FUNCTION_HEADER(int), testFunctionImpl, MULTITARGET_FUNCTION_BODY((int value)
  *     {
  *          return value;
  *     })
  *     )
  *
  *     void testFunction(int value) {
  *         if (isArchSupported(TargetArch::AVX512BW))
  *         {
  *             testFunctionImplAVX512BW(value);
  *         }
  *         else if (isArchSupported(TargetArch::AVX512F))
  *         {
  *             testFunctionImplAVX512F(value);
  *         }
  *         else if (isArchSupported(TargetArch::AVX2))
  *         {
  *             testFunctionImplAVX2(value);
  *         }
  *         else if (isArchSupported(TargetArch::SSE42))
  *         {
  *             testFunctionImplSSE42(value);
  *         }
  *         else
  *         {
  *             testFunction(value);
  *         }
  *     }
  *};
  *
  */

/// Function header
#define MULTITARGET_FUNCTION_HEADER(...) __VA_ARGS__

/// Function body
#define MULTITARGET_FUNCTION_BODY(...) __VA_ARGS__

#if ENABLE_MULTITARGET_CODE && defined(__GNUC__) && defined(__x86_64__)

/// NOLINTNEXTLINE
#define MULTITARGET_FUNCTION_AVX2_SSE42(FUNCTION_HEADER, name, FUNCTION_BODY) \
    FUNCTION_HEADER \
    \
    AVX2_FUNCTION_SPECIFIC_ATTRIBUTE \
    name##AVX2 \
    FUNCTION_BODY \
    \
    FUNCTION_HEADER \
    \
    SSE42_FUNCTION_SPECIFIC_ATTRIBUTE \
    name##SSE42 \
    FUNCTION_BODY \
    \
    FUNCTION_HEADER \
    \
    name \
    FUNCTION_BODY \

/// NOLINTNEXTLINE
#define MULTITARGET_FUNCTION_AVX512BW_AVX512F_AVX2_SSE42(FUNCTION_HEADER, name, FUNCTION_BODY) \
    FUNCTION_HEADER \
    \
    AVX512BW_FUNCTION_SPECIFIC_ATTRIBUTE \
    name##AVX512BW \
    FUNCTION_BODY \
    \
    FUNCTION_HEADER \
    \
    AVX512_FUNCTION_SPECIFIC_ATTRIBUTE \
    name##AVX512F \
    FUNCTION_BODY \
    \
    FUNCTION_HEADER \
    \
    AVX2_FUNCTION_SPECIFIC_ATTRIBUTE \
    name##AVX2 \
    FUNCTION_BODY \
    \
    FUNCTION_HEADER \
    \
    SSE42_FUNCTION_SPECIFIC_ATTRIBUTE \
    name##SSE42 \
    FUNCTION_BODY \
    \
    FUNCTION_HEADER \
    \
    name \
    FUNCTION_BODY \

#else

    /// NOLINTNEXTLINE
#define MULTITARGET_FUNCTION_AVX2_SSE42(FUNCTION_HEADER, name, FUNCTION_BODY) \
    FUNCTION_HEADER \
    \
    name \
    FUNCTION_BODY \


/// NOLINTNEXTLINE
#define MULTITARGET_FUNCTION_AVX512BW_AVX512F_AVX2_SSE42(FUNCTION_HEADER, name, FUNCTION_BODY) \
    FUNCTION_HEADER \
    \
    name \
    FUNCTION_BODY \

#endif

/// SVE enablement code
#if ENABLE_MULTITARGET_CODE && defined(__GNUC__) && defined(__aarch64__)

    #define USE_ARM_MULTITARGET_CODE 1

    #define SVE_FUNCTION_SPECIFIC_ATTRIBUTE __attribute__((target("sve")))

    #   define BEGIN_SVE_SPECIFIC_CODE \
            _Pragma("clang attribute push(__attribute__((target(\"sve\"))),apply_to=function)")
    #   define END_TARGET_SPECIFIC_CODE \
            _Pragma("clang attribute pop")

    /* Clang shows warning when there aren't any objects to apply pragma.
    * To prevent this warning we define this function inside every macros with pragmas.
    */
    #   define DUMMY_FUNCTION_DEFINITION [[maybe_unused]] void _dummy_function_definition();

    #define DECLARE_SVE_SPECIFIC_CODE(...) \
    BEGIN_SVE_SPECIFIC_CODE \
    namespace TargetSpecific::SVE { \
        DUMMY_FUNCTION_DEFINITION \
        using namespace DB::TargetSpecific::SVE; \
        __VA_ARGS__ \
    } \
    END_TARGET_SPECIFIC_CODE

    DECLARE_SVE_SPECIFIC_CODE(
        constexpr auto BuildArch = TargetArch::SVE;
    )

#else

    #define USE_ARM_MULTITARGET_CODE 0

#endif

}<|MERGE_RESOLUTION|>--- conflicted
+++ resolved
@@ -91,11 +91,7 @@
     AMXBF16 = (1 << 8),
     AMXTILE = (1 << 9),
     AMXINT8 = (1 << 10),
-<<<<<<< HEAD
     SVE    = (1 << 11),
-=======
-    GenuineIntel = (1 << 11), /// Not an instruction set, but a CPU vendor.
->>>>>>> a19f2bb8
 };
 
 /// Runtime detection.
