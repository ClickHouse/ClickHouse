--- conflicted
+++ resolved
@@ -80,7 +80,6 @@
     Int64 current_hard_limit = hard_limit.load(std::memory_order_relaxed);
     Int64 current_profiler_limit = profiler_limit.load(std::memory_order_relaxed);
 
-<<<<<<< HEAD
     /// Cap the limit to the total_memory_tracker, since it may include some drift.
     ///
     /// And since total_memory_tracker is reseted to the process resident
@@ -96,13 +95,9 @@
         }
     }
 
-    std::bernoulli_distribution fault(fault_probability);
-    if (unlikely(fault_probability && fault(thread_local_rng)))
-=======
     /// Using non-thread-safe random number generator. Joint distribution in different threads would not be uniform.
     /// In this case, it doesn't matter.
     if (unlikely(fault_probability && drand48() < fault_probability))
->>>>>>> 18a63aa3
     {
         free(size);
 
