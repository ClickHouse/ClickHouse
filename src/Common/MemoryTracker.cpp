#include "MemoryTracker.h"

#include <IO/WriteHelpers.h>
#include <Common/SipHash.h>
#include <Common/VariableContext.h>
#include <Common/TraceSender.h>
#include <Common/Exception.h>
#include <Common/LockMemoryExceptionInThread.h>
#include <Common/MemoryTrackerBlockerInThread.h>
#include <Common/formatReadable.h>
#include <Common/ProfileEvents.h>
#include <Common/thread_local_rng.h>
#include <Common/OvercommitTracker.h>
#include <Common/Stopwatch.h>
#include <Common/logger_useful.h>

#include "config.h"

#if USE_JEMALLOC
#    include <jemalloc/jemalloc.h>

#define STRINGIFY_HELPER(x) #x
#define STRINGIFY(x) STRINGIFY_HELPER(x)

#endif

#include <atomic>
#include <cmath>
#include <random>
#include <cstdlib>
#include <string>


namespace
{

/// MemoryTracker cannot throw MEMORY_LIMIT_EXCEEDED (either configured memory
/// limit reached or fault injected), in the following cases:
///
/// - when it is explicitly blocked with LockExceptionInThread
///
/// - when there are uncaught exceptions objects in the current thread
///   (to avoid std::terminate())
///
///   NOTE: that since C++11 destructor marked with noexcept by default, and
///   this means that any throw from destructor (that is not marked with
///   noexcept(false)) will cause std::terminate()
bool inline memoryTrackerCanThrow(VariableContext level, bool fault_injection)
{
    return !LockMemoryExceptionInThread::isBlocked(level, fault_injection) && !std::uncaught_exceptions();
}

}

namespace DB
{
    namespace ErrorCodes
    {
        extern const int MEMORY_LIMIT_EXCEEDED;
        extern const int LOGICAL_ERROR;
    }
}

namespace
{

inline std::string_view toDescription(OvercommitResult result)
{
    switch (result)
    {
    case OvercommitResult::NONE:
        return "Memory overcommit isn't used. OvercommitTracker isn't set";
    case OvercommitResult::DISABLED:
        return "Memory overcommit isn't used. Waiting time or overcommit denominator are set to zero";
    case OvercommitResult::MEMORY_FREED:
        throw DB::Exception(DB::ErrorCodes::LOGICAL_ERROR, "OvercommitResult::MEMORY_FREED shouldn't be asked for description");
    case OvercommitResult::SELECTED:
        return "Query was selected to stop by OvercommitTracker";
    case OvercommitResult::TIMEOUTED:
        return "Waiting timeout for memory to be freed is reached";
    case OvercommitResult::NOT_ENOUGH_FREED:
        return "Memory overcommit has freed not enough memory";
    }
}

bool shouldTrackAllocation(DB::Float64 probability, void * ptr)
{
    return sipHash64(uintptr_t(ptr)) < std::numeric_limits<uint64_t>::max() * probability;
}

AllocationTrace updateAllocationTrace(AllocationTrace trace, const std::optional<double> & sample_probability)
{
    if (unlikely(sample_probability))
        return AllocationTrace(*sample_probability);

    return trace;
}

AllocationTrace getAllocationTrace(std::optional<double> & sample_probability)
{
    if (unlikely(sample_probability))
        return AllocationTrace(*sample_probability);

    return AllocationTrace(0);
}

}

AllocationTrace::AllocationTrace(double sample_probability_) : sample_probability(sample_probability_) {}

void AllocationTrace::onAlloc(void * ptr, size_t size) const
{
    if (likely(sample_probability == 0))
        return;

    if (sample_probability < 1 && !shouldTrackAllocation(sample_probability, ptr))
        return;

    MemoryTrackerBlockerInThread untrack_lock(VariableContext::Global);
    DB::TraceCollector::collect(DB::TraceType::MemorySample, StackTrace(), size, ptr);
}

void AllocationTrace::onFree(void * ptr, size_t size) const
{
    if (likely(sample_probability == 0))
        return;

    if (sample_probability < 1 && !shouldTrackAllocation(sample_probability, ptr))
        return;

    MemoryTrackerBlockerInThread untrack_lock(VariableContext::Global);
    DB::TraceCollector::collect(DB::TraceType::MemorySample, StackTrace(), -Int64(size), ptr);
}

namespace ProfileEvents
{
    extern const Event QueryMemoryLimitExceeded;
    extern const Event MemoryAllocatorPurge;
    extern const Event MemoryAllocatorPurgeTimeMicroseconds;
}

using namespace std::chrono_literals;

static constexpr size_t log_peak_memory_usage_every = 1ULL << 30;

MemoryTracker total_memory_tracker(nullptr, VariableContext::Global);

std::atomic<Int64> MemoryTracker::free_memory_in_allocator_arenas;

MemoryTracker::MemoryTracker(VariableContext level_) : parent(&total_memory_tracker), level(level_) {}
MemoryTracker::MemoryTracker(MemoryTracker * parent_, VariableContext level_) : parent(parent_), level(level_) {}


MemoryTracker::~MemoryTracker()
{
    if ((level == VariableContext::Process || level == VariableContext::User) && peak && log_peak_memory_usage_in_destructor)
    {
        try
        {
            logPeakMemoryUsage();
        }
        catch (...)
        {
            /// Exception in Logger, intentionally swallow.
        }
    }
}


void MemoryTracker::logPeakMemoryUsage()
{
    log_peak_memory_usage_in_destructor = false;
    const auto * description = description_ptr.load(std::memory_order_relaxed);
    LOG_DEBUG(&Poco::Logger::get("MemoryTracker"),
        "Peak memory usage{}: {}.", (description ? " " + std::string(description) : ""), ReadableSize(peak));
}

void MemoryTracker::logMemoryUsage(Int64 current) const
{
    const auto * description = description_ptr.load(std::memory_order_relaxed);
    LOG_DEBUG(&Poco::Logger::get("MemoryTracker"),
        "Current memory usage{}: {}.", (description ? " " + std::string(description) : ""), ReadableSize(current));
}


AllocationTrace MemoryTracker::allocImpl(Int64 size, bool throw_if_memory_exceeded, MemoryTracker * query_tracker)
{
    if (size < 0)
        throw DB::Exception(DB::ErrorCodes::LOGICAL_ERROR, "Negative size ({}) is passed to MemoryTracker. It is a bug.", size);

    if (MemoryTrackerBlockerInThread::isBlocked(level))
    {
        if (level == VariableContext::Global)
        {
            /// For global memory tracker always update memory usage.
            amount.fetch_add(size, std::memory_order_relaxed);

            auto metric_loaded = metric.load(std::memory_order_relaxed);
            if (metric_loaded != CurrentMetrics::end())
                CurrentMetrics::add(metric_loaded, size);
        }

        /// Since the MemoryTrackerBlockerInThread should respect the level, we should go to the next parent.
        if (auto * loaded_next = parent.load(std::memory_order_relaxed))
        {
            MemoryTracker * tracker = level == VariableContext::Process ? this : query_tracker;
            return updateAllocationTrace(
                loaded_next->allocImpl(size, throw_if_memory_exceeded, tracker),
                sample_probability);
        }

        return getAllocationTrace(sample_probability);
    }

    /** Using memory_order_relaxed means that if allocations are done simultaneously,
      *  we allow exception about memory limit exceeded to be thrown only on next allocation.
      * So, we allow over-allocations.
      */
    Int64 will_be = size + amount.fetch_add(size, std::memory_order_relaxed);

    auto metric_loaded = metric.load(std::memory_order_relaxed);
    if (metric_loaded != CurrentMetrics::end())
        CurrentMetrics::add(metric_loaded, size);

    Int64 current_hard_limit = hard_limit.load(std::memory_order_relaxed);
    Int64 current_profiler_limit = profiler_limit.load(std::memory_order_relaxed);

    bool memory_limit_exceeded_ignored = false;

    bool allocation_traced = false;
    if (unlikely(current_profiler_limit && will_be > current_profiler_limit))
    {
        MemoryTrackerBlockerInThread untrack_lock(VariableContext::Global);
<<<<<<< HEAD
        DB::TraceCollector::collect(DB::TraceType::Memory, StackTrace(), size, nullptr);
=======
        DB::TraceSender::send(DB::TraceType::Memory, StackTrace(), {.size = size});
>>>>>>> 7c996d96
        setOrRaiseProfilerLimit((will_be + profiler_step - 1) / profiler_step * profiler_step);
        allocation_traced = true;
    }

<<<<<<< HEAD
=======
    std::bernoulli_distribution sample(sample_probability);
    if (unlikely(sample_probability > 0.0 && sample(thread_local_rng)))
    {
        MemoryTrackerBlockerInThread untrack_lock(VariableContext::Global);
        DB::TraceSender::send(DB::TraceType::MemorySample, StackTrace(), {.size = size});
        allocation_traced = true;
    }

>>>>>>> 7c996d96
    std::bernoulli_distribution fault(fault_probability);
    if (unlikely(fault_probability > 0.0 && fault(thread_local_rng)))
    {
        if (memoryTrackerCanThrow(level, true) && throw_if_memory_exceeded)
        {
            /// Revert
            amount.fetch_sub(size, std::memory_order_relaxed);

            /// Prevent recursion. Exception::ctor -> std::string -> new[] -> MemoryTracker::alloc
            MemoryTrackerBlockerInThread untrack_lock(VariableContext::Global);

            ProfileEvents::increment(ProfileEvents::QueryMemoryLimitExceeded);
            const auto * description = description_ptr.load(std::memory_order_relaxed);
            throw DB::Exception(
                DB::ErrorCodes::MEMORY_LIMIT_EXCEEDED,
                "Memory tracker{}{}: fault injected. Would use {} (attempt to allocate chunk of {} bytes), maximum: {}",
                description ? " " : "",
                description ? description : "",
                formatReadableSizeWithBinarySuffix(will_be),
                size,
                formatReadableSizeWithBinarySuffix(current_hard_limit));
        }
        else
            memory_limit_exceeded_ignored = true;
    }

    Int64 limit_to_check = current_hard_limit;

#if USE_JEMALLOC
    if (level == VariableContext::Global && allow_use_jemalloc_memory.load(std::memory_order_relaxed))
    {
        /// Jemalloc arenas may keep some extra memory.
        /// This memory was substucted from RSS to decrease memory drift.
        /// In case memory is close to limit, try to pugre the arenas.
        /// This is needed to avoid OOM, because some allocations are directly done with mmap.
        Int64 current_free_memory_in_allocator_arenas = free_memory_in_allocator_arenas.load(std::memory_order_relaxed);

        if (current_free_memory_in_allocator_arenas > 0 && current_hard_limit && current_free_memory_in_allocator_arenas + will_be > current_hard_limit)
        {
            if (free_memory_in_allocator_arenas.exchange(-current_free_memory_in_allocator_arenas) > 0)
            {
                Stopwatch watch;
                mallctl("arena." STRINGIFY(MALLCTL_ARENAS_ALL) ".purge", nullptr, nullptr, nullptr, 0);
                ProfileEvents::increment(ProfileEvents::MemoryAllocatorPurge);
                ProfileEvents::increment(ProfileEvents::MemoryAllocatorPurgeTimeMicroseconds, watch.elapsedMicroseconds());
            }
        }

        limit_to_check += abs(current_free_memory_in_allocator_arenas);
    }
#endif

    if (unlikely(current_hard_limit && will_be > limit_to_check))
    {
        if (memoryTrackerCanThrow(level, false) && throw_if_memory_exceeded)
        {
            OvercommitResult overcommit_result = OvercommitResult::NONE;
            if (auto * overcommit_tracker_ptr = overcommit_tracker.load(std::memory_order_relaxed); overcommit_tracker_ptr != nullptr && query_tracker != nullptr)
                overcommit_result = overcommit_tracker_ptr->needToStopQuery(query_tracker, size);

            if (overcommit_result != OvercommitResult::MEMORY_FREED)
            {
                /// Revert
                amount.fetch_sub(size, std::memory_order_relaxed);

                /// Prevent recursion. Exception::ctor -> std::string -> new[] -> MemoryTracker::alloc
                MemoryTrackerBlockerInThread untrack_lock(VariableContext::Global);
                ProfileEvents::increment(ProfileEvents::QueryMemoryLimitExceeded);
                const auto * description = description_ptr.load(std::memory_order_relaxed);
                throw DB::Exception(
                    DB::ErrorCodes::MEMORY_LIMIT_EXCEEDED,
                    "Memory limit{}{} exceeded: would use {} (attempt to allocate chunk of {} bytes), maximum: {}. OvercommitTracker decision: {}.",
                    description ? " " : "",
                    description ? description : "",
                    formatReadableSizeWithBinarySuffix(will_be),
                    size,
                    formatReadableSizeWithBinarySuffix(current_hard_limit),
                    toDescription(overcommit_result));
            }
            else
            {
                // If OvercommitTracker::needToStopQuery returned false, it guarantees that enough memory is freed.
                // This memory is already counted in variable `amount` in the moment of `will_be` initialization.
                // Now we just need to update value stored in `will_be`, because it should have changed.
                will_be = amount.load(std::memory_order_relaxed);
            }
        }
        else
            memory_limit_exceeded_ignored = true;
    }

    bool peak_updated = false;
    /// In case of MEMORY_LIMIT_EXCEEDED was ignored, will_be may include
    /// memory of other allocations, that may fail but not reverted yet, and so
    /// updating peak will be inaccurate.
    if (!memory_limit_exceeded_ignored)
    {
        if (throw_if_memory_exceeded)
        {
            /// Prevent recursion. Exception::ctor -> std::string -> new[] -> MemoryTracker::alloc
            MemoryTrackerBlockerInThread untrack_lock(VariableContext::Global);
            bool log_memory_usage = true;
            peak_updated = updatePeak(will_be, log_memory_usage);
        }
        else
        {
            bool log_memory_usage = false;
            peak_updated = updatePeak(will_be, log_memory_usage);
        }
    }

    if (peak_updated && allocation_traced)
    {
        MemoryTrackerBlockerInThread untrack_lock(VariableContext::Global);
<<<<<<< HEAD
        DB::TraceCollector::collect(DB::TraceType::MemoryPeak, StackTrace(), will_be, nullptr);
=======
        DB::TraceSender::send(DB::TraceType::MemoryPeak, StackTrace(), {.size = will_be});
>>>>>>> 7c996d96
    }

    if (auto * loaded_next = parent.load(std::memory_order_relaxed))
    {
        MemoryTracker * tracker = level == VariableContext::Process ? this : query_tracker;
        return updateAllocationTrace(
            loaded_next->allocImpl(size, throw_if_memory_exceeded, tracker),
            sample_probability);
    }

    return getAllocationTrace(sample_probability);
}

void MemoryTracker::adjustWithUntrackedMemory(Int64 untracked_memory)
{
    if (untracked_memory > 0)
        std::ignore = allocImpl(untracked_memory, /*throw_if_memory_exceeded*/ false);
    else
        std::ignore = free(-untracked_memory);
}

bool MemoryTracker::updatePeak(Int64 will_be, bool log_memory_usage)
{
    auto peak_old = peak.load(std::memory_order_relaxed);
    if (will_be > peak_old)        /// Races doesn't matter. Could rewrite with CAS, but not worth.
    {
        peak.store(will_be, std::memory_order_relaxed);

        if (log_memory_usage && (level == VariableContext::Process || level == VariableContext::Global)
            && will_be / log_peak_memory_usage_every > peak_old / log_peak_memory_usage_every)
            logMemoryUsage(will_be);

        return true;
    }
    return false;
}

AllocationTrace MemoryTracker::free(Int64 size)
{
    if (MemoryTrackerBlockerInThread::isBlocked(level))
    {
        if (level == VariableContext::Global)
        {
            /// For global memory tracker always update memory usage.
            amount.fetch_sub(size, std::memory_order_relaxed);
            auto metric_loaded = metric.load(std::memory_order_relaxed);
            if (metric_loaded != CurrentMetrics::end())
                CurrentMetrics::sub(metric_loaded, size);
        }

        /// Since the MemoryTrackerBlockerInThread should respect the level, we should go to the next parent.
        if (auto * loaded_next = parent.load(std::memory_order_relaxed))
            return updateAllocationTrace(loaded_next->free(size), sample_probability);

<<<<<<< HEAD
        return getAllocationTrace(sample_probability);
=======
    std::bernoulli_distribution sample(sample_probability);
    if (unlikely(sample_probability > 0.0 && sample(thread_local_rng)))
    {
        MemoryTrackerBlockerInThread untrack_lock(VariableContext::Global);
        DB::TraceSender::send(DB::TraceType::MemorySample, StackTrace(), {.size = -size});
>>>>>>> 7c996d96
    }

    Int64 accounted_size = size;
    if (level == VariableContext::Thread || level == VariableContext::Global)
    {
        /// Could become negative if memory allocated in this thread is freed in another one
        amount.fetch_sub(accounted_size, std::memory_order_relaxed);
    }
    else
    {
        Int64 new_amount = amount.fetch_sub(accounted_size, std::memory_order_relaxed) - accounted_size;

        /** Sometimes, query could free some data, that was allocated outside of query context.
          * Example: cache eviction.
          * To avoid negative memory usage, we "saturate" amount.
          * Memory usage will be calculated with some error.
          * NOTE: The code is not atomic. Not worth to fix.
          */
        if (unlikely(new_amount < 0))
        {
            amount.fetch_sub(new_amount);
            accounted_size += new_amount;
        }
    }
    if (auto * overcommit_tracker_ptr = overcommit_tracker.load(std::memory_order_relaxed))
        overcommit_tracker_ptr->tryContinueQueryExecutionAfterFree(accounted_size);

    AllocationTrace res = getAllocationTrace(sample_probability);
    if (auto * loaded_next = parent.load(std::memory_order_relaxed))
        res = updateAllocationTrace(loaded_next->free(size), sample_probability);

    auto metric_loaded = metric.load(std::memory_order_relaxed);
    if (metric_loaded != CurrentMetrics::end())
        CurrentMetrics::sub(metric_loaded, accounted_size);

    return res;
}


OvercommitRatio MemoryTracker::getOvercommitRatio()
{
    return { amount.load(std::memory_order_relaxed), soft_limit.load(std::memory_order_relaxed) };
}


OvercommitRatio MemoryTracker::getOvercommitRatio(Int64 limit)
{
    return { amount.load(std::memory_order_relaxed), limit };
}


void MemoryTracker::setOvercommitWaitingTime(UInt64 wait_time)
{
    max_wait_time.store(wait_time * 1us, std::memory_order_relaxed);
}


void MemoryTracker::resetCounters()
{
    amount.store(0, std::memory_order_relaxed);
    peak.store(0, std::memory_order_relaxed);
    soft_limit.store(0, std::memory_order_relaxed);
    hard_limit.store(0, std::memory_order_relaxed);
    profiler_limit.store(0, std::memory_order_relaxed);
}


void MemoryTracker::reset()
{
    auto metric_loaded = metric.load(std::memory_order_relaxed);
    if (metric_loaded != CurrentMetrics::end())
        CurrentMetrics::sub(metric_loaded, amount.load(std::memory_order_relaxed));

    resetCounters();
}


void MemoryTracker::setRSS(Int64 rss_, Int64 free_memory_in_allocator_arenas_)
{
    Int64 new_amount = rss_;
    total_memory_tracker.amount.store(new_amount, std::memory_order_relaxed);
    free_memory_in_allocator_arenas.store(free_memory_in_allocator_arenas_, std::memory_order_relaxed);

    auto metric_loaded = total_memory_tracker.metric.load(std::memory_order_relaxed);
    if (metric_loaded != CurrentMetrics::end())
        CurrentMetrics::set(metric_loaded, new_amount);

    bool log_memory_usage = true;
    total_memory_tracker.updatePeak(rss_, log_memory_usage);
}


void MemoryTracker::setSoftLimit(Int64 value)
{
    soft_limit.store(value, std::memory_order_relaxed);
}


void MemoryTracker::setHardLimit(Int64 value)
{
    hard_limit.store(value, std::memory_order_relaxed);
}


void MemoryTracker::setOrRaiseHardLimit(Int64 value)
{
    /// This is just atomic set to maximum.
    Int64 old_value = hard_limit.load(std::memory_order_relaxed);
    while ((value == 0 || old_value < value) && !hard_limit.compare_exchange_weak(old_value, value))
        ;
}


void MemoryTracker::setOrRaiseProfilerLimit(Int64 value)
{
    Int64 old_value = profiler_limit.load(std::memory_order_relaxed);
    while ((value == 0 || old_value < value) && !profiler_limit.compare_exchange_weak(old_value, value))
        ;
}

double MemoryTracker::getSampleProbability()
{
    if (sample_probability)
        return *sample_probability;

    if (auto * loaded_next = parent.load(std::memory_order_relaxed))
        return loaded_next->getSampleProbability();

    return 0;
}<|MERGE_RESOLUTION|>--- conflicted
+++ resolved
@@ -117,7 +117,7 @@
         return;
 
     MemoryTrackerBlockerInThread untrack_lock(VariableContext::Global);
-    DB::TraceCollector::collect(DB::TraceType::MemorySample, StackTrace(), size, ptr);
+    DB::TraceSender::send(DB::TraceType::MemorySample, StackTrace(), {.size = Int64(size), .ptr = ptr});
 }
 
 void AllocationTrace::onFree(void * ptr, size_t size) const
@@ -129,7 +129,7 @@
         return;
 
     MemoryTrackerBlockerInThread untrack_lock(VariableContext::Global);
-    DB::TraceCollector::collect(DB::TraceType::MemorySample, StackTrace(), -Int64(size), ptr);
+    DB::TraceSender::send(DB::TraceType::MemorySample, StackTrace(), {.size = -Int64(size), .ptr = ptr});
 }
 
 namespace ProfileEvents
@@ -231,26 +231,11 @@
     if (unlikely(current_profiler_limit && will_be > current_profiler_limit))
     {
         MemoryTrackerBlockerInThread untrack_lock(VariableContext::Global);
-<<<<<<< HEAD
-        DB::TraceCollector::collect(DB::TraceType::Memory, StackTrace(), size, nullptr);
-=======
         DB::TraceSender::send(DB::TraceType::Memory, StackTrace(), {.size = size});
->>>>>>> 7c996d96
         setOrRaiseProfilerLimit((will_be + profiler_step - 1) / profiler_step * profiler_step);
         allocation_traced = true;
     }
 
-<<<<<<< HEAD
-=======
-    std::bernoulli_distribution sample(sample_probability);
-    if (unlikely(sample_probability > 0.0 && sample(thread_local_rng)))
-    {
-        MemoryTrackerBlockerInThread untrack_lock(VariableContext::Global);
-        DB::TraceSender::send(DB::TraceType::MemorySample, StackTrace(), {.size = size});
-        allocation_traced = true;
-    }
-
->>>>>>> 7c996d96
     std::bernoulli_distribution fault(fault_probability);
     if (unlikely(fault_probability > 0.0 && fault(thread_local_rng)))
     {
@@ -365,11 +350,7 @@
     if (peak_updated && allocation_traced)
     {
         MemoryTrackerBlockerInThread untrack_lock(VariableContext::Global);
-<<<<<<< HEAD
-        DB::TraceCollector::collect(DB::TraceType::MemoryPeak, StackTrace(), will_be, nullptr);
-=======
         DB::TraceSender::send(DB::TraceType::MemoryPeak, StackTrace(), {.size = will_be});
->>>>>>> 7c996d96
     }
 
     if (auto * loaded_next = parent.load(std::memory_order_relaxed))
@@ -424,15 +405,7 @@
         if (auto * loaded_next = parent.load(std::memory_order_relaxed))
             return updateAllocationTrace(loaded_next->free(size), sample_probability);
 
-<<<<<<< HEAD
         return getAllocationTrace(sample_probability);
-=======
-    std::bernoulli_distribution sample(sample_probability);
-    if (unlikely(sample_probability > 0.0 && sample(thread_local_rng)))
-    {
-        MemoryTrackerBlockerInThread untrack_lock(VariableContext::Global);
-        DB::TraceSender::send(DB::TraceType::MemorySample, StackTrace(), {.size = -size});
->>>>>>> 7c996d96
     }
 
     Int64 accounted_size = size;
