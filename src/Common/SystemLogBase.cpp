#include <Interpreters/AsynchronousMetricLog.h>
#include <Interpreters/CrashLog.h>
#include <Interpreters/ErrorLog.h>
#include <Interpreters/MetricLog.h>
#include <Interpreters/TransposedMetricLog.h>
#include <Interpreters/OpenTelemetrySpanLog.h>
#include <Interpreters/PartLog.h>
#include <Interpreters/QueryMetricLog.h>
#include <Interpreters/QueryLog.h>
#include <Interpreters/QueryThreadLog.h>
#include <Interpreters/QueryViewsLog.h>
#include <Interpreters/SessionLog.h>
#include <Interpreters/TextLog.h>
#include <Interpreters/TraceLog.h>
#include <Interpreters/FilesystemCacheLog.h>
#include <Interpreters/ObjectStorageQueueLog.h>
#include <Interpreters/IcebergMetadataLog.h>
#if CLICKHOUSE_CLOUD
#include <Interpreters/DistributedCacheLog.h>
#include <Interpreters/DistributedCacheServerLog.h>
#endif
#include <Interpreters/FilesystemReadPrefetchesLog.h>
#include <Interpreters/ProcessorsProfileLog.h>
#include <Interpreters/ZooKeeperConnectionLog.h>
#include <Interpreters/ZooKeeperLog.h>
#include <Interpreters/TransactionsInfoLog.h>
#include <Interpreters/AsynchronousInsertLog.h>
#include <Interpreters/BackupLog.h>
#include <Interpreters/PeriodicLog.h>
#include <Interpreters/DeadLetterQueue.h>
#include <IO/S3/BlobStorageLogWriter.h>

#include <Common/MemoryTrackerBlockerInThread.h>
#include <Common/SystemLogBase.h>
#include <Common/ThreadPool.h>

#include <Common/logger_useful.h>
#include <base/scope_guard.h>


namespace DB
{

namespace ErrorCodes
{
    extern const int TIMEOUT_EXCEEDED;
    extern const int ABORTED;
}

ISystemLog::~ISystemLog() = default;


template <typename LogElement>
SystemLogQueue<LogElement>::SystemLogQueue(const SystemLogQueueSettings & settings_)
    : log(getLogger("SystemLogQueue (" + settings_.database + "." +settings_.table + ")"))
    , settings(settings_)

{
    queue.reserve(settings.reserved_size_rows);

    if (settings.turn_off_logger)
        log->setLevel(0);
}

static thread_local bool recursive_push_call = false;

template <typename LogElement>
void SystemLogQueue<LogElement>::push(LogElement && element)
{
    /// It is possible that the method will be called recursively.
    /// Better to drop these events to avoid complications.
    if (recursive_push_call)
        return;
    recursive_push_call = true;
    SCOPE_EXIT({ recursive_push_call = false; });


    /// Queue resize can allocate memory
    /// - MemoryTrackerDebugBlockerInThread here due to the allocation can hit the limit for MemoryAllocatedWithoutCheck, let's suppress it.
    /// - MemoryTrackerBlockerInThread here because this allocation should not be take into account in the query scope (since it will be freed outside of it)
    [[maybe_unused]] MemoryTrackerDebugBlockerInThread blocker;
    MemoryTrackerBlockerInThread temporarily_disable_memory_tracker;

    /// Should not log messages under mutex.
    bool buffer_size_rows_flush_threshold_exceeded = false;

    {
        std::unique_lock lock(mutex);

        if (is_shutdown)
            return;

        if (queue.size() == settings.buffer_size_rows_flush_threshold)
        {
            buffer_size_rows_flush_threshold_exceeded = true;

            // The queue more than half full, time to flush.
            // We only check for strict equality, because messages are added one
            // by one, under exclusive lock, so we will see each message count.
            // It is enough to only wake the flushing thread once, after the message
            // count increases past half available size.

            const auto last_log_index = queue_front_index + queue.size();
            notifyFlushUnlocked(last_log_index, /* should_prepare_tables_anyway */ false);
        }

        if (queue.size() >= settings.max_size_rows)
        {
            chassert(queue.size() == settings.max_size_rows);

            // Ignore all further entries until the queue is flushed.
            // To the next batch we add a log message about how much we have lost
            ++ignored_logs;
            return;
        }

        queue.push_back(std::move(element));
    }

    if (buffer_size_rows_flush_threshold_exceeded)
        LOG_INFO(log, "Queue is half full for system log '{}'. buffer_size_rows_flush_threshold {}",
                 demangle(typeid(*this).name()), settings.buffer_size_rows_flush_threshold);
}

template <typename LogElement>
void SystemLogQueue<LogElement>::handleCrash()
{
    if (settings.notify_flush_on_crash)
    {
        notifyFlush(getLastLogIndex(), /* should_prepare_tables_anyway */ true);
    }
}

template <typename LogElement>
void SystemLogQueue<LogElement>::notifyFlushUnlocked(Index expected_flushed_index, bool should_prepare_tables_anyway)
{
    if (should_prepare_tables_anyway)
        requested_prepare_tables = std::max(requested_prepare_tables, expected_flushed_index);

    requested_flush_index = std::max(requested_flush_index, expected_flushed_index);

    flush_event.notify_all();
}

template <typename LogElement>
void SystemLogQueue<LogElement>::notifyFlush(SystemLogQueue<LogElement>::Index expected_flushed_index, bool should_prepare_tables_anyway)
{
    std::lock_guard lock(mutex);
    notifyFlushUnlocked(expected_flushed_index, should_prepare_tables_anyway);
}

template <typename LogElement>
void SystemLogQueue<LogElement>::waitFlush(SystemLogQueue<LogElement>::Index expected_flushed_index, bool should_prepare_tables_anyway)
{
    LOG_DEBUG(log, "Requested flush up to offset {}", expected_flushed_index);

    // Use an arbitrary timeout to avoid endless waiting. 60s proved to be
    // too fast for our parallel functional tests, probably because they
    // heavily load the disk.
    const int timeout_seconds = 180;

    std::unique_lock lock(mutex);

    // there is no obligation to call notifyFlush before waitFlush, than we have to be sure that flush_event has been triggered before we wait the result
    notifyFlushUnlocked(expected_flushed_index, should_prepare_tables_anyway);

    auto result = confirm_event.wait_for(lock, std::chrono::seconds(timeout_seconds), [&]
    {
        return (flushed_index >= expected_flushed_index) || is_shutdown;
    });

    if (!result)
    {
        throw Exception(ErrorCodes::TIMEOUT_EXCEEDED, "Timeout exceeded ({} s) while flushing system log '{}'.",
            toString(timeout_seconds), demangle(typeid(*this).name()));
    }

    if (is_shutdown)
    {
        throw Exception(ErrorCodes::ABORTED, "Shutdown has been called while flushing system log '{}'. Aborting.",
            demangle(typeid(*this).name()));
    }
}

template <typename LogElement>
SystemLogQueue<LogElement>::Index SystemLogQueue<LogElement>::getLastLogIndex()
{
    std::lock_guard lock(mutex);
    return queue_front_index + queue.size();
}

template <typename LogElement>
void SystemLogQueue<LogElement>::confirm(SystemLogQueue<LogElement>::Index last_flashed_index)
{
    std::lock_guard lock(mutex);
    prepared_tables = std::max(prepared_tables, last_flashed_index);
    flushed_index = std::max(flushed_index, last_flashed_index);
    confirm_event.notify_all();
}

template <typename LogElement>
typename SystemLogQueue<LogElement>::PopResult SystemLogQueue<LogElement>::pop()
{
    PopResult result;
    size_t prev_ignored_logs = 0;

    {
        std::unique_lock lock(mutex);

        flush_event.wait_for(lock, std::chrono::milliseconds(settings.flush_interval_milliseconds), [&] ()
        {
            return requested_flush_index > flushed_index || requested_prepare_tables > prepared_tables || is_shutdown;
        });

        if (is_shutdown)
            return PopResult{.is_shutdown = true};

        const auto queue_size = queue.size();
        queue_front_index += queue_size;
        prev_ignored_logs = ignored_logs;
        ignored_logs = 0;

        result.last_log_index = queue_front_index;
        if (!queue.empty())
            result.logs.swap(queue);
        result.create_table_force = requested_prepare_tables > prepared_tables;

        /// Preallocate same amount of memory for the next batch to minimize reallocations.
        if (queue_size > queue.capacity())
            queue.reserve(std::max(settings.reserved_size_rows, queue_size));
    }

    if (prev_ignored_logs)
        LOG_ERROR(log, "Queue had been full at {}, accepted {} logs, ignored {} logs.",
                    result.last_log_index - result.logs.size(),
                    result.logs.size(),
                    prev_ignored_logs);

    return result;
}

template <typename LogElement>
void SystemLogQueue<LogElement>::shutdown()
{
    std::unique_lock lock(mutex);
    is_shutdown = true;
    /// Tell thread to shutdown.
    flush_event.notify_all();
}

template <typename LogElement>
SystemLogBase<LogElement>::SystemLogBase(
    const SystemLogQueueSettings & settings_,
    std::shared_ptr<SystemLogQueue<LogElement>> queue_)
    : queue(queue_ ? queue_ : std::make_shared<SystemLogQueue<LogElement>>(settings_))
{
}

template <typename LogElement>
SystemLogBase<LogElement>::Index SystemLogBase<LogElement>::getLastLogIndex()
{
    return queue->getLastLogIndex();
}

template <typename LogElement>
void SystemLogBase<LogElement>::notifyFlush(Index expected_flushed_index, bool should_prepare_tables_anyway)
{
    queue->notifyFlush(expected_flushed_index, should_prepare_tables_anyway);
}

template <typename LogElement>
void SystemLogBase<LogElement>::flush(Index expected_flushed_index, bool should_prepare_tables_anyway)
{
    queue->waitFlush(expected_flushed_index, should_prepare_tables_anyway);
}

template <typename LogElement>
void SystemLogBase<LogElement>::handleCrash()
{
    queue->handleCrash();
}

template <typename LogElement>
void SystemLogBase<LogElement>::startup()
{
    std::lock_guard lock(thread_mutex);
    saving_thread = std::make_unique<ThreadFromGlobalPool>([this] { savingThreadFunction(); });
}

template <typename LogElement>
void SystemLogBase<LogElement>::stopFlushThread()
{
    {
        std::lock_guard lock(thread_mutex);

        if (!saving_thread || !saving_thread->joinable())
            return;

        if (is_shutdown)
            return;

        is_shutdown = true;
        queue->shutdown();
    }

    saving_thread->join();
}

template <typename LogElement>
void SystemLogBase<LogElement>::add(LogElement element)
{
<<<<<<< HEAD
    /// This allocation should not be take into account in the query scope (since it will be freed outside of it)
    MemoryTrackerBlockerInThread temporarily_disable_memory_tracker;
=======
>>>>>>> 11f3f8e5
    queue->push(std::move(element));
}

#define INSTANTIATE_SYSTEM_LOG_BASE(ELEMENT) template class SystemLogBase<ELEMENT>;
SYSTEM_LOG_ELEMENTS(INSTANTIATE_SYSTEM_LOG_BASE)
#if CLICKHOUSE_CLOUD
    SYSTEM_LOG_ELEMENTS_CLOUD(INSTANTIATE_SYSTEM_LOG_BASE)
#endif
SYSTEM_PERIODIC_LOG_ELEMENTS(INSTANTIATE_SYSTEM_LOG_BASE)

#define INSTANTIATE_SYSTEM_LOG_QUEUE(ELEMENT) template class SystemLogQueue<ELEMENT>;
SYSTEM_LOG_ELEMENTS(INSTANTIATE_SYSTEM_LOG_QUEUE)
#if CLICKHOUSE_CLOUD
SYSTEM_LOG_ELEMENTS_CLOUD(INSTANTIATE_SYSTEM_LOG_QUEUE)
#endif
SYSTEM_PERIODIC_LOG_ELEMENTS(INSTANTIATE_SYSTEM_LOG_QUEUE)

}<|MERGE_RESOLUTION|>--- conflicted
+++ resolved
@@ -309,11 +309,8 @@
 template <typename LogElement>
 void SystemLogBase<LogElement>::add(LogElement element)
 {
-<<<<<<< HEAD
     /// This allocation should not be take into account in the query scope (since it will be freed outside of it)
     MemoryTrackerBlockerInThread temporarily_disable_memory_tracker;
-=======
->>>>>>> 11f3f8e5
     queue->push(std::move(element));
 }
 
