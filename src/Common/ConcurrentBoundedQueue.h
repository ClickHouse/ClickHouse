--- conflicted
+++ resolved
@@ -7,9 +7,9 @@
 #include <Poco/Mutex.h>
 #include <Poco/Semaphore.h>
 
-<<<<<<< HEAD
 #include <common/MoveOrCopyIfThrow.h>
 #include <Common/Exception.h>
+#include <common/types.h>
 
 namespace DB
 {
@@ -17,8 +17,6 @@
 {
     extern const int LOGICAL_ERROR;
 }
-=======
-#include <common/types.h>
 
 
 namespace detail
@@ -49,7 +47,6 @@
     {
         MoveOrCopyIfThrow<T>()(std::forward<T>(src), dst);
     }
->>>>>>> 0c22fc60
 }
 
 /** A very simple thread-safe queue of limited size.
