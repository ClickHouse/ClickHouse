--- conflicted
+++ resolved
@@ -489,11 +489,7 @@
 
             size_t sum_size = 0;
             for (size_t j = 0; j < keys_size; ++j)
-<<<<<<< HEAD
-                sum_size += key_columns[j]->serializeValueIntoArenaWithNull(row, pool, begin, null_maps[j], &serialization_settings).size();
-=======
-                sum_size += key_columns[j]->serializeValueIntoArenaWithNull(row, pool, begin, null_maps[j]).size;
->>>>>>> a1a67d59
+                sum_size += key_columns[j]->serializeValueIntoArenaWithNull(row, pool, begin, null_maps[j], &serialization_settings).size;
 
             return SerializedKeyHolder{{begin, sum_size}, pool};
         }
