--- conflicted
+++ resolved
@@ -371,69 +371,16 @@
 
     static constexpr bool has_cheap_key_calculation = false;
 
-<<<<<<< HEAD
     struct Columns
     {
         template <typename ColT>
         using ColumnWithNullMap = std::tuple<const ColT *, const UInt8 *, size_t>;
-=======
-    ColumnRawPtrs key_columns;
-    size_t keys_size;
-    std::vector<const UInt8 *> null_maps;
-
-    /// Only used if prealloc is true.
-    PaddedPODArray<UInt64> row_sizes;
-    size_t total_size = 0;
-    bool use_batch_serialize = false;
-    IColumn::SerializationSettings serialization_settings;
-    PaddedPODArray<char> serialized_buffer;
-    std::vector<std::string_view> serialized_keys;
-
-    HashMethodSerialized(const ColumnRawPtrs & key_columns_, const Sizes & /*key_sizes*/, const HashMethodContextPtr & context)
-        : key_columns(key_columns_), keys_size(key_columns_.size())
-    {
-        const auto * hash_serialized_context = typeid_cast<const HashMethodSerializedContext *>(context.get());
-        if (!hash_serialized_context)
-        {
-            const auto & cached_val = *context;
-            throw Exception(ErrorCodes::LOGICAL_ERROR, "Invalid type for HashMethodSerialized context: {}",
-                            demangle(typeid(cached_val).name()));
-        }
-
-        serialization_settings.serialize_string_with_zero_byte = hash_serialized_context->settings.serialize_string_with_zero_byte;
-        if constexpr (nullable)
-        {
-            null_maps.resize(keys_size, nullptr);
-            for (size_t i = 0; i < keys_size; ++i)
-            {
-                if (const auto * nullable_column = typeid_cast<const ColumnNullable *>(key_columns[i]))
-                {
-                    null_maps[i] = nullable_column->getNullMapData().data();
-                    key_columns[i] = nullable_column->getNestedColumnPtr().get();
-                }
-            }
-        }
->>>>>>> 134a1ec6
 
         explicit Columns(const ColumnRawPtrs & key_columns_, bool optimize_)
             : optimize(optimize_)
         {
-<<<<<<< HEAD
             size_t pos = 0;
             for (const auto * key_column : key_columns_)
-=======
-            null_maps.resize(keys_size, nullptr);
-
-            /// Calculate serialized value size for each key column in each row.
-            for (size_t i = 0; i < keys_size; ++i)
-                key_columns[i]->collectSerializedValueSizes(row_sizes, null_maps[i], &serialization_settings);
-
-            for (auto row_size : row_sizes)
-                total_size += row_size;
-
-            use_batch_serialize = shouldUseBatchSerialize();
-            if (use_batch_serialize)
->>>>>>> 134a1ec6
             {
                 const UInt8 * null_map = nullptr;
                 if constexpr (nullable)
@@ -445,22 +392,12 @@
                     }
                 }
 
-<<<<<<< HEAD
                 if (optimize && typeid_cast<const ColumnString *>(key_column))
                     string_key_columns.emplace_back(static_cast<const ColumnString *>(key_column), null_map, pos++);
                 else if (const auto * ptr = dynamic_cast<const ColumnFixedSizeHelper *>(key_column); ptr && optimize)
                     fixed_size_key_columns.emplace_back(ptr, null_map, pos++);
                 else
                     other_key_columns.emplace_back(key_column, null_map, pos++);
-=======
-                for (size_t i = 0; i < keys_size; ++i)
-                {
-                    if constexpr (nullable)
-                        key_columns[i]->batchSerializeValueIntoMemoryWithNull(memories, null_maps[i], &serialization_settings);
-                    else
-                        key_columns[i]->batchSerializeValueIntoMemory(memories, &serialization_settings);
-                }
->>>>>>> 134a1ec6
             }
         }
 
@@ -473,19 +410,30 @@
     PaddedPODArray<UInt64> row_sizes;
     Columns key_columns;
     bool optimize = true;
-
-    HashMethodSerialized(const ColumnRawPtrs & key_columns_, const Sizes & /*key_sizes*/, const HashMethodContextPtr &, bool optimize_)
+    IColumn::SerializationSettings serialization_settings;
+
+    HashMethodSerialized(const ColumnRawPtrs & key_columns_, const Sizes & /*key_sizes*/, const HashMethodContextPtr & context, bool optimize_)
         : key_columns(key_columns_, optimize_)
         , optimize(optimize_)
     {
+        const auto * hash_serialized_context = typeid_cast<const HashMethodSerializedContext *>(context.get());
+        if (!hash_serialized_context)
+        {
+            const auto & cached_val = *context;
+            throw Exception(ErrorCodes::LOGICAL_ERROR, "Invalid type for HashMethodSerialized context: {}",
+                            demangle(typeid(cached_val).name()));
+        }
+
+        serialization_settings.serialize_string_with_zero_byte = hash_serialized_context->settings.serialize_string_with_zero_byte;
+
         if constexpr (prealloc)
         {
             for (const auto & [key_column, null_map, _] : key_columns.string_key_columns)
-                key_column->collectSerializedValueSizes(row_sizes, null_map);
+                key_column->collectSerializedValueSizes(row_sizes, null_map, &serialization_settings);
             for (const auto & [key_column, null_map, _] : key_columns.fixed_size_key_columns)
-                key_column->collectSerializedValueSizes(row_sizes, null_map);
+                key_column->collectSerializedValueSizes(row_sizes, null_map, &serialization_settings);
             for (const auto & [key_column, null_map, _] : key_columns.other_key_columns)
-                key_column->collectSerializedValueSizes(row_sizes, null_map);
+                key_column->collectSerializedValueSizes(row_sizes, null_map, &serialization_settings);
         }
     }
 
@@ -502,29 +450,23 @@
             for (const auto & [key_column, null_map, _] : key_columns.string_key_columns)
             {
                 if constexpr (nullable)
-                    memory = key_column->serializeValueIntoMemoryWithNull(row, memory, null_map);
-                else
-                    memory = key_column->serializeValueIntoMemory(row, memory);
+                    memory = key_column->serializeValueIntoMemoryWithNull(row, memory, null_map, &serialization_settings);
+                else
+                    memory = key_column->serializeValueIntoMemory(row, memory, &serialization_settings);
             }
             for (const auto & [key_column, null_map, _] : key_columns.fixed_size_key_columns)
             {
                 if constexpr (nullable)
-<<<<<<< HEAD
-                    memory = key_column->serializeValueIntoMemoryWithNull(row, memory, null_map);
-                else
-                    memory = key_column->serializeValueIntoMemory(row, memory);
+                    memory = key_column->serializeValueIntoMemoryWithNull(row, memory, null_map, &serialization_settings);
+                else
+                    memory = key_column->serializeValueIntoMemory(row, memory, &serialization_settings);
             }
             for (const auto & [key_column, null_map, _] : key_columns.other_key_columns)
             {
                 if constexpr (nullable)
-                    memory = key_column->serializeValueIntoMemoryWithNull(row, memory, null_map);
-                else
-                    memory = key_column->serializeValueIntoMemory(row, memory);
-=======
-                    memory = key_columns[j]->serializeValueIntoMemoryWithNull(row, memory, null_maps[j], &serialization_settings);
-                else
-                    memory = key_columns[j]->serializeValueIntoMemory(row, memory, &serialization_settings);
->>>>>>> 134a1ec6
+                    memory = key_column->serializeValueIntoMemoryWithNull(row, memory, null_map, &serialization_settings);
+                else
+                    memory = key_column->serializeValueIntoMemory(row, memory, &serialization_settings);
             }
 
             return SerializedKeyHolder{key, pool};
@@ -534,38 +476,32 @@
             const char * begin = nullptr;
 
             size_t sum_size = 0;
-<<<<<<< HEAD
             for (const auto & [key_column, null_map, _] : key_columns.string_key_columns)
             {
                 if constexpr (nullable)
-                    sum_size += key_column->serializeValueIntoArenaWithNull(row, pool, begin, null_map).size();
-                else
-                    sum_size += key_column->serializeValueIntoArena(row, pool, begin).size();
+                    sum_size += key_column->serializeValueIntoArenaWithNull(row, pool, begin, null_map, &serialization_settings).size();
+                else
+                    sum_size += key_column->serializeValueIntoArena(row, pool, begin, &serialization_settings).size();
             }
             for (const auto & [key_column, null_map, _] : key_columns.fixed_size_key_columns)
             {
                 if constexpr (nullable)
-                    sum_size += key_column->serializeValueIntoArenaWithNull(row, pool, begin, null_map).size();
-                else
-                    sum_size += key_column->serializeValueIntoArena(row, pool, begin).size();
+                    sum_size += key_column->serializeValueIntoArenaWithNull(row, pool, begin, null_map, &serialization_settings).size();
+                else
+                    sum_size += key_column->serializeValueIntoArena(row, pool, begin, &serialization_settings).size();
             }
             for (const auto & [key_column, null_map, _] : key_columns.other_key_columns)
             {
                 if constexpr (nullable)
-                    sum_size += key_column->serializeValueIntoArenaWithNull(row, pool, begin, null_map).size();
-                else
-                    sum_size += key_column->serializeValueIntoArena(row, pool, begin).size();
-            }
-=======
-            for (size_t j = 0; j < keys_size; ++j)
-                sum_size += key_columns[j]->serializeValueIntoArenaWithNull(row, pool, begin, null_maps[j], &serialization_settings).size();
->>>>>>> 134a1ec6
+                    sum_size += key_column->serializeValueIntoArenaWithNull(row, pool, begin, null_map, &serialization_settings).size();
+                else
+                    sum_size += key_column->serializeValueIntoArena(row, pool, begin, &serialization_settings).size();
+            }
 
             return SerializedKeyHolder{{begin, sum_size}, pool};
         }
     }
 
-<<<<<<< HEAD
     static std::optional<Sizes> shuffleKeyColumns(std::vector<IColumn *> & key_columns_, const Sizes & sizes, bool optimize)
     {
         ColumnRawPtrs key_columns_copy{key_columns_.begin(), key_columns_.end()};
@@ -591,11 +527,6 @@
         }
         key_columns_ = std::move(new_key_columns);
         return new_key_sizes;
-=======
-        return SerializedKeyHolder{
-            serializeKeysToPoolContiguous(row, keys_size, key_columns, pool, &serialization_settings),
-            pool};
->>>>>>> 134a1ec6
     }
 };
 
