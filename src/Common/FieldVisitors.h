--- conflicted
+++ resolved
@@ -137,21 +137,15 @@
         throw Exception("Cannot convert Tuple to " + demangle(typeid(T).name()), ErrorCodes::CANNOT_CONVERT_TYPE);
     }
 
-<<<<<<< HEAD
     T operator() (const UInt64 & x) const { return T(x); }
     T operator() (const Int64 & x) const { return T(x); }
-    T operator() (const Float64 & x) const { return T(x); }
-=======
-    T operator() (const UInt64 & x) const { return static_cast<T>(x); }
-    T operator() (const Int64 & x) const { return static_cast<T>(x); }
     T operator() (const Float64 & x) const
     {
         if constexpr (std::is_same_v<Decimal256, T>)
-            return static_cast<bInt256>(x);
+            return bInt256(x);
         else
-            return static_cast<T>(x);
-    }
->>>>>>> 5ec51530
+            return T(x);
+    }
 
     T operator() (const UInt128 &) const
     {
@@ -160,14 +154,10 @@
 
     template <typename U> T operator() (const DecimalField<U> & x) const
     {
-<<<<<<< HEAD
         if constexpr (std::is_floating_point_v<T>)
             return static_cast<T>(x.getValue()) / x.getScaleMultiplier();
         else
             return static_cast<T>(x.getValue() / x.getScaleMultiplier());
-=======
-        return DecimalUtils::convertTo<T>(x.getValue(), x.getScale());
->>>>>>> 5ec51530
     }
 
     T operator() (const AggregateFunctionStateData &) const
@@ -258,9 +248,8 @@
 private:
     const Field & rhs;
 public:
-<<<<<<< HEAD
     explicit FieldVisitorSum(const Field & rhs_) : rhs(rhs_) {}
-=======
+#if 0
     bool operator() (const UInt64 &, const Null &)          const { return false; }
     bool operator() (const UInt64 & l, const UInt64 & r)    const { return l == r; }
     bool operator() (const UInt64 & l, const UInt128 & r)   const { return cantCompare(l, r); }
@@ -334,7 +323,7 @@
             return false;
         return cantCompare(l, r);
     }
->>>>>>> 5ec51530
+#endif
 
     // We can add all ints as unsigned regardless of their actual signedness.
     bool operator() (Int64 & x) const { return this->operator()(reinterpret_cast<UInt64 &>(x)); }
@@ -353,16 +342,15 @@
     bool operator() (UInt128 &) const { throw Exception("Cannot sum UUIDs", ErrorCodes::LOGICAL_ERROR); }
     bool operator() (AggregateFunctionStateData &) const { throw Exception("Cannot sum AggregateFunctionStates", ErrorCodes::LOGICAL_ERROR); }
 
-    template <typename T>
-<<<<<<< HEAD
-    bool operator() (DecimalField<T> & x) const
-=======
+#if 0
+    template <typename T>
     bool operator() (const AggregateFunctionStateData & l, const T & r) const
     {
         if constexpr (std::is_same_v<T, AggregateFunctionStateData>)
             return l == r;
         return cantCompare(l, r);
     }
+#endif
 
     template <typename T>
     bool operator() (const bUInt128 & l, const T & r) const
@@ -407,7 +395,6 @@
 private:
     template <typename T, typename U>
     bool cantCompare(const T &, const U &) const
->>>>>>> 5ec51530
     {
         x += get<DecimalField<T>>(rhs);
         return x.getValue() != 0;
@@ -422,9 +409,8 @@
 private:
     const Field & rhs;
 public:
-<<<<<<< HEAD
     explicit FieldVisitorMax(const Field & rhs_) : rhs(rhs_) {}
-=======
+#if 0
     bool operator() (const UInt64 &, const Null &)          const { return false; }
     bool operator() (const UInt64 & l, const UInt64 & r)    const { return l < r; }
     bool operator() (const UInt64 & l, const UInt128 & r)   const { return cantCompare(l, r); }
@@ -458,7 +444,7 @@
     bool operator() (const Float64 & l, const bInt128 & r)  const { return cantCompare(l, r); }
     bool operator() (const Float64 & l, const bUInt256 & r)  const { return cantCompare(l, r); }
     bool operator() (const Float64 & l, const bInt256 & r)  const { return cantCompare(l, r); }
->>>>>>> 5ec51530
+#endif
 
     bool operator() (Null &) const { throw Exception("Cannot compare Nulls", ErrorCodes::LOGICAL_ERROR); }
     bool operator() (Array &) const { throw Exception("Cannot compare Arrays", ErrorCodes::LOGICAL_ERROR); }
@@ -488,9 +474,9 @@
             return true;
         }
 
-<<<<<<< HEAD
         return false;
-=======
+    }
+#if 0
     template <typename T>
     bool operator() (const bUInt128 & l, const T & r) const
     {
@@ -537,8 +523,8 @@
     {
         throw Exception("Cannot compare " + demangle(typeid(T).name()) + " with " + demangle(typeid(U).name()),
                         ErrorCodes::BAD_TYPE_OF_FIELD);
->>>>>>> 5ec51530
-    }
+    }
+#endif
 };
 
 /** Implements `Min` operation.
@@ -559,7 +545,6 @@
     template <typename T>
     bool operator() (DecimalField<T> & x) const
     {
-<<<<<<< HEAD
         auto val = get<DecimalField<T>>(rhs);
         if (val < x)
         {
@@ -581,16 +566,13 @@
         }
 
         return false;
-=======
-        x += get<DecimalField<T>>(rhs);
-        return x.getValue().value != 0;
->>>>>>> 5ec51530
-    }
-
+    }
+#if 0
     bool operator() (bUInt128 & x) const { x += get<bUInt128>(rhs); return x != 0; }
     bool operator() (bInt128 & x) const { x += get<bInt128>(rhs); return x != 0; }
     bool operator() (bUInt256 & x) const { x += get<bUInt256>(rhs); return x != 0; }
     bool operator() (bInt256 & x) const { x += get<bInt256>(rhs); return x != 0; }
+#endif
 };
 
 }