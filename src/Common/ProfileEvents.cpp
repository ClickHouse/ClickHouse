--- conflicted
+++ resolved
@@ -8,7 +8,6 @@
 /// If the event is generic (i.e. not server specific)
 /// it should be also added to src/Coordination/KeeperConstant.cpp
 #define APPLY_FOR_BUILTIN_EVENTS(M) \
-<<<<<<< HEAD
     M(Query, "Number of queries to be interpreted and potentially executed. Does not include queries that failed to parse or were rejected due to AST size limits, quota limits or limits on the number of simultaneously running queries. May include internal queries initiated by ClickHouse itself. Does not count subqueries.", ValueType::Number) \
     M(SelectQuery, "Same as Query, but only for SELECT queries.", ValueType::Number) \
     M(InsertQuery, "Same as Query, but only for INSERT queries.", ValueType::Number) \
@@ -16,6 +15,7 @@
     M(QueriesWithSubqueries, "Count queries with all subqueries", ValueType::Number) \
     M(SelectQueriesWithSubqueries, "Count SELECT queries with all subqueries", ValueType::Number) \
     M(InsertQueriesWithSubqueries, "Count INSERT queries with all subqueries", ValueType::Number) \
+    M(SelectQueriesWithPrimaryKeyUsage, "Count SELECT queries which use the primary key to evaluate the WHERE condition", ValueType::Number) \
     M(AsyncInsertQuery, "Same as InsertQuery, but only for asynchronous INSERT queries.", ValueType::Number) \
     M(AsyncInsertBytes, "Data size in bytes of asynchronous INSERT queries.", ValueType::Bytes) \
     M(AsyncInsertRows, "Number of rows inserted by asynchronous INSERT queries.", ValueType::Number) \
@@ -197,6 +197,8 @@
     M(SelectedMarks, "Number of marks (index granules) selected to read from a MergeTree table.", ValueType::Number) \
     M(SelectedRows, "Number of rows SELECTed from all tables.", ValueType::Number) \
     M(SelectedBytes, "Number of bytes (uncompressed; for columns as they stored in memory) SELECTed from all tables.", ValueType::Bytes) \
+    M(RowsReadByMainReader, "Number of rows read from MergeTree tables by the main reader (after PREWHERE step).", ValueType::Number) \
+    M(RowsReadByPrewhereReaders, "Number of rows read from MergeTree tables (in total) by prewhere readers.", ValueType::Number) \
     \
     M(WaitMarksLoadMicroseconds, "Time spent loading marks", ValueType::Microseconds) \
     M(BackgroundLoadingMarksTasks, "Number of background tasks for loading marks", ValueType::Number) \
@@ -236,7 +238,12 @@
     \
     M(CannotRemoveEphemeralNode, "Number of times an error happened while trying to remove ephemeral node. This is not an issue, because our implementation of ZooKeeper library guarantee that the session will expire and the node will be removed.", ValueType::Number) \
     \
-    M(RegexpCreated, "Compiled regular expressions. Identical regular expressions compiled just once and cached forever.", ValueType::Number) \
+    M(RegexpWithMultipleNeedlesCreated, "Regular expressions with multiple needles (VectorScan library) compiled.", ValueType::Number) \
+    M(RegexpWithMultipleNeedlesGlobalCacheHit, "Number of times we fetched compiled regular expression with multiple needles (VectorScan library) from the global cache.", ValueType::Number) \
+    M(RegexpWithMultipleNeedlesGlobalCacheMiss, "Number of times we failed to fetch compiled regular expression with multiple needles (VectorScan library) from the global cache.", ValueType::Number) \
+    M(RegexpLocalCacheHit, "Number of times we fetched compiled regular expression from a local cache.", ValueType::Number) \
+    M(RegexpLocalCacheMiss, "Number of times we failed to fetch compiled regular expression from a local cache.", ValueType::Number) \
+    \
     M(ContextLock, "Number of times the lock of Context was acquired or tried to acquire. This is global lock.", ValueType::Number) \
     M(ContextLockWaitMicroseconds, "Context lock wait time in microseconds", ValueType::Microseconds) \
     \
@@ -265,272 +272,6 @@
     \
     M(DistributedSyncInsertionTimeoutExceeded, "A timeout has exceeded while waiting for shards during synchronous insertion into a Distributed table (with 'distributed_foreground_insert' = 1)", ValueType::Number) \
     M(DistributedAsyncInsertionFailures, "Number of failures for asynchronous insertion into a Distributed table (with 'distributed_foreground_insert' = 0)", ValueType::Number) \
-=======
-    M(Query, "Number of queries to be interpreted and potentially executed. Does not include queries that failed to parse or were rejected due to AST size limits, quota limits or limits on the number of simultaneously running queries. May include internal queries initiated by ClickHouse itself. Does not count subqueries.") \
-    M(SelectQuery, "Same as Query, but only for SELECT queries.") \
-    M(InsertQuery, "Same as Query, but only for INSERT queries.") \
-    M(InitialQuery, "Same as Query, but only counts initial queries (see is_initial_query).")\
-    M(QueriesWithSubqueries, "Count queries with all subqueries") \
-    M(SelectQueriesWithSubqueries, "Count SELECT queries with all subqueries") \
-    M(InsertQueriesWithSubqueries, "Count INSERT queries with all subqueries") \
-    M(SelectQueriesWithPrimaryKeyUsage, "Count SELECT queries which use the primary key to evaluate the WHERE condition") \
-    M(AsyncInsertQuery, "Same as InsertQuery, but only for asynchronous INSERT queries.") \
-    M(AsyncInsertBytes, "Data size in bytes of asynchronous INSERT queries.") \
-    M(AsyncInsertRows, "Number of rows inserted by asynchronous INSERT queries.") \
-    M(AsyncInsertCacheHits, "Number of times a duplicate hash id has been found in asynchronous INSERT hash id cache.") \
-    M(FailedQuery, "Number of failed queries.") \
-    M(FailedSelectQuery, "Same as FailedQuery, but only for SELECT queries.") \
-    M(FailedInsertQuery, "Same as FailedQuery, but only for INSERT queries.") \
-    M(FailedAsyncInsertQuery, "Number of failed ASYNC INSERT queries.") \
-    M(QueryTimeMicroseconds, "Total time of all queries.") \
-    M(SelectQueryTimeMicroseconds, "Total time of SELECT queries.") \
-    M(InsertQueryTimeMicroseconds, "Total time of INSERT queries.") \
-    M(OtherQueryTimeMicroseconds, "Total time of queries that are not SELECT or INSERT.") \
-    M(FileOpen, "Number of files opened.") \
-    M(Seek, "Number of times the 'lseek' function was called.") \
-    M(ReadBufferFromFileDescriptorRead, "Number of reads (read/pread) from a file descriptor. Does not include sockets.") \
-    M(ReadBufferFromFileDescriptorReadFailed, "Number of times the read (read/pread) from a file descriptor have failed.") \
-    M(ReadBufferFromFileDescriptorReadBytes, "Number of bytes read from file descriptors. If the file is compressed, this will show the compressed data size.") \
-    M(WriteBufferFromFileDescriptorWrite, "Number of writes (write/pwrite) to a file descriptor. Does not include sockets.") \
-    M(WriteBufferFromFileDescriptorWriteFailed, "Number of times the write (write/pwrite) to a file descriptor have failed.") \
-    M(WriteBufferFromFileDescriptorWriteBytes, "Number of bytes written to file descriptors. If the file is compressed, this will show compressed data size.") \
-    M(FileSync, "Number of times the F_FULLFSYNC/fsync/fdatasync function was called for files.") \
-    M(DirectorySync, "Number of times the F_FULLFSYNC/fsync/fdatasync function was called for directories.") \
-    M(FileSyncElapsedMicroseconds, "Total time spent waiting for F_FULLFSYNC/fsync/fdatasync syscall for files.") \
-    M(DirectorySyncElapsedMicroseconds, "Total time spent waiting for F_FULLFSYNC/fsync/fdatasync syscall for directories.") \
-    M(ReadCompressedBytes, "Number of bytes (the number of bytes before decompression) read from compressed sources (files, network).") \
-    M(CompressedReadBufferBlocks, "Number of compressed blocks (the blocks of data that are compressed independent of each other) read from compressed sources (files, network).") \
-    M(CompressedReadBufferBytes, "Number of uncompressed bytes (the number of bytes after decompression) read from compressed sources (files, network).") \
-    M(UncompressedCacheHits, "Number of times a block of data has been found in the uncompressed cache (and decompression was avoided).") \
-    M(UncompressedCacheMisses, "Number of times a block of data has not been found in the uncompressed cache (and required decompression).") \
-    M(UncompressedCacheWeightLost, "Number of bytes evicted from the uncompressed cache.") \
-    M(MMappedFileCacheHits, "Number of times a file has been found in the MMap cache (for the 'mmap' read_method), so we didn't have to mmap it again.") \
-    M(MMappedFileCacheMisses, "Number of times a file has not been found in the MMap cache (for the 'mmap' read_method), so we had to mmap it again.") \
-    M(OpenedFileCacheHits, "Number of times a file has been found in the opened file cache, so we didn't have to open it again.") \
-    M(OpenedFileCacheMisses, "Number of times a file has been found in the opened file cache, so we had to open it again.") \
-    M(OpenedFileCacheMicroseconds, "Amount of time spent executing OpenedFileCache methods.") \
-    M(AIOWrite, "Number of writes with Linux or FreeBSD AIO interface") \
-    M(AIOWriteBytes, "Number of bytes written with Linux or FreeBSD AIO interface") \
-    M(AIORead, "Number of reads with Linux or FreeBSD AIO interface") \
-    M(AIOReadBytes, "Number of bytes read with Linux or FreeBSD AIO interface") \
-    M(IOBufferAllocs, "Number of allocations of IO buffers (for ReadBuffer/WriteBuffer).") \
-    M(IOBufferAllocBytes, "Number of bytes allocated for IO buffers (for ReadBuffer/WriteBuffer).") \
-    M(ArenaAllocChunks, "Number of chunks allocated for memory Arena (used for GROUP BY and similar operations)") \
-    M(ArenaAllocBytes, "Number of bytes allocated for memory Arena (used for GROUP BY and similar operations)") \
-    M(FunctionExecute, "Number of SQL ordinary function calls (SQL functions are called on per-block basis, so this number represents the number of blocks).") \
-    M(TableFunctionExecute, "Number of table function calls.") \
-    M(MarkCacheHits, "Number of times an entry has been found in the mark cache, so we didn't have to load a mark file.") \
-    M(MarkCacheMisses, "Number of times an entry has not been found in the mark cache, so we had to load a mark file in memory, which is a costly operation, adding to query latency.") \
-    M(QueryCacheHits, "Number of times a query result has been found in the query cache (and query computation was avoided). Only updated for SELECT queries with SETTING use_query_cache = 1.") \
-    M(QueryCacheMisses, "Number of times a query result has not been found in the query cache (and required query computation). Only updated for SELECT queries with SETTING use_query_cache = 1.") \
-    /* Each page cache chunk access increments exactly one of the following 5 PageCacheChunk* counters. */ \
-    /* Something like hit rate: (PageCacheChunkShared + PageCacheChunkDataHits) / [sum of all 5]. */ \
-    M(PageCacheChunkMisses, "Number of times a chunk has not been found in the userspace page cache.") \
-    M(PageCacheChunkShared, "Number of times a chunk has been found in the userspace page cache, already in use by another thread.") \
-    M(PageCacheChunkDataHits, "Number of times a chunk has been found in the userspace page cache, not in use, with all pages intact.") \
-    M(PageCacheChunkDataPartialHits, "Number of times a chunk has been found in the userspace page cache, not in use, but some of its pages were evicted by the OS.") \
-    M(PageCacheChunkDataMisses, "Number of times a chunk has been found in the userspace page cache, not in use, but all its pages were evicted by the OS.") \
-    M(PageCacheBytesUnpinnedRoundedToPages, "Total size of populated pages in chunks that became evictable in PageCache. Rounded up to whole pages.") \
-    M(PageCacheBytesUnpinnedRoundedToHugePages, "See PageCacheBytesUnpinnedRoundedToPages, but rounded to huge pages. Use the ratio between the two as a measure of memory waste from using huge pages.") \
-    M(CreatedReadBufferOrdinary, "Number of times ordinary read buffer was created for reading data (while choosing among other read methods).") \
-    M(CreatedReadBufferDirectIO, "Number of times a read buffer with O_DIRECT was created for reading data (while choosing among other read methods).") \
-    M(CreatedReadBufferDirectIOFailed, "Number of times a read buffer with O_DIRECT was attempted to be created for reading data (while choosing among other read methods), but the OS did not allow it (due to lack of filesystem support or other reasons) and we fallen back to the ordinary reading method.") \
-    M(CreatedReadBufferMMap, "Number of times a read buffer using 'mmap' was created for reading data (while choosing among other read methods).") \
-    M(CreatedReadBufferMMapFailed, "Number of times a read buffer with 'mmap' was attempted to be created for reading data (while choosing among other read methods), but the OS did not allow it (due to lack of filesystem support or other reasons) and we fallen back to the ordinary reading method.") \
-    M(DiskReadElapsedMicroseconds, "Total time spent waiting for read syscall. This include reads from page cache.") \
-    M(DiskWriteElapsedMicroseconds, "Total time spent waiting for write syscall. This include writes to page cache.") \
-    M(NetworkReceiveElapsedMicroseconds, "Total time spent waiting for data to receive or receiving data from network. Only ClickHouse-related network interaction is included, not by 3rd party libraries.") \
-    M(NetworkSendElapsedMicroseconds, "Total time spent waiting for data to send to network or sending data to network. Only ClickHouse-related network interaction is included, not by 3rd party libraries.") \
-    M(NetworkReceiveBytes, "Total number of bytes received from network. Only ClickHouse-related network interaction is included, not by 3rd party libraries.") \
-    M(NetworkSendBytes, "Total number of bytes send to network. Only ClickHouse-related network interaction is included, not by 3rd party libraries.") \
-    \
-    M(DiskS3GetRequestThrottlerCount, "Number of DiskS3 GET and SELECT requests passed through throttler.") \
-    M(DiskS3GetRequestThrottlerSleepMicroseconds, "Total time a query was sleeping to conform DiskS3 GET and SELECT request throttling.") \
-    M(DiskS3PutRequestThrottlerCount, "Number of DiskS3 PUT, COPY, POST and LIST requests passed through throttler.") \
-    M(DiskS3PutRequestThrottlerSleepMicroseconds, "Total time a query was sleeping to conform DiskS3 PUT, COPY, POST and LIST request throttling.") \
-    M(S3GetRequestThrottlerCount, "Number of S3 GET and SELECT requests passed through throttler.") \
-    M(S3GetRequestThrottlerSleepMicroseconds, "Total time a query was sleeping to conform S3 GET and SELECT request throttling.") \
-    M(S3PutRequestThrottlerCount, "Number of S3 PUT, COPY, POST and LIST requests passed through throttler.") \
-    M(S3PutRequestThrottlerSleepMicroseconds, "Total time a query was sleeping to conform S3 PUT, COPY, POST and LIST request throttling.") \
-    M(RemoteReadThrottlerBytes, "Bytes passed through 'max_remote_read_network_bandwidth_for_server'/'max_remote_read_network_bandwidth' throttler.") \
-    M(RemoteReadThrottlerSleepMicroseconds, "Total time a query was sleeping to conform 'max_remote_read_network_bandwidth_for_server'/'max_remote_read_network_bandwidth' throttling.") \
-    M(RemoteWriteThrottlerBytes, "Bytes passed through 'max_remote_write_network_bandwidth_for_server'/'max_remote_write_network_bandwidth' throttler.") \
-    M(RemoteWriteThrottlerSleepMicroseconds, "Total time a query was sleeping to conform 'max_remote_write_network_bandwidth_for_server'/'max_remote_write_network_bandwidth' throttling.") \
-    M(LocalReadThrottlerBytes, "Bytes passed through 'max_local_read_bandwidth_for_server'/'max_local_read_bandwidth' throttler.") \
-    M(LocalReadThrottlerSleepMicroseconds, "Total time a query was sleeping to conform 'max_local_read_bandwidth_for_server'/'max_local_read_bandwidth' throttling.") \
-    M(LocalWriteThrottlerBytes, "Bytes passed through 'max_local_write_bandwidth_for_server'/'max_local_write_bandwidth' throttler.") \
-    M(LocalWriteThrottlerSleepMicroseconds, "Total time a query was sleeping to conform 'max_local_write_bandwidth_for_server'/'max_local_write_bandwidth' throttling.") \
-    M(ThrottlerSleepMicroseconds, "Total time a query was sleeping to conform all throttling settings.") \
-    M(PartsWithAppliedMutationsOnFly, "Total number of parts for which there was any mutation applied on fly") \
-    M(MutationsAppliedOnFlyInAllParts, "The sum of number of applied mutations on-fly for part among all read parts") \
-    \
-    M(QueryMaskingRulesMatch, "Number of times query masking rules was successfully matched.") \
-    \
-    M(ReplicatedPartFetches, "Number of times a data part was downloaded from replica of a ReplicatedMergeTree table.") \
-    M(ReplicatedPartFailedFetches, "Number of times a data part was failed to download from replica of a ReplicatedMergeTree table.") \
-    M(ObsoleteReplicatedParts, "Number of times a data part was covered by another data part that has been fetched from a replica (so, we have marked a covered data part as obsolete and no longer needed).") \
-    M(ReplicatedPartMerges, "Number of times data parts of ReplicatedMergeTree tables were successfully merged.") \
-    M(ReplicatedPartFetchesOfMerged, "Number of times we prefer to download already merged part from replica of ReplicatedMergeTree table instead of performing a merge ourself (usually we prefer doing a merge ourself to save network traffic). This happens when we have not all source parts to perform a merge or when the data part is old enough.") \
-    M(ReplicatedPartMutations, "Number of times data parts of ReplicatedMergeTree tables were successfully mutated.") \
-    M(ReplicatedPartChecks, "Number of times we had to perform advanced search for a data part on replicas or to clarify the need of an existing data part.") \
-    M(ReplicatedPartChecksFailed, "Number of times the advanced search for a data part on replicas did not give result or when unexpected part has been found and moved away.") \
-    M(ReplicatedDataLoss, "Number of times a data part that we wanted doesn't exist on any replica (even on replicas that are offline right now). That data parts are definitely lost. This is normal due to asynchronous replication (if quorum inserts were not enabled), when the replica on which the data part was written was failed and when it became online after fail it doesn't contain that data part.") \
-    M(ReplicatedCoveredPartsInZooKeeperOnStart, "For debugging purposes. Number of parts in ZooKeeper that have a covering part, but doesn't exist on disk. Checked on server start.") \
-    \
-    M(InsertedRows, "Number of rows INSERTed to all tables.") \
-    M(InsertedBytes, "Number of bytes (uncompressed; for columns as they stored in memory) INSERTed to all tables.") \
-    M(DelayedInserts, "Number of times the INSERT of a block to a MergeTree table was throttled due to high number of active data parts for partition.") \
-    M(RejectedInserts, "Number of times the INSERT of a block to a MergeTree table was rejected with 'Too many parts' exception due to high number of active data parts for partition.") \
-    M(DelayedInsertsMilliseconds, "Total number of milliseconds spent while the INSERT of a block to a MergeTree table was throttled due to high number of active data parts for partition.") \
-    M(DelayedMutations, "Number of times the mutation of a MergeTree table was throttled due to high number of unfinished mutations for table.") \
-    M(RejectedMutations, "Number of times the mutation of a MergeTree table was rejected with 'Too many mutations' exception due to high number of unfinished mutations for table.") \
-    M(DelayedMutationsMilliseconds, "Total number of milliseconds spent while the mutation of a MergeTree table was throttled due to high number of unfinished mutations for table.") \
-    M(DistributedDelayedInserts, "Number of times the INSERT of a block to a Distributed table was throttled due to high number of pending bytes.") \
-    M(DistributedRejectedInserts, "Number of times the INSERT of a block to a Distributed table was rejected with 'Too many bytes' exception due to high number of pending bytes.") \
-    M(DistributedDelayedInsertsMilliseconds, "Total number of milliseconds spent while the INSERT of a block to a Distributed table was throttled due to high number of pending bytes.") \
-    M(DuplicatedInsertedBlocks, "Number of times the INSERTed block to a ReplicatedMergeTree table was deduplicated.") \
-    \
-    M(ZooKeeperInit, "Number of times connection with ZooKeeper has been established.") \
-    M(ZooKeeperTransactions, "Number of ZooKeeper operations, which include both read and write operations as well as multi-transactions.") \
-    M(ZooKeeperList, "Number of 'list' (getChildren) requests to ZooKeeper.") \
-    M(ZooKeeperCreate, "Number of 'create' requests to ZooKeeper.") \
-    M(ZooKeeperRemove, "Number of 'remove' requests to ZooKeeper.") \
-    M(ZooKeeperExists, "Number of 'exists' requests to ZooKeeper.") \
-    M(ZooKeeperGet, "Number of 'get' requests to ZooKeeper.") \
-    M(ZooKeeperSet, "Number of 'set' requests to ZooKeeper.") \
-    M(ZooKeeperMulti, "Number of 'multi' requests to ZooKeeper (compound transactions).") \
-    M(ZooKeeperCheck, "Number of 'check' requests to ZooKeeper. Usually they don't make sense in isolation, only as part of a complex transaction.") \
-    M(ZooKeeperSync, "Number of 'sync' requests to ZooKeeper. These requests are rarely needed or usable.") \
-    M(ZooKeeperReconfig, "Number of 'reconfig' requests to ZooKeeper.") \
-    M(ZooKeeperClose, "Number of times connection with ZooKeeper has been closed voluntary.") \
-    M(ZooKeeperWatchResponse, "Number of times watch notification has been received from ZooKeeper.") \
-    M(ZooKeeperUserExceptions, "Number of exceptions while working with ZooKeeper related to the data (no node, bad version or similar).") \
-    M(ZooKeeperHardwareExceptions, "Number of exceptions while working with ZooKeeper related to network (connection loss or similar).") \
-    M(ZooKeeperOtherExceptions, "Number of exceptions while working with ZooKeeper other than ZooKeeperUserExceptions and ZooKeeperHardwareExceptions.") \
-    M(ZooKeeperWaitMicroseconds, "Number of microseconds spent waiting for responses from ZooKeeper after creating a request, summed across all the requesting threads.") \
-    M(ZooKeeperBytesSent, "Number of bytes send over network while communicating with ZooKeeper.") \
-    M(ZooKeeperBytesReceived, "Number of bytes received over network while communicating with ZooKeeper.") \
-    \
-    M(DistributedConnectionTries, "Total count of distributed connection attempts.") \
-    M(DistributedConnectionUsable, "Total count of successful distributed connections to a usable server (with required table, but maybe stale).") \
-    M(DistributedConnectionFailTry, "Total count when distributed connection fails with retry.") \
-    M(DistributedConnectionMissingTable, "Number of times we rejected a replica from a distributed query, because it did not contain a table needed for the query.") \
-    M(DistributedConnectionStaleReplica, "Number of times we rejected a replica from a distributed query, because some table needed for a query had replication lag higher than the configured threshold.") \
-    M(DistributedConnectionSkipReadOnlyReplica, "Number of replicas skipped during INSERT into Distributed table due to replicas being read-only") \
-    M(DistributedConnectionFailAtAll, "Total count when distributed connection fails after all retries finished.") \
-    \
-    M(HedgedRequestsChangeReplica, "Total count when timeout for changing replica expired in hedged requests.") \
-    M(SuspendSendingQueryToShard, "Total count when sending query to shard was suspended when async_query_sending_for_remote is enabled.") \
-    \
-    M(CompileFunction, "Number of times a compilation of generated LLVM code (to create fused function for complex expressions) was initiated.") \
-    M(CompiledFunctionExecute, "Number of times a compiled function was executed.") \
-    M(CompileExpressionsMicroseconds, "Total time spent for compilation of expressions to LLVM code.") \
-    M(CompileExpressionsBytes, "Number of bytes used for expressions compilation.") \
-    \
-    M(ExecuteShellCommand, "Number of shell command executions.") \
-    \
-    M(ExternalProcessingCompressedBytesTotal, "Number of compressed bytes written by external processing (sorting/aggragating/joining)") \
-    M(ExternalProcessingUncompressedBytesTotal, "Amount of data (uncompressed, before compression) written by external processing (sorting/aggragating/joining)") \
-    M(ExternalProcessingFilesTotal, "Number of files used by external processing (sorting/aggragating/joining)") \
-    M(ExternalSortWritePart, "Number of times a temporary file was written to disk for sorting in external memory.") \
-    M(ExternalSortMerge, "Number of times temporary files were merged for sorting in external memory.") \
-    M(ExternalSortCompressedBytes, "Number of compressed bytes written for sorting in external memory.") \
-    M(ExternalSortUncompressedBytes, "Amount of data (uncompressed, before compression) written for sorting in external memory.") \
-    M(ExternalAggregationWritePart, "Number of times a temporary file was written to disk for aggregation in external memory.") \
-    M(ExternalAggregationMerge, "Number of times temporary files were merged for aggregation in external memory.") \
-    M(ExternalAggregationCompressedBytes, "Number of bytes written to disk for aggregation in external memory.") \
-    M(ExternalAggregationUncompressedBytes, "Amount of data (uncompressed, before compression) written to disk for aggregation in external memory.") \
-    M(ExternalJoinWritePart, "Number of times a temporary file was written to disk for JOIN in external memory.") \
-    M(ExternalJoinMerge, "Number of times temporary files were merged for JOIN in external memory.") \
-    M(ExternalJoinCompressedBytes, "Number of compressed bytes written for JOIN in external memory.") \
-    M(ExternalJoinUncompressedBytes, "Amount of data (uncompressed, before compression) written for JOIN in external memory.") \
-    \
-    M(SlowRead, "Number of reads from a file that were slow. This indicate system overload. Thresholds are controlled by read_backoff_* settings.") \
-    M(ReadBackoff, "Number of times the number of query processing threads was lowered due to slow reads.") \
-    \
-    M(ReplicaPartialShutdown, "How many times Replicated table has to deinitialize its state due to session expiration in ZooKeeper. The state is reinitialized every time when ZooKeeper is available again.") \
-    \
-    M(SelectedParts, "Number of data parts selected to read from a MergeTree table.") \
-    M(SelectedRanges, "Number of (non-adjacent) ranges in all data parts selected to read from a MergeTree table.") \
-    M(SelectedMarks, "Number of marks (index granules) selected to read from a MergeTree table.") \
-    M(SelectedRows, "Number of rows SELECTed from all tables.") \
-    M(SelectedBytes, "Number of bytes (uncompressed; for columns as they stored in memory) SELECTed from all tables.") \
-    M(RowsReadByMainReader, "Number of rows read from MergeTree tables by the main reader (after PREWHERE step).") \
-    M(RowsReadByPrewhereReaders, "Number of rows read from MergeTree tables (in total) by prewhere readers.") \
-    \
-    M(WaitMarksLoadMicroseconds, "Time spent loading marks") \
-    M(BackgroundLoadingMarksTasks, "Number of background tasks for loading marks") \
-    M(LoadedMarksCount, "Number of marks loaded (total across columns).") \
-    M(LoadedMarksMemoryBytes, "Size of in-memory representations of loaded marks.") \
-    \
-    M(Merge, "Number of launched background merges.") \
-    M(MergedRows, "Rows read for background merges. This is the number of rows before merge.") \
-    M(MergedUncompressedBytes, "Uncompressed bytes (for columns as they stored in memory) that was read for background merges. This is the number before merge.") \
-    M(MergesTimeMilliseconds, "Total time spent for background merges.")\
-    \
-    M(MergeTreeDataWriterRows, "Number of rows INSERTed to MergeTree tables.") \
-    M(MergeTreeDataWriterUncompressedBytes, "Uncompressed bytes (for columns as they stored in memory) INSERTed to MergeTree tables.") \
-    M(MergeTreeDataWriterCompressedBytes, "Bytes written to filesystem for data INSERTed to MergeTree tables.") \
-    M(MergeTreeDataWriterBlocks, "Number of blocks INSERTed to MergeTree tables. Each block forms a data part of level zero.") \
-    M(MergeTreeDataWriterBlocksAlreadySorted, "Number of blocks INSERTed to MergeTree tables that appeared to be already sorted.") \
-    \
-    M(MergeTreeDataWriterSkipIndicesCalculationMicroseconds, "Time spent calculating skip indices") \
-    M(MergeTreeDataWriterStatisticsCalculationMicroseconds, "Time spent calculating statistics") \
-    M(MergeTreeDataWriterSortingBlocksMicroseconds, "Time spent sorting blocks") \
-    M(MergeTreeDataWriterMergingBlocksMicroseconds, "Time spent merging input blocks (for special MergeTree engines)") \
-    M(MergeTreeDataWriterProjectionsCalculationMicroseconds, "Time spent calculating projections") \
-    M(MergeTreeDataProjectionWriterSortingBlocksMicroseconds, "Time spent sorting blocks (for projection it might be a key different from table's sorting key)") \
-    M(MergeTreeDataProjectionWriterMergingBlocksMicroseconds, "Time spent merging blocks") \
-    M(MutateTaskProjectionsCalculationMicroseconds, "Time spent calculating projections") \
-    \
-    M(InsertedWideParts, "Number of parts inserted in Wide format.") \
-    M(InsertedCompactParts, "Number of parts inserted in Compact format.") \
-    M(MergedIntoWideParts, "Number of parts merged into Wide format.") \
-    M(MergedIntoCompactParts, "Number of parts merged into Compact format.") \
-    \
-    M(MergeTreeDataProjectionWriterRows, "Number of rows INSERTed to MergeTree tables projection.") \
-    M(MergeTreeDataProjectionWriterUncompressedBytes, "Uncompressed bytes (for columns as they stored in memory) INSERTed to MergeTree tables projection.") \
-    M(MergeTreeDataProjectionWriterCompressedBytes, "Bytes written to filesystem for data INSERTed to MergeTree tables projection.") \
-    M(MergeTreeDataProjectionWriterBlocks, "Number of blocks INSERTed to MergeTree tables projection. Each block forms a data part of level zero.") \
-    M(MergeTreeDataProjectionWriterBlocksAlreadySorted, "Number of blocks INSERTed to MergeTree tables projection that appeared to be already sorted.") \
-    \
-    M(CannotRemoveEphemeralNode, "Number of times an error happened while trying to remove ephemeral node. This is not an issue, because our implementation of ZooKeeper library guarantee that the session will expire and the node will be removed.") \
-    \
-    M(RegexpWithMultipleNeedlesCreated, "Regular expressions with multiple needles (VectorScan library) compiled.") \
-    M(RegexpWithMultipleNeedlesGlobalCacheHit, "Number of times we fetched compiled regular expression with multiple needles (VectorScan library) from the global cache.") \
-    M(RegexpWithMultipleNeedlesGlobalCacheMiss, "Number of times we failed to fetch compiled regular expression with multiple needles (VectorScan library) from the global cache.") \
-    M(RegexpLocalCacheHit, "Number of times we fetched compiled regular expression from a local cache.") \
-    M(RegexpLocalCacheMiss, "Number of times we failed to fetch compiled regular expression from a local cache.") \
-    \
-    M(ContextLock, "Number of times the lock of Context was acquired or tried to acquire. This is global lock.") \
-    M(ContextLockWaitMicroseconds, "Context lock wait time in microseconds") \
-    \
-    M(StorageBufferFlush, "Number of times a buffer in a 'Buffer' table was flushed.") \
-    M(StorageBufferErrorOnFlush, "Number of times a buffer in the 'Buffer' table has not been able to flush due to error writing in the destination table.") \
-    M(StorageBufferPassedAllMinThresholds, "Number of times a criteria on min thresholds has been reached to flush a buffer in a 'Buffer' table.") \
-    M(StorageBufferPassedTimeMaxThreshold, "Number of times a criteria on max time threshold has been reached to flush a buffer in a 'Buffer' table.") \
-    M(StorageBufferPassedRowsMaxThreshold, "Number of times a criteria on max rows threshold has been reached to flush a buffer in a 'Buffer' table.") \
-    M(StorageBufferPassedBytesMaxThreshold, "Number of times a criteria on max bytes threshold has been reached to flush a buffer in a 'Buffer' table.") \
-    M(StorageBufferPassedTimeFlushThreshold, "Number of times background-only flush threshold on time has been reached to flush a buffer in a 'Buffer' table. This is expert-only metric. If you read this and you are not an expert, stop reading.") \
-    M(StorageBufferPassedRowsFlushThreshold, "Number of times background-only flush threshold on rows has been reached to flush a buffer in a 'Buffer' table. This is expert-only metric. If you read this and you are not an expert, stop reading.") \
-    M(StorageBufferPassedBytesFlushThreshold, "Number of times background-only flush threshold on bytes has been reached to flush a buffer in a 'Buffer' table. This is expert-only metric. If you read this and you are not an expert, stop reading.") \
-    M(StorageBufferLayerLockReadersWaitMilliseconds, "Time for waiting for Buffer layer during reading.") \
-    M(StorageBufferLayerLockWritersWaitMilliseconds, "Time for waiting free Buffer layer to write to (can be used to tune Buffer layers).") \
-    \
-    M(DictCacheKeysRequested, "Number of keys requested from the data source for the dictionaries of 'cache' types.") \
-    M(DictCacheKeysRequestedMiss, "Number of keys requested from the data source for dictionaries of 'cache' types but not found in the data source.") \
-    M(DictCacheKeysRequestedFound, "Number of keys requested from the data source for dictionaries of 'cache' types and found in the data source.") \
-    M(DictCacheKeysExpired, "Number of keys looked up in the dictionaries of 'cache' types and found in the cache but they were obsolete.") \
-    M(DictCacheKeysNotFound, "Number of keys looked up in the dictionaries of 'cache' types and not found.") \
-    M(DictCacheKeysHit, "Number of keys looked up in the dictionaries of 'cache' types and found in the cache.") \
-    M(DictCacheRequestTimeNs, "Number of nanoseconds spend in querying the external data sources for the dictionaries of 'cache' types.") \
-    M(DictCacheRequests, "Number of bulk requests to the external data sources for the dictionaries of 'cache' types.") \
-    M(DictCacheLockWriteNs, "Number of nanoseconds spend in waiting for write lock to update the data for the dictionaries of 'cache' types.") \
-    M(DictCacheLockReadNs, "Number of nanoseconds spend in waiting for read lock to lookup the data for the dictionaries of 'cache' types.") \
-    \
-    M(DistributedSyncInsertionTimeoutExceeded, "A timeout has exceeded while waiting for shards during synchronous insertion into a Distributed table (with 'distributed_foreground_insert' = 1)") \
-    M(DistributedAsyncInsertionFailures, "Number of failures for asynchronous insertion into a Distributed table (with 'distributed_foreground_insert' = 0)") \
->>>>>>> 7276ad28
     M(DataAfterMergeDiffersFromReplica, R"(
 Number of times data after merge is not byte-identical to the data on another replicas. There could be several reasons:
 1. Using newer version of compression library after server update.
@@ -543,7 +284,6 @@
 8. Manual modification of checksums stored in ZooKeeper.
 9. Part format related settings like 'enable_mixed_granularity_parts' are different on different replicas.
 The server successfully detected this situation and will download merged part from the replica to force the byte-identical result.
-<<<<<<< HEAD
 )", ValueType::Number) \
     M(DataAfterMutationDiffersFromReplica, "Number of times data after mutation is not byte-identical to the data on other replicas. In addition to the reasons described in 'DataAfterMergeDiffersFromReplica', it is also possible due to non-deterministic mutation.", ValueType::Number) \
     M(PolygonsAddedToPool, "A polygon has been added to the cache (pool) for the 'pointInPolygon' function.", ValueType::Number) \
@@ -629,6 +369,7 @@
     M(QueryProfilerSignalOverruns, "Number of times we drop processing of a query profiler signal due to overrun plus the number of signals that OS has not delivered due to overrun.", ValueType::Number) \
     M(QueryProfilerConcurrencyOverruns, "Number of times we drop processing of a query profiler signal due to too many concurrent query profilers in other threads, which may indicate overload.", ValueType::Number) \
     M(QueryProfilerRuns, "Number of times QueryProfiler had been run.", ValueType::Number) \
+    M(QueryProfilerErrors, "Invalid memory accesses during asynchronous stack unwinding.", ValueType::Number) \
     \
     M(CreatedLogEntryForMerge, "Successfully created log entry to merge parts in ReplicatedMergeTree.", ValueType::Number) \
     M(NotCreatedLogEntryForMerge, "Log entry to merge parts in ReplicatedMergeTree is not created due to concurrent log update by another replica.", ValueType::Number) \
@@ -685,6 +426,13 @@
     M(DiskS3PutObject, "Number of DiskS3 API PutObject calls.", ValueType::Number) \
     M(DiskS3GetObject, "Number of DiskS3 API GetObject calls.", ValueType::Number) \
     \
+    M(DiskPlainRewritableAzureDirectoryCreated, "Number of directories created by the 'plain_rewritable' metadata storage for AzureObjectStorage.", ValueType::Number) \
+    M(DiskPlainRewritableAzureDirectoryRemoved, "Number of directories removed by the 'plain_rewritable' metadata storage for AzureObjectStorage.", ValueType::Number) \
+    M(DiskPlainRewritableLocalDirectoryCreated, "Number of directories created by the 'plain_rewritable' metadata storage for LocalObjectStorage.", ValueType::Number) \
+    M(DiskPlainRewritableLocalDirectoryRemoved, "Number of directories removed by the 'plain_rewritable' metadata storage for LocalObjectStorage.", ValueType::Number) \
+    M(DiskPlainRewritableS3DirectoryCreated, "Number of directories created by the 'plain_rewritable' metadata storage for S3ObjectStorage.", ValueType::Number) \
+    M(DiskPlainRewritableS3DirectoryRemoved, "Number of directories removed by the 'plain_rewritable' metadata storage for S3ObjectStorage.", ValueType::Number) \
+    \
     M(S3Clients, "Number of created S3 clients.", ValueType::Number) \
     M(TinyS3Clients, "Number of S3 clients copies which reuse an existing auth provider from another client.", ValueType::Number) \
     \
@@ -704,14 +452,18 @@
     M(QueryMemoryLimitExceeded, "Number of times when memory limit exceeded for query.", ValueType::Number) \
     \
     M(AzureGetObject, "Number of Azure API GetObject calls.", ValueType::Number) \
-    M(AzureUploadPart, "Number of Azure blob storage API UploadPart calls", ValueType::Number) \
+    M(AzureUpload, "Number of Azure blob storage API Upload calls", ValueType::Number) \
+    M(AzureStageBlock, "Number of Azure blob storage API StageBlock calls", ValueType::Number) \
+    M(AzureCommitBlockList, "Number of Azure blob storage API CommitBlockList calls", ValueType::Number) \
     M(AzureCopyObject, "Number of Azure blob storage API CopyObject calls", ValueType::Number) \
     M(AzureDeleteObjects, "Number of Azure blob storage API DeleteObject(s) calls.", ValueType::Number) \
     M(AzureListObjects, "Number of Azure blob storage API ListObjects calls.", ValueType::Number) \
     M(AzureGetProperties, "Number of Azure blob storage API GetProperties calls.", ValueType::Number) \
     \
     M(DiskAzureGetObject, "Number of Disk Azure API GetObject calls.", ValueType::Number) \
-    M(DiskAzureUploadPart, "Number of Disk Azure blob storage API UploadPart calls", ValueType::Number) \
+    M(DiskAzureUpload, "Number of Disk Azure blob storage API Upload calls", ValueType::Number) \
+    M(DiskAzureStageBlock, "Number of Disk Azure blob storage API StageBlock calls", ValueType::Number) \
+    M(DiskAzureCommitBlockList, "Number of Disk Azure blob storage API CommitBlockList calls", ValueType::Number) \
     M(DiskAzureCopyObject, "Number of Disk Azure blob storage API CopyObject calls", ValueType::Number) \
     M(DiskAzureListObjects, "Number of Disk Azure blob storage API ListObjects calls.", ValueType::Number) \
     M(DiskAzureDeleteObjects, "Number of Azure blob storage API DeleteObject(s) calls.", ValueType::Number) \
@@ -756,6 +508,7 @@
     M(FileSegmentHolderCompleteMicroseconds, "File segments holder complete() time", ValueType::Microseconds) \
     M(FileSegmentFailToIncreasePriority, "Number of times the priority was not increased due to a high contention on the cache lock", ValueType::Number) \
     M(FilesystemCacheFailToReserveSpaceBecauseOfLockContention, "Number of times space reservation was skipped due to a high contention on the cache lock", ValueType::Number) \
+    M(FilesystemCacheFailToReserveSpaceBecauseOfCacheResize, "Number of times space reservation was skipped due to the cache is being resized", ValueType::Number) \
     M(FilesystemCacheHoldFileSegments, "Filesystem cache file segments count, which were hold", ValueType::Number) \
     M(FilesystemCacheUnusedHoldFileSegments, "Filesystem cache file segments count, which were hold, but not used (because of seek or LIMIT n, etc)", ValueType::Number) \
     M(FilesystemCacheFreeSpaceKeepingThreadRun, "Number of times background thread executed free space keeping job", ValueType::Number) \
@@ -816,6 +569,7 @@
     M(AggregationPreallocatedElementsInHashTables, "How many elements were preallocated in hash tables for aggregation.", ValueType::Number) \
     M(AggregationHashTablesInitializedAsTwoLevel, "How many hash tables were inited as two-level for aggregation.", ValueType::Number) \
     M(AggregationOptimizedEqualRangesOfKeys, "For how many blocks optimization of equal ranges of keys was applied", ValueType::Number) \
+    M(HashJoinPreallocatedElementsInHashTables, "How many elements were preallocated in hash tables for hash join.", ValueType::Number) \
     \
     M(MetadataFromKeeperCacheHit, "Number of times an object storage metadata request was answered from cache without making request to Keeper", ValueType::Number) \
     M(MetadataFromKeeperCacheMiss, "Number of times an object storage metadata request had to be answered from Keeper", ValueType::Number) \
@@ -868,6 +622,13 @@
     M(KeeperPacketsReceived, "Packets received by keeper server", ValueType::Number) \
     M(KeeperRequestTotal, "Total requests number on keeper server", ValueType::Number) \
     M(KeeperLatency, "Keeper latency", ValueType::Milliseconds) \
+    M(KeeperTotalElapsedMicroseconds, "Keeper total latency for a single request", ValueType::Milliseconds) \
+    M(KeeperProcessElapsedMicroseconds, "Keeper commit latency for a single request", ValueType::Milliseconds) \
+    M(KeeperPreprocessElapsedMicroseconds, "Keeper preprocessing latency for a single reuquest", ValueType::Milliseconds)\
+    M(KeeperStorageLockWaitMicroseconds, "Time spent waiting for acquiring Keeper storage lock", ValueType::Milliseconds) \
+    M(KeeperCommitWaitElapsedMicroseconds, "Time spent waiting for certain log to be committed", ValueType::Milliseconds) \
+    M(KeeperBatchMaxCount, "Number of times the size of batch was limited by the amount", ValueType::Number) \
+    M(KeeperBatchMaxTotalSize, "Number of times the size of batch was limited by the total bytes size", ValueType::Number) \
     M(KeeperCommits, "Number of successful commits", ValueType::Number) \
     M(KeeperCommitsFailed, "Number of failed commits", ValueType::Number) \
     M(KeeperSnapshotCreations, "Number of snapshots creations", ValueType::Number) \
@@ -894,13 +655,16 @@
     M(S3QueueSetFileProcessingMicroseconds, "Time spent to set file as processing", ValueType::Microseconds) \
     M(S3QueueSetFileProcessedMicroseconds, "Time spent to set file as processed", ValueType::Microseconds) \
     M(S3QueueSetFileFailedMicroseconds, "Time spent to set file as failed", ValueType::Microseconds) \
-    M(S3QueueCleanupMaxSetSizeOrTTLMicroseconds, "Time spent to set file as failed", ValueType::Microseconds) \
-    M(S3QueuePullMicroseconds, "Time spent to read file data", ValueType::Microseconds) \
-    M(S3QueueLockLocalFileStatusesMicroseconds, "Time spent to lock local file statuses", ValueType::Microseconds) \
+    M(ObjectStorageQueueFailedFiles, "Number of files which failed to be processed", ValueType::Number)\
+    M(ObjectStorageQueueProcessedFiles, "Number of files which were processed", ValueType::Number)\
+    M(ObjectStorageQueueCleanupMaxSetSizeOrTTLMicroseconds, "Time spent to set file as failed", ValueType::Microseconds) \
+    M(ObjectStorageQueuePullMicroseconds, "Time spent to read file data", ValueType::Microseconds) \
+    M(ObjectStorageQueueLockLocalFileStatusesMicroseconds, "Time spent to lock local file statuses", ValueType::Microseconds) \
     \
     M(ServerStartupMilliseconds, "Time elapsed from starting server to listening to sockets in milliseconds", ValueType::Milliseconds) \
     M(IOUringSQEsSubmitted, "Total number of io_uring SQEs submitted", ValueType::Number) \
-    M(IOUringSQEsResubmits, "Total number of io_uring SQE resubmits performed", ValueType::Number) \
+    M(IOUringSQEsResubmitsAsync, "Total number of asynchronous io_uring SQE resubmits performed", ValueType::Number) \
+    M(IOUringSQEsResubmitsSync, "Total number of synchronous io_uring SQE resubmits performed", ValueType::Number) \
     M(IOUringCQEsCompleted, "Total number of successfully completed io_uring CQEs", ValueType::Number) \
     M(IOUringCQEsFailed, "Total number of completed io_uring CQEs with failures", ValueType::Number) \
     \
@@ -1010,502 +774,10 @@
     \
     M(ReadWriteBufferFromHTTPRequestsSent, "Number of HTTP requests sent by ReadWriteBufferFromHTTP", ValueType::Number) \
     M(ReadWriteBufferFromHTTPBytes, "Total size of payload bytes received and sent by ReadWriteBufferFromHTTP. Doesn't include HTTP headers.", ValueType::Bytes) \
-=======
-)") \
-    M(DataAfterMutationDiffersFromReplica, "Number of times data after mutation is not byte-identical to the data on other replicas. In addition to the reasons described in 'DataAfterMergeDiffersFromReplica', it is also possible due to non-deterministic mutation.") \
-    M(PolygonsAddedToPool, "A polygon has been added to the cache (pool) for the 'pointInPolygon' function.") \
-    M(PolygonsInPoolAllocatedBytes, "The number of bytes for polygons added to the cache (pool) for the 'pointInPolygon' function.") \
-    \
-    M(USearchAddCount, "Number of vectors added to usearch indexes.") \
-    M(USearchAddVisitedMembers, "Number of nodes visited when adding vectors to usearch indexes.") \
-    M(USearchAddComputedDistances, "Number of times distance was computed when adding vectors to usearch indexes.") \
-    M(USearchSearchCount, "Number of search operations performed in usearch indexes.") \
-    M(USearchSearchVisitedMembers, "Number of nodes visited when searching in usearch indexes.") \
-    M(USearchSearchComputedDistances, "Number of times distance was computed when searching usearch indexes.") \
-    \
-    M(RWLockAcquiredReadLocks, "Number of times a read lock was acquired (in a heavy RWLock).") \
-    M(RWLockAcquiredWriteLocks, "Number of times a write lock was acquired (in a heavy RWLock).") \
-    M(RWLockReadersWaitMilliseconds, "Total time spent waiting for a read lock to be acquired (in a heavy RWLock).") \
-    M(RWLockWritersWaitMilliseconds, "Total time spent waiting for a write lock to be acquired (in a heavy RWLock).") \
-    M(DNSError, "Total count of errors in DNS resolution") \
-    M(PartsLockHoldMicroseconds, "Total time spent holding data parts lock in MergeTree tables") \
-    M(PartsLockWaitMicroseconds, "Total time spent waiting for data parts lock in MergeTree tables") \
-    \
-    M(RealTimeMicroseconds, "Total (wall clock) time spent in processing (queries and other tasks) threads (note that this is a sum).") \
-    M(UserTimeMicroseconds, "Total time spent in processing (queries and other tasks) threads executing CPU instructions in user mode. This includes time CPU pipeline was stalled due to main memory access, cache misses, branch mispredictions, hyper-threading, etc.") \
-    M(SystemTimeMicroseconds, "Total time spent in processing (queries and other tasks) threads executing CPU instructions in OS kernel mode. This is time spent in syscalls, excluding waiting time during blocking syscalls.") \
-    M(MemoryOvercommitWaitTimeMicroseconds, "Total time spent in waiting for memory to be freed in OvercommitTracker.") \
-    M(MemoryAllocatorPurge, "Total number of times memory allocator purge was requested") \
-    M(MemoryAllocatorPurgeTimeMicroseconds, "Total number of times memory allocator purge was requested") \
-    M(SoftPageFaults, "The number of soft page faults in query execution threads. Soft page fault usually means a miss in the memory allocator cache, which requires a new memory mapping from the OS and subsequent allocation of a page of physical memory.") \
-    M(HardPageFaults, "The number of hard page faults in query execution threads. High values indicate either that you forgot to turn off swap on your server, or eviction of memory pages of the ClickHouse binary during very high memory pressure, or successful usage of the 'mmap' read method for the tables data.") \
-    \
-    M(OSIOWaitMicroseconds, "Total time a thread spent waiting for a result of IO operation, from the OS point of view. This is real IO that doesn't include page cache.") \
-    M(OSCPUWaitMicroseconds, "Total time a thread was ready for execution but waiting to be scheduled by OS, from the OS point of view.") \
-    M(OSCPUVirtualTimeMicroseconds, "CPU time spent seen by OS. Does not include involuntary waits due to virtualization.") \
-    M(OSReadBytes, "Number of bytes read from disks or block devices. Doesn't include bytes read from page cache. May include excessive data due to block size, readahead, etc.") \
-    M(OSWriteBytes, "Number of bytes written to disks or block devices. Doesn't include bytes that are in page cache dirty pages. May not include data that was written by OS asynchronously.") \
-    M(OSReadChars, "Number of bytes read from filesystem, including page cache.") \
-    M(OSWriteChars, "Number of bytes written to filesystem, including page cache.") \
-    \
-    M(ParallelReplicasHandleRequestMicroseconds, "Time spent processing requests for marks from replicas") \
-    M(ParallelReplicasHandleAnnouncementMicroseconds, "Time spent processing replicas announcements") \
-    \
-    M(ParallelReplicasReadAssignedMarks, "Sum across all replicas of how many of scheduled marks were assigned by consistent hash") \
-    M(ParallelReplicasReadUnassignedMarks, "Sum across all replicas of how many unassigned marks were scheduled") \
-    M(ParallelReplicasReadAssignedForStealingMarks, "Sum across all replicas of how many of scheduled marks were assigned for stealing by consistent hash") \
-    \
-    M(ParallelReplicasStealingByHashMicroseconds, "Time spent collecting segments meant for stealing by hash") \
-    M(ParallelReplicasProcessingPartsMicroseconds, "Time spent processing data parts") \
-    M(ParallelReplicasStealingLeftoversMicroseconds, "Time spent collecting orphaned segments") \
-    M(ParallelReplicasCollectingOwnedSegmentsMicroseconds, "Time spent collecting segments meant by hash") \
-    M(ParallelReplicasNumRequests, "Number of requests to the initiator.") \
-    M(ParallelReplicasDeniedRequests, "Number of completely denied requests to the initiator") \
-    M(CacheWarmerBytesDownloaded, "Amount of data fetched into filesystem cache by dedicated background threads.") \
-    M(CacheWarmerDataPartsDownloaded, "Number of data parts that were fully fetched by CacheWarmer.") \
-    M(IgnoredColdParts, "See setting ignore_cold_parts_seconds. Number of times read queries ignored very new parts that weren't pulled into cache by CacheWarmer yet.") \
-    M(PreferredWarmedUnmergedParts, "See setting prefer_warmed_unmerged_parts_seconds. Number of times read queries used outdated pre-merge parts that are in cache instead of merged part that wasn't pulled into cache by CacheWarmer yet.") \
-    \
-    M(PerfCPUCycles, "Total cycles. Be wary of what happens during CPU frequency scaling.")  \
-    M(PerfInstructions, "Retired instructions. Be careful, these can be affected by various issues, most notably hardware interrupt counts.") \
-    M(PerfCacheReferences, "Cache accesses. Usually, this indicates Last Level Cache accesses, but this may vary depending on your CPU. This may include prefetches and coherency messages; again this depends on the design of your CPU.") \
-    M(PerfCacheMisses, "Cache misses. Usually this indicates Last Level Cache misses; this is intended to be used in conjunction with the PERFCOUNTHWCACHEREFERENCES event to calculate cache miss rates.") \
-    M(PerfBranchInstructions, "Retired branch instructions. Prior to Linux 2.6.35, this used the wrong event on AMD processors.") \
-    M(PerfBranchMisses, "Mispredicted branch instructions.") \
-    M(PerfBusCycles, "Bus cycles, which can be different from total cycles.") \
-    M(PerfStalledCyclesFrontend, "Stalled cycles during issue.") \
-    M(PerfStalledCyclesBackend, "Stalled cycles during retirement.") \
-    M(PerfRefCPUCycles, "Total cycles; not affected by CPU frequency scaling.") \
-    \
-    M(PerfCPUClock, "The CPU clock, a high-resolution per-CPU timer") \
-    M(PerfTaskClock, "A clock count specific to the task that is running") \
-    M(PerfContextSwitches, "Number of context switches") \
-    M(PerfCPUMigrations, "Number of times the process has migrated to a new CPU") \
-    M(PerfAlignmentFaults, "Number of alignment faults. These happen when unaligned memory accesses happen; the kernel can handle these but it reduces performance. This happens only on some architectures (never on x86).") \
-    M(PerfEmulationFaults, "Number of emulation faults. The kernel sometimes traps on unimplemented instructions and emulates them for user space. This can negatively impact performance.") \
-    M(PerfMinEnabledTime, "For all events, minimum time that an event was enabled. Used to track event multiplexing influence") \
-    M(PerfMinEnabledRunningTime, "Running time for event with minimum enabled time. Used to track the amount of event multiplexing") \
-    M(PerfDataTLBReferences, "Data TLB references") \
-    M(PerfDataTLBMisses, "Data TLB misses") \
-    M(PerfInstructionTLBReferences, "Instruction TLB references") \
-    M(PerfInstructionTLBMisses, "Instruction TLB misses") \
-    M(PerfLocalMemoryReferences, "Local NUMA node memory reads") \
-    M(PerfLocalMemoryMisses, "Local NUMA node memory read misses") \
-    \
-    M(CannotWriteToWriteBufferDiscard, "Number of stack traces dropped by query profiler or signal handler because pipe is full or cannot write to pipe.") \
-    M(QueryProfilerSignalOverruns, "Number of times we drop processing of a query profiler signal due to overrun plus the number of signals that OS has not delivered due to overrun.") \
-    M(QueryProfilerConcurrencyOverruns, "Number of times we drop processing of a query profiler signal due to too many concurrent query profilers in other threads, which may indicate overload.") \
-    M(QueryProfilerRuns, "Number of times QueryProfiler had been run.") \
-    M(QueryProfilerErrors, "Invalid memory accesses during asynchronous stack unwinding.") \
-    \
-    M(CreatedLogEntryForMerge, "Successfully created log entry to merge parts in ReplicatedMergeTree.") \
-    M(NotCreatedLogEntryForMerge, "Log entry to merge parts in ReplicatedMergeTree is not created due to concurrent log update by another replica.") \
-    M(CreatedLogEntryForMutation, "Successfully created log entry to mutate parts in ReplicatedMergeTree.") \
-    M(NotCreatedLogEntryForMutation, "Log entry to mutate parts in ReplicatedMergeTree is not created due to concurrent log update by another replica.") \
-    \
-    M(S3ReadMicroseconds, "Time of GET and HEAD requests to S3 storage.") \
-    M(S3ReadRequestsCount, "Number of GET and HEAD requests to S3 storage.") \
-    M(S3ReadRequestsErrors, "Number of non-throttling errors in GET and HEAD requests to S3 storage.") \
-    M(S3ReadRequestsThrottling, "Number of 429 and 503 errors in GET and HEAD requests to S3 storage.") \
-    M(S3ReadRequestsRedirects, "Number of redirects in GET and HEAD requests to S3 storage.") \
-    \
-    M(S3WriteMicroseconds, "Time of POST, DELETE, PUT and PATCH requests to S3 storage.") \
-    M(S3WriteRequestsCount, "Number of POST, DELETE, PUT and PATCH requests to S3 storage.") \
-    M(S3WriteRequestsErrors, "Number of non-throttling errors in POST, DELETE, PUT and PATCH requests to S3 storage.") \
-    M(S3WriteRequestsThrottling, "Number of 429 and 503 errors in POST, DELETE, PUT and PATCH requests to S3 storage.") \
-    M(S3WriteRequestsRedirects, "Number of redirects in POST, DELETE, PUT and PATCH requests to S3 storage.") \
-    \
-    M(DiskS3ReadMicroseconds, "Time of GET and HEAD requests to DiskS3 storage.") \
-    M(DiskS3ReadRequestsCount, "Number of GET and HEAD requests to DiskS3 storage.") \
-    M(DiskS3ReadRequestsErrors, "Number of non-throttling errors in GET and HEAD requests to DiskS3 storage.") \
-    M(DiskS3ReadRequestsThrottling, "Number of 429 and 503 errors in GET and HEAD requests to DiskS3 storage.") \
-    M(DiskS3ReadRequestsRedirects, "Number of redirects in GET and HEAD requests to DiskS3 storage.") \
-    \
-    M(DiskS3WriteMicroseconds, "Time of POST, DELETE, PUT and PATCH requests to DiskS3 storage.") \
-    M(DiskS3WriteRequestsCount, "Number of POST, DELETE, PUT and PATCH requests to DiskS3 storage.") \
-    M(DiskS3WriteRequestsErrors, "Number of non-throttling errors in POST, DELETE, PUT and PATCH requests to DiskS3 storage.") \
-    M(DiskS3WriteRequestsThrottling, "Number of 429 and 503 errors in POST, DELETE, PUT and PATCH requests to DiskS3 storage.") \
-    M(DiskS3WriteRequestsRedirects, "Number of redirects in POST, DELETE, PUT and PATCH requests to DiskS3 storage.") \
-    \
-    M(S3DeleteObjects, "Number of S3 API DeleteObject(s) calls.") \
-    M(S3CopyObject, "Number of S3 API CopyObject calls.") \
-    M(S3ListObjects, "Number of S3 API ListObjects calls.") \
-    M(S3HeadObject,  "Number of S3 API HeadObject calls.") \
-    M(S3GetObjectAttributes, "Number of S3 API GetObjectAttributes calls.") \
-    M(S3CreateMultipartUpload, "Number of S3 API CreateMultipartUpload calls.") \
-    M(S3UploadPartCopy, "Number of S3 API UploadPartCopy calls.") \
-    M(S3UploadPart, "Number of S3 API UploadPart calls.") \
-    M(S3AbortMultipartUpload, "Number of S3 API AbortMultipartUpload calls.") \
-    M(S3CompleteMultipartUpload, "Number of S3 API CompleteMultipartUpload calls.") \
-    M(S3PutObject, "Number of S3 API PutObject calls.") \
-    M(S3GetObject, "Number of S3 API GetObject calls.") \
-    \
-    M(DiskS3DeleteObjects, "Number of DiskS3 API DeleteObject(s) calls.") \
-    M(DiskS3CopyObject, "Number of DiskS3 API CopyObject calls.") \
-    M(DiskS3ListObjects, "Number of DiskS3 API ListObjects calls.") \
-    M(DiskS3HeadObject,  "Number of DiskS3 API HeadObject calls.") \
-    M(DiskS3GetObjectAttributes, "Number of DiskS3 API GetObjectAttributes calls.") \
-    M(DiskS3CreateMultipartUpload, "Number of DiskS3 API CreateMultipartUpload calls.") \
-    M(DiskS3UploadPartCopy, "Number of DiskS3 API UploadPartCopy calls.") \
-    M(DiskS3UploadPart, "Number of DiskS3 API UploadPart calls.") \
-    M(DiskS3AbortMultipartUpload, "Number of DiskS3 API AbortMultipartUpload calls.") \
-    M(DiskS3CompleteMultipartUpload, "Number of DiskS3 API CompleteMultipartUpload calls.") \
-    M(DiskS3PutObject, "Number of DiskS3 API PutObject calls.") \
-    M(DiskS3GetObject, "Number of DiskS3 API GetObject calls.") \
-    \
-    M(DiskPlainRewritableAzureDirectoryCreated, "Number of directories created by the 'plain_rewritable' metadata storage for AzureObjectStorage.") \
-    M(DiskPlainRewritableAzureDirectoryRemoved, "Number of directories removed by the 'plain_rewritable' metadata storage for AzureObjectStorage.") \
-    M(DiskPlainRewritableLocalDirectoryCreated, "Number of directories created by the 'plain_rewritable' metadata storage for LocalObjectStorage.") \
-    M(DiskPlainRewritableLocalDirectoryRemoved, "Number of directories removed by the 'plain_rewritable' metadata storage for LocalObjectStorage.") \
-    M(DiskPlainRewritableS3DirectoryCreated, "Number of directories created by the 'plain_rewritable' metadata storage for S3ObjectStorage.") \
-    M(DiskPlainRewritableS3DirectoryRemoved, "Number of directories removed by the 'plain_rewritable' metadata storage for S3ObjectStorage.") \
-    \
-    M(S3Clients, "Number of created S3 clients.") \
-    M(TinyS3Clients, "Number of S3 clients copies which reuse an existing auth provider from another client.") \
-    \
-    M(EngineFileLikeReadFiles, "Number of files read in table engines working with files (like File/S3/URL/HDFS).") \
-    \
-    M(ReadBufferFromS3Microseconds, "Time spent on reading from S3.") \
-    M(ReadBufferFromS3InitMicroseconds, "Time spent initializing connection to S3.") \
-    M(ReadBufferFromS3Bytes, "Bytes read from S3.") \
-    M(ReadBufferFromS3RequestsErrors, "Number of exceptions while reading from S3.") \
-    M(ReadBufferFromS3ResetSessions, "Number of HTTP sessions that were reset in ReadBufferFromS3.") \
-    M(ReadBufferFromS3PreservedSessions, "Number of HTTP sessions that were preserved in ReadBufferFromS3.") \
-    \
-    M(WriteBufferFromS3Microseconds, "Time spent on writing to S3.") \
-    M(WriteBufferFromS3Bytes, "Bytes written to S3.") \
-    M(WriteBufferFromS3RequestsErrors, "Number of exceptions while writing to S3.") \
-    M(WriteBufferFromS3WaitInflightLimitMicroseconds, "Time spent on waiting while some of the current requests are done when its number reached the limit defined by s3_max_inflight_parts_for_one_file.") \
-    M(QueryMemoryLimitExceeded, "Number of times when memory limit exceeded for query.") \
-    \
-    M(AzureGetObject, "Number of Azure API GetObject calls.") \
-    M(AzureUpload, "Number of Azure blob storage API Upload calls") \
-    M(AzureStageBlock, "Number of Azure blob storage API StageBlock calls") \
-    M(AzureCommitBlockList, "Number of Azure blob storage API CommitBlockList calls") \
-    M(AzureCopyObject, "Number of Azure blob storage API CopyObject calls") \
-    M(AzureDeleteObjects, "Number of Azure blob storage API DeleteObject(s) calls.") \
-    M(AzureListObjects, "Number of Azure blob storage API ListObjects calls.") \
-    M(AzureGetProperties, "Number of Azure blob storage API GetProperties calls.") \
-    \
-    M(DiskAzureGetObject, "Number of Disk Azure API GetObject calls.") \
-    M(DiskAzureUpload, "Number of Disk Azure blob storage API Upload calls") \
-    M(DiskAzureStageBlock, "Number of Disk Azure blob storage API StageBlock calls") \
-    M(DiskAzureCommitBlockList, "Number of Disk Azure blob storage API CommitBlockList calls") \
-    M(DiskAzureCopyObject, "Number of Disk Azure blob storage API CopyObject calls") \
-    M(DiskAzureListObjects, "Number of Disk Azure blob storage API ListObjects calls.") \
-    M(DiskAzureDeleteObjects, "Number of Azure blob storage API DeleteObject(s) calls.") \
-    M(DiskAzureGetProperties, "Number of Disk Azure blob storage API GetProperties calls.") \
-    \
-    M(ReadBufferFromAzureMicroseconds, "Time spent on reading from Azure.") \
-    M(ReadBufferFromAzureInitMicroseconds, "Time spent initializing connection to Azure.") \
-    M(ReadBufferFromAzureBytes, "Bytes read from Azure.") \
-    M(ReadBufferFromAzureRequestsErrors, "Number of exceptions while reading from Azure") \
-    \
-    M(CachedReadBufferReadFromCacheHits, "Number of times the read from filesystem cache hit the cache.") \
-    M(CachedReadBufferReadFromCacheMisses, "Number of times the read from filesystem cache miss the cache.") \
-    M(CachedReadBufferReadFromSourceMicroseconds, "Time reading from filesystem cache source (from remote filesystem, etc)") \
-    M(CachedReadBufferReadFromCacheMicroseconds, "Time reading from filesystem cache") \
-    M(CachedReadBufferReadFromSourceBytes, "Bytes read from filesystem cache source (from remote fs, etc)") \
-    M(CachedReadBufferReadFromCacheBytes, "Bytes read from filesystem cache") \
-    M(CachedReadBufferCacheWriteBytes, "Bytes written from source (remote fs, etc) to filesystem cache") \
-    M(CachedReadBufferCacheWriteMicroseconds, "Time spent writing data into filesystem cache") \
-    M(CachedReadBufferCreateBufferMicroseconds, "Prepare buffer time") \
-    M(CachedWriteBufferCacheWriteBytes, "Bytes written from source (remote fs, etc) to filesystem cache") \
-    M(CachedWriteBufferCacheWriteMicroseconds, "Time spent writing data into filesystem cache") \
-    \
-    M(FilesystemCacheLoadMetadataMicroseconds, "Time spent loading filesystem cache metadata") \
-    M(FilesystemCacheEvictedBytes, "Number of bytes evicted from filesystem cache") \
-    M(FilesystemCacheEvictedFileSegments, "Number of file segments evicted from filesystem cache") \
-    M(FilesystemCacheEvictionSkippedFileSegments, "Number of file segments skipped for eviction because of being in unreleasable state") \
-    M(FilesystemCacheEvictionSkippedEvictingFileSegments, "Number of file segments skipped for eviction because of being in evicting state") \
-    M(FilesystemCacheEvictionTries, "Number of filesystem cache eviction attempts") \
-    M(FilesystemCacheLockKeyMicroseconds, "Lock cache key time") \
-    M(FilesystemCacheLockMetadataMicroseconds, "Lock filesystem cache metadata time") \
-    M(FilesystemCacheLockCacheMicroseconds, "Lock filesystem cache time") \
-    M(FilesystemCacheReserveMicroseconds, "Filesystem cache space reservation time") \
-    M(FilesystemCacheEvictMicroseconds, "Filesystem cache eviction time") \
-    M(FilesystemCacheGetOrSetMicroseconds, "Filesystem cache getOrSet() time") \
-    M(FilesystemCacheGetMicroseconds, "Filesystem cache get() time") \
-    M(FileSegmentWaitMicroseconds, "Wait on DOWNLOADING state") \
-    M(FileSegmentCompleteMicroseconds, "Duration of FileSegment::complete() in filesystem cache") \
-    M(FileSegmentLockMicroseconds, "Lock file segment time") \
-    M(FileSegmentWriteMicroseconds, "File segment write() time") \
-    M(FileSegmentUseMicroseconds, "File segment use() time") \
-    M(FileSegmentRemoveMicroseconds, "File segment remove() time") \
-    M(FileSegmentHolderCompleteMicroseconds, "File segments holder complete() time") \
-    M(FileSegmentFailToIncreasePriority, "Number of times the priority was not increased due to a high contention on the cache lock") \
-    M(FilesystemCacheFailToReserveSpaceBecauseOfLockContention, "Number of times space reservation was skipped due to a high contention on the cache lock") \
-    M(FilesystemCacheFailToReserveSpaceBecauseOfCacheResize, "Number of times space reservation was skipped due to the cache is being resized") \
-    M(FilesystemCacheHoldFileSegments, "Filesystem cache file segments count, which were hold") \
-    M(FilesystemCacheUnusedHoldFileSegments, "Filesystem cache file segments count, which were hold, but not used (because of seek or LIMIT n, etc)") \
-    M(FilesystemCacheFreeSpaceKeepingThreadRun, "Number of times background thread executed free space keeping job") \
-    M(FilesystemCacheFreeSpaceKeepingThreadWorkMilliseconds, "Time for which background thread executed free space keeping job") \
-    \
-    M(RemoteFSSeeks, "Total number of seeks for async buffer") \
-    M(RemoteFSPrefetches, "Number of prefetches made with asynchronous reading from remote filesystem") \
-    M(RemoteFSCancelledPrefetches, "Number of cancelled prefecthes (because of seek)") \
-    M(RemoteFSUnusedPrefetches, "Number of prefetches pending at buffer destruction") \
-    M(RemoteFSPrefetchedReads, "Number of reads from prefecthed buffer") \
-    M(RemoteFSPrefetchedBytes, "Number of bytes from prefecthed buffer") \
-    M(RemoteFSUnprefetchedReads, "Number of reads from unprefetched buffer") \
-    M(RemoteFSUnprefetchedBytes, "Number of bytes from unprefetched buffer") \
-    M(RemoteFSLazySeeks, "Number of lazy seeks") \
-    M(RemoteFSSeeksWithReset, "Number of seeks which lead to a new connection") \
-    M(RemoteFSBuffers, "Number of buffers created for asynchronous reading from remote filesystem") \
-    M(MergeTreePrefetchedReadPoolInit, "Time spent preparing tasks in MergeTreePrefetchedReadPool") \
-    M(WaitPrefetchTaskMicroseconds, "Time spend waiting for prefetched reader") \
-    \
-    M(ThreadpoolReaderTaskMicroseconds, "Time spent getting the data in asynchronous reading") \
-    M(ThreadpoolReaderPrepareMicroseconds, "Time spent on preparation (e.g. call to reader seek() method)") \
-    M(ThreadpoolReaderReadBytes, "Bytes read from a threadpool task in asynchronous reading") \
-    M(ThreadpoolReaderSubmit, "Bytes read from a threadpool task in asynchronous reading") \
-    M(ThreadpoolReaderSubmitReadSynchronously, "How many times we haven't scheduled a task on the thread pool and read synchronously instead") \
-    M(ThreadpoolReaderSubmitReadSynchronouslyBytes, "How many bytes were read synchronously") \
-    M(ThreadpoolReaderSubmitReadSynchronouslyMicroseconds, "How much time we spent reading synchronously") \
-    M(ThreadpoolReaderSubmitLookupInCacheMicroseconds, "How much time we spent checking if content is cached") \
-    M(AsynchronousReaderIgnoredBytes, "Number of bytes ignored during asynchronous reading") \
-    \
-    M(FileSegmentWaitReadBufferMicroseconds, "Metric per file segment. Time spend waiting for internal read buffer (includes cache waiting)") \
-    M(FileSegmentReadMicroseconds, "Metric per file segment. Time spend reading from file") \
-    M(FileSegmentCacheWriteMicroseconds, "Metric per file segment. Time spend writing data to cache") \
-    M(FileSegmentPredownloadMicroseconds, "Metric per file segment. Time spent pre-downloading data to cache (pre-downloading - finishing file segment download (after someone who failed to do that) up to the point current thread was requested to do)") \
-    M(FileSegmentUsedBytes, "Metric per file segment. How many bytes were actually used from current file segment") \
-    \
-    M(ReadBufferSeekCancelConnection, "Number of seeks which lead to new connection (s3, http)") \
-    \
-    M(SleepFunctionCalls, "Number of times a sleep function (sleep, sleepEachRow) has been called.") \
-    M(SleepFunctionMicroseconds, "Time set to sleep in a sleep function (sleep, sleepEachRow).") \
-    M(SleepFunctionElapsedMicroseconds, "Time spent sleeping in a sleep function (sleep, sleepEachRow).") \
-    \
-    M(ThreadPoolReaderPageCacheHit, "Number of times the read inside ThreadPoolReader was done from the page cache.") \
-    M(ThreadPoolReaderPageCacheHitBytes, "Number of bytes read inside ThreadPoolReader when it was done from the page cache.") \
-    M(ThreadPoolReaderPageCacheHitElapsedMicroseconds, "Time spent reading data from page cache in ThreadPoolReader.") \
-    M(ThreadPoolReaderPageCacheMiss, "Number of times the read inside ThreadPoolReader was not done from page cache and was hand off to thread pool.") \
-    M(ThreadPoolReaderPageCacheMissBytes, "Number of bytes read inside ThreadPoolReader when read was not done from page cache and was hand off to thread pool.") \
-    M(ThreadPoolReaderPageCacheMissElapsedMicroseconds, "Time spent reading data inside the asynchronous job in ThreadPoolReader - when read was not done from the page cache.") \
-    \
-    M(AsynchronousReadWaitMicroseconds, "Time spent in waiting for asynchronous reads in asynchronous local read.") \
-    M(SynchronousReadWaitMicroseconds, "Time spent in waiting for synchronous reads in asynchronous local read.") \
-    M(AsynchronousRemoteReadWaitMicroseconds, "Time spent in waiting for asynchronous remote reads.") \
-    M(SynchronousRemoteReadWaitMicroseconds, "Time spent in waiting for synchronous remote reads.") \
-    \
-    M(ExternalDataSourceLocalCacheReadBytes, "Bytes read from local cache buffer in RemoteReadBufferCache")\
-    \
-    M(MainConfigLoads, "Number of times the main configuration was reloaded.") \
-    \
-    M(AggregationPreallocatedElementsInHashTables, "How many elements were preallocated in hash tables for aggregation.") \
-    M(AggregationHashTablesInitializedAsTwoLevel, "How many hash tables were inited as two-level for aggregation.") \
-    M(AggregationOptimizedEqualRangesOfKeys, "For how many blocks optimization of equal ranges of keys was applied") \
-    M(HashJoinPreallocatedElementsInHashTables, "How many elements were preallocated in hash tables for hash join.") \
-    \
-    M(MetadataFromKeeperCacheHit, "Number of times an object storage metadata request was answered from cache without making request to Keeper") \
-    M(MetadataFromKeeperCacheMiss, "Number of times an object storage metadata request had to be answered from Keeper") \
-    M(MetadataFromKeeperCacheUpdateMicroseconds, "Total time spent in updating the cache including waiting for responses from Keeper") \
-    M(MetadataFromKeeperUpdateCacheOneLevel, "Number of times a cache update for one level of directory tree was done") \
-    M(MetadataFromKeeperTransactionCommit, "Number of times metadata transaction commit was attempted") \
-    M(MetadataFromKeeperTransactionCommitRetry, "Number of times metadata transaction commit was retried") \
-    M(MetadataFromKeeperCleanupTransactionCommit, "Number of times metadata transaction commit for deleted objects cleanup was attempted") \
-    M(MetadataFromKeeperCleanupTransactionCommitRetry, "Number of times metadata transaction commit for deleted objects cleanup was retried") \
-    M(MetadataFromKeeperOperations, "Number of times a request was made to Keeper") \
-    M(MetadataFromKeeperIndividualOperations, "Number of paths read or written by single or multi requests to Keeper") \
-    M(MetadataFromKeeperReconnects, "Number of times a reconnect to Keeper was done") \
-    M(MetadataFromKeeperBackgroundCleanupObjects, "Number of times a old deleted object clean up was performed by background task") \
-    M(MetadataFromKeeperBackgroundCleanupTransactions, "Number of times old transaction idempotency token was cleaned up by background task") \
-    M(MetadataFromKeeperBackgroundCleanupErrors, "Number of times an error was encountered in background cleanup task") \
-    \
-    M(KafkaRebalanceRevocations, "Number of partition revocations (the first stage of consumer group rebalance)") \
-    M(KafkaRebalanceAssignments, "Number of partition assignments (the final stage of consumer group rebalance)") \
-    M(KafkaRebalanceErrors, "Number of failed consumer group rebalances") \
-    M(KafkaMessagesPolled, "Number of Kafka messages polled from librdkafka to ClickHouse") \
-    M(KafkaMessagesRead, "Number of Kafka messages already processed by ClickHouse") \
-    M(KafkaMessagesFailed, "Number of Kafka messages ClickHouse failed to parse") \
-    M(KafkaRowsRead, "Number of rows parsed from Kafka messages") \
-    M(KafkaRowsRejected, "Number of parsed rows which were later rejected (due to rebalances / errors or similar reasons). Those rows will be consumed again after the rebalance.") \
-    M(KafkaDirectReads, "Number of direct selects from Kafka tables since server start") \
-    M(KafkaBackgroundReads, "Number of background reads populating materialized views from Kafka since server start") \
-    M(KafkaCommits, "Number of successful commits of consumed offsets to Kafka (normally should be the same as KafkaBackgroundReads)") \
-    M(KafkaCommitFailures, "Number of failed commits of consumed offsets to Kafka (usually is a sign of some data duplication)") \
-    M(KafkaConsumerErrors, "Number of errors reported by librdkafka during polls") \
-    M(KafkaWrites, "Number of writes (inserts) to Kafka tables ") \
-    M(KafkaRowsWritten, "Number of rows inserted into Kafka tables") \
-    M(KafkaProducerFlushes, "Number of explicit flushes to Kafka producer") \
-    M(KafkaMessagesProduced, "Number of messages produced to Kafka") \
-    M(KafkaProducerErrors, "Number of errors during producing the messages to Kafka") \
-    \
-    M(ScalarSubqueriesGlobalCacheHit, "Number of times a read from a scalar subquery was done using the global cache") \
-    M(ScalarSubqueriesLocalCacheHit, "Number of times a read from a scalar subquery was done using the local cache") \
-    M(ScalarSubqueriesCacheMiss, "Number of times a read from a scalar subquery was not cached and had to be calculated completely")                                                                                                                                                                                                 \
-    \
-    M(SchemaInferenceCacheHits, "Number of times the requested source is found in schema cache") \
-    M(SchemaInferenceCacheSchemaHits, "Number of times the schema is found in schema cache during schema inference") \
-    M(SchemaInferenceCacheNumRowsHits, "Number of times the number of rows is found in schema cache during count from files") \
-    M(SchemaInferenceCacheMisses, "Number of times the requested source is not in schema cache") \
-    M(SchemaInferenceCacheSchemaMisses, "Number of times the requested source is in cache but the schema is not in cache during schema inference") \
-    M(SchemaInferenceCacheNumRowsMisses, "Number of times the requested source is in cache but the number of rows is not in cache while count from files") \
-    M(SchemaInferenceCacheEvictions, "Number of times a schema from cache was evicted due to overflow") \
-    M(SchemaInferenceCacheInvalidations, "Number of times a schema in cache became invalid due to changes in data") \
-    \
-    M(KeeperPacketsSent, "Packets sent by keeper server") \
-    M(KeeperPacketsReceived, "Packets received by keeper server") \
-    M(KeeperRequestTotal, "Total requests number on keeper server") \
-    M(KeeperLatency, "Keeper latency") \
-    M(KeeperTotalElapsedMicroseconds, "Keeper total latency for a single request") \
-    M(KeeperProcessElapsedMicroseconds, "Keeper commit latency for a single request") \
-    M(KeeperPreprocessElapsedMicroseconds, "Keeper preprocessing latency for a single reuquest") \
-    M(KeeperStorageLockWaitMicroseconds, "Time spent waiting for acquiring Keeper storage lock") \
-    M(KeeperCommitWaitElapsedMicroseconds, "Time spent waiting for certain log to be committed") \
-    M(KeeperBatchMaxCount, "Number of times the size of batch was limited by the amount") \
-    M(KeeperBatchMaxTotalSize, "Number of times the size of batch was limited by the total bytes size") \
-    M(KeeperCommits, "Number of successful commits") \
-    M(KeeperCommitsFailed, "Number of failed commits") \
-    M(KeeperSnapshotCreations, "Number of snapshots creations")\
-    M(KeeperSnapshotCreationsFailed, "Number of failed snapshot creations")\
-    M(KeeperSnapshotApplys, "Number of snapshot applying")\
-    M(KeeperSnapshotApplysFailed, "Number of failed snapshot applying")\
-    M(KeeperReadSnapshot, "Number of snapshot read(serialization)")\
-    M(KeeperSaveSnapshot, "Number of snapshot save")\
-    M(KeeperCreateRequest, "Number of create requests")\
-    M(KeeperRemoveRequest, "Number of remove requests")\
-    M(KeeperSetRequest, "Number of set requests")\
-    M(KeeperReconfigRequest, "Number of reconfig requests")\
-    M(KeeperCheckRequest, "Number of check requests")\
-    M(KeeperMultiRequest, "Number of multi requests")\
-    M(KeeperMultiReadRequest, "Number of multi read requests")\
-    M(KeeperGetRequest, "Number of get requests")\
-    M(KeeperListRequest, "Number of list requests")\
-    M(KeeperExistsRequest, "Number of exists requests")\
-    \
-    M(OverflowBreak, "Number of times, data processing was cancelled by query complexity limitation with setting '*_overflow_mode' = 'break' and the result is incomplete.") \
-    M(OverflowThrow, "Number of times, data processing was cancelled by query complexity limitation with setting '*_overflow_mode' = 'throw' and exception was thrown.") \
-    M(OverflowAny, "Number of times approximate GROUP BY was in effect: when aggregation was performed only on top of first 'max_rows_to_group_by' unique keys and other keys were ignored due to 'group_by_overflow_mode' = 'any'.") \
-    \
-    M(S3QueueSetFileProcessingMicroseconds, "Time spent to set file as processing")\
-    M(S3QueueSetFileProcessedMicroseconds, "Time spent to set file as processed")\
-    M(S3QueueSetFileFailedMicroseconds, "Time spent to set file as failed")\
-    M(ObjectStorageQueueFailedFiles, "Number of files which failed to be processed")\
-    M(ObjectStorageQueueProcessedFiles, "Number of files which were processed")\
-    M(ObjectStorageQueueCleanupMaxSetSizeOrTTLMicroseconds, "Time spent to set file as failed")\
-    M(ObjectStorageQueuePullMicroseconds, "Time spent to read file data")\
-    M(ObjectStorageQueueLockLocalFileStatusesMicroseconds, "Time spent to lock local file statuses")\
-    \
-    M(ServerStartupMilliseconds, "Time elapsed from starting server to listening to sockets in milliseconds")\
-    M(IOUringSQEsSubmitted, "Total number of io_uring SQEs submitted") \
-    M(IOUringSQEsResubmitsAsync, "Total number of asynchronous io_uring SQE resubmits performed") \
-    M(IOUringSQEsResubmitsSync, "Total number of synchronous io_uring SQE resubmits performed") \
-    M(IOUringCQEsCompleted, "Total number of successfully completed io_uring CQEs") \
-    M(IOUringCQEsFailed, "Total number of completed io_uring CQEs with failures") \
-    \
-    M(BackupsOpenedForRead, "Number of backups opened for reading") \
-    M(BackupsOpenedForWrite, "Number of backups opened for writing") \
-    M(BackupReadMetadataMicroseconds, "Time spent reading backup metadata from .backup file") \
-    M(BackupWriteMetadataMicroseconds, "Time spent writing backup metadata to .backup file") \
-    M(BackupEntriesCollectorMicroseconds, "Time spent making backup entries") \
-    M(BackupEntriesCollectorForTablesDataMicroseconds, "Time spent making backup entries for tables data") \
-    M(BackupEntriesCollectorRunPostTasksMicroseconds, "Time spent running post tasks after making backup entries") \
-    \
-    M(ReadTaskRequestsReceived, "The number of callbacks requested from the remote server back to the initiator server to choose the read task (for s3Cluster table function and similar). Measured on the initiator server side.") \
-    M(MergeTreeReadTaskRequestsReceived, "The number of callbacks requested from the remote server back to the initiator server to choose the read task (for MergeTree tables). Measured on the initiator server side.") \
-    \
-    M(ReadTaskRequestsSent, "The number of callbacks requested from the remote server back to the initiator server to choose the read task (for s3Cluster table function and similar). Measured on the remote server side.") \
-    M(MergeTreeReadTaskRequestsSent, "The number of callbacks requested from the remote server back to the initiator server to choose the read task (for MergeTree tables). Measured on the remote server side.") \
-    M(MergeTreeAllRangesAnnouncementsSent, "The number of announcements sent from the remote server to the initiator server about the set of data parts (for MergeTree tables). Measured on the remote server side.") \
-    M(ReadTaskRequestsSentElapsedMicroseconds, "Time spent in callbacks requested from the remote server back to the initiator server to choose the read task (for s3Cluster table function and similar). Measured on the remote server side.") \
-    M(MergeTreeReadTaskRequestsSentElapsedMicroseconds, "Time spent in callbacks requested from the remote server back to the initiator server to choose the read task (for MergeTree tables). Measured on the remote server side.") \
-    M(MergeTreeAllRangesAnnouncementsSentElapsedMicroseconds, "Time spent in sending the announcement from the remote server to the initiator server about the set of data parts (for MergeTree tables). Measured on the remote server side.") \
-    \
-    M(ConnectionPoolIsFullMicroseconds, "Total time spent waiting for a slot in connection pool.") \
-    M(AsyncLoaderWaitMicroseconds, "Total time a query was waiting for async loader jobs.") \
-    \
-    M(DistrCacheServerSwitches, "Number of server switches between distributed cache servers in read/write-through cache") \
-    M(DistrCacheReadMicroseconds, "Time spent reading from distributed cache") \
-    M(DistrCacheFallbackReadMicroseconds, "Time spend reading from fallback buffer instead of distribted cache") \
-    M(DistrCachePrecomputeRangesMicroseconds, "Time spent to precompute read ranges") \
-    M(DistrCacheNextImplMicroseconds, "Time spend in ReadBufferFromDistributedCache::nextImpl") \
-    M(DistrCacheOpenedConnections, "The number of open connections to distributed cache") \
-    M(DistrCacheReusedConnections, "The number of reused connections to distributed cache") \
-    M(DistrCacheHoldConnections, "The number of used connections to distributed cache") \
-    \
-    M(DistrCacheGetResponseMicroseconds, "Time spend to wait for response from distributed cache") \
-    M(DistrCacheStartRangeMicroseconds, "Time spent to start a new read range with distributed cache") \
-    M(DistrCacheLockRegistryMicroseconds, "Time spent to take DistributedCacheRegistry lock") \
-    M(DistrCacheUnusedPackets, "Number of skipped unused packets from distributed cache") \
-    M(DistrCachePackets, "Total number of packets received from distributed cache") \
-    M(DistrCacheUnusedPacketsBytes, "The number of bytes in Data packets which were ignored") \
-    M(DistrCacheRegistryUpdateMicroseconds, "Time spent updating distributed cache registry") \
-    M(DistrCacheRegistryUpdates, "Number of distributed cache registry updates") \
-    \
-    M(DistrCacheConnectMicroseconds, "The time spent to connect to distributed cache") \
-    M(DistrCacheConnectAttempts, "The number of connection attempts to distributed cache") \
-    M(DistrCacheGetClient, "Number of client access times") \
-    \
-    M(DistrCacheServerProcessRequestMicroseconds, "Time spent processing request on DistributedCache server side") \
-    \
-    M(LogTest, "Number of log messages with level Test") \
-    M(LogTrace, "Number of log messages with level Trace") \
-    M(LogDebug, "Number of log messages with level Debug") \
-    M(LogInfo, "Number of log messages with level Info") \
-    M(LogWarning, "Number of log messages with level Warning") \
-    M(LogError, "Number of log messages with level Error") \
-    M(LogFatal, "Number of log messages with level Fatal") \
-    \
-    M(InterfaceHTTPSendBytes, "Number of bytes sent through HTTP interfaces") \
-    M(InterfaceHTTPReceiveBytes, "Number of bytes received through HTTP interfaces") \
-    M(InterfaceNativeSendBytes, "Number of bytes sent through native interfaces") \
-    M(InterfaceNativeReceiveBytes, "Number of bytes received through native interfaces") \
-    M(InterfacePrometheusSendBytes, "Number of bytes sent through Prometheus interfaces") \
-    M(InterfacePrometheusReceiveBytes, "Number of bytes received through Prometheus interfaces") \
-    M(InterfaceInterserverSendBytes, "Number of bytes sent through interserver interfaces") \
-    M(InterfaceInterserverReceiveBytes, "Number of bytes received through interserver interfaces") \
-    M(InterfaceMySQLSendBytes, "Number of bytes sent through MySQL interfaces") \
-    M(InterfaceMySQLReceiveBytes, "Number of bytes received through MySQL interfaces") \
-    M(InterfacePostgreSQLSendBytes, "Number of bytes sent through PostgreSQL interfaces") \
-    M(InterfacePostgreSQLReceiveBytes, "Number of bytes received through PostgreSQL interfaces") \
-    \
-    M(ParallelReplicasUsedCount, "Number of replicas used to execute a query with task-based parallel replicas") \
-    \
-    M(KeeperLogsEntryReadFromLatestCache, "Number of log entries in Keeper being read from latest logs cache") \
-    M(KeeperLogsEntryReadFromCommitCache, "Number of log entries in Keeper being read from commit logs cache") \
-    M(KeeperLogsEntryReadFromFile, "Number of log entries in Keeper being read directly from the changelog file") \
-    M(KeeperLogsPrefetchedEntries, "Number of log entries in Keeper being prefetched from the changelog file") \
-    \
-    M(ParallelReplicasAvailableCount, "Number of replicas available to execute a query with task-based parallel replicas") \
-    M(ParallelReplicasUnavailableCount, "Number of replicas which was chosen, but found to be unavailable during query execution with task-based parallel replicas") \
-    \
-    M(StorageConnectionsCreated, "Number of created connections for storages") \
-    M(StorageConnectionsReused, "Number of reused connections for storages") \
-    M(StorageConnectionsReset, "Number of reset connections for storages") \
-    M(StorageConnectionsPreserved, "Number of preserved connections for storages") \
-    M(StorageConnectionsExpired, "Number of expired connections for storages") \
-    M(StorageConnectionsErrors, "Number of cases when creation of a connection for storage is failed") \
-    M(StorageConnectionsElapsedMicroseconds, "Total time spend on creating connections for storages")                                                                                                                                                                                                                                               \
-    \
-    M(DiskConnectionsCreated, "Number of created connections for disk") \
-    M(DiskConnectionsReused, "Number of reused connections for disk") \
-    M(DiskConnectionsReset, "Number of reset connections for disk") \
-    M(DiskConnectionsPreserved, "Number of preserved connections for disk") \
-    M(DiskConnectionsExpired, "Number of expired connections for disk") \
-    M(DiskConnectionsErrors, "Number of cases when creation of a connection for disk is failed") \
-    M(DiskConnectionsElapsedMicroseconds, "Total time spend on creating connections for disk") \
-    \
-    M(HTTPConnectionsCreated, "Number of created http connections") \
-    M(HTTPConnectionsReused, "Number of reused http connections") \
-    M(HTTPConnectionsReset, "Number of reset http connections") \
-    M(HTTPConnectionsPreserved, "Number of preserved http connections") \
-    M(HTTPConnectionsExpired, "Number of expired http connections") \
-    M(HTTPConnectionsErrors, "Number of cases when creation of a http connection failed") \
-    M(HTTPConnectionsElapsedMicroseconds, "Total time spend on creating http connections") \
-    \
-    M(AddressesDiscovered, "Total count of new addresses in dns resolve results for http connections") \
-    M(AddressesExpired, "Total count of expired addresses which is no longer presented in dns resolve results for http connections") \
-    M(AddressesMarkedAsFailed, "Total count of addresses which has been marked as faulty due to connection errors for http connections") \
-    \
-    M(ReadWriteBufferFromHTTPRequestsSent, "Number of HTTP requests sent by ReadWriteBufferFromHTTP") \
-    M(ReadWriteBufferFromHTTPBytes, "Total size of payload bytes received and sent by ReadWriteBufferFromHTTP. Doesn't include HTTP headers.") \
-    \
-    M(GWPAsanAllocateSuccess, "Number of successful allocations done by GWPAsan") \
-    M(GWPAsanAllocateFailed, "Number of failed allocations done by GWPAsan (i.e. filled pool)") \
-    M(GWPAsanFree, "Number of free operations done by GWPAsan") \
->>>>>>> 7276ad28
+    \
+    M(GWPAsanAllocateSuccess, "Number of successful allocations done by GWPAsan", ValueType::Number) \
+    M(GWPAsanAllocateFailed, "Number of failed allocations done by GWPAsan (i.e. filled pool)", ValueType::Number) \
+    M(GWPAsanFree, "Number of free operations done by GWPAsan", ValueType::Number) \
 
 
 #ifdef APPLY_FOR_EXTERNAL_EVENTS
