--- conflicted
+++ resolved
@@ -1159,8 +1159,7 @@
     M(MemoryWorkerRun, "Number of runs done by MemoryWorker in background", ValueType::Number) \
     M(MemoryWorkerRunElapsedMicroseconds, "Total time spent by MemoryWorker for background work", ValueType::Microseconds) \
     \
-<<<<<<< HEAD
-    M(ParquetFetchWaitTimeMicroseconds, "Time of waiting fetching parquet data", ValueType::Microseconds) \
+    M(ParquetFetchWaitTimeMicroseconds, "Time of waiting for parquet file reads from decoding threads (not prefetching threads)", ValueType::Microseconds) \
     \
     M(WasmSerializationMicroseconds, "Time spent executing WebAssembly code", ValueType::Microseconds) \
     M(WasmDeserializationMicroseconds, "Time spent executing WebAssembly code", ValueType::Microseconds) \
@@ -1169,9 +1168,6 @@
     M(WasmModuleInstatiate, "Number of WebAssembly compartments created", ValueType::Number) \
     M(WasmMemoryAllocated, "Total memory allocated for WebAssembly compartments", ValueType::Bytes) \
     \
-=======
-    M(ParquetFetchWaitTimeMicroseconds, "Time of waiting for parquet file reads from decoding threads (not prefetching threads)", ValueType::Microseconds) \
->>>>>>> cab94d12
     M(ParquetReadRowGroups, "The total number of row groups read from parquet data", ValueType::Number) \
     M(ParquetPrunedRowGroups, "The total number of row groups pruned from parquet data", ValueType::Number) \
     M(ParquetDecodingTasks, "Tasks issued by parquet reader", ValueType::Number) \
