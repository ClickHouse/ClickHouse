#include <Common/LoggingFormatStringHelpers.h>
#include <Common/thread_local_rng.h>
#include <Common/ProfileEvents.h>
#include <Common/CurrentThread.h>
#include <Common/TraceSender.h>
#include <Interpreters/Context.h>
#include <Common/ErrorCodes.h>
#include <Common/Exception.h>
#include <Common/logger_useful.h>

#include <cfloat>
#include <random>

// clang-format off
/// Available events. Add something here as you wish.
/// If the event is generic (i.e. not server specific)
/// it should be also added to src/Coordination/KeeperConstant.cpp
#define APPLY_FOR_BUILTIN_EVENTS(M) \
    M(Query, "Number of queries to be interpreted and potentially executed. Does not include queries that failed to parse or were rejected due to AST size limits, quota limits or limits on the number of simultaneously running queries. May include internal queries initiated by ClickHouse itself. Does not count subqueries.", ValueType::Number) \
    M(SelectQuery, "Same as Query, but only for SELECT queries.", ValueType::Number) \
    M(InsertQuery, "Same as Query, but only for INSERT queries.", ValueType::Number) \
    M(InitialQuery, "Same as Query, but only counts initial queries (see is_initial_query).", ValueType::Number) \
    M(QueriesWithSubqueries, "Count queries with all subqueries", ValueType::Number) \
    M(SelectQueriesWithSubqueries, "Count SELECT queries with all subqueries", ValueType::Number) \
    M(InsertQueriesWithSubqueries, "Count INSERT queries with all subqueries", ValueType::Number) \
    M(SelectQueriesWithPrimaryKeyUsage, "Count SELECT queries which use the primary key to evaluate the WHERE condition", ValueType::Number) \
    M(AsyncInsertQuery, "Same as InsertQuery, but only for asynchronous INSERT queries.", ValueType::Number) \
    M(AsyncInsertBytes, "Data size in bytes of asynchronous INSERT queries.", ValueType::Bytes) \
    M(AsyncInsertRows, "Number of rows inserted by asynchronous INSERT queries.", ValueType::Number) \
    M(AsyncInsertCacheHits, "Number of times a duplicate hash id has been found in asynchronous INSERT hash id cache.", ValueType::Number) \
    M(FailedQuery, "Number of failed queries.", ValueType::Number) \
    M(FailedSelectQuery, "Same as FailedQuery, but only for SELECT queries.", ValueType::Number) \
    M(FailedInsertQuery, "Same as FailedQuery, but only for INSERT queries.", ValueType::Number) \
    M(FailedAsyncInsertQuery, "Number of failed ASYNC INSERT queries.", ValueType::Number) \
    M(QueryTimeMicroseconds, "Total time of all queries.", ValueType::Microseconds) \
    M(SelectQueryTimeMicroseconds, "Total time of SELECT queries.", ValueType::Microseconds) \
    M(InsertQueryTimeMicroseconds, "Total time of INSERT queries.", ValueType::Microseconds) \
    M(OtherQueryTimeMicroseconds, "Total time of queries that are not SELECT or INSERT.", ValueType::Microseconds) \
    M(FileOpen, "Number of files opened.", ValueType::Number) \
    M(Seek, "Number of times the 'lseek' function was called.", ValueType::Number) \
    M(ReadBufferFromFileDescriptorRead, "Number of reads (read/pread) from a file descriptor. Does not include sockets.", ValueType::Number) \
    M(ReadBufferFromFileDescriptorReadFailed, "Number of times the read (read/pread) from a file descriptor have failed.", ValueType::Number) \
    M(ReadBufferFromFileDescriptorReadBytes, "Number of bytes read from file descriptors. If the file is compressed, this will show the compressed data size.", ValueType::Bytes) \
    M(WriteBufferFromFileDescriptorWrite, "Number of writes (write/pwrite) to a file descriptor. Does not include sockets.", ValueType::Number) \
    M(WriteBufferFromFileDescriptorWriteFailed, "Number of times the write (write/pwrite) to a file descriptor have failed.", ValueType::Number) \
    M(WriteBufferFromFileDescriptorWriteBytes, "Number of bytes written to file descriptors. If the file is compressed, this will show compressed data size.", ValueType::Bytes) \
    M(FileSync, "Number of times the F_FULLFSYNC/fsync/fdatasync function was called for files.", ValueType::Number) \
    M(DirectorySync, "Number of times the F_FULLFSYNC/fsync/fdatasync function was called for directories.", ValueType::Number) \
    M(FileSyncElapsedMicroseconds, "Total time spent waiting for F_FULLFSYNC/fsync/fdatasync syscall for files.", ValueType::Microseconds) \
    M(DirectorySyncElapsedMicroseconds, "Total time spent waiting for F_FULLFSYNC/fsync/fdatasync syscall for directories.", ValueType::Microseconds) \
    M(ReadCompressedBytes, "Number of bytes (the number of bytes before decompression) read from compressed sources (files, network).", ValueType::Bytes) \
    M(CompressedReadBufferBlocks, "Number of compressed blocks (the blocks of data that are compressed independent of each other) read from compressed sources (files, network).", ValueType::Number) \
    M(CompressedReadBufferBytes, "Number of uncompressed bytes (the number of bytes after decompression) read from compressed sources (files, network).", ValueType::Bytes) \
    M(CompressedReadBufferChecksumDoesntMatch, "Number of times the compressed block checksum did not match.", ValueType::Number) \
    M(CompressedReadBufferChecksumDoesntMatchSingleBitMismatch, "Number of times a compressed block checksum mismatch was caused by a single-bit difference.", ValueType::Number) \
    M(CompressedReadBufferChecksumDoesntMatchMicroseconds, "Total time spent detecting bit-flips due to compressed block checksum mismatches.", ValueType::Microseconds) \
    M(UncompressedCacheHits, "Number of times a block of data has been found in the uncompressed cache (and decompression was avoided).", ValueType::Number) \
    M(UncompressedCacheMisses, "Number of times a block of data has not been found in the uncompressed cache (and required decompression).", ValueType::Number) \
    M(UncompressedCacheWeightLost, "Number of bytes evicted from the uncompressed cache.", ValueType::Bytes) \
    M(PageCacheHits, "Number of times a block of data has been found in the userspace page cache.", ValueType::Number) \
    M(PageCacheMisses, "Number of times a block of data has not been found in the userspace page cache.", ValueType::Number) \
    M(PageCacheWeightLost, "Number of bytes evicted from the userspace page cache", ValueType::Bytes) \
    M(PageCacheResized, "Number of times the userspace page cache was auto-resized (typically happens a few times per second, controlled by memory_worker_period_ms).", ValueType::Number) \
    M(PageCacheOvercommitResize, "Number of times the userspace page cache was auto-resized to free memory during a memory allocation.", ValueType::Number) \
    M(MMappedFileCacheHits, "Number of times a file has been found in the MMap cache (for the 'mmap' read_method), so we didn't have to mmap it again.", ValueType::Number) \
    M(MMappedFileCacheMisses, "Number of times a file has not been found in the MMap cache (for the 'mmap' read_method), so we had to mmap it again.", ValueType::Number) \
    M(OpenedFileCacheHits, "Number of times a file has been found in the opened file cache, so we didn't have to open it again.", ValueType::Number) \
    M(OpenedFileCacheMisses, "Number of times a file has been found in the opened file cache, so we had to open it again.", ValueType::Number) \
    M(OpenedFileCacheMicroseconds, "Amount of time spent executing OpenedFileCache methods.", ValueType::Microseconds) \
    M(AIOWrite, "Number of writes with Linux or FreeBSD AIO interface", ValueType::Number) \
    M(AIOWriteBytes, "Number of bytes written with Linux or FreeBSD AIO interface", ValueType::Bytes) \
    M(AIORead, "Number of reads with Linux or FreeBSD AIO interface", ValueType::Number) \
    M(AIOReadBytes, "Number of bytes read with Linux or FreeBSD AIO interface", ValueType::Bytes) \
    M(IOBufferAllocs, "Number of allocations of IO buffers (for ReadBuffer/WriteBuffer).", ValueType::Number) \
    M(IOBufferAllocBytes, "Number of bytes allocated for IO buffers (for ReadBuffer/WriteBuffer).", ValueType::Bytes) \
    M(ArenaAllocChunks, "Number of chunks allocated for memory Arena (used for GROUP BY and similar operations)", ValueType::Number) \
    M(ArenaAllocBytes, "Number of bytes allocated for memory Arena (used for GROUP BY and similar operations)", ValueType::Bytes) \
    M(FunctionExecute, "Number of SQL ordinary function calls (SQL functions are called on per-block basis, so this number represents the number of blocks).", ValueType::Number) \
    M(TableFunctionExecute, "Number of table function calls.", ValueType::Number) \
    M(DefaultImplementationForNullsRows, "Number of rows processed by default implementation for nulls in function execution", ValueType::Number) \
    M(DefaultImplementationForNullsRowsWithNulls, "Number of rows which contain null values processed by default implementation for nulls in function execution", ValueType::Number) \
    M(MarkCacheHits, "Number of times an entry has been found in the mark cache, so we didn't have to load a mark file.", ValueType::Number) \
    M(MarkCacheMisses, "Number of times an entry has not been found in the mark cache, so we had to load a mark file in memory, which is a costly operation, adding to query latency.", ValueType::Number) \
    M(PrimaryIndexCacheHits, "Number of times an entry has been found in the primary index cache, so we didn't have to load a index file.", ValueType::Number) \
    M(PrimaryIndexCacheMisses, "Number of times an entry has not been found in the primary index cache, so we had to load a index file in memory, which is a costly operation, adding to query latency.", ValueType::Number) \
    M(IcebergMetadataFilesCacheHits, "Number of times iceberg metadata files have been found in the cache.", ValueType::Number) \
    M(IcebergMetadataFilesCacheMisses, "Number of times iceberg metadata files have not been found in the iceberg metadata cache and had to be read from (remote) disk.", ValueType::Number) \
    M(IcebergMetadataFilesCacheWeightLost, "Approximate number of bytes evicted from the iceberg metadata cache.", ValueType::Number) \
    M(VectorSimilarityIndexCacheHits, "Number of times an index granule has been found in the vector index cache.", ValueType::Number) \
    M(VectorSimilarityIndexCacheMisses, "Number of times an index granule has not been found in the vector index cache and had to be read from disk.", ValueType::Number) \
    M(VectorSimilarityIndexCacheWeightLost, "Approximate number of bytes evicted from the vector index cache.", ValueType::Number) \
    M(QueryConditionCacheHits, "Number of times an entry has been found in the query condition cache (and reading of marks can be skipped). Only updated for SELECT queries with SETTING use_query_condition_cache = 1.", ValueType::Number) \
    M(QueryConditionCacheMisses, "Number of times an entry has not been found in the query condition cache (and reading of mark cannot be skipped). Only updated for SELECT queries with SETTING use_query_condition_cache = 1.", ValueType::Number) \
    M(QueryCacheHits, "Number of times a query result has been found in the query cache (and query computation was avoided). Only updated for SELECT queries with SETTING use_query_cache = 1.", ValueType::Number) \
    M(QueryCacheMisses, "Number of times a query result has not been found in the query cache (and required query computation). Only updated for SELECT queries with SETTING use_query_cache = 1.", ValueType::Number) \
    M(CreatedReadBufferOrdinary, "Number of times ordinary read buffer was created for reading data (while choosing among other read methods).", ValueType::Number) \
    M(CreatedReadBufferDirectIO, "Number of times a read buffer with O_DIRECT was created for reading data (while choosing among other read methods).", ValueType::Number) \
    M(CreatedReadBufferDirectIOFailed, "Number of times a read buffer with O_DIRECT was attempted to be created for reading data (while choosing among other read methods), but the OS did not allow it (due to lack of filesystem support or other reasons) and we fallen back to the ordinary reading method.", ValueType::Number) \
    M(CreatedReadBufferMMap, "Number of times a read buffer using 'mmap' was created for reading data (while choosing among other read methods).", ValueType::Number) \
    M(CreatedReadBufferMMapFailed, "Number of times a read buffer with 'mmap' was attempted to be created for reading data (while choosing among other read methods), but the OS did not allow it (due to lack of filesystem support or other reasons) and we fallen back to the ordinary reading method.", ValueType::Number) \
    M(DiskReadElapsedMicroseconds, "Total time spent waiting for read syscall. This include reads from page cache.", ValueType::Microseconds) \
    M(DiskWriteElapsedMicroseconds, "Total time spent waiting for write syscall. This include writes to page cache.", ValueType::Microseconds) \
    M(NetworkReceiveElapsedMicroseconds, "Total time spent waiting for data to receive or receiving data from network. Only ClickHouse-related network interaction is included, not by 3rd party libraries.", ValueType::Microseconds) \
    M(NetworkSendElapsedMicroseconds, "Total time spent waiting for data to send to network or sending data to network. Only ClickHouse-related network interaction is included, not by 3rd party libraries.", ValueType::Microseconds) \
    M(NetworkReceiveBytes, "Total number of bytes received from network. Only ClickHouse-related network interaction is included, not by 3rd party libraries.", ValueType::Bytes) \
    M(NetworkSendBytes, "Total number of bytes send to network. Only ClickHouse-related network interaction is included, not by 3rd party libraries.", ValueType::Bytes) \
    \
    M(GlobalThreadPoolExpansions, "Counts the total number of times new threads have been added to the global thread pool. This metric indicates the frequency of expansions in the global thread pool to accommodate increased processing demands.", ValueType::Number) \
    M(GlobalThreadPoolShrinks, "Counts the total number of times the global thread pool has shrunk by removing threads. This occurs when the number of idle threads exceeds max_thread_pool_free_size, indicating adjustments in the global thread pool size in response to decreased thread utilization.", ValueType::Number) \
    M(GlobalThreadPoolThreadCreationMicroseconds, "Total time spent waiting for new threads to start.", ValueType::Microseconds) \
    M(GlobalThreadPoolLockWaitMicroseconds, "Total time threads have spent waiting for locks in the global thread pool.", ValueType::Microseconds) \
    M(GlobalThreadPoolJobs, "Counts the number of jobs that have been pushed to the global thread pool.", ValueType::Number) \
    M(GlobalThreadPoolJobWaitTimeMicroseconds, "Measures the elapsed time from when a job is scheduled in the thread pool to when it is picked up for execution by a worker thread. This metric helps identify delays in job processing, indicating the responsiveness of the thread pool to new tasks.", ValueType::Microseconds) \
    M(LocalThreadPoolExpansions, "Counts the total number of times threads have been borrowed from the global thread pool to expand local thread pools.", ValueType::Number) \
    M(LocalThreadPoolShrinks, "Counts the total number of times threads have been returned to the global thread pool from local thread pools.", ValueType::Number) \
    M(LocalThreadPoolThreadCreationMicroseconds, "Total time local thread pools have spent waiting to borrow a thread from the global pool.", ValueType::Microseconds) \
    M(LocalThreadPoolLockWaitMicroseconds, "Total time threads have spent waiting for locks in the local thread pools.", ValueType::Microseconds) \
    M(LocalThreadPoolJobs, "Counts the number of jobs that have been pushed to the local thread pools.", ValueType::Microseconds) \
    M(LocalThreadPoolBusyMicroseconds, "Total time threads have spent executing the actual work.", ValueType::Microseconds) \
    M(LocalThreadPoolJobWaitTimeMicroseconds, "Measures the elapsed time from when a job is scheduled in the thread pool to when it is picked up for execution by a worker thread. This metric helps identify delays in job processing, indicating the responsiveness of the thread pool to new tasks.", ValueType::Microseconds) \
    \
    M(DiskS3GetRequestThrottlerCount, "Number of DiskS3 GET and SELECT requests passed through throttler.", ValueType::Number) \
    M(DiskS3GetRequestThrottlerSleepMicroseconds, "Total time a query was sleeping to conform DiskS3 GET and SELECT request throttling.", ValueType::Microseconds) \
    M(DiskS3PutRequestThrottlerCount, "Number of DiskS3 PUT, COPY, POST and LIST requests passed through throttler.", ValueType::Number) \
    M(DiskS3PutRequestThrottlerSleepMicroseconds, "Total time a query was sleeping to conform DiskS3 PUT, COPY, POST and LIST request throttling.", ValueType::Microseconds) \
    M(S3GetRequestThrottlerCount, "Number of S3 GET and SELECT requests passed through throttler.", ValueType::Number) \
    M(S3GetRequestThrottlerSleepMicroseconds, "Total time a query was sleeping to conform S3 GET and SELECT request throttling.", ValueType::Microseconds) \
    M(S3PutRequestThrottlerCount, "Number of S3 PUT, COPY, POST and LIST requests passed through throttler.", ValueType::Number) \
    M(S3PutRequestThrottlerSleepMicroseconds, "Total time a query was sleeping to conform S3 PUT, COPY, POST and LIST request throttling.", ValueType::Microseconds) \
    M(RemoteReadThrottlerBytes, "Bytes passed through 'max_remote_read_network_bandwidth_for_server'/'max_remote_read_network_bandwidth' throttler.", ValueType::Bytes) \
    M(RemoteReadThrottlerSleepMicroseconds, "Total time a query was sleeping to conform 'max_remote_read_network_bandwidth_for_server'/'max_remote_read_network_bandwidth' throttling.", ValueType::Microseconds) \
    M(RemoteWriteThrottlerBytes, "Bytes passed through 'max_remote_write_network_bandwidth_for_server'/'max_remote_write_network_bandwidth' throttler.", ValueType::Bytes) \
    M(RemoteWriteThrottlerSleepMicroseconds, "Total time a query was sleeping to conform 'max_remote_write_network_bandwidth_for_server'/'max_remote_write_network_bandwidth' throttling.", ValueType::Microseconds) \
    M(LocalReadThrottlerBytes, "Bytes passed through 'max_local_read_bandwidth_for_server'/'max_local_read_bandwidth' throttler.", ValueType::Bytes) \
    M(LocalReadThrottlerSleepMicroseconds, "Total time a query was sleeping to conform 'max_local_read_bandwidth_for_server'/'max_local_read_bandwidth' throttling.", ValueType::Microseconds) \
    M(LocalWriteThrottlerBytes, "Bytes passed through 'max_local_write_bandwidth_for_server'/'max_local_write_bandwidth' throttler.", ValueType::Bytes) \
    M(LocalWriteThrottlerSleepMicroseconds, "Total time a query was sleeping to conform 'max_local_write_bandwidth_for_server'/'max_local_write_bandwidth' throttling.", ValueType::Microseconds) \
    M(ThrottlerSleepMicroseconds, "Total time a query was sleeping to conform all throttling settings.", ValueType::Microseconds) \
    M(ReadTasksWithAppliedPatches, "Total number of read tasks for which there was any patch part applied", ValueType::Number) \
    M(PatchesAppliedInAllReadTasks, "Total number of applied patch parts among all read tasks", ValueType::Number) \
    M(PatchesMergeAppliedInAllReadTasks, "Total number of applied patch parts with Merge mode among all read tasks", ValueType::Number) \
    M(PatchesJoinAppliedInAllReadTasks, "Total number of applied patch parts with Join mode among all read tasks", ValueType::Number) \
    M(ApplyPatchesMicroseconds, "Total time spent applying patch parts", ValueType::Number) \
    M(ApplyPatchesMergeMicroseconds, "Total time spent applying patch parts with Merge mode", ValueType::Number) \
    M(ApplyPatchesJoinMicroseconds, "Total time spent applying patch parts with Join mode", ValueType::Number) \
    M(AnalyzePatchRangesMicroseconds, "Total time spent analyzing index of patch parts", ValueType::Number) \
    M(ReadTasksWithAppliedMutationsOnFly, "Total number of read tasks for which there was any mutation applied on fly", ValueType::Number) \
    M(MutationsAppliedOnFlyInAllReadTasks, "Total number of applied mutations on-fly among all read tasks", ValueType::Number) \
    \
    M(SchedulerIOReadRequests, "Resource requests passed through scheduler for IO reads.", ValueType::Number) \
    M(SchedulerIOReadBytes, "Bytes passed through scheduler for IO reads.", ValueType::Bytes) \
    M(SchedulerIOReadWaitMicroseconds, "Total time a query was waiting on resource requests for IO reads.", ValueType::Microseconds) \
    M(SchedulerIOWriteRequests, "Resource requests passed through scheduler for IO writes.", ValueType::Number) \
    M(SchedulerIOWriteBytes, "Bytes passed through scheduler for IO writes.", ValueType::Bytes) \
    M(SchedulerIOWriteWaitMicroseconds, "Total time a query was waiting on resource requests for IO writes.", ValueType::Microseconds) \
    \
    M(QueryMaskingRulesMatch, "Number of times query masking rules was successfully matched.", ValueType::Number) \
    \
    M(ReplicatedPartFetches, "Number of times a data part was downloaded from replica of a ReplicatedMergeTree table.", ValueType::Number) \
    M(ReplicatedPartFailedFetches, "Number of times a data part was failed to download from replica of a ReplicatedMergeTree table.", ValueType::Number) \
    M(ObsoleteReplicatedParts, "Number of times a data part was covered by another data part that has been fetched from a replica (so, we have marked a covered data part as obsolete and no longer needed).", ValueType::Number) \
    M(ReplicatedPartMerges, "Number of times data parts of ReplicatedMergeTree tables were successfully merged.", ValueType::Number) \
    M(ReplicatedPartFetchesOfMerged, "Number of times we prefer to download already merged part from replica of ReplicatedMergeTree table instead of performing a merge ourself (usually we prefer doing a merge ourself to save network traffic). This happens when we have not all source parts to perform a merge or when the data part is old enough.", ValueType::Number) \
    M(ReplicatedPartMutations, "Number of times data parts of ReplicatedMergeTree tables were successfully mutated.", ValueType::Number) \
    M(ReplicatedPartChecks, "Number of times we had to perform advanced search for a data part on replicas or to clarify the need of an existing data part.", ValueType::Number) \
    M(ReplicatedPartChecksFailed, "Number of times the advanced search for a data part on replicas did not give result or when unexpected part has been found and moved away.", ValueType::Number) \
    M(ReplicatedDataLoss, "Number of times a data part that we wanted doesn't exist on any replica (even on replicas that are offline right now). That data parts are definitely lost. This is normal due to asynchronous replication (if quorum inserts were not enabled), when the replica on which the data part was written was failed and when it became online after fail it doesn't contain that data part.", ValueType::Number) \
    M(ReplicatedCoveredPartsInZooKeeperOnStart, "For debugging purposes. Number of parts in ZooKeeper that have a covering part, but doesn't exist on disk. Checked on server start.", ValueType::Number) \
    \
    M(InsertedRows, "Number of rows INSERTed to all tables.", ValueType::Number) \
    M(InsertedBytes, "Number of bytes (uncompressed; for columns as they stored in memory) INSERTed to all tables.", ValueType::Bytes) \
    M(DelayedInserts, "Number of times the INSERT of a block to a MergeTree table was throttled due to high number of active data parts for partition.", ValueType::Number) \
    M(RejectedInserts, "Number of times the INSERT of a block to a MergeTree table was rejected with 'Too many parts' exception due to high number of active data parts for partition.", ValueType::Number) \
    M(DelayedInsertsMilliseconds, "Total number of milliseconds spent while the INSERT of a block to a MergeTree table was throttled due to high number of active data parts for partition.", ValueType::Milliseconds) \
    M(DelayedMutations, "Number of times the mutation of a MergeTree table was throttled due to high number of unfinished mutations for table.", ValueType::Number) \
    M(RejectedMutations, "Number of times the mutation of a MergeTree table was rejected with 'Too many mutations' exception due to high number of unfinished mutations for table.", ValueType::Number) \
    M(DelayedMutationsMilliseconds, "Total number of milliseconds spent while the mutation of a MergeTree table was throttled due to high number of unfinished mutations for table.", ValueType::Milliseconds) \
    M(DistributedDelayedInserts, "Number of times the INSERT of a block to a Distributed table was throttled due to high number of pending bytes.", ValueType::Number) \
    M(DistributedRejectedInserts, "Number of times the INSERT of a block to a Distributed table was rejected with 'Too many bytes' exception due to high number of pending bytes.", ValueType::Number) \
    M(DistributedDelayedInsertsMilliseconds, "Total number of milliseconds spent while the INSERT of a block to a Distributed table was throttled due to high number of pending bytes.", ValueType::Milliseconds) \
    M(DuplicatedInsertedBlocks, "Number of times the INSERTed block to a ReplicatedMergeTree table was deduplicated.", ValueType::Number) \
    \
    M(ZooKeeperInit, "Number of times connection with ZooKeeper has been established.", ValueType::Number) \
    M(ZooKeeperTransactions, "Number of ZooKeeper operations, which include both read and write operations as well as multi-transactions.", ValueType::Number) \
    M(ZooKeeperList, "Number of 'list' (getChildren) requests to ZooKeeper.", ValueType::Number) \
    M(ZooKeeperCreate, "Number of 'create' requests to ZooKeeper.", ValueType::Number) \
    M(ZooKeeperRemove, "Number of 'remove' requests to ZooKeeper.", ValueType::Number) \
    M(ZooKeeperExists, "Number of 'exists' requests to ZooKeeper.", ValueType::Number) \
    M(ZooKeeperGet, "Number of 'get' requests to ZooKeeper.", ValueType::Number) \
    M(ZooKeeperSet, "Number of 'set' requests to ZooKeeper.", ValueType::Number) \
    M(ZooKeeperMulti, "Number of 'multi' requests to ZooKeeper (compound transactions).", ValueType::Number) \
    M(ZooKeeperMultiRead, "Number of read 'multi' requests to ZooKeeper (compound transactions).", ValueType::Number) \
    M(ZooKeeperMultiWrite, "Number of write 'multi' requests to ZooKeeper (compound transactions).", ValueType::Number) \
    M(ZooKeeperCheck, "Number of 'check' requests to ZooKeeper. Usually they don't make sense in isolation, only as part of a complex transaction.", ValueType::Number) \
    M(ZooKeeperSync, "Number of 'sync' requests to ZooKeeper. These requests are rarely needed or usable.", ValueType::Number) \
    M(ZooKeeperReconfig, "Number of 'reconfig' requests to ZooKeeper.", ValueType::Number) \
    M(ZooKeeperClose, "Number of times connection with ZooKeeper has been closed voluntary.", ValueType::Number) \
    M(ZooKeeperWatchResponse, "Number of times watch notification has been received from ZooKeeper.", ValueType::Number) \
    M(ZooKeeperUserExceptions, "Number of exceptions while working with ZooKeeper related to the data (no node, bad version or similar).", ValueType::Number) \
    M(ZooKeeperHardwareExceptions, "Number of exceptions while working with ZooKeeper related to network (connection loss or similar).", ValueType::Number) \
    M(ZooKeeperOtherExceptions, "Number of exceptions while working with ZooKeeper other than ZooKeeperUserExceptions and ZooKeeperHardwareExceptions.", ValueType::Number) \
    M(ZooKeeperWaitMicroseconds, "Number of microseconds spent waiting for responses from ZooKeeper after creating a request, summed across all the requesting threads.", ValueType::Microseconds) \
    M(ZooKeeperBytesSent, "Number of bytes send over network while communicating with ZooKeeper.", ValueType::Bytes) \
    M(ZooKeeperBytesReceived, "Number of bytes received over network while communicating with ZooKeeper.", ValueType::Bytes) \
    \
    M(DistributedConnectionTries, "Total count of distributed connection attempts.", ValueType::Number) \
    M(DistributedConnectionUsable, "Total count of successful distributed connections to a usable server (with required table, but maybe stale).", ValueType::Number) \
    M(DistributedConnectionFailTry, "Total count when distributed connection fails with retry.", ValueType::Number) \
    M(DistributedConnectionMissingTable, "Number of times we rejected a replica from a distributed query, because it did not contain a table needed for the query.", ValueType::Number) \
    M(DistributedConnectionStaleReplica, "Number of times we rejected a replica from a distributed query, because some table needed for a query had replication lag higher than the configured threshold.", ValueType::Number) \
    M(DistributedConnectionSkipReadOnlyReplica, "Number of replicas skipped during INSERT into Distributed table due to replicas being read-only", ValueType::Number) \
    M(DistributedConnectionFailAtAll, "Total count when distributed connection fails after all retries finished.", ValueType::Number) \
    \
    M(HedgedRequestsChangeReplica, "Total count when timeout for changing replica expired in hedged requests.", ValueType::Number) \
    M(SuspendSendingQueryToShard, "Total count when sending query to shard was suspended when async_query_sending_for_remote is enabled.", ValueType::Number) \
    \
    M(CompileFunction, "Number of times a compilation of generated LLVM code (to create fused function for complex expressions) was initiated.", ValueType::Number) \
    M(CompiledFunctionExecute, "Number of times a compiled function was executed.", ValueType::Number) \
    M(CompileExpressionsMicroseconds, "Total time spent for compilation of expressions to LLVM code.", ValueType::Microseconds) \
    M(CompileExpressionsBytes, "Number of bytes used for expressions compilation.", ValueType::Bytes) \
    \
    M(ExecuteShellCommand, "Number of shell command executions.", ValueType::Number) \
    \
    M(ExternalProcessingCompressedBytesTotal, "Number of compressed bytes written by external processing (sorting/aggragating/joining)", ValueType::Bytes) \
    M(ExternalProcessingUncompressedBytesTotal, "Amount of data (uncompressed, before compression) written by external processing (sorting/aggragating/joining)", ValueType::Bytes) \
    M(ExternalProcessingFilesTotal, "Number of files used by external processing (sorting/aggragating/joining)", ValueType::Number) \
    M(ExternalSortWritePart, "Number of times a temporary file was written to disk for sorting in external memory.", ValueType::Number) \
    M(ExternalSortMerge, "Number of times temporary files were merged for sorting in external memory.", ValueType::Number) \
    M(ExternalSortCompressedBytes, "Number of compressed bytes written for sorting in external memory.", ValueType::Bytes) \
    M(ExternalSortUncompressedBytes, "Amount of data (uncompressed, before compression) written for sorting in external memory.", ValueType::Bytes) \
    M(ExternalAggregationWritePart, "Number of times a temporary file was written to disk for aggregation in external memory.", ValueType::Number) \
    M(ExternalAggregationMerge, "Number of times temporary files were merged for aggregation in external memory.", ValueType::Number) \
    M(ExternalAggregationCompressedBytes, "Number of bytes written to disk for aggregation in external memory.", ValueType::Bytes) \
    M(ExternalAggregationUncompressedBytes, "Amount of data (uncompressed, before compression) written to disk for aggregation in external memory.", ValueType::Bytes) \
    M(ExternalJoinWritePart, "Number of times a temporary file was written to disk for JOIN in external memory.", ValueType::Number) \
    M(ExternalJoinMerge, "Number of times temporary files were merged for JOIN in external memory.", ValueType::Number) \
    M(ExternalJoinCompressedBytes, "Number of compressed bytes written for JOIN in external memory.", ValueType::Bytes) \
    M(ExternalJoinUncompressedBytes, "Amount of data (uncompressed, before compression) written for JOIN in external memory.", ValueType::Bytes) \
    \
    M(IcebergPartitionPrunedFiles, "Number of skipped files during Iceberg partition pruning", ValueType::Number) \
    M(IcebergTrivialCountOptimizationApplied, "Trivial count optimization applied while reading from Iceberg", ValueType::Number) \
    M(IcebergVersionHintUsed, "Number of times version-hint.text has been used.", ValueType::Number) \
    M(IcebergMinMaxIndexPrunedFiles, "Number of skipped files by using MinMax index in Iceberg", ValueType::Number) \
    M(JoinBuildTableRowCount, "Total number of rows in the build table for a JOIN operation.", ValueType::Number) \
    M(JoinProbeTableRowCount, "Total number of rows in the probe table for a JOIN operation.", ValueType::Number) \
    M(JoinResultRowCount, "Total number of rows in the result of a JOIN operation.", ValueType::Number) \
    \
    M(DeltaLakePartitionPrunedFiles, "Number of skipped files during DeltaLake partition pruning", ValueType::Number) \
    \
    M(SlowRead, "Number of reads from a file that were slow. This indicate system overload. Thresholds are controlled by read_backoff_* settings.", ValueType::Number) \
    M(ReadBackoff, "Number of times the number of query processing threads was lowered due to slow reads.", ValueType::Number) \
    \
    M(ReplicaPartialShutdown, "How many times Replicated table has to deinitialize its state due to session expiration in ZooKeeper. The state is reinitialized every time when ZooKeeper is available again.", ValueType::Number) \
    \
    M(SelectedParts, "Number of data parts selected to read from a MergeTree table.", ValueType::Number) \
    M(SelectedPartsTotal, "Number of total data parts before selecting which ones to read from a MergeTree table.", ValueType::Number) \
    M(SelectedRanges, "Number of (non-adjacent) ranges in all data parts selected to read from a MergeTree table.", ValueType::Number) \
    M(SelectedMarks, "Number of marks (index granules) selected to read from a MergeTree table.", ValueType::Number) \
    M(SelectedMarksTotal, "Number of total marks (index granules) before selecting which ones to read from a MergeTree table.", ValueType::Number) \
    M(SelectedRows, "Number of rows SELECTed from all tables.", ValueType::Number) \
    M(SelectedBytes, "Number of bytes (uncompressed; for columns as they stored in memory) SELECTed from all tables.", ValueType::Bytes) \
    M(RowsReadByMainReader, "Number of rows read from MergeTree tables by the main reader (after PREWHERE step).", ValueType::Number) \
    M(RowsReadByPrewhereReaders, "Number of rows read from MergeTree tables (in total) by prewhere readers.", ValueType::Number) \
    M(LoadedDataParts, "Number of data parts loaded by MergeTree tables during initialization.", ValueType::Number) \
    M(LoadedDataPartsMicroseconds, "Microseconds spent by MergeTree tables for loading data parts during initialization.", ValueType::Microseconds) \
    M(FilteringMarksWithPrimaryKeyMicroseconds, "Time spent filtering parts by PK.", ValueType::Microseconds) \
    M(FilteringMarksWithSecondaryKeysMicroseconds, "Time spent filtering parts by skip indexes.", ValueType::Microseconds) \
    \
    M(WaitMarksLoadMicroseconds, "Time spent loading marks", ValueType::Microseconds) \
    M(BackgroundLoadingMarksTasks, "Number of background tasks for loading marks", ValueType::Number) \
    M(LoadingMarksTasksCanceled, "Number of times background tasks for loading marks were canceled", ValueType::Number) \
    M(LoadedMarksFiles, "Number of mark files loaded.", ValueType::Number) \
    M(LoadedMarksCount, "Number of marks loaded (total across columns).", ValueType::Number) \
    M(LoadedMarksMemoryBytes, "Size of in-memory representations of loaded marks.", ValueType::Bytes) \
    M(LoadedPrimaryIndexFiles, "Number of primary index files loaded.", ValueType::Number) \
    M(LoadedPrimaryIndexRows, "Number of rows of primary key loaded.", ValueType::Number) \
    M(LoadedPrimaryIndexBytes, "Number of rows of primary key loaded.", ValueType::Bytes) \
    \
    M(Merge, "Number of launched background merges.", ValueType::Number) \
    M(MergeSourceParts, "Number of source parts scheduled for merges.", ValueType::Number) \
    M(MergedRows, "Rows read for background merges. This is the number of rows before merge.", ValueType::Number) \
    M(MergedColumns, "Number of columns merged during the horizontal stage of merges.", ValueType::Number) \
    M(GatheredColumns, "Number of columns gathered during the vertical stage of merges.", ValueType::Number) \
    M(MergedUncompressedBytes, "Uncompressed bytes (for columns as they stored in memory) that was read for background merges. This is the number before merge.", ValueType::Bytes) \
    M(MergeTotalMilliseconds, "Total time spent for background merges", ValueType::Milliseconds) \
    M(MergeExecuteMilliseconds, "Total busy time spent for execution of background merges", ValueType::Milliseconds) \
    M(MergeHorizontalStageTotalMilliseconds, "Total time spent for horizontal stage of background merges", ValueType::Milliseconds) \
    M(MergeHorizontalStageExecuteMilliseconds, "Total busy time spent for execution of horizontal stage of background merges", ValueType::Milliseconds) \
    M(MergeVerticalStageTotalMilliseconds, "Total time spent for vertical stage of background merges", ValueType::Milliseconds) \
    M(MergeVerticalStageExecuteMilliseconds, "Total busy time spent for execution of vertical stage of background merges", ValueType::Milliseconds) \
    M(MergeProjectionStageTotalMilliseconds, "Total time spent for projection stage of background merges", ValueType::Milliseconds) \
    M(MergeProjectionStageExecuteMilliseconds, "Total busy time spent for execution of projection stage of background merges", ValueType::Milliseconds) \
    M(MergePrewarmStageTotalMilliseconds, "Total time spent for prewarm stage of background merges", ValueType::Milliseconds) \
    M(MergePrewarmStageExecuteMilliseconds, "Total busy time spent for execution of prewarm stage of background merges", ValueType::Milliseconds) \
    \
    M(MergingSortedMilliseconds, "Total time spent while merging sorted columns", ValueType::Milliseconds) \
    M(AggregatingSortedMilliseconds, "Total time spent while aggregating sorted columns", ValueType::Milliseconds) \
    M(CollapsingSortedMilliseconds, "Total time spent while collapsing sorted columns", ValueType::Milliseconds) \
    M(ReplacingSortedMilliseconds, "Total time spent while replacing sorted columns", ValueType::Milliseconds) \
    M(SummingSortedMilliseconds, "Total time spent while summing sorted columns", ValueType::Milliseconds) \
    M(VersionedCollapsingSortedMilliseconds, "Total time spent while version collapsing sorted columns", ValueType::Milliseconds) \
    M(GatheringColumnMilliseconds, "Total time spent while gathering columns for vertical merge", ValueType::Milliseconds) \
    \
    M(MutationTotalParts, "Number of total parts for which mutations tried to be applied", ValueType::Number) \
    M(MutationUntouchedParts, "Number of total parts for which mutations tried to be applied but which was completely skipped according to predicate", ValueType::Number) \
    M(MutationCreatedEmptyParts, "Number of total parts which were replaced to empty parts instead of running mutation", ValueType::Number) \
    M(MutatedRows, "Rows read for mutations. This is the number of rows before mutation", ValueType::Number) \
    M(MutatedUncompressedBytes, "Uncompressed bytes (for columns as they stored in memory) that was read for mutations. This is the number before mutation.", ValueType::Bytes) \
    M(MutationTotalMilliseconds, "Total time spent for mutations.", ValueType::Milliseconds) \
    M(MutationExecuteMilliseconds, "Total busy time spent for execution of mutations.", ValueType::Milliseconds) \
    M(MutationAllPartColumns, "Number of times when task to mutate all columns in part was created", ValueType::Number) \
    M(MutationSomePartColumns, "Number of times when task to mutate some columns in part was created", ValueType::Number) \
    M(MutateTaskProjectionsCalculationMicroseconds, "Time spent calculating projections in mutations", ValueType::Microseconds) \
    \
    M(MergeTreeDataWriterRows, "Number of rows INSERTed to MergeTree tables.", ValueType::Number) \
    M(MergeTreeDataWriterUncompressedBytes, "Uncompressed bytes (for columns as they stored in memory) INSERTed to MergeTree tables.", ValueType::Bytes) \
    M(MergeTreeDataWriterCompressedBytes, "Bytes written to filesystem for data INSERTed to MergeTree tables.", ValueType::Bytes) \
    M(MergeTreeDataWriterBlocks, "Number of blocks INSERTed to MergeTree tables. Each block forms a data part of level zero.", ValueType::Number) \
    M(MergeTreeDataWriterBlocksAlreadySorted, "Number of blocks INSERTed to MergeTree tables that appeared to be already sorted.", ValueType::Number) \
    \
    M(MergeTreeDataWriterSkipIndicesCalculationMicroseconds, "Time spent calculating skip indices", ValueType::Microseconds) \
    M(MergeTreeDataWriterStatisticsCalculationMicroseconds, "Time spent calculating statistics", ValueType::Microseconds) \
    M(MergeTreeDataWriterSortingBlocksMicroseconds, "Time spent sorting blocks", ValueType::Microseconds) \
    M(MergeTreeDataWriterMergingBlocksMicroseconds, "Time spent merging input blocks (for special MergeTree engines)", ValueType::Microseconds) \
    M(MergeTreeDataWriterProjectionsCalculationMicroseconds, "Time spent calculating projections", ValueType::Microseconds) \
    M(MergeTreeDataProjectionWriterSortingBlocksMicroseconds, "Time spent sorting blocks (for projection it might be a key different from table's sorting key)", ValueType::Microseconds) \
    M(MergeTreeDataProjectionWriterMergingBlocksMicroseconds, "Time spent merging blocks", ValueType::Microseconds) \
    \
    M(InsertedWideParts, "Number of parts inserted in Wide format.", ValueType::Number) \
    M(InsertedCompactParts, "Number of parts inserted in Compact format.", ValueType::Number) \
    M(MergedIntoWideParts, "Number of parts merged into Wide format.", ValueType::Number) \
    M(MergedIntoCompactParts, "Number of parts merged into Compact format.", ValueType::Number) \
    \
    M(MergeTreeDataProjectionWriterRows, "Number of rows INSERTed to MergeTree tables projection.", ValueType::Number) \
    M(MergeTreeDataProjectionWriterUncompressedBytes, "Uncompressed bytes (for columns as they stored in memory) INSERTed to MergeTree tables projection.", ValueType::Bytes) \
    M(MergeTreeDataProjectionWriterCompressedBytes, "Bytes written to filesystem for data INSERTed to MergeTree tables projection.", ValueType::Bytes) \
    M(MergeTreeDataProjectionWriterBlocks, "Number of blocks INSERTed to MergeTree tables projection. Each block forms a data part of level zero.", ValueType::Number) \
    M(MergeTreeDataProjectionWriterBlocksAlreadySorted, "Number of blocks INSERTed to MergeTree tables projection that appeared to be already sorted.", ValueType::Number) \
    \
    M(CannotRemoveEphemeralNode, "Number of times an error happened while trying to remove ephemeral node. This is not an issue, because our implementation of ZooKeeper library guarantee that the session will expire and the node will be removed.", ValueType::Number) \
    \
    M(RegexpWithMultipleNeedlesCreated, "Regular expressions with multiple needles (VectorScan library) compiled.", ValueType::Number) \
    M(RegexpWithMultipleNeedlesGlobalCacheHit, "Number of times we fetched compiled regular expression with multiple needles (VectorScan library) from the global cache.", ValueType::Number) \
    M(RegexpWithMultipleNeedlesGlobalCacheMiss, "Number of times we failed to fetch compiled regular expression with multiple needles (VectorScan library) from the global cache.", ValueType::Number) \
    M(RegexpLocalCacheHit, "Number of times we fetched compiled regular expression from a local cache.", ValueType::Number) \
    M(RegexpLocalCacheMiss, "Number of times we failed to fetch compiled regular expression from a local cache.", ValueType::Number) \
    \
    M(ContextLock, "Number of times the lock of Context was acquired or tried to acquire. This is global lock.", ValueType::Number) \
    M(ContextLockWaitMicroseconds, "Context lock wait time in microseconds", ValueType::Microseconds) \
    \
    M(StorageBufferFlush, "Number of times a buffer in a 'Buffer' table was flushed.", ValueType::Number) \
    M(StorageBufferErrorOnFlush, "Number of times a buffer in the 'Buffer' table has not been able to flush due to error writing in the destination table.", ValueType::Number) \
    M(StorageBufferPassedAllMinThresholds, "Number of times a criteria on min thresholds has been reached to flush a buffer in a 'Buffer' table.", ValueType::Number) \
    M(StorageBufferPassedTimeMaxThreshold, "Number of times a criteria on max time threshold has been reached to flush a buffer in a 'Buffer' table.", ValueType::Number) \
    M(StorageBufferPassedRowsMaxThreshold, "Number of times a criteria on max rows threshold has been reached to flush a buffer in a 'Buffer' table.", ValueType::Number) \
    M(StorageBufferPassedBytesMaxThreshold, "Number of times a criteria on max bytes threshold has been reached to flush a buffer in a 'Buffer' table.", ValueType::Number) \
    M(StorageBufferPassedTimeFlushThreshold, "Number of times background-only flush threshold on time has been reached to flush a buffer in a 'Buffer' table. This is expert-only metric. If you read this and you are not an expert, stop reading.", ValueType::Number) \
    M(StorageBufferPassedRowsFlushThreshold, "Number of times background-only flush threshold on rows has been reached to flush a buffer in a 'Buffer' table. This is expert-only metric. If you read this and you are not an expert, stop reading.", ValueType::Number) \
    M(StorageBufferPassedBytesFlushThreshold, "Number of times background-only flush threshold on bytes has been reached to flush a buffer in a 'Buffer' table. This is expert-only metric. If you read this and you are not an expert, stop reading.", ValueType::Number) \
    M(StorageBufferLayerLockReadersWaitMilliseconds, "Time for waiting for Buffer layer during reading.", ValueType::Milliseconds) \
    M(StorageBufferLayerLockWritersWaitMilliseconds, "Time for waiting free Buffer layer to write to (can be used to tune Buffer layers).", ValueType::Milliseconds) \
    \
    M(SystemLogErrorOnFlush, "Number of times any of the system logs have failed to flush to the corresponding system table. Attempts to flush are repeated.", ValueType::Number) \
    \
    M(DictCacheKeysRequested, "Number of keys requested from the data source for the dictionaries of 'cache' types.", ValueType::Number) \
    M(DictCacheKeysRequestedMiss, "Number of keys requested from the data source for dictionaries of 'cache' types but not found in the data source.", ValueType::Number) \
    M(DictCacheKeysRequestedFound, "Number of keys requested from the data source for dictionaries of 'cache' types and found in the data source.", ValueType::Number) \
    M(DictCacheKeysExpired, "Number of keys looked up in the dictionaries of 'cache' types and found in the cache but they were obsolete.", ValueType::Number) \
    M(DictCacheKeysNotFound, "Number of keys looked up in the dictionaries of 'cache' types and not found.", ValueType::Number) \
    M(DictCacheKeysHit, "Number of keys looked up in the dictionaries of 'cache' types and found in the cache.", ValueType::Number) \
    M(DictCacheRequestTimeNs, "Number of nanoseconds spend in querying the external data sources for the dictionaries of 'cache' types.", ValueType::Nanoseconds) \
    M(DictCacheRequests, "Number of bulk requests to the external data sources for the dictionaries of 'cache' types.", ValueType::Number) \
    M(DictCacheLockWriteNs, "Number of nanoseconds spend in waiting for write lock to update the data for the dictionaries of 'cache' types.", ValueType::Nanoseconds) \
    M(DictCacheLockReadNs, "Number of nanoseconds spend in waiting for read lock to lookup the data for the dictionaries of 'cache' types.", ValueType::Nanoseconds) \
    \
    M(DistributedSyncInsertionTimeoutExceeded, "A timeout has exceeded while waiting for shards during synchronous insertion into a Distributed table (with 'distributed_foreground_insert' = 1)", ValueType::Number) \
    M(DistributedAsyncInsertionFailures, "Number of failures for asynchronous insertion into a Distributed table (with 'distributed_foreground_insert' = 0)", ValueType::Number) \
    M(DataAfterMergeDiffersFromReplica, R"(
Number of times data after merge is not byte-identical to the data on another replicas. There could be several reasons:
1. Using newer version of compression library after server update.
2. Using another compression method.
3. Non-deterministic compression algorithm (highly unlikely).
4. Non-deterministic merge algorithm due to logical error in code.
5. Data corruption in memory due to bug in code.
6. Data corruption in memory due to hardware issue.
7. Manual modification of source data after server startup.
8. Manual modification of checksums stored in ZooKeeper.
9. Part format related settings like 'enable_mixed_granularity_parts' are different on different replicas.
The server successfully detected this situation and will download merged part from the replica to force the byte-identical result.
)", ValueType::Number) \
    M(DataAfterMutationDiffersFromReplica, "Number of times data after mutation is not byte-identical to the data on other replicas. In addition to the reasons described in 'DataAfterMergeDiffersFromReplica', it is also possible due to non-deterministic mutation.", ValueType::Number) \
    M(PolygonsAddedToPool, "A polygon has been added to the cache (pool) for the 'pointInPolygon' function.", ValueType::Number) \
    M(PolygonsInPoolAllocatedBytes, "The number of bytes for polygons added to the cache (pool) for the 'pointInPolygon' function.", ValueType::Bytes) \
    \
    M(USearchAddCount, "Number of vectors added to usearch indexes.", ValueType::Number) \
    M(USearchAddVisitedMembers, "Number of nodes visited when adding vectors to usearch indexes.", ValueType::Number) \
    M(USearchAddComputedDistances, "Number of times distance was computed when adding vectors to usearch indexes.", ValueType::Number) \
    M(USearchSearchCount, "Number of search operations performed in usearch indexes.", ValueType::Number) \
    M(USearchSearchVisitedMembers, "Number of nodes visited when searching in usearch indexes.", ValueType::Number) \
    M(USearchSearchComputedDistances, "Number of times distance was computed when searching usearch indexes.", ValueType::Number) \
    \
    M(RWLockAcquiredReadLocks, "Number of times a read lock was acquired (in a heavy RWLock).", ValueType::Number) \
    M(RWLockAcquiredWriteLocks, "Number of times a write lock was acquired (in a heavy RWLock).", ValueType::Number) \
    M(RWLockReadersWaitMilliseconds, "Total time spent waiting for a read lock to be acquired (in a heavy RWLock).", ValueType::Milliseconds) \
    M(RWLockWritersWaitMilliseconds, "Total time spent waiting for a write lock to be acquired (in a heavy RWLock).", ValueType::Milliseconds) \
    M(DNSError, "Total count of errors in DNS resolution", ValueType::Number) \
    M(PartsLockHoldMicroseconds, "Total time spent holding data parts lock in MergeTree tables", ValueType::Microseconds) \
    M(PartsLockWaitMicroseconds, "Total time spent waiting for data parts lock in MergeTree tables", ValueType::Microseconds) \
    \
    M(RealTimeMicroseconds, "Total (wall clock) time spent in processing (queries and other tasks) threads (note that this is a sum).", ValueType::Microseconds) \
    M(UserTimeMicroseconds, "Total time spent in processing (queries and other tasks) threads executing CPU instructions in user mode. This includes time CPU pipeline was stalled due to main memory access, cache misses, branch mispredictions, hyper-threading, etc.", ValueType::Microseconds) \
    M(SystemTimeMicroseconds, "Total time spent in processing (queries and other tasks) threads executing CPU instructions in OS kernel mode. This is time spent in syscalls, excluding waiting time during blocking syscalls.", ValueType::Microseconds) \
    M(MemoryOvercommitWaitTimeMicroseconds, "Total time spent in waiting for memory to be freed in OvercommitTracker.", ValueType::Microseconds) \
    M(MemoryAllocatorPurge, "Total number of times memory allocator purge was requested", ValueType::Number) \
    M(MemoryAllocatorPurgeTimeMicroseconds, "Total time spent for memory allocator purge", ValueType::Microseconds) \
    M(SoftPageFaults, "The number of soft page faults in query execution threads. Soft page fault usually means a miss in the memory allocator cache, which requires a new memory mapping from the OS and subsequent allocation of a page of physical memory.", ValueType::Number) \
    M(HardPageFaults, "The number of hard page faults in query execution threads. High values indicate either that you forgot to turn off swap on your server, or eviction of memory pages of the ClickHouse binary during very high memory pressure, or successful usage of the 'mmap' read method for the tables data.", ValueType::Number) \
    \
    M(OSIOWaitMicroseconds, "Total time a thread spent waiting for a result of IO operation, from the OS point of view. This is real IO that doesn't include page cache.", ValueType::Microseconds) \
    M(OSCPUWaitMicroseconds, "Total time a thread was ready for execution but waiting to be scheduled by OS, from the OS point of view.", ValueType::Microseconds) \
    M(OSCPUVirtualTimeMicroseconds, "CPU time spent seen by OS. Does not include involuntary waits due to virtualization.", ValueType::Microseconds) \
    M(OSReadBytes, "Number of bytes read from disks or block devices. Doesn't include bytes read from page cache. May include excessive data due to block size, readahead, etc.", ValueType::Bytes) \
    M(OSWriteBytes, "Number of bytes written to disks or block devices. Doesn't include bytes that are in page cache dirty pages. May not include data that was written by OS asynchronously.", ValueType::Bytes) \
    M(OSReadChars, "Number of bytes read from filesystem, including page cache.", ValueType::Bytes) \
    M(OSWriteChars, "Number of bytes written to filesystem, including page cache.", ValueType::Bytes) \
    \
    M(ParallelReplicasHandleRequestMicroseconds, "Time spent processing requests for marks from replicas", ValueType::Microseconds) \
    M(ParallelReplicasHandleAnnouncementMicroseconds, "Time spent processing replicas announcements", ValueType::Microseconds) \
    M(ParallelReplicasAnnouncementMicroseconds, "Time spent to send an announcement", ValueType::Microseconds) \
    M(ParallelReplicasReadRequestMicroseconds, "Time spent for read requests", ValueType::Microseconds) \
    \
    M(ParallelReplicasReadAssignedMarks, "Sum across all replicas of how many of scheduled marks were assigned by consistent hash", ValueType::Number) \
    M(ParallelReplicasReadUnassignedMarks, "Sum across all replicas of how many unassigned marks were scheduled", ValueType::Number) \
    M(ParallelReplicasReadAssignedForStealingMarks, "Sum across all replicas of how many of scheduled marks were assigned for stealing by consistent hash", ValueType::Number) \
    M(ParallelReplicasReadMarks, "How many marks were read by the given replica", ValueType::Number) \
    \
    M(ParallelReplicasStealingByHashMicroseconds, "Time spent collecting segments meant for stealing by hash", ValueType::Microseconds) \
    M(ParallelReplicasProcessingPartsMicroseconds, "Time spent processing data parts", ValueType::Microseconds) \
    M(ParallelReplicasStealingLeftoversMicroseconds, "Time spent collecting orphaned segments", ValueType::Microseconds) \
    M(ParallelReplicasCollectingOwnedSegmentsMicroseconds, "Time spent collecting segments meant by hash", ValueType::Microseconds) \
    M(ParallelReplicasNumRequests, "Number of requests to the initiator.", ValueType::Number) \
    M(ParallelReplicasDeniedRequests, "Number of completely denied requests to the initiator", ValueType::Number) \
    M(CacheWarmerBytesDownloaded, "Amount of data fetched into filesystem cache by dedicated background threads.", ValueType::Bytes) \
    M(CacheWarmerDataPartsDownloaded, "Number of data parts that were fully fetched by CacheWarmer.", ValueType::Number) \
    M(IgnoredColdParts, "See setting ignore_cold_parts_seconds. Number of times read queries ignored very new parts that weren't pulled into cache by CacheWarmer yet.", ValueType::Number) \
    M(PreferredWarmedUnmergedParts, "See setting prefer_warmed_unmerged_parts_seconds. Number of times read queries used outdated pre-merge parts that are in cache instead of merged part that wasn't pulled into cache by CacheWarmer yet.", ValueType::Number) \
    \
    M(PerfCPUCycles, "Total cycles. Be wary of what happens during CPU frequency scaling.", ValueType::Number) \
    M(PerfInstructions, "Retired instructions. Be careful, these can be affected by various issues, most notably hardware interrupt counts.", ValueType::Number) \
    M(PerfCacheReferences, "Cache accesses. Usually, this indicates Last Level Cache accesses, but this may vary depending on your CPU. This may include prefetches and coherency messages; again this depends on the design of your CPU.", ValueType::Number) \
    M(PerfCacheMisses, "Cache misses. Usually this indicates Last Level Cache misses; this is intended to be used in conjunction with the PERFCOUNTHWCACHEREFERENCES event to calculate cache miss rates.", ValueType::Number) \
    M(PerfBranchInstructions, "Retired branch instructions. Prior to Linux 2.6.35, this used the wrong event on AMD processors.", ValueType::Number) \
    M(PerfBranchMisses, "Mispredicted branch instructions.", ValueType::Number) \
    M(PerfBusCycles, "Bus cycles, which can be different from total cycles.", ValueType::Number) \
    M(PerfStalledCyclesFrontend, "Stalled cycles during issue.", ValueType::Number) \
    M(PerfStalledCyclesBackend, "Stalled cycles during retirement.", ValueType::Number) \
    M(PerfRefCPUCycles, "Total cycles; not affected by CPU frequency scaling.", ValueType::Number) \
    \
    M(PerfCPUClock, "The CPU clock, a high-resolution per-CPU timer", ValueType::Number) \
    M(PerfTaskClock, "A clock count specific to the task that is running", ValueType::Number) \
    M(PerfContextSwitches, "Number of context switches", ValueType::Number) \
    M(PerfCPUMigrations, "Number of times the process has migrated to a new CPU", ValueType::Number) \
    M(PerfAlignmentFaults, "Number of alignment faults. These happen when unaligned memory accesses happen; the kernel can handle these but it reduces performance. This happens only on some architectures (never on x86).", ValueType::Number) \
    M(PerfEmulationFaults, "Number of emulation faults. The kernel sometimes traps on unimplemented instructions and emulates them for user space. This can negatively impact performance.", ValueType::Number) \
    M(PerfMinEnabledTime, "For all events, minimum time that an event was enabled. Used to track event multiplexing influence", ValueType::Number) \
    M(PerfMinEnabledRunningTime, "Running time for event with minimum enabled time. Used to track the amount of event multiplexing", ValueType::Number) \
    M(PerfDataTLBReferences, "Data TLB references", ValueType::Number) \
    M(PerfDataTLBMisses, "Data TLB misses", ValueType::Number) \
    M(PerfInstructionTLBReferences, "Instruction TLB references", ValueType::Number) \
    M(PerfInstructionTLBMisses, "Instruction TLB misses", ValueType::Number) \
    M(PerfLocalMemoryReferences, "Local NUMA node memory reads", ValueType::Number) \
    M(PerfLocalMemoryMisses, "Local NUMA node memory read misses", ValueType::Number) \
    \
    M(CannotWriteToWriteBufferDiscard, "Number of stack traces dropped by query profiler or signal handler because pipe is full or cannot write to pipe.", ValueType::Number) \
    M(QueryProfilerSignalOverruns, "Number of times we drop processing of a query profiler signal due to overrun plus the number of signals that OS has not delivered due to overrun.", ValueType::Number) \
    M(QueryProfilerConcurrencyOverruns, "Number of times we drop processing of a query profiler signal due to too many concurrent query profilers in other threads, which may indicate overload.", ValueType::Number) \
    M(QueryProfilerRuns, "Number of times QueryProfiler had been run.", ValueType::Number) \
    M(QueryProfilerErrors, "Invalid memory accesses during asynchronous stack unwinding.", ValueType::Number) \
    \
    M(CreatedLogEntryForMerge, "Successfully created log entry to merge parts in ReplicatedMergeTree.", ValueType::Number) \
    M(NotCreatedLogEntryForMerge, "Log entry to merge parts in ReplicatedMergeTree is not created due to concurrent log update by another replica.", ValueType::Number) \
    M(CreatedLogEntryForMutation, "Successfully created log entry to mutate parts in ReplicatedMergeTree.", ValueType::Number) \
    M(NotCreatedLogEntryForMutation, "Log entry to mutate parts in ReplicatedMergeTree is not created due to concurrent log update by another replica.", ValueType::Number) \
    \
    M(S3ReadMicroseconds, "Time of GET and HEAD requests to S3 storage.", ValueType::Microseconds) \
    M(S3ReadRequestsCount, "Number of GET and HEAD requests to S3 storage.", ValueType::Number) \
    M(S3ReadRequestsErrors, "Number of non-throttling errors in GET and HEAD requests to S3 storage.", ValueType::Number) \
    M(S3ReadRequestsThrottling, "Number of 429 and 503 errors in GET and HEAD requests to S3 storage.", ValueType::Number) \
    M(S3ReadRequestsRedirects, "Number of redirects in GET and HEAD requests to S3 storage.", ValueType::Number) \
    \
    M(S3WriteMicroseconds, "Time of POST, DELETE, PUT and PATCH requests to S3 storage.", ValueType::Microseconds) \
    M(S3WriteRequestsCount, "Number of POST, DELETE, PUT and PATCH requests to S3 storage.", ValueType::Number) \
    M(S3WriteRequestsErrors, "Number of non-throttling errors in POST, DELETE, PUT and PATCH requests to S3 storage.", ValueType::Number) \
    M(S3WriteRequestsThrottling, "Number of 429 and 503 errors in POST, DELETE, PUT and PATCH requests to S3 storage.", ValueType::Number) \
    M(S3WriteRequestsRedirects, "Number of redirects in POST, DELETE, PUT and PATCH requests to S3 storage.", ValueType::Number) \
    \
    M(DiskS3ReadMicroseconds, "Time of GET and HEAD requests to DiskS3 storage.", ValueType::Microseconds) \
    M(DiskS3ReadRequestsCount, "Number of GET and HEAD requests to DiskS3 storage.", ValueType::Number) \
    M(DiskS3ReadRequestsErrors, "Number of non-throttling errors in GET and HEAD requests to DiskS3 storage.", ValueType::Number) \
    M(DiskS3ReadRequestsThrottling, "Number of 429 and 503 errors in GET and HEAD requests to DiskS3 storage.", ValueType::Number) \
    M(DiskS3ReadRequestsRedirects, "Number of redirects in GET and HEAD requests to DiskS3 storage.", ValueType::Number) \
    \
    M(DiskS3WriteMicroseconds, "Time of POST, DELETE, PUT and PATCH requests to DiskS3 storage.", ValueType::Microseconds) \
    M(DiskS3WriteRequestsCount, "Number of POST, DELETE, PUT and PATCH requests to DiskS3 storage.", ValueType::Number) \
    M(DiskS3WriteRequestsErrors, "Number of non-throttling errors in POST, DELETE, PUT and PATCH requests to DiskS3 storage.", ValueType::Number) \
    M(DiskS3WriteRequestsThrottling, "Number of 429 and 503 errors in POST, DELETE, PUT and PATCH requests to DiskS3 storage.", ValueType::Number) \
    M(DiskS3WriteRequestsRedirects, "Number of redirects in POST, DELETE, PUT and PATCH requests to DiskS3 storage.", ValueType::Number) \
    \
    M(S3DeleteObjects, "Number of S3 API DeleteObject(s) calls.", ValueType::Number) \
    M(S3CopyObject, "Number of S3 API CopyObject calls.", ValueType::Number) \
    M(S3ListObjects, "Number of S3 API ListObjects calls.", ValueType::Number) \
    M(S3HeadObject,  "Number of S3 API HeadObject calls.", ValueType::Number) \
    M(S3GetObjectAttributes, "Number of S3 API GetObjectAttributes calls.", ValueType::Number) \
    M(S3CreateMultipartUpload, "Number of S3 API CreateMultipartUpload calls.", ValueType::Number) \
    M(S3UploadPartCopy, "Number of S3 API UploadPartCopy calls.", ValueType::Number) \
    M(S3UploadPart, "Number of S3 API UploadPart calls.", ValueType::Number) \
    M(S3AbortMultipartUpload, "Number of S3 API AbortMultipartUpload calls.", ValueType::Number) \
    M(S3CompleteMultipartUpload, "Number of S3 API CompleteMultipartUpload calls.", ValueType::Number) \
    M(S3PutObject, "Number of S3 API PutObject calls.", ValueType::Number) \
    M(S3GetObject, "Number of S3 API GetObject calls.", ValueType::Number) \
    \
    M(DiskS3DeleteObjects, "Number of DiskS3 API DeleteObject(s) calls.", ValueType::Number) \
    M(DiskS3CopyObject, "Number of DiskS3 API CopyObject calls.", ValueType::Number) \
    M(DiskS3ListObjects, "Number of DiskS3 API ListObjects calls.", ValueType::Number) \
    M(DiskS3HeadObject,  "Number of DiskS3 API HeadObject calls.", ValueType::Number) \
    M(DiskS3GetObjectAttributes, "Number of DiskS3 API GetObjectAttributes calls.", ValueType::Number) \
    M(DiskS3CreateMultipartUpload, "Number of DiskS3 API CreateMultipartUpload calls.", ValueType::Number) \
    M(DiskS3UploadPartCopy, "Number of DiskS3 API UploadPartCopy calls.", ValueType::Number) \
    M(DiskS3UploadPart, "Number of DiskS3 API UploadPart calls.", ValueType::Number) \
    M(DiskS3AbortMultipartUpload, "Number of DiskS3 API AbortMultipartUpload calls.", ValueType::Number) \
    M(DiskS3CompleteMultipartUpload, "Number of DiskS3 API CompleteMultipartUpload calls.", ValueType::Number) \
    M(DiskS3PutObject, "Number of DiskS3 API PutObject calls.", ValueType::Number) \
    M(DiskS3GetObject, "Number of DiskS3 API GetObject calls.", ValueType::Number) \
    \
    M(DiskPlainRewritableAzureDirectoryCreated, "Number of directories created by the 'plain_rewritable' metadata storage for AzureObjectStorage.", ValueType::Number) \
    M(DiskPlainRewritableAzureDirectoryRemoved, "Number of directories removed by the 'plain_rewritable' metadata storage for AzureObjectStorage.", ValueType::Number) \
    M(DiskPlainRewritableLocalDirectoryCreated, "Number of directories created by the 'plain_rewritable' metadata storage for LocalObjectStorage.", ValueType::Number) \
    M(DiskPlainRewritableLocalDirectoryRemoved, "Number of directories removed by the 'plain_rewritable' metadata storage for LocalObjectStorage.", ValueType::Number) \
    M(DiskPlainRewritableS3DirectoryCreated, "Number of directories created by the 'plain_rewritable' metadata storage for S3ObjectStorage.", ValueType::Number) \
    M(DiskPlainRewritableS3DirectoryRemoved, "Number of directories removed by the 'plain_rewritable' metadata storage for S3ObjectStorage.", ValueType::Number) \
    M(DiskPlainRewritableLegacyLayoutDiskCount, "Number of the 'plain_rewritable' disks with legacy layout.", ValueType::Number) \
    \
    M(S3Clients, "Number of created S3 clients.", ValueType::Number) \
    M(TinyS3Clients, "Number of S3 clients copies which reuse an existing auth provider from another client.", ValueType::Number) \
    \
    M(EngineFileLikeReadFiles, "Number of files read in table engines working with files (like File/S3/URL/HDFS).", ValueType::Number) \
    \
    M(ReadBufferFromS3Microseconds, "Time spent on reading from S3.", ValueType::Microseconds) \
    M(ReadBufferFromS3InitMicroseconds, "Time spent initializing connection to S3.", ValueType::Microseconds) \
    M(ReadBufferFromS3Bytes, "Bytes read from S3.", ValueType::Bytes) \
    M(ReadBufferFromS3RequestsErrors, "Number of exceptions while reading from S3.", ValueType::Number) \
    \
    M(WriteBufferFromS3Microseconds, "Time spent on writing to S3.", ValueType::Microseconds) \
    M(WriteBufferFromS3Bytes, "Bytes written to S3.", ValueType::Bytes) \
    M(WriteBufferFromS3RequestsErrors, "Number of exceptions while writing to S3.", ValueType::Number) \
    M(WriteBufferFromS3WaitInflightLimitMicroseconds, "Time spent on waiting while some of the current requests are done when its number reached the limit defined by s3_max_inflight_parts_for_one_file.", ValueType::Microseconds) \
    M(QueryMemoryLimitExceeded, "Number of times when memory limit exceeded for query.", ValueType::Number) \
    \
    M(AzureGetObject, "Number of Azure API GetObject calls.", ValueType::Number) \
    M(AzureUpload, "Number of Azure blob storage API Upload calls", ValueType::Number) \
    M(AzureStageBlock, "Number of Azure blob storage API StageBlock calls", ValueType::Number) \
    M(AzureCommitBlockList, "Number of Azure blob storage API CommitBlockList calls", ValueType::Number) \
    M(AzureCopyObject, "Number of Azure blob storage API CopyObject calls", ValueType::Number) \
    M(AzureDeleteObjects, "Number of Azure blob storage API DeleteObject(s) calls.", ValueType::Number) \
    M(AzureListObjects, "Number of Azure blob storage API ListObjects calls.", ValueType::Number) \
    M(AzureGetProperties, "Number of Azure blob storage API GetProperties calls.", ValueType::Number) \
    M(AzureCreateContainer, "Number of Azure blob storage API CreateContainer calls.", ValueType::Number) \
    \
    M(DiskAzureGetObject, "Number of Disk Azure API GetObject calls.", ValueType::Number) \
    M(DiskAzureUpload, "Number of Disk Azure blob storage API Upload calls", ValueType::Number) \
    M(DiskAzureStageBlock, "Number of Disk Azure blob storage API StageBlock calls", ValueType::Number) \
    M(DiskAzureCommitBlockList, "Number of Disk Azure blob storage API CommitBlockList calls", ValueType::Number) \
    M(DiskAzureCopyObject, "Number of Disk Azure blob storage API CopyObject calls", ValueType::Number) \
    M(DiskAzureListObjects, "Number of Disk Azure blob storage API ListObjects calls.", ValueType::Number) \
    M(DiskAzureDeleteObjects, "Number of Azure blob storage API DeleteObject(s) calls.", ValueType::Number) \
    M(DiskAzureGetProperties, "Number of Disk Azure blob storage API GetProperties calls.", ValueType::Number) \
    M(DiskAzureCreateContainer, "Number of Disk Azure blob storage API CreateContainer calls.", ValueType::Number) \
    \
    M(ReadBufferFromAzureMicroseconds, "Time spent on reading from Azure.", ValueType::Microseconds) \
    M(ReadBufferFromAzureInitMicroseconds, "Time spent initializing connection to Azure.", ValueType::Microseconds) \
    M(ReadBufferFromAzureBytes, "Bytes read from Azure.", ValueType::Bytes) \
    M(ReadBufferFromAzureRequestsErrors, "Number of exceptions while reading from Azure", ValueType::Number) \
    \
    M(CachedReadBufferReadFromCacheHits, "Number of times the read from filesystem cache hit the cache.", ValueType::Number) \
    M(CachedReadBufferReadFromCacheMisses, "Number of times the read from filesystem cache miss the cache.", ValueType::Number) \
    M(CachedReadBufferReadFromSourceMicroseconds, "Time reading from filesystem cache source (from remote filesystem, etc)", ValueType::Microseconds) \
    M(CachedReadBufferReadFromCacheMicroseconds, "Time reading from filesystem cache", ValueType::Microseconds) \
    M(CachedReadBufferReadFromSourceBytes, "Bytes read from filesystem cache source (from remote fs, etc)", ValueType::Bytes) \
    M(CachedReadBufferReadFromCacheBytes, "Bytes read from filesystem cache", ValueType::Bytes) \
    M(CachedReadBufferPredownloadedBytes, "Bytes read from filesystem cache source. Cache segments are read from left to right as a whole, it might be that we need to predownload some part of the segment irrelevant for the current task just to get to the needed data", ValueType::Bytes) \
    M(CachedReadBufferCacheWriteBytes, "Bytes written from source (remote fs, etc) to filesystem cache", ValueType::Bytes) \
    M(CachedReadBufferCacheWriteMicroseconds, "Time spent writing data into filesystem cache", ValueType::Microseconds) \
    M(CachedReadBufferCreateBufferMicroseconds, "Prepare buffer time", ValueType::Microseconds) \
    M(CachedWriteBufferCacheWriteBytes, "Bytes written from source (remote fs, etc) to filesystem cache", ValueType::Bytes) \
    M(CachedWriteBufferCacheWriteMicroseconds, "Time spent writing data into filesystem cache", ValueType::Microseconds) \
    \
    M(FilesystemCacheLoadMetadataMicroseconds, "Time spent loading filesystem cache metadata", ValueType::Microseconds) \
    M(FilesystemCacheEvictedBytes, "Number of bytes evicted from filesystem cache", ValueType::Bytes) \
    M(FilesystemCacheEvictedFileSegments, "Number of file segments evicted from filesystem cache", ValueType::Number) \
    M(FilesystemCacheBackgroundDownloadQueuePush, "Number of file segments sent for background download in filesystem cache", ValueType::Number) \
    M(FilesystemCacheEvictionSkippedFileSegments, "Number of file segments skipped for eviction because of being in unreleasable state", ValueType::Number) \
    M(FilesystemCacheEvictionSkippedEvictingFileSegments, "Number of file segments skipped for eviction because of being in evicting state", ValueType::Number) \
    M(FilesystemCacheEvictionTries, "Number of filesystem cache eviction attempts", ValueType::Number) \
    M(FilesystemCacheLockKeyMicroseconds, "Lock cache key time", ValueType::Microseconds) \
    M(FilesystemCacheLockMetadataMicroseconds, "Lock filesystem cache metadata time", ValueType::Microseconds) \
    M(FilesystemCacheLockCacheMicroseconds, "Lock filesystem cache time", ValueType::Microseconds) \
    M(FilesystemCacheReserveMicroseconds, "Filesystem cache space reservation time", ValueType::Microseconds) \
    M(FilesystemCacheEvictMicroseconds, "Filesystem cache eviction time", ValueType::Microseconds) \
    M(FilesystemCacheGetOrSetMicroseconds, "Filesystem cache getOrSet() time", ValueType::Microseconds) \
    M(FilesystemCacheGetMicroseconds, "Filesystem cache get() time", ValueType::Microseconds) \
    M(FileSegmentWaitMicroseconds, "Wait on DOWNLOADING state", ValueType::Microseconds) \
    M(FileSegmentCompleteMicroseconds, "Duration of FileSegment::complete() in filesystem cache", ValueType::Microseconds) \
    M(FileSegmentLockMicroseconds, "Lock file segment time", ValueType::Microseconds) \
    M(FileSegmentWriteMicroseconds, "File segment write() time", ValueType::Microseconds) \
    M(FileSegmentUseMicroseconds, "File segment use() time", ValueType::Microseconds) \
    M(FileSegmentRemoveMicroseconds, "File segment remove() time", ValueType::Microseconds) \
    M(FileSegmentHolderCompleteMicroseconds, "File segments holder complete() time", ValueType::Microseconds) \
    M(FileSegmentFailToIncreasePriority, "Number of times the priority was not increased due to a high contention on the cache lock", ValueType::Number) \
    M(FilesystemCacheFailToReserveSpaceBecauseOfLockContention, "Number of times space reservation was skipped due to a high contention on the cache lock", ValueType::Number) \
    M(FilesystemCacheFailToReserveSpaceBecauseOfCacheResize, "Number of times space reservation was skipped due to the cache is being resized", ValueType::Number) \
    M(FilesystemCacheHoldFileSegments, "Filesystem cache file segments count, which were hold", ValueType::Number) \
    M(FilesystemCacheUnusedHoldFileSegments, "Filesystem cache file segments count, which were hold, but not used (because of seek or LIMIT n, etc)", ValueType::Number) \
    M(FilesystemCacheFreeSpaceKeepingThreadRun, "Number of times background thread executed free space keeping job", ValueType::Number) \
    M(FilesystemCacheFreeSpaceKeepingThreadWorkMilliseconds, "Time for which background thread executed free space keeping job", ValueType::Milliseconds) \
    M(FilesystemCacheFailedEvictionCandidates, "Number of file segments which unexpectedly failed to be evicted during dynamic filesystem cache eviction", ValueType::Number) \
    \
    M(RemoteFSSeeks, "Total number of seeks for async buffer", ValueType::Number) \
    M(RemoteFSPrefetches, "Number of prefetches made with asynchronous reading from remote filesystem", ValueType::Number) \
    M(RemoteFSCancelledPrefetches, "Number of cancelled prefecthes (because of seek)", ValueType::Number) \
    M(RemoteFSUnusedPrefetches, "Number of prefetches pending at buffer destruction", ValueType::Number) \
    M(RemoteFSPrefetchedReads, "Number of reads from prefecthed buffer", ValueType::Number) \
    M(RemoteFSPrefetchedBytes, "Number of bytes from prefecthed buffer", ValueType::Bytes) \
    M(RemoteFSUnprefetchedReads, "Number of reads from unprefetched buffer", ValueType::Number) \
    M(RemoteFSUnprefetchedBytes, "Number of bytes from unprefetched buffer", ValueType::Bytes) \
    M(RemoteFSLazySeeks, "Number of lazy seeks", ValueType::Number) \
    M(RemoteFSSeeksWithReset, "Number of seeks which lead to a new connection", ValueType::Number) \
    M(RemoteFSBuffers, "Number of buffers created for asynchronous reading from remote filesystem", ValueType::Number) \
    M(MergeTreePrefetchedReadPoolInit, "Time spent preparing tasks in MergeTreePrefetchedReadPool", ValueType::Microseconds) \
    M(WaitPrefetchTaskMicroseconds, "Time spend waiting for prefetched reader", ValueType::Microseconds) \
    \
    M(ThreadpoolReaderTaskMicroseconds, "Time spent getting the data in asynchronous reading", ValueType::Microseconds) \
    M(ThreadpoolReaderPrepareMicroseconds, "Time spent on preparation (e.g. call to reader seek() method)", ValueType::Microseconds) \
    M(ThreadpoolReaderReadBytes, "Bytes read from a threadpool task in asynchronous reading", ValueType::Bytes) \
    M(ThreadpoolReaderSubmit, "Bytes read from a threadpool task in asynchronous reading", ValueType::Bytes) \
    M(ThreadpoolReaderSubmitReadSynchronously, "How many times we haven't scheduled a task on the thread pool and read synchronously instead", ValueType::Number) \
    M(ThreadpoolReaderSubmitReadSynchronouslyBytes, "How many bytes were read synchronously", ValueType::Bytes) \
    M(ThreadpoolReaderSubmitReadSynchronouslyMicroseconds, "How much time we spent reading synchronously", ValueType::Microseconds) \
    M(ThreadpoolReaderSubmitLookupInCacheMicroseconds, "How much time we spent checking if content is cached", ValueType::Microseconds) \
    M(AsynchronousReaderIgnoredBytes, "Number of bytes ignored during asynchronous reading", ValueType::Bytes) \
    \
    M(FileSegmentWaitReadBufferMicroseconds, "Metric per file segment. Time spend waiting for internal read buffer (includes cache waiting)", ValueType::Microseconds) \
    M(FileSegmentReadMicroseconds, "Metric per file segment. Time spend reading from file", ValueType::Microseconds) \
    M(FileSegmentCacheWriteMicroseconds, "Metric per file segment. Time spend writing data to cache", ValueType::Microseconds) \
    M(FileSegmentPredownloadMicroseconds, "Metric per file segment. Time spent pre-downloading data to cache (pre-downloading - finishing file segment download (after someone who failed to do that) up to the point current thread was requested to do)", ValueType::Microseconds) \
    M(FileSegmentUsedBytes, "Metric per file segment. How many bytes were actually used from current file segment", ValueType::Bytes) \
    \
    M(ReadBufferSeekCancelConnection, "Number of seeks which lead to new connection (s3, http)", ValueType::Number) \
    \
    M(SleepFunctionCalls, "Number of times a sleep function (sleep, sleepEachRow) has been called.", ValueType::Number) \
    M(SleepFunctionMicroseconds, "Time set to sleep in a sleep function (sleep, sleepEachRow).", ValueType::Microseconds) \
    M(SleepFunctionElapsedMicroseconds, "Time spent sleeping in a sleep function (sleep, sleepEachRow).", ValueType::Microseconds) \
    \
    M(ThreadPoolReaderPageCacheHit, "Number of times the read inside ThreadPoolReader was done from the page cache.", ValueType::Number) \
    M(ThreadPoolReaderPageCacheHitBytes, "Number of bytes read inside ThreadPoolReader when it was done from the page cache.", ValueType::Bytes) \
    M(ThreadPoolReaderPageCacheHitElapsedMicroseconds, "Time spent reading data from page cache in ThreadPoolReader.", ValueType::Microseconds) \
    M(ThreadPoolReaderPageCacheMiss, "Number of times the read inside ThreadPoolReader was not done from page cache and was hand off to thread pool.", ValueType::Number) \
    M(ThreadPoolReaderPageCacheMissBytes, "Number of bytes read inside ThreadPoolReader when read was not done from page cache and was hand off to thread pool.", ValueType::Bytes) \
    M(ThreadPoolReaderPageCacheMissElapsedMicroseconds, "Time spent reading data inside the asynchronous job in ThreadPoolReader - when read was not done from the page cache.", ValueType::Microseconds) \
    \
    M(AsynchronousReadWaitMicroseconds, "Time spent in waiting for asynchronous reads in asynchronous local read.", ValueType::Microseconds) \
    M(SynchronousReadWaitMicroseconds, "Time spent in waiting for synchronous reads in asynchronous local read.", ValueType::Microseconds) \
    M(AsynchronousRemoteReadWaitMicroseconds, "Time spent in waiting for asynchronous remote reads.", ValueType::Microseconds) \
    M(SynchronousRemoteReadWaitMicroseconds, "Time spent in waiting for synchronous remote reads.", ValueType::Microseconds) \
    \
    M(ExternalDataSourceLocalCacheReadBytes, "Bytes read from local cache buffer in RemoteReadBufferCache", ValueType::Bytes) \
    \
    M(MainConfigLoads, "Number of times the main configuration was reloaded.", ValueType::Number) \
    \
    M(AggregationPreallocatedElementsInHashTables, "How many elements were preallocated in hash tables for aggregation.", ValueType::Number) \
    M(AggregationHashTablesInitializedAsTwoLevel, "How many hash tables were inited as two-level for aggregation.", ValueType::Number) \
    M(AggregationOptimizedEqualRangesOfKeys, "For how many blocks optimization of equal ranges of keys was applied", ValueType::Number) \
    M(HashJoinPreallocatedElementsInHashTables, "How many elements were preallocated in hash tables for hash join.", ValueType::Number) \
    \
    M(MetadataFromKeeperCacheHit, "Number of times an object storage metadata request was answered from cache without making request to Keeper", ValueType::Number) \
    M(MetadataFromKeeperCacheMiss, "Number of times an object storage metadata request had to be answered from Keeper", ValueType::Number) \
    M(MetadataFromKeeperCacheUpdateMicroseconds, "Total time spent in updating the cache including waiting for responses from Keeper", ValueType::Microseconds) \
    M(MetadataFromKeeperUpdateCacheOneLevel, "Number of times a cache update for one level of directory tree was done", ValueType::Number) \
    M(MetadataFromKeeperTransactionCommit, "Number of times metadata transaction commit was attempted", ValueType::Number) \
    M(MetadataFromKeeperTransactionCommitRetry, "Number of times metadata transaction commit was retried", ValueType::Number) \
    M(MetadataFromKeeperCleanupTransactionCommit, "Number of times metadata transaction commit for deleted objects cleanup was attempted", ValueType::Number) \
    M(MetadataFromKeeperCleanupTransactionCommitRetry, "Number of times metadata transaction commit for deleted objects cleanup was retried", ValueType::Number) \
    M(MetadataFromKeeperOperations, "Number of times a request was made to Keeper", ValueType::Number) \
    M(MetadataFromKeeperIndividualOperations, "Number of paths read or written by single or multi requests to Keeper", ValueType::Number) \
    M(MetadataFromKeeperReconnects, "Number of times a reconnect to Keeper was done", ValueType::Number) \
    M(MetadataFromKeeperBackgroundCleanupObjects, "Number of times a old deleted object clean up was performed by background task", ValueType::Number) \
    M(MetadataFromKeeperBackgroundCleanupTransactions, "Number of times old transaction idempotency token was cleaned up by background task", ValueType::Number) \
    M(MetadataFromKeeperBackgroundCleanupErrors, "Number of times an error was encountered in background cleanup task", ValueType::Number) \
    \
    M(SharedMergeTreeMetadataCacheHintLoadedFromCache, "Number of times metadata cache hint was found without going to Keeper", ValueType::Number) \
    \
    M(KafkaRebalanceRevocations, "Number of partition revocations (the first stage of consumer group rebalance)", ValueType::Number) \
    M(KafkaRebalanceAssignments, "Number of partition assignments (the final stage of consumer group rebalance)", ValueType::Number) \
    M(KafkaRebalanceErrors, "Number of failed consumer group rebalances", ValueType::Number) \
    M(KafkaMessagesPolled, "Number of Kafka messages polled from librdkafka to ClickHouse", ValueType::Number) \
    M(KafkaMessagesRead, "Number of Kafka messages already processed by ClickHouse", ValueType::Number) \
    M(KafkaMessagesFailed, "Number of Kafka messages ClickHouse failed to parse", ValueType::Number) \
    M(KafkaRowsRead, "Number of rows parsed from Kafka messages", ValueType::Number) \
    M(KafkaRowsRejected, "Number of parsed rows which were later rejected (due to rebalances / errors or similar reasons). Those rows will be consumed again after the rebalance.", ValueType::Number) \
    M(KafkaDirectReads, "Number of direct selects from Kafka tables since server start", ValueType::Number) \
    M(KafkaBackgroundReads, "Number of background reads populating materialized views from Kafka since server start", ValueType::Number) \
    M(KafkaCommits, "Number of successful commits of consumed offsets to Kafka (normally should be the same as KafkaBackgroundReads)", ValueType::Number) \
    M(KafkaCommitFailures, "Number of failed commits of consumed offsets to Kafka (usually is a sign of some data duplication)", ValueType::Number) \
    M(KafkaConsumerErrors, "Number of errors reported by librdkafka during polls", ValueType::Number) \
    M(KafkaWrites, "Number of writes (inserts) to Kafka tables ", ValueType::Number) \
    M(KafkaRowsWritten, "Number of rows inserted into Kafka tables", ValueType::Number) \
    M(KafkaProducerFlushes, "Number of explicit flushes to Kafka producer", ValueType::Number) \
    M(KafkaMessagesProduced, "Number of messages produced to Kafka", ValueType::Number) \
    M(KafkaProducerErrors, "Number of errors during producing the messages to Kafka", ValueType::Number) \
    \
    M(ScalarSubqueriesGlobalCacheHit, "Number of times a read from a scalar subquery was done using the global cache", ValueType::Number) \
    M(ScalarSubqueriesLocalCacheHit, "Number of times a read from a scalar subquery was done using the local cache", ValueType::Number) \
    M(ScalarSubqueriesCacheMiss, "Number of times a read from a scalar subquery was not cached and had to be calculated completely", ValueType::Number) \
    \
    M(SchemaInferenceCacheHits, "Number of times the requested source is found in schema cache", ValueType::Number) \
    M(SchemaInferenceCacheSchemaHits, "Number of times the schema is found in schema cache during schema inference", ValueType::Number) \
    M(SchemaInferenceCacheNumRowsHits, "Number of times the number of rows is found in schema cache during count from files", ValueType::Number) \
    M(SchemaInferenceCacheMisses, "Number of times the requested source is not in schema cache", ValueType::Number) \
    M(SchemaInferenceCacheSchemaMisses, "Number of times the requested source is in cache but the schema is not in cache during schema inference", ValueType::Number) \
    M(SchemaInferenceCacheNumRowsMisses, "Number of times the requested source is in cache but the number of rows is not in cache while count from files", ValueType::Number) \
    M(SchemaInferenceCacheEvictions, "Number of times a schema from cache was evicted due to overflow", ValueType::Number) \
    M(SchemaInferenceCacheInvalidations, "Number of times a schema in cache became invalid due to changes in data", ValueType::Number) \
    \
    M(KeeperPacketsSent, "Packets sent by keeper server", ValueType::Number) \
    M(KeeperPacketsReceived, "Packets received by keeper server", ValueType::Number) \
    M(KeeperRequestTotal, "Total requests number on keeper server", ValueType::Number) \
    M(KeeperLatency, "Keeper latency", ValueType::Milliseconds) \
    M(KeeperTotalElapsedMicroseconds, "Keeper total latency for a single request", ValueType::Microseconds) \
    M(KeeperProcessElapsedMicroseconds, "Keeper commit latency for a single request", ValueType::Microseconds) \
    M(KeeperPreprocessElapsedMicroseconds, "Keeper preprocessing latency for a single reuquest", ValueType::Microseconds) \
    M(KeeperStorageLockWaitMicroseconds, "Time spent waiting for acquiring Keeper storage lock", ValueType::Microseconds) \
    M(KeeperCommitWaitElapsedMicroseconds, "Time spent waiting for certain log to be committed", ValueType::Microseconds) \
    M(KeeperBatchMaxCount, "Number of times the size of batch was limited by the amount", ValueType::Number) \
    M(KeeperBatchMaxTotalSize, "Number of times the size of batch was limited by the total bytes size", ValueType::Number) \
    M(KeeperCommits, "Number of successful commits", ValueType::Number) \
    M(KeeperCommitsFailed, "Number of failed commits", ValueType::Number) \
    M(KeeperSnapshotCreations, "Number of snapshots creations", ValueType::Number) \
    M(KeeperSnapshotCreationsFailed, "Number of failed snapshot creations", ValueType::Number) \
    M(KeeperSnapshotApplys, "Number of snapshot applying", ValueType::Number) \
    M(KeeperSnapshotApplysFailed, "Number of failed snapshot applying", ValueType::Number) \
    M(KeeperReadSnapshot, "Number of snapshot read(serialization)", ValueType::Number) \
    M(KeeperSaveSnapshot, "Number of snapshot save", ValueType::Number) \
    M(KeeperCreateRequest, "Number of create requests", ValueType::Number) \
    M(KeeperRemoveRequest, "Number of remove requests", ValueType::Number) \
    M(KeeperSetRequest, "Number of set requests", ValueType::Number) \
    M(KeeperReconfigRequest, "Number of reconfig requests", ValueType::Number) \
    M(KeeperCheckRequest, "Number of check requests", ValueType::Number) \
    M(KeeperMultiRequest, "Number of multi requests", ValueType::Number) \
    M(KeeperMultiReadRequest, "Number of multi read requests", ValueType::Number) \
    M(KeeperGetRequest, "Number of get requests", ValueType::Number) \
    M(KeeperListRequest, "Number of list requests", ValueType::Number) \
    M(KeeperExistsRequest, "Number of exists requests", ValueType::Number) \
    \
    M(OverflowBreak, "Number of times, data processing was cancelled by query complexity limitation with setting '*_overflow_mode' = 'break' and the result is incomplete.", ValueType::Number) \
    M(OverflowThrow, "Number of times, data processing was cancelled by query complexity limitation with setting '*_overflow_mode' = 'throw' and exception was thrown.", ValueType::Number) \
    M(OverflowAny, "Number of times approximate GROUP BY was in effect: when aggregation was performed only on top of first 'max_rows_to_group_by' unique keys and other keys were ignored due to 'group_by_overflow_mode' = 'any'.", ValueType::Number) \
    \
    M(S3QueueSetFileProcessingMicroseconds, "Time spent to set file as processing", ValueType::Microseconds) \
    M(S3QueueSetFileProcessedMicroseconds, "Time spent to set file as processed", ValueType::Microseconds) \
    M(S3QueueSetFileFailedMicroseconds, "Time spent to set file as failed", ValueType::Microseconds) \
    M(ObjectStorageQueueFailedFiles, "Number of files which failed to be processed", ValueType::Number) \
    M(ObjectStorageQueueProcessedFiles, "Number of files which were processed", ValueType::Number) \
    M(ObjectStorageQueueCleanupMaxSetSizeOrTTLMicroseconds, "Time spent to set file as failed", ValueType::Microseconds) \
    M(ObjectStorageQueuePullMicroseconds, "Time spent to read file data", ValueType::Microseconds) \
    M(ObjectStorageQueueLockLocalFileStatusesMicroseconds, "Time spent to lock local file statuses", ValueType::Microseconds) \
    M(ObjectStorageQueueFailedToBatchSetProcessing, "Number of times batched set processing request failed", ValueType::Number) \
    M(ObjectStorageQueueTrySetProcessingRequests, "The number of times we tried to make set processing request", ValueType::Number) \
    M(ObjectStorageQueueTrySetProcessingSucceeded, "The number of times we successfully set file as processing", ValueType::Number) \
    M(ObjectStorageQueueTrySetProcessingFailed, "The number of times we unsuccessfully set file as processing", ValueType::Number) \
    M(ObjectStorageQueueListedFiles, "Number of listed files in StorageS3(Azure)Queue", ValueType::Number) \
    M(ObjectStorageQueueFilteredFiles, "Number of filtered files in StorageS3(Azure)Queue", ValueType::Number) \
    M(ObjectStorageQueueReadFiles, "Number of read files (not equal to the number of actually inserted files)", ValueType::Number) \
    M(ObjectStorageQueueReadRows, "Number of read rows (not equal to the number of actually inserted rows)", ValueType::Number) \
    M(ObjectStorageQueueReadBytes, "Number of read bytes (not equal to the number of actually inserted bytes)", ValueType::Number) \
    M(ObjectStorageQueueExceptionsDuringRead, "Number of exceptions during read in S3(Azure)Queue", ValueType::Number) \
    M(ObjectStorageQueueExceptionsDuringInsert, "Number of exceptions during insert in S3(Azure)Queue", ValueType::Number) \
    M(ObjectStorageQueueRemovedObjects, "Number of objects removed as part of after_processing = delete", ValueType::Number) \
    M(ObjectStorageQueueInsertIterations, "Number of insert iterations", ValueType::Number) \
    M(ObjectStorageQueueCommitRequests, "Number of keeper requests to commit files as either failed or processed", ValueType::Number) \
    M(ObjectStorageQueueSuccessfulCommits, "Number of successful keeper commits", ValueType::Number) \
    M(ObjectStorageQueueUnsuccessfulCommits, "Number of unsuccessful keeper commits", ValueType::Number) \
    M(ObjectStorageQueueCancelledFiles, "Number cancelled files in StorageS3(Azure)Queue", ValueType::Number) \
    M(ObjectStorageQueueProcessedRows, "Number of processed rows in StorageS3(Azure)Queue", ValueType::Number) \
    \
    M(ServerStartupMilliseconds, "Time elapsed from starting server to listening to sockets in milliseconds", ValueType::Milliseconds) \
    M(IOUringSQEsSubmitted, "Total number of io_uring SQEs submitted", ValueType::Number) \
    M(IOUringSQEsResubmitsAsync, "Total number of asynchronous io_uring SQE resubmits performed", ValueType::Number) \
    M(IOUringSQEsResubmitsSync, "Total number of synchronous io_uring SQE resubmits performed", ValueType::Number) \
    M(IOUringCQEsCompleted, "Total number of successfully completed io_uring CQEs", ValueType::Number) \
    M(IOUringCQEsFailed, "Total number of completed io_uring CQEs with failures", ValueType::Number) \
    \
    M(BackupsOpenedForRead, "Number of backups opened for reading", ValueType::Number) \
    M(BackupsOpenedForWrite, "Number of backups opened for writing", ValueType::Number) \
    M(BackupsOpenedForUnlock, "Number of backups opened for unlocking", ValueType::Number) \
    M(BackupReadMetadataMicroseconds, "Time spent reading backup metadata from .backup file", ValueType::Microseconds) \
    M(BackupWriteMetadataMicroseconds, "Time spent writing backup metadata to .backup file", ValueType::Microseconds) \
    M(BackupEntriesCollectorMicroseconds, "Time spent making backup entries", ValueType::Microseconds) \
    M(BackupEntriesCollectorForTablesDataMicroseconds, "Time spent making backup entries for tables data", ValueType::Microseconds) \
    M(BackupEntriesCollectorRunPostTasksMicroseconds, "Time spent running post tasks after making backup entries", ValueType::Microseconds) \
    M(BackupPreparingFileInfosMicroseconds, "Time spent preparing file infos for backup entries", ValueType::Microseconds) \
    M(BackupReadLocalFilesToCalculateChecksums, "Number of files read locally to calculate checksums for backup entries", ValueType::Number) \
    M(BackupReadLocalBytesToCalculateChecksums, "Total size of files read locally to calculate checksums for backup entries", ValueType::Number) \
    M(BackupReadRemoteFilesToCalculateChecksums, "Number of files read from remote disks to calculate checksums for backup entries", ValueType::Number) \
    M(BackupReadRemoteBytesToCalculateChecksums, "Total size of files read from remote disks to calculate checksums for backup entries", ValueType::Number) \
    M(BackupLockFileReads, "How many times the '.lock' file was read while making backup", ValueType::Number) \
    M(RestorePartsSkippedFiles, "Number of files skipped while restoring parts", ValueType::Number) \
    M(RestorePartsSkippedBytes, "Total size of files skipped while restoring parts", ValueType::Number) \
    \
    M(ReadTaskRequestsReceived, "The number of callbacks requested from the remote server back to the initiator server to choose the read task (for s3Cluster table function and similar). Measured on the initiator server side.", ValueType::Number) \
    M(MergeTreeReadTaskRequestsReceived, "The number of callbacks requested from the remote server back to the initiator server to choose the read task (for MergeTree tables). Measured on the initiator server side.", ValueType::Number) \
    \
    M(ReadTaskRequestsSent, "The number of callbacks requested from the remote server back to the initiator server to choose the read task (for s3Cluster table function and similar). Measured on the remote server side.", ValueType::Number) \
    M(MergeTreeReadTaskRequestsSent, "The number of callbacks requested from the remote server back to the initiator server to choose the read task (for MergeTree tables). Measured on the remote server side.", ValueType::Number) \
    M(MergeTreeAllRangesAnnouncementsSent, "The number of announcements sent from the remote server to the initiator server about the set of data parts (for MergeTree tables). Measured on the remote server side.", ValueType::Number) \
    M(ReadTaskRequestsSentElapsedMicroseconds, "Time spent in callbacks requested from the remote server back to the initiator server to choose the read task (for s3Cluster table function and similar). Measured on the remote server side.", ValueType::Microseconds) \
    M(MergeTreeReadTaskRequestsSentElapsedMicroseconds, "Time spent in callbacks requested from the remote server back to the initiator server to choose the read task (for MergeTree tables). Measured on the remote server side.", ValueType::Microseconds) \
    M(MergeTreeAllRangesAnnouncementsSentElapsedMicroseconds, "Time spent in sending the announcement from the remote server to the initiator server about the set of data parts (for MergeTree tables). Measured on the remote server side.", ValueType::Microseconds) \
    M(MergerMutatorsGetPartsForMergeElapsedMicroseconds, "Time spent to take data parts snapshot to build ranges from them.", ValueType::Microseconds) \
    M(MergerMutatorPrepareRangesForMergeElapsedMicroseconds, "Time spent to prepare parts ranges which can be merged according to merge predicate.", ValueType::Microseconds) \
    M(MergerMutatorSelectPartsForMergeElapsedMicroseconds, "Time spent to select parts from ranges which can be merged.", ValueType::Microseconds) \
    M(MergerMutatorRangesForMergeCount, "Amount of candidate ranges for merge", ValueType::Number) \
    M(MergerMutatorPartsInRangesForMergeCount, "Amount of candidate parts for merge", ValueType::Number) \
    M(MergerMutatorSelectRangePartsCount, "Amount of parts in selected range for merge", ValueType::Number) \
    \
    M(ConnectionPoolIsFullMicroseconds, "Total time spent waiting for a slot in connection pool.", ValueType::Microseconds) \
    M(AsyncLoaderWaitMicroseconds, "Total time a query was waiting for async loader jobs.", ValueType::Microseconds) \
    \
    M(DistrCacheServerSwitches, "Distributed Cache read buffer event. Number of server switches between distributed cache servers in read/write-through cache", ValueType::Number) \
    M(DistrCacheReadMicroseconds, "Distributed Cache read buffer event. Time spent reading from distributed cache", ValueType::Microseconds) \
    M(DistrCacheFallbackReadMicroseconds, "Distributed Cache read buffer event. Time spend reading from fallback buffer instead of distributed cache", ValueType::Microseconds) \
    M(DistrCachePrecomputeRangesMicroseconds, "Distributed Cache read buffer event. Time spent to precompute read ranges", ValueType::Microseconds) \
    M(DistrCacheNextImplMicroseconds, "Distributed Cache read buffer event. Time spend in ReadBufferFromDistributedCache::nextImpl", ValueType::Microseconds) \
    M(DistrCacheStartRangeMicroseconds, "Distributed Cache read buffer event. Time spent to start a new read range with distributed cache", ValueType::Microseconds) \
    M(DistrCacheRangeChange, "Distributed Cache read buffer event. Number of times we changed read range because of seek/last_position change", ValueType::Number) \
    M(DistrCacheRangeResetBackward, "Distributed Cache read buffer event. Number of times we reset read range because of seek/last_position change", ValueType::Number) \
    M(DistrCacheRangeResetForward, "Distributed Cache read buffer event. Number of times we reset read range because of seek/last_position change", ValueType::Number) \
    M(DistrCacheReconnectsAfterTimeout, "Distributed Cache read buffer event. The number of reconnects after timeout", ValueType::Number) \
    M(DistrCacheServerUpdates, "Distributed Cache read buffer event. The number of server updates because server is not longer registered in keeper", ValueType::Number) \
    \
    M(DistrCacheGetResponseMicroseconds, "Distributed Cache client event. Time spend to wait for response from distributed cache", ValueType::Microseconds) \
    M(DistrCacheReadErrors, "Distributed Cache client event. Number of distributed cache errors during read", ValueType::Number) \
    M(DistrCacheMakeRequestErrors, "Distributed Cache client event. Number of distributed cache errors when making a request", ValueType::Number) \
    M(DistrCacheReceiveResponseErrors, "Distributed Cache client event. Number of distributed cache errors when receiving response a request", ValueType::Number) \
    \
    M(DistrCachePackets, "Distributed Cache client event. Total number of packets received from distributed cache", ValueType::Number) \
    M(DistrCacheDataPacketsBytes, "Distributed Cache client event. The number of bytes in Data packets which were not ignored", ValueType::Bytes) \
    M(DistrCacheUnusedPackets, "Distributed Cache client event. Number of skipped unused packets from distributed cache", ValueType::Number) \
    M(DistrCacheUnusedDataPacketsBytes, "Distributed Cache client event. The number of bytes in Data packets which were ignored", ValueType::Bytes) \
    M(DistrCacheUnusedPacketsBufferAllocations, "Distributed Cache client event. The number of extra buffer allocations in case we could not reuse existing buffer", ValueType::Number) \
    \
    M(DistrCacheLockRegistryMicroseconds, "Distributed Cache registry event. Time spent to take DistributedCacheRegistry lock", ValueType::Microseconds) \
    M(DistrCacheRegistryUpdateMicroseconds, "Distributed Cache registry event. Time spent updating distributed cache registry", ValueType::Microseconds) \
    M(DistrCacheRegistryUpdates, "Distributed Cache registry event. Number of distributed cache registry updates", ValueType::Number) \
    M(DistrCacheHashRingRebuilds, "Distributed Cache registry event. Number of distributed cache hash ring rebuilds", ValueType::Number) \
    \
    M(DistrCacheReadBytesFromFallbackBuffer, "Distributed Cache read buffer event. Bytes read from fallback buffer", ValueType::Number) \
    \
    M(DistrCacheOpenedConnections, "Distributed Cache connection event. The number of open connections to distributed cache", ValueType::Number) \
    M(DistrCacheReusedConnections, "Distributed Cache connection event. The number of reused connections to distributed cache", ValueType::Number) \
    M(DistrCacheOpenedConnectionsBypassingPool, "Distributed Cache connection event. The number of open connections to distributed cache bypassing pool", ValueType::Number) \
    M(DistrCacheConnectMicroseconds, "Distributed Cache connection event. The time spent to connect to distributed cache", ValueType::Microseconds) \
    M(DistrCacheConnectAttempts, "Distributed Cache connection event. The number of connection attempts to distributed cache", ValueType::Number) \
    M(DistrCacheGetClientMicroseconds, "Distributed Cache connection event. Time spent getting client for distributed cache", ValueType::Microseconds) \
    \
    M(DistrCacheServerProcessRequestMicroseconds, "Distributed Cache server event. Time spent processing request on DistributedCache server side", ValueType::Microseconds) \
    M(DistrCacheServerStartRequestPackets, "Distributed Cache server event. Number of StartRequest packets in DistributedCacheServer", ValueType::Number) \
    M(DistrCacheServerContinueRequestPackets, "Distributed Cache server event. Number of ContinueRequest packets in DistributedCacheServer", ValueType::Number) \
    M(DistrCacheServerEndRequestPackets, "Distributed Cache server event. Number of EndRequest packets in DistributedCacheServer", ValueType::Number) \
    M(DistrCacheServerAckRequestPackets, "Distributed Cache server event. Number of AckRequest packets in DistributedCacheServer", ValueType::Number) \
    M(DistrCacheServerNewS3CachedClients, "Distributed Cache server event. The number of new cached s3 clients", ValueType::Number) \
    M(DistrCacheServerReusedS3CachedClients, "Distributed Cache server event. The number of reused cached s3 clients", ValueType::Number) \
    \
    M(LogTest, "Number of log messages with level Test", ValueType::Number) \
    M(LogTrace, "Number of log messages with level Trace", ValueType::Number) \
    M(LogDebug, "Number of log messages with level Debug", ValueType::Number) \
    M(LogInfo, "Number of log messages with level Info", ValueType::Number) \
    M(LogWarning, "Number of log messages with level Warning", ValueType::Number) \
    M(LogError, "Number of log messages with level Error", ValueType::Number) \
    M(LogFatal, "Number of log messages with level Fatal", ValueType::Number) \
    M(LoggerElapsedNanoseconds, "Cumulative time spend in logging", ValueType::Nanoseconds) \
    \
    M(InterfaceHTTPSendBytes, "Number of bytes sent through HTTP interfaces", ValueType::Bytes) \
    M(InterfaceHTTPReceiveBytes, "Number of bytes received through HTTP interfaces", ValueType::Bytes) \
    M(InterfaceNativeSendBytes, "Number of bytes sent through native interfaces", ValueType::Bytes) \
    M(InterfaceNativeReceiveBytes, "Number of bytes received through native interfaces", ValueType::Bytes) \
    M(InterfacePrometheusSendBytes, "Number of bytes sent through Prometheus interfaces", ValueType::Bytes) \
    M(InterfacePrometheusReceiveBytes, "Number of bytes received through Prometheus interfaces", ValueType::Bytes) \
    M(InterfaceInterserverSendBytes, "Number of bytes sent through interserver interfaces", ValueType::Bytes) \
    M(InterfaceInterserverReceiveBytes, "Number of bytes received through interserver interfaces", ValueType::Bytes) \
    M(InterfaceMySQLSendBytes, "Number of bytes sent through MySQL interfaces", ValueType::Bytes) \
    M(InterfaceMySQLReceiveBytes, "Number of bytes received through MySQL interfaces", ValueType::Bytes) \
    M(InterfacePostgreSQLSendBytes, "Number of bytes sent through PostgreSQL interfaces", ValueType::Bytes) \
    M(InterfacePostgreSQLReceiveBytes, "Number of bytes received through PostgreSQL interfaces", ValueType::Bytes) \
    \
    M(ParallelReplicasUsedCount, "Number of replicas used to execute a query with task-based parallel replicas", ValueType::Number) \
    M(ParallelReplicasAvailableCount, "Number of replicas available to execute a query with task-based parallel replicas", ValueType::Number) \
    M(ParallelReplicasUnavailableCount, "Number of replicas which was chosen, but found to be unavailable during query execution with task-based parallel replicas", ValueType::Number) \
    \
    M(SharedMergeTreeVirtualPartsUpdates, "Virtual parts update count", ValueType::Number) \
    M(SharedMergeTreeVirtualPartsUpdatesByLeader, "Virtual parts updates by leader", ValueType::Number) \
    M(SharedMergeTreeVirtualPartsUpdateMicroseconds, "Virtual parts update microseconds", ValueType::Microseconds) \
    M(SharedMergeTreeVirtualPartsUpdatesFromZooKeeper, "Virtual parts updates count from ZooKeeper", ValueType::Number) \
    M(SharedMergeTreeVirtualPartsUpdatesFromZooKeeperMicroseconds, "Virtual parts updates from ZooKeeper microseconds", ValueType::Microseconds) \
    M(SharedMergeTreeVirtualPartsUpdatesPeerNotFound, "Virtual updates from peer failed because no one found", ValueType::Number) \
    M(SharedMergeTreeVirtualPartsUpdatesFromPeer, "Virtual parts updates count from peer", ValueType::Number) \
    M(SharedMergeTreeVirtualPartsUpdatesFromPeerMicroseconds, "Virtual parts updates from peer microseconds", ValueType::Microseconds) \
    M(SharedMergeTreeVirtualPartsUpdatesForMergesOrStatus, "Virtual parts updates from non-default background job", ValueType::Number) \
    M(SharedMergeTreeVirtualPartsUpdatesLeaderFailedElection, "Virtual parts updates leader election failed", ValueType::Number) \
    M(SharedMergeTreeVirtualPartsUpdatesLeaderSuccessfulElection, "Virtual parts updates leader election successful", ValueType::Number) \
    M(SharedMergeTreeMergeMutationAssignmentAttempt, "How many times we tried to assign merge or mutation", ValueType::Number) \
    M(SharedMergeTreeMergeMutationAssignmentFailedWithNothingToDo, "How many times we tried to assign merge or mutation and failed because nothing to merge", ValueType::Number) \
    M(SharedMergeTreeMergeMutationAssignmentFailedWithConflict, "How many times we tried to assign merge or mutation and failed because of conflict in Keeper", ValueType::Number) \
    M(SharedMergeTreeMergeMutationAssignmentSuccessful, "How many times we tried to assign merge or mutation", ValueType::Number) \
    M(SharedMergeTreeMergePartsMovedToOudated, "How many parts moved to oudated directory", ValueType::Number) \
    M(SharedMergeTreeMergePartsMovedToCondemned, "How many parts moved to condemned directory", ValueType::Number) \
    M(SharedMergeTreeOutdatedPartsConfirmationRequest, "How many ZooKeeper requests were used to config outdated parts", ValueType::Number) \
    M(SharedMergeTreeOutdatedPartsConfirmationInvocations, "How many invocations were made to confirm outdated parts", ValueType::Number) \
    M(SharedMergeTreeOutdatedPartsHTTPRequest, "How many HTTP requests were send to confirm outdated parts", ValueType::Number) \
    M(SharedMergeTreeOutdatedPartsHTTPResponse, "How many HTTP responses were send to confirm outdated parts", ValueType::Number) \
    M(SharedMergeTreeCondemnedPartsKillRequest, "How many ZooKeeper requests were used to remove condemned parts", ValueType::Number) \
    M(SharedMergeTreeCondemnedPartsLockConfict, "How many times we failed to acquite lock because of conflict", ValueType::Number) \
    M(SharedMergeTreeCondemnedPartsRemoved, "How many condemned parts were removed", ValueType::Number) \
    M(SharedMergeTreeMergeSelectingTaskMicroseconds, "Merge selecting task microseconds for SMT", ValueType::Number) \
    M(SharedMergeTreeOptimizeAsync, "Asynchronous OPTIMIZE queries executed", ValueType::Number) \
    M(SharedMergeTreeOptimizeSync, "Synchronous OPTIMIZE queries executed", ValueType::Number) \
    M(SharedMergeTreeScheduleDataProcessingJob, "How many times scheduleDataProcessingJob called/", ValueType::Number) \
    M(SharedMergeTreeScheduleDataProcessingJobNothingToScheduled, "How many times scheduleDataProcessingJob called but nothing to do", ValueType::Number) \
    M(SharedMergeTreeScheduleDataProcessingJobMicroseconds, "scheduleDataProcessingJob execute time", ValueType::Number) \
    M(SharedMergeTreeHandleBlockingParts, "How many blocking parts to handle in scheduleDataProcessingJob", ValueType::Number) \
    M(SharedMergeTreeHandleBlockingPartsMicroseconds, "Time of handling blocking parts in scheduleDataProcessingJob ", ValueType::Number) \
    M(SharedMergeTreeHandleFetchPartsMicroseconds, "Time of handling fetched parts in scheduleDataProcessingJob", ValueType::Number) \
    M(SharedMergeTreeHandleOutdatedParts, "How many outdated parts to handle in scheduleDataProcessingJob", ValueType::Number) \
    M(SharedMergeTreeHandleOutdatedPartsMicroseconds, "Time of handling outdated parts in scheduleDataProcessingJob", ValueType::Number) \
    M(SharedMergeTreeGetPartsBatchToLoadMicroseconds, "Time of getPartsBatchToLoad in scheduleDataProcessingJob", ValueType::Number) \
    M(SharedMergeTreeTryUpdateDiskMetadataCacheForPartMicroseconds, "Time of tryUpdateDiskMetadataCacheForPart in scheduleDataProcessingJob", ValueType::Number) \
    M(SharedMergeTreeLoadChecksumAndIndexesMicroseconds, "Time of loadColumnsChecksumsIndexes only for SharedMergeTree", ValueType::Number)                                                                                                                                                                                                             \
    \
    M(SharedMergeTreeDataPartsFetchAttempt, "How many times we tried to fetch data parts", ValueType::Number) \
    M(SharedMergeTreeDataPartsFetchFromPeer, "How many times we fetch data parts from peer", ValueType::Number) \
    M(SharedMergeTreeDataPartsFetchFromPeerMicroseconds, "Data parts fetch from peer microseconds", ValueType::Number) \
    M(SharedMergeTreeDataPartsFetchFromS3, "How many times we fetch data parts from S3", ValueType::Number) \
    \
    M(KeeperLogsEntryReadFromLatestCache, "Number of log entries in Keeper being read from latest logs cache", ValueType::Number)                                                                                                                                                                                                                       \
    M(KeeperLogsEntryReadFromCommitCache, "Number of log entries in Keeper being read from commit logs cache", ValueType::Number) \
    M(KeeperLogsEntryReadFromFile, "Number of log entries in Keeper being read directly from the changelog file", ValueType::Number) \
    M(KeeperLogsPrefetchedEntries, "Number of log entries in Keeper being prefetched from the changelog file", ValueType::Number) \
    \
    M(StorageConnectionsCreated, "Number of created connections for storages", ValueType::Number) \
    M(StorageConnectionsReused, "Number of reused connections for storages", ValueType::Number) \
    M(StorageConnectionsReset, "Number of reset connections for storages", ValueType::Number) \
    M(StorageConnectionsPreserved, "Number of preserved connections for storages", ValueType::Number) \
    M(StorageConnectionsExpired, "Number of expired connections for storages", ValueType::Number) \
    M(StorageConnectionsErrors, "Number of cases when creation of a connection for storage is failed", ValueType::Number) \
    M(StorageConnectionsElapsedMicroseconds, "Total time spend on creating connections for storages", ValueType::Microseconds) \
    \
    M(DiskConnectionsCreated, "Number of created connections for disk", ValueType::Number) \
    M(DiskConnectionsReused, "Number of reused connections for disk", ValueType::Number) \
    M(DiskConnectionsReset, "Number of reset connections for disk", ValueType::Number) \
    M(DiskConnectionsPreserved, "Number of preserved connections for disk", ValueType::Number) \
    M(DiskConnectionsExpired, "Number of expired connections for disk", ValueType::Number) \
    M(DiskConnectionsErrors, "Number of cases when creation of a connection for disk is failed", ValueType::Number) \
    M(DiskConnectionsElapsedMicroseconds, "Total time spend on creating connections for disk", ValueType::Microseconds) \
    \
    M(HTTPConnectionsCreated, "Number of created http connections", ValueType::Number) \
    M(HTTPConnectionsReused, "Number of reused http connections", ValueType::Number) \
    M(HTTPConnectionsReset, "Number of reset http connections", ValueType::Number) \
    M(HTTPConnectionsPreserved, "Number of preserved http connections", ValueType::Number) \
    M(HTTPConnectionsExpired, "Number of expired http connections", ValueType::Number) \
    M(HTTPConnectionsErrors, "Number of cases when creation of a http connection failed", ValueType::Number) \
    M(HTTPConnectionsElapsedMicroseconds, "Total time spend on creating http connections", ValueType::Microseconds) \
    \
    M(AddressesDiscovered, "Total count of new addresses in dns resolve results for http connections", ValueType::Number) \
    M(AddressesExpired, "Total count of expired addresses which is no longer presented in dns resolve results for http connections", ValueType::Number) \
    M(AddressesMarkedAsFailed, "Total count of addresses which has been marked as faulty due to connection errors for http connections", ValueType::Number) \
    \
    M(ReadWriteBufferFromHTTPRequestsSent, "Number of HTTP requests sent by ReadWriteBufferFromHTTP", ValueType::Number) \
    M(ReadWriteBufferFromHTTPBytes, "Total size of payload bytes received and sent by ReadWriteBufferFromHTTP. Doesn't include HTTP headers.", ValueType::Bytes) \
    \
    M(ConcurrencyControlSlotsGranted, "Number of CPU slot granted according to guarantee of 1 thread per query and for queries with setting 'use_concurrency_control' = 0", ValueType::Number) \
    M(ConcurrencyControlSlotsDelayed, "Number of CPU slot not granted initially and required to wait for a free CPU slot", ValueType::Number) \
    M(ConcurrencyControlSlotsAcquired, "Total number of CPU slot acquired", ValueType::Number) \
    M(ConcurrencyControlSlotsAcquiredNonCompeting, "Total number of noncompeting CPU slot acquired", ValueType::Number) \
    M(ConcurrencyControlQueriesDelayed, "Total number of CPU slot allocations (queries) that were required to wait for slots to upscale", ValueType::Number) \
    M(ConcurrencyControlWaitMicroseconds, "Total time a query was waiting on resource requests for CPU slots.", ValueType::Microseconds) \
    \
    M(CoordinatedMergesMergeCoordinatorUpdateCount, "Total number of merge coordinator updates", ValueType::Number) \
    M(CoordinatedMergesMergeCoordinatorUpdateMicroseconds, "Total time spend on updating merge coordinator state", ValueType::Microseconds) \
    M(CoordinatedMergesMergeCoordinatorFetchMetadataMicroseconds, "Total time spend on fetching fresh metadata inside merge coordinator", ValueType::Microseconds) \
    M(CoordinatedMergesMergeCoordinatorFilterMicroseconds, "Total time spend on filtering prepared merges inside merge coordinator", ValueType::Microseconds) \
    M(CoordinatedMergesMergeCoordinatorSelectMergesMicroseconds, "Total time spend on finding merge using merge selectors inside merge coordinator", ValueType::Microseconds) \
    M(CoordinatedMergesMergeCoordinatorLockStateForShareCount, "Total number of for share captures of coordinator state lock", ValueType::Number) \
    M(CoordinatedMergesMergeCoordinatorLockStateExclusivelyCount, "Total number of exclusive captures of coordinator state lock", ValueType::Number) \
    M(CoordinatedMergesMergeCoordinatorLockStateForShareMicroseconds, "Total time spend on locking coordinator state mutex for share", ValueType::Microseconds) \
    M(CoordinatedMergesMergeCoordinatorLockStateExclusivelyMicroseconds, "Total time spend on locking coordinator state mutex exclusively", ValueType::Microseconds) \
    M(CoordinatedMergesMergeWorkerUpdateCount, "Total number merge worker updates", ValueType::Number) \
    M(CoordinatedMergesMergeWorkerUpdateMicroseconds, "Total time spend on updating local state of assigned merges on worker", ValueType::Microseconds) \
    M(CoordinatedMergesMergeAssignmentRequest, "Total number of merge assignment requests", ValueType::Number) \
    M(CoordinatedMergesMergeAssignmentResponse, "Total number of merge assignment requests", ValueType::Number) \
    M(CoordinatedMergesMergeAssignmentRequestMicroseconds, "Total time spend in merge assignment client", ValueType::Microseconds) \
    M(CoordinatedMergesMergeAssignmentResponseMicroseconds, "Total time spend in merge assignment handler", ValueType::Microseconds) \
    \
    M(SharedDatabaseCatalogFailedToApplyState, "Number of failures to apply new state in SharedDatabaseCatalog", ValueType::Number) \
    M(SharedDatabaseCatalogStateApplicationMicroseconds, "Total time spend on application of new state in SharedDatabaseCatalog", ValueType::Microseconds) \
    \
    M(GWPAsanAllocateSuccess, "Number of successful allocations done by GWPAsan", ValueType::Number) \
    M(GWPAsanAllocateFailed, "Number of failed allocations done by GWPAsan (i.e. filled pool)", ValueType::Number) \
    M(GWPAsanFree, "Number of free operations done by GWPAsan", ValueType::Number) \
    \
    M(MemoryWorkerRun, "Number of runs done by MemoryWorker in background", ValueType::Number) \
    M(MemoryWorkerRunElapsedMicroseconds, "Total time spent by MemoryWorker for background work", ValueType::Microseconds) \
<<<<<<< HEAD
=======
    \
    M(ParquetFetchWaitTimeMicroseconds, "Time of waiting fetching parquet data", ValueType::Microseconds) \
    M(ParquetReadRowGroups, "The total number of row groups read from parquet data", ValueType::Number) \
    M(ParquetPrunedRowGroups, "The total number of row groups pruned from parquet data", ValueType::Number) \
>>>>>>> 1cffe42d
    M(FilterTransformPassedRows, "Number of rows that passed the filter in the query", ValueType::Number) \
    M(FilterTransformPassedBytes, "Number of bytes that passed the filter in the query", ValueType::Bytes) \
    \
    M(ParquetFetchWaitTimeMicroseconds, "Time of waiting fetching parquet data", ValueType::Microseconds) \
    M(ParquetDecompressionTimeMicroseconds, "Time spent decompressing Parquet page data", ValueType::Microseconds) \
    M(ParquetDeserializingMetaTimeMicroseconds, "Time spent deserializing Parquet page headers and other metadata", ValueType::Microseconds) \
    M(ParquetFilteredRows, "Rows considered by push down filters, including skipped rows", ValueType::Number) \
    M(ParquetSkippedRows, "Rows skipped by push down filters", ValueType::Number) \
    M(ParquetOutputRows, "Parquet output rows", ValueType::Number) \
    M(ParquetSkipPageNum, "Parquet pages skipped", ValueType::Number) \
    \
    M(QueryPreempted, "How many times tasks are paused and waiting due to 'priority' setting", ValueType::Number) \


#ifdef APPLY_FOR_EXTERNAL_EVENTS
    #define APPLY_FOR_EVENTS(M) APPLY_FOR_BUILTIN_EVENTS(M) APPLY_FOR_EXTERNAL_EVENTS(M)
#else
    #define APPLY_FOR_EVENTS(M) APPLY_FOR_BUILTIN_EVENTS(M)
#endif

namespace DB::ErrorCodes
{
    extern const int SERVER_OVERLOADED;
}

namespace ProfileEvents
{

#define M(NAME, DOCUMENTATION, VALUE_TYPE) extern const Event NAME = Event(__COUNTER__);
    APPLY_FOR_EVENTS(M)
#undef M
constexpr Event END = Event(__COUNTER__);

/// Global variable, initialized by zeros.
static Counter global_counters_array[END] {};
/// Initialize global counters statically
Counters global_counters(global_counters_array);

const Event Counters::num_counters = END;


Timer::Timer(Counters & counters_, Event timer_event_, Resolution resolution_)
    : counters(counters_), timer_event(timer_event_), resolution(resolution_)
{
}

Timer::Timer(Counters & counters_, Event timer_event_, Event counter_event, Resolution resolution_)
    : Timer(counters_, timer_event_, resolution_)
{
    counters.increment(counter_event);
}

UInt64 Timer::get()
{
    return watch.elapsedNanoseconds() / static_cast<UInt64>(resolution);
}

void Timer::end()
{
    counters.increment(timer_event, get());
    watch.reset();
}

Counters::Counters(VariableContext level_, Counters * parent_)
    : counters_holder(new Counter[num_counters] {}),
      parent(parent_),
      level(level_)
{
    counters = counters_holder.get();
}

Counters::Counters(Counters && src) noexcept
    : counters(std::exchange(src.counters, nullptr))
    , counters_holder(std::move(src.counters_holder))
    , parent(src.parent.exchange(nullptr))
    , trace_profile_events(src.trace_profile_events)
    , level(src.level)
{
}

void Counters::resetCounters()
{
    if (counters)
    {
        for (Event i = Event(0); i < num_counters; ++i)
            counters[i].store(0, std::memory_order_relaxed);
    }
}

void Counters::reset()
{
    setParent(nullptr);
    resetCounters();
}

Counters::Snapshot::Snapshot()
    : counters_holder(new Count[num_counters] {})
{}

Counters::Snapshot Counters::getPartiallyAtomicSnapshot() const
{
    Snapshot res;
    for (Event i = Event(0); i < num_counters; ++i)
        res.counters_holder[i] = counters[i].load(std::memory_order_relaxed);
    return res;
}

const char * getName(Event event)
{
    static const char * strings[] =
    {
    #define M(NAME, DOCUMENTATION, VALUE_TYPE) #NAME,
        APPLY_FOR_EVENTS(M)
    #undef M
    };

    return strings[event];
}

const char * getDocumentation(Event event)
{
    static const char * strings[] =
    {
    #define M(NAME, DOCUMENTATION, VALUE_TYPE) DOCUMENTATION,
        APPLY_FOR_EVENTS(M)
    #undef M
    };

    return strings[event];
}

ValueType getValueType(Event event)
{
    static ValueType strings[] =
    {
    #define M(NAME, DOCUMENTATION, VALUE_TYPE) VALUE_TYPE,
        APPLY_FOR_EVENTS(M)
    #undef M
    };

    return strings[event];
}

Event end() { return END; }

bool checkCPUOverload(Int64 os_cpu_busy_time_threshold, double min_ratio, double max_ratio, bool should_throw)
{
    if ((max_ratio <= 0.0) || (max_ratio <= min_ratio))
        return false;
    double cpu_load = global_counters.getCPUOverload(os_cpu_busy_time_threshold);

    if (cpu_load > DBL_EPSILON)
    {
        double current_ratio = std::min(std::max(min_ratio, cpu_load), max_ratio);
        double probability_to_throw = (max_ratio <= min_ratio) ? 0.0 : (current_ratio - min_ratio) / (max_ratio - min_ratio);

        const PreformattedMessage error_message = PreformattedMessage::create("CPU is overloaded, CPU is waiting for execution way more than executing, "
                "ratio of wait time (OSCPUWaitMicroseconds metric) to busy time (OSCPUVirtualTimeMicroseconds metric) is {}. "
                "Min ratio for error {}{}, max ratio for error {}{}, probability used to decide whether to {} {}.{}",
                current_ratio,
                should_throw ? "(min_os_cpu_wait_time_ratio_to_throw setting) " : "",
                min_ratio,
                should_throw ? "(max_os_cpu_wait_time_ratio_to_throw setting) " : "",
                max_ratio,
                should_throw ? "discard the query" : "drop the connection",
                probability_to_throw,
                should_throw ? " Consider reducing the number of queries or increase backoff between retries." : "");

        if (std::bernoulli_distribution server_overloaded(probability_to_throw); server_overloaded(thread_local_rng))
        {
            if (should_throw)
                throw DB::Exception(error_message, DB::ErrorCodes::SERVER_OVERLOADED);
            else
            {
                LOG_ERROR(getLogger("ProfileEvents"), error_message);
                return true;
            }
        }
    }

    return false;
}

void increment(Event event, Count amount)
{
    DB::CurrentThread::getProfileEvents().increment(event, amount);
}

void incrementNoTrace(Event event, Count amount)
{
    DB::CurrentThread::getProfileEvents().incrementNoTrace(event, amount);
}

double Counters::getCPUOverload(Int64 os_cpu_busy_time_threshold, bool reset)
{
    /// It's possible that we'll have slightly inconsistent values between wait time and busy time. But since we take the value of CPU wait time first,
    /// it should not affect the situation a lot. In the worst case scenario we will have a slightly lower CPU overload value than it should be, but it's fine.
    Int64 curr_cpu_wait_microseconds = counters[OSCPUWaitMicroseconds];
    Int64 curr_cpu_virtual_time_microseconds = counters[OSCPUVirtualTimeMicroseconds];

    Int64 os_cpu_wait_microseconds = curr_cpu_wait_microseconds - prev_cpu_wait_microseconds.load(std::memory_order_acquire);
    Int64 os_cpu_virtual_time_microseconds = curr_cpu_virtual_time_microseconds - prev_cpu_virtual_time_microseconds.load(std::memory_order_acquire);

    if (reset)
    {
        /// It's important to update wait time first, since the atomicity is not guaranteed for both counters at the same time.
        /// So in the worst case scenario, we'll update prev wait time first, which will result in an underestimated wait time and lower CPU overload value.
        prev_cpu_wait_microseconds.store(curr_cpu_wait_microseconds, std::memory_order_release);
        prev_cpu_virtual_time_microseconds.store(curr_cpu_virtual_time_microseconds, std::memory_order_release);
    }

    if (os_cpu_virtual_time_microseconds <= os_cpu_busy_time_threshold || os_cpu_wait_microseconds <= 0)
        return 0;

    return static_cast<double>(os_cpu_wait_microseconds) / os_cpu_virtual_time_microseconds;
}

void Counters::increment(Event event, Count amount)
{
    Counters * current = this;
    bool send_to_trace_log = false;

    do
    {
        send_to_trace_log |= current->trace_profile_events;
        current->counters[event].fetch_add(amount, std::memory_order_relaxed);
        current = current->parent;
    } while (current != nullptr);

    if (unlikely(send_to_trace_log))
        DB::TraceSender::send(DB::TraceType::ProfileEvent, StackTrace(), {.event = event, .increment = amount});
}

void Counters::incrementNoTrace(Event event, Count amount)
{
    Counters * current = this;
    do
    {
        current->counters[event].fetch_add(amount, std::memory_order_relaxed);
        current = current->parent;
    } while (current != nullptr);
}

void incrementForLogMessage(Poco::Message::Priority priority)
{
    switch (priority)
    {
        case Poco::Message::PRIO_TEST: increment(LogTest); break;
        case Poco::Message::PRIO_TRACE: increment(LogTrace); break;
        case Poco::Message::PRIO_DEBUG: increment(LogDebug); break;
        case Poco::Message::PRIO_INFORMATION: increment(LogInfo); break;
        case Poco::Message::PRIO_WARNING: increment(LogWarning); break;
        case Poco::Message::PRIO_ERROR: increment(LogError); break;
        case Poco::Message::PRIO_FATAL: increment(LogFatal); break;
        default: break;
    }
}

void incrementLoggerElapsedNanoseconds(UInt64 ns)
{
    increment(LoggerElapsedNanoseconds, ns);
}

CountersIncrement::CountersIncrement(Counters::Snapshot const & snapshot)
{
    init();
    memcpy(increment_holder.get(), snapshot.counters_holder.get(), Counters::num_counters * sizeof(Increment));
}

CountersIncrement::CountersIncrement(Counters::Snapshot const & after, Counters::Snapshot const & before)
{
    init();
    for (Event i = Event(0); i < Counters::num_counters; ++i)
        increment_holder[i] = static_cast<Increment>(after[i]) - static_cast<Increment>(before[i]);
}

void CountersIncrement::init()
{
    increment_holder = std::make_unique<Increment[]>(Counters::num_counters);
}

}

#undef APPLY_FOR_EVENTS<|MERGE_RESOLUTION|>--- conflicted
+++ resolved
@@ -1017,26 +1017,19 @@
     \
     M(MemoryWorkerRun, "Number of runs done by MemoryWorker in background", ValueType::Number) \
     M(MemoryWorkerRunElapsedMicroseconds, "Total time spent by MemoryWorker for background work", ValueType::Microseconds) \
-<<<<<<< HEAD
-=======
     \
     M(ParquetFetchWaitTimeMicroseconds, "Time of waiting fetching parquet data", ValueType::Microseconds) \
     M(ParquetReadRowGroups, "The total number of row groups read from parquet data", ValueType::Number) \
     M(ParquetPrunedRowGroups, "The total number of row groups pruned from parquet data", ValueType::Number) \
->>>>>>> 1cffe42d
     M(FilterTransformPassedRows, "Number of rows that passed the filter in the query", ValueType::Number) \
     M(FilterTransformPassedBytes, "Number of bytes that passed the filter in the query", ValueType::Bytes) \
-    \
-    M(ParquetFetchWaitTimeMicroseconds, "Time of waiting fetching parquet data", ValueType::Microseconds) \
+    M(QueryPreempted, "How many times tasks are paused and waiting due to 'priority' setting", ValueType::Number) \
     M(ParquetDecompressionTimeMicroseconds, "Time spent decompressing Parquet page data", ValueType::Microseconds) \
     M(ParquetDeserializingMetaTimeMicroseconds, "Time spent deserializing Parquet page headers and other metadata", ValueType::Microseconds) \
     M(ParquetFilteredRows, "Rows considered by push down filters, including skipped rows", ValueType::Number) \
     M(ParquetSkippedRows, "Rows skipped by push down filters", ValueType::Number) \
     M(ParquetOutputRows, "Parquet output rows", ValueType::Number) \
     M(ParquetSkipPageNum, "Parquet pages skipped", ValueType::Number) \
-    \
-    M(QueryPreempted, "How many times tasks are paused and waiting due to 'priority' setting", ValueType::Number) \
-
 
 #ifdef APPLY_FOR_EXTERNAL_EVENTS
     #define APPLY_FOR_EVENTS(M) APPLY_FOR_BUILTIN_EVENTS(M) APPLY_FOR_EXTERNAL_EVENTS(M)
