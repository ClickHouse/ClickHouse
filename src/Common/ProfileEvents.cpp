#include <Common/LoggingFormatStringHelpers.h>
#include <Common/thread_local_rng.h>
#include <Common/ProfileEvents.h>
#include <Common/CurrentThread.h>
#include <Common/TraceSender.h>
#include <Interpreters/Context.h>
#include <Common/ErrorCodes.h>
#include <Common/Exception.h>
#include <Common/logger_useful.h>

#include <cfloat>
#include <random>

// clang-format off
/// Available events. Add something here as you wish.
/// If the event is generic (i.e. not server specific)
/// it should be also added to src/Coordination/KeeperConstant.cpp
#define APPLY_FOR_BUILTIN_EVENTS(M) \
    M(Query, "Number of queries to be interpreted and potentially executed. Does not include queries that failed to parse or were rejected due to AST size limits, quota limits or limits on the number of simultaneously running queries. May include internal queries initiated by ClickHouse itself. Does not count subqueries.", ValueType::Number) \
    M(SelectQuery, "Same as Query, but only for SELECT queries.", ValueType::Number) \
    M(InsertQuery, "Same as Query, but only for INSERT queries.", ValueType::Number) \
    M(InitialQuery, "Same as Query, but only counts initial queries (see is_initial_query).", ValueType::Number) \
    M(QueriesWithSubqueries, "Count queries with all subqueries", ValueType::Number) \
    M(SelectQueriesWithSubqueries, "Count SELECT queries with all subqueries", ValueType::Number) \
    M(InsertQueriesWithSubqueries, "Count INSERT queries with all subqueries", ValueType::Number) \
    M(SelectQueriesWithPrimaryKeyUsage, "Count SELECT queries which use the primary key to evaluate the WHERE condition", ValueType::Number) \
    M(AsyncInsertQuery, "Same as InsertQuery, but only for asynchronous INSERT queries.", ValueType::Number) \
    M(AsyncInsertBytes, "Data size in bytes of asynchronous INSERT queries.", ValueType::Bytes) \
    M(AsyncInsertRows, "Number of rows inserted by asynchronous INSERT queries.", ValueType::Number) \
    M(AsyncInsertCacheHits, "Number of times a duplicate hash id has been found in asynchronous INSERT hash id cache.", ValueType::Number) \
    M(FailedQuery, "Number of failed queries.", ValueType::Number) \
    M(FailedSelectQuery, "Same as FailedQuery, but only for SELECT queries.", ValueType::Number) \
    M(FailedInsertQuery, "Same as FailedQuery, but only for INSERT queries.", ValueType::Number) \
    M(FailedAsyncInsertQuery, "Number of failed ASYNC INSERT queries.", ValueType::Number) \
    M(QueryTimeMicroseconds, "Total time of all queries.", ValueType::Microseconds) \
    M(SelectQueryTimeMicroseconds, "Total time of SELECT queries.", ValueType::Microseconds) \
    M(InsertQueryTimeMicroseconds, "Total time of INSERT queries.", ValueType::Microseconds) \
    M(OtherQueryTimeMicroseconds, "Total time of queries that are not SELECT or INSERT.", ValueType::Microseconds) \
    M(FileOpen, "Number of files opened.", ValueType::Number) \
    M(Seek, "Number of times the 'lseek' function was called.", ValueType::Number) \
    M(ReadBufferFromFileDescriptorRead, "Number of reads (read/pread) from a file descriptor. Does not include sockets.", ValueType::Number) \
    M(ReadBufferFromFileDescriptorReadFailed, "Number of times the read (read/pread) from a file descriptor have failed.", ValueType::Number) \
    M(ReadBufferFromFileDescriptorReadBytes, "Number of bytes read from file descriptors. If the file is compressed, this will show the compressed data size.", ValueType::Bytes) \
    M(WriteBufferFromFileDescriptorWrite, "Number of writes (write/pwrite) to a file descriptor. Does not include sockets.", ValueType::Number) \
    M(WriteBufferFromFileDescriptorWriteFailed, "Number of times the write (write/pwrite) to a file descriptor have failed.", ValueType::Number) \
    M(WriteBufferFromFileDescriptorWriteBytes, "Number of bytes written to file descriptors. If the file is compressed, this will show compressed data size.", ValueType::Bytes) \
    M(FileSync, "Number of times the F_FULLFSYNC/fsync/fdatasync function was called for files.", ValueType::Number) \
    M(DirectorySync, "Number of times the F_FULLFSYNC/fsync/fdatasync function was called for directories.", ValueType::Number) \
    M(FileSyncElapsedMicroseconds, "Total time spent waiting for F_FULLFSYNC/fsync/fdatasync syscall for files.", ValueType::Microseconds) \
    M(DirectorySyncElapsedMicroseconds, "Total time spent waiting for F_FULLFSYNC/fsync/fdatasync syscall for directories.", ValueType::Microseconds) \
    M(ReadCompressedBytes, "Number of bytes (the number of bytes before decompression) read from compressed sources (files, network).", ValueType::Bytes) \
    M(CompressedReadBufferBlocks, "Number of compressed blocks (the blocks of data that are compressed independent of each other) read from compressed sources (files, network).", ValueType::Number) \
    M(CompressedReadBufferBytes, "Number of uncompressed bytes (the number of bytes after decompression) read from compressed sources (files, network).", ValueType::Bytes) \
    M(CompressedReadBufferChecksumDoesntMatch, "Number of times the compressed block checksum did not match.", ValueType::Number) \
    M(CompressedReadBufferChecksumDoesntMatchSingleBitMismatch, "Number of times a compressed block checksum mismatch was caused by a single-bit difference.", ValueType::Number) \
    M(CompressedReadBufferChecksumDoesntMatchMicroseconds, "Total time spent detecting bit-flips due to compressed block checksum mismatches.", ValueType::Microseconds) \
    M(UncompressedCacheHits, "Number of times a block of data has been found in the uncompressed cache (and decompression was avoided).", ValueType::Number) \
    M(UncompressedCacheMisses, "Number of times a block of data has not been found in the uncompressed cache (and required decompression).", ValueType::Number) \
    M(UncompressedCacheWeightLost, "Number of bytes evicted from the uncompressed cache.", ValueType::Bytes) \
    M(PageCacheHits, "Number of times a block of data has been found in the userspace page cache.", ValueType::Number) \
    M(PageCacheMisses, "Number of times a block of data has not been found in the userspace page cache.", ValueType::Number) \
    M(PageCacheWeightLost, "Number of bytes evicted from the userspace page cache", ValueType::Bytes) \
    M(PageCacheResized, "Number of times the userspace page cache was auto-resized (typically happens a few times per second, controlled by memory_worker_period_ms).", ValueType::Number) \
    M(PageCacheOvercommitResize, "Number of times the userspace page cache was auto-resized to free memory during a memory allocation.", ValueType::Number) \
    M(MMappedFileCacheHits, "Number of times a file has been found in the MMap cache (for the 'mmap' read_method), so we didn't have to mmap it again.", ValueType::Number) \
    M(MMappedFileCacheMisses, "Number of times a file has not been found in the MMap cache (for the 'mmap' read_method), so we had to mmap it again.", ValueType::Number) \
    M(OpenedFileCacheHits, "Number of times a file has been found in the opened file cache, so we didn't have to open it again.", ValueType::Number) \
    M(OpenedFileCacheMisses, "Number of times a file has been found in the opened file cache, so we had to open it again.", ValueType::Number) \
    M(OpenedFileCacheMicroseconds, "Amount of time spent executing OpenedFileCache methods.", ValueType::Microseconds) \
    M(AIOWrite, "Number of writes with Linux or FreeBSD AIO interface", ValueType::Number) \
    M(AIOWriteBytes, "Number of bytes written with Linux or FreeBSD AIO interface", ValueType::Bytes) \
    M(AIORead, "Number of reads with Linux or FreeBSD AIO interface", ValueType::Number) \
    M(AIOReadBytes, "Number of bytes read with Linux or FreeBSD AIO interface", ValueType::Bytes) \
    M(IOBufferAllocs, "Number of allocations of IO buffers (for ReadBuffer/WriteBuffer).", ValueType::Number) \
    M(IOBufferAllocBytes, "Number of bytes allocated for IO buffers (for ReadBuffer/WriteBuffer).", ValueType::Bytes) \
    M(ArenaAllocChunks, "Number of chunks allocated for memory Arena (used for GROUP BY and similar operations)", ValueType::Number) \
    M(ArenaAllocBytes, "Number of bytes allocated for memory Arena (used for GROUP BY and similar operations)", ValueType::Bytes) \
    M(FunctionExecute, "Number of SQL ordinary function calls (SQL functions are called on per-block basis, so this number represents the number of blocks).", ValueType::Number) \
    M(TableFunctionExecute, "Number of table function calls.", ValueType::Number) \
    M(DefaultImplementationForNullsRows, "Number of rows processed by default implementation for nulls in function execution", ValueType::Number) \
    M(DefaultImplementationForNullsRowsWithNulls, "Number of rows which contain null values processed by default implementation for nulls in function execution", ValueType::Number) \
    M(MarkCacheHits, "Number of times an entry has been found in the mark cache, so we didn't have to load a mark file.", ValueType::Number) \
    M(MarkCacheMisses, "Number of times an entry has not been found in the mark cache, so we had to load a mark file in memory, which is a costly operation, adding to query latency.", ValueType::Number) \
    M(PrimaryIndexCacheHits, "Number of times an entry has been found in the primary index cache, so we didn't have to load a index file.", ValueType::Number) \
    M(PrimaryIndexCacheMisses, "Number of times an entry has not been found in the primary index cache, so we had to load a index file in memory, which is a costly operation, adding to query latency.", ValueType::Number) \
    M(IcebergMetadataFilesCacheHits, "Number of times iceberg metadata files have been found in the cache.", ValueType::Number) \
    M(IcebergMetadataFilesCacheMisses, "Number of times iceberg metadata files have not been found in the iceberg metadata cache and had to be read from (remote) disk.", ValueType::Number) \
    M(IcebergMetadataFilesCacheWeightLost, "Approximate number of bytes evicted from the iceberg metadata cache.", ValueType::Number) \
    M(VectorSimilarityIndexCacheHits, "Number of times an index granule has been found in the vector index cache.", ValueType::Number) \
    M(VectorSimilarityIndexCacheMisses, "Number of times an index granule has not been found in the vector index cache and had to be read from disk.", ValueType::Number) \
    M(VectorSimilarityIndexCacheWeightLost, "Approximate number of bytes evicted from the vector index cache.", ValueType::Number) \
    M(QueryConditionCacheHits, "Number of times an entry has been found in the query condition cache (and reading of marks can be skipped). Only updated for SELECT queries with SETTING use_query_condition_cache = 1.", ValueType::Number) \
    M(QueryConditionCacheMisses, "Number of times an entry has not been found in the query condition cache (and reading of mark cannot be skipped). Only updated for SELECT queries with SETTING use_query_condition_cache = 1.", ValueType::Number) \
    M(QueryCacheHits, "Number of times a query result has been found in the query cache (and query computation was avoided). Only updated for SELECT queries with SETTING use_query_cache = 1.", ValueType::Number) \
    M(QueryCacheMisses, "Number of times a query result has not been found in the query cache (and required query computation). Only updated for SELECT queries with SETTING use_query_cache = 1.", ValueType::Number) \
    M(CreatedReadBufferOrdinary, "Number of times ordinary read buffer was created for reading data (while choosing among other read methods).", ValueType::Number) \
    M(CreatedReadBufferDirectIO, "Number of times a read buffer with O_DIRECT was created for reading data (while choosing among other read methods).", ValueType::Number) \
    M(CreatedReadBufferDirectIOFailed, "Number of times a read buffer with O_DIRECT was attempted to be created for reading data (while choosing among other read methods), but the OS did not allow it (due to lack of filesystem support or other reasons) and we fallen back to the ordinary reading method.", ValueType::Number) \
    M(CreatedReadBufferMMap, "Number of times a read buffer using 'mmap' was created for reading data (while choosing among other read methods).", ValueType::Number) \
    M(CreatedReadBufferMMapFailed, "Number of times a read buffer with 'mmap' was attempted to be created for reading data (while choosing among other read methods), but the OS did not allow it (due to lack of filesystem support or other reasons) and we fallen back to the ordinary reading method.", ValueType::Number) \
    M(DiskReadElapsedMicroseconds, "Total time spent waiting for read syscall. This include reads from page cache.", ValueType::Microseconds) \
    M(DiskWriteElapsedMicroseconds, "Total time spent waiting for write syscall. This include writes to page cache.", ValueType::Microseconds) \
    M(NetworkReceiveElapsedMicroseconds, "Total time spent waiting for data to receive or receiving data from network. Only ClickHouse-related network interaction is included, not by 3rd party libraries.", ValueType::Microseconds) \
    M(NetworkSendElapsedMicroseconds, "Total time spent waiting for data to send to network or sending data to network. Only ClickHouse-related network interaction is included, not by 3rd party libraries.", ValueType::Microseconds) \
    M(NetworkReceiveBytes, "Total number of bytes received from network. Only ClickHouse-related network interaction is included, not by 3rd party libraries.", ValueType::Bytes) \
    M(NetworkSendBytes, "Total number of bytes send to network. Only ClickHouse-related network interaction is included, not by 3rd party libraries.", ValueType::Bytes) \
    \
    M(GlobalThreadPoolExpansions, "Counts the total number of times new threads have been added to the global thread pool. This metric indicates the frequency of expansions in the global thread pool to accommodate increased processing demands.", ValueType::Number) \
    M(GlobalThreadPoolShrinks, "Counts the total number of times the global thread pool has shrunk by removing threads. This occurs when the number of idle threads exceeds max_thread_pool_free_size, indicating adjustments in the global thread pool size in response to decreased thread utilization.", ValueType::Number) \
    M(GlobalThreadPoolThreadCreationMicroseconds, "Total time spent waiting for new threads to start.", ValueType::Microseconds) \
    M(GlobalThreadPoolLockWaitMicroseconds, "Total time threads have spent waiting for locks in the global thread pool.", ValueType::Microseconds) \
    M(GlobalThreadPoolJobs, "Counts the number of jobs that have been pushed to the global thread pool.", ValueType::Number) \
    M(GlobalThreadPoolJobWaitTimeMicroseconds, "Measures the elapsed time from when a job is scheduled in the thread pool to when it is picked up for execution by a worker thread. This metric helps identify delays in job processing, indicating the responsiveness of the thread pool to new tasks.", ValueType::Microseconds) \
    M(LocalThreadPoolExpansions, "Counts the total number of times threads have been borrowed from the global thread pool to expand local thread pools.", ValueType::Number) \
    M(LocalThreadPoolShrinks, "Counts the total number of times threads have been returned to the global thread pool from local thread pools.", ValueType::Number) \
    M(LocalThreadPoolThreadCreationMicroseconds, "Total time local thread pools have spent waiting to borrow a thread from the global pool.", ValueType::Microseconds) \
    M(LocalThreadPoolLockWaitMicroseconds, "Total time threads have spent waiting for locks in the local thread pools.", ValueType::Microseconds) \
    M(LocalThreadPoolJobs, "Counts the number of jobs that have been pushed to the local thread pools.", ValueType::Microseconds) \
    M(LocalThreadPoolBusyMicroseconds, "Total time threads have spent executing the actual work.", ValueType::Microseconds) \
    M(LocalThreadPoolJobWaitTimeMicroseconds, "Measures the elapsed time from when a job is scheduled in the thread pool to when it is picked up for execution by a worker thread. This metric helps identify delays in job processing, indicating the responsiveness of the thread pool to new tasks.", ValueType::Microseconds) \
    \
    M(DiskS3GetRequestThrottlerCount, "Number of DiskS3 GET and SELECT requests passed through throttler.", ValueType::Number) \
    M(DiskS3GetRequestThrottlerSleepMicroseconds, "Total time a query was sleeping to conform DiskS3 GET and SELECT request throttling.", ValueType::Microseconds) \
    M(DiskS3PutRequestThrottlerCount, "Number of DiskS3 PUT, COPY, POST and LIST requests passed through throttler.", ValueType::Number) \
    M(DiskS3PutRequestThrottlerSleepMicroseconds, "Total time a query was sleeping to conform DiskS3 PUT, COPY, POST and LIST request throttling.", ValueType::Microseconds) \
    M(S3GetRequestThrottlerCount, "Number of S3 GET and SELECT requests passed through throttler.", ValueType::Number) \
    M(S3GetRequestThrottlerSleepMicroseconds, "Total time a query was sleeping to conform S3 GET and SELECT request throttling.", ValueType::Microseconds) \
    M(S3PutRequestThrottlerCount, "Number of S3 PUT, COPY, POST and LIST requests passed through throttler.", ValueType::Number) \
    M(S3PutRequestThrottlerSleepMicroseconds, "Total time a query was sleeping to conform S3 PUT, COPY, POST and LIST request throttling.", ValueType::Microseconds) \
    M(RemoteReadThrottlerBytes, "Bytes passed through 'max_remote_read_network_bandwidth_for_server'/'max_remote_read_network_bandwidth' throttler.", ValueType::Bytes) \
    M(RemoteReadThrottlerSleepMicroseconds, "Total time a query was sleeping to conform 'max_remote_read_network_bandwidth_for_server'/'max_remote_read_network_bandwidth' throttling.", ValueType::Microseconds) \
    M(RemoteWriteThrottlerBytes, "Bytes passed through 'max_remote_write_network_bandwidth_for_server'/'max_remote_write_network_bandwidth' throttler.", ValueType::Bytes) \
    M(RemoteWriteThrottlerSleepMicroseconds, "Total time a query was sleeping to conform 'max_remote_write_network_bandwidth_for_server'/'max_remote_write_network_bandwidth' throttling.", ValueType::Microseconds) \
    M(LocalReadThrottlerBytes, "Bytes passed through 'max_local_read_bandwidth_for_server'/'max_local_read_bandwidth' throttler.", ValueType::Bytes) \
    M(LocalReadThrottlerSleepMicroseconds, "Total time a query was sleeping to conform 'max_local_read_bandwidth_for_server'/'max_local_read_bandwidth' throttling.", ValueType::Microseconds) \
    M(LocalWriteThrottlerBytes, "Bytes passed through 'max_local_write_bandwidth_for_server'/'max_local_write_bandwidth' throttler.", ValueType::Bytes) \
    M(LocalWriteThrottlerSleepMicroseconds, "Total time a query was sleeping to conform 'max_local_write_bandwidth_for_server'/'max_local_write_bandwidth' throttling.", ValueType::Microseconds) \
    M(ThrottlerSleepMicroseconds, "Total time a query was sleeping to conform all throttling settings.", ValueType::Microseconds) \
    M(ReadTasksWithAppliedPatches, "Total number of read tasks for which there was any patch part applied", ValueType::Number) \
    M(PatchesAppliedInAllReadTasks, "Total number of applied patch parts among all read tasks", ValueType::Number) \
    M(PatchesMergeAppliedInAllReadTasks, "Total number of applied patch parts with Merge mode among all read tasks", ValueType::Number) \
    M(PatchesJoinAppliedInAllReadTasks, "Total number of applied patch parts with Join mode among all read tasks", ValueType::Number) \
    M(ApplyPatchesMicroseconds, "Total time spent applying patch parts", ValueType::Number) \
    M(ApplyPatchesMergeMicroseconds, "Total time spent applying patch parts with Merge mode", ValueType::Number) \
    M(ApplyPatchesJoinMicroseconds, "Total time spent applying patch parts with Join mode", ValueType::Number) \
    M(AnalyzePatchRangesMicroseconds, "Total time spent analyzing index of patch parts", ValueType::Number) \
    M(ReadTasksWithAppliedMutationsOnFly, "Total number of read tasks for which there was any mutation applied on fly", ValueType::Number) \
    M(MutationsAppliedOnFlyInAllReadTasks, "Total number of applied mutations on-fly among all read tasks", ValueType::Number) \
    \
    M(SchedulerIOReadRequests, "Resource requests passed through scheduler for IO reads.", ValueType::Number) \
    M(SchedulerIOReadBytes, "Bytes passed through scheduler for IO reads.", ValueType::Bytes) \
    M(SchedulerIOReadWaitMicroseconds, "Total time a query was waiting on resource requests for IO reads.", ValueType::Microseconds) \
    M(SchedulerIOWriteRequests, "Resource requests passed through scheduler for IO writes.", ValueType::Number) \
    M(SchedulerIOWriteBytes, "Bytes passed through scheduler for IO writes.", ValueType::Bytes) \
    M(SchedulerIOWriteWaitMicroseconds, "Total time a query was waiting on resource requests for IO writes.", ValueType::Microseconds) \
    \
    M(QueryMaskingRulesMatch, "Number of times query masking rules was successfully matched.", ValueType::Number) \
    \
    M(ReplicatedPartFetches, "Number of times a data part was downloaded from replica of a ReplicatedMergeTree table.", ValueType::Number) \
    M(ReplicatedPartFailedFetches, "Number of times a data part was failed to download from replica of a ReplicatedMergeTree table.", ValueType::Number) \
    M(ObsoleteReplicatedParts, "Number of times a data part was covered by another data part that has been fetched from a replica (so, we have marked a covered data part as obsolete and no longer needed).", ValueType::Number) \
    M(ReplicatedPartMerges, "Number of times data parts of ReplicatedMergeTree tables were successfully merged.", ValueType::Number) \
    M(ReplicatedPartFetchesOfMerged, "Number of times we prefer to download already merged part from replica of ReplicatedMergeTree table instead of performing a merge ourself (usually we prefer doing a merge ourself to save network traffic). This happens when we have not all source parts to perform a merge or when the data part is old enough.", ValueType::Number) \
    M(ReplicatedPartMutations, "Number of times data parts of ReplicatedMergeTree tables were successfully mutated.", ValueType::Number) \
    M(ReplicatedPartChecks, "Number of times we had to perform advanced search for a data part on replicas or to clarify the need of an existing data part.", ValueType::Number) \
    M(ReplicatedPartChecksFailed, "Number of times the advanced search for a data part on replicas did not give result or when unexpected part has been found and moved away.", ValueType::Number) \
    M(ReplicatedDataLoss, "Number of times a data part that we wanted doesn't exist on any replica (even on replicas that are offline right now). That data parts are definitely lost. This is normal due to asynchronous replication (if quorum inserts were not enabled), when the replica on which the data part was written was failed and when it became online after fail it doesn't contain that data part.", ValueType::Number) \
    M(ReplicatedCoveredPartsInZooKeeperOnStart, "For debugging purposes. Number of parts in ZooKeeper that have a covering part, but doesn't exist on disk. Checked on server start.", ValueType::Number) \
    \
    M(InsertedRows, "Number of rows INSERTed to all tables.", ValueType::Number) \
    M(InsertedBytes, "Number of bytes (uncompressed; for columns as they stored in memory) INSERTed to all tables.", ValueType::Bytes) \
    M(DelayedInserts, "Number of times the INSERT of a block to a MergeTree table was throttled due to high number of active data parts for partition.", ValueType::Number) \
    M(RejectedInserts, "Number of times the INSERT of a block to a MergeTree table was rejected with 'Too many parts' exception due to high number of active data parts for partition.", ValueType::Number) \
    M(DelayedInsertsMilliseconds, "Total number of milliseconds spent while the INSERT of a block to a MergeTree table was throttled due to high number of active data parts for partition.", ValueType::Milliseconds) \
    M(DelayedMutations, "Number of times the mutation of a MergeTree table was throttled due to high number of unfinished mutations for table.", ValueType::Number) \
    M(RejectedMutations, "Number of times the mutation of a MergeTree table was rejected with 'Too many mutations' exception due to high number of unfinished mutations for table.", ValueType::Number) \
    M(DelayedMutationsMilliseconds, "Total number of milliseconds spent while the mutation of a MergeTree table was throttled due to high number of unfinished mutations for table.", ValueType::Milliseconds) \
    M(DistributedDelayedInserts, "Number of times the INSERT of a block to a Distributed table was throttled due to high number of pending bytes.", ValueType::Number) \
    M(DistributedRejectedInserts, "Number of times the INSERT of a block to a Distributed table was rejected with 'Too many bytes' exception due to high number of pending bytes.", ValueType::Number) \
    M(DistributedDelayedInsertsMilliseconds, "Total number of milliseconds spent while the INSERT of a block to a Distributed table was throttled due to high number of pending bytes.", ValueType::Milliseconds) \
    M(DuplicatedInsertedBlocks, "Number of times the INSERTed block to a ReplicatedMergeTree table was deduplicated.", ValueType::Number) \
    \
    M(ZooKeeperInit, "Number of times connection with ZooKeeper has been established.", ValueType::Number) \
    M(ZooKeeperTransactions, "Number of ZooKeeper operations, which include both read and write operations as well as multi-transactions.", ValueType::Number) \
    M(ZooKeeperList, "Number of 'list' (getChildren) requests to ZooKeeper.", ValueType::Number) \
    M(ZooKeeperCreate, "Number of 'create' requests to ZooKeeper.", ValueType::Number) \
    M(ZooKeeperRemove, "Number of 'remove' requests to ZooKeeper.", ValueType::Number) \
    M(ZooKeeperExists, "Number of 'exists' requests to ZooKeeper.", ValueType::Number) \
    M(ZooKeeperGet, "Number of 'get' requests to ZooKeeper.", ValueType::Number) \
    M(ZooKeeperSet, "Number of 'set' requests to ZooKeeper.", ValueType::Number) \
    M(ZooKeeperMulti, "Number of 'multi' requests to ZooKeeper (compound transactions).", ValueType::Number) \
    M(ZooKeeperMultiRead, "Number of read 'multi' requests to ZooKeeper (compound transactions).", ValueType::Number) \
    M(ZooKeeperMultiWrite, "Number of write 'multi' requests to ZooKeeper (compound transactions).", ValueType::Number) \
    M(ZooKeeperCheck, "Number of 'check' requests to ZooKeeper. Usually they don't make sense in isolation, only as part of a complex transaction.", ValueType::Number) \
    M(ZooKeeperSync, "Number of 'sync' requests to ZooKeeper. These requests are rarely needed or usable.", ValueType::Number) \
    M(ZooKeeperReconfig, "Number of 'reconfig' requests to ZooKeeper.", ValueType::Number) \
    M(ZooKeeperClose, "Number of times connection with ZooKeeper has been closed voluntary.", ValueType::Number) \
    M(ZooKeeperWatchResponse, "Number of times watch notification has been received from ZooKeeper.", ValueType::Number) \
    M(ZooKeeperUserExceptions, "Number of exceptions while working with ZooKeeper related to the data (no node, bad version or similar).", ValueType::Number) \
    M(ZooKeeperHardwareExceptions, "Number of exceptions while working with ZooKeeper related to network (connection loss or similar).", ValueType::Number) \
    M(ZooKeeperOtherExceptions, "Number of exceptions while working with ZooKeeper other than ZooKeeperUserExceptions and ZooKeeperHardwareExceptions.", ValueType::Number) \
    M(ZooKeeperWaitMicroseconds, "Number of microseconds spent waiting for responses from ZooKeeper after creating a request, summed across all the requesting threads.", ValueType::Microseconds) \
    M(ZooKeeperBytesSent, "Number of bytes send over network while communicating with ZooKeeper.", ValueType::Bytes) \
    M(ZooKeeperBytesReceived, "Number of bytes received over network while communicating with ZooKeeper.", ValueType::Bytes) \
    \
    M(DistributedConnectionTries, "Total count of distributed connection attempts.", ValueType::Number) \
    M(DistributedConnectionUsable, "Total count of successful distributed connections to a usable server (with required table, but maybe stale).", ValueType::Number) \
    M(DistributedConnectionFailTry, "Total count when distributed connection fails with retry.", ValueType::Number) \
    M(DistributedConnectionMissingTable, "Number of times we rejected a replica from a distributed query, because it did not contain a table needed for the query.", ValueType::Number) \
    M(DistributedConnectionStaleReplica, "Number of times we rejected a replica from a distributed query, because some table needed for a query had replication lag higher than the configured threshold.", ValueType::Number) \
    M(DistributedConnectionSkipReadOnlyReplica, "Number of replicas skipped during INSERT into Distributed table due to replicas being read-only", ValueType::Number) \
    M(DistributedConnectionFailAtAll, "Total count when distributed connection fails after all retries finished.", ValueType::Number) \
    \
    M(HedgedRequestsChangeReplica, "Total count when timeout for changing replica expired in hedged requests.", ValueType::Number) \
    M(SuspendSendingQueryToShard, "Total count when sending query to shard was suspended when async_query_sending_for_remote is enabled.", ValueType::Number) \
    \
    M(CompileFunction, "Number of times a compilation of generated LLVM code (to create fused function for complex expressions) was initiated.", ValueType::Number) \
    M(CompiledFunctionExecute, "Number of times a compiled function was executed.", ValueType::Number) \
    M(CompileExpressionsMicroseconds, "Total time spent for compilation of expressions to LLVM code.", ValueType::Microseconds) \
    M(CompileExpressionsBytes, "Number of bytes used for expressions compilation.", ValueType::Bytes) \
    \
    M(ExecuteShellCommand, "Number of shell command executions.", ValueType::Number) \
    \
    M(ExternalProcessingCompressedBytesTotal, "Number of compressed bytes written by external processing (sorting/aggragating/joining)", ValueType::Bytes) \
    M(ExternalProcessingUncompressedBytesTotal, "Amount of data (uncompressed, before compression) written by external processing (sorting/aggragating/joining)", ValueType::Bytes) \
    M(ExternalProcessingFilesTotal, "Number of files used by external processing (sorting/aggragating/joining)", ValueType::Number) \
    M(ExternalSortWritePart, "Number of times a temporary file was written to disk for sorting in external memory.", ValueType::Number) \
    M(ExternalSortMerge, "Number of times temporary files were merged for sorting in external memory.", ValueType::Number) \
    M(ExternalSortCompressedBytes, "Number of compressed bytes written for sorting in external memory.", ValueType::Bytes) \
    M(ExternalSortUncompressedBytes, "Amount of data (uncompressed, before compression) written for sorting in external memory.", ValueType::Bytes) \
    M(ExternalAggregationWritePart, "Number of times a temporary file was written to disk for aggregation in external memory.", ValueType::Number) \
    M(ExternalAggregationMerge, "Number of times temporary files were merged for aggregation in external memory.", ValueType::Number) \
    M(ExternalAggregationCompressedBytes, "Number of bytes written to disk for aggregation in external memory.", ValueType::Bytes) \
    M(ExternalAggregationUncompressedBytes, "Amount of data (uncompressed, before compression) written to disk for aggregation in external memory.", ValueType::Bytes) \
    M(ExternalJoinWritePart, "Number of times a temporary file was written to disk for JOIN in external memory.", ValueType::Number) \
    M(ExternalJoinMerge, "Number of times temporary files were merged for JOIN in external memory.", ValueType::Number) \
    M(ExternalJoinCompressedBytes, "Number of compressed bytes written for JOIN in external memory.", ValueType::Bytes) \
    M(ExternalJoinUncompressedBytes, "Amount of data (uncompressed, before compression) written for JOIN in external memory.", ValueType::Bytes) \
    \
    M(IcebergPartitionPrunedFiles, "Number of skipped files during Iceberg partition pruning", ValueType::Number) \
    M(IcebergTrivialCountOptimizationApplied, "Trivial count optimization applied while reading from Iceberg", ValueType::Number) \
    M(IcebergVersionHintUsed, "Number of times version-hint.text has been used.", ValueType::Number) \
    M(IcebergMinMaxIndexPrunedFiles, "Number of skipped files by using MinMax index in Iceberg", ValueType::Number) \
    M(JoinBuildTableRowCount, "Total number of rows in the build table for a JOIN operation.", ValueType::Number) \
    M(JoinProbeTableRowCount, "Total number of rows in the probe table for a JOIN operation.", ValueType::Number) \
    M(JoinResultRowCount, "Total number of rows in the result of a JOIN operation.", ValueType::Number) \
    \
    M(DeltaLakePartitionPrunedFiles, "Number of skipped files during DeltaLake partition pruning", ValueType::Number) \
    \
    M(SlowRead, "Number of reads from a file that were slow. This indicate system overload. Thresholds are controlled by read_backoff_* settings.", ValueType::Number) \
    M(ReadBackoff, "Number of times the number of query processing threads was lowered due to slow reads.", ValueType::Number) \
    \
    M(ReplicaPartialShutdown, "How many times Replicated table has to deinitialize its state due to session expiration in ZooKeeper. The state is reinitialized every time when ZooKeeper is available again.", ValueType::Number) \
    \
    M(SelectedParts, "Number of data parts selected to read from a MergeTree table.", ValueType::Number) \
    M(SelectedPartsTotal, "Number of total data parts before selecting which ones to read from a MergeTree table.", ValueType::Number) \
    M(SelectedRanges, "Number of (non-adjacent) ranges in all data parts selected to read from a MergeTree table.", ValueType::Number) \
    M(SelectedMarks, "Number of marks (index granules) selected to read from a MergeTree table.", ValueType::Number) \
    M(SelectedMarksTotal, "Number of total marks (index granules) before selecting which ones to read from a MergeTree table.", ValueType::Number) \
    M(SelectedRows, "Number of rows SELECTed from all tables.", ValueType::Number) \
    M(SelectedBytes, "Number of bytes (uncompressed; for columns as they stored in memory) SELECTed from all tables.", ValueType::Bytes) \
    M(RowsReadByMainReader, "Number of rows read from MergeTree tables by the main reader (after PREWHERE step).", ValueType::Number) \
    M(RowsReadByPrewhereReaders, "Number of rows read from MergeTree tables (in total) by prewhere readers.", ValueType::Number) \
    M(LoadedDataParts, "Number of data parts loaded by MergeTree tables during initialization.", ValueType::Number) \
    M(LoadedDataPartsMicroseconds, "Microseconds spent by MergeTree tables for loading data parts during initialization.", ValueType::Microseconds) \
    M(FilteringMarksWithPrimaryKeyMicroseconds, "Time spent filtering parts by PK.", ValueType::Microseconds) \
    M(FilteringMarksWithSecondaryKeysMicroseconds, "Time spent filtering parts by skip indexes.", ValueType::Microseconds) \
    \
    M(WaitMarksLoadMicroseconds, "Time spent loading marks", ValueType::Microseconds) \
    M(BackgroundLoadingMarksTasks, "Number of background tasks for loading marks", ValueType::Number) \
    M(LoadingMarksTasksCanceled, "Number of times background tasks for loading marks were canceled", ValueType::Number) \
    M(LoadedMarksFiles, "Number of mark files loaded.", ValueType::Number) \
    M(LoadedMarksCount, "Number of marks loaded (total across columns).", ValueType::Number) \
    M(LoadedMarksMemoryBytes, "Size of in-memory representations of loaded marks.", ValueType::Bytes) \
    M(LoadedPrimaryIndexFiles, "Number of primary index files loaded.", ValueType::Number) \
    M(LoadedPrimaryIndexRows, "Number of rows of primary key loaded.", ValueType::Number) \
    M(LoadedPrimaryIndexBytes, "Number of rows of primary key loaded.", ValueType::Bytes) \
    \
    M(Merge, "Number of launched background merges.", ValueType::Number) \
    M(MergeSourceParts, "Number of source parts scheduled for merges.", ValueType::Number) \
    M(MergedRows, "Rows read for background merges. This is the number of rows before merge.", ValueType::Number) \
    M(MergedColumns, "Number of columns merged during the horizontal stage of merges.", ValueType::Number) \
    M(GatheredColumns, "Number of columns gathered during the vertical stage of merges.", ValueType::Number) \
    M(MergedUncompressedBytes, "Uncompressed bytes (for columns as they stored in memory) that was read for background merges. This is the number before merge.", ValueType::Bytes) \
    M(MergeTotalMilliseconds, "Total time spent for background merges", ValueType::Milliseconds) \
    M(MergeExecuteMilliseconds, "Total busy time spent for execution of background merges", ValueType::Milliseconds) \
    M(MergeHorizontalStageTotalMilliseconds, "Total time spent for horizontal stage of background merges", ValueType::Milliseconds) \
    M(MergeHorizontalStageExecuteMilliseconds, "Total busy time spent for execution of horizontal stage of background merges", ValueType::Milliseconds) \
    M(MergeVerticalStageTotalMilliseconds, "Total time spent for vertical stage of background merges", ValueType::Milliseconds) \
    M(MergeVerticalStageExecuteMilliseconds, "Total busy time spent for execution of vertical stage of background merges", ValueType::Milliseconds) \
    M(MergeProjectionStageTotalMilliseconds, "Total time spent for projection stage of background merges", ValueType::Milliseconds) \
    M(MergeProjectionStageExecuteMilliseconds, "Total busy time spent for execution of projection stage of background merges", ValueType::Milliseconds) \
    M(MergePrewarmStageTotalMilliseconds, "Total time spent for prewarm stage of background merges", ValueType::Milliseconds) \
    M(MergePrewarmStageExecuteMilliseconds, "Total busy time spent for execution of prewarm stage of background merges", ValueType::Milliseconds) \
    \
    M(MergingSortedMilliseconds, "Total time spent while merging sorted columns", ValueType::Milliseconds) \
    M(AggregatingSortedMilliseconds, "Total time spent while aggregating sorted columns", ValueType::Milliseconds) \
    M(CollapsingSortedMilliseconds, "Total time spent while collapsing sorted columns", ValueType::Milliseconds) \
    M(ReplacingSortedMilliseconds, "Total time spent while replacing sorted columns", ValueType::Milliseconds) \
    M(SummingSortedMilliseconds, "Total time spent while summing sorted columns", ValueType::Milliseconds) \
    M(VersionedCollapsingSortedMilliseconds, "Total time spent while version collapsing sorted columns", ValueType::Milliseconds) \
    M(GatheringColumnMilliseconds, "Total time spent while gathering columns for vertical merge", ValueType::Milliseconds) \
    \
    M(MutationTotalParts, "Number of total parts for which mutations tried to be applied", ValueType::Number) \
    M(MutationUntouchedParts, "Number of total parts for which mutations tried to be applied but which was completely skipped according to predicate", ValueType::Number) \
    M(MutationCreatedEmptyParts, "Number of total parts which were replaced to empty parts instead of running mutation", ValueType::Number) \
    M(MutatedRows, "Rows read for mutations. This is the number of rows before mutation", ValueType::Number) \
    M(MutatedUncompressedBytes, "Uncompressed bytes (for columns as they stored in memory) that was read for mutations. This is the number before mutation.", ValueType::Bytes) \
    M(MutationTotalMilliseconds, "Total time spent for mutations.", ValueType::Milliseconds) \
    M(MutationExecuteMilliseconds, "Total busy time spent for execution of mutations.", ValueType::Milliseconds) \
    M(MutationAllPartColumns, "Number of times when task to mutate all columns in part was created", ValueType::Number) \
    M(MutationSomePartColumns, "Number of times when task to mutate some columns in part was created", ValueType::Number) \
    M(MutateTaskProjectionsCalculationMicroseconds, "Time spent calculating projections in mutations", ValueType::Microseconds) \
    \
    M(MergeTreeDataWriterRows, "Number of rows INSERTed to MergeTree tables.", ValueType::Number) \
    M(MergeTreeDataWriterUncompressedBytes, "Uncompressed bytes (for columns as they stored in memory) INSERTed to MergeTree tables.", ValueType::Bytes) \
    M(MergeTreeDataWriterCompressedBytes, "Bytes written to filesystem for data INSERTed to MergeTree tables.", ValueType::Bytes) \
    M(MergeTreeDataWriterBlocks, "Number of blocks INSERTed to MergeTree tables. Each block forms a data part of level zero.", ValueType::Number) \
    M(MergeTreeDataWriterBlocksAlreadySorted, "Number of blocks INSERTed to MergeTree tables that appeared to be already sorted.", ValueType::Number) \
    \
    M(MergeTreeDataWriterSkipIndicesCalculationMicroseconds, "Time spent calculating skip indices", ValueType::Microseconds) \
    M(MergeTreeDataWriterStatisticsCalculationMicroseconds, "Time spent calculating statistics", ValueType::Microseconds) \
    M(MergeTreeDataWriterSortingBlocksMicroseconds, "Time spent sorting blocks", ValueType::Microseconds) \
    M(MergeTreeDataWriterMergingBlocksMicroseconds, "Time spent merging input blocks (for special MergeTree engines)", ValueType::Microseconds) \
    M(MergeTreeDataWriterProjectionsCalculationMicroseconds, "Time spent calculating projections", ValueType::Microseconds) \
    M(MergeTreeDataProjectionWriterSortingBlocksMicroseconds, "Time spent sorting blocks (for projection it might be a key different from table's sorting key)", ValueType::Microseconds) \
    M(MergeTreeDataProjectionWriterMergingBlocksMicroseconds, "Time spent merging blocks", ValueType::Microseconds) \
    \
    M(InsertedWideParts, "Number of parts inserted in Wide format.", ValueType::Number) \
    M(InsertedCompactParts, "Number of parts inserted in Compact format.", ValueType::Number) \
    M(MergedIntoWideParts, "Number of parts merged into Wide format.", ValueType::Number) \
    M(MergedIntoCompactParts, "Number of parts merged into Compact format.", ValueType::Number) \
    \
    M(MergeTreeDataProjectionWriterRows, "Number of rows INSERTed to MergeTree tables projection.", ValueType::Number) \
    M(MergeTreeDataProjectionWriterUncompressedBytes, "Uncompressed bytes (for columns as they stored in memory) INSERTed to MergeTree tables projection.", ValueType::Bytes) \
    M(MergeTreeDataProjectionWriterCompressedBytes, "Bytes written to filesystem for data INSERTed to MergeTree tables projection.", ValueType::Bytes) \
    M(MergeTreeDataProjectionWriterBlocks, "Number of blocks INSERTed to MergeTree tables projection. Each block forms a data part of level zero.", ValueType::Number) \
    M(MergeTreeDataProjectionWriterBlocksAlreadySorted, "Number of blocks INSERTed to MergeTree tables projection that appeared to be already sorted.", ValueType::Number) \
    \
    M(CannotRemoveEphemeralNode, "Number of times an error happened while trying to remove ephemeral node. This is not an issue, because our implementation of ZooKeeper library guarantee that the session will expire and the node will be removed.", ValueType::Number) \
    \
    M(RegexpWithMultipleNeedlesCreated, "Regular expressions with multiple needles (VectorScan library) compiled.", ValueType::Number) \
    M(RegexpWithMultipleNeedlesGlobalCacheHit, "Number of times we fetched compiled regular expression with multiple needles (VectorScan library) from the global cache.", ValueType::Number) \
    M(RegexpWithMultipleNeedlesGlobalCacheMiss, "Number of times we failed to fetch compiled regular expression with multiple needles (VectorScan library) from the global cache.", ValueType::Number) \
    M(RegexpLocalCacheHit, "Number of times we fetched compiled regular expression from a local cache.", ValueType::Number) \
    M(RegexpLocalCacheMiss, "Number of times we failed to fetch compiled regular expression from a local cache.", ValueType::Number) \
    \
    M(ContextLock, "Number of times the lock of Context was acquired or tried to acquire. This is global lock.", ValueType::Number) \
    M(ContextLockWaitMicroseconds, "Context lock wait time in microseconds", ValueType::Microseconds) \
    \
    M(StorageBufferFlush, "Number of times a buffer in a 'Buffer' table was flushed.", ValueType::Number) \
    M(StorageBufferErrorOnFlush, "Number of times a buffer in the 'Buffer' table has not been able to flush due to error writing in the destination table.", ValueType::Number) \
    M(StorageBufferPassedAllMinThresholds, "Number of times a criteria on min thresholds has been reached to flush a buffer in a 'Buffer' table.", ValueType::Number) \
    M(StorageBufferPassedTimeMaxThreshold, "Number of times a criteria on max time threshold has been reached to flush a buffer in a 'Buffer' table.", ValueType::Number) \
    M(StorageBufferPassedRowsMaxThreshold, "Number of times a criteria on max rows threshold has been reached to flush a buffer in a 'Buffer' table.", ValueType::Number) \
    M(StorageBufferPassedBytesMaxThreshold, "Number of times a criteria on max bytes threshold has been reached to flush a buffer in a 'Buffer' table.", ValueType::Number) \
    M(StorageBufferPassedTimeFlushThreshold, "Number of times background-only flush threshold on time has been reached to flush a buffer in a 'Buffer' table. This is expert-only metric. If you read this and you are not an expert, stop reading.", ValueType::Number) \
    M(StorageBufferPassedRowsFlushThreshold, "Number of times background-only flush threshold on rows has been reached to flush a buffer in a 'Buffer' table. This is expert-only metric. If you read this and you are not an expert, stop reading.", ValueType::Number) \
    M(StorageBufferPassedBytesFlushThreshold, "Number of times background-only flush threshold on bytes has been reached to flush a buffer in a 'Buffer' table. This is expert-only metric. If you read this and you are not an expert, stop reading.", ValueType::Number) \
    M(StorageBufferLayerLockReadersWaitMilliseconds, "Time for waiting for Buffer layer during reading.", ValueType::Milliseconds) \
    M(StorageBufferLayerLockWritersWaitMilliseconds, "Time for waiting free Buffer layer to write to (can be used to tune Buffer layers).", ValueType::Milliseconds) \
    \
    M(SystemLogErrorOnFlush, "Number of times any of the system logs have failed to flush to the corresponding system table. Attempts to flush are repeated.", ValueType::Number) \
    \
    M(DictCacheKeysRequested, "Number of keys requested from the data source for the dictionaries of 'cache' types.", ValueType::Number) \
    M(DictCacheKeysRequestedMiss, "Number of keys requested from the data source for dictionaries of 'cache' types but not found in the data source.", ValueType::Number) \
    M(DictCacheKeysRequestedFound, "Number of keys requested from the data source for dictionaries of 'cache' types and found in the data source.", ValueType::Number) \
    M(DictCacheKeysExpired, "Number of keys looked up in the dictionaries of 'cache' types and found in the cache but they were obsolete.", ValueType::Number) \
    M(DictCacheKeysNotFound, "Number of keys looked up in the dictionaries of 'cache' types and not found.", ValueType::Number) \
    M(DictCacheKeysHit, "Number of keys looked up in the dictionaries of 'cache' types and found in the cache.", ValueType::Number) \
    M(DictCacheRequestTimeNs, "Number of nanoseconds spend in querying the external data sources for the dictionaries of 'cache' types.", ValueType::Nanoseconds) \
    M(DictCacheRequests, "Number of bulk requests to the external data sources for the dictionaries of 'cache' types.", ValueType::Number) \
    M(DictCacheLockWriteNs, "Number of nanoseconds spend in waiting for write lock to update the data for the dictionaries of 'cache' types.", ValueType::Nanoseconds) \
    M(DictCacheLockReadNs, "Number of nanoseconds spend in waiting for read lock to lookup the data for the dictionaries of 'cache' types.", ValueType::Nanoseconds) \
    \
    M(DistributedSyncInsertionTimeoutExceeded, "A timeout has exceeded while waiting for shards during synchronous insertion into a Distributed table (with 'distributed_foreground_insert' = 1)", ValueType::Number) \
    M(DistributedAsyncInsertionFailures, "Number of failures for asynchronous insertion into a Distributed table (with 'distributed_foreground_insert' = 0)", ValueType::Number) \
    M(DataAfterMergeDiffersFromReplica, R"(
Number of times data after merge is not byte-identical to the data on another replicas. There could be several reasons:
1. Using newer version of compression library after server update.
2. Using another compression method.
3. Non-deterministic compression algorithm (highly unlikely).
4. Non-deterministic merge algorithm due to logical error in code.
5. Data corruption in memory due to bug in code.
6. Data corruption in memory due to hardware issue.
7. Manual modification of source data after server startup.
8. Manual modification of checksums stored in ZooKeeper.
9. Part format related settings like 'enable_mixed_granularity_parts' are different on different replicas.
The server successfully detected this situation and will download merged part from the replica to force the byte-identical result.
)", ValueType::Number) \
    M(DataAfterMutationDiffersFromReplica, "Number of times data after mutation is not byte-identical to the data on other replicas. In addition to the reasons described in 'DataAfterMergeDiffersFromReplica', it is also possible due to non-deterministic mutation.", ValueType::Number) \
    M(PolygonsAddedToPool, "A polygon has been added to the cache (pool) for the 'pointInPolygon' function.", ValueType::Number) \
    M(PolygonsInPoolAllocatedBytes, "The number of bytes for polygons added to the cache (pool) for the 'pointInPolygon' function.", ValueType::Bytes) \
    \
    M(USearchAddCount, "Number of vectors added to usearch indexes.", ValueType::Number) \
    M(USearchAddVisitedMembers, "Number of nodes visited when adding vectors to usearch indexes.", ValueType::Number) \
    M(USearchAddComputedDistances, "Number of times distance was computed when adding vectors to usearch indexes.", ValueType::Number) \
    M(USearchSearchCount, "Number of search operations performed in usearch indexes.", ValueType::Number) \
    M(USearchSearchVisitedMembers, "Number of nodes visited when searching in usearch indexes.", ValueType::Number) \
    M(USearchSearchComputedDistances, "Number of times distance was computed when searching usearch indexes.", ValueType::Number) \
    \
    M(RWLockAcquiredReadLocks, "Number of times a read lock was acquired (in a heavy RWLock).", ValueType::Number) \
    M(RWLockAcquiredWriteLocks, "Number of times a write lock was acquired (in a heavy RWLock).", ValueType::Number) \
    M(RWLockReadersWaitMilliseconds, "Total time spent waiting for a read lock to be acquired (in a heavy RWLock).", ValueType::Milliseconds) \
    M(RWLockWritersWaitMilliseconds, "Total time spent waiting for a write lock to be acquired (in a heavy RWLock).", ValueType::Milliseconds) \
    M(DNSError, "Total count of errors in DNS resolution", ValueType::Number) \
    M(PartsLockHoldMicroseconds, "Total time spent holding data parts lock in MergeTree tables", ValueType::Microseconds) \
    M(PartsLockWaitMicroseconds, "Total time spent waiting for data parts lock in MergeTree tables", ValueType::Microseconds) \
    \
    M(RealTimeMicroseconds, "Total (wall clock) time spent in processing (queries and other tasks) threads (note that this is a sum).", ValueType::Microseconds) \
    M(UserTimeMicroseconds, "Total time spent in processing (queries and other tasks) threads executing CPU instructions in user mode. This includes time CPU pipeline was stalled due to main memory access, cache misses, branch mispredictions, hyper-threading, etc.", ValueType::Microseconds) \
    M(SystemTimeMicroseconds, "Total time spent in processing (queries and other tasks) threads executing CPU instructions in OS kernel mode. This is time spent in syscalls, excluding waiting time during blocking syscalls.", ValueType::Microseconds) \
    M(MemoryOvercommitWaitTimeMicroseconds, "Total time spent in waiting for memory to be freed in OvercommitTracker.", ValueType::Microseconds) \
    M(MemoryAllocatorPurge, "Total number of times memory allocator purge was requested", ValueType::Number) \
    M(MemoryAllocatorPurgeTimeMicroseconds, "Total time spent for memory allocator purge", ValueType::Microseconds) \
    M(SoftPageFaults, "The number of soft page faults in query execution threads. Soft page fault usually means a miss in the memory allocator cache, which requires a new memory mapping from the OS and subsequent allocation of a page of physical memory.", ValueType::Number) \
    M(HardPageFaults, "The number of hard page faults in query execution threads. High values indicate either that you forgot to turn off swap on your server, or eviction of memory pages of the ClickHouse binary during very high memory pressure, or successful usage of the 'mmap' read method for the tables data.", ValueType::Number) \
    \
    M(OSIOWaitMicroseconds, "Total time a thread spent waiting for a result of IO operation, from the OS point of view. This is real IO that doesn't include page cache.", ValueType::Microseconds) \
    M(OSCPUWaitMicroseconds, "Total time a thread was ready for execution but waiting to be scheduled by OS, from the OS point of view.", ValueType::Microseconds) \
    M(OSCPUVirtualTimeMicroseconds, "CPU time spent seen by OS. Does not include involuntary waits due to virtualization.", ValueType::Microseconds) \
    M(OSReadBytes, "Number of bytes read from disks or block devices. Doesn't include bytes read from page cache. May include excessive data due to block size, readahead, etc.", ValueType::Bytes) \
    M(OSWriteBytes, "Number of bytes written to disks or block devices. Doesn't include bytes that are in page cache dirty pages. May not include data that was written by OS asynchronously.", ValueType::Bytes) \
    M(OSReadChars, "Number of bytes read from filesystem, including page cache.", ValueType::Bytes) \
    M(OSWriteChars, "Number of bytes written to filesystem, including page cache.", ValueType::Bytes) \
    \
    M(ParallelReplicasHandleRequestMicroseconds, "Time spent processing requests for marks from replicas", ValueType::Microseconds) \
    M(ParallelReplicasHandleAnnouncementMicroseconds, "Time spent processing replicas announcements", ValueType::Microseconds) \
    M(ParallelReplicasAnnouncementMicroseconds, "Time spent to send an announcement", ValueType::Microseconds) \
    M(ParallelReplicasReadRequestMicroseconds, "Time spent for read requests", ValueType::Microseconds) \
    \
    M(ParallelReplicasReadAssignedMarks, "Sum across all replicas of how many of scheduled marks were assigned by consistent hash", ValueType::Number) \
    M(ParallelReplicasReadUnassignedMarks, "Sum across all replicas of how many unassigned marks were scheduled", ValueType::Number) \
    M(ParallelReplicasReadAssignedForStealingMarks, "Sum across all replicas of how many of scheduled marks were assigned for stealing by consistent hash", ValueType::Number) \
    M(ParallelReplicasReadMarks, "How many marks were read by the given replica", ValueType::Number) \
    \
    M(ParallelReplicasStealingByHashMicroseconds, "Time spent collecting segments meant for stealing by hash", ValueType::Microseconds) \
    M(ParallelReplicasProcessingPartsMicroseconds, "Time spent processing data parts", ValueType::Microseconds) \
    M(ParallelReplicasStealingLeftoversMicroseconds, "Time spent collecting orphaned segments", ValueType::Microseconds) \
    M(ParallelReplicasCollectingOwnedSegmentsMicroseconds, "Time spent collecting segments meant by hash", ValueType::Microseconds) \
    M(ParallelReplicasNumRequests, "Number of requests to the initiator.", ValueType::Number) \
    M(ParallelReplicasDeniedRequests, "Number of completely denied requests to the initiator", ValueType::Number) \
    M(CacheWarmerBytesDownloaded, "Amount of data fetched into filesystem cache by dedicated background threads.", ValueType::Bytes) \
    M(CacheWarmerDataPartsDownloaded, "Number of data parts that were fully fetched by CacheWarmer.", ValueType::Number) \
    M(IgnoredColdParts, "See setting ignore_cold_parts_seconds. Number of times read queries ignored very new parts that weren't pulled into cache by CacheWarmer yet.", ValueType::Number) \
    M(PreferredWarmedUnmergedParts, "See setting prefer_warmed_unmerged_parts_seconds. Number of times read queries used outdated pre-merge parts that are in cache instead of merged part that wasn't pulled into cache by CacheWarmer yet.", ValueType::Number) \
    \
    M(PerfCPUCycles, "Total cycles. Be wary of what happens during CPU frequency scaling.", ValueType::Number) \
    M(PerfInstructions, "Retired instructions. Be careful, these can be affected by various issues, most notably hardware interrupt counts.", ValueType::Number) \
    M(PerfCacheReferences, "Cache accesses. Usually, this indicates Last Level Cache accesses, but this may vary depending on your CPU. This may include prefetches and coherency messages; again this depends on the design of your CPU.", ValueType::Number) \
    M(PerfCacheMisses, "Cache misses. Usually this indicates Last Level Cache misses; this is intended to be used in conjunction with the PERFCOUNTHWCACHEREFERENCES event to calculate cache miss rates.", ValueType::Number) \
    M(PerfBranchInstructions, "Retired branch instructions. Prior to Linux 2.6.35, this used the wrong event on AMD processors.", ValueType::Number) \
    M(PerfBranchMisses, "Mispredicted branch instructions.", ValueType::Number) \
    M(PerfBusCycles, "Bus cycles, which can be different from total cycles.", ValueType::Number) \
    M(PerfStalledCyclesFrontend, "Stalled cycles during issue.", ValueType::Number) \
    M(PerfStalledCyclesBackend, "Stalled cycles during retirement.", ValueType::Number) \
    M(PerfRefCPUCycles, "Total cycles; not affected by CPU frequency scaling.", ValueType::Number) \
    \
    M(PerfCPUClock, "The CPU clock, a high-resolution per-CPU timer", ValueType::Number) \
    M(PerfTaskClock, "A clock count specific to the task that is running", ValueType::Number) \
    M(PerfContextSwitches, "Number of context switches", ValueType::Number) \
    M(PerfCPUMigrations, "Number of times the process has migrated to a new CPU", ValueType::Number) \
    M(PerfAlignmentFaults, "Number of alignment faults. These happen when unaligned memory accesses happen; the kernel can handle these but it reduces performance. This happens only on some architectures (never on x86).", ValueType::Number) \
    M(PerfEmulationFaults, "Number of emulation faults. The kernel sometimes traps on unimplemented instructions and emulates them for user space. This can negatively impact performance.", ValueType::Number) \
    M(PerfMinEnabledTime, "For all events, minimum time that an event was enabled. Used to track event multiplexing influence", ValueType::Number) \
    M(PerfMinEnabledRunningTime, "Running time for event with minimum enabled time. Used to track the amount of event multiplexing", ValueType::Number) \
    M(PerfDataTLBReferences, "Data TLB references", ValueType::Number) \
    M(PerfDataTLBMisses, "Data TLB misses", ValueType::Number) \
    M(PerfInstructionTLBReferences, "Instruction TLB references", ValueType::Number) \
    M(PerfInstructionTLBMisses, "Instruction TLB misses", ValueType::Number) \
    M(PerfLocalMemoryReferences, "Local NUMA node memory reads", ValueType::Number) \
    M(PerfLocalMemoryMisses, "Local NUMA node memory read misses", ValueType::Number) \
    \
    M(CannotWriteToWriteBufferDiscard, "Number of stack traces dropped by query profiler or signal handler because pipe is full or cannot write to pipe.", ValueType::Number) \
    M(QueryProfilerSignalOverruns, "Number of times we drop processing of a query profiler signal due to overrun plus the number of signals that OS has not delivered due to overrun.", ValueType::Number) \
    M(QueryProfilerConcurrencyOverruns, "Number of times we drop processing of a query profiler signal due to too many concurrent query profilers in other threads, which may indicate overload.", ValueType::Number) \
    M(QueryProfilerRuns, "Number of times QueryProfiler had been run.", ValueType::Number) \
    M(QueryProfilerErrors, "Invalid memory accesses during asynchronous stack unwinding.", ValueType::Number) \
    \
    M(CreatedLogEntryForMerge, "Successfully created log entry to merge parts in ReplicatedMergeTree.", ValueType::Number) \
    M(NotCreatedLogEntryForMerge, "Log entry to merge parts in ReplicatedMergeTree is not created due to concurrent log update by another replica.", ValueType::Number) \
    M(CreatedLogEntryForMutation, "Successfully created log entry to mutate parts in ReplicatedMergeTree.", ValueType::Number) \
    M(NotCreatedLogEntryForMutation, "Log entry to mutate parts in ReplicatedMergeTree is not created due to concurrent log update by another replica.", ValueType::Number) \
    \
    M(S3ReadMicroseconds, "Time of GET and HEAD requests to S3 storage.", ValueType::Microseconds) \
    M(S3ReadRequestsCount, "Number of GET and HEAD requests to S3 storage.", ValueType::Number) \
    M(S3ReadRequestsErrors, "Number of non-throttling errors in GET and HEAD requests to S3 storage.", ValueType::Number) \
    M(S3ReadRequestsThrottling, "Number of 429 and 503 errors in GET and HEAD requests to S3 storage.", ValueType::Number) \
    M(S3ReadRequestsRedirects, "Number of redirects in GET and HEAD requests to S3 storage.", ValueType::Number) \
    \
    M(S3WriteMicroseconds, "Time of POST, DELETE, PUT and PATCH requests to S3 storage.", ValueType::Microseconds) \
    M(S3WriteRequestsCount, "Number of POST, DELETE, PUT and PATCH requests to S3 storage.", ValueType::Number) \
    M(S3WriteRequestsErrors, "Number of non-throttling errors in POST, DELETE, PUT and PATCH requests to S3 storage.", ValueType::Number) \
    M(S3WriteRequestsThrottling, "Number of 429 and 503 errors in POST, DELETE, PUT and PATCH requests to S3 storage.", ValueType::Number) \
    M(S3WriteRequestsRedirects, "Number of redirects in POST, DELETE, PUT and PATCH requests to S3 storage.", ValueType::Number) \
    \
    M(DiskS3ReadMicroseconds, "Time of GET and HEAD requests to DiskS3 storage.", ValueType::Microseconds) \
    M(DiskS3ReadRequestsCount, "Number of GET and HEAD requests to DiskS3 storage.", ValueType::Number) \
    M(DiskS3ReadRequestsErrors, "Number of non-throttling errors in GET and HEAD requests to DiskS3 storage.", ValueType::Number) \
    M(DiskS3ReadRequestsThrottling, "Number of 429 and 503 errors in GET and HEAD requests to DiskS3 storage.", ValueType::Number) \
    M(DiskS3ReadRequestsRedirects, "Number of redirects in GET and HEAD requests to DiskS3 storage.", ValueType::Number) \
    \
    M(DiskS3WriteMicroseconds, "Time of POST, DELETE, PUT and PATCH requests to DiskS3 storage.", ValueType::Microseconds) \
    M(DiskS3WriteRequestsCount, "Number of POST, DELETE, PUT and PATCH requests to DiskS3 storage.", ValueType::Number) \
    M(DiskS3WriteRequestsErrors, "Number of non-throttling errors in POST, DELETE, PUT and PATCH requests to DiskS3 storage.", ValueType::Number) \
    M(DiskS3WriteRequestsThrottling, "Number of 429 and 503 errors in POST, DELETE, PUT and PATCH requests to DiskS3 storage.", ValueType::Number) \
    M(DiskS3WriteRequestsRedirects, "Number of redirects in POST, DELETE, PUT and PATCH requests to DiskS3 storage.", ValueType::Number) \
    \
    M(S3DeleteObjects, "Number of S3 API DeleteObject(s) calls.", ValueType::Number) \
    M(S3CopyObject, "Number of S3 API CopyObject calls.", ValueType::Number) \
    M(S3ListObjects, "Number of S3 API ListObjects calls.", ValueType::Number) \
    M(S3HeadObject,  "Number of S3 API HeadObject calls.", ValueType::Number) \
    M(S3GetObjectAttributes, "Number of S3 API GetObjectAttributes calls.", ValueType::Number) \
    M(S3CreateMultipartUpload, "Number of S3 API CreateMultipartUpload calls.", ValueType::Number) \
    M(S3UploadPartCopy, "Number of S3 API UploadPartCopy calls.", ValueType::Number) \
    M(S3UploadPart, "Number of S3 API UploadPart calls.", ValueType::Number) \
    M(S3AbortMultipartUpload, "Number of S3 API AbortMultipartUpload calls.", ValueType::Number) \
    M(S3CompleteMultipartUpload, "Number of S3 API CompleteMultipartUpload calls.", ValueType::Number) \
    M(S3PutObject, "Number of S3 API PutObject calls.", ValueType::Number) \
    M(S3GetObject, "Number of S3 API GetObject calls.", ValueType::Number) \
    \
    M(DiskS3DeleteObjects, "Number of DiskS3 API DeleteObject(s) calls.", ValueType::Number) \
    M(DiskS3CopyObject, "Number of DiskS3 API CopyObject calls.", ValueType::Number) \
    M(DiskS3ListObjects, "Number of DiskS3 API ListObjects calls.", ValueType::Number) \
    M(DiskS3HeadObject,  "Number of DiskS3 API HeadObject calls.", ValueType::Number) \
    M(DiskS3GetObjectAttributes, "Number of DiskS3 API GetObjectAttributes calls.", ValueType::Number) \
    M(DiskS3CreateMultipartUpload, "Number of DiskS3 API CreateMultipartUpload calls.", ValueType::Number) \
    M(DiskS3UploadPartCopy, "Number of DiskS3 API UploadPartCopy calls.", ValueType::Number) \
    M(DiskS3UploadPart, "Number of DiskS3 API UploadPart calls.", ValueType::Number) \
    M(DiskS3AbortMultipartUpload, "Number of DiskS3 API AbortMultipartUpload calls.", ValueType::Number) \
    M(DiskS3CompleteMultipartUpload, "Number of DiskS3 API CompleteMultipartUpload calls.", ValueType::Number) \
    M(DiskS3PutObject, "Number of DiskS3 API PutObject calls.", ValueType::Number) \
    M(DiskS3GetObject, "Number of DiskS3 API GetObject calls.", ValueType::Number) \
    \
    M(DiskPlainRewritableAzureDirectoryCreated, "Number of directories created by the 'plain_rewritable' metadata storage for AzureObjectStorage.", ValueType::Number) \
    M(DiskPlainRewritableAzureDirectoryRemoved, "Number of directories removed by the 'plain_rewritable' metadata storage for AzureObjectStorage.", ValueType::Number) \
    M(DiskPlainRewritableLocalDirectoryCreated, "Number of directories created by the 'plain_rewritable' metadata storage for LocalObjectStorage.", ValueType::Number) \
    M(DiskPlainRewritableLocalDirectoryRemoved, "Number of directories removed by the 'plain_rewritable' metadata storage for LocalObjectStorage.", ValueType::Number) \
    M(DiskPlainRewritableS3DirectoryCreated, "Number of directories created by the 'plain_rewritable' metadata storage for S3ObjectStorage.", ValueType::Number) \
    M(DiskPlainRewritableS3DirectoryRemoved, "Number of directories removed by the 'plain_rewritable' metadata storage for S3ObjectStorage.", ValueType::Number) \
    M(DiskPlainRewritableLegacyLayoutDiskCount, "Number of the 'plain_rewritable' disks with legacy layout.", ValueType::Number) \
    \
    M(S3Clients, "Number of created S3 clients.", ValueType::Number) \
    M(TinyS3Clients, "Number of S3 clients copies which reuse an existing auth provider from another client.", ValueType::Number) \
    \
    M(EngineFileLikeReadFiles, "Number of files read in table engines working with files (like File/S3/URL/HDFS).", ValueType::Number) \
    \
    M(ReadBufferFromS3Microseconds, "Time spent on reading from S3.", ValueType::Microseconds) \
    M(ReadBufferFromS3InitMicroseconds, "Time spent initializing connection to S3.", ValueType::Microseconds) \
    M(ReadBufferFromS3Bytes, "Bytes read from S3.", ValueType::Bytes) \
    M(ReadBufferFromS3RequestsErrors, "Number of exceptions while reading from S3.", ValueType::Number) \
    \
    M(WriteBufferFromS3Microseconds, "Time spent on writing to S3.", ValueType::Microseconds) \
    M(WriteBufferFromS3Bytes, "Bytes written to S3.", ValueType::Bytes) \
    M(WriteBufferFromS3RequestsErrors, "Number of exceptions while writing to S3.", ValueType::Number) \
    M(WriteBufferFromS3WaitInflightLimitMicroseconds, "Time spent on waiting while some of the current requests are done when its number reached the limit defined by s3_max_inflight_parts_for_one_file.", ValueType::Microseconds) \
    M(QueryMemoryLimitExceeded, "Number of times when memory limit exceeded for query.", ValueType::Number) \
    \
    M(AzureGetObject, "Number of Azure API GetObject calls.", ValueType::Number) \
    M(AzureUpload, "Number of Azure blob storage API Upload calls", ValueType::Number) \
    M(AzureStageBlock, "Number of Azure blob storage API StageBlock calls", ValueType::Number) \
    M(AzureCommitBlockList, "Number of Azure blob storage API CommitBlockList calls", ValueType::Number) \
    M(AzureCopyObject, "Number of Azure blob storage API CopyObject calls", ValueType::Number) \
    M(AzureDeleteObjects, "Number of Azure blob storage API DeleteObject(s) calls.", ValueType::Number) \
    M(AzureListObjects, "Number of Azure blob storage API ListObjects calls.", ValueType::Number) \
    M(AzureGetProperties, "Number of Azure blob storage API GetProperties calls.", ValueType::Number) \
    M(AzureCreateContainer, "Number of Azure blob storage API CreateContainer calls.", ValueType::Number) \
    \
    M(DiskAzureGetObject, "Number of Disk Azure API GetObject calls.", ValueType::Number) \
    M(DiskAzureUpload, "Number of Disk Azure blob storage API Upload calls", ValueType::Number) \
    M(DiskAzureStageBlock, "Number of Disk Azure blob storage API StageBlock calls", ValueType::Number) \
    M(DiskAzureCommitBlockList, "Number of Disk Azure blob storage API CommitBlockList calls", ValueType::Number) \
    M(DiskAzureCopyObject, "Number of Disk Azure blob storage API CopyObject calls", ValueType::Number) \
    M(DiskAzureListObjects, "Number of Disk Azure blob storage API ListObjects calls.", ValueType::Number) \
    M(DiskAzureDeleteObjects, "Number of Azure blob storage API DeleteObject(s) calls.", ValueType::Number) \
    M(DiskAzureGetProperties, "Number of Disk Azure blob storage API GetProperties calls.", ValueType::Number) \
    M(DiskAzureCreateContainer, "Number of Disk Azure blob storage API CreateContainer calls.", ValueType::Number) \
    \
    M(ReadBufferFromAzureMicroseconds, "Time spent on reading from Azure.", ValueType::Microseconds) \
    M(ReadBufferFromAzureInitMicroseconds, "Time spent initializing connection to Azure.", ValueType::Microseconds) \
    M(ReadBufferFromAzureBytes, "Bytes read from Azure.", ValueType::Bytes) \
    M(ReadBufferFromAzureRequestsErrors, "Number of exceptions while reading from Azure", ValueType::Number) \
    \
    M(CachedReadBufferReadFromCacheHits, "Number of times the read from filesystem cache hit the cache.", ValueType::Number) \
    M(CachedReadBufferReadFromCacheMisses, "Number of times the read from filesystem cache miss the cache.", ValueType::Number) \
    M(CachedReadBufferReadFromSourceMicroseconds, "Time reading from filesystem cache source (from remote filesystem, etc)", ValueType::Microseconds) \
    M(CachedReadBufferReadFromCacheMicroseconds, "Time reading from filesystem cache", ValueType::Microseconds) \
    M(CachedReadBufferReadFromSourceBytes, "Bytes read from filesystem cache source (from remote fs, etc)", ValueType::Bytes) \
    M(CachedReadBufferReadFromCacheBytes, "Bytes read from filesystem cache", ValueType::Bytes) \
    M(CachedReadBufferPredownloadedBytes, "Bytes read from filesystem cache source. Cache segments are read from left to right as a whole, it might be that we need to predownload some part of the segment irrelevant for the current task just to get to the needed data", ValueType::Bytes) \
    M(CachedReadBufferCacheWriteBytes, "Bytes written from source (remote fs, etc) to filesystem cache", ValueType::Bytes) \
    M(CachedReadBufferCacheWriteMicroseconds, "Time spent writing data into filesystem cache", ValueType::Microseconds) \
    M(CachedReadBufferCreateBufferMicroseconds, "Prepare buffer time", ValueType::Microseconds) \
    M(CachedWriteBufferCacheWriteBytes, "Bytes written from source (remote fs, etc) to filesystem cache", ValueType::Bytes) \
    M(CachedWriteBufferCacheWriteMicroseconds, "Time spent writing data into filesystem cache", ValueType::Microseconds) \
    \
    M(FilesystemCacheLoadMetadataMicroseconds, "Time spent loading filesystem cache metadata", ValueType::Microseconds) \
    M(FilesystemCacheEvictedBytes, "Number of bytes evicted from filesystem cache", ValueType::Bytes) \
    M(FilesystemCacheEvictedFileSegments, "Number of file segments evicted from filesystem cache", ValueType::Number) \
    M(FilesystemCacheBackgroundDownloadQueuePush, "Number of file segments sent for background download in filesystem cache", ValueType::Number) \
    M(FilesystemCacheEvictionSkippedFileSegments, "Number of file segments skipped for eviction because of being in unreleasable state", ValueType::Number) \
    M(FilesystemCacheEvictionSkippedEvictingFileSegments, "Number of file segments skipped for eviction because of being in evicting state", ValueType::Number) \
    M(FilesystemCacheEvictionTries, "Number of filesystem cache eviction attempts", ValueType::Number) \
    M(FilesystemCacheLockKeyMicroseconds, "Lock cache key time", ValueType::Microseconds) \
    M(FilesystemCacheLockMetadataMicroseconds, "Lock filesystem cache metadata time", ValueType::Microseconds) \
    M(FilesystemCacheLockCacheMicroseconds, "Lock filesystem cache time", ValueType::Microseconds) \
    M(FilesystemCacheReserveMicroseconds, "Filesystem cache space reservation time", ValueType::Microseconds) \
    M(FilesystemCacheEvictMicroseconds, "Filesystem cache eviction time", ValueType::Microseconds) \
    M(FilesystemCacheGetOrSetMicroseconds, "Filesystem cache getOrSet() time", ValueType::Microseconds) \
    M(FilesystemCacheGetMicroseconds, "Filesystem cache get() time", ValueType::Microseconds) \
    M(FileSegmentWaitMicroseconds, "Wait on DOWNLOADING state", ValueType::Microseconds) \
    M(FileSegmentCompleteMicroseconds, "Duration of FileSegment::complete() in filesystem cache", ValueType::Microseconds) \
    M(FileSegmentLockMicroseconds, "Lock file segment time", ValueType::Microseconds) \
    M(FileSegmentWriteMicroseconds, "File segment write() time", ValueType::Microseconds) \
    M(FileSegmentUseMicroseconds, "File segment use() time", ValueType::Microseconds) \
    M(FileSegmentRemoveMicroseconds, "File segment remove() time", ValueType::Microseconds) \
    M(FileSegmentHolderCompleteMicroseconds, "File segments holder complete() time", ValueType::Microseconds) \
    M(FileSegmentFailToIncreasePriority, "Number of times the priority was not increased due to a high contention on the cache lock", ValueType::Number) \
    M(FilesystemCacheFailToReserveSpaceBecauseOfLockContention, "Number of times space reservation was skipped due to a high contention on the cache lock", ValueType::Number) \
    M(FilesystemCacheFailToReserveSpaceBecauseOfCacheResize, "Number of times space reservation was skipped due to the cache is being resized", ValueType::Number) \
    M(FilesystemCacheHoldFileSegments, "Filesystem cache file segments count, which were hold", ValueType::Number) \
    M(FilesystemCacheUnusedHoldFileSegments, "Filesystem cache file segments count, which were hold, but not used (because of seek or LIMIT n, etc)", ValueType::Number) \
    M(FilesystemCacheFreeSpaceKeepingThreadRun, "Number of times background thread executed free space keeping job", ValueType::Number) \
    M(FilesystemCacheFreeSpaceKeepingThreadWorkMilliseconds, "Time for which background thread executed free space keeping job", ValueType::Milliseconds) \
    M(FilesystemCacheFailedEvictionCandidates, "Number of file segments which unexpectedly failed to be evicted during dynamic filesystem cache eviction", ValueType::Number) \
    \
    M(RemoteFSSeeks, "Total number of seeks for async buffer", ValueType::Number) \
    M(RemoteFSPrefetches, "Number of prefetches made with asynchronous reading from remote filesystem", ValueType::Number) \
    M(RemoteFSCancelledPrefetches, "Number of cancelled prefecthes (because of seek)", ValueType::Number) \
    M(RemoteFSUnusedPrefetches, "Number of prefetches pending at buffer destruction", ValueType::Number) \
    M(RemoteFSPrefetchedReads, "Number of reads from prefecthed buffer", ValueType::Number) \
    M(RemoteFSPrefetchedBytes, "Number of bytes from prefecthed buffer", ValueType::Bytes) \
    M(RemoteFSUnprefetchedReads, "Number of reads from unprefetched buffer", ValueType::Number) \
    M(RemoteFSUnprefetchedBytes, "Number of bytes from unprefetched buffer", ValueType::Bytes) \
    M(RemoteFSLazySeeks, "Number of lazy seeks", ValueType::Number) \
    M(RemoteFSSeeksWithReset, "Number of seeks which lead to a new connection", ValueType::Number) \
    M(RemoteFSBuffers, "Number of buffers created for asynchronous reading from remote filesystem", ValueType::Number) \
    M(MergeTreePrefetchedReadPoolInit, "Time spent preparing tasks in MergeTreePrefetchedReadPool", ValueType::Microseconds) \
    M(WaitPrefetchTaskMicroseconds, "Time spend waiting for prefetched reader", ValueType::Microseconds) \
    \
    M(ThreadpoolReaderTaskMicroseconds, "Time spent getting the data in asynchronous reading", ValueType::Microseconds) \
    M(ThreadpoolReaderPrepareMicroseconds, "Time spent on preparation (e.g. call to reader seek() method)", ValueType::Microseconds) \
    M(ThreadpoolReaderReadBytes, "Bytes read from a threadpool task in asynchronous reading", ValueType::Bytes) \
    M(ThreadpoolReaderSubmit, "Bytes read from a threadpool task in asynchronous reading", ValueType::Bytes) \
    M(ThreadpoolReaderSubmitReadSynchronously, "How many times we haven't scheduled a task on the thread pool and read synchronously instead", ValueType::Number) \
    M(ThreadpoolReaderSubmitReadSynchronouslyBytes, "How many bytes were read synchronously", ValueType::Bytes) \
    M(ThreadpoolReaderSubmitReadSynchronouslyMicroseconds, "How much time we spent reading synchronously", ValueType::Microseconds) \
    M(ThreadpoolReaderSubmitLookupInCacheMicroseconds, "How much time we spent checking if content is cached", ValueType::Microseconds) \
    M(AsynchronousReaderIgnoredBytes, "Number of bytes ignored during asynchronous reading", ValueType::Bytes) \
    \
    M(FileSegmentWaitReadBufferMicroseconds, "Metric per file segment. Time spend waiting for internal read buffer (includes cache waiting)", ValueType::Microseconds) \
    M(FileSegmentReadMicroseconds, "Metric per file segment. Time spend reading from file", ValueType::Microseconds) \
    M(FileSegmentCacheWriteMicroseconds, "Metric per file segment. Time spend writing data to cache", ValueType::Microseconds) \
    M(FileSegmentPredownloadMicroseconds, "Metric per file segment. Time spent pre-downloading data to cache (pre-downloading - finishing file segment download (after someone who failed to do that) up to the point current thread was requested to do)", ValueType::Microseconds) \
    M(FileSegmentUsedBytes, "Metric per file segment. How many bytes were actually used from current file segment", ValueType::Bytes) \
    \
    M(ReadBufferSeekCancelConnection, "Number of seeks which lead to new connection (s3, http)", ValueType::Number) \
    \
    M(SleepFunctionCalls, "Number of times a sleep function (sleep, sleepEachRow) has been called.", ValueType::Number) \
    M(SleepFunctionMicroseconds, "Time set to sleep in a sleep function (sleep, sleepEachRow).", ValueType::Microseconds) \
    M(SleepFunctionElapsedMicroseconds, "Time spent sleeping in a sleep function (sleep, sleepEachRow).", ValueType::Microseconds) \
    \
    M(ThreadPoolReaderPageCacheHit, "Number of times the read inside ThreadPoolReader was done from the page cache.", ValueType::Number) \
    M(ThreadPoolReaderPageCacheHitBytes, "Number of bytes read inside ThreadPoolReader when it was done from the page cache.", ValueType::Bytes) \
    M(ThreadPoolReaderPageCacheHitElapsedMicroseconds, "Time spent reading data from page cache in ThreadPoolReader.", ValueType::Microseconds) \
    M(ThreadPoolReaderPageCacheMiss, "Number of times the read inside ThreadPoolReader was not done from page cache and was hand off to thread pool.", ValueType::Number) \
    M(ThreadPoolReaderPageCacheMissBytes, "Number of bytes read inside ThreadPoolReader when read was not done from page cache and was hand off to thread pool.", ValueType::Bytes) \
    M(ThreadPoolReaderPageCacheMissElapsedMicroseconds, "Time spent reading data inside the asynchronous job in ThreadPoolReader - when read was not done from the page cache.", ValueType::Microseconds) \
    \
    M(AsynchronousReadWaitMicroseconds, "Time spent in waiting for asynchronous reads in asynchronous local read.", ValueType::Microseconds) \
    M(SynchronousReadWaitMicroseconds, "Time spent in waiting for synchronous reads in asynchronous local read.", ValueType::Microseconds) \
    M(AsynchronousRemoteReadWaitMicroseconds, "Time spent in waiting for asynchronous remote reads.", ValueType::Microseconds) \
    M(SynchronousRemoteReadWaitMicroseconds, "Time spent in waiting for synchronous remote reads.", ValueType::Microseconds) \
    \
    M(ExternalDataSourceLocalCacheReadBytes, "Bytes read from local cache buffer in RemoteReadBufferCache", ValueType::Bytes) \
    \
    M(MainConfigLoads, "Number of times the main configuration was reloaded.", ValueType::Number) \
    \
    M(AggregationPreallocatedElementsInHashTables, "How many elements were preallocated in hash tables for aggregation.", ValueType::Number) \
    M(AggregationHashTablesInitializedAsTwoLevel, "How many hash tables were inited as two-level for aggregation.", ValueType::Number) \
    M(AggregationOptimizedEqualRangesOfKeys, "For how many blocks optimization of equal ranges of keys was applied", ValueType::Number) \
    M(HashJoinPreallocatedElementsInHashTables, "How many elements were preallocated in hash tables for hash join.", ValueType::Number) \
    \
    M(MetadataFromKeeperCacheHit, "Number of times an object storage metadata request was answered from cache without making request to Keeper", ValueType::Number) \
    M(MetadataFromKeeperCacheMiss, "Number of times an object storage metadata request had to be answered from Keeper", ValueType::Number) \
    M(MetadataFromKeeperCacheUpdateMicroseconds, "Total time spent in updating the cache including waiting for responses from Keeper", ValueType::Microseconds) \
    M(MetadataFromKeeperUpdateCacheOneLevel, "Number of times a cache update for one level of directory tree was done", ValueType::Number) \
    M(MetadataFromKeeperTransactionCommit, "Number of times metadata transaction commit was attempted", ValueType::Number) \
    M(MetadataFromKeeperTransactionCommitRetry, "Number of times metadata transaction commit was retried", ValueType::Number) \
    M(MetadataFromKeeperCleanupTransactionCommit, "Number of times metadata transaction commit for deleted objects cleanup was attempted", ValueType::Number) \
    M(MetadataFromKeeperCleanupTransactionCommitRetry, "Number of times metadata transaction commit for deleted objects cleanup was retried", ValueType::Number) \
    M(MetadataFromKeeperOperations, "Number of times a request was made to Keeper", ValueType::Number) \
    M(MetadataFromKeeperIndividualOperations, "Number of paths read or written by single or multi requests to Keeper", ValueType::Number) \
    M(MetadataFromKeeperReconnects, "Number of times a reconnect to Keeper was done", ValueType::Number) \
    M(MetadataFromKeeperBackgroundCleanupObjects, "Number of times a old deleted object clean up was performed by background task", ValueType::Number) \
    M(MetadataFromKeeperBackgroundCleanupTransactions, "Number of times old transaction idempotency token was cleaned up by background task", ValueType::Number) \
    M(MetadataFromKeeperBackgroundCleanupErrors, "Number of times an error was encountered in background cleanup task", ValueType::Number) \
    \
    M(SharedMergeTreeMetadataCacheHintLoadedFromCache, "Number of times metadata cache hint was found without going to Keeper", ValueType::Number) \
    \
    M(KafkaRebalanceRevocations, "Number of partition revocations (the first stage of consumer group rebalance)", ValueType::Number) \
    M(KafkaRebalanceAssignments, "Number of partition assignments (the final stage of consumer group rebalance)", ValueType::Number) \
    M(KafkaRebalanceErrors, "Number of failed consumer group rebalances", ValueType::Number) \
    M(KafkaMessagesPolled, "Number of Kafka messages polled from librdkafka to ClickHouse", ValueType::Number) \
    M(KafkaMessagesRead, "Number of Kafka messages already processed by ClickHouse", ValueType::Number) \
    M(KafkaMessagesFailed, "Number of Kafka messages ClickHouse failed to parse", ValueType::Number) \
    M(KafkaRowsRead, "Number of rows parsed from Kafka messages", ValueType::Number) \
    M(KafkaRowsRejected, "Number of parsed rows which were later rejected (due to rebalances / errors or similar reasons). Those rows will be consumed again after the rebalance.", ValueType::Number) \
    M(KafkaDirectReads, "Number of direct selects from Kafka tables since server start", ValueType::Number) \
    M(KafkaBackgroundReads, "Number of background reads populating materialized views from Kafka since server start", ValueType::Number) \
    M(KafkaCommits, "Number of successful commits of consumed offsets to Kafka (normally should be the same as KafkaBackgroundReads)", ValueType::Number) \
    M(KafkaCommitFailures, "Number of failed commits of consumed offsets to Kafka (usually is a sign of some data duplication)", ValueType::Number) \
    M(KafkaConsumerErrors, "Number of errors reported by librdkafka during polls", ValueType::Number) \
    M(KafkaWrites, "Number of writes (inserts) to Kafka tables ", ValueType::Number) \
    M(KafkaRowsWritten, "Number of rows inserted into Kafka tables", ValueType::Number) \
    M(KafkaProducerFlushes, "Number of explicit flushes to Kafka producer", ValueType::Number) \
    M(KafkaMessagesProduced, "Number of messages produced to Kafka", ValueType::Number) \
    M(KafkaProducerErrors, "Number of errors during producing the messages to Kafka", ValueType::Number) \
    \
    M(ScalarSubqueriesGlobalCacheHit, "Number of times a read from a scalar subquery was done using the global cache", ValueType::Number) \
    M(ScalarSubqueriesLocalCacheHit, "Number of times a read from a scalar subquery was done using the local cache", ValueType::Number) \
    M(ScalarSubqueriesCacheMiss, "Number of times a read from a scalar subquery was not cached and had to be calculated completely", ValueType::Number) \
    \
    M(SchemaInferenceCacheHits, "Number of times the requested source is found in schema cache", ValueType::Number) \
    M(SchemaInferenceCacheSchemaHits, "Number of times the schema is found in schema cache during schema inference", ValueType::Number) \
    M(SchemaInferenceCacheNumRowsHits, "Number of times the number of rows is found in schema cache during count from files", ValueType::Number) \
    M(SchemaInferenceCacheMisses, "Number of times the requested source is not in schema cache", ValueType::Number) \
    M(SchemaInferenceCacheSchemaMisses, "Number of times the requested source is in cache but the schema is not in cache during schema inference", ValueType::Number) \
    M(SchemaInferenceCacheNumRowsMisses, "Number of times the requested source is in cache but the number of rows is not in cache while count from files", ValueType::Number) \
    M(SchemaInferenceCacheEvictions, "Number of times a schema from cache was evicted due to overflow", ValueType::Number) \
    M(SchemaInferenceCacheInvalidations, "Number of times a schema in cache became invalid due to changes in data", ValueType::Number) \
    \
    M(KeeperPacketsSent, "Packets sent by keeper server", ValueType::Number) \
    M(KeeperPacketsReceived, "Packets received by keeper server", ValueType::Number) \
    M(KeeperRequestTotal, "Total requests number on keeper server", ValueType::Number) \
    M(KeeperLatency, "Keeper latency", ValueType::Milliseconds) \
    M(KeeperTotalElapsedMicroseconds, "Keeper total latency for a single request", ValueType::Microseconds) \
    M(KeeperProcessElapsedMicroseconds, "Keeper commit latency for a single request", ValueType::Microseconds) \
    M(KeeperPreprocessElapsedMicroseconds, "Keeper preprocessing latency for a single reuquest", ValueType::Microseconds) \
    M(KeeperStorageLockWaitMicroseconds, "Time spent waiting for acquiring Keeper storage lock", ValueType::Microseconds) \
    M(KeeperCommitWaitElapsedMicroseconds, "Time spent waiting for certain log to be committed", ValueType::Microseconds) \
    M(KeeperBatchMaxCount, "Number of times the size of batch was limited by the amount", ValueType::Number) \
    M(KeeperBatchMaxTotalSize, "Number of times the size of batch was limited by the total bytes size", ValueType::Number) \
    M(KeeperCommits, "Number of successful commits", ValueType::Number) \
    M(KeeperCommitsFailed, "Number of failed commits", ValueType::Number) \
    M(KeeperSnapshotCreations, "Number of snapshots creations", ValueType::Number) \
    M(KeeperSnapshotCreationsFailed, "Number of failed snapshot creations", ValueType::Number) \
    M(KeeperSnapshotApplys, "Number of snapshot applying", ValueType::Number) \
    M(KeeperSnapshotApplysFailed, "Number of failed snapshot applying", ValueType::Number) \
    M(KeeperReadSnapshot, "Number of snapshot read(serialization)", ValueType::Number) \
    M(KeeperSaveSnapshot, "Number of snapshot save", ValueType::Number) \
    M(KeeperCreateRequest, "Number of create requests", ValueType::Number) \
    M(KeeperRemoveRequest, "Number of remove requests", ValueType::Number) \
    M(KeeperSetRequest, "Number of set requests", ValueType::Number) \
    M(KeeperReconfigRequest, "Number of reconfig requests", ValueType::Number) \
    M(KeeperCheckRequest, "Number of check requests", ValueType::Number) \
    M(KeeperMultiRequest, "Number of multi requests", ValueType::Number) \
    M(KeeperMultiReadRequest, "Number of multi read requests", ValueType::Number) \
    M(KeeperGetRequest, "Number of get requests", ValueType::Number) \
    M(KeeperListRequest, "Number of list requests", ValueType::Number) \
    M(KeeperExistsRequest, "Number of exists requests", ValueType::Number) \
    \
    M(OverflowBreak, "Number of times, data processing was cancelled by query complexity limitation with setting '*_overflow_mode' = 'break' and the result is incomplete.", ValueType::Number) \
    M(OverflowThrow, "Number of times, data processing was cancelled by query complexity limitation with setting '*_overflow_mode' = 'throw' and exception was thrown.", ValueType::Number) \
    M(OverflowAny, "Number of times approximate GROUP BY was in effect: when aggregation was performed only on top of first 'max_rows_to_group_by' unique keys and other keys were ignored due to 'group_by_overflow_mode' = 'any'.", ValueType::Number) \
    \
    M(S3QueueSetFileProcessingMicroseconds, "Time spent to set file as processing", ValueType::Microseconds) \
    M(S3QueueSetFileProcessedMicroseconds, "Time spent to set file as processed", ValueType::Microseconds) \
    M(S3QueueSetFileFailedMicroseconds, "Time spent to set file as failed", ValueType::Microseconds) \
    M(ObjectStorageQueueFailedFiles, "Number of files which failed to be processed", ValueType::Number) \
    M(ObjectStorageQueueProcessedFiles, "Number of files which were processed", ValueType::Number) \
    M(ObjectStorageQueueCleanupMaxSetSizeOrTTLMicroseconds, "Time spent to set file as failed", ValueType::Microseconds) \
    M(ObjectStorageQueuePullMicroseconds, "Time spent to read file data", ValueType::Microseconds) \
    M(ObjectStorageQueueLockLocalFileStatusesMicroseconds, "Time spent to lock local file statuses", ValueType::Microseconds) \
    M(ObjectStorageQueueFailedToBatchSetProcessing, "Number of times batched set processing request failed", ValueType::Number) \
    M(ObjectStorageQueueTrySetProcessingRequests, "The number of times we tried to make set processing request", ValueType::Number) \
    M(ObjectStorageQueueTrySetProcessingSucceeded, "The number of times we successfully set file as processing", ValueType::Number) \
    M(ObjectStorageQueueTrySetProcessingFailed, "The number of times we unsuccessfully set file as processing", ValueType::Number) \
    M(ObjectStorageQueueListedFiles, "Number of listed files in StorageS3(Azure)Queue", ValueType::Number) \
    M(ObjectStorageQueueFilteredFiles, "Number of filtered files in StorageS3(Azure)Queue", ValueType::Number) \
    M(ObjectStorageQueueReadFiles, "Number of read files (not equal to the number of actually inserted files)", ValueType::Number) \
    M(ObjectStorageQueueReadRows, "Number of read rows (not equal to the number of actually inserted rows)", ValueType::Number) \
    M(ObjectStorageQueueReadBytes, "Number of read bytes (not equal to the number of actually inserted bytes)", ValueType::Number) \
    M(ObjectStorageQueueExceptionsDuringRead, "Number of exceptions during read in S3(Azure)Queue", ValueType::Number) \
    M(ObjectStorageQueueExceptionsDuringInsert, "Number of exceptions during insert in S3(Azure)Queue", ValueType::Number) \
    M(ObjectStorageQueueRemovedObjects, "Number of objects removed as part of after_processing = delete", ValueType::Number) \
    M(ObjectStorageQueueInsertIterations, "Number of insert iterations", ValueType::Number) \
    M(ObjectStorageQueueCommitRequests, "Number of keeper requests to commit files as either failed or processed", ValueType::Number) \
    M(ObjectStorageQueueSuccessfulCommits, "Number of successful keeper commits", ValueType::Number) \
    M(ObjectStorageQueueUnsuccessfulCommits, "Number of unsuccessful keeper commits", ValueType::Number) \
    M(ObjectStorageQueueCancelledFiles, "Number cancelled files in StorageS3(Azure)Queue", ValueType::Number) \
    M(ObjectStorageQueueProcessedRows, "Number of processed rows in StorageS3(Azure)Queue", ValueType::Number) \
    \
    M(ServerStartupMilliseconds, "Time elapsed from starting server to listening to sockets in milliseconds", ValueType::Milliseconds) \
    M(IOUringSQEsSubmitted, "Total number of io_uring SQEs submitted", ValueType::Number) \
    M(IOUringSQEsResubmitsAsync, "Total number of asynchronous io_uring SQE resubmits performed", ValueType::Number) \
    M(IOUringSQEsResubmitsSync, "Total number of synchronous io_uring SQE resubmits performed", ValueType::Number) \
    M(IOUringCQEsCompleted, "Total number of successfully completed io_uring CQEs", ValueType::Number) \
    M(IOUringCQEsFailed, "Total number of completed io_uring CQEs with failures", ValueType::Number) \
    \
    M(BackupsOpenedForRead, "Number of backups opened for reading", ValueType::Number) \
    M(BackupsOpenedForWrite, "Number of backups opened for writing", ValueType::Number) \
    M(BackupsOpenedForUnlock, "Number of backups opened for unlocking", ValueType::Number) \
    M(BackupReadMetadataMicroseconds, "Time spent reading backup metadata from .backup file", ValueType::Microseconds) \
    M(BackupWriteMetadataMicroseconds, "Time spent writing backup metadata to .backup file", ValueType::Microseconds) \
    M(BackupEntriesCollectorMicroseconds, "Time spent making backup entries", ValueType::Microseconds) \
    M(BackupEntriesCollectorForTablesDataMicroseconds, "Time spent making backup entries for tables data", ValueType::Microseconds) \
    M(BackupEntriesCollectorRunPostTasksMicroseconds, "Time spent running post tasks after making backup entries", ValueType::Microseconds) \
    M(BackupPreparingFileInfosMicroseconds, "Time spent preparing file infos for backup entries", ValueType::Microseconds) \
    M(BackupReadLocalFilesToCalculateChecksums, "Number of files read locally to calculate checksums for backup entries", ValueType::Number) \
    M(BackupReadLocalBytesToCalculateChecksums, "Total size of files read locally to calculate checksums for backup entries", ValueType::Number) \
    M(BackupReadRemoteFilesToCalculateChecksums, "Number of files read from remote disks to calculate checksums for backup entries", ValueType::Number) \
    M(BackupReadRemoteBytesToCalculateChecksums, "Total size of files read from remote disks to calculate checksums for backup entries", ValueType::Number) \
    M(BackupLockFileReads, "How many times the '.lock' file was read while making backup", ValueType::Number) \
    M(RestorePartsSkippedFiles, "Number of files skipped while restoring parts", ValueType::Number) \
    M(RestorePartsSkippedBytes, "Total size of files skipped while restoring parts", ValueType::Number) \
    \
    M(ReadTaskRequestsReceived, "The number of callbacks requested from the remote server back to the initiator server to choose the read task (for s3Cluster table function and similar). Measured on the initiator server side.", ValueType::Number) \
    M(MergeTreeReadTaskRequestsReceived, "The number of callbacks requested from the remote server back to the initiator server to choose the read task (for MergeTree tables). Measured on the initiator server side.", ValueType::Number) \
    \
    M(ReadTaskRequestsSent, "The number of callbacks requested from the remote server back to the initiator server to choose the read task (for s3Cluster table function and similar). Measured on the remote server side.", ValueType::Number) \
    M(MergeTreeReadTaskRequestsSent, "The number of callbacks requested from the remote server back to the initiator server to choose the read task (for MergeTree tables). Measured on the remote server side.", ValueType::Number) \
    M(MergeTreeAllRangesAnnouncementsSent, "The number of announcements sent from the remote server to the initiator server about the set of data parts (for MergeTree tables). Measured on the remote server side.", ValueType::Number) \
    M(ReadTaskRequestsSentElapsedMicroseconds, "Time spent in callbacks requested from the remote server back to the initiator server to choose the read task (for s3Cluster table function and similar). Measured on the remote server side.", ValueType::Microseconds) \
    M(MergeTreeReadTaskRequestsSentElapsedMicroseconds, "Time spent in callbacks requested from the remote server back to the initiator server to choose the read task (for MergeTree tables). Measured on the remote server side.", ValueType::Microseconds) \
    M(MergeTreeAllRangesAnnouncementsSentElapsedMicroseconds, "Time spent in sending the announcement from the remote server to the initiator server about the set of data parts (for MergeTree tables). Measured on the remote server side.", ValueType::Microseconds) \
    M(MergerMutatorsGetPartsForMergeElapsedMicroseconds, "Time spent to take data parts snapshot to build ranges from them.", ValueType::Microseconds) \
    M(MergerMutatorPrepareRangesForMergeElapsedMicroseconds, "Time spent to prepare parts ranges which can be merged according to merge predicate.", ValueType::Microseconds) \
    M(MergerMutatorSelectPartsForMergeElapsedMicroseconds, "Time spent to select parts from ranges which can be merged.", ValueType::Microseconds) \
    M(MergerMutatorRangesForMergeCount, "Amount of candidate ranges for merge", ValueType::Number) \
    M(MergerMutatorPartsInRangesForMergeCount, "Amount of candidate parts for merge", ValueType::Number) \
    M(MergerMutatorSelectRangePartsCount, "Amount of parts in selected range for merge", ValueType::Number) \
    \
    M(ConnectionPoolIsFullMicroseconds, "Total time spent waiting for a slot in connection pool.", ValueType::Microseconds) \
    M(AsyncLoaderWaitMicroseconds, "Total time a query was waiting for async loader jobs.", ValueType::Microseconds) \
    \
    M(DistrCacheServerSwitches, "Distributed Cache read buffer event. Number of server switches between distributed cache servers in read/write-through cache", ValueType::Number) \
    M(DistrCacheReadMicroseconds, "Distributed Cache read buffer event. Time spent reading from distributed cache", ValueType::Microseconds) \
    M(DistrCacheFallbackReadMicroseconds, "Distributed Cache read buffer event. Time spend reading from fallback buffer instead of distributed cache", ValueType::Microseconds) \
    M(DistrCachePrecomputeRangesMicroseconds, "Distributed Cache read buffer event. Time spent to precompute read ranges", ValueType::Microseconds) \
    M(DistrCacheNextImplMicroseconds, "Distributed Cache read buffer event. Time spend in ReadBufferFromDistributedCache::nextImpl", ValueType::Microseconds) \
    M(DistrCacheStartRangeMicroseconds, "Distributed Cache read buffer event. Time spent to start a new read range with distributed cache", ValueType::Microseconds) \
    M(DistrCacheRangeChange, "Distributed Cache read buffer event. Number of times we changed read range because of seek/last_position change", ValueType::Number) \
    M(DistrCacheRangeResetBackward, "Distributed Cache read buffer event. Number of times we reset read range because of seek/last_position change", ValueType::Number) \
    M(DistrCacheRangeResetForward, "Distributed Cache read buffer event. Number of times we reset read range because of seek/last_position change", ValueType::Number) \
    M(DistrCacheReconnectsAfterTimeout, "Distributed Cache read buffer event. The number of reconnects after timeout", ValueType::Number) \
    M(DistrCacheServerUpdates, "Distributed Cache read buffer event. The number of server updates because server is not longer registered in keeper", ValueType::Number) \
    \
    M(DistrCacheGetResponseMicroseconds, "Distributed Cache client event. Time spend to wait for response from distributed cache", ValueType::Microseconds) \
    M(DistrCacheReadErrors, "Distributed Cache client event. Number of distributed cache errors during read", ValueType::Number) \
    M(DistrCacheMakeRequestErrors, "Distributed Cache client event. Number of distributed cache errors when making a request", ValueType::Number) \
    M(DistrCacheReceiveResponseErrors, "Distributed Cache client event. Number of distributed cache errors when receiving response a request", ValueType::Number) \
    \
    M(DistrCachePackets, "Distributed Cache client event. Total number of packets received from distributed cache", ValueType::Number) \
    M(DistrCacheDataPacketsBytes, "Distributed Cache client event. The number of bytes in Data packets which were not ignored", ValueType::Bytes) \
    M(DistrCacheUnusedPackets, "Distributed Cache client event. Number of skipped unused packets from distributed cache", ValueType::Number) \
    M(DistrCacheUnusedDataPacketsBytes, "Distributed Cache client event. The number of bytes in Data packets which were ignored", ValueType::Bytes) \
    M(DistrCacheUnusedPacketsBufferAllocations, "Distributed Cache client event. The number of extra buffer allocations in case we could not reuse existing buffer", ValueType::Number) \
    \
    M(DistrCacheLockRegistryMicroseconds, "Distributed Cache registry event. Time spent to take DistributedCacheRegistry lock", ValueType::Microseconds) \
    M(DistrCacheRegistryUpdateMicroseconds, "Distributed Cache registry event. Time spent updating distributed cache registry", ValueType::Microseconds) \
    M(DistrCacheRegistryUpdates, "Distributed Cache registry event. Number of distributed cache registry updates", ValueType::Number) \
    M(DistrCacheHashRingRebuilds, "Distributed Cache registry event. Number of distributed cache hash ring rebuilds", ValueType::Number) \
    \
    M(DistrCacheReadBytesFromFallbackBuffer, "Distributed Cache read buffer event. Bytes read from fallback buffer", ValueType::Number) \
    \
    M(DistrCacheOpenedConnections, "Distributed Cache connection event. The number of open connections to distributed cache", ValueType::Number) \
    M(DistrCacheReusedConnections, "Distributed Cache connection event. The number of reused connections to distributed cache", ValueType::Number) \
    M(DistrCacheOpenedConnectionsBypassingPool, "Distributed Cache connection event. The number of open connections to distributed cache bypassing pool", ValueType::Number) \
    M(DistrCacheConnectMicroseconds, "Distributed Cache connection event. The time spent to connect to distributed cache", ValueType::Microseconds) \
    M(DistrCacheConnectAttempts, "Distributed Cache connection event. The number of connection attempts to distributed cache", ValueType::Number) \
    M(DistrCacheGetClientMicroseconds, "Distributed Cache connection event. Time spent getting client for distributed cache", ValueType::Microseconds) \
    \
    M(DistrCacheServerProcessRequestMicroseconds, "Distributed Cache server event. Time spent processing request on DistributedCache server side", ValueType::Microseconds) \
    M(DistrCacheServerStartRequestPackets, "Distributed Cache server event. Number of StartRequest packets in DistributedCacheServer", ValueType::Number) \
    M(DistrCacheServerContinueRequestPackets, "Distributed Cache server event. Number of ContinueRequest packets in DistributedCacheServer", ValueType::Number) \
    M(DistrCacheServerEndRequestPackets, "Distributed Cache server event. Number of EndRequest packets in DistributedCacheServer", ValueType::Number) \
    M(DistrCacheServerAckRequestPackets, "Distributed Cache server event. Number of AckRequest packets in DistributedCacheServer", ValueType::Number) \
    M(DistrCacheServerNewS3CachedClients, "Distributed Cache server event. The number of new cached s3 clients", ValueType::Number) \
    M(DistrCacheServerReusedS3CachedClients, "Distributed Cache server event. The number of reused cached s3 clients", ValueType::Number) \
    \
    M(LogTest, "Number of log messages with level Test", ValueType::Number) \
    M(LogTrace, "Number of log messages with level Trace", ValueType::Number) \
    M(LogDebug, "Number of log messages with level Debug", ValueType::Number) \
    M(LogInfo, "Number of log messages with level Info", ValueType::Number) \
    M(LogWarning, "Number of log messages with level Warning", ValueType::Number) \
    M(LogError, "Number of log messages with level Error", ValueType::Number) \
    M(LogFatal, "Number of log messages with level Fatal", ValueType::Number) \
    M(LoggerElapsedNanoseconds, "Cumulative time spend in logging", ValueType::Nanoseconds) \
    \
    M(InterfaceHTTPSendBytes, "Number of bytes sent through HTTP interfaces", ValueType::Bytes) \
    M(InterfaceHTTPReceiveBytes, "Number of bytes received through HTTP interfaces", ValueType::Bytes) \
    M(InterfaceNativeSendBytes, "Number of bytes sent through native interfaces", ValueType::Bytes) \
    M(InterfaceNativeReceiveBytes, "Number of bytes received through native interfaces", ValueType::Bytes) \
    M(InterfacePrometheusSendBytes, "Number of bytes sent through Prometheus interfaces", ValueType::Bytes) \
    M(InterfacePrometheusReceiveBytes, "Number of bytes received through Prometheus interfaces", ValueType::Bytes) \
    M(InterfaceInterserverSendBytes, "Number of bytes sent through interserver interfaces", ValueType::Bytes) \
    M(InterfaceInterserverReceiveBytes, "Number of bytes received through interserver interfaces", ValueType::Bytes) \
    M(InterfaceMySQLSendBytes, "Number of bytes sent through MySQL interfaces", ValueType::Bytes) \
    M(InterfaceMySQLReceiveBytes, "Number of bytes received through MySQL interfaces", ValueType::Bytes) \
    M(InterfacePostgreSQLSendBytes, "Number of bytes sent through PostgreSQL interfaces", ValueType::Bytes) \
    M(InterfacePostgreSQLReceiveBytes, "Number of bytes received through PostgreSQL interfaces", ValueType::Bytes) \
    \
    M(ParallelReplicasUsedCount, "Number of replicas used to execute a query with task-based parallel replicas", ValueType::Number) \
    M(ParallelReplicasAvailableCount, "Number of replicas available to execute a query with task-based parallel replicas", ValueType::Number) \
    M(ParallelReplicasUnavailableCount, "Number of replicas which was chosen, but found to be unavailable during query execution with task-based parallel replicas", ValueType::Number) \
    \
    M(SharedMergeTreeVirtualPartsUpdates, "Virtual parts update count", ValueType::Number) \
    M(SharedMergeTreeVirtualPartsUpdatesByLeader, "Virtual parts updates by leader", ValueType::Number) \
    M(SharedMergeTreeVirtualPartsUpdateMicroseconds, "Virtual parts update microseconds", ValueType::Microseconds) \
    M(SharedMergeTreeVirtualPartsUpdatesFromZooKeeper, "Virtual parts updates count from ZooKeeper", ValueType::Number) \
    M(SharedMergeTreeVirtualPartsUpdatesFromZooKeeperMicroseconds, "Virtual parts updates from ZooKeeper microseconds", ValueType::Microseconds) \
    M(SharedMergeTreeVirtualPartsUpdatesPeerNotFound, "Virtual updates from peer failed because no one found", ValueType::Number) \
    M(SharedMergeTreeVirtualPartsUpdatesFromPeer, "Virtual parts updates count from peer", ValueType::Number) \
    M(SharedMergeTreeVirtualPartsUpdatesFromPeerMicroseconds, "Virtual parts updates from peer microseconds", ValueType::Microseconds) \
    M(SharedMergeTreeVirtualPartsUpdatesForMergesOrStatus, "Virtual parts updates from non-default background job", ValueType::Number) \
    M(SharedMergeTreeVirtualPartsUpdatesLeaderFailedElection, "Virtual parts updates leader election failed", ValueType::Number) \
    M(SharedMergeTreeVirtualPartsUpdatesLeaderSuccessfulElection, "Virtual parts updates leader election successful", ValueType::Number) \
    M(SharedMergeTreeMergeMutationAssignmentAttempt, "How many times we tried to assign merge or mutation", ValueType::Number) \
    M(SharedMergeTreeMergeMutationAssignmentFailedWithNothingToDo, "How many times we tried to assign merge or mutation and failed because nothing to merge", ValueType::Number) \
    M(SharedMergeTreeMergeMutationAssignmentFailedWithConflict, "How many times we tried to assign merge or mutation and failed because of conflict in Keeper", ValueType::Number) \
    M(SharedMergeTreeMergeMutationAssignmentSuccessful, "How many times we tried to assign merge or mutation", ValueType::Number) \
    M(SharedMergeTreeMergePartsMovedToOudated, "How many parts moved to oudated directory", ValueType::Number) \
    M(SharedMergeTreeMergePartsMovedToCondemned, "How many parts moved to condemned directory", ValueType::Number) \
    M(SharedMergeTreeOutdatedPartsConfirmationRequest, "How many ZooKeeper requests were used to config outdated parts", ValueType::Number) \
    M(SharedMergeTreeOutdatedPartsConfirmationInvocations, "How many invocations were made to confirm outdated parts", ValueType::Number) \
    M(SharedMergeTreeOutdatedPartsHTTPRequest, "How many HTTP requests were send to confirm outdated parts", ValueType::Number) \
    M(SharedMergeTreeOutdatedPartsHTTPResponse, "How many HTTP responses were send to confirm outdated parts", ValueType::Number) \
    M(SharedMergeTreeCondemnedPartsKillRequest, "How many ZooKeeper requests were used to remove condemned parts", ValueType::Number) \
    M(SharedMergeTreeCondemnedPartsLockConfict, "How many times we failed to acquite lock because of conflict", ValueType::Number) \
    M(SharedMergeTreeCondemnedPartsRemoved, "How many condemned parts were removed", ValueType::Number) \
    M(SharedMergeTreeMergeSelectingTaskMicroseconds, "Merge selecting task microseconds for SMT", ValueType::Number) \
    M(SharedMergeTreeOptimizeAsync, "Asynchronous OPTIMIZE queries executed", ValueType::Number) \
    M(SharedMergeTreeOptimizeSync, "Synchronous OPTIMIZE queries executed", ValueType::Number) \
    M(SharedMergeTreeScheduleDataProcessingJob, "How many times scheduleDataProcessingJob called/", ValueType::Number) \
    M(SharedMergeTreeScheduleDataProcessingJobNothingToScheduled, "How many times scheduleDataProcessingJob called but nothing to do", ValueType::Number) \
    M(SharedMergeTreeScheduleDataProcessingJobMicroseconds, "scheduleDataProcessingJob execute time", ValueType::Number) \
    M(SharedMergeTreeHandleBlockingParts, "How many blocking parts to handle in scheduleDataProcessingJob", ValueType::Number) \
    M(SharedMergeTreeHandleBlockingPartsMicroseconds, "Time of handling blocking parts in scheduleDataProcessingJob ", ValueType::Number) \
    M(SharedMergeTreeHandleFetchPartsMicroseconds, "Time of handling fetched parts in scheduleDataProcessingJob", ValueType::Number) \
    M(SharedMergeTreeHandleOutdatedParts, "How many outdated parts to handle in scheduleDataProcessingJob", ValueType::Number) \
    M(SharedMergeTreeHandleOutdatedPartsMicroseconds, "Time of handling outdated parts in scheduleDataProcessingJob", ValueType::Number) \
    M(SharedMergeTreeGetPartsBatchToLoadMicroseconds, "Time of getPartsBatchToLoad in scheduleDataProcessingJob", ValueType::Number) \
    M(SharedMergeTreeTryUpdateDiskMetadataCacheForPartMicroseconds, "Time of tryUpdateDiskMetadataCacheForPart in scheduleDataProcessingJob", ValueType::Number) \
    M(SharedMergeTreeLoadChecksumAndIndexesMicroseconds, "Time of loadColumnsChecksumsIndexes only for SharedMergeTree", ValueType::Number)                                                                                                                                                                                                             \
    \
    M(SharedMergeTreeDataPartsFetchAttempt, "How many times we tried to fetch data parts", ValueType::Number) \
    M(SharedMergeTreeDataPartsFetchFromPeer, "How many times we fetch data parts from peer", ValueType::Number) \
    M(SharedMergeTreeDataPartsFetchFromPeerMicroseconds, "Data parts fetch from peer microseconds", ValueType::Number) \
    M(SharedMergeTreeDataPartsFetchFromS3, "How many times we fetch data parts from S3", ValueType::Number) \
    \
    M(KeeperLogsEntryReadFromLatestCache, "Number of log entries in Keeper being read from latest logs cache", ValueType::Number)                                                                                                                                                                                                                       \
    M(KeeperLogsEntryReadFromCommitCache, "Number of log entries in Keeper being read from commit logs cache", ValueType::Number) \
    M(KeeperLogsEntryReadFromFile, "Number of log entries in Keeper being read directly from the changelog file", ValueType::Number) \
    M(KeeperLogsPrefetchedEntries, "Number of log entries in Keeper being prefetched from the changelog file", ValueType::Number) \
    \
    M(StorageConnectionsCreated, "Number of created connections for storages", ValueType::Number) \
    M(StorageConnectionsReused, "Number of reused connections for storages", ValueType::Number) \
    M(StorageConnectionsReset, "Number of reset connections for storages", ValueType::Number) \
    M(StorageConnectionsPreserved, "Number of preserved connections for storages", ValueType::Number) \
    M(StorageConnectionsExpired, "Number of expired connections for storages", ValueType::Number) \
    M(StorageConnectionsErrors, "Number of cases when creation of a connection for storage is failed", ValueType::Number) \
    M(StorageConnectionsElapsedMicroseconds, "Total time spend on creating connections for storages", ValueType::Microseconds) \
    \
    M(DiskConnectionsCreated, "Number of created connections for disk", ValueType::Number) \
    M(DiskConnectionsReused, "Number of reused connections for disk", ValueType::Number) \
    M(DiskConnectionsReset, "Number of reset connections for disk", ValueType::Number) \
    M(DiskConnectionsPreserved, "Number of preserved connections for disk", ValueType::Number) \
    M(DiskConnectionsExpired, "Number of expired connections for disk", ValueType::Number) \
    M(DiskConnectionsErrors, "Number of cases when creation of a connection for disk is failed", ValueType::Number) \
    M(DiskConnectionsElapsedMicroseconds, "Total time spend on creating connections for disk", ValueType::Microseconds) \
    \
    M(HTTPConnectionsCreated, "Number of created http connections", ValueType::Number) \
    M(HTTPConnectionsReused, "Number of reused http connections", ValueType::Number) \
    M(HTTPConnectionsReset, "Number of reset http connections", ValueType::Number) \
    M(HTTPConnectionsPreserved, "Number of preserved http connections", ValueType::Number) \
    M(HTTPConnectionsExpired, "Number of expired http connections", ValueType::Number) \
    M(HTTPConnectionsErrors, "Number of cases when creation of a http connection failed", ValueType::Number) \
    M(HTTPConnectionsElapsedMicroseconds, "Total time spend on creating http connections", ValueType::Microseconds) \
    \
    M(AddressesDiscovered, "Total count of new addresses in dns resolve results for http connections", ValueType::Number) \
    M(AddressesExpired, "Total count of expired addresses which is no longer presented in dns resolve results for http connections", ValueType::Number) \
    M(AddressesMarkedAsFailed, "Total count of addresses which has been marked as faulty due to connection errors for http connections", ValueType::Number) \
    \
    M(ReadWriteBufferFromHTTPRequestsSent, "Number of HTTP requests sent by ReadWriteBufferFromHTTP", ValueType::Number) \
    M(ReadWriteBufferFromHTTPBytes, "Total size of payload bytes received and sent by ReadWriteBufferFromHTTP. Doesn't include HTTP headers.", ValueType::Bytes) \
    \
    M(ConcurrencyControlSlotsGranted, "Number of CPU slot granted according to guarantee of 1 thread per query and for queries with setting 'use_concurrency_control' = 0", ValueType::Number) \
    M(ConcurrencyControlSlotsDelayed, "Number of CPU slot not granted initially and required to wait for a free CPU slot", ValueType::Number) \
    M(ConcurrencyControlSlotsAcquired, "Total number of CPU slot acquired", ValueType::Number) \
    M(ConcurrencyControlSlotsAcquiredNonCompeting, "Total number of noncompeting CPU slot acquired", ValueType::Number) \
    M(ConcurrencyControlQueriesDelayed, "Total number of CPU slot allocations (queries) that were required to wait for slots to upscale", ValueType::Number) \
    M(ConcurrencyControlWaitMicroseconds, "Total time a query was waiting on resource requests for CPU slots.", ValueType::Microseconds) \
    \
    M(CoordinatedMergesMergeCoordinatorUpdateCount, "Total number of merge coordinator updates", ValueType::Number) \
    M(CoordinatedMergesMergeCoordinatorUpdateMicroseconds, "Total time spend on updating merge coordinator state", ValueType::Microseconds) \
    M(CoordinatedMergesMergeCoordinatorFetchMetadataMicroseconds, "Total time spend on fetching fresh metadata inside merge coordinator", ValueType::Microseconds) \
    M(CoordinatedMergesMergeCoordinatorFilterMicroseconds, "Total time spend on filtering prepared merges inside merge coordinator", ValueType::Microseconds) \
    M(CoordinatedMergesMergeCoordinatorSelectMergesMicroseconds, "Total time spend on finding merge using merge selectors inside merge coordinator", ValueType::Microseconds) \
    M(CoordinatedMergesMergeCoordinatorLockStateForShareCount, "Total number of for share captures of coordinator state lock", ValueType::Number) \
    M(CoordinatedMergesMergeCoordinatorLockStateExclusivelyCount, "Total number of exclusive captures of coordinator state lock", ValueType::Number) \
    M(CoordinatedMergesMergeCoordinatorLockStateForShareMicroseconds, "Total time spend on locking coordinator state mutex for share", ValueType::Microseconds) \
    M(CoordinatedMergesMergeCoordinatorLockStateExclusivelyMicroseconds, "Total time spend on locking coordinator state mutex exclusively", ValueType::Microseconds) \
    M(CoordinatedMergesMergeWorkerUpdateCount, "Total number merge worker updates", ValueType::Number) \
    M(CoordinatedMergesMergeWorkerUpdateMicroseconds, "Total time spend on updating local state of assigned merges on worker", ValueType::Microseconds) \
    M(CoordinatedMergesMergeAssignmentRequest, "Total number of merge assignment requests", ValueType::Number) \
    M(CoordinatedMergesMergeAssignmentResponse, "Total number of merge assignment requests", ValueType::Number) \
    M(CoordinatedMergesMergeAssignmentRequestMicroseconds, "Total time spend in merge assignment client", ValueType::Microseconds) \
    M(CoordinatedMergesMergeAssignmentResponseMicroseconds, "Total time spend in merge assignment handler", ValueType::Microseconds) \
    \
    M(SharedDatabaseCatalogFailedToApplyState, "Number of failures to apply new state in SharedDatabaseCatalog", ValueType::Number) \
    M(SharedDatabaseCatalogStateApplicationMicroseconds, "Total time spend on application of new state in SharedDatabaseCatalog", ValueType::Microseconds) \
    \
    M(GWPAsanAllocateSuccess, "Number of successful allocations done by GWPAsan", ValueType::Number) \
    M(GWPAsanAllocateFailed, "Number of failed allocations done by GWPAsan (i.e. filled pool)", ValueType::Number) \
    M(GWPAsanFree, "Number of free operations done by GWPAsan", ValueType::Number) \
    \
    M(MemoryWorkerRun, "Number of runs done by MemoryWorker in background", ValueType::Number) \
    M(MemoryWorkerRunElapsedMicroseconds, "Total time spent by MemoryWorker for background work", ValueType::Microseconds) \
<<<<<<< HEAD
=======
    \
    M(ParquetFetchWaitTimeMicroseconds, "Time of waiting fetching parquet data", ValueType::Microseconds) \
    M(ParquetReadRowGroups, "The total number of row groups read from parquet data", ValueType::Number) \
    M(ParquetPrunedRowGroups, "The total number of row groups pruned from parquet data", ValueType::Number) \
>>>>>>> fe0dbbee
    M(FilterTransformPassedRows, "Number of rows that passed the filter in the query", ValueType::Number) \
    M(FilterTransformPassedBytes, "Number of bytes that passed the filter in the query", ValueType::Bytes) \
    \
    M(ParquetFetchWaitTimeMicroseconds, "Time of waiting fetching parquet data", ValueType::Microseconds) \
    M(ParquetDecompressionTimeMicroseconds, "Time spent decompressing Parquet page data", ValueType::Microseconds) \
    M(ParquetDeserializingMetaTimeMicroseconds, "Time spent deserializing Parquet page headers and other metadata", ValueType::Microseconds) \
    M(ParquetFilteredRows, "Rows considered by push down filters, including skipped rows", ValueType::Number) \
    M(ParquetSkippedRows, "Rows skipped by push down filters", ValueType::Number) \
    M(ParquetOutputRows, "Parquet output rows", ValueType::Number) \
    M(ParquetSkipPageNum, "Parquet pages skipped", ValueType::Number) \
    \
    M(QueryPreempted, "How many times tasks are paused and waiting due to 'priority' setting", ValueType::Number) \


#ifdef APPLY_FOR_EXTERNAL_EVENTS
    #define APPLY_FOR_EVENTS(M) APPLY_FOR_BUILTIN_EVENTS(M) APPLY_FOR_EXTERNAL_EVENTS(M)
#else
    #define APPLY_FOR_EVENTS(M) APPLY_FOR_BUILTIN_EVENTS(M)
#endif

namespace DB::ErrorCodes
{
    extern const int SERVER_OVERLOADED;
}

namespace ProfileEvents
{

#define M(NAME, DOCUMENTATION, VALUE_TYPE) extern const Event NAME = Event(__COUNTER__);
    APPLY_FOR_EVENTS(M)
#undef M
constexpr Event END = Event(__COUNTER__);

/// Global variable, initialized by zeros.
static Counter global_counters_array[END] {};
/// Initialize global counters statically
Counters global_counters(global_counters_array);

const Event Counters::num_counters = END;


Timer::Timer(Counters & counters_, Event timer_event_, Resolution resolution_)
    : counters(counters_), timer_event(timer_event_), resolution(resolution_)
{
}

Timer::Timer(Counters & counters_, Event timer_event_, Event counter_event, Resolution resolution_)
    : Timer(counters_, timer_event_, resolution_)
{
    counters.increment(counter_event);
}

UInt64 Timer::get()
{
    return watch.elapsedNanoseconds() / static_cast<UInt64>(resolution);
}

void Timer::end()
{
    counters.increment(timer_event, get());
    watch.reset();
}

Counters::Counters(VariableContext level_, Counters * parent_)
    : counters_holder(new Counter[num_counters] {}),
      parent(parent_),
      level(level_)
{
    counters = counters_holder.get();
}

Counters::Counters(Counters && src) noexcept
    : counters(std::exchange(src.counters, nullptr))
    , counters_holder(std::move(src.counters_holder))
    , parent(src.parent.exchange(nullptr))
    , trace_profile_events(src.trace_profile_events)
    , level(src.level)
{
}

void Counters::resetCounters()
{
    if (counters)
    {
        for (Event i = Event(0); i < num_counters; ++i)
            counters[i].store(0, std::memory_order_relaxed);
    }
}

void Counters::reset()
{
    setParent(nullptr);
    resetCounters();
}

Counters::Snapshot::Snapshot()
    : counters_holder(new Count[num_counters] {})
{}

Counters::Snapshot Counters::getPartiallyAtomicSnapshot() const
{
    Snapshot res;
    for (Event i = Event(0); i < num_counters; ++i)
        res.counters_holder[i] = counters[i].load(std::memory_order_relaxed);
    return res;
}

const char * getName(Event event)
{
    static const char * strings[] =
    {
    #define M(NAME, DOCUMENTATION, VALUE_TYPE) #NAME,
        APPLY_FOR_EVENTS(M)
    #undef M
    };

    return strings[event];
}

const char * getDocumentation(Event event)
{
    static const char * strings[] =
    {
    #define M(NAME, DOCUMENTATION, VALUE_TYPE) DOCUMENTATION,
        APPLY_FOR_EVENTS(M)
    #undef M
    };

    return strings[event];
}

ValueType getValueType(Event event)
{
    static ValueType strings[] =
    {
    #define M(NAME, DOCUMENTATION, VALUE_TYPE) VALUE_TYPE,
        APPLY_FOR_EVENTS(M)
    #undef M
    };

    return strings[event];
}

Event end() { return END; }

bool checkCPUOverload(Int64 os_cpu_busy_time_threshold, double min_ratio, double max_ratio, bool should_throw)
{
    if ((max_ratio <= 0.0) || (max_ratio <= min_ratio))
        return false;
    double cpu_load = global_counters.getCPUOverload(os_cpu_busy_time_threshold);

    if (cpu_load > DBL_EPSILON)
    {
        double current_ratio = std::min(std::max(min_ratio, cpu_load), max_ratio);
        double probability_to_throw = (max_ratio <= min_ratio) ? 0.0 : (current_ratio - min_ratio) / (max_ratio - min_ratio);

        const PreformattedMessage error_message = PreformattedMessage::create("CPU is overloaded, CPU is waiting for execution way more than executing, "
                "ratio of wait time (OSCPUWaitMicroseconds metric) to busy time (OSCPUVirtualTimeMicroseconds metric) is {}. "
                "Min ratio for error {}{}, max ratio for error {}{}, probability used to decide whether to {} {}.{}",
                current_ratio,
                should_throw ? "(min_os_cpu_wait_time_ratio_to_throw setting) " : "",
                min_ratio,
                should_throw ? "(max_os_cpu_wait_time_ratio_to_throw setting) " : "",
                max_ratio,
                should_throw ? "discard the query" : "drop the connection",
                probability_to_throw,
                should_throw ? " Consider reducing the number of queries or increase backoff between retries." : "");

        if (std::bernoulli_distribution server_overloaded(probability_to_throw); server_overloaded(thread_local_rng))
        {
            if (should_throw)
                throw DB::Exception(error_message, DB::ErrorCodes::SERVER_OVERLOADED);
            else
            {
                LOG_ERROR(getLogger("ProfileEvents"), error_message);
                return true;
            }
        }
    }

    return false;
}

void increment(Event event, Count amount)
{
    DB::CurrentThread::getProfileEvents().increment(event, amount);
}

void incrementNoTrace(Event event, Count amount)
{
    DB::CurrentThread::getProfileEvents().incrementNoTrace(event, amount);
}

double Counters::getCPUOverload(Int64 os_cpu_busy_time_threshold, bool reset)
{
    /// It's possible that we'll have slightly inconsistent values between wait time and busy time. But since we take the value of CPU wait time first,
    /// it should not affect the situation a lot. In the worst case scenario we will have a slightly lower CPU overload value than it should be, but it's fine.
    Int64 curr_cpu_wait_microseconds = counters[OSCPUWaitMicroseconds];
    Int64 curr_cpu_virtual_time_microseconds = counters[OSCPUVirtualTimeMicroseconds];

    Int64 os_cpu_wait_microseconds = curr_cpu_wait_microseconds - prev_cpu_wait_microseconds.load(std::memory_order_acquire);
    Int64 os_cpu_virtual_time_microseconds = curr_cpu_virtual_time_microseconds - prev_cpu_virtual_time_microseconds.load(std::memory_order_acquire);

    if (reset)
    {
        /// It's important to update wait time first, since the atomicity is not guaranteed for both counters at the same time.
        /// So in the worst case scenario, we'll update prev wait time first, which will result in an underestimated wait time and lower CPU overload value.
        prev_cpu_wait_microseconds.store(curr_cpu_wait_microseconds, std::memory_order_release);
        prev_cpu_virtual_time_microseconds.store(curr_cpu_virtual_time_microseconds, std::memory_order_release);
    }

    if (os_cpu_virtual_time_microseconds <= os_cpu_busy_time_threshold || os_cpu_wait_microseconds <= 0)
        return 0;

    return static_cast<double>(os_cpu_wait_microseconds) / os_cpu_virtual_time_microseconds;
}

void Counters::increment(Event event, Count amount)
{
    Counters * current = this;
    bool send_to_trace_log = false;

    do
    {
        send_to_trace_log |= current->trace_profile_events;
        current->counters[event].fetch_add(amount, std::memory_order_relaxed);
        current = current->parent;
    } while (current != nullptr);

    if (unlikely(send_to_trace_log))
        DB::TraceSender::send(DB::TraceType::ProfileEvent, StackTrace(), {.event = event, .increment = amount});
}

void Counters::incrementNoTrace(Event event, Count amount)
{
    Counters * current = this;
    do
    {
        current->counters[event].fetch_add(amount, std::memory_order_relaxed);
        current = current->parent;
    } while (current != nullptr);
}

void incrementForLogMessage(Poco::Message::Priority priority)
{
    switch (priority)
    {
        case Poco::Message::PRIO_TEST: increment(LogTest); break;
        case Poco::Message::PRIO_TRACE: increment(LogTrace); break;
        case Poco::Message::PRIO_DEBUG: increment(LogDebug); break;
        case Poco::Message::PRIO_INFORMATION: increment(LogInfo); break;
        case Poco::Message::PRIO_WARNING: increment(LogWarning); break;
        case Poco::Message::PRIO_ERROR: increment(LogError); break;
        case Poco::Message::PRIO_FATAL: increment(LogFatal); break;
        default: break;
    }
}

void incrementLoggerElapsedNanoseconds(UInt64 ns)
{
    increment(LoggerElapsedNanoseconds, ns);
}

CountersIncrement::CountersIncrement(Counters::Snapshot const & snapshot)
{
    init();
    memcpy(increment_holder.get(), snapshot.counters_holder.get(), Counters::num_counters * sizeof(Increment));
}

CountersIncrement::CountersIncrement(Counters::Snapshot const & after, Counters::Snapshot const & before)
{
    init();
    for (Event i = Event(0); i < Counters::num_counters; ++i)
        increment_holder[i] = static_cast<Increment>(after[i]) - static_cast<Increment>(before[i]);
}

void CountersIncrement::init()
{
    increment_holder = std::make_unique<Increment[]>(Counters::num_counters);
}

}

#undef APPLY_FOR_EVENTS<|MERGE_RESOLUTION|>--- conflicted
+++ resolved
@@ -1017,13 +1017,9 @@
     \
     M(MemoryWorkerRun, "Number of runs done by MemoryWorker in background", ValueType::Number) \
     M(MemoryWorkerRunElapsedMicroseconds, "Total time spent by MemoryWorker for background work", ValueType::Microseconds) \
-<<<<<<< HEAD
-=======
-    \
-    M(ParquetFetchWaitTimeMicroseconds, "Time of waiting fetching parquet data", ValueType::Microseconds) \
+    \
     M(ParquetReadRowGroups, "The total number of row groups read from parquet data", ValueType::Number) \
     M(ParquetPrunedRowGroups, "The total number of row groups pruned from parquet data", ValueType::Number) \
->>>>>>> fe0dbbee
     M(FilterTransformPassedRows, "Number of rows that passed the filter in the query", ValueType::Number) \
     M(FilterTransformPassedBytes, "Number of bytes that passed the filter in the query", ValueType::Bytes) \
     \
