#include "StatusFile.h"

#include <sys/file.h>
#include <fcntl.h>
#include <cerrno>

#include <Common/logger_useful.h>
#include <Common/ClickHouseRevision.h>
#include <Common/LocalDateTime.h>
#include <base/errnoToString.h>
#include <base/defines.h>

#include <IO/ReadBufferFromFile.h>
#include <IO/LimitReadBuffer.h>
#include <IO/WriteBufferFromFileDescriptor.h>
#include <IO/Operators.h>
#include <filesystem>

namespace fs = std::filesystem;

namespace DB
{

namespace ErrorCodes
{
    extern const int CANNOT_OPEN_FILE;
    extern const int CANNOT_TRUNCATE_FILE;
    extern const int CANNOT_SEEK_THROUGH_FILE;
}


StatusFile::FillFunction StatusFile::write_pid = [](WriteBuffer & out)
{
    out << getpid();
};

StatusFile::FillFunction StatusFile::write_full_info = [](WriteBuffer & out)
{
    out << "PID: " << getpid() << "\n"
        << "Started at: " << LocalDateTime(time(nullptr)) << "\n"
        << "Revision: " << ClickHouseRevision::getVersionRevision() << "\n";
};


StatusFile::StatusFile(std::string path_, FillFunction fill_)
    : path(std::move(path_)), fill(std::move(fill_))
{
    /// If file already exists. NOTE Minor race condition.
    if (fs::exists(path))
    {
        std::string contents;
        {
            ReadBufferFromFile in(path, 1024);
            LimitReadBuffer limit_in(in, 1024, /* trow_exception */ false, /* exact_limit */ {});
            readStringUntilEOF(contents, limit_in);
        }

        if (!contents.empty())
            LOG_INFO(&Poco::Logger::get("StatusFile"), "Status file {} already exists - unclean restart. Contents:\n{}", path, contents);
        else
            LOG_INFO(&Poco::Logger::get("StatusFile"), "Status file {} already exists and is empty - probably unclean hardware restart.", path);
    }

    fd = ::open(path.c_str(), O_WRONLY | O_CREAT | O_CLOEXEC, 0666);

    if (-1 == fd)
        throwFromErrnoWithPath("Cannot open file " + path, path, ErrorCodes::CANNOT_OPEN_FILE);

    try
    {
        int flock_ret = flock(fd, LOCK_EX | LOCK_NB);
        if (-1 == flock_ret)
        {
            if (errno == EWOULDBLOCK)
                throw Exception(ErrorCodes::CANNOT_OPEN_FILE, "Cannot lock file {}. Another server instance in same directory is already running.", path);
            else
                throwFromErrnoWithPath("Cannot lock file " + path, path, ErrorCodes::CANNOT_OPEN_FILE);
        }

        if (0 != ftruncate(fd, 0))
            throwFromErrnoWithPath("Cannot ftruncate " + path, path, ErrorCodes::CANNOT_TRUNCATE_FILE);

        if (0 != lseek(fd, 0, SEEK_SET))
            throwFromErrnoWithPath("Cannot lseek " + path, path, ErrorCodes::CANNOT_SEEK_THROUGH_FILE);

        /// Write information about current server instance to the file.
        WriteBufferFromFileDescriptor out(fd, 1024);
<<<<<<< HEAD
        try
        {
            fill(out);
            /// Finalize here to avoid throwing exceptions in destructor.
            out.finalize();
        }
        catch (...)
        {
            /// Finalize in case of exception to avoid throwing exceptions in destructor
            out.finalize();
            throw;
        }
=======
        fill(out);
>>>>>>> 98265112
    }
    catch (...)
    {
        int err = close(fd);
        chassert(!err || errno == EINTR);
        throw;
    }
}


StatusFile::~StatusFile()
{
    if (0 != close(fd))
        LOG_ERROR(&Poco::Logger::get("StatusFile"), "Cannot close file {}, {}", path, errnoToString());

    if (0 != unlink(path.c_str()))
        LOG_ERROR(&Poco::Logger::get("StatusFile"), "Cannot unlink file {}, {}", path, errnoToString());
}

}<|MERGE_RESOLUTION|>--- conflicted
+++ resolved
@@ -85,7 +85,6 @@
 
         /// Write information about current server instance to the file.
         WriteBufferFromFileDescriptor out(fd, 1024);
-<<<<<<< HEAD
         try
         {
             fill(out);
@@ -98,9 +97,6 @@
             out.finalize();
             throw;
         }
-=======
-        fill(out);
->>>>>>> 98265112
     }
     catch (...)
     {
