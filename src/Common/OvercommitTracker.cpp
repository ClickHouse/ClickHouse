#include "OvercommitTracker.h"

#include <chrono>
#include <mutex>
#include <Interpreters/ProcessList.h>

using namespace std::chrono_literals;

constexpr std::chrono::microseconds ZERO_MICROSEC = 0us;

OvercommitTracker::OvercommitTracker(std::mutex & global_mutex_)
    : max_wait_time(ZERO_MICROSEC)
    , picked_tracker(nullptr)
    , cancelation_state(QueryCancelationState::NONE)
    , global_mutex(global_mutex_)
{}

<<<<<<< HEAD
OvercommitResult OvercommitTracker::needToStopQuery(MemoryTracker * tracker, Int64 amount)
=======
void OvercommitTracker::setMaxWaitTime(UInt64 wait_time)
{
    std::lock_guard guard(overcommit_m);
    max_wait_time = wait_time * 1us;
}

bool OvercommitTracker::needToStopQuery(MemoryTracker * tracker)
>>>>>>> 5c26e1d1
{
    std::unique_lock<std::mutex> global_lock(global_mutex);
    std::unique_lock<std::mutex> lk(overcommit_m);

    if (max_wait_time == ZERO_MICROSEC)
        return true;

    pickQueryToExclude();
    assert(cancelation_state == QueryCancelationState::RUNNING);
    global_lock.unlock();

    // If no query was chosen we need to stop current query.
    // This may happen if no soft limit is set.
    if (picked_tracker == nullptr)
    {
        cancelation_state = QueryCancelationState::NONE;
        return true;
    }
    if (picked_tracker == tracker)
        return true;
    bool timeout = !cv.wait_for(lk, max_wait_time, [this]()
    {
        return cancelation_state == QueryCancelationState::NONE;
    });
<<<<<<< HEAD
    auto wait_end_time = std::chrono::system_clock::now();
    ProfileEvents::increment(ProfileEvents::MemoryOvercommitWaitTimeMicroseconds, (wait_end_time - wait_start_time) / 1us);

    required_memory -= amount;
    bool still_need = !(id < id_to_release); // True if thread wasn't released

    // If threads where not released since last call of this method,
    // we can release them now.
    if (allow_release && required_memory <= freed_memory && still_need)
        releaseThreads();

    // All required amount of memory is free now and selected query to stop doesn't know about it.
    // As we don't need to free memory, we can continue execution of the selected query.
    if (required_memory == 0 && cancellation_state == QueryCancellationState::SELECTED)
        reset();
=======
>>>>>>> 5c26e1d1
    if (timeout)
        LOG_DEBUG(getLogger(), "Need to stop query because reached waiting timeout");
    else
        LOG_DEBUG(getLogger(), "Memory freed within timeout");
    return timeout;
}

void OvercommitTracker::unsubscribe(MemoryTracker * tracker)
{
    std::unique_lock<std::mutex> lk(overcommit_m);
    if (picked_tracker == tracker)
    {
<<<<<<< HEAD
        reset();
=======
        LOG_DEBUG(getLogger(), "Picked query stopped");

        picked_tracker = nullptr;
        cancelation_state = QueryCancelationState::NONE;
>>>>>>> 5c26e1d1
        cv.notify_all();
    }
}

UserOvercommitTracker::UserOvercommitTracker(DB::ProcessList * process_list, DB::ProcessListForUser * user_process_list_)
    : OvercommitTracker(process_list->mutex)
    , user_process_list(user_process_list_)
{}

void UserOvercommitTracker::pickQueryToExcludeImpl()
{
    MemoryTracker * query_tracker = nullptr;
    OvercommitRatio current_ratio{0, 0};
    // At this moment query list must be read only.
    // BlockQueryIfMemoryLimit is used in ProcessList to guarantee this.
    auto & queries = user_process_list->queries;
<<<<<<< HEAD
=======
    LOG_DEBUG(logger, "Trying to choose query to stop from {} queries", queries.size());
>>>>>>> 5c26e1d1
    for (auto const & query : queries)
    {
        if (query.second->isKilled())
            continue;

        auto * memory_tracker = query.second->getMemoryTracker();
        if (!memory_tracker)
            continue;

        auto ratio = memory_tracker->getOvercommitRatio();
<<<<<<< HEAD
=======
        LOG_DEBUG(logger, "Query has ratio {}/{}", ratio.committed, ratio.soft_limit);
>>>>>>> 5c26e1d1
        if (ratio.soft_limit != 0 && current_ratio < ratio)
        {
            query_tracker = memory_tracker;
            current_ratio   = ratio;
        }
    }
<<<<<<< HEAD
=======
    LOG_DEBUG(logger, "Selected to stop query with overcommit ratio {}/{}",
        current_ratio.committed, current_ratio.soft_limit);
>>>>>>> 5c26e1d1
    picked_tracker = query_tracker;
}

GlobalOvercommitTracker::GlobalOvercommitTracker(DB::ProcessList * process_list_)
    : OvercommitTracker(process_list_->mutex)
    , process_list(process_list_)
{}

void GlobalOvercommitTracker::pickQueryToExcludeImpl()
{
    MemoryTracker * query_tracker = nullptr;
    OvercommitRatio current_ratio{0, 0};
    // At this moment query list must be read only.
<<<<<<< HEAD
    // This is guaranteed by locking global_mutex in OvercommitTracker::needToStopQuery.
    for (auto const & query : process_list->processes)
=======
    // BlockQueryIfMemoryLimit is used in ProcessList to guarantee this.
    LOG_DEBUG(logger, "Trying to choose query to stop");
    process_list->processEachQueryStatus([&](DB::QueryStatus const & query)
>>>>>>> 5c26e1d1
    {
        if (query.isKilled())
            return;

        Int64 user_soft_limit = 0;
        if (auto const * user_process_list = query.getUserProcessList())
            user_soft_limit = user_process_list->user_memory_tracker.getSoftLimit();
        if (user_soft_limit == 0)
            return;

        auto * memory_tracker = query.getMemoryTracker();
        if (!memory_tracker)
            return;
        auto ratio = memory_tracker->getOvercommitRatio(user_soft_limit);
<<<<<<< HEAD
=======
        LOG_DEBUG(logger, "Query has ratio {}/{}", ratio.committed, ratio.soft_limit);
>>>>>>> 5c26e1d1
        if (current_ratio < ratio)
        {
            query_tracker = memory_tracker;
            current_ratio   = ratio;
        }
<<<<<<< HEAD
    }
=======
    });
    LOG_DEBUG(logger, "Selected to stop query with overcommit ratio {}/{}",
        current_ratio.committed, current_ratio.soft_limit);
>>>>>>> 5c26e1d1
    picked_tracker = query_tracker;
}<|MERGE_RESOLUTION|>--- conflicted
+++ resolved
@@ -15,9 +15,6 @@
     , global_mutex(global_mutex_)
 {}
 
-<<<<<<< HEAD
-OvercommitResult OvercommitTracker::needToStopQuery(MemoryTracker * tracker, Int64 amount)
-=======
 void OvercommitTracker::setMaxWaitTime(UInt64 wait_time)
 {
     std::lock_guard guard(overcommit_m);
@@ -25,7 +22,6 @@
 }
 
 bool OvercommitTracker::needToStopQuery(MemoryTracker * tracker)
->>>>>>> 5c26e1d1
 {
     std::unique_lock<std::mutex> global_lock(global_mutex);
     std::unique_lock<std::mutex> lk(overcommit_m);
@@ -50,28 +46,7 @@
     {
         return cancelation_state == QueryCancelationState::NONE;
     });
-<<<<<<< HEAD
-    auto wait_end_time = std::chrono::system_clock::now();
-    ProfileEvents::increment(ProfileEvents::MemoryOvercommitWaitTimeMicroseconds, (wait_end_time - wait_start_time) / 1us);
 
-    required_memory -= amount;
-    bool still_need = !(id < id_to_release); // True if thread wasn't released
-
-    // If threads where not released since last call of this method,
-    // we can release them now.
-    if (allow_release && required_memory <= freed_memory && still_need)
-        releaseThreads();
-
-    // All required amount of memory is free now and selected query to stop doesn't know about it.
-    // As we don't need to free memory, we can continue execution of the selected query.
-    if (required_memory == 0 && cancellation_state == QueryCancellationState::SELECTED)
-        reset();
-=======
->>>>>>> 5c26e1d1
-    if (timeout)
-        LOG_DEBUG(getLogger(), "Need to stop query because reached waiting timeout");
-    else
-        LOG_DEBUG(getLogger(), "Memory freed within timeout");
     return timeout;
 }
 
@@ -80,14 +55,8 @@
     std::unique_lock<std::mutex> lk(overcommit_m);
     if (picked_tracker == tracker)
     {
-<<<<<<< HEAD
-        reset();
-=======
-        LOG_DEBUG(getLogger(), "Picked query stopped");
-
         picked_tracker = nullptr;
         cancelation_state = QueryCancelationState::NONE;
->>>>>>> 5c26e1d1
         cv.notify_all();
     }
 }
@@ -104,10 +73,6 @@
     // At this moment query list must be read only.
     // BlockQueryIfMemoryLimit is used in ProcessList to guarantee this.
     auto & queries = user_process_list->queries;
-<<<<<<< HEAD
-=======
-    LOG_DEBUG(logger, "Trying to choose query to stop from {} queries", queries.size());
->>>>>>> 5c26e1d1
     for (auto const & query : queries)
     {
         if (query.second->isKilled())
@@ -118,21 +83,12 @@
             continue;
 
         auto ratio = memory_tracker->getOvercommitRatio();
-<<<<<<< HEAD
-=======
-        LOG_DEBUG(logger, "Query has ratio {}/{}", ratio.committed, ratio.soft_limit);
->>>>>>> 5c26e1d1
         if (ratio.soft_limit != 0 && current_ratio < ratio)
         {
             query_tracker = memory_tracker;
             current_ratio   = ratio;
         }
     }
-<<<<<<< HEAD
-=======
-    LOG_DEBUG(logger, "Selected to stop query with overcommit ratio {}/{}",
-        current_ratio.committed, current_ratio.soft_limit);
->>>>>>> 5c26e1d1
     picked_tracker = query_tracker;
 }
 
@@ -146,14 +102,8 @@
     MemoryTracker * query_tracker = nullptr;
     OvercommitRatio current_ratio{0, 0};
     // At this moment query list must be read only.
-<<<<<<< HEAD
-    // This is guaranteed by locking global_mutex in OvercommitTracker::needToStopQuery.
-    for (auto const & query : process_list->processes)
-=======
     // BlockQueryIfMemoryLimit is used in ProcessList to guarantee this.
-    LOG_DEBUG(logger, "Trying to choose query to stop");
     process_list->processEachQueryStatus([&](DB::QueryStatus const & query)
->>>>>>> 5c26e1d1
     {
         if (query.isKilled())
             return;
@@ -168,21 +118,11 @@
         if (!memory_tracker)
             return;
         auto ratio = memory_tracker->getOvercommitRatio(user_soft_limit);
-<<<<<<< HEAD
-=======
-        LOG_DEBUG(logger, "Query has ratio {}/{}", ratio.committed, ratio.soft_limit);
->>>>>>> 5c26e1d1
         if (current_ratio < ratio)
         {
             query_tracker = memory_tracker;
             current_ratio   = ratio;
         }
-<<<<<<< HEAD
-    }
-=======
     });
-    LOG_DEBUG(logger, "Selected to stop query with overcommit ratio {}/{}",
-        current_ratio.committed, current_ratio.soft_limit);
->>>>>>> 5c26e1d1
     picked_tracker = query_tracker;
 }