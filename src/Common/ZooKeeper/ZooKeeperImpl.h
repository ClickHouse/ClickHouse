#pragma once

#include <base/types.h>
#include <Common/ConcurrentBoundedQueue.h>
#include <Common/CurrentMetrics.h>
#include <Common/ThreadPool.h>
#include <Common/ZooKeeper/IKeeper.h>
#include <Common/ZooKeeper/ZooKeeperCommon.h>

#include <IO/ReadBuffer.h>
#include <IO/WriteBuffer.h>
#include <IO/ReadBufferFromPocoSocket.h>
#include <IO/WriteBufferFromPocoSocket.h>

#include <Poco/Net/StreamSocket.h>
#include <Poco/Net/SocketAddress.h>

#include <map>
#include <mutex>
#include <chrono>
#include <vector>
#include <memory>
#include <thread>
#include <atomic>
#include <cstdint>
#include <optional>
#include <functional>


/** ZooKeeper C++ library, a replacement for libzookeeper.
  *
  * Motivation.
  *
  * libzookeeper has many bugs:
  * - segfaults: for example, if zookeeper connection was interrupted while reading result of multi response;
  * - memory corruption: for example, as a result of double free inside libzookeeper;
  * - no timeouts for synchronous operations: they may stuck forever under simple Jepsen-like tests;
  * - logical errors: for example, chroot prefix is not removed from the results of multi responses.
  * - data races;
  *
  * The code of libzookeeper is over complicated:
  * - memory ownership is unclear and bugs are very difficult to track and fix.
  * - extremely creepy code for implementation of "chroot" feature.
  *
  * As of 2018, there are no active maintainers of libzookeeper:
  * - bugs in JIRA are fixed only occasionally with ad-hoc patches by library users.
  *
  * libzookeeper is a classical example of bad code written in C.
  *
  * In Go, Python and Rust programming languages,
  *  there are separate libraries for ZooKeeper, not based on libzookeeper.
  * Motivation is almost the same. Example:
  * https://github.com/python-zk/kazoo/blob/master/docs/implementation.rst
  *
  * About "session restore" feature.
  *
  * libzookeeper has the feature of session restore. Client receives session id and session token from the server,
  *  and when connection is lost, it can quickly reconnect to any server with the same session id and token,
  *  to continue with existing session.
  * libzookeeper performs this reconnection automatically.
  *
  * This feature is proven to be harmful.
  * For example, it makes very difficult to correctly remove ephemeral nodes.
  * This may lead to weird bugs in application code.
  * For example, our developers have found that type of bugs in Curator Java library.
  *
  * On the other side, session restore feature has no advantages,
  *  because every application should be able to establish new session and reinitialize internal state,
  *  when the session is lost and cannot be restored.
  *
  * This library never restores the session. In case of any error, the session is considered as expired
  *  and you should create a new instance of ZooKeeper object and reinitialize the application state.
  *
  * This library is not intended to be CPU efficient. Hundreds of thousands operations per second is usually enough.
  */


namespace CurrentMetrics
{
    extern const Metric ZooKeeperSession;
}

namespace DB
{
    class ZooKeeperLog;
}

namespace Coordination
{

using namespace DB;

/** Usage scenario: look at the documentation for IKeeper class.
  */
class ZooKeeper final : public IKeeper
{
public:
    struct Node
    {
        Poco::Net::SocketAddress address;
        bool secure;
    };

    using Nodes = std::vector<Node>;

    /** Connection to nodes is performed in order. If you want, shuffle them manually.
      * Operation timeout couldn't be greater than session timeout.
      * Operation timeout applies independently for network read, network write, waiting for events and synchronization.
      */
    ZooKeeper(
        const Nodes & nodes,
        const String & root_path,
        const String & auth_scheme,
        const String & auth_data,
        Poco::Timespan session_timeout_,
        Poco::Timespan connection_timeout,
        Poco::Timespan operation_timeout_,
        std::shared_ptr<ZooKeeperLog> zk_log_);

    ~ZooKeeper() override;


    /// If expired, you can only destroy the object. All other methods will throw exception.
<<<<<<< HEAD
    bool isExpired() const override { return requests_queue.isClosed(); }
=======
    bool isExpired() const override { return requests_queue.isFinished(); }
>>>>>>> df57f8e3

    /// Useful to check owner of ephemeral node.
    int64_t getSessionID() const override { return session_id; }

    void executeGenericRequest(
        const ZooKeeperRequestPtr & request,
        ResponseCallback callback);

    /// See the documentation about semantics of these methods in IKeeper class.

    void create(
        const String & path,
        const String & data,
        bool is_ephemeral,
        bool is_sequential,
        const ACLs & acls,
        CreateCallback callback) override;

    void remove(
        const String & path,
        int32_t version,
        RemoveCallback callback) override;

    void exists(
        const String & path,
        ExistsCallback callback,
        WatchCallback watch) override;

    void get(
        const String & path,
        GetCallback callback,
        WatchCallback watch) override;

    void set(
        const String & path,
        const String & data,
        int32_t version,
        SetCallback callback) override;

    void list(
        const String & path,
        ListCallback callback,
        WatchCallback watch) override;

    void check(
        const String & path,
        int32_t version,
        CheckCallback callback) override;

    void multi(
        const Requests & requests,
        MultiCallback callback) override;

    /// Without forcefully invalidating (finalizing) ZooKeeper session before
    /// establishing a new one, there was a possibility that server is using
    /// two ZooKeeper sessions simultaneously in different parts of code.
    /// This is strong antipattern and we always prevented it.

    /// ZooKeeper is linearizeable for writes, but not linearizeable for
    /// reads, it only maintains "sequential consistency": in every session
    /// you observe all events in order but possibly with some delay. If you
    /// perform write in one session, then notify different part of code and
    /// it will do read in another session, that read may not see the
    /// already performed write.

    void finalize(const String & reason)  override { finalize(false, false, reason); }

    void setZooKeeperLog(std::shared_ptr<DB::ZooKeeperLog> zk_log_);

private:
    String root_path;
    ACLs default_acls;

    Poco::Timespan session_timeout;
    Poco::Timespan operation_timeout;

    Poco::Net::StreamSocket socket;
    /// To avoid excessive getpeername(2) calls.
    Poco::Net::SocketAddress socket_address;
    std::optional<ReadBufferFromPocoSocket> in;
    std::optional<WriteBufferFromPocoSocket> out;

    int64_t session_id = 0;

    std::atomic<XID> next_xid {1};
    /// Mark session finalization start. Used to avoid simultaneous
    /// finalization from different threads. One-shot flag.
    std::atomic<bool> finalization_started {false};

    using clock = std::chrono::steady_clock;

    struct RequestInfo
    {
        ZooKeeperRequestPtr request;
        ResponseCallback callback;
        WatchCallback watch;
        clock::time_point time;
    };

    using RequestsQueue = ConcurrentBoundedQueue<RequestInfo>;

    RequestsQueue requests_queue{1024};
    void pushRequest(RequestInfo && info);

    using Operations = std::map<XID, RequestInfo>;

    Operations operations;
    std::mutex operations_mutex;

    using WatchCallbacks = std::vector<WatchCallback>;
    using Watches = std::map<String /* path, relative of root_path */, WatchCallbacks>;

    Watches watches;
    std::mutex watches_mutex;

    ThreadFromGlobalPool send_thread;
    ThreadFromGlobalPool receive_thread;

    Poco::Logger * log;

    void connect(
        const Nodes & node,
        Poco::Timespan connection_timeout);

    void sendHandshake();
    void receiveHandshake();

    void sendAuth(const String & scheme, const String & data);

    void receiveEvent();

    void sendThread();
    void receiveThread();

    void close();

    /// Call all remaining callbacks and watches, passing errors to them.
    void finalize(bool error_send, bool error_receive, const String & reason);

    template <typename T>
    void write(const T &);

    template <typename T>
    void read(T &);

    void logOperationIfNeeded(const ZooKeeperRequestPtr & request, const ZooKeeperResponsePtr & response = nullptr, bool finalize = false);

    CurrentMetrics::Increment active_session_metric_increment{CurrentMetrics::ZooKeeperSession};
    std::shared_ptr<ZooKeeperLog> zk_log;
};

}<|MERGE_RESOLUTION|>--- conflicted
+++ resolved
@@ -121,11 +121,7 @@
 
 
     /// If expired, you can only destroy the object. All other methods will throw exception.
-<<<<<<< HEAD
-    bool isExpired() const override { return requests_queue.isClosed(); }
-=======
     bool isExpired() const override { return requests_queue.isFinished(); }
->>>>>>> df57f8e3
 
     /// Useful to check owner of ephemeral node.
     int64_t getSessionID() const override { return session_id; }
