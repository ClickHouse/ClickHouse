--- conflicted
+++ resolved
@@ -68,12 +68,7 @@
         pcg64 generator(randomSeed());
         std::shuffle(shuffled_hosts.begin(), shuffled_hosts.end(), generator);
 
-<<<<<<< HEAD
-        bool dns_error = false;
         for (auto & host_string : shuffled_hosts)
-=======
-        for (auto & host_string : hosts_strings)
->>>>>>> 2470d02f
         {
             try
             {
@@ -144,15 +139,8 @@
         Poco::Util::AbstractConfiguration::Keys keys;
         config.keys(config_name, keys);
 
-<<<<<<< HEAD
-        session_timeout_ms = Coordination::DEFAULT_SESSION_TIMEOUT_MS;
-        operation_timeout_ms = Coordination::DEFAULT_OPERATION_TIMEOUT_MS;
-=======
-        std::vector<std::string> hosts_strings;
-
         session_timeout_ms = DEFAULT_SESSION_TIMEOUT;
         operation_timeout_ms = DEFAULT_OPERATION_TIMEOUT;
->>>>>>> 2470d02f
         implementation = "zookeeper";
         for (const auto & key : keys)
         {
