#include "ZooKeeper.h"
#include "Common/ZooKeeper/KeeperFeatureFlags.h"
#include "ZooKeeperImpl.h"
#include "KeeperException.h"
#include "TestKeeper.h"

#include <Common/Exception.h>
#include <Common/StringUtils.h>
#include <Common/ZooKeeper/IKeeper.h>
#include <Common/ZooKeeper/ShuffleHost.h>
#include <Common/ZooKeeper/Types.h>
#include <Common/ZooKeeper/ZooKeeperCommon.h>
#include <Common/quoteString.h>
#include <Common/randomSeed.h>
#include <Core/BackgroundSchedulePool.h>
#include <Core/ServerUUID.h>
#include <Interpreters/Context.h>
#include <base/getFQDNOrHostName.h>
#include <base/sort.h>

#include <Poco/Net/NetException.h>
#include <Poco/Net/DNS.h>
#include <Poco/Util/LayeredConfiguration.h>

#include <chrono>
#include <functional>
#include <ranges>
#include <vector>

#include <fmt/ranges.h>


namespace fs = std::filesystem;

namespace DB
{
namespace ErrorCodes
{
    extern const int LOGICAL_ERROR;
    extern const int NOT_IMPLEMENTED;
    extern const int BAD_ARGUMENTS;
    extern const int NO_ELEMENTS_IN_CONFIG;
    extern const int EXCESSIVE_ELEMENT_IN_CONFIG;
}
}


namespace zkutil
{

const int CreateMode::Persistent = 0;
const int CreateMode::Ephemeral = 1;
const int CreateMode::PersistentSequential = 2;
const int CreateMode::EphemeralSequential = 3;


static void check(Coordination::Error code, const std::string & path)
{
    if (code != Coordination::Error::ZOK)
        throw KeeperException::fromPath(code, path);
}

UInt64 getSecondsUntilReconnect(const ZooKeeperArgs & args)
{
    std::uniform_int_distribution<UInt32> fallback_session_lifetime_distribution
        {
            args.fallback_session_lifetime.min_sec,
            args.fallback_session_lifetime.max_sec,
        };
    UInt32 session_lifetime_seconds = fallback_session_lifetime_distribution(thread_local_rng);
    return session_lifetime_seconds;
}


void ZooKeeper::updateAvailabilityZones()
{
    ShuffleHosts shuffled_hosts = shuffleHosts();

    for (const auto & node : shuffled_hosts)
    {
        try
        {
            ShuffleHosts single_node{node};
            auto tmp_impl = std::make_unique<Coordination::ZooKeeper>(single_node, args, zk_log);
            auto idx = node.original_index;
            availability_zones[idx] = tmp_impl->tryGetAvailabilityZone();
            LOG_TEST(log, "Got availability zone for {}: {}", args.hosts[idx], availability_zones[idx]);
        }
        catch (...)
        {
            DB::tryLogCurrentException(log, "Failed to get availability zone for " + node.host);
        }
    }
    LOG_DEBUG(log, "Updated availability zones: [{}]", fmt::join(availability_zones, ", "));
}

void ZooKeeper::init(ZooKeeperArgs args_, std::unique_ptr<Coordination::IKeeper> existing_impl)
{
    args = std::move(args_);
    log = getLogger("ZooKeeper");

    if (existing_impl)
    {
        chassert(args.implementation == "zookeeper");
        impl = std::move(existing_impl);
        LOG_INFO(log, "Switching to connection to a more optimal node {}", impl->getConnectedHostPort());
    }
    else if (args.implementation == "zookeeper")
    {
        if (args.hosts.empty())
            throw KeeperException::fromMessage(Coordination::Error::ZBADARGUMENTS, "No hosts passed to ZooKeeper constructor.");

        chassert(args.availability_zones.size() == args.hosts.size());
        if (availability_zones.empty())
        {
            /// availability_zones is empty on server startup or after config reloading
            /// We will keep the az info when starting new sessions
            availability_zones = args.availability_zones;

            LOG_TEST(
                log,
                "Availability zones from config: [{}], client: {}",
                fmt::join(availability_zones | std::views::transform([](auto s) { return DB::quoteString(s); }), ", "),
                DB::quoteString(args.client_availability_zone));

            if (args.availability_zone_autodetect)
                updateAvailabilityZones();
        }
        chassert(availability_zones.size() == args.hosts.size());

        /// Shuffle the hosts to distribute the load among ZooKeeper nodes.
        ShuffleHosts shuffled_hosts = shuffleHosts();

        impl = std::make_unique<Coordination::ZooKeeper>(shuffled_hosts, args, zk_log);
        auto node_idx = impl->getConnectedNodeIdx();

        if (args.chroot.empty())
            LOG_TRACE(log, "Initialized, hosts: {}", fmt::join(args.hosts, ","));
        else
            LOG_TRACE(log, "Initialized, hosts: {}, chroot: {}", fmt::join(args.hosts, ","), args.chroot);

        /// If the balancing strategy has an optimal node then it will be the first in the list
        bool connected_to_suboptimal_node = node_idx && static_cast<UInt8>(*node_idx) != shuffled_hosts[0].original_index;
        bool respect_az = args.prefer_local_availability_zone && !args.client_availability_zone.empty();
        bool may_benefit_from_reconnecting = respect_az || args.get_priority_load_balancing.hasOptimalNode();
        if (connected_to_suboptimal_node && may_benefit_from_reconnecting)
        {
            auto reconnect_timeout_sec = getSecondsUntilReconnect(args);
            LOG_DEBUG(log, "Connected to a suboptimal ZooKeeper host ({}, index {})."
                           " To preserve balance in ZooKeeper usage, this ZooKeeper session will expire in {} seconds",
                      impl->getConnectedHostPort(), *node_idx, reconnect_timeout_sec);

            auto reconnect_task_holder = DB::Context::getGlobalContextInstance()->getSchedulePool().createTask("ZKReconnect", [this, optimal_host = shuffled_hosts[0]]()
            {
                try
                {
                    LOG_DEBUG(log, "Trying to connect to a more optimal node {}", optimal_host.host);
                    ShuffleHosts node{optimal_host};
                    std::unique_ptr<Coordination::IKeeper> new_impl = std::make_unique<Coordination::ZooKeeper>(node, args, zk_log);

                    auto new_node_idx = new_impl->getConnectedNodeIdx();
                    chassert(new_node_idx.has_value());

                    /// Maybe the node was unavailable when getting AZs first time, update just in case
                    if (args.availability_zone_autodetect && availability_zones[*new_node_idx].empty())
                    {
                        availability_zones[*new_node_idx] = new_impl->tryGetAvailabilityZone();
                        LOG_DEBUG(log, "Got availability zone for {}: {}", optimal_host.host, availability_zones[*new_node_idx]);
                    }

                    optimal_impl = std::move(new_impl);
                    impl->finalize("Connected to a more optimal node");
                }
                catch (...)
                {
                    LOG_WARNING(log, "Failed to connect to a more optimal ZooKeeper, will try again later: {}", DB::getCurrentExceptionMessage(/*with_stacktrace*/ false));
                    (*reconnect_task)->scheduleAfter(getSecondsUntilReconnect(args) * 1000);
                }
            });
            reconnect_task = std::make_unique<DB::BackgroundSchedulePoolTaskHolder>(std::move(reconnect_task_holder));
            (*reconnect_task)->activate();
            (*reconnect_task)->scheduleAfter(reconnect_timeout_sec * 1000);
        }
    }
    else if (args.implementation == "testkeeper")
    {
        impl = std::make_unique<Coordination::TestKeeper>(args);
    }
    else
    {
        throw DB::Exception(DB::ErrorCodes::NOT_IMPLEMENTED, "Unknown implementation of coordination service: {}", args.implementation);
    }

    if (!args.chroot.empty())
    {
        /// Here we check that zk root exists.
        /// This check is clumsy. The reason is we do this request under common mutex, and never want to hung here.
        /// Otherwise, all threads which need zk will wait for this mutex eternally.
        ///
        /// Usually, this was possible in case of memory limit exception happened inside zk implementation.
        /// This should not happen now, when memory tracker is disabled.
        /// But let's keep it just in case (it is also easy to backport).
        auto future = asyncExists("/");
        auto res = future.wait_for(std::chrono::milliseconds(args.operation_timeout_ms));
        if (res != std::future_status::ready)
            throw KeeperException::fromMessage(Coordination::Error::ZOPERATIONTIMEOUT, "Cannot check if zookeeper root exists.");

        auto code = future.get().error;
        if (!(code == Coordination::Error::ZOK || code == Coordination::Error::ZNONODE))
            throw KeeperException::fromPath(code, "/");

        if (code == Coordination::Error::ZNONODE)
            throw KeeperException(Coordination::Error::ZNONODE, "ZooKeeper root doesn't exist. You should create root node {} before start.", args.chroot);
    }
}

ZooKeeper::~ZooKeeper()
{
    if (reconnect_task)
        (*reconnect_task)->deactivate();
}

ZooKeeper::ZooKeeper(const ZooKeeperArgs & args_, std::shared_ptr<DB::ZooKeeperLog> zk_log_)
    : zk_log(std::move(zk_log_))
{
    init(args_, /*existing_impl*/ {});
}


ZooKeeper::ZooKeeper(const ZooKeeperArgs & args_, std::shared_ptr<DB::ZooKeeperLog> zk_log_, Strings availability_zones_, std::unique_ptr<Coordination::IKeeper> existing_impl)
    : availability_zones(std::move(availability_zones_)), zk_log(std::move(zk_log_))
{
    if (availability_zones.size() != args_.hosts.size())
        throw DB::Exception(DB::ErrorCodes::LOGICAL_ERROR, "Argument sizes mismatch: availability_zones count {} and hosts count {}",
                            availability_zones.size(), args_.hosts.size());
    init(args_, std::move(existing_impl));
}


ZooKeeper::ZooKeeper(const Poco::Util::AbstractConfiguration & config, const std::string & config_name, std::shared_ptr<DB::ZooKeeperLog> zk_log_)
    : zk_log(std::move(zk_log_))
{
    init(ZooKeeperArgs(config, config_name), /*existing_impl*/ {});
}

ShuffleHosts ZooKeeper::shuffleHosts() const
{
    std::function<Priority(size_t index)> get_priority = args.get_priority_load_balancing.getPriorityFunc(
        args.get_priority_load_balancing.load_balancing, /* offset for first_or_random */ 0, args.hosts.size());
    ShuffleHosts shuffle_hosts;
    for (size_t i = 0; i < args.hosts.size(); ++i)
    {
        ShuffleHost shuffle_host;
        shuffle_host.host = args.hosts[i];
        shuffle_host.original_index = static_cast<UInt8>(i);

        shuffle_host.secure = startsWith(shuffle_host.host, "secure://");
        if (shuffle_host.secure)
            shuffle_host.host.erase(0, strlen("secure://"));

        if (!args.client_availability_zone.empty() && !availability_zones[i].empty())
            shuffle_host.az_info = availability_zones[i] == args.client_availability_zone ? ShuffleHost::SAME : ShuffleHost::OTHER;

        if (get_priority)
            shuffle_host.priority = get_priority(i);
        shuffle_host.randomize();
        shuffle_hosts.emplace_back(shuffle_host);
    }

    ::sort(shuffle_hosts.begin(), shuffle_hosts.end(), ShuffleHost::compare);

    return shuffle_hosts;
}


bool ZooKeeper::configChanged(const Poco::Util::AbstractConfiguration & config, const std::string & config_name) const
{
    ZooKeeperArgs new_args(config, config_name);

    // skip reload testkeeper cause it's for test and data in memory
    if (new_args.implementation == args.implementation && args.implementation == "testkeeper")
        return false;

    return args != new_args;
}


static Coordination::WatchCallback callbackForEvent(const EventPtr & watch)
{
    if (!watch)
        return {};
    return [watch](const Coordination::WatchResponse &) { watch->set(); };
}


Coordination::Error ZooKeeper::getChildrenImpl(const std::string & path, Strings & res,
                                   Coordination::Stat * stat,
                                   Coordination::WatchCallbackPtr watch_callback,
                                   Coordination::ListRequestType list_request_type)
{
    auto future_result = asyncTryGetChildrenNoThrow(path, watch_callback, list_request_type);

    if (future_result.wait_for(std::chrono::milliseconds(args.operation_timeout_ms)) != std::future_status::ready)
    {
        impl->finalize(fmt::format("Operation timeout on {} {}", Coordination::OpNum::List, path));
        return Coordination::Error::ZOPERATIONTIMEOUT;
    }

    auto response = future_result.get();
    Coordination::Error code = response.error;
    if (code == Coordination::Error::ZOK)
    {
        res = response.names;
        if (stat)
            *stat = response.stat;
    }
    return code;
}

Strings ZooKeeper::getChildren(const std::string & path, Coordination::Stat * stat, const EventPtr & watch, Coordination::ListRequestType list_request_type)
{
    Strings res;
    check(tryGetChildren(path, res, stat, watch, list_request_type), path);
    return res;
}

Strings ZooKeeper::getChildrenWatch(const std::string & path, Coordination::Stat * stat, Coordination::WatchCallback watch_callback, Coordination::ListRequestType list_request_type)
{
    Strings res;
    check(tryGetChildrenWatch(path, res, stat, watch_callback, list_request_type), path);
    return res;
}

Strings ZooKeeper::getChildrenWatch(const std::string & path, Coordination::Stat * stat, Coordination::WatchCallbackPtr watch_callback, Coordination::ListRequestType list_request_type)
{
    Strings res;
    check(tryGetChildrenWatch(path, res, stat, watch_callback, list_request_type), path);
    return res;
}

Coordination::Error ZooKeeper::tryGetChildren(
    const std::string & path,
    Strings & res,
    Coordination::Stat * stat,
    const EventPtr & watch,
    Coordination::ListRequestType list_request_type)
{
    return tryGetChildrenWatch(
        path,
        res,
        stat,
        watch ? std::make_shared<Coordination::WatchCallback>(callbackForEvent(watch)) : Coordination::WatchCallbackPtr{},
        list_request_type);
}

Coordination::Error ZooKeeper::tryGetChildrenWatch(
    const std::string & path,
    Strings & res,
    Coordination::Stat * stat,
    Coordination::WatchCallback watch_callback,
    Coordination::ListRequestType list_request_type)
{
    return tryGetChildrenWatch(path, res, stat,
        watch_callback ? std::make_shared<Coordination::WatchCallback>(watch_callback) : Coordination::WatchCallbackPtr{},
        list_request_type);
}

Coordination::Error ZooKeeper::tryGetChildrenWatch(
    const std::string & path,
    Strings & res,
    Coordination::Stat * stat,
    Coordination::WatchCallbackPtr watch_callback,
    Coordination::ListRequestType list_request_type)
{
    Coordination::Error code = getChildrenImpl(path, res, stat, watch_callback, list_request_type);

    if (!(code == Coordination::Error::ZOK || code == Coordination::Error::ZNONODE))
        throw KeeperException::fromPath(code, path);

    return code;
}

Coordination::Error ZooKeeper::createImpl(const std::string & path, const std::string & data, int32_t mode, std::string & path_created)
{
    auto future_result = asyncTryCreateNoThrow(path, data, mode);

    if (future_result.wait_for(std::chrono::milliseconds(args.operation_timeout_ms)) != std::future_status::ready)
    {
        impl->finalize(fmt::format("Operation timeout on {} {}", Coordination::OpNum::Create, path));
        return Coordination::Error::ZOPERATIONTIMEOUT;
    }

    auto response = future_result.get();
    Coordination::Error code = response.error;
    if (code == Coordination::Error::ZOK)
        path_created = response.path_created;
    return code;
}

std::string ZooKeeper::create(const std::string & path, const std::string & data, int32_t mode)
{
    std::string path_created;
    check(tryCreate(path, data, mode, path_created), path);
    return path_created;
}

Coordination::Error ZooKeeper::tryCreate(const std::string & path, const std::string & data, int32_t mode, std::string & path_created)
{
    Coordination::Error code = createImpl(path, data, mode, path_created);

    if (code == Coordination::Error::ZNOTREADONLY && exists(path))
        return Coordination::Error::ZNODEEXISTS;

    if (!(code == Coordination::Error::ZOK ||
          code == Coordination::Error::ZNONODE ||
          code == Coordination::Error::ZNODEEXISTS ||
          code == Coordination::Error::ZNOCHILDRENFOREPHEMERALS))
        throw KeeperException::fromPath(code, path);

    return code;
}

Coordination::Error ZooKeeper::tryCreate(const std::string & path, const std::string & data, int32_t mode)
{
    std::string path_created;
    return tryCreate(path, data, mode, path_created);
}

void ZooKeeper::createIfNotExists(const std::string & path, const std::string & data)
{
    std::string path_created;
    Coordination::Error code = createImpl(path, data, CreateMode::Persistent, path_created);

    if (code == Coordination::Error::ZOK || code == Coordination::Error::ZNODEEXISTS)
        return;
    if (code == Coordination::Error::ZNOTREADONLY && exists(path))
        return;
    throw KeeperException::fromPath(code, path);
}

void ZooKeeper::createAncestors(const std::string & path)
{
    size_t pos = 1;

    if (isFeatureEnabled(DB::KeeperFeatureFlag::CREATE_IF_NOT_EXISTS))
    {
        Coordination::Requests create_ops;

        while (true)
        {
            pos = path.find('/', pos);
            if (pos == std::string::npos)
                break;

            auto request = makeCreateRequest(path.substr(0, pos), "", CreateMode::Persistent, true);
            create_ops.emplace_back(request);

            ++pos;
        }

        Coordination::Responses responses;
        const auto & [code, failure_reason] = multiImpl(create_ops, responses, /*check_session_valid*/ false);

        if (code == Coordination::Error::ZOK)
            return;

        if (!failure_reason.empty())
            throw KeeperException::fromMessage(code, failure_reason);

        throw KeeperException::fromPath(code, path);
    }

    std::string data;
    std::string path_created; // Ignored
    std::vector<std::string> pending_nodes;

    size_t last_pos = path.rfind('/');
    if (last_pos == std::string::npos || last_pos == 0)
        return;
    std::string current_node = path.substr(0, last_pos);

    while (true)
    {
        Coordination::Error code = createImpl(current_node, data, CreateMode::Persistent, path_created);
        if (code == Coordination::Error::ZNONODE)
        {
            /// The parent node doesn't exist. Save the current node and try with the parent
            last_pos = current_node.rfind('/');
            if (last_pos == std::string::npos || last_pos == 0)
                throw KeeperException::fromPath(code, path);
            pending_nodes.emplace_back(std::move(current_node));
            current_node = path.substr(0, last_pos);
        }
        else if (code == Coordination::Error::ZOK || code == Coordination::Error::ZNODEEXISTS)
            break;
        else
            throw KeeperException::fromPath(code, path);
    }

    for (const std::string & pending : pending_nodes | std::views::reverse)
        createIfNotExists(pending, data);
}

void ZooKeeper::checkExistsAndGetCreateAncestorsOps(const std::string & path, Coordination::Requests & requests)
{
    std::vector<std::string> paths_to_check;
    size_t pos = 1;
    while (true)
    {
        pos = path.find('/', pos);
        if (pos == std::string::npos)
            break;
        paths_to_check.emplace_back(path.substr(0, pos));
        ++pos;
    }

    MultiExistsResponse response = exists(paths_to_check);

    for (size_t i = 0; i < paths_to_check.size(); ++i)
    {
        if (response[i].error != Coordination::Error::ZOK)
        {
            /// Ephemeral nodes cannot have children
            requests.emplace_back(makeCreateRequest(paths_to_check[i], "", CreateMode::Persistent));
        }
    }
}

Coordination::Error ZooKeeper::removeImpl(const std::string & path, int32_t version)
{
    auto future_result = asyncTryRemoveNoThrow(path, version);


    if (future_result.wait_for(std::chrono::milliseconds(args.operation_timeout_ms)) != std::future_status::ready)
    {
        impl->finalize(fmt::format("Operation timeout on {} {}", Coordination::OpNum::Remove, path));
        return Coordination::Error::ZOPERATIONTIMEOUT;
    }

    auto response = future_result.get();
    return response.error;
}

void ZooKeeper::remove(const std::string & path, int32_t version)
{
    check(tryRemove(path, version), path);
}

Coordination::Error ZooKeeper::tryRemove(const std::string & path, int32_t version)
{
    Coordination::Error code = removeImpl(path, version);
    if (!(code == Coordination::Error::ZOK ||
          code == Coordination::Error::ZNONODE ||
          code == Coordination::Error::ZBADVERSION ||
          code == Coordination::Error::ZNOTEMPTY))
        throw KeeperException::fromPath(code, path);
    return code;
}

Coordination::Error ZooKeeper::existsImpl(const std::string & path, Coordination::Stat * stat, Coordination::WatchCallback watch_callback)
{
    auto future_result = asyncTryExistsNoThrow(path, watch_callback);

    if (future_result.wait_for(std::chrono::milliseconds(args.operation_timeout_ms)) != std::future_status::ready)
    {
        impl->finalize(fmt::format("Operation timeout on {} {}", Coordination::OpNum::Exists, path));
        return Coordination::Error::ZOPERATIONTIMEOUT;
    }

    auto response = future_result.get();
    Coordination::Error code = response.error;
    if (code == Coordination::Error::ZOK && stat)
        *stat = response.stat;

    return code;
}

bool ZooKeeper::exists(const std::string & path, Coordination::Stat * stat, const EventPtr & watch)
{
    return existsWatch(path, stat, callbackForEvent(watch));
}

bool ZooKeeper::anyExists(const std::vector<std::string> & paths)
{
    auto exists_multi_response = exists(paths);
    for (size_t i = 0; i < exists_multi_response.size(); ++i)
    {
        if (exists_multi_response[i].error == Coordination::Error::ZOK)
            return true;
    }
    return false;
}

bool ZooKeeper::existsWatch(const std::string & path, Coordination::Stat * stat, Coordination::WatchCallback watch_callback)
{
    Coordination::Error code = existsImpl(path, stat, watch_callback);

    if (!(code == Coordination::Error::ZOK || code == Coordination::Error::ZNONODE))
        throw KeeperException::fromPath(code, path);
    return code != Coordination::Error::ZNONODE;
}

Coordination::Error ZooKeeper::getImpl(
    const std::string & path, std::string & res, Coordination::Stat * stat, Coordination::WatchCallbackPtr watch_callback)
{
    auto future_result = asyncTryGetNoThrow(path, watch_callback);

    if (future_result.wait_for(std::chrono::milliseconds(args.operation_timeout_ms)) != std::future_status::ready)
    {
        impl->finalize(fmt::format("Operation timeout on {} {}", Coordination::OpNum::Get, path));
        return Coordination::Error::ZOPERATIONTIMEOUT;
    }

    auto response = future_result.get();
    Coordination::Error code = response.error;
    if (code == Coordination::Error::ZOK)
    {
        res = response.data;
        if (stat)
            *stat = response.stat;
    }
    return code;
}

Coordination::Error ZooKeeper::getImpl(const std::string & path, std::string & res, Coordination::Stat * stat, Coordination::WatchCallback watch_callback)
{
    return getImpl(path, res, stat, watch_callback ? std::make_shared<Coordination::WatchCallback>(watch_callback) : Coordination::WatchCallbackPtr{});
}

std::string ZooKeeper::get(const std::string & path, Coordination::Stat * stat, const EventPtr & watch)
{
    Coordination::Error code = Coordination::Error::ZOK;
    std::string res;
    if (tryGet(path, res, stat, watch, &code))
        return res;
    throw KeeperException(code, "Can't get data for node '{}': node doesn't exist", path);
}

std::string ZooKeeper::getWatch(const std::string & path, Coordination::Stat * stat, Coordination::WatchCallback watch_callback)
{
    Coordination::Error code = Coordination::Error::ZOK;
    std::string res;
    if (tryGetWatch(path, res, stat, watch_callback, &code))
        return res;
    throw KeeperException(code, "Can't get data for node '{}': node doesn't exist", path);
}


std::string ZooKeeper::getWatch(const std::string & path, Coordination::Stat * stat, Coordination::WatchCallbackPtr watch_callback)
{
    Coordination::Error code = Coordination::Error::ZOK;
    std::string res;
    if (tryGetWatch(path, res, stat, watch_callback, &code))
        return res;
    throw KeeperException(code, "Can't get data for node '{}': node doesn't exist", path);
}

bool ZooKeeper::tryGet(
    const std::string & path,
    std::string & res,
    Coordination::Stat * stat,
    const EventPtr & watch,
    Coordination::Error * return_code)
{
    return tryGetWatch(path, res, stat, callbackForEvent(watch), return_code);
}

bool ZooKeeper::tryGetWatch(
    const std::string & path,
    std::string & res,
    Coordination::Stat * stat,
    Coordination::WatchCallbackPtr watch_callback,
    Coordination::Error * return_code)
{
    Coordination::Error code = getImpl(path, res, stat, watch_callback);

    if (!(code == Coordination::Error::ZOK || code == Coordination::Error::ZNONODE))
        throw KeeperException::fromPath(code, path);

    if (return_code)
        *return_code = code;

    return code == Coordination::Error::ZOK;

}

bool ZooKeeper::tryGetWatch(
    const std::string & path,
    std::string & res,
    Coordination::Stat * stat,
    Coordination::WatchCallback watch_callback,
    Coordination::Error * return_code)
{
    Coordination::Error code = getImpl(path, res, stat, watch_callback);

    if (!(code == Coordination::Error::ZOK || code == Coordination::Error::ZNONODE))
        throw KeeperException::fromPath(code, path);

    if (return_code)
        *return_code = code;

    return code == Coordination::Error::ZOK;
}


Coordination::Error ZooKeeper::setImpl(const std::string & path, const std::string & data,
                           int32_t version, Coordination::Stat * stat)
{
    auto future_result = asyncTrySetNoThrow(path, data, version);

    if (future_result.wait_for(std::chrono::milliseconds(args.operation_timeout_ms)) != std::future_status::ready)
    {
        impl->finalize(fmt::format("Operation timeout on {} {}", Coordination::OpNum::Set, path));
        return Coordination::Error::ZOPERATIONTIMEOUT;
    }

    auto response = future_result.get();
    Coordination::Error code = response.error;
    if (code == Coordination::Error::ZOK && stat)
        *stat = response.stat;

    return code;
}

void ZooKeeper::set(const std::string & path, const std::string & data, int32_t version, Coordination::Stat * stat)
{
    check(trySet(path, data, version, stat), path);
}

void ZooKeeper::createOrUpdate(const std::string & path, const std::string & data, int32_t mode)
{
    Coordination::Error code = trySet(path, data, -1);
    if (code == Coordination::Error::ZNONODE)
    {
        create(path, data, mode);
    }
    else if (code != Coordination::Error::ZOK)
        throw KeeperException::fromPath(code, path);
}

Coordination::Error ZooKeeper::trySet(const std::string & path, const std::string & data,
                          int32_t version, Coordination::Stat * stat)
{
    Coordination::Error code = setImpl(path, data, version, stat);

    if (!(code == Coordination::Error::ZOK ||
          code == Coordination::Error::ZNONODE ||
          code == Coordination::Error::ZBADVERSION))
        throw KeeperException::fromPath(code, path);
    return code;
}


std::pair<Coordination::Error, std::string>
ZooKeeper::multiImpl(const Coordination::Requests & requests, Coordination::Responses & responses, bool check_session_valid)
{
    if (requests.empty())
        return {Coordination::Error::ZOK, ""};

    std::future<Coordination::MultiResponse> future_result;
    Coordination::Requests requests_with_check_session;
    if (check_session_valid)
    {
        requests_with_check_session = requests;
        addCheckSessionOp(requests_with_check_session);
        future_result = asyncTryMultiNoThrow(requests_with_check_session);
    }
    else
    {
        future_result = asyncTryMultiNoThrow(requests);
    }

    if (future_result.wait_for(std::chrono::milliseconds(args.operation_timeout_ms)) != std::future_status::ready)
    {
        auto & request = *requests[0];
        impl->finalize(fmt::format(
            "Operation timeout on {} of {} requests. First ({}): {}",
            Coordination::OpNum::Multi,
            requests.size(),
            demangle(typeid(request).name()),
            request.getPath()));
        return {Coordination::Error::ZOPERATIONTIMEOUT, ""};
    }

    auto response = future_result.get();
    Coordination::Error code = response.error;
    responses = response.responses;

    std::string reason;

    if (check_session_valid)
    {
        if (code != Coordination::Error::ZOK && !Coordination::isHardwareError(code)
            && getFailedOpIndex(code, responses) == requests.size())
        {
            reason = fmt::format("Session was killed: {}", requests_with_check_session.back()->getPath());
            impl->finalize(reason);
            code = Coordination::Error::ZSESSIONMOVED;
        }
        responses.pop_back();
        /// For some reason, for hardware errors we set ZOK codes for all responses.
        /// In other cases, if the multi-request status is not ZOK, then the last response status must indicate an error too
        chassert(
            code == Coordination::Error::ZOK || Coordination::isHardwareError(code) || responses.back()->error != Coordination::Error::ZOK);
    }

    return {code, std::move(reason)};
}

Coordination::Responses ZooKeeper::multi(const Coordination::Requests & requests, bool check_session_valid)
{
    Coordination::Responses responses;
    const auto & [code, failure_reason] = multiImpl(requests, responses, check_session_valid);
    if (!failure_reason.empty())
        throw KeeperException::fromMessage(code, failure_reason);

    KeeperMultiException::check(code, requests, responses);
    return responses;
}

Coordination::Error ZooKeeper::tryMulti(const Coordination::Requests & requests, Coordination::Responses & responses, bool check_session_valid)
{
    const auto & [code, failure_reason] = multiImpl(requests, responses, check_session_valid);

    if (code != Coordination::Error::ZOK && !Coordination::isUserError(code))
    {
        if (!failure_reason.empty())
            throw KeeperException::fromMessage(code, failure_reason);

        throw KeeperException(code);
    }

    return code;
}

Coordination::Error ZooKeeper::syncImpl(const std::string & path, std::string & returned_path)
{
    auto future_result = asyncTrySyncNoThrow(path);

    if (future_result.wait_for(std::chrono::milliseconds(args.operation_timeout_ms)) != std::future_status::ready)
    {
        impl->finalize(fmt::format("Operation timeout on {} {}", Coordination::OpNum::Sync, path));
        return Coordination::Error::ZOPERATIONTIMEOUT;
    }

    auto response = future_result.get();
    Coordination::Error code = response.error;
    returned_path = std::move(response.path);
    return code;
}
std::string ZooKeeper::sync(const std::string & path)
{
    std::string returned_path;
    check(syncImpl(path, returned_path), path);
    return returned_path;
}

Coordination::Error ZooKeeper::trySync(const std::string & path, std::string & returned_path)
{
    return syncImpl(path, returned_path);
}

void ZooKeeper::removeChildren(const std::string & path)
{
    Strings children = getChildren(path);
    while (!children.empty())
    {
        Coordination::Requests ops;
        for (size_t i = 0; i < MULTI_BATCH_SIZE && !children.empty(); ++i)
        {
            ops.emplace_back(makeRemoveRequest(fs::path(path) / children.back(), -1));
            children.pop_back();
        }
        multi(ops);
    }
}


void ZooKeeper::removeChildrenRecursive(const std::string & path, RemoveException keep_child)
{
    Strings children = getChildren(path);
    while (!children.empty())
    {
        Coordination::Requests ops;
        for (size_t i = 0; i < MULTI_BATCH_SIZE && !children.empty(); ++i)
        {
            if (keep_child.path.empty() || keep_child.path != children.back()) [[likely]]
            {
                removeChildrenRecursive(fs::path(path) / children.back());
                ops.emplace_back(makeRemoveRequest(fs::path(path) / children.back(), -1));
            }
            else if (keep_child.remove_subtree)
            {
                removeChildrenRecursive(fs::path(path) / children.back());
            }

            children.pop_back();
        }
        multi(ops);
    }
}

bool ZooKeeper::tryRemoveChildrenRecursive(const std::string & path, bool probably_flat, RemoveException keep_child)
{
    Strings children;
    if (tryGetChildren(path, children) != Coordination::Error::ZOK)
        return false;

    bool removed_as_expected = true;
    while (!children.empty())
    {
        Coordination::Requests ops;
        Strings batch;
        ops.reserve(MULTI_BATCH_SIZE);
        batch.reserve(MULTI_BATCH_SIZE);
        for (size_t i = 0; i < MULTI_BATCH_SIZE && !children.empty(); ++i)
        {
            String child_path = fs::path(path) / children.back();

            if (keep_child.path.empty() || keep_child.path != children.back()) [[likely]]
            {
                /// Will try to avoid recursive getChildren calls if child_path probably has no children.
                /// It may be extremely slow when path contain a lot of leaf children.
                if (!probably_flat)
                    tryRemoveChildrenRecursive(child_path);

                batch.push_back(child_path);
                ops.emplace_back(zkutil::makeRemoveRequest(child_path, -1));
            }
            else if (keep_child.remove_subtree && !probably_flat)
            {
                tryRemoveChildrenRecursive(child_path);
            }

            children.pop_back();
        }

        /// Try to remove the children with a faster method - in bulk. If this fails,
        /// this means someone is concurrently removing these children and we will have
        /// to remove them one by one.
        Coordination::Responses responses;
        if (tryMulti(ops, responses) == Coordination::Error::ZOK)
            continue;

        removed_as_expected = false;

        std::vector<zkutil::ZooKeeper::FutureRemove> futures;
        futures.reserve(batch.size());
        for (const std::string & child : batch)
            futures.push_back(asyncTryRemoveNoThrow(child, -1));

        for (size_t i = 0; i < batch.size(); ++i)
        {
            auto res = futures[i].get();
            if (res.error == Coordination::Error::ZOK)
                continue;
            if (res.error == Coordination::Error::ZNONODE)
                continue;

            if (res.error == Coordination::Error::ZNOTEMPTY)
            {
                if (probably_flat)
                {
                    /// It actually has children, let's remove them
                    tryRemoveChildrenRecursive(batch[i]);
                    tryRemove(batch[i]);
                }
                continue;
            }

            throw KeeperException::fromPath(res.error, batch[i]);
        }
    }
    return removed_as_expected;
}

void ZooKeeper::removeRecursive(const std::string & path, uint32_t remove_nodes_limit)
{
    if (!isFeatureEnabled(DB::KeeperFeatureFlag::REMOVE_RECURSIVE))
    {
        removeChildrenRecursive(path);
        remove(path);
        return;
    }

    check(tryRemoveRecursive(path, remove_nodes_limit), path);
}

Coordination::Error ZooKeeper::tryRemoveRecursive(const std::string & path, uint32_t remove_nodes_limit)
{
    const auto fallback_method = [&]
    {
        tryRemoveChildrenRecursive(path);
        return tryRemove(path);
    };

    if (!isFeatureEnabled(DB::KeeperFeatureFlag::REMOVE_RECURSIVE))
        return fallback_method();

    auto promise = std::make_shared<std::promise<Coordination::RemoveRecursiveResponse>>();
    auto future = promise->get_future();

    auto callback = [promise](const Coordination::RemoveRecursiveResponse & response) mutable
    {
        promise->set_value(response);
    };

    impl->removeRecursive(path, remove_nodes_limit, std::move(callback));

    if (future.wait_for(std::chrono::milliseconds(args.operation_timeout_ms)) != std::future_status::ready)
    {
        impl->finalize(fmt::format("Operation timeout on {} {}", Coordination::OpNum::RemoveRecursive, path));
        return Coordination::Error::ZOPERATIONTIMEOUT;
    }

    auto response = future.get();

    if (response.error == Coordination::Error::ZNOTEMPTY) /// limit was too low, try without RemoveRecursive request
        return fallback_method();

    return response.error;
}

namespace
{
    struct WaitForDisappearState
    {
        std::atomic_int32_t code = 0;
        std::atomic_int32_t event_type = 0;
        Poco::Event event;
    };
    using WaitForDisappearStatePtr = std::shared_ptr<WaitForDisappearState>;
}

bool ZooKeeper::waitForDisappear(const std::string & path, const WaitCondition & condition)
{
    WaitForDisappearStatePtr state = std::make_shared<WaitForDisappearState>();

    auto callback = [state](const Coordination::GetResponse & response)
    {
        state->code = static_cast<int32_t>(response.error);
        if (state->code)
            state->event.set();
    };

    auto watch = [state](const Coordination::WatchResponse & response)
    {
        if (!state->code)
        {
            state->code = static_cast<int32_t>(response.error);
            if (!state->code)
                state->event_type = response.type;
            state->event.set();
        }
    };

    /// do-while control structure to allow using this function in non-blocking
    /// fashion with a wait condition which returns false by the time this
    /// method is called.
    do
    {
        /// Use getData instead of exists to avoid watch leak.
        impl->get(path, callback, std::make_shared<Coordination::WatchCallback>(watch));

        if (!state->event.tryWait(1000))
            continue;

        if (state->code == static_cast<int32_t>(Coordination::Error::ZNONODE))
            return true;

        if (state->code)
            throw KeeperException::fromPath(static_cast<Coordination::Error>(state->code.load(std::memory_order_seq_cst)), path);

        if (state->event_type == Coordination::DELETED)
            return true;
    } while (!condition || !condition());

    return false;
}

void ZooKeeper::deleteEphemeralNodeIfContentMatches(const std::string & path, const std::string & fast_delete_if_equal_value)
{
    deleteEphemeralNodeIfContentMatches(path, [&fast_delete_if_equal_value](const std::string & actual_content)
    {
        return actual_content == fast_delete_if_equal_value;
    });
}

void ZooKeeper::deleteEphemeralNodeIfContentMatches(const std::string & path, std::function<bool(const std::string &)> condition)
{
    zkutil::EventPtr eph_node_disappeared = std::make_shared<Poco::Event>();
    String content;
    Coordination::Stat stat;
    if (!tryGet(path, content, &stat, eph_node_disappeared))
        return;

    if (condition(content))
    {
        auto code = tryRemove(path, stat.version);
        if (code != Coordination::Error::ZOK && code != Coordination::Error::ZNONODE)
            throw Coordination::Exception::fromPath(code, path);
    }
    else
    {
        LOG_WARNING(log, "Ephemeral node ('{}') already exists but it isn't owned by us. Will wait until it disappears", path);
        int32_t timeout_ms = 3 * args.session_timeout_ms;
        if (!eph_node_disappeared->tryWait(timeout_ms))
            throw DB::Exception(
                DB::ErrorCodes::LOGICAL_ERROR,
                "Ephemeral node {} still exists after {}s, probably it's owned by someone else. "
                "Either session_timeout_ms in client's config is different from server's config or it's a bug. "
                "Node data: '{}'",
                path,
                timeout_ms / 1000,
                content);
    }
}

Coordination::ReconfigResponse ZooKeeper::reconfig(
    const std::string & joining,
    const std::string & leaving,
    const std::string & new_members,
    int32_t version)
{
    auto future_result = asyncReconfig(joining, leaving, new_members, version);

    if (future_result.wait_for(std::chrono::milliseconds(args.operation_timeout_ms)) != std::future_status::ready)
    {
        impl->finalize(fmt::format("Operation timeout on {}", Coordination::OpNum::Reconfig));
        throw KeeperException(Coordination::Error::ZOPERATIONTIMEOUT);
    }

    return future_result.get();
}

ZooKeeperPtr ZooKeeper::create(const Poco::Util::AbstractConfiguration & config, const std::string & config_name, std::shared_ptr<DB::ZooKeeperLog> zk_log_)
{
    auto res = std::shared_ptr<ZooKeeper>(new ZooKeeper(config, config_name, zk_log_));
    res->initSession();
    return res;
}

ZooKeeperPtr ZooKeeper::startNewSession() const
{
    if (reconnect_task)
        (*reconnect_task)->deactivate();

    auto res = std::shared_ptr<ZooKeeper>(new ZooKeeper(args, zk_log, availability_zones, std::move(optimal_impl)));
    res->initSession();
    return res;
}

void ZooKeeper::initSession()
{
    String session_path = fs::path(args.sessions_path) / args.zookeeper_name / toString(DB::ServerUUID::get());
    Coordination::Stat stat;
    if (trySet(session_path, "", -1, &stat) == Coordination::Error::ZOK)
    {
        session_node_version = stat.version;
        return;
    }

    createAncestors(session_path);
    create(session_path, "", zkutil::CreateMode::Persistent);
    session_node_version = 0;
}

void ZooKeeper::addCheckSessionOp(Coordination::Requests & requests) const
{
    String session_path = fs::path(args.sessions_path) / args.zookeeper_name / toString(DB::ServerUUID::get());
    requests.push_back(zkutil::makeCheckRequest(session_path, session_node_version));
}

bool ZooKeeper::expired()
{
    return impl->isExpired();
}

bool ZooKeeper::isFeatureEnabled(DB::KeeperFeatureFlag feature_flag) const
{
    return impl->isFeatureEnabled(feature_flag);
}

Int64 ZooKeeper::getClientID()
{
    return impl->getSessionID();
}


std::future<Coordination::CreateResponse> ZooKeeper::asyncCreate(const std::string & path, const std::string & data, int32_t mode)
{
    /// https://stackoverflow.com/questions/25421346/how-to-create-an-stdfunction-from-a-move-capturing-lambda-expression
    auto promise = std::make_shared<std::promise<Coordination::CreateResponse>>();
    auto future = promise->get_future();

    auto callback = [promise, path](const Coordination::CreateResponse & response) mutable
    {
        if (response.error != Coordination::Error::ZOK)
            promise->set_exception(std::make_exception_ptr(KeeperException::fromPath(response.error, path)));
        else
            promise->set_value(response);
    };

    impl->create(path, data, mode & 1, mode & 2, {}, std::move(callback));
    return future;
}

std::future<Coordination::CreateResponse> ZooKeeper::asyncTryCreateNoThrow(const std::string & path, const std::string & data, int32_t mode)
{
    auto promise = std::make_shared<std::promise<Coordination::CreateResponse>>();
    auto future = promise->get_future();

    auto callback = [promise](const Coordination::CreateResponse & response) mutable
    {
        promise->set_value(response);
    };

    impl->create(path, data, mode & 1, mode & 2, {}, std::move(callback));
    return future;
}

std::future<Coordination::GetResponse> ZooKeeper::asyncGet(const std::string & path, Coordination::WatchCallback watch_callback)
{
    auto promise = std::make_shared<std::promise<Coordination::GetResponse>>();
    auto future = promise->get_future();

    auto callback = [promise, path](const Coordination::GetResponse & response) mutable
    {
        if (response.error != Coordination::Error::ZOK)
            promise->set_exception(std::make_exception_ptr(KeeperException::fromPath(response.error, path)));
        else
            promise->set_value(response);
    };

    impl->get(path, std::move(callback),
        watch_callback ? std::make_shared<Coordination::WatchCallback>(watch_callback) : Coordination::WatchCallbackPtr{});
    return future;
}

std::future<Coordination::GetResponse> ZooKeeper::asyncTryGetNoThrow(const std::string & path, Coordination::WatchCallback watch_callback)
{
    return asyncTryGetNoThrow(path, watch_callback ? std::make_shared<Coordination::WatchCallback>(watch_callback) : Coordination::WatchCallbackPtr{});
}

std::future<Coordination::GetResponse> ZooKeeper::asyncTryGetNoThrow(const std::string & path, Coordination::WatchCallbackPtr watch_callback)
{
    auto promise = std::make_shared<std::promise<Coordination::GetResponse>>();
    auto future = promise->get_future();

    auto callback = [promise](const Coordination::GetResponse & response) mutable
    {
        promise->set_value(response);
    };

    impl->get(path, std::move(callback), watch_callback);
    return future;
}


std::future<Coordination::GetResponse> ZooKeeper::asyncTryGet(const std::string & path)
{
    auto promise = std::make_shared<std::promise<Coordination::GetResponse>>();
    auto future = promise->get_future();

    auto callback = [promise, path](const Coordination::GetResponse & response) mutable
    {
        if (response.error != Coordination::Error::ZOK && response.error != Coordination::Error::ZNONODE)
            promise->set_exception(std::make_exception_ptr(KeeperException::fromPath(response.error, path)));
        else
            promise->set_value(response);
    };

    impl->get(path, std::move(callback), {});
    return future;
}

std::future<Coordination::ExistsResponse> ZooKeeper::asyncExists(const std::string & path, Coordination::WatchCallback watch_callback)
{
    auto promise = std::make_shared<std::promise<Coordination::ExistsResponse>>();
    auto future = promise->get_future();

    auto callback = [promise, path](const Coordination::ExistsResponse & response) mutable
    {
        if (response.error != Coordination::Error::ZOK && response.error != Coordination::Error::ZNONODE)
            promise->set_exception(std::make_exception_ptr(KeeperException::fromPath(response.error, path)));
        else
            promise->set_value(response);
    };

    impl->exists(path, std::move(callback),
        watch_callback ? std::make_shared<Coordination::WatchCallback>(watch_callback) : Coordination::WatchCallbackPtr{});
    return future;
}

std::future<Coordination::ExistsResponse> ZooKeeper::asyncTryExistsNoThrow(const std::string & path, Coordination::WatchCallback watch_callback)
{
    auto promise = std::make_shared<std::promise<Coordination::ExistsResponse>>();
    auto future = promise->get_future();

    auto callback = [promise](const Coordination::ExistsResponse & response) mutable
    {
        promise->set_value(response);
    };

    impl->exists(path, std::move(callback),
        watch_callback ? std::make_shared<Coordination::WatchCallback>(watch_callback) : Coordination::WatchCallbackPtr{});
    return future;
}

std::future<Coordination::SetResponse> ZooKeeper::asyncSet(const std::string & path, const std::string & data, int32_t version)
{
    auto promise = std::make_shared<std::promise<Coordination::SetResponse>>();
    auto future = promise->get_future();

    auto callback = [promise, path](const Coordination::SetResponse & response) mutable
    {
        if (response.error != Coordination::Error::ZOK)
            promise->set_exception(std::make_exception_ptr(KeeperException::fromPath(response.error, path)));
        else
            promise->set_value(response);
    };

    impl->set(path, data, version, std::move(callback));
    return future;
}


std::future<Coordination::SetResponse> ZooKeeper::asyncTrySetNoThrow(const std::string & path, const std::string & data, int32_t version)
{
    auto promise = std::make_shared<std::promise<Coordination::SetResponse>>();
    auto future = promise->get_future();

    auto callback = [promise](const Coordination::SetResponse & response) mutable
    {
        promise->set_value(response);
    };

    impl->set(path, data, version, std::move(callback));
    return future;
}

std::future<Coordination::ListResponse> ZooKeeper::asyncGetChildren(
    const std::string & path, Coordination::WatchCallback watch_callback, Coordination::ListRequestType list_request_type)
{
    auto promise = std::make_shared<std::promise<Coordination::ListResponse>>();
    auto future = promise->get_future();

    auto callback = [promise, path](const Coordination::ListResponse & response) mutable
    {
        if (response.error != Coordination::Error::ZOK)
            promise->set_exception(std::make_exception_ptr(KeeperException::fromPath(response.error, path)));
        else
            promise->set_value(response);
    };

    impl->list(path, list_request_type, std::move(callback),
        watch_callback ? std::make_shared<Coordination::WatchCallback>(watch_callback) : Coordination::WatchCallbackPtr{});
    return future;
}

std::future<Coordination::ListResponse> ZooKeeper::asyncTryGetChildrenNoThrow(
    const std::string & path, Coordination::WatchCallbackPtr watch_callback, Coordination::ListRequestType list_request_type)
{
    auto promise = std::make_shared<std::promise<Coordination::ListResponse>>();
    auto future = promise->get_future();

    auto callback = [promise](const Coordination::ListResponse & response) mutable
    {
        promise->set_value(response);
    };

    impl->list(path, list_request_type, std::move(callback), watch_callback);
    return future;
}

std::future<Coordination::ListResponse>
ZooKeeper::asyncTryGetChildren(const std::string & path, Coordination::ListRequestType list_request_type)
{
    auto promise = std::make_shared<std::promise<Coordination::ListResponse>>();
    auto future = promise->get_future();

    auto callback = [promise, path](const Coordination::ListResponse & response) mutable
    {
        if (response.error != Coordination::Error::ZOK && response.error != Coordination::Error::ZNONODE)
            promise->set_exception(std::make_exception_ptr(KeeperException::fromPath(response.error, path)));
        else
            promise->set_value(response);
    };

    impl->list(path, list_request_type, std::move(callback), {});
    return future;
}

std::future<Coordination::RemoveResponse> ZooKeeper::asyncRemove(const std::string & path, int32_t version)
{
    auto promise = std::make_shared<std::promise<Coordination::RemoveResponse>>();
    auto future = promise->get_future();

    auto callback = [promise, path](const Coordination::RemoveResponse & response) mutable
    {
        if (response.error != Coordination::Error::ZOK)
            promise->set_exception(std::make_exception_ptr(KeeperException::fromPath(response.error, path)));
        else
            promise->set_value(response);
    };

    impl->remove(path, version, std::move(callback));
    return future;
}

/// Needs to match ZooKeeperWithInjection::asyncTryRemove implementation
std::future<Coordination::RemoveResponse> ZooKeeper::asyncTryRemove(const std::string & path, int32_t version)
{
    auto promise = std::make_shared<std::promise<Coordination::RemoveResponse>>();
    auto future = promise->get_future();

    auto callback = [promise, path](const Coordination::RemoveResponse & response) mutable
    {
        if (response.error != Coordination::Error::ZOK
            && response.error != Coordination::Error::ZNONODE
            && response.error != Coordination::Error::ZBADVERSION
            && response.error != Coordination::Error::ZNOTEMPTY)
        {
            promise->set_exception(std::make_exception_ptr(KeeperException::fromPath(response.error, path)));
        }
        else
            promise->set_value(response);
    };

    impl->remove(path, version, std::move(callback));
    return future;
}

std::future<Coordination::RemoveResponse> ZooKeeper::asyncTryRemoveNoThrow(const std::string & path, int32_t version)
{
    auto promise = std::make_shared<std::promise<Coordination::RemoveResponse>>();
    auto future = promise->get_future();

    auto callback = [promise](const Coordination::RemoveResponse & response) mutable
    {
        promise->set_value(response);
    };

    impl->remove(path, version, std::move(callback));
    return future;
}

std::future<Coordination::MultiResponse> ZooKeeper::asyncTryMultiNoThrow(const Coordination::Requests & ops)
{
    return asyncTryMultiNoThrow(std::span(ops));
}

std::future<Coordination::MultiResponse> ZooKeeper::asyncTryMultiNoThrow(std::span<const Coordination::RequestPtr> ops)
{
    auto promise = std::make_shared<std::promise<Coordination::MultiResponse>>();
    auto future = promise->get_future();

    auto callback = [promise](const Coordination::MultiResponse & response) mutable
    {
        promise->set_value(response);
    };

    impl->multi(ops, std::move(callback));
    return future;
}

std::future<Coordination::MultiResponse> ZooKeeper::asyncMulti(const Coordination::Requests & ops)
{
    auto promise = std::make_shared<std::promise<Coordination::MultiResponse>>();
    auto future = promise->get_future();

    auto callback = [promise](const Coordination::MultiResponse & response) mutable
    {
        if (response.error != Coordination::Error::ZOK)
            promise->set_exception(std::make_exception_ptr(KeeperException(response.error)));
        else
            promise->set_value(response);
    };

    impl->multi(ops, std::move(callback));
    return future;
}

Coordination::Error ZooKeeper::tryMultiNoThrow(const Coordination::Requests & requests, Coordination::Responses & responses, bool check_session_valid)
{
    try
    {
        return multiImpl(requests, responses, check_session_valid).first;
    }
    catch (const Coordination::Exception & e)
    {
        return e.code;
    }
}

std::future<Coordination::SyncResponse> ZooKeeper::asyncTrySyncNoThrow(const std::string & path)
{
    auto promise = std::make_shared<std::promise<Coordination::SyncResponse>>();
    auto future = promise->get_future();

    auto callback = [promise](const Coordination::SyncResponse & response) mutable
    {
        promise->set_value(response);
    };

    impl->sync(path, std::move(callback));
    return future;
}

std::future<Coordination::SyncResponse> ZooKeeper::asyncSync(const std::string & path)
{
    auto promise = std::make_shared<std::promise<Coordination::SyncResponse>>();
    auto future = promise->get_future();

    auto callback = [promise](const Coordination::SyncResponse & response) mutable
    {
        if (response.error != Coordination::Error::ZOK)
            promise->set_exception(std::make_exception_ptr(KeeperException(response.error)));
        else
            promise->set_value(response);
    };

    impl->sync(path, std::move(callback));
    return future;
}

std::future<Coordination::ReconfigResponse> ZooKeeper::asyncReconfig(
    const std::string & joining,
    const std::string & leaving,
    const std::string & new_members,
    int32_t version)
{
    auto promise = std::make_shared<std::promise<Coordination::ReconfigResponse>>();
    auto future = promise->get_future();

    auto callback = [promise](const Coordination::ReconfigResponse & response) mutable
    {
        if (response.error != Coordination::Error::ZOK)
            promise->set_exception(std::make_exception_ptr(KeeperException(response.error)));
        else
            promise->set_value(response);
    };

    impl->reconfig(joining, leaving, new_members, version, std::move(callback));
    return future;
}

void ZooKeeper::finalize(const String & reason)
{
    impl->finalize(reason);
}

void ZooKeeper::setZooKeeperLog(std::shared_ptr<DB::ZooKeeperLog> zk_log_)
{
    zk_log = std::move(zk_log_);
    if (auto * zk = dynamic_cast<Coordination::ZooKeeper *>(impl.get()))
        zk->setZooKeeperLog(zk_log);
}

void ZooKeeper::setServerCompletelyStarted()
{
    if (auto * zk = dynamic_cast<Coordination::ZooKeeper *>(impl.get()))
        zk->setServerCompletelyStarted();
}

std::optional<int8_t> ZooKeeper::getConnectedHostIdx() const
{
    return impl->getConnectedNodeIdx();
}

String ZooKeeper::getConnectedHostPort() const
{
    return impl->getConnectedHostPort();
}

int64_t ZooKeeper::getConnectionXid() const
{
    return impl->getConnectionXid();
}

String ZooKeeper::getConnectedHostAvailabilityZone() const
{
    if (args.implementation != "zookeeper" || !impl)
        return "";
    std::optional<int8_t> idx = impl->getConnectedNodeIdx();
    if (!idx)
        return "";     /// session expired
    return availability_zones.at(*idx);
}

size_t getFailedOpIndex(Coordination::Error exception_code, const Coordination::Responses & responses)
{
    if (responses.empty())
        throw DB::Exception(DB::ErrorCodes::LOGICAL_ERROR, "Responses for multi transaction is empty");

    for (size_t index = 0, size = responses.size(); index < size; ++index)
        if (responses[index]->error != Coordination::Error::ZOK)
            return index;

    if (!Coordination::isUserError(exception_code))
        throw DB::Exception(DB::ErrorCodes::LOGICAL_ERROR,
                            "There are no failed OPs because '{}' is not valid response code for that",
                            exception_code);

    throw DB::Exception(DB::ErrorCodes::LOGICAL_ERROR, "There is no failed OpResult");
}


KeeperMultiException::KeeperMultiException(Coordination::Error exception_code, size_t failed_op_index_, const Coordination::Requests & requests_, const Coordination::Responses & responses_)
        : KeeperException(exception_code, "Transaction failed ({}): Op #{}, path", exception_code, failed_op_index_),
          requests(requests_), responses(responses_), failed_op_index(failed_op_index_)
{
    addMessage(getPathForFirstFailedOp());
}

KeeperMultiException::KeeperMultiException(Coordination::Error exception_code, const Coordination::Requests & requests_, const Coordination::Responses & responses_)
        : KeeperMultiException(exception_code, getFailedOpIndex(exception_code, responses_), requests_, responses_)
{
}


std::string KeeperMultiException::getPathForFirstFailedOp() const
{
    return requests[failed_op_index]->getPath();
}

void KeeperMultiException::check(
    Coordination::Error exception_code, const Coordination::Requests & requests, const Coordination::Responses & responses)
{
    if (exception_code == Coordination::Error::ZOK)
        return;

    if (Coordination::isUserError(exception_code))
        throw KeeperMultiException(exception_code, requests, responses);
    throw KeeperException(exception_code);
}


Coordination::RequestPtr makeCreateRequest(const std::string & path, const std::string & data, int create_mode, bool ignore_if_exists)
{
    auto request = std::make_shared<Coordination::CreateRequest>();
    request->path = path;
    request->data = data;
    request->is_ephemeral = create_mode == CreateMode::Ephemeral || create_mode == CreateMode::EphemeralSequential;
    request->is_sequential = create_mode == CreateMode::PersistentSequential || create_mode == CreateMode::EphemeralSequential;
    request->not_exists = ignore_if_exists;
    return request;
}

Coordination::RequestPtr makeRemoveRequest(const std::string & path, int version)
{
    auto request = std::make_shared<Coordination::RemoveRequest>();
    request->path = path;
    request->version = version;
    return request;
}

template <class Client>
Coordination::RequestPtr makeRemoveRecursiveRequest(const Client & client, const std::string & path, uint32_t remove_nodes_limit)
{
<<<<<<< HEAD
    if (!client.isFeatureEnabled(DB::KeeperFeatureFlag::REMOVE_RECURSIVE))
        throw DB::Exception(DB::ErrorCodes::LOGICAL_ERROR, "Trying to use RemoveRecursive request while Keeper doesn't support it or feature flag is disabled");

    auto request = std::make_shared<Coordination::ZooKeeperRemoveRecursiveRequest>();
=======
    auto request = std::make_shared<Coordination::RemoveRecursiveRequest>();
>>>>>>> d590e146
    request->path = path;
    request->remove_nodes_limit = remove_nodes_limit;
    return request;
}

template Coordination::RequestPtr makeRemoveRecursiveRequest<zkutil::ZooKeeper>(const zkutil::ZooKeeper & client, const std::string & path, uint32_t remove_nodes_limit);
template Coordination::RequestPtr makeRemoveRecursiveRequest<DB::ZooKeeperWithFaultInjection>(const DB::ZooKeeperWithFaultInjection & client, const std::string & path, uint32_t remove_nodes_limit);

Coordination::RequestPtr makeSetRequest(const std::string & path, const std::string & data, int version)
{
    auto request = std::make_shared<Coordination::SetRequest>();
    request->path = path;
    request->data = data;
    request->version = version;
    return request;
}

Coordination::RequestPtr makeCheckRequest(const std::string & path, int version)
{
    auto request = std::make_shared<Coordination::CheckRequest>();
    request->path = path;
    request->version = version;
    return request;
}

Coordination::RequestPtr makeGetRequest(const std::string & path)
{
    auto request = std::make_shared<Coordination::GetRequest>();
    request->path = path;
    return request;
}

Coordination::RequestPtr makeListRequest(const std::string & path, Coordination::ListRequestType list_request_type)
{
    // Keeper server that support MultiRead also support FilteredList
    auto request = std::make_shared<Coordination::ZooKeeperFilteredListRequest>();
    request->path = path;
    request->list_request_type = list_request_type;
    return request;
}

Coordination::RequestPtr makeSimpleListRequest(const std::string & path)
{
    auto request = std::make_shared<Coordination::ZooKeeperSimpleListRequest>();
    request->path = path;
    return request;
}

Coordination::RequestPtr makeExistsRequest(const std::string & path)
{
    auto request = std::make_shared<Coordination::ZooKeeperExistsRequest>();
    request->path = path;
    return request;
}

std::string normalizeZooKeeperPath(std::string zookeeper_path, bool check_starts_with_slash, LoggerPtr log)
{
    if (!zookeeper_path.empty() && zookeeper_path.back() == '/')
        zookeeper_path.resize(zookeeper_path.size() - 1);
    /// If zookeeper chroot prefix is used, path should start with '/', because chroot concatenates without it.
    if (!zookeeper_path.empty() && zookeeper_path.front() != '/')
    {
        /// Do not allow this for new tables, print warning for tables created in old versions
        if (check_starts_with_slash)
            throw DB::Exception(DB::ErrorCodes::BAD_ARGUMENTS, "ZooKeeper path must starts with '/', got '{}'", zookeeper_path);
        if (log)
            LOG_WARNING(log, "ZooKeeper path ('{}') does not start with '/'. It will not be supported in future releases", zookeeper_path);
        zookeeper_path = "/" + zookeeper_path;
    }

    return zookeeper_path;
}

String extractZooKeeperName(const String & path)
{
    if (path.empty())
        throw DB::Exception(DB::ErrorCodes::BAD_ARGUMENTS, "ZooKeeper path should not be empty");
    if (path[0] == '/')
        return String(DEFAULT_ZOOKEEPER_NAME);
    auto pos = path.find(":/");
    if (pos != String::npos && pos < path.find('/'))
    {
        auto zookeeper_name = path.substr(0, pos);
        if (zookeeper_name.empty())
            throw DB::Exception(DB::ErrorCodes::BAD_ARGUMENTS, "Zookeeper path should start with '/' or '<auxiliary_zookeeper_name>:/'");
        return zookeeper_name;
    }
    return String(DEFAULT_ZOOKEEPER_NAME);
}

String extractZooKeeperPath(const String & path, bool check_starts_with_slash, LoggerPtr log)
{
    if (path.empty())
        throw DB::Exception(DB::ErrorCodes::BAD_ARGUMENTS, "ZooKeeper path should not be empty");
    if (path[0] == '/')
        return normalizeZooKeeperPath(path, check_starts_with_slash, log);
    auto pos = path.find(":/");
    if (pos != String::npos && pos < path.find('/'))
    {
        return normalizeZooKeeperPath(path.substr(pos + 1, String::npos), check_starts_with_slash, log);
    }
    return normalizeZooKeeperPath(path, check_starts_with_slash, log);
}

String getSequentialNodeName(const String & prefix, UInt64 number)
{
    /// NOTE Sequential counter in ZooKeeper is Int32.
    assert(number < std::numeric_limits<Int32>::max());
    constexpr size_t seq_node_digits = 10;
    String num_str = std::to_string(number);
    String name = prefix + String(seq_node_digits - num_str.size(), '0') + num_str;
    return name;
}

void validateZooKeeperConfig(const Poco::Util::AbstractConfiguration & config)
{
    if (config.has("zookeeper") && config.has("keeper"))
        throw DB::Exception(DB::ErrorCodes::EXCESSIVE_ELEMENT_IN_CONFIG, "Both ZooKeeper and Keeper are specified");
}

bool hasZooKeeperConfig(const Poco::Util::AbstractConfiguration & config)
{
    return config.has("zookeeper") || config.has("keeper") || (config.has("keeper_server.raft_configuration") && config.getBool("keeper_server.use_cluster", true));
}

String getZooKeeperConfigName(const Poco::Util::AbstractConfiguration & config)
{
    if (config.has("zookeeper"))
        return "zookeeper";

    if (config.has("keeper"))
        return "keeper";

    if (config.has("keeper_server.raft_configuration") && config.getBool("keeper_server.use_cluster", true))
        return "keeper_server";

    throw DB::Exception(DB::ErrorCodes::NO_ELEMENTS_IN_CONFIG, "There is no Zookeeper configuration in server config");
}

}<|MERGE_RESOLUTION|>--- conflicted
+++ resolved
@@ -1658,14 +1658,10 @@
 template <class Client>
 Coordination::RequestPtr makeRemoveRecursiveRequest(const Client & client, const std::string & path, uint32_t remove_nodes_limit)
 {
-<<<<<<< HEAD
     if (!client.isFeatureEnabled(DB::KeeperFeatureFlag::REMOVE_RECURSIVE))
         throw DB::Exception(DB::ErrorCodes::LOGICAL_ERROR, "Trying to use RemoveRecursive request while Keeper doesn't support it or feature flag is disabled");
 
-    auto request = std::make_shared<Coordination::ZooKeeperRemoveRecursiveRequest>();
-=======
     auto request = std::make_shared<Coordination::RemoveRecursiveRequest>();
->>>>>>> d590e146
     request->path = path;
     request->remove_nodes_limit = remove_nodes_limit;
     return request;
