#include "ZooKeeper.h"
#include "Coordination/KeeperConstants.h"
#include "Coordination/KeeperFeatureFlags.h"
#include <Core/SettingsEnums.h>
#include "ZooKeeperImpl.h"
#include "KeeperException.h"
#include "TestKeeper.h"
#include <base/types.h>

#include <filesystem>
#include <functional>
#include <memory>
#include <ranges>
#include <string_view>
#include <vector>

#include "Common/ZooKeeper/ZooKeeperLoadBalancer.h"
#include "Common/logger_useful.h"
#include <Common/Priority.h>
#include <Common/ZooKeeper/ZooKeeperArgs.h>
#include <Common/ZooKeeper/Types.h>
#include <Common/ZooKeeper/ZooKeeperCommon.h>
#include <Common/randomSeed.h>
#include <base/find_symbols.h>
#include <base/sort.h>
#include <base/getFQDNOrHostName.h>
#include <Core/ServerUUID.h>
#include "Common/ZooKeeper/IKeeper.h"
#include <Common/DNSResolver.h>
#include <Common/StringUtils/StringUtils.h>
#include <Common/Exception.h>

#include <Poco/Logger.h>
#include <Poco/Net/NetException.h>
#include <Poco/Net/DNS.h>
#include <Poco/String.h>


namespace fs = std::filesystem;

namespace DB
{
namespace ErrorCodes
{
    extern const int LOGICAL_ERROR;
    extern const int NOT_IMPLEMENTED;
    extern const int BAD_ARGUMENTS;
    extern const int NO_ELEMENTS_IN_CONFIG;
    extern const int EXCESSIVE_ELEMENT_IN_CONFIG;
}
}


namespace zkutil
{

const int CreateMode::Persistent = 0;
const int CreateMode::Ephemeral = 1;
const int CreateMode::PersistentSequential = 2;
const int CreateMode::EphemeralSequential = 3;


static void check(Coordination::Error code, const std::string & path)
{
    if (code != Coordination::Error::ZOK)
        throw KeeperException::fromPath(code, path);
}


void ZooKeeper::init(ZooKeeperArgs args_)
{
    args = std::move(args_);
    log = getLogger("ZooKeeper");

    if (args.implementation == "zookeeper")
    {
        auto & zk_load_balancer = Coordination::ZooKeeperLoadBalancer::instance(config_name);
        impl = zk_load_balancer.createClient();
        if (args.chroot.empty())
            LOG_TRACE(log, "Initialized, hosts: {}", fmt::join(args.hosts, ","));
        else
            LOG_TRACE(log, "Initialized, hosts: {}, chroot: {}", fmt::join(args.hosts, ","), args.chroot);
    }
    else if (args.implementation == "testkeeper")
    {
        impl = std::make_unique<Coordination::TestKeeper>(args);
    }
    else
    {
        throw DB::Exception(DB::ErrorCodes::NOT_IMPLEMENTED, "Unknown implementation of coordination service: {}", args.implementation);
    }

    if (!args.chroot.empty())
    {
        /// Here we check that zk root exists.
        /// This check is clumsy. The reason is we do this request under common mutex, and never want to hung here.
        /// Otherwise, all threads which need zk will wait for this mutex eternally.
        ///
        /// Usually, this was possible in case of memory limit exception happened inside zk implementation.
        /// This should not happen now, when memory tracker is disabled.
        /// But let's keep it just in case (it is also easy to backport).
        auto future = asyncExists("/");
        auto res = future.wait_for(std::chrono::milliseconds(args.operation_timeout_ms));
        if (res != std::future_status::ready)
            throw KeeperException::fromMessage(Coordination::Error::ZOPERATIONTIMEOUT, "Cannot check if zookeeper root exists.");

        auto code = future.get().error;
        if (!(code == Coordination::Error::ZOK || code == Coordination::Error::ZNONODE))
            throw KeeperException::fromPath(code, "/");

        if (code == Coordination::Error::ZNONODE)
            throw KeeperException(Coordination::Error::ZNONODE, "ZooKeeper root doesn't exist. You should create root node {} before start.", args.chroot);
    }
}

ZooKeeper::ZooKeeper(const ZooKeeperArgs & args_, std::string config_name_, bool reload_load_balancer_, std::shared_ptr<DB::ZooKeeperLog> zk_log_)
    : config_name(config_name_), zk_log(std::move(zk_log_))
{
    if (reload_load_balancer_ && args_.implementation == "zookeeper")
        Coordination::ZooKeeperLoadBalancer::instance(config_name).init(args_, zk_log);
    init(args_);
}


ZooKeeper::ZooKeeper(const Poco::Util::AbstractConfiguration & config, const std::string & config_name_, std::shared_ptr<DB::ZooKeeperLog> zk_log_)
    :  config_name(config_name_), zk_log(std::move(zk_log_))
{
    auto zk_args = ZooKeeperArgs(config, config_name);
    // When we invoke this constructor, it implies the configuration has changed, therefore we should reload configuration to load balancer as well.
    if (zk_args.implementation == "zookeeper")
        Coordination::ZooKeeperLoadBalancer::instance(config_name).init(zk_args, zk_log);
    init(zk_args);
}


bool ZooKeeper::configChanged(const Poco::Util::AbstractConfiguration & config, const std::string & config_name_) const
{
    ZooKeeperArgs new_args(config, config_name_);

    // skip reload testkeeper cause it's for test and data in memory
    if (new_args.implementation == args.implementation && args.implementation == "testkeeper")
        return false;

    return args != new_args;
}


static Coordination::WatchCallback callbackForEvent(const EventPtr & watch)
{
    if (!watch)
        return {};
    return [watch](const Coordination::WatchResponse &) { watch->set(); };
}


Coordination::Error ZooKeeper::getChildrenImpl(const std::string & path, Strings & res,
                                   Coordination::Stat * stat,
                                   Coordination::WatchCallbackPtr watch_callback,
                                   Coordination::ListRequestType list_request_type)
{
    auto future_result = asyncTryGetChildrenNoThrow(path, watch_callback, list_request_type);

    if (future_result.wait_for(std::chrono::milliseconds(args.operation_timeout_ms)) != std::future_status::ready)
    {
        impl->finalize(fmt::format("Operation timeout on {} {}", Coordination::OpNum::List, path));
        return Coordination::Error::ZOPERATIONTIMEOUT;
    }
    else
    {
        auto response = future_result.get();
        Coordination::Error code = response.error;
        if (code == Coordination::Error::ZOK)
        {
            res = response.names;
            if (stat)
                *stat = response.stat;
        }
        return code;
    }
}

Strings ZooKeeper::getChildren(const std::string & path, Coordination::Stat * stat, const EventPtr & watch, Coordination::ListRequestType list_request_type)
{
    Strings res;
    check(tryGetChildren(path, res, stat, watch, list_request_type), path);
    return res;
}

Strings ZooKeeper::getChildrenWatch(const std::string & path, Coordination::Stat * stat, Coordination::WatchCallback watch_callback, Coordination::ListRequestType list_request_type)
{
    Strings res;
    check(tryGetChildrenWatch(path, res, stat, watch_callback, list_request_type), path);
    return res;
}

Strings ZooKeeper::getChildrenWatch(const std::string & path, Coordination::Stat * stat, Coordination::WatchCallbackPtr watch_callback, Coordination::ListRequestType list_request_type)
{
    Strings res;
    check(tryGetChildrenWatch(path, res, stat, watch_callback, list_request_type), path);
    return res;
}

Coordination::Error ZooKeeper::tryGetChildren(
    const std::string & path,
    Strings & res,
    Coordination::Stat * stat,
    const EventPtr & watch,
    Coordination::ListRequestType list_request_type)
{
    return tryGetChildrenWatch(path, res, stat,
        watch ? std::make_shared<Coordination::WatchCallback>(callbackForEvent(watch)) : Coordination::WatchCallbackPtr{},
        list_request_type);
}

Coordination::Error ZooKeeper::tryGetChildrenWatch(
    const std::string & path,
    Strings & res,
    Coordination::Stat * stat,
    Coordination::WatchCallback watch_callback,
    Coordination::ListRequestType list_request_type)
{
    return tryGetChildrenWatch(path, res, stat,
        watch_callback ? std::make_shared<Coordination::WatchCallback>(watch_callback) : Coordination::WatchCallbackPtr{},
        list_request_type);
}

Coordination::Error ZooKeeper::tryGetChildrenWatch(
    const std::string & path,
    Strings & res,
    Coordination::Stat * stat,
    Coordination::WatchCallbackPtr watch_callback,
    Coordination::ListRequestType list_request_type)
{
    Coordination::Error code = getChildrenImpl(path, res, stat, watch_callback, list_request_type);

    if (!(code == Coordination::Error::ZOK || code == Coordination::Error::ZNONODE))
        throw KeeperException::fromPath(code, path);

    return code;
}

Coordination::Error ZooKeeper::createImpl(const std::string & path, const std::string & data, int32_t mode, std::string & path_created)
{
    auto future_result = asyncTryCreateNoThrow(path, data, mode);

    if (future_result.wait_for(std::chrono::milliseconds(args.operation_timeout_ms)) != std::future_status::ready)
    {
        impl->finalize(fmt::format("Operation timeout on {} {}", Coordination::OpNum::Create, path));
        return Coordination::Error::ZOPERATIONTIMEOUT;
    }
    else
    {
        auto response = future_result.get();
        Coordination::Error code = response.error;
        if (code == Coordination::Error::ZOK)
            path_created = response.path_created;
        return code;
    }
}

std::string ZooKeeper::create(const std::string & path, const std::string & data, int32_t mode)
{
    std::string path_created;
    check(tryCreate(path, data, mode, path_created), path);
    return path_created;
}

Coordination::Error ZooKeeper::tryCreate(const std::string & path, const std::string & data, int32_t mode, std::string & path_created)
{
    Coordination::Error code = createImpl(path, data, mode, path_created);

    if (code == Coordination::Error::ZNOTREADONLY && exists(path))
        return Coordination::Error::ZNODEEXISTS;

    if (!(code == Coordination::Error::ZOK ||
          code == Coordination::Error::ZNONODE ||
          code == Coordination::Error::ZNODEEXISTS ||
          code == Coordination::Error::ZNOCHILDRENFOREPHEMERALS))
        throw KeeperException::fromPath(code, path);

    return code;
}

Coordination::Error ZooKeeper::tryCreate(const std::string & path, const std::string & data, int32_t mode)
{
    std::string path_created;
    return tryCreate(path, data, mode, path_created);
}

void ZooKeeper::createIfNotExists(const std::string & path, const std::string & data)
{
    std::string path_created;
    Coordination::Error code = createImpl(path, data, CreateMode::Persistent, path_created);

    if (code == Coordination::Error::ZOK || code == Coordination::Error::ZNODEEXISTS)
        return;
    else if (code == Coordination::Error::ZNOTREADONLY && exists(path))
        return;
    else
        throw KeeperException::fromPath(code, path);
}

void ZooKeeper::createAncestors(const std::string & path)
{
    size_t pos = 1;

    if (isFeatureEnabled(DB::KeeperFeatureFlag::CREATE_IF_NOT_EXISTS))
    {
        Coordination::Requests create_ops;

        while (true)
        {
            pos = path.find('/', pos);
            if (pos == std::string::npos)
                break;

            auto request = makeCreateRequest(path.substr(0, pos), "", CreateMode::Persistent, true);
            create_ops.emplace_back(request);

            ++pos;
        }

        Coordination::Responses responses;
        Coordination::Error code = multiImpl(create_ops, responses, /*check_session_valid*/ false);

        if (code == Coordination::Error::ZOK)
            return;

        throw KeeperException::fromPath(code, path);
    }

    std::string data;
    std::string path_created; // Ignored
    std::vector<std::string> pending_nodes;

    size_t last_pos = path.rfind('/');
    if (last_pos == std::string::npos || last_pos == 0)
        return;
    std::string current_node = path.substr(0, last_pos);

    while (true)
    {
        Coordination::Error code = createImpl(current_node, data, CreateMode::Persistent, path_created);
        if (code == Coordination::Error::ZNONODE)
        {
            /// The parent node doesn't exist. Save the current node and try with the parent
            last_pos = current_node.rfind('/');
            if (last_pos == std::string::npos || last_pos == 0)
                throw KeeperException::fromPath(code, path);
            pending_nodes.emplace_back(std::move(current_node));
            current_node = path.substr(0, last_pos);
        }
        else if (code == Coordination::Error::ZOK || code == Coordination::Error::ZNODEEXISTS)
            break;
        else
            throw KeeperException::fromPath(code, path);
    }

    for (const std::string & pending : pending_nodes | std::views::reverse)
        createIfNotExists(pending, data);
}

void ZooKeeper::checkExistsAndGetCreateAncestorsOps(const std::string & path, Coordination::Requests & requests)
{
    std::vector<std::string> paths_to_check;
    size_t pos = 1;
    while (true)
    {
        pos = path.find('/', pos);
        if (pos == std::string::npos)
            break;
        paths_to_check.emplace_back(path.substr(0, pos));
        ++pos;
    }

    MultiExistsResponse response = exists(paths_to_check);

    for (size_t i = 0; i < paths_to_check.size(); ++i)
    {
        if (response[i].error != Coordination::Error::ZOK)
        {
            /// Ephemeral nodes cannot have children
            requests.emplace_back(makeCreateRequest(paths_to_check[i], "", CreateMode::Persistent));
        }
    }
}

Coordination::Error ZooKeeper::removeImpl(const std::string & path, int32_t version)
{
    auto future_result = asyncTryRemoveNoThrow(path, version);


    if (future_result.wait_for(std::chrono::milliseconds(args.operation_timeout_ms)) != std::future_status::ready)
    {
        impl->finalize(fmt::format("Operation timeout on {} {}", Coordination::OpNum::Remove, path));
        return Coordination::Error::ZOPERATIONTIMEOUT;
    }
    else
    {
        auto response = future_result.get();
        return response.error;
    }
}

void ZooKeeper::remove(const std::string & path, int32_t version)
{
    check(tryRemove(path, version), path);
}

Coordination::Error ZooKeeper::tryRemove(const std::string & path, int32_t version)
{
    Coordination::Error code = removeImpl(path, version);
    if (!(code == Coordination::Error::ZOK ||
          code == Coordination::Error::ZNONODE ||
          code == Coordination::Error::ZBADVERSION ||
          code == Coordination::Error::ZNOTEMPTY))
        throw KeeperException::fromPath(code, path);
    return code;
}

Coordination::Error ZooKeeper::existsImpl(const std::string & path, Coordination::Stat * stat, Coordination::WatchCallback watch_callback)
{
    auto future_result = asyncTryExistsNoThrow(path, watch_callback);

    if (future_result.wait_for(std::chrono::milliseconds(args.operation_timeout_ms)) != std::future_status::ready)
    {
        impl->finalize(fmt::format("Operation timeout on {} {}", Coordination::OpNum::Exists, path));
        return Coordination::Error::ZOPERATIONTIMEOUT;
    }
    else
    {
        auto response = future_result.get();
        Coordination::Error code = response.error;
        if (code == Coordination::Error::ZOK && stat)
            *stat = response.stat;

        return code;
    }
}

bool ZooKeeper::exists(const std::string & path, Coordination::Stat * stat, const EventPtr & watch)
{
    return existsWatch(path, stat, callbackForEvent(watch));
}

bool ZooKeeper::anyExists(const std::vector<std::string> & paths)
{
    auto exists_multi_response = exists(paths);
    for (size_t i = 0; i < exists_multi_response.size(); ++i)
    {
        if (exists_multi_response[i].error == Coordination::Error::ZOK)
            return true;
    }
    return false;
}

bool ZooKeeper::existsWatch(const std::string & path, Coordination::Stat * stat, Coordination::WatchCallback watch_callback)
{
    Coordination::Error code = existsImpl(path, stat, watch_callback);

    if (!(code == Coordination::Error::ZOK || code == Coordination::Error::ZNONODE))
        throw KeeperException::fromPath(code, path);
    return code != Coordination::Error::ZNONODE;
}

Coordination::Error ZooKeeper::getImpl(const std::string & path, std::string & res, Coordination::Stat * stat, Coordination::WatchCallback watch_callback)
{
    auto future_result = asyncTryGetNoThrow(path, watch_callback);

    if (future_result.wait_for(std::chrono::milliseconds(args.operation_timeout_ms)) != std::future_status::ready)
    {
        impl->finalize(fmt::format("Operation timeout on {} {}", Coordination::OpNum::Get, path));
        return Coordination::Error::ZOPERATIONTIMEOUT;
    }
    else
    {
        auto response = future_result.get();
        Coordination::Error code = response.error;
        if (code == Coordination::Error::ZOK)
        {
            res = response.data;
            if (stat)
                *stat = response.stat;
        }
        return code;
    }
}

std::string ZooKeeper::get(const std::string & path, Coordination::Stat * stat, const EventPtr & watch)
{
    Coordination::Error code = Coordination::Error::ZOK;
    std::string res;
    if (tryGet(path, res, stat, watch, &code))
        return res;
    else
        throw KeeperException(code, "Can't get data for node '{}': node doesn't exist", path);
}

std::string ZooKeeper::getWatch(const std::string & path, Coordination::Stat * stat, Coordination::WatchCallback watch_callback)
{
    Coordination::Error code = Coordination::Error::ZOK;
    std::string res;
    if (tryGetWatch(path, res, stat, watch_callback, &code))
        return res;
    else
        throw KeeperException(code, "Can't get data for node '{}': node doesn't exist", path);
}

bool ZooKeeper::tryGet(
    const std::string & path,
    std::string & res,
    Coordination::Stat * stat,
    const EventPtr & watch,
    Coordination::Error * return_code)
{
    return tryGetWatch(path, res, stat, callbackForEvent(watch), return_code);
}

bool ZooKeeper::tryGetWatch(
    const std::string & path,
    std::string & res,
    Coordination::Stat * stat,
    Coordination::WatchCallback watch_callback,
    Coordination::Error * return_code)
{
    Coordination::Error code = getImpl(path, res, stat, watch_callback);

    if (!(code == Coordination::Error::ZOK || code == Coordination::Error::ZNONODE))
        throw KeeperException::fromPath(code, path);

    if (return_code)
        *return_code = code;

    return code == Coordination::Error::ZOK;
}

Coordination::Error ZooKeeper::setImpl(const std::string & path, const std::string & data,
                           int32_t version, Coordination::Stat * stat)
{
    auto future_result = asyncTrySetNoThrow(path, data, version);

    if (future_result.wait_for(std::chrono::milliseconds(args.operation_timeout_ms)) != std::future_status::ready)
    {
        impl->finalize(fmt::format("Operation timeout on {} {}", Coordination::OpNum::Set, path));
        return Coordination::Error::ZOPERATIONTIMEOUT;
    }
    else
    {
        auto response = future_result.get();
        Coordination::Error code = response.error;
        if (code == Coordination::Error::ZOK && stat)
            *stat = response.stat;

        return code;
    }
}

void ZooKeeper::set(const std::string & path, const std::string & data, int32_t version, Coordination::Stat * stat)
{
    check(trySet(path, data, version, stat), path);
}

void ZooKeeper::createOrUpdate(const std::string & path, const std::string & data, int32_t mode)
{
    Coordination::Error code = trySet(path, data, -1);
    if (code == Coordination::Error::ZNONODE)
    {
        create(path, data, mode);
    }
    else if (code != Coordination::Error::ZOK)
        throw KeeperException::fromPath(code, path);
}

Coordination::Error ZooKeeper::trySet(const std::string & path, const std::string & data,
                          int32_t version, Coordination::Stat * stat)
{
    Coordination::Error code = setImpl(path, data, version, stat);

    if (!(code == Coordination::Error::ZOK ||
          code == Coordination::Error::ZNONODE ||
          code == Coordination::Error::ZBADVERSION))
        throw KeeperException::fromPath(code, path);
    return code;
}


Coordination::Error ZooKeeper::multiImpl(const Coordination::Requests & requests, Coordination::Responses & responses, bool check_session_valid)
{
    if (requests.empty())
        return Coordination::Error::ZOK;

    std::future<Coordination::MultiResponse> future_result;
    if (check_session_valid)
    {
        Coordination::Requests new_requests = requests;
        addCheckSessionOp(new_requests);
        future_result = asyncTryMultiNoThrow(new_requests);
    }
    else
    {
        future_result = asyncTryMultiNoThrow(requests);
    }

    if (future_result.wait_for(std::chrono::milliseconds(args.operation_timeout_ms)) != std::future_status::ready)
    {
        impl->finalize(fmt::format("Operation timeout on {} {}", Coordination::OpNum::Multi, requests[0]->getPath()));
        return Coordination::Error::ZOPERATIONTIMEOUT;
    }
    else
    {
        auto response = future_result.get();
        Coordination::Error code = response.error;
        responses = response.responses;

        if (check_session_valid)
        {
            if (code != Coordination::Error::ZOK && !Coordination::isHardwareError(code) && getFailedOpIndex(code, responses) == requests.size())
            {
                impl->finalize(fmt::format("Session was killed: {}", requests.back()->getPath()));
                code = Coordination::Error::ZSESSIONMOVED;
            }
            responses.pop_back();
            /// For some reason, for hardware errors we set ZOK codes for all responses.
            /// In other cases, if the multi-request status is not ZOK, then the last response status must indicate an error too
            chassert(code == Coordination::Error::ZOK || Coordination::isHardwareError(code) || responses.back()->error != Coordination::Error::ZOK);
        }

        return code;
    }
}

Coordination::Responses ZooKeeper::multi(const Coordination::Requests & requests, bool check_session_valid)
{
    Coordination::Responses responses;
    Coordination::Error code = multiImpl(requests, responses, check_session_valid);
    KeeperMultiException::check(code, requests, responses);
    return responses;
}

Coordination::Error ZooKeeper::tryMulti(const Coordination::Requests & requests, Coordination::Responses & responses, bool check_session_valid)
{
    Coordination::Error code = multiImpl(requests, responses, check_session_valid);
    if (code != Coordination::Error::ZOK && !Coordination::isUserError(code))
        throw KeeperException(code);
    return code;
}

Coordination::Error ZooKeeper::syncImpl(const std::string & path, std::string & returned_path)
{
    auto future_result = asyncTrySyncNoThrow(path);

    if (future_result.wait_for(std::chrono::milliseconds(args.operation_timeout_ms)) != std::future_status::ready)
    {
        impl->finalize(fmt::format("Operation timeout on {} {}", Coordination::OpNum::Sync, path));
        return Coordination::Error::ZOPERATIONTIMEOUT;
    }
    else
    {
        auto response = future_result.get();
        Coordination::Error code = response.error;
        returned_path = std::move(response.path);
        return code;
    }
}
std::string ZooKeeper::sync(const std::string & path)
{
    std::string returned_path;
    check(syncImpl(path, returned_path), path);
    return returned_path;
}

Coordination::Error ZooKeeper::trySync(const std::string & path, std::string & returned_path)
{
    return syncImpl(path, returned_path);
}

void ZooKeeper::removeChildren(const std::string & path)
{
    Strings children = getChildren(path);
    while (!children.empty())
    {
        Coordination::Requests ops;
        for (size_t i = 0; i < MULTI_BATCH_SIZE && !children.empty(); ++i)
        {
            ops.emplace_back(makeRemoveRequest(fs::path(path) / children.back(), -1));
            children.pop_back();
        }
        multi(ops);
    }
}


void ZooKeeper::removeChildrenRecursive(const std::string & path, RemoveException keep_child)
{
    Strings children = getChildren(path);
    while (!children.empty())
    {
        Coordination::Requests ops;
        for (size_t i = 0; i < MULTI_BATCH_SIZE && !children.empty(); ++i)
        {
            if (keep_child.path.empty() || keep_child.path != children.back()) [[likely]]
            {
                removeChildrenRecursive(fs::path(path) / children.back());
                ops.emplace_back(makeRemoveRequest(fs::path(path) / children.back(), -1));
            }
            else if (keep_child.remove_subtree)
            {
                removeChildrenRecursive(fs::path(path) / children.back());
            }

            children.pop_back();
        }
        multi(ops);
    }
}

bool ZooKeeper::tryRemoveChildrenRecursive(const std::string & path, bool probably_flat, RemoveException keep_child)
{
    Strings children;
    if (tryGetChildren(path, children) != Coordination::Error::ZOK)
        return false;

    bool removed_as_expected = true;
    while (!children.empty())
    {
        Coordination::Requests ops;
        Strings batch;
        ops.reserve(MULTI_BATCH_SIZE);
        batch.reserve(MULTI_BATCH_SIZE);
        for (size_t i = 0; i < MULTI_BATCH_SIZE && !children.empty(); ++i)
        {
            String child_path = fs::path(path) / children.back();

            if (keep_child.path.empty() || keep_child.path != children.back()) [[likely]]
            {
                /// Will try to avoid recursive getChildren calls if child_path probably has no children.
                /// It may be extremely slow when path contain a lot of leaf children.
                if (!probably_flat)
                    tryRemoveChildrenRecursive(child_path);

                batch.push_back(child_path);
                ops.emplace_back(zkutil::makeRemoveRequest(child_path, -1));
            }
            else if (keep_child.remove_subtree && !probably_flat)
            {
                tryRemoveChildrenRecursive(child_path);
            }

            children.pop_back();
        }

        /// Try to remove the children with a faster method - in bulk. If this fails,
        /// this means someone is concurrently removing these children and we will have
        /// to remove them one by one.
        Coordination::Responses responses;
        if (tryMulti(ops, responses) == Coordination::Error::ZOK)
            continue;

        removed_as_expected = false;

        std::vector<zkutil::ZooKeeper::FutureRemove> futures;
        futures.reserve(batch.size());
        for (const std::string & child : batch)
            futures.push_back(asyncTryRemoveNoThrow(child, -1));

        for (size_t i = 0; i < batch.size(); ++i)
        {
            auto res = futures[i].get();
            if (res.error == Coordination::Error::ZOK)
                continue;
            if (res.error == Coordination::Error::ZNONODE)
                continue;

            if (res.error == Coordination::Error::ZNOTEMPTY)
            {
                if (probably_flat)
                {
                    /// It actually has children, let's remove them
                    tryRemoveChildrenRecursive(batch[i]);
                    tryRemove(batch[i]);
                }
                continue;
            }

            throw KeeperException::fromPath(res.error, batch[i]);
        }
    }
    return removed_as_expected;
}

void ZooKeeper::removeRecursive(const std::string & path)
{
    removeChildrenRecursive(path);
    remove(path);
}

void ZooKeeper::tryRemoveRecursive(const std::string & path)
{
    tryRemoveChildrenRecursive(path);
    tryRemove(path);
}


namespace
{
    struct WaitForDisappearState
    {
        std::atomic_int32_t code = 0;
        std::atomic_int32_t event_type = 0;
        Poco::Event event;
    };
    using WaitForDisappearStatePtr = std::shared_ptr<WaitForDisappearState>;
}

bool ZooKeeper::waitForDisappear(const std::string & path, const WaitCondition & condition)
{
    WaitForDisappearStatePtr state = std::make_shared<WaitForDisappearState>();

    auto callback = [state](const Coordination::GetResponse & response)
    {
        state->code = static_cast<int32_t>(response.error);
        if (state->code)
            state->event.set();
    };

    auto watch = [state](const Coordination::WatchResponse & response)
    {
        if (!state->code)
        {
            state->code = static_cast<int32_t>(response.error);
            if (!state->code)
                state->event_type = response.type;
            state->event.set();
        }
    };

    /// do-while control structure to allow using this function in non-blocking
    /// fashion with a wait condition which returns false by the time this
    /// method is called.
    do
    {
        /// Use getData instead of exists to avoid watch leak.
        impl->get(path, callback, std::make_shared<Coordination::WatchCallback>(watch));

        if (!state->event.tryWait(1000))
            continue;

        if (state->code == static_cast<int32_t>(Coordination::Error::ZNONODE))
            return true;

        if (state->code)
            throw KeeperException::fromPath(static_cast<Coordination::Error>(state->code.load(std::memory_order_seq_cst)), path);

        if (state->event_type == Coordination::DELETED)
            return true;
    } while (!condition || !condition());

    return false;
}

void ZooKeeper::deleteEphemeralNodeIfContentMatches(const std::string & path, const std::string & fast_delete_if_equal_value)
{
    zkutil::EventPtr eph_node_disappeared = std::make_shared<Poco::Event>();
    String content;
    Coordination::Stat stat;
    if (!tryGet(path, content, &stat, eph_node_disappeared))
        return;

    if (content == fast_delete_if_equal_value)
    {
        auto code = tryRemove(path, stat.version);
        if (code != Coordination::Error::ZOK && code != Coordination::Error::ZNONODE)
            throw Coordination::Exception::fromPath(code, path);
    }
    else
    {
        LOG_WARNING(log, "Ephemeral node ('{}') already exists but it isn't owned by us. Will wait until it disappears", path);
        int32_t timeout_ms = 3 * args.session_timeout_ms;
        if (!eph_node_disappeared->tryWait(timeout_ms))
            throw DB::Exception(
                DB::ErrorCodes::LOGICAL_ERROR,
                "Ephemeral node {} still exists after {}s, probably it's owned by someone else. "
                "Either session_timeout_ms in client's config is different from server's config or it's a bug. "
                "Node data: '{}'",
                path,
                timeout_ms / 1000,
                content);
    }
}

Coordination::ReconfigResponse ZooKeeper::reconfig(
    const std::string & joining,
    const std::string & leaving,
    const std::string & new_members,
    int32_t version)
{
    auto future_result = asyncReconfig(joining, leaving, new_members, version);

    if (future_result.wait_for(std::chrono::milliseconds(args.operation_timeout_ms)) != std::future_status::ready)
    {
        impl->finalize(fmt::format("Operation timeout on {}", Coordination::OpNum::Reconfig));
        throw KeeperException(Coordination::Error::ZOPERATIONTIMEOUT);
    }

    return future_result.get();
}

ZooKeeperPtr ZooKeeper::create(const Poco::Util::AbstractConfiguration & config, const std::string & config_name, std::shared_ptr<DB::ZooKeeperLog> zk_log_)
{
    auto res = std::shared_ptr<ZooKeeper>(new ZooKeeper(config, config_name, zk_log_));
    res->initSession();
    return res;
}

ZooKeeperPtr ZooKeeper::startNewSession() const
{
<<<<<<< HEAD
    return std::make_shared<ZooKeeper>(args, config_name, false, zk_log);
=======
    auto res = std::shared_ptr<ZooKeeper>(new ZooKeeper(args, zk_log));
    res->initSession();
    return res;
}

void ZooKeeper::initSession()
{
    String session_path = fs::path(args.sessions_path) / args.zookeeper_name / toString(DB::ServerUUID::get());
    Coordination::Stat stat;
    if (trySet(session_path, "", -1, &stat) == Coordination::Error::ZOK)
    {
        session_node_version = stat.version;
        return;
    }

    createAncestors(session_path);
    create(session_path, "", zkutil::CreateMode::Persistent);
    session_node_version = 0;
>>>>>>> fb2b5df7
}

void ZooKeeper::addCheckSessionOp(Coordination::Requests & requests) const
{
    String session_path = fs::path(args.sessions_path) / args.zookeeper_name / toString(DB::ServerUUID::get());
    requests.push_back(zkutil::makeCheckRequest(session_path, session_node_version));
}

bool ZooKeeper::expired()
{
    return impl->isExpired();
}

bool ZooKeeper::isFeatureEnabled(DB::KeeperFeatureFlag feature_flag) const
{
    return impl->isFeatureEnabled(feature_flag);
}

Int64 ZooKeeper::getClientID()
{
    return impl->getSessionID();
}


std::future<Coordination::CreateResponse> ZooKeeper::asyncCreate(const std::string & path, const std::string & data, int32_t mode)
{
    /// https://stackoverflow.com/questions/25421346/how-to-create-an-stdfunction-from-a-move-capturing-lambda-expression
    auto promise = std::make_shared<std::promise<Coordination::CreateResponse>>();
    auto future = promise->get_future();

    auto callback = [promise, path](const Coordination::CreateResponse & response) mutable
    {
        if (response.error != Coordination::Error::ZOK)
            promise->set_exception(std::make_exception_ptr(KeeperException::fromPath(response.error, path)));
        else
            promise->set_value(response);
    };

    impl->create(path, data, mode & 1, mode & 2, {}, std::move(callback));
    return future;
}

std::future<Coordination::CreateResponse> ZooKeeper::asyncTryCreateNoThrow(const std::string & path, const std::string & data, int32_t mode)
{
    auto promise = std::make_shared<std::promise<Coordination::CreateResponse>>();
    auto future = promise->get_future();

    auto callback = [promise](const Coordination::CreateResponse & response) mutable
    {
        promise->set_value(response);
    };

    impl->create(path, data, mode & 1, mode & 2, {}, std::move(callback));
    return future;
}

std::future<Coordination::GetResponse> ZooKeeper::asyncGet(const std::string & path, Coordination::WatchCallback watch_callback)
{
    auto promise = std::make_shared<std::promise<Coordination::GetResponse>>();
    auto future = promise->get_future();

    auto callback = [promise, path](const Coordination::GetResponse & response) mutable
    {
        if (response.error != Coordination::Error::ZOK)
            promise->set_exception(std::make_exception_ptr(KeeperException::fromPath(response.error, path)));
        else
            promise->set_value(response);
    };

    impl->get(path, std::move(callback),
        watch_callback ? std::make_shared<Coordination::WatchCallback>(watch_callback) : Coordination::WatchCallbackPtr{});
    return future;
}

std::future<Coordination::GetResponse> ZooKeeper::asyncTryGetNoThrow(const std::string & path, Coordination::WatchCallback watch_callback)
{
    auto promise = std::make_shared<std::promise<Coordination::GetResponse>>();
    auto future = promise->get_future();

    auto callback = [promise](const Coordination::GetResponse & response) mutable
    {
        promise->set_value(response);
    };

    impl->get(path, std::move(callback),
        watch_callback ? std::make_shared<Coordination::WatchCallback>(watch_callback) : Coordination::WatchCallbackPtr{});
    return future;
}


std::future<Coordination::GetResponse> ZooKeeper::asyncTryGet(const std::string & path)
{
    auto promise = std::make_shared<std::promise<Coordination::GetResponse>>();
    auto future = promise->get_future();

    auto callback = [promise, path](const Coordination::GetResponse & response) mutable
    {
        if (response.error != Coordination::Error::ZOK && response.error != Coordination::Error::ZNONODE)
            promise->set_exception(std::make_exception_ptr(KeeperException::fromPath(response.error, path)));
        else
            promise->set_value(response);
    };

    impl->get(path, std::move(callback), {});
    return future;
}

std::future<Coordination::ExistsResponse> ZooKeeper::asyncExists(const std::string & path, Coordination::WatchCallback watch_callback)
{
    auto promise = std::make_shared<std::promise<Coordination::ExistsResponse>>();
    auto future = promise->get_future();

    auto callback = [promise, path](const Coordination::ExistsResponse & response) mutable
    {
        if (response.error != Coordination::Error::ZOK && response.error != Coordination::Error::ZNONODE)
            promise->set_exception(std::make_exception_ptr(KeeperException::fromPath(response.error, path)));
        else
            promise->set_value(response);
    };

    impl->exists(path, std::move(callback),
        watch_callback ? std::make_shared<Coordination::WatchCallback>(watch_callback) : Coordination::WatchCallbackPtr{});
    return future;
}

std::future<Coordination::ExistsResponse> ZooKeeper::asyncTryExistsNoThrow(const std::string & path, Coordination::WatchCallback watch_callback)
{
    auto promise = std::make_shared<std::promise<Coordination::ExistsResponse>>();
    auto future = promise->get_future();

    auto callback = [promise](const Coordination::ExistsResponse & response) mutable
    {
        promise->set_value(response);
    };

    impl->exists(path, std::move(callback),
        watch_callback ? std::make_shared<Coordination::WatchCallback>(watch_callback) : Coordination::WatchCallbackPtr{});
    return future;
}

std::future<Coordination::SetResponse> ZooKeeper::asyncSet(const std::string & path, const std::string & data, int32_t version)
{
    auto promise = std::make_shared<std::promise<Coordination::SetResponse>>();
    auto future = promise->get_future();

    auto callback = [promise, path](const Coordination::SetResponse & response) mutable
    {
        if (response.error != Coordination::Error::ZOK)
            promise->set_exception(std::make_exception_ptr(KeeperException::fromPath(response.error, path)));
        else
            promise->set_value(response);
    };

    impl->set(path, data, version, std::move(callback));
    return future;
}


std::future<Coordination::SetResponse> ZooKeeper::asyncTrySetNoThrow(const std::string & path, const std::string & data, int32_t version)
{
    auto promise = std::make_shared<std::promise<Coordination::SetResponse>>();
    auto future = promise->get_future();

    auto callback = [promise](const Coordination::SetResponse & response) mutable
    {
        promise->set_value(response);
    };

    impl->set(path, data, version, std::move(callback));
    return future;
}

std::future<Coordination::ListResponse> ZooKeeper::asyncGetChildren(
    const std::string & path, Coordination::WatchCallback watch_callback, Coordination::ListRequestType list_request_type)
{
    auto promise = std::make_shared<std::promise<Coordination::ListResponse>>();
    auto future = promise->get_future();

    auto callback = [promise, path](const Coordination::ListResponse & response) mutable
    {
        if (response.error != Coordination::Error::ZOK)
            promise->set_exception(std::make_exception_ptr(KeeperException::fromPath(response.error, path)));
        else
            promise->set_value(response);
    };

    impl->list(path, list_request_type, std::move(callback),
        watch_callback ? std::make_shared<Coordination::WatchCallback>(watch_callback) : Coordination::WatchCallbackPtr{});
    return future;
}

std::future<Coordination::ListResponse> ZooKeeper::asyncTryGetChildrenNoThrow(
    const std::string & path, Coordination::WatchCallbackPtr watch_callback, Coordination::ListRequestType list_request_type)
{
    auto promise = std::make_shared<std::promise<Coordination::ListResponse>>();
    auto future = promise->get_future();

    auto callback = [promise](const Coordination::ListResponse & response) mutable
    {
        promise->set_value(response);
    };

    impl->list(path, list_request_type, std::move(callback), watch_callback);
    return future;
}

std::future<Coordination::ListResponse>
ZooKeeper::asyncTryGetChildren(const std::string & path, Coordination::ListRequestType list_request_type)
{
    auto promise = std::make_shared<std::promise<Coordination::ListResponse>>();
    auto future = promise->get_future();

    auto callback = [promise, path](const Coordination::ListResponse & response) mutable
    {
        if (response.error != Coordination::Error::ZOK && response.error != Coordination::Error::ZNONODE)
            promise->set_exception(std::make_exception_ptr(KeeperException::fromPath(response.error, path)));
        else
            promise->set_value(response);
    };

    impl->list(path, list_request_type, std::move(callback), {});
    return future;
}

std::future<Coordination::RemoveResponse> ZooKeeper::asyncRemove(const std::string & path, int32_t version)
{
    auto promise = std::make_shared<std::promise<Coordination::RemoveResponse>>();
    auto future = promise->get_future();

    auto callback = [promise, path](const Coordination::RemoveResponse & response) mutable
    {
        if (response.error != Coordination::Error::ZOK)
            promise->set_exception(std::make_exception_ptr(KeeperException::fromPath(response.error, path)));
        else
            promise->set_value(response);
    };

    impl->remove(path, version, std::move(callback));
    return future;
}

/// Needs to match ZooKeeperWithInjection::asyncTryRemove implementation
std::future<Coordination::RemoveResponse> ZooKeeper::asyncTryRemove(const std::string & path, int32_t version)
{
    auto promise = std::make_shared<std::promise<Coordination::RemoveResponse>>();
    auto future = promise->get_future();

    auto callback = [promise, path](const Coordination::RemoveResponse & response) mutable
    {
        if (response.error != Coordination::Error::ZOK
            && response.error != Coordination::Error::ZNONODE
            && response.error != Coordination::Error::ZBADVERSION
            && response.error != Coordination::Error::ZNOTEMPTY)
        {
            promise->set_exception(std::make_exception_ptr(KeeperException::fromPath(response.error, path)));
        }
        else
            promise->set_value(response);
    };

    impl->remove(path, version, std::move(callback));
    return future;
}

std::future<Coordination::RemoveResponse> ZooKeeper::asyncTryRemoveNoThrow(const std::string & path, int32_t version)
{
    auto promise = std::make_shared<std::promise<Coordination::RemoveResponse>>();
    auto future = promise->get_future();

    auto callback = [promise](const Coordination::RemoveResponse & response) mutable
    {
        promise->set_value(response);
    };

    impl->remove(path, version, std::move(callback));
    return future;
}

std::future<Coordination::MultiResponse> ZooKeeper::asyncTryMultiNoThrow(const Coordination::Requests & ops)
{
    return asyncTryMultiNoThrow(std::span(ops));
}

std::future<Coordination::MultiResponse> ZooKeeper::asyncTryMultiNoThrow(std::span<const Coordination::RequestPtr> ops)
{
    auto promise = std::make_shared<std::promise<Coordination::MultiResponse>>();
    auto future = promise->get_future();

    auto callback = [promise](const Coordination::MultiResponse & response) mutable
    {
        promise->set_value(response);
    };

    impl->multi(ops, std::move(callback));
    return future;
}

std::future<Coordination::MultiResponse> ZooKeeper::asyncMulti(const Coordination::Requests & ops)
{
    auto promise = std::make_shared<std::promise<Coordination::MultiResponse>>();
    auto future = promise->get_future();

    auto callback = [promise](const Coordination::MultiResponse & response) mutable
    {
        if (response.error != Coordination::Error::ZOK)
            promise->set_exception(std::make_exception_ptr(KeeperException(response.error)));
        else
            promise->set_value(response);
    };

    impl->multi(ops, std::move(callback));
    return future;
}

Coordination::Error ZooKeeper::tryMultiNoThrow(const Coordination::Requests & requests, Coordination::Responses & responses, bool check_session_valid)
{
    try
    {
        return multiImpl(requests, responses, check_session_valid);
    }
    catch (const Coordination::Exception & e)
    {
        return e.code;
    }
}

std::future<Coordination::SyncResponse> ZooKeeper::asyncTrySyncNoThrow(const std::string & path)
{
    auto promise = std::make_shared<std::promise<Coordination::SyncResponse>>();
    auto future = promise->get_future();

    auto callback = [promise](const Coordination::SyncResponse & response) mutable
    {
        promise->set_value(response);
    };

    impl->sync(path, std::move(callback));
    return future;
}

std::future<Coordination::SyncResponse> ZooKeeper::asyncSync(const std::string & path)
{
    auto promise = std::make_shared<std::promise<Coordination::SyncResponse>>();
    auto future = promise->get_future();

    auto callback = [promise](const Coordination::SyncResponse & response) mutable
    {
        if (response.error != Coordination::Error::ZOK)
            promise->set_exception(std::make_exception_ptr(KeeperException(response.error)));
        else
            promise->set_value(response);
    };

    impl->sync(path, std::move(callback));
    return future;
}

std::future<Coordination::ReconfigResponse> ZooKeeper::asyncReconfig(
    const std::string & joining,
    const std::string & leaving,
    const std::string & new_members,
    int32_t version)
{
    auto promise = std::make_shared<std::promise<Coordination::ReconfigResponse>>();
    auto future = promise->get_future();

    auto callback = [promise](const Coordination::ReconfigResponse & response) mutable
    {
        if (response.error != Coordination::Error::ZOK)
            promise->set_exception(std::make_exception_ptr(KeeperException(response.error)));
        else
            promise->set_value(response);
    };

    impl->reconfig(joining, leaving, new_members, version, std::move(callback));
    return future;
}

void ZooKeeper::finalize(const String & reason)
{
    impl->finalize(reason);
}

void ZooKeeper::setZooKeeperLog(std::shared_ptr<DB::ZooKeeperLog> zk_log_)
{
    zk_log = std::move(zk_log_);
    if (args.implementation == "zookeeper")
        Coordination::ZooKeeperLoadBalancer::instance(config_name).setZooKeeperLog(zk_log);
    if (auto * zk = dynamic_cast<Coordination::ZooKeeper *>(impl.get()))
        zk->setZooKeeperLog(zk_log);
}

void ZooKeeper::setServerCompletelyStarted()
{
    if (auto * zk = dynamic_cast<Coordination::ZooKeeper *>(impl.get()))
        zk->setServerCompletelyStarted();
}

Int8 ZooKeeper::getConnectedHostIdx() const
{
    return impl->getConnectedNodeIdx();
}

String ZooKeeper::getConnectedHostPort() const
{
    return impl->getConnectedHostPort();
}

int32_t ZooKeeper::getConnectionXid() const
{
    return impl->getConnectionXid();
}

size_t getFailedOpIndex(Coordination::Error exception_code, const Coordination::Responses & responses)
{
    if (responses.empty())
        throw DB::Exception(DB::ErrorCodes::LOGICAL_ERROR, "Responses for multi transaction is empty");

    for (size_t index = 0, size = responses.size(); index < size; ++index)
        if (responses[index]->error != Coordination::Error::ZOK)
            return index;

    if (!Coordination::isUserError(exception_code))
        throw DB::Exception(DB::ErrorCodes::LOGICAL_ERROR,
                            "There are no failed OPs because '{}' is not valid response code for that",
                            exception_code);

    throw DB::Exception(DB::ErrorCodes::LOGICAL_ERROR, "There is no failed OpResult");
}


KeeperMultiException::KeeperMultiException(Coordination::Error exception_code, size_t failed_op_index_, const Coordination::Requests & requests_, const Coordination::Responses & responses_)
        : KeeperException(exception_code, "Transaction failed: Op #{}, path", failed_op_index_),
          requests(requests_), responses(responses_), failed_op_index(failed_op_index_)
{
    addMessage(getPathForFirstFailedOp());
}

KeeperMultiException::KeeperMultiException(Coordination::Error exception_code, const Coordination::Requests & requests_, const Coordination::Responses & responses_)
        : KeeperMultiException(exception_code, getFailedOpIndex(exception_code, responses_), requests_, responses_)
{
}


std::string KeeperMultiException::getPathForFirstFailedOp() const
{
    return requests[failed_op_index]->getPath();
}

void KeeperMultiException::check(
    Coordination::Error exception_code, const Coordination::Requests & requests, const Coordination::Responses & responses)
{
    if (exception_code == Coordination::Error::ZOK)
        return;

    if (Coordination::isUserError(exception_code))
        throw KeeperMultiException(exception_code, requests, responses);
    else
        throw KeeperException(exception_code);
}


Coordination::RequestPtr makeCreateRequest(const std::string & path, const std::string & data, int create_mode, bool ignore_if_exists)
{
    auto request = std::make_shared<Coordination::CreateRequest>();
    request->path = path;
    request->data = data;
    request->is_ephemeral = create_mode == CreateMode::Ephemeral || create_mode == CreateMode::EphemeralSequential;
    request->is_sequential = create_mode == CreateMode::PersistentSequential || create_mode == CreateMode::EphemeralSequential;
    request->not_exists = ignore_if_exists;
    return request;
}

Coordination::RequestPtr makeRemoveRequest(const std::string & path, int version)
{
    auto request = std::make_shared<Coordination::RemoveRequest>();
    request->path = path;
    request->version = version;
    return request;
}

Coordination::RequestPtr makeSetRequest(const std::string & path, const std::string & data, int version)
{
    auto request = std::make_shared<Coordination::SetRequest>();
    request->path = path;
    request->data = data;
    request->version = version;
    return request;
}

Coordination::RequestPtr makeCheckRequest(const std::string & path, int version)
{
    auto request = std::make_shared<Coordination::CheckRequest>();
    request->path = path;
    request->version = version;
    return request;
}

Coordination::RequestPtr makeGetRequest(const std::string & path)
{
    auto request = std::make_shared<Coordination::GetRequest>();
    request->path = path;
    return request;
}

Coordination::RequestPtr makeListRequest(const std::string & path, Coordination::ListRequestType list_request_type)
{
    // Keeper server that support MultiRead also support FilteredList
    auto request = std::make_shared<Coordination::ZooKeeperFilteredListRequest>();
    request->path = path;
    request->list_request_type = list_request_type;
    return request;
}

Coordination::RequestPtr makeSimpleListRequest(const std::string & path)
{
    auto request = std::make_shared<Coordination::ZooKeeperSimpleListRequest>();
    request->path = path;
    return request;
}

Coordination::RequestPtr makeExistsRequest(const std::string & path)
{
    auto request = std::make_shared<Coordination::ZooKeeperExistsRequest>();
    request->path = path;
    return request;
}

std::string normalizeZooKeeperPath(std::string zookeeper_path, bool check_starts_with_slash, LoggerPtr log)
{
    if (!zookeeper_path.empty() && zookeeper_path.back() == '/')
        zookeeper_path.resize(zookeeper_path.size() - 1);
    /// If zookeeper chroot prefix is used, path should start with '/', because chroot concatenates without it.
    if (!zookeeper_path.empty() && zookeeper_path.front() != '/')
    {
        /// Do not allow this for new tables, print warning for tables created in old versions
        if (check_starts_with_slash)
            throw DB::Exception(DB::ErrorCodes::BAD_ARGUMENTS, "ZooKeeper path must starts with '/', got '{}'", zookeeper_path);
        if (log)
            LOG_WARNING(log, "ZooKeeper path ('{}') does not start with '/'. It will not be supported in future releases", zookeeper_path);
        zookeeper_path = "/" + zookeeper_path;
    }

    return zookeeper_path;
}

String extractZooKeeperName(const String & path)
{
    static constexpr auto default_zookeeper_name = "default";
    if (path.empty())
        throw DB::Exception(DB::ErrorCodes::BAD_ARGUMENTS, "ZooKeeper path should not be empty");
    if (path[0] == '/')
        return default_zookeeper_name;
    auto pos = path.find(":/");
    if (pos != String::npos && pos < path.find('/'))
    {
        auto zookeeper_name = path.substr(0, pos);
        if (zookeeper_name.empty())
            throw DB::Exception(DB::ErrorCodes::BAD_ARGUMENTS, "Zookeeper path should start with '/' or '<auxiliary_zookeeper_name>:/'");
        return zookeeper_name;
    }
    return default_zookeeper_name;
}

String extractZooKeeperPath(const String & path, bool check_starts_with_slash, LoggerPtr log)
{
    if (path.empty())
        throw DB::Exception(DB::ErrorCodes::BAD_ARGUMENTS, "ZooKeeper path should not be empty");
    if (path[0] == '/')
        return normalizeZooKeeperPath(path, check_starts_with_slash, log);
    auto pos = path.find(":/");
    if (pos != String::npos && pos < path.find('/'))
    {
        return normalizeZooKeeperPath(path.substr(pos + 1, String::npos), check_starts_with_slash, log);
    }
    return normalizeZooKeeperPath(path, check_starts_with_slash, log);
}

String getSequentialNodeName(const String & prefix, UInt64 number)
{
    /// NOTE Sequential counter in ZooKeeper is Int32.
    assert(number < std::numeric_limits<Int32>::max());
    constexpr size_t seq_node_digits = 10;
    String num_str = std::to_string(number);
    String name = prefix + String(seq_node_digits - num_str.size(), '0') + num_str;
    return name;
}

void validateZooKeeperConfig(const Poco::Util::AbstractConfiguration & config)
{
    if (config.has("zookeeper") && config.has("keeper"))
        throw DB::Exception(DB::ErrorCodes::EXCESSIVE_ELEMENT_IN_CONFIG, "Both ZooKeeper and Keeper are specified");
}

bool hasZooKeeperConfig(const Poco::Util::AbstractConfiguration & config)
{
    return config.has("zookeeper") || config.has("keeper") || (config.has("keeper_server.raft_configuration") && config.getBool("keeper_server.use_cluster", true));
}

String getZooKeeperConfigName(const Poco::Util::AbstractConfiguration & config)
{
    if (config.has("zookeeper"))
        return "zookeeper";

    if (config.has("keeper"))
        return "keeper";

    if (config.has("keeper_server.raft_configuration") && config.getBool("keeper_server.use_cluster", true))
        return "keeper_server";

    throw DB::Exception(DB::ErrorCodes::NO_ELEMENTS_IN_CONFIG, "There is no Zookeeper configuration in server config");
}

}<|MERGE_RESOLUTION|>--- conflicted
+++ resolved
@@ -914,10 +914,7 @@
 
 ZooKeeperPtr ZooKeeper::startNewSession() const
 {
-<<<<<<< HEAD
-    return std::make_shared<ZooKeeper>(args, config_name, false, zk_log);
-=======
-    auto res = std::shared_ptr<ZooKeeper>(new ZooKeeper(args, zk_log));
+    auto res = std::shared_ptr<ZooKeeper>(new ZooKeeper(args, config_name, false, zk_log));
     res->initSession();
     return res;
 }
@@ -935,7 +932,6 @@
     createAncestors(session_path);
     create(session_path, "", zkutil::CreateMode::Persistent);
     session_node_version = 0;
->>>>>>> fb2b5df7
 }
 
 void ZooKeeper::addCheckSessionOp(Coordination::Requests & requests) const
