--- conflicted
+++ resolved
@@ -217,7 +217,10 @@
                 .max_sec = config.getUInt(config_name + "." + key + ".max"),
             };
         }
-<<<<<<< HEAD
+        else if (key == "use_compression")
+        {
+            use_compression = config.getBool(config_name + "." + key);
+        }
         else if (key == "fdb_cluster")
         {
             fdb_cluster = config.getString(config_name + "." + key);
@@ -225,11 +228,6 @@
         else if (key == "fdb_prefix")
         {
             fdb_prefix = config.getString(config_name + "." + key);
-=======
-        else if (key == "use_compression")
-        {
-            use_compression = config.getBool(config_name + "." + key);
->>>>>>> beb0f6c5
         }
         else
             throw KeeperException(Coordination::Error::ZBADARGUMENTS, "Unknown key {} in config file", key);
