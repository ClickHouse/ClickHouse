/// Only edit the `.in` file, as it is the source for autogeneration by CMake

#pragma once

#cmakedefine01 CLICKHOUSE_CLOUD
#cmakedefine01 USE_CPUID
#cmakedefine01 USE_BASE64
#cmakedefine01 USE_SSL
#cmakedefine01 USE_SSH
#cmakedefine01 USE_HDFS
#cmakedefine01 USE_AWS_S3
#cmakedefine01 USE_GOOGLE_CLOUD
#cmakedefine01 USE_AZURE_BLOB_STORAGE
#cmakedefine01 USE_BROTLI
#cmakedefine01 USE_CASSANDRA
#cmakedefine01 USE_GRPC
#cmakedefine01 USE_SIMDJSON
#cmakedefine01 USE_RAPIDJSON
#cmakedefine01 USE_DATASKETCHES
#cmakedefine01 USE_YAML_CPP
#cmakedefine01 USE_BZIP2
#cmakedefine01 USE_MINIZIP
#cmakedefine01 USE_SNAPPY
#cmakedefine01 USE_HIVE
#cmakedefine01 USE_REPLXX
#cmakedefine01 USE_JEMALLOC
#cmakedefine01 USE_GWP_ASAN
#cmakedefine01 USE_H3
#cmakedefine01 USE_S2_GEOMETRY
#cmakedefine01 USE_FASTOPS
#cmakedefine01 USE_SQIDS
#cmakedefine01 USE_BECH32
#cmakedefine01 USE_IDNA
#cmakedefine01 USE_NLP
#cmakedefine01 USE_VECTORSCAN
#cmakedefine01 USE_QPL
#cmakedefine01 USE_QATLIB
#cmakedefine01 USE_LIBURING
#cmakedefine01 USE_AVRO
#cmakedefine01 USE_CAPNP
#cmakedefine01 USE_PARQUET
#cmakedefine01 USE_ORC
#cmakedefine01 USE_ARROW
#cmakedefine01 USE_PROTOBUF
#cmakedefine01 USE_MSGPACK
#cmakedefine01 USE_ICU
#cmakedefine01 USE_MYSQL
#cmakedefine01 USE_RDKAFKA
#cmakedefine01 USE_AMQPCPP
#cmakedefine01 USE_NATSIO
#cmakedefine01 USE_EMBEDDED_COMPILER
#cmakedefine01 USE_DWARF_PARSER
#cmakedefine01 USE_LDAP
#cmakedefine01 USE_ROCKSDB
#cmakedefine01 USE_LIBPQXX
#cmakedefine01 USE_SQLITE
#cmakedefine01 USE_NURAFT
#cmakedefine01 USE_KRB5
#cmakedefine01 USE_SZ3
#cmakedefine01 USE_FILELOG
#cmakedefine01 USE_BLAKE3
#cmakedefine01 USE_USEARCH
#cmakedefine01 USE_SKIM
#cmakedefine01 USE_PRQL
#cmakedefine01 USE_ULID
#cmakedefine01 USE_LIBFIU
#cmakedefine01 USE_BCRYPT
#cmakedefine01 USE_LIBARCHIVE
#cmakedefine01 USE_POCKETFFT
#cmakedefine01 USE_PROMETHEUS_PROTOBUFS
#cmakedefine01 USE_MONGODB
#cmakedefine01 USE_NUMACTL
#cmakedefine01 USE_JWT_CPP
#cmakedefine01 USE_FUZZING_MODE
#cmakedefine01 USE_BUZZHOUSE
#cmakedefine01 USE_DELTA_KERNEL_RS
#cmakedefine01 USE_CHDIG
#cmakedefine01 USE_SHA3IUF
<<<<<<< HEAD
#cmakedefine01 USE_YTSAURUS
=======
#cmakedefine01 USE_CLIENT_AI
>>>>>>> 9c7260cf

/// This is needed for .incbin in assembly. For some reason, include paths don't work there in presence of LTO.
/// That's why we use absolute paths.
#cmakedefine SOURCE_DIR "@SOURCE_DIR@"<|MERGE_RESOLUTION|>--- conflicted
+++ resolved
@@ -76,11 +76,9 @@
 #cmakedefine01 USE_DELTA_KERNEL_RS
 #cmakedefine01 USE_CHDIG
 #cmakedefine01 USE_SHA3IUF
-<<<<<<< HEAD
 #cmakedefine01 USE_YTSAURUS
-=======
 #cmakedefine01 USE_CLIENT_AI
->>>>>>> 9c7260cf
+
 
 /// This is needed for .incbin in assembly. For some reason, include paths don't work there in presence of LTO.
 /// That's why we use absolute paths.
