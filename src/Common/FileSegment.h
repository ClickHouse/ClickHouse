#pragma once

#include <boost/noncopyable.hpp>
#include <Common/FileCacheKey.h>

#include <IO/WriteBufferFromFile.h>
#include <IO/ReadBufferFromFileBase.h>
#include <IO/WriteBufferFromString.h>
#include <IO/Operators.h>
#include <list>
#include <queue>


namespace Poco { class Logger; }

namespace CurrentMetrics
{
extern const Metric CacheFileSegments;
extern const Metric FilesystemCacheBackgroundDownloadBuffers;
}

namespace DB
{

class FileCache;
class ReadBufferFromFileBase;

class FileSegment;
using FileSegmentPtr = std::shared_ptr<FileSegment>;
using FileSegments = std::list<FileSegmentPtr>;


struct CreateFileSegmentSettings
{
    bool is_persistent = false;
    bool is_async_download = false;
};

class FileSegment : private boost::noncopyable, public std::enable_shared_from_this<FileSegment>
{

friend class FileCache;
friend struct FileSegmentsHolder;
friend class FileSegmentRangeWriter;

public:
    using Key = FileCacheKey;
    using RemoteFileReaderPtr = std::shared_ptr<ReadBufferFromFileBase>;
    using LocalCacheWriterPtr = std::unique_ptr<WriteBufferFromFile>;
    using Downloader = std::string;
    using DownloaderId = std::string;

    enum class State
    {
        DOWNLOADED,
        /**
         * When file segment is first created and returned to user, it has state EMPTY.
         * EMPTY state can become DOWNLOADING when getOrSetDownaloder is called successfully
         * by any owner of EMPTY state file segment.
         */
        EMPTY,
        /**
         * A newly created file segment never has DOWNLOADING state until call to getOrSetDownloader
         * because each cache user might acquire multiple file segments and reads them one by one,
         * so only user which actually needs to read this segment earlier than others - becomes a downloader.
         */
        DOWNLOADING,
        /**
         * Space reservation for a file segment is incremental, i.e. downaloder reads buffer_size bytes
         * from remote fs -> tries to reserve buffer_size bytes to put them to cache -> writes to cache
         * on successful reservation and stops cache write otherwise. Those, who waited for the same file
         * file segment, will read downloaded part from cache and remaining part directly from remote fs.
         */
        PARTIALLY_DOWNLOADED_NO_CONTINUATION,
        /**
         * If downloader did not finish download of current file segment for any reason apart from running
         * out of cache space, then download can be continued by other owners of this file segment.
         */
        PARTIALLY_DOWNLOADED,
        /**
         * If file segment cannot possibly be downloaded (first space reservation attempt failed), mark
         * this file segment as out of cache scope.
         */
        SKIP_CACHE,
    };

    FileSegment(
        size_t offset_,
        size_t size_,
        const Key & key_,
        FileCache * cache_,
        State download_state_,
        const CreateFileSegmentSettings & create_settings);

    ~FileSegment();

    State state() const;

    static String stateToString(FileSegment::State state);

    /// Represents an interval [left, right] including both boundaries.
    struct Range
    {
        size_t left;
        size_t right;

        Range(size_t left_, size_t right_) : left(left_), right(right_) {}

        bool operator==(const Range & other) const { return left == other.left && right == other.right; }

        size_t size() const { return right - left + 1; }

        String toString() const { return fmt::format("[{}, {}]", std::to_string(left), std::to_string(right)); }
    };

    static String getCallerId();

    String getInfoForLog() const;

    /**
     * ========== Methods to get file segment's constant state ==================
     */

    const Range & range() const { return segment_range; }

    const Key & key() const { return file_key; }

    size_t offset() const { return range().left; }

    bool isPersistent() const { return is_persistent; }

    using UniqueId = std::pair<FileCacheKey, size_t>;
    UniqueId getUniqueId() const { return std::pair(key(), offset()); }

    String getPathInLocalCache() const;

    /**
     * ========== Methods for _any_ file segment's owner ========================
     */

    String getOrSetDownloader();

    bool isDownloader() const;

    DownloaderId getDownloader() const;

    /// Wait for the change of state from DOWNLOADING to any other.
    State wait();

    bool isDownloaded() const { return is_downloaded.load(); }

    void waitBackgroundDownloadIfExists(size_t offset) const;

    size_t getHitsCount() const { return hits_count; }

    size_t getRefCount() const { return ref_count; }

    void incrementHitsCount() { ++hits_count; }

    size_t getCurrentWriteOffset() const;

    size_t getFirstNonDownloadedOffset() const;

    size_t getDownloadedSize() const;

    /// Now detached status can be used in the following cases:
    /// 1. there is only 1 remaining file segment holder
    ///    && it does not need this segment anymore
    ///    && this file segment was in cache and needs to be removed
    /// 2. in read_from_cache_if_exists_otherwise_bypass_cache case to create NOOP file segments.
    /// 3. removeIfExists - method which removes file segments from cache even though
    ///    it might be used at the moment.

    /// If file segment is detached it means the following:
    /// 1. It is not present in FileCache, e.g. will not be visible to any cache user apart from
    /// those who acquired shared pointer to this file segment before it was detached.
    /// 2. Detached file segment can still be hold by some cache users, but it's state became
    /// immutable at the point it was detached, any non-const / stateful method will throw an
    /// exception.
    void detach(std::lock_guard<std::mutex> & cache_lock, std::unique_lock<std::mutex> & segment_lock);

<<<<<<< HEAD
    static FileSegmentPtr getSnapshot(const FileSegmentPtr & file_segment, std::lock_guard<std::mutex> & cache_lock);
=======
    void completeWithState(State state);
>>>>>>> e703dd72

    bool isDetached() const;

    void assertCorrectness() const;

    bool isBackgroundDownloadFailedOrCancelled() const;

    /**
     * ========== Methods for _only_ file segment's `writer` ======================
     */

    void synchronousWrite(const char * from, size_t size, size_t offset, bool is_internal);

    void asynchronousWrite(const char * from, size_t size, size_t offset);

    /**
     * ========== Methods for _only_ file segment's `downloader` ==================
     */

    /// Try to reserve exactly `size` bytes.
    bool reserve(size_t size);

    /// Write data into reserved space.
    void write(const char * from, size_t size, size_t offset);

    /// Complete file segment with a certain state.
    void completeWithState(State state);

    /// Complete file segment's part which was last written.
    void completePartAndResetDownloader();

    void resetDownloader();

    RemoteFileReaderPtr getRemoteFileReader();

    RemoteFileReaderPtr extractRemoteFileReader();

    void setRemoteFileReader(RemoteFileReaderPtr remote_file_reader_);

    void resetRemoteFileReader();

    size_t getRemainingSizeToDownload() const;

    /// [[noreturn]] void throwIfDetached() const;

private:
    size_t availableSizeUnlocked(std::unique_lock<std::mutex> & segment_lock) const;
    String getInfoForLogUnlocked(std::unique_lock<std::mutex> & segment_lock) const;

    void setDownloadedUnlocked(std::unique_lock<std::mutex> & segment_lock);
    void setDownloadFailedUnlocked(std::unique_lock<std::mutex> & segment_lock);
    void setInternalDownloaderUnlocked(const DownloaderId & new_downloader_id, std::unique_lock<std::mutex> & /* download_lock */);
    void setDownloadState(State state, bool is_internal);

    bool lastFileSegmentHolder() const;
    void resetDownloaderUnlocked(bool is_internal, std::unique_lock<std::mutex> & segment_lock);

    bool hasFinalizedStateUnlocked(std::unique_lock<std::mutex> & segment_lock) const;
    bool isDownloadedSizeEqualToFileSegmentSizeUnlocked(std::unique_lock<std::mutex> & segment_lock) const;

    bool isDetached(std::unique_lock<std::mutex> & /* segment_lock */) const { return is_detached; }
    void detachAssumeStateFinalized(std::unique_lock<std::mutex> & segment_lock);
    [[noreturn]] void throwIfDetachedUnlocked(std::unique_lock<std::mutex> & segment_lock) const;

    void assertDetachedStatus(std::unique_lock<std::mutex> & segment_lock) const;
    void assertNotDetached() const;
    void assertNotDetachedUnlocked(std::unique_lock<std::mutex> & segment_lock) const;
    void assertIsDownloaderUnlocked(bool is_internal, const std::string & operation, std::unique_lock<std::mutex> & segment_lock) const;
    void assertCorrectnessUnlocked(std::unique_lock<std::mutex> & segment_lock) const;
    void assertNotAlreadyDownloadedUnlocked(std::unique_lock<std::mutex> & segment_lock) const;

    size_t getDownloadedSizeUnlocked(std::unique_lock<std::mutex> & segment_lock) const;
    bool isDownloaderUnlocked(bool is_internal, std::unique_lock<std::mutex> & segment_lock) const;
    String getDownloaderUnlocked(bool is_internal, std::unique_lock<std::mutex> & segment_lock) const;
    size_t getCurrentWriteOffsetUnlocked(std::unique_lock<std::mutex> & segment_lock) const;
    size_t getFirstNonDownloadedOffsetUnlocked(std::unique_lock<std::mutex> & segment_lock) const;

    void asynchronousWriteImpl(const char * from, size_t size, size_t offset);

    /// complete() without any completion state is called from destructor of
    /// FileSegmentsHolder. complete() might check if the caller of the method
    /// is the last alive holder of the segment. Therefore, complete() and destruction
    /// of the file segment pointer must be done under the same cache mutex.
<<<<<<< HEAD
    void completeWithoutState(std::lock_guard<std::mutex> & cache_lock);
    void completeBasedOnCurrentState(std::lock_guard<std::mutex> & cache_lock, std::unique_lock<std::mutex> & segment_lock);

    void completePartAndResetDownloaderUnlocked(bool is_internal, std::unique_lock<std::mutex> & segment_lock);
=======
    void completeBasedOnCurrentState(std::lock_guard<std::mutex> & cache_lock, std::lock_guard<std::mutex> & segment_lock);
    void completeWithoutState(std::lock_guard<std::mutex> & cache_lock);
>>>>>>> e703dd72

    void wrapWithCacheInfo(Exception & e, const String & message, std::unique_lock<std::mutex> & segment_lock) const;

    Range segment_range;

    State download_state;

    /// The one who prepares the download
    DownloaderId downloader_id;
    DownloaderId background_downloader_id;

    RemoteFileReaderPtr remote_file_reader;
    LocalCacheWriterPtr cache_writer;

    size_t downloaded_size = 0;
    size_t reserved_size = 0;

    /// global locking order rule:
    /// 1. cache lock
    /// 2. segment lock

    mutable std::mutex mutex;
    std::condition_variable cv;

    /// Protects downloaded_size access with actual write into fs.
    /// downloaded_size is not protected by download_mutex in methods which
    /// can never be run in parallel to FileSegment::write() method
    /// as downloaded_size is updated only in FileSegment::write() method.
    /// Such methods are identified by isDownloader() check at their start,
    /// e.g. they are executed strictly by the same thread, sequentially.
    mutable std::mutex download_mutex;

    Key file_key;
    FileCache * cache;

    Poco::Logger * log;

    /// "detached" file segment means that it is not owned by cache ("detached" from cache).
    /// In general case, all file segments are owned by cache.
    bool is_detached = false;

    std::atomic<bool> is_downloaded{false};
    std::atomic<size_t> hits_count = 0; /// cache hits.
    std::atomic<size_t> ref_count = 0; /// Used for getting snapshot state

    bool is_persistent;

    CurrentMetrics::Increment metric_increment{CurrentMetrics::CacheFileSegments};

    class AsynchronousWriteState : private boost::noncopyable
    {
    public:

        /// Size in bytes - total size of buffers (contiguous file segment ranges of buffers)
        /// which were submitted for download.
        size_t getFutureDownloadedSize() const { return future_downloaded_size; }

        struct Buffer : private boost::noncopyable
        {
            explicit Buffer(size_t size_, FileCache * cache_, std::lock_guard<std::mutex> & cache_lock);

            ~Buffer();

            char * data() { return memory.data(); }

            size_t size() const { return buf_size; }

            /// Buffer data.
            Memory<> memory;

            /// Offset within a file segment where current buffer needs to be written.
            size_t offset;
            /// Size of current buffer. size == memory.size().
            size_t buf_size;

            FileCache * cache;

            CurrentMetrics::Increment metric_increment{CurrentMetrics::FilesystemCacheBackgroundDownloadBuffers};
        };

        using BufferPtr = std::unique_ptr<Buffer>;
        using Buffers = std::queue<BufferPtr>;

        /// Buffer placeholder is put here in reserve() method. It will be moved from here
        /// to Buffers queue when write() method is called.
        BufferPtr reserved_buffer;

        /// A list of buffers which are waiting to be written into cache within current
        /// write state. Each buffer can be written one after another in direct order.
        std::queue<BufferPtr> buffers;

        struct SizeAndOffset
        {
            size_t size;
            size_t offset;
        };
        /// Keep track of the last added buffer info to ba able to assert correctness of
        /// the newly added buffer. (It is not enough to check just last buffer within the
        /// wait list because previous buffer could be popped any time by the download thread.)
        std::optional<SizeAndOffset> last_added_buffer_info;

        /// Downloaded size as it would be at the point when all currently submitted download
        /// tasks would be finished.
        std::atomic<size_t> future_downloaded_size = 0;

        struct BackgroundDownloadResult
        {
            std::shared_future<void> shared_future;
            size_t expected_size;

            BackgroundDownloadResult(std::shared_future<void> && shared_future_, size_t expected_size_)
                : shared_future(std::move(shared_future_)), expected_size(expected_size_) {}
        };
        /// Order is important.
        std::map<size_t, BackgroundDownloadResult> currently_downloading;

        /// Contains the first exception happened when writing data
        /// from `buffers`. No further buffer can be written, if there
        /// was exception while writing previous buffer.
        std::exception_ptr exception;

        /// Whether the download was cancelled. For example because file segment was removed from cache.
        size_t is_cancelled = false;
    };

    mutable std::optional<AsynchronousWriteState> async_write_state;

    void assertAsyncWriteStateInitialized() const;

    void cancelBackgroundDownloadIfExists(std::unique_lock<std::mutex> & segment_lock);

    bool isBackgroundDownloader(std::unique_lock<std::mutex> & segment_lock) const;
};

struct FileSegmentsHolder : private boost::noncopyable
{
    FileSegmentsHolder() = default;

    explicit FileSegmentsHolder(FileSegments && file_segments_) : file_segments(std::move(file_segments_)) {}

    FileSegmentsHolder(FileSegmentsHolder && other) noexcept : file_segments(std::move(other.file_segments)) {}

    ~FileSegmentsHolder();

    String toString();

    FileSegments::iterator add(FileSegmentPtr && file_segment)
    {
        return file_segments.insert(file_segments.end(), file_segment);
    }

    FileSegments file_segments{};
};

/**
  * We want to write eventually some size, which is not known until the very end.
  * Therefore we allocate file segments lazily. Each file segment is assigned capacity
  * of max_file_segment_size, but reserved_size remains 0, until call to tryReserve().
  * Once current file segment is full (reached max_file_segment_size), we allocate a
  * new file segment. All allocated file segments resize in file segments holder.
  * If at the end of all writes, the last file segment is not full, then it is resized.
  */
class FileSegmentRangeWriter
{
public:
    using OnCompleteFileSegmentCallback = std::function<void(const FileSegment & file_segment)>;

    FileSegmentRangeWriter(
        FileCache * cache_,
        const FileSegment::Key & key_,
        /// A callback which is called right after each file segment is completed.
        /// It is used to write into filesystem cache log.
        OnCompleteFileSegmentCallback && on_complete_file_segment_func_);

    ~FileSegmentRangeWriter();

    bool write(const char * data, size_t size, size_t offset, bool is_persistent);

    void finalize();

private:
    FileSegments::iterator allocateFileSegment(size_t offset, bool is_persistent);
    void completeFileSegment(FileSegment & file_segment);

    FileCache * cache;
    FileSegment::Key key;

    FileSegmentsHolder file_segments_holder;
    FileSegments::iterator current_file_segment_it;

    size_t current_file_segment_write_offset = 0;

    bool finalized = false;

    OnCompleteFileSegmentCallback on_complete_file_segment_func;
};

}<|MERGE_RESOLUTION|>--- conflicted
+++ resolved
@@ -179,11 +179,7 @@
     /// exception.
     void detach(std::lock_guard<std::mutex> & cache_lock, std::unique_lock<std::mutex> & segment_lock);
 
-<<<<<<< HEAD
     static FileSegmentPtr getSnapshot(const FileSegmentPtr & file_segment, std::lock_guard<std::mutex> & cache_lock);
-=======
-    void completeWithState(State state);
->>>>>>> e703dd72
 
     bool isDetached() const;
 
@@ -226,8 +222,6 @@
     void resetRemoteFileReader();
 
     size_t getRemainingSizeToDownload() const;
-
-    /// [[noreturn]] void throwIfDetached() const;
 
 private:
     size_t availableSizeUnlocked(std::unique_lock<std::mutex> & segment_lock) const;
@@ -267,15 +261,10 @@
     /// FileSegmentsHolder. complete() might check if the caller of the method
     /// is the last alive holder of the segment. Therefore, complete() and destruction
     /// of the file segment pointer must be done under the same cache mutex.
-<<<<<<< HEAD
     void completeWithoutState(std::lock_guard<std::mutex> & cache_lock);
     void completeBasedOnCurrentState(std::lock_guard<std::mutex> & cache_lock, std::unique_lock<std::mutex> & segment_lock);
 
     void completePartAndResetDownloaderUnlocked(bool is_internal, std::unique_lock<std::mutex> & segment_lock);
-=======
-    void completeBasedOnCurrentState(std::lock_guard<std::mutex> & cache_lock, std::lock_guard<std::mutex> & segment_lock);
-    void completeWithoutState(std::lock_guard<std::mutex> & cache_lock);
->>>>>>> e703dd72
 
     void wrapWithCacheInfo(Exception & e, const String & message, std::unique_lock<std::mutex> & segment_lock) const;
 
