--- conflicted
+++ resolved
@@ -5,7 +5,6 @@
 #include <cassert>
 #include <algorithm>
 #include <memory>
-#include <utility>
 
 #include <boost/noncopyable.hpp>
 
@@ -84,17 +83,12 @@
     /// Empty array will point to this static memory as padding.
     static constexpr char * null = pad_left ? const_cast<char *>(empty_pod_array) + empty_pod_array_size : nullptr;
 
-<<<<<<< HEAD
-    static_assert(pad_left <= EmptyPODArraySize,
-            "Left Padding exceeds EmptyPODArraySize. Is the element size too large?");
-=======
     static_assert(pad_left <= empty_pod_array_size && "Left Padding exceeds empty_pod_array_size. Is the element size too large?");
 
     // If we are using allocator with inline memory, the minimal size of
     // array must be in sync with the size of this memory.
     static_assert(allocatorInitialBytes<TAllocator> == 0
                   || allocatorInitialBytes<TAllocator> == initial_bytes);
->>>>>>> 811d124a
 
     char * c_start          = null;    /// Does not include pad_left.
     char * c_end            = null;
@@ -106,20 +100,15 @@
     /// Minimum amount of memory to allocate for num_elements, including padding.
     static size_t minimum_memory_for_elements(size_t num_elements) { return byte_size(num_elements) + pad_right + pad_left; }
 
-    template <typename ... TAllocatorParams>
-    void alloc_for_num_elements(size_t num_elements, TAllocatorParams&& ...params)
-    {
-        alloc(roundUpToPowerOfTwoOrZero(minimum_memory_for_elements(num_elements)),
-              std::forward<TAllocatorParams>(params)...);
+    void alloc_for_num_elements(size_t num_elements)
+    {
+        alloc(roundUpToPowerOfTwoOrZero(minimum_memory_for_elements(num_elements)));
     }
 
     template <typename ... TAllocatorParams>
     void alloc(size_t bytes, TAllocatorParams &&... allocator_params)
     {
-        c_start = c_end = reinterpret_cast<char *>(
-                TAllocator::alloc(bytes,
-                                  std::forward<TAllocatorParams>(allocator_params)...)) + pad_left;
-
+        c_start = c_end = reinterpret_cast<char *>(TAllocator::alloc(bytes, std::forward<TAllocatorParams>(allocator_params)...)) + pad_left;
         c_end_of_storage = c_start + bytes - pad_right - pad_left;
 
         if (pad_left)
@@ -150,15 +139,14 @@
         ptrdiff_t end_diff = c_end - c_start;
 
         c_start = reinterpret_cast<char *>(
-                TAllocator::realloc(c_start - pad_left, allocated_bytes(), bytes,
-                    std::forward<TAllocatorParams>(allocator_params)...))
+                TAllocator::realloc(c_start - pad_left, allocated_bytes(), bytes, std::forward<TAllocatorParams>(allocator_params)...))
             + pad_left;
 
         c_end = c_start + end_diff;
         c_end_of_storage = c_start + bytes - pad_right - pad_left;
     }
 
-    constexpr bool isInitialized() const
+    bool isInitialized() const
     {
         return (c_start != null) && (c_end != null) && (c_end_of_storage != null);
     }
@@ -281,9 +269,6 @@
     }
 };
 
-struct alloc_tag_t {};
-constexpr alloc_tag_t alloc_tag;
-
 template <typename T, size_t initial_bytes, typename TAllocator, size_t pad_right_, size_t pad_left_>
 class PODArray : public PODArrayBase<sizeof(T), initial_bytes, TAllocator, pad_right_, pad_left_>
 {
@@ -307,27 +292,13 @@
     using iterator = T *;
     using const_iterator = const T *;
 
-    PODArray() = default;
+
+    PODArray() {}
 
     PODArray(size_t n)
     {
         this->alloc_for_num_elements(n);
         this->c_end += this->byte_size(n);
-    }
-
-    template <typename ...TAllocatorParams>
-    PODArray(size_t n, alloc_tag_t, TAllocatorParams&& ...params)
-    {
-        this->alloc_for_num_elements(n, std::forward<TAllocatorParams>(params)...);
-        this->c_end += this->byte_size(n);
-    }
-
-    template <typename TOtherAlloc, typename ...TAllocatorParams>
-    explicit PODArray(
-            const PODArray<T, initial_bytes, TOtherAlloc, pad_right_, pad_left_> & other,
-            alloc_tag_t, TAllocatorParams && ...params)
-    {
-        insert(other.begin(), other.end(), std::forward<TAllocatorParams>(params)...);
     }
 
     PODArray(size_t n, const T & x)
