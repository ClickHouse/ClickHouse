#include <base/defines.h>
#if defined(__ELF__) && !defined(OS_FREEBSD)

#include <base/MemorySanitizer.h>
#include <base/hex.h>
#include <base/sort.h>
#include <Common/MemoryTrackerDebugBlockerInThread.h>
#include <Common/SymbolIndex.h>

#include <algorithm>
#include <optional>
#include <cassert>

#include <link.h>

#include <filesystem>

/**

ELF object can contain three different places with symbol names and addresses:

1. Symbol table in section headers. It is used for static linking and usually left in executable.
It is not loaded in memory and they are not necessary for program to run.
It does not relate to debug info and present regardless to -g flag.
You can use strip to get rid of this symbol table.
If you have this symbol table in your binary, you can manually read it and get symbol names, even for symbols from anonymous namespaces.

2. Hashes in program headers such as DT_HASH and DT_GNU_HASH.
It is necessary for dynamic object (.so libraries and any dynamically linked executable that depend on .so libraries)
because it is used for dynamic linking that happens in runtime and performed by dynamic loader.
Only exported symbols will be presented in that hash tables. Symbols from anonymous namespaces are not.
This part of executable binary is loaded in memory and accessible via 'dl_iterate_phdr', 'dladdr' and 'backtrace_symbols' functions from libc.
ClickHouse versions prior to 19.13 has used just these symbol names to symbolize stack traces
and stack traces may be incomplete due to lack of symbols with internal linkage.
But because ClickHouse is linked with most of the symbols exported (-rdynamic flag) it can still provide good enough stack traces.

3. DWARF debug info. It contains the most detailed information about symbols and everything else.
It allows to get source file names and line numbers from addresses. Only available if you use -g option for compiler.
It is also used by default for ClickHouse builds, but because of its weight (about two gigabytes)
it is split to separate binary and provided in clickhouse-common-static-dbg package.
This separate binary is placed in /usr/lib/debug/usr/bin/clickhouse.debug and is loaded automatically by tools like gdb, addr2line.
When you build ClickHouse by yourself, debug info is not split and present in a single huge binary.

What ClickHouse is using to provide good stack traces?

In versions prior to 19.13, only "program headers" (2) was used.

In version 19.13, ClickHouse will read program headers (2) and cache them,
also it will read itself as ELF binary and extract symbol tables from section headers (1)
to also symbolize functions that are not exported for dynamic linking.
And finally, it will read DWARF info (3) if available to display file names and line numbers.

What detail can you obtain depending on your binary?

If you have debug info (you build ClickHouse by yourself or install clickhouse-common-static-dbg package), you will get source file names and line numbers.
Otherwise you will get only symbol names. If your binary contains symbol table in section headers (the default, unless stripped), you will get all symbol names.
Otherwise you will get only exported symbols from program headers.

*/


namespace DB
{

namespace
{

/// Notes: "PHDR" is "Program Headers".
/// To look at program headers, run:
///  readelf -l ./clickhouse-server
/// To look at section headers, run:
///  readelf -S ./clickhouse-server
/// Also look at: https://wiki.osdev.org/ELF
/// Also look at: man elf
/// http://www.linker-aliens.org/blogs/ali/entry/inside_elf_symbol_tables/
/// https://stackoverflow.com/questions/32088140/multiple-string-tables-in-elf-object


/// Based on the code of musl-libc and the answer of Kanalpiroge on
/// https://stackoverflow.com/questions/15779185/list-all-the-functions-symbols-on-the-fly-in-c-code-on-a-linux-architecture
/// It does not extract all the symbols (but only public - exported and used for dynamic linking),
/// but will work if we cannot find or parse ELF files.
void collectSymbolsFromProgramHeaders(
    dl_phdr_info * info,
    std::vector<SymbolIndex::Symbol> & symbols)
{
    /* Iterate over all headers of the current shared lib
     * (first call is for the executable itself)
     */
    __msan_unpoison(&info->dlpi_phnum, sizeof(info->dlpi_phnum));
    __msan_unpoison(&info->dlpi_phdr, sizeof(info->dlpi_phdr));
    for (size_t header_index = 0; header_index < info->dlpi_phnum; ++header_index)
    {
        /* Further processing is only needed if the dynamic section is reached
         */
        __msan_unpoison(&info->dlpi_phdr[header_index], sizeof(info->dlpi_phdr[header_index]));
        if (info->dlpi_phdr[header_index].p_type != PT_DYNAMIC)
            continue;

        /* Get a pointer to the first entry of the dynamic section.
         * It's address is the shared lib's address + the virtual address
         */
        const ElfW(Dyn) * dyn_begin = reinterpret_cast<const ElfW(Dyn) *>(info->dlpi_addr + info->dlpi_phdr[header_index].p_vaddr);
        __msan_unpoison(&dyn_begin, sizeof(dyn_begin));

        /// For unknown reason, addresses are sometimes relative sometimes absolute.
        auto correct_address = [](ElfW(Addr) base, ElfW(Addr) ptr)
        {
            return ptr > base ? ptr : base + ptr;
        };

        /* Iterate over all entries of the dynamic section until the
         * end of the symbol table is reached. This is indicated by
         * an entry with d_tag == DT_NULL.
         */

        size_t sym_cnt = 0;
        {
            const auto * it = dyn_begin;
            while (true)
            {
                __msan_unpoison(it, sizeof(*it));
                if (it->d_tag != DT_NULL)
                    break;

                ElfW(Addr) base_address = correct_address(info->dlpi_addr, it->d_un.d_ptr);

                if (it->d_tag == DT_GNU_HASH)
                {
                    /// This code based on Musl-libc.

                    const uint32_t * buckets = nullptr;
                    const uint32_t * hashval = nullptr;

                    const ElfW(Word) * hash = reinterpret_cast<const ElfW(Word) *>(base_address);

                    __msan_unpoison(&hash[0], sizeof(*hash));
                    __msan_unpoison(&hash[1], sizeof(*hash));
                    __msan_unpoison(&hash[2], sizeof(*hash));

                    buckets = hash + 4 + (hash[2] * sizeof(size_t) / 4);

                    __msan_unpoison(buckets, hash[0] * sizeof(buckets[0]));

                    for (ElfW(Word) i = 0; i < hash[0]; ++i)
                        sym_cnt = std::max<size_t>(sym_cnt, buckets[i]);

                    if (sym_cnt)
                    {
                        sym_cnt -= hash[1];
                        hashval = buckets + hash[0] + sym_cnt;
                        __msan_unpoison(&hashval, sizeof(hashval));
                        do
                        {
                            ++sym_cnt;
                        }
                        while (!(*hashval++ & 1));
                    }

                    break;
                }

                ++it;
            }
        }

        if (!sym_cnt)
            continue;

        const char * strtab = nullptr;
        for (const auto * it = dyn_begin; it->d_tag != DT_NULL; ++it)
        {
            ElfW(Addr) base_address = correct_address(info->dlpi_addr, it->d_un.d_ptr);

            if (it->d_tag == DT_STRTAB)
            {
                strtab = reinterpret_cast<const char *>(base_address);
                break;
            }
        }

        if (!strtab)
            continue;

        for (const auto * it = dyn_begin; it->d_tag != DT_NULL; ++it)
        {
            ElfW(Addr) base_address = correct_address(info->dlpi_addr, it->d_un.d_ptr);

            if (it->d_tag == DT_SYMTAB)
            {
                /* Get the pointer to the first entry of the symbol table */
                const ElfW(Sym) * elf_sym = reinterpret_cast<const ElfW(Sym) *>(base_address);

                __msan_unpoison(elf_sym, sym_cnt * sizeof(*elf_sym));

                /* Iterate over the symbol table */
                for (ElfW(Word) sym_index = 0; sym_index < ElfW(Word)(sym_cnt); ++sym_index)
                {
                    /* Get the name of the sym_index-th symbol.
                     * This is located at the address of st_name relative to the beginning of the string table.
                     */
                    const char * sym_name = &strtab[elf_sym[sym_index].st_name];
                    __msan_unpoison_string(sym_name);

                    if (!sym_name)
                        continue;

                    SymbolIndex::Symbol symbol;
                    symbol.address_begin = reinterpret_cast<const void *>(
                        info->dlpi_addr + elf_sym[sym_index].st_value);
                    symbol.address_end = reinterpret_cast<const void *>(
                        info->dlpi_addr + elf_sym[sym_index].st_value + elf_sym[sym_index].st_size);
                    symbol.name = sym_name;

                    /// We are not interested in empty symbols.
                    if (elf_sym[sym_index].st_size)
                        symbols.push_back(symbol);
                }

                break;
            }
        }
    }
}


#if !defined USE_MUSL
String getBuildIDFromProgramHeaders(dl_phdr_info * info)
{
    __msan_unpoison(&info->dlpi_phnum, sizeof(info->dlpi_phnum));
    __msan_unpoison(&info->dlpi_phdr, sizeof(info->dlpi_phdr));
    for (size_t header_index = 0; header_index < info->dlpi_phnum; ++header_index)
    {
        const ElfPhdr & phdr = info->dlpi_phdr[header_index];
        __msan_unpoison(&phdr, sizeof(phdr));
        if (phdr.p_type != PT_NOTE)
            continue;

        std::string_view view(reinterpret_cast<const char *>(info->dlpi_addr + phdr.p_vaddr), phdr.p_memsz);
        __msan_unpoison(view.data(), view.size());
        String build_id = Elf::getBuildID(view.data(), view.size());
        if (!build_id.empty()) // there may be multiple PT_NOTE segments
            return build_id;
    }
    return {};
}
#endif


void collectSymbolsFromELFSymbolTable(
    dl_phdr_info * info,
    const Elf & elf,
    const Elf::Section & symbol_table,
    const Elf::Section & string_table,
    std::vector<SymbolIndex::Symbol> & symbols)
{
    /// Iterate symbol table.
    const ElfSym * symbol_table_entry = reinterpret_cast<const ElfSym *>(symbol_table.begin());
    const ElfSym * symbol_table_end = reinterpret_cast<const ElfSym *>(symbol_table.end());

    const char * strings = string_table.begin();

    for (; symbol_table_entry < symbol_table_end; ++symbol_table_entry)
    {
        if (!symbol_table_entry->st_name
            || !symbol_table_entry->st_value
            || strings + symbol_table_entry->st_name >= elf.end())
            continue;

        /// Find the name in strings table.
        const char * symbol_name = strings + symbol_table_entry->st_name;

        if (!symbol_name)
            continue;

        SymbolIndex::Symbol symbol;
        symbol.address_begin = reinterpret_cast<const void *>(
            info->dlpi_addr + symbol_table_entry->st_value);
        symbol.address_end = reinterpret_cast<const void *>(
            info->dlpi_addr + symbol_table_entry->st_value + symbol_table_entry->st_size);
        symbol.name = symbol_name;

        if (symbol_table_entry->st_size)
            symbols.push_back(symbol);
    }
}


bool searchAndCollectSymbolsFromELFSymbolTable(
    dl_phdr_info * info,
    const Elf & elf,
    unsigned section_header_type,
    const char * string_table_name,
    std::vector<SymbolIndex::Symbol> & symbols)
{
    std::optional<Elf::Section> symbol_table;
    std::optional<Elf::Section> string_table;

    if (!elf.iterateSections([&](const Elf::Section & section, size_t)
        {
            if (section.header.sh_type == section_header_type)
                symbol_table.emplace(section);
            else if (section.header.sh_type == SHT_STRTAB && 0 == strcmp(section.name(), string_table_name))
                string_table.emplace(section);

            return (symbol_table && string_table);
        }))
    {
        return false;
    }

    collectSymbolsFromELFSymbolTable(info, elf, *symbol_table, *string_table, symbols);
    return true;
}


void collectSymbolsFromELF(
    dl_phdr_info * info,
    std::vector<SymbolIndex::Symbol> & symbols,
    std::vector<SymbolIndex::Object> & objects,
    String & self_build_id)
{
    String object_name;
    String build_id;

#if defined (USE_MUSL)
    object_name = "/proc/self/exe";
    build_id = Elf(object_name).getBuildID();
    self_build_id = build_id;
#else
    /// MSan does not know that the program segments in memory are initialized.
    __msan_unpoison(info, sizeof(*info));
    __msan_unpoison_string(info->dlpi_name);

    object_name = info->dlpi_name;
    build_id = getBuildIDFromProgramHeaders(info);

    /// If the name is empty and there is a non-empty build-id - it's main executable.
    /// Find a elf file for the main executable and set the build-id.
    if (object_name.empty())
    {
        object_name = "/proc/self/exe";

<<<<<<< HEAD
        if (build_id.empty())
            build_id = Elf(object_name).getBuildID();

        if (build_id.empty())
=======
        if (build_id.empty())
            build_id = Elf(object_name).getBuildID();

        if (self_build_id.empty())
>>>>>>> 08f921f8
            self_build_id = build_id;
    }
#endif

    /// Note: we load ELF from file; this doesn't work for vdso because it's only present in memory.
    std::error_code ec;
    std::filesystem::path canonical_path = std::filesystem::canonical(object_name, ec);

    if (ec)
        return;

    /// Debug info and symbol table sections may be split to separate binary.
    std::filesystem::path local_debug_info_path = canonical_path.parent_path() / canonical_path.stem();
    local_debug_info_path += ".debug";
    std::filesystem::path debug_info_path = std::filesystem::path("/usr/lib/debug") / canonical_path.relative_path();
    debug_info_path += ".debug";

    /// NOTE: This is a workaround for current package system.
    ///
    /// Since nfpm cannot copy file only if it exists,
    /// and so in cmake empty .debug file is created instead,
    /// but if we will try to load empty Elf file, then the CANNOT_PARSE_ELF
    /// exception will be thrown from the Elf::Elf.
    auto exists_not_empty = [](const std::filesystem::path & path)
    {
        return std::filesystem::exists(path) && !std::filesystem::is_empty(path);
    };

    if (exists_not_empty(local_debug_info_path))
        object_name = local_debug_info_path;
    else if (exists_not_empty(debug_info_path))
        object_name = debug_info_path;
    else if (build_id.size() >= 2)
    {
        // Check if there is a .debug file in .build-id folder. For example:
        // /usr/lib/debug/.build-id/e4/0526a12e9a8f3819a18694f6b798f10c624d5c.debug
        String build_id_hex;
        build_id_hex.resize(build_id.size() * 2);

        char * pos = build_id_hex.data();
        for (auto c : build_id)
        {
            writeHexByteLowercase(c, pos);
            pos += 2;
        }

        std::filesystem::path build_id_debug_info_path(
            fmt::format("/usr/lib/debug/.build-id/{}/{}.debug", build_id_hex.substr(0, 2), build_id_hex.substr(2)));
        if (exists_not_empty(build_id_debug_info_path))
            object_name = build_id_debug_info_path;
        else
            object_name = canonical_path;
    }
    else
        object_name = canonical_path;

    /// But we have to compare Build ID to check that debug info corresponds to the same executable.

    SymbolIndex::Object object;
    object.elf = std::make_unique<Elf>(object_name);

    String file_build_id = object.elf->getBuildID();

    if (build_id != file_build_id)
    {
        /// If the separate debuginfo binary doesn't correspond to the loaded binary, fallback to
        /// the info in the loaded binary.
        if (object_name != canonical_path)
        {
            object_name = canonical_path;
            object.elf = std::make_unique<Elf>(object_name);

            /// But it can still be outdated, for example, if executable file was deleted from filesystem and replaced by another file.
            file_build_id = object.elf->getBuildID();
            if (build_id != file_build_id)
                return;
        }
        else
            return;
    }

    object.address_begin = reinterpret_cast<const void *>(info->dlpi_addr);
    object.address_end = reinterpret_cast<const void *>(info->dlpi_addr + object.elf->size());
    object.name = object_name;
    objects.push_back(std::move(object));

    searchAndCollectSymbolsFromELFSymbolTable(info, *objects.back().elf, SHT_SYMTAB, ".strtab", symbols);

    /// Unneeded if they were parsed from "program headers" of loaded objects.
#if defined USE_MUSL
    searchAndCollectSymbolsFromELFSymbolTable(info, *objects.back().elf, SHT_DYNSYM, ".dynstr", symbols);
#endif
}


/* Callback for dl_iterate_phdr.
 * Is called by dl_iterate_phdr for every loaded shared lib until something
 * else than 0 is returned by one call of this function.
 */
int collectSymbols(dl_phdr_info * info, size_t, void * data_ptr)
{
    SymbolIndex::Data & data = *reinterpret_cast<SymbolIndex::Data *>(data_ptr);

    collectSymbolsFromProgramHeaders(info, data.symbols);
    collectSymbolsFromELF(info, data.symbols, data.objects, data.self_build_id);

    /* Continue iterations */
    return 0;
}


template <typename T>
const T * find(const void * address, const std::vector<T> & vec)
{
    /// First range that has left boundary greater than address.

    auto it = std::lower_bound(vec.begin(), vec.end(), address,
        [](const T & symbol, const void * addr) { return symbol.address_begin <= addr; });

    if (it == vec.begin())
        return nullptr;
    --it; /// Last range that has left boundary less or equals than address.

    if (address >= it->address_begin && address < it->address_end)
        return &*it;
    return nullptr;
}

}


void SymbolIndex::load()
{
    dl_iterate_phdr(collectSymbols, &data);

    ::sort(data.objects.begin(), data.objects.end(), [](const Object & a, const Object & b) { return a.address_begin < b.address_begin; });
    ::sort(data.symbols.begin(), data.symbols.end(), [](const Symbol & a, const Symbol & b) { return a.address_begin < b.address_begin; });

    /// We found symbols both from loaded program headers and from ELF symbol tables.
    data.symbols.erase(std::unique(data.symbols.begin(), data.symbols.end(), [](const Symbol & a, const Symbol & b)
    {
        return a.address_begin == b.address_begin && a.address_end == b.address_end;
    }), data.symbols.end());
}

const SymbolIndex::Symbol * SymbolIndex::findSymbol(const void * address) const
{
    return find(address, data.symbols);
}

const SymbolIndex::Object * SymbolIndex::findObject(const void * address) const
{
    return find(address, data.objects);
}

String SymbolIndex::getBuildIDHex() const
{
    String build_id_hex;
    build_id_hex.resize(data.self_build_id.size() * 2);

    char * pos = build_id_hex.data();
    for (auto c : data.self_build_id)
    {
        writeHexByteUppercase(c, pos);
        pos += 2;
    }

    return build_id_hex;
}

const SymbolIndex & SymbolIndex::instance()
{
    /// To avoid recursive initialization of SymbolIndex we need to block debug
    /// checks in MemoryTracker.
    ///
    /// Those debug checks capture the stacktrace for the log if big enough
    /// allocation is done (big enough > 16MiB), while SymbolIndex will do
    /// ~25MiB, and so if exception will be thrown before SymbolIndex
    /// initialized (this is the case for client/local, and no, we do not want
    /// to initialize it explicitly, since this will increase startup time for
    /// the client) and later during SymbolIndex initialization it will try to
    /// initialize it one more time, and in debug build you will get pretty
    /// nice error:
    ///
    ///   __cxa_guard_acquire detected recursive initialization: do you have a function-local static variable whose initialization depends on that function
    ///
    [[maybe_unused]] MemoryTrackerDebugBlockerInThread blocker;
    static SymbolIndex instance;
    return instance;
}

}

#endif<|MERGE_RESOLUTION|>--- conflicted
+++ resolved
@@ -341,17 +341,10 @@
     {
         object_name = "/proc/self/exe";
 
-<<<<<<< HEAD
         if (build_id.empty())
             build_id = Elf(object_name).getBuildID();
 
-        if (build_id.empty())
-=======
-        if (build_id.empty())
-            build_id = Elf(object_name).getBuildID();
-
         if (self_build_id.empty())
->>>>>>> 08f921f8
             self_build_id = build_id;
     }
 #endif
