--- conflicted
+++ resolved
@@ -123,7 +123,6 @@
         return result.entry.isNull() || !result.is_usable || (skip_read_only_replicas && result.is_readonly);
     }
 
-<<<<<<< HEAD
     TryResult getValidTryResult(const std::vector<TryResult> & results, bool skip_read_only_replicas) const
     {
         if (results.empty())
@@ -138,8 +137,6 @@
         return result;
     }
 
-=======
->>>>>>> 1c59a96f
     size_t getPoolSize() const { return nested_pools.size(); }
 
 protected:
