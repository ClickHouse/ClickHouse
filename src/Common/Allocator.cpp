--- conflicted
+++ resolved
@@ -19,219 +19,6 @@
       */
     __attribute__((__weak__)) extern const size_t MMAP_THRESHOLD = 16384;
 #endif
-<<<<<<< HEAD
-}
-
-template <bool clear_memory, bool populate>
-void * allocNoTrack(size_t size, size_t alignment)
-{
-    void * buf;
-#if USE_GWP_ASAN
-    if (unlikely(GWPAsan::GuardedAlloc.shouldSample()))
-    {
-        if (void * ptr = GWPAsan::GuardedAlloc.allocate(size, alignment))
-        {
-            if constexpr (clear_memory)
-                memset(ptr, 0, size);
-
-            if constexpr (populate)
-                prefaultPages(ptr, size);
-
-            ProfileEvents::increment(ProfileEvents::GWPAsanAllocateSuccess);
-
-            return ptr;
-        }
-        else
-        {
-            ProfileEvents::increment(ProfileEvents::GWPAsanAllocateFailed);
-        }
-    }
-#endif
-    if (alignment <= MALLOC_MIN_ALIGNMENT)
-    {
-        if constexpr (clear_memory)
-            buf = ::calloc(size, 1);
-        else
-            buf = ::malloc(size);
-
-        if (nullptr == buf)
-            throw DB::ErrnoException(DB::ErrorCodes::CANNOT_ALLOCATE_MEMORY, "Allocator: Cannot malloc {}.", ReadableSize(size));
-    }
-    else
-    {
-        buf = nullptr;
-        int res = posix_memalign(&buf, alignment, size);
-
-        if (0 != res)
-            throw DB::ErrnoException(
-                DB::ErrorCodes::CANNOT_ALLOCATE_MEMORY, "Cannot allocate memory (posix_memalign) {}.", ReadableSize(size));
-
-        if constexpr (clear_memory)
-            memset(buf, 0, size);
-    }
-
-    if constexpr (populate)
-        prefaultPages(buf, size);
-
-    return buf;
-}
-
-void freeNoTrack(void * buf)
-{
-#if USE_GWP_ASAN
-    if (unlikely(GWPAsan::GuardedAlloc.pointerIsMine(buf)))
-    {
-        ProfileEvents::increment(ProfileEvents::GWPAsanFree);
-        GWPAsan::GuardedAlloc.deallocate(buf);
-        return;
-    }
-#endif
-
-    ::free(buf);
-}
-
-void checkSize(size_t size)
-{
-    /// More obvious exception in case of possible overflow (instead of just "Cannot mmap").
-    if (size >= 0x8000000000000000ULL)
-        throw DB::Exception(DB::ErrorCodes::LOGICAL_ERROR, "Too large size ({}) passed to allocator. It indicates an error.", size);
-}
-
-}
-
-
-/// Constant is chosen almost arbitrarily, what I observed is 128KB is too small, 1MB is almost indistinguishable from 64MB and 1GB is too large.
-extern const size_t POPULATE_THRESHOLD = 16 * 1024 * 1024;
-
-template <bool clear_memory_, bool populate>
-void * Allocator<clear_memory_, populate>::alloc(size_t size, size_t alignment)
-{
-    checkSize(size);
-    auto trace = CurrentMemoryTracker::alloc(size);
-    void * ptr = allocNoTrack<clear_memory_, populate>(size, alignment);
-    trace.onAlloc(ptr, size);
-    return ptr;
-}
-
-
-template <bool clear_memory_, bool populate>
-void Allocator<clear_memory_, populate>::free(void * buf, size_t size)
-{
-    try
-    {
-        checkSize(size);
-        freeNoTrack(buf);
-        auto trace = CurrentMemoryTracker::free(size);
-        trace.onFree(buf, size);
-    }
-    catch (...)
-    {
-        DB::tryLogCurrentException("Allocator::free");
-        throw;
-    }
-}
-
-template <bool clear_memory_, bool populate>
-void * Allocator<clear_memory_, populate>::realloc(void * buf, size_t old_size, size_t new_size, size_t alignment)
-{
-    checkSize(new_size);
-
-    if (old_size == new_size)
-    {
-        /// nothing to do.
-        /// BTW, it's not possible to change alignment while doing realloc.
-        return buf;
-    }
-
-#if USE_GWP_ASAN
-    if (unlikely(GWPAsan::GuardedAlloc.shouldSample()))
-    {
-        auto trace_alloc = CurrentMemoryTracker::alloc(new_size);
-        if (void * ptr = GWPAsan::GuardedAlloc.allocate(new_size, alignment))
-        {
-            memcpy(ptr, buf, std::min(old_size, new_size));
-            free(buf, old_size);
-            trace_alloc.onAlloc(buf, new_size);
-
-            if constexpr (clear_memory)
-                if (new_size > old_size)
-                    memset(reinterpret_cast<char *>(ptr) + old_size, 0, new_size - old_size);
-
-            if constexpr (populate)
-                prefaultPages(ptr, new_size);
-
-            ProfileEvents::increment(ProfileEvents::GWPAsanAllocateSuccess);
-            return ptr;
-        }
-        else
-        {
-            [[maybe_unused]] auto trace_free = CurrentMemoryTracker::free(old_size);
-            ProfileEvents::increment(ProfileEvents::GWPAsanAllocateFailed);
-        }
-    }
-
-    if (unlikely(GWPAsan::GuardedAlloc.pointerIsMine(buf)))
-    {
-        /// Big allocs that requires a copy. MemoryTracker is called inside 'alloc', 'free' methods.
-        void * new_buf = alloc(new_size, alignment);
-        memcpy(new_buf, buf, std::min(old_size, new_size));
-        free(buf, old_size);
-        buf = new_buf;
-
-        if constexpr (populate)
-            prefaultPages(buf, new_size);
-
-        return buf;
-    }
-#endif
-
-    if (alignment <= MALLOC_MIN_ALIGNMENT)
-    {
-        /// Resize malloc'd memory region with no special alignment requirement.
-        /// Realloc can do 2 possible things:
-        /// - expand existing memory region
-        /// - allocate new memory block and free the old one
-        /// Because we don't know which option will be picked we need to make sure there is enough
-        /// memory for all options
-        auto trace_alloc = CurrentMemoryTracker::alloc(new_size);
-
-        void * new_buf = ::realloc(buf, new_size);
-        if (nullptr == new_buf)
-        {
-            [[maybe_unused]] auto trace_free = CurrentMemoryTracker::free(old_size);
-            throw DB::ErrnoException(
-                DB::ErrorCodes::CANNOT_ALLOCATE_MEMORY,
-                "Allocator: Cannot realloc from {} to {}",
-                ReadableSize(old_size),
-                ReadableSize(new_size));
-        }
-
-        buf = new_buf;
-        auto trace_free = CurrentMemoryTracker::free(old_size);
-        trace_free.onFree(buf, old_size);
-        trace_alloc.onAlloc(buf, new_size);
-
-        if constexpr (clear_memory)
-            if (new_size > old_size)
-                memset(reinterpret_cast<char *>(buf) + old_size, 0, new_size - old_size);
-    }
-    else
-    {
-        /// Big allocs that requires a copy. MemoryTracker is called inside 'alloc', 'free' methods.
-        void * new_buf = alloc(new_size, alignment);
-        memcpy(new_buf, buf, std::min(old_size, new_size));
-        free(buf, old_size);
-        buf = new_buf;
-    }
-
-    if constexpr (populate)
-        prefaultPages(buf, new_size);
-
-    return buf;
-}
-
-=======
->>>>>>> e9920f6f
 
 template class Allocator<false, false>;
 template class Allocator<true, false>;
