#include <Common/Scheduler/Workload/WorkloadEntityKeeperStorage.h>
#include <Common/Scheduler/Workload/WorkloadEntityConfigStorage.h>
#include <Interpreters/Context.h>
#include <Parsers/ASTCreateWorkloadQuery.h>
#include <Parsers/ASTCreateResourceQuery.h>
#include <Parsers/ParserCreateWorkloadEntity.h>
#include <Parsers/parseQuery.h>
#include <base/sleep.h>
#include <Common/Exception.h>
#include <Common/StringUtils.h>
#include <Common/ZooKeeper/KeeperException.h>
#include <Common/escapeForFileName.h>
#include <Common/logger_useful.h>
#include <Common/quoteString.h>
#include <Common/scope_guard_safe.h>
#include <Common/setThreadName.h>
#include <Core/Settings.h>

#include <unordered_set>

namespace DB
{
namespace Setting
{
extern const SettingsUInt64 max_parser_backtracks;
extern const SettingsUInt64 max_parser_depth;
}

namespace ErrorCodes
{
    extern const int BAD_ARGUMENTS;
    extern const int LOGICAL_ERROR;
}

WorkloadEntityKeeperStorage::WorkloadEntityKeeperStorage(
    const ContextPtr & global_context_, const String & zookeeper_path_)
    : WorkloadEntityStorageBase(global_context_)
    , zookeeper_getter{[global_context_]() { return global_context_->getZooKeeper(); }}
    , zookeeper_path{zookeeper_path_}
    , watch{std::make_shared<WatchEvent>()}
<<<<<<< HEAD
    , config_storage(std::make_shared<WorkloadEntityConfigStorage>(global_context_))
=======
    , zookeeper_watch(std::make_shared<Coordination::WatchCallback>(
      [my_watch = watch](const Coordination::WatchResponse & response)
      {
          if (response.type == Coordination::Event::CHANGED)
          {
              std::unique_lock lock{my_watch->mutex};
              my_watch->triggered++;
              my_watch->cv.notify_one();
          }
      }))
>>>>>>> ed09ee07
{
    log = getLogger("WorkloadEntityKeeperStorage");
    if (zookeeper_path.empty())
        throw Exception(ErrorCodes::BAD_ARGUMENTS, "ZooKeeper path must be non-empty");

    if (zookeeper_path.back() == '/')
        zookeeper_path.pop_back();

    /// If zookeeper chroot prefix is used, path should start with '/', because chroot concatenates without it.
    if (zookeeper_path.front() != '/')
        zookeeper_path = "/" + zookeeper_path;
}

WorkloadEntityKeeperStorage::~WorkloadEntityKeeperStorage()
{
    SCOPE_EXIT_SAFE(stopWatchingThread());
}

void WorkloadEntityKeeperStorage::startWatchingThread()
{
    if (!watching_flag.exchange(true))
        watching_thread = ThreadFromGlobalPool(&WorkloadEntityKeeperStorage::processWatchQueue, this);
}

void WorkloadEntityKeeperStorage::stopWatchingThread()
{
    if (watching_flag.exchange(false))
    {
        watch->cv.notify_one();
        if (watching_thread.joinable())
            watching_thread.join();
    }
}

zkutil::ZooKeeperPtr WorkloadEntityKeeperStorage::getZooKeeper()
{
    auto [zookeeper, session_status] = zookeeper_getter.getZooKeeper();

    if (session_status == zkutil::ZooKeeperCachingGetter::SessionStatus::New)
    {
        /// It's possible that we connected to different [Zoo]Keeper instance
        /// so we may read a bit stale state.
        zookeeper->sync(zookeeper_path);

        createRootNodes(zookeeper);

        auto lock = getLock();
        refreshEntities(zookeeper);
    }

    return zookeeper;
}

void WorkloadEntityKeeperStorage::loadEntities(const Poco::Util::AbstractConfiguration & config)
{
    /// loadEntities() may be called multiple times during config reloads, so we need to be careful not to stop on errors.
    /// The watching thread must be started only once and will be reused for subsequent calls.
    
    // Load config entities first
    config_storage->loadEntities(config);
    
    try
    {
        auto lock = getLock();
        refreshEntities(getZooKeeper());
    }
    catch (...)
    {
        tryLogCurrentException(log, "Failed to load workload entities");
    }
    startWatchingThread();
}


void WorkloadEntityKeeperStorage::processWatchQueue()
{
    LOG_DEBUG(log, "Started watching thread");
    setThreadName("WrkldEntWatch");

    UInt64 handled = 0;
    while (watching_flag)
    {
        try
        {
            /// Re-initialize ZooKeeper session if expired
            getZooKeeper();

            {
                std::unique_lock lock{watch->mutex};
                if (!watch->cv.wait_for(lock, std::chrono::seconds(10), [&] { return !watching_flag || handled != watch->triggered; }))
                    continue;
                handled = watch->triggered;
            }

            auto lock = getLock();
            refreshEntities(getZooKeeper());
        }
        catch (...)
        {
            tryLogCurrentException(log, "Will try to restart watching thread after error");
            zookeeper_getter.resetCache();
            sleepForSeconds(5);
        }
    }

    LOG_DEBUG(log, "Stopped watching thread");
}


void WorkloadEntityKeeperStorage::stopWatching()
{
    stopWatchingThread();
}

void WorkloadEntityKeeperStorage::createRootNodes(const zkutil::ZooKeeperPtr & zookeeper)
{
    zookeeper->createAncestors(zookeeper_path);
    // If node does not exist we consider it to be equal to empty node: no workload entities
    zookeeper->createIfNotExists(zookeeper_path, "");
}

WorkloadEntityStorageBase::OperationResult WorkloadEntityKeeperStorage::storeEntityImpl(
    const ContextPtr & /*current_context*/,
    WorkloadEntityType entity_type,
    const String & entity_name,
    ASTPtr create_entity_query,
    bool throw_if_exists,
    bool /*replace_if_exists*/,
    const Settings &)
{
    // Check if this entity exists in config storage (config entities cannot be stored to ZooKeeper)
    if (config_storage->has(entity_name))
    {
        if (throw_if_exists)
            throw Exception(ErrorCodes::BAD_ARGUMENTS, "Cannot store workload entity '{}' to ZooKeeper: it is defined in configuration", entity_name);
        return OperationResult::Failed;
    }

    LOG_DEBUG(log, "Storing workload entity {}", backQuote(entity_name));

    String new_data = serializeAllEntities(Event{entity_type, entity_name, create_entity_query});
    auto zookeeper = getZooKeeper();

    Coordination::Stat stat;
    auto code = zookeeper->trySet(zookeeper_path, new_data, current_version, &stat);
    if (code != Coordination::Error::ZOK)
    {
        refreshEntities(zookeeper);
        return OperationResult::Retry;
    }

    current_version = stat.version;

    LOG_DEBUG(log, "Workload entity {} stored", backQuote(entity_name));

    return OperationResult::Ok;
}


WorkloadEntityStorageBase::OperationResult WorkloadEntityKeeperStorage::removeEntityImpl(
    const ContextPtr & /*current_context*/,
    WorkloadEntityType entity_type,
    const String & entity_name,
    bool throw_if_not_exists)
{
    // Check if this entity exists in config storage (config entities cannot be removed)
    if (config_storage->has(entity_name))
    {
        if (throw_if_not_exists)
            throw Exception(ErrorCodes::BAD_ARGUMENTS, "Cannot remove workload entity '{}': it is defined in configuration", entity_name);
        return OperationResult::Failed;
    }

    LOG_DEBUG(log, "Removing workload entity {}", backQuote(entity_name));

    String new_data = serializeAllEntities(Event{entity_type, entity_name, {}});
    auto zookeeper = getZooKeeper();

    Coordination::Stat stat;
    auto code = zookeeper->trySet(zookeeper_path, new_data, current_version, &stat);
    if (code != Coordination::Error::ZOK)
    {
        refreshEntities(zookeeper);
        return OperationResult::Retry;
    }

    current_version = stat.version;

    LOG_DEBUG(log, "Workload entity {} removed", backQuote(entity_name));

    return OperationResult::Ok;
}

std::pair<String, Int32> WorkloadEntityKeeperStorage::getDataAndSetWatch(const zkutil::ZooKeeperPtr & zookeeper)
{
    Coordination::Stat stat;
    String data;
    bool exists = zookeeper->tryGetWatch(zookeeper_path, data, &stat, zookeeper_watch);
    if (!exists)
    {
        createRootNodes(zookeeper);
        data = zookeeper->getWatch(zookeeper_path, &stat, zookeeper_watch);
    }
    return {data, stat.version};
}

void WorkloadEntityKeeperStorage::refreshEntities(const zkutil::ZooKeeperPtr & zookeeper)
{
    auto [data, version] = getDataAndSetWatch(zookeeper);
    if (version == current_version)
        return;

    LOG_DEBUG(log, "Refreshing workload entities from keeper");
    
    std::vector<std::pair<String, ASTPtr>> new_entities;

    // First, add entities from config (they take precedence)
    auto config_entities = config_storage->getAllEntities();
    for (const auto & [name, ast] : config_entities)
    {
        new_entities.emplace_back(name, ast);
    }

    // Create a set of config entity names for quick lookup
    std::unordered_set<String> config_entity_names;
    for (const auto & [name, ast] : config_entities)
    {
        config_entity_names.insert(name);
    }

    // Then parse and add ZooKeeper entities, but skip those that exist in config
    auto keeper_entities = parseEntitiesFromString(data, log);

    /// Add keeper entities that don't conflict with config entities
    for (const auto & [entity_name, query] : keeper_entities)
    {
        // Skip if this entity exists in config (config takes precedence)
        if (!config_entity_names.contains(entity_name))
            new_entities.emplace_back(entity_name, query);
    }

    setAllEntities(new_entities);
    current_version = version;

    LOG_DEBUG(log, "Workload entities refreshing is done");
}

}<|MERGE_RESOLUTION|>--- conflicted
+++ resolved
@@ -38,9 +38,6 @@
     , zookeeper_getter{[global_context_]() { return global_context_->getZooKeeper(); }}
     , zookeeper_path{zookeeper_path_}
     , watch{std::make_shared<WatchEvent>()}
-<<<<<<< HEAD
-    , config_storage(std::make_shared<WorkloadEntityConfigStorage>(global_context_))
-=======
     , zookeeper_watch(std::make_shared<Coordination::WatchCallback>(
       [my_watch = watch](const Coordination::WatchResponse & response)
       {
@@ -51,7 +48,7 @@
               my_watch->cv.notify_one();
           }
       }))
->>>>>>> ed09ee07
+    , config_storage(std::make_shared<WorkloadEntityConfigStorage>(global_context_))
 {
     log = getLogger("WorkloadEntityKeeperStorage");
     if (zookeeper_path.empty())
