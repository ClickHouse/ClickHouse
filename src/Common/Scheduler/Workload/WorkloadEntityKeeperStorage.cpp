#include <Common/Scheduler/Workload/WorkloadEntityKeeperStorage.h>
#include <Interpreters/Context.h>
#include <Parsers/ASTCreateWorkloadQuery.h>
#include <Parsers/ASTCreateResourceQuery.h>
#include <Parsers/ParserCreateWorkloadEntity.h>
#include <Parsers/parseQuery.h>
#include <base/sleep.h>
#include <Common/Exception.h>
#include <Common/StringUtils.h>
#include <Common/ZooKeeper/KeeperException.h>
#include <Common/escapeForFileName.h>
#include <Common/logger_useful.h>
#include <Common/quoteString.h>
#include <Common/scope_guard_safe.h>
#include <Common/setThreadName.h>
#include <Core/Settings.h>

namespace DB
{
namespace Setting
{
extern const SettingsUInt64 max_parser_backtracks;
extern const SettingsUInt64 max_parser_depth;
}

namespace ErrorCodes
{
    extern const int BAD_ARGUMENTS;
    extern const int LOGICAL_ERROR;
}

WorkloadEntityKeeperStorage::WorkloadEntityKeeperStorage(
<<<<<<< HEAD
    const ContextPtr & global_context_, const String & zookeeper_path_)
    : WorkloadEntityStorageBase(global_context_)
    , zookeeper_getter{[global_context_](UInt64 max_lock_milliseconds) { return global_context_->getZooKeeper(max_lock_milliseconds); }}
=======
    const ContextPtr & global_context_, const String & zookeeper_path_, std::unique_ptr<IWorkloadEntityStorage> next_storage_)
    : WorkloadEntityStorageBase(global_context_, std::move(next_storage_))
    , zookeeper_getter{[global_context_]() { return global_context_->getZooKeeper(); }}
>>>>>>> a3246845
    , zookeeper_path{zookeeper_path_}
    , watch{std::make_shared<WatchEvent>()}
    , zookeeper_watch(std::make_shared<Coordination::WatchCallback>(
      [my_watch = watch](const Coordination::WatchResponse & response)
      {
          if (response.type == Coordination::Event::CHANGED)
          {
              std::unique_lock lock{my_watch->mutex};
              my_watch->triggered++;
              my_watch->cv.notify_one();
          }
      }))
{
    log = getLogger("WorkloadEntityKeeperStorage");
    if (zookeeper_path.empty())
        throw Exception(ErrorCodes::BAD_ARGUMENTS, "ZooKeeper path must be non-empty");

    if (zookeeper_path.back() == '/')
        zookeeper_path.pop_back();

    /// If zookeeper chroot prefix is used, path should start with '/', because chroot concatenates without it.
    if (zookeeper_path.front() != '/')
        zookeeper_path = "/" + zookeeper_path;
}

WorkloadEntityKeeperStorage::~WorkloadEntityKeeperStorage()
{
    SCOPE_EXIT_SAFE(stopWatchingThread());
}

void WorkloadEntityKeeperStorage::startWatchingThread()
{
    if (!watching_flag.exchange(true))
        watching_thread = ThreadFromGlobalPool(&WorkloadEntityKeeperStorage::processWatchQueue, this);
}

void WorkloadEntityKeeperStorage::stopWatchingThread()
{
    if (watching_flag.exchange(false))
    {
        watch->cv.notify_one();
        if (watching_thread.joinable())
            watching_thread.join();
    }
}

zkutil::ZooKeeperPtr WorkloadEntityKeeperStorage::getZooKeeper()
{
    auto [zookeeper, session_status] = zookeeper_getter.getZooKeeper();

    if (session_status == zkutil::ZooKeeperCachingGetter::SessionStatus::New)
    {
        /// It's possible that we connected to different [Zoo]Keeper instance
        /// so we may read a bit stale state.
        zookeeper->sync(zookeeper_path);

        createRootNodes(zookeeper);

        auto lock = getLock();
        refreshEntities(zookeeper);
    }

    return zookeeper;
}

void WorkloadEntityKeeperStorage::loadEntities(const Poco::Util::AbstractConfiguration & config)
{
    WorkloadEntityStorageBase::loadEntities(config);
    /// loadEntities() is called at startup and on configuration reload, so it's better not to stop here on no connection to ZooKeeper or any other error.
    /// However the watching thread must be started anyway in case the connection will be established later.
    try
    {
        auto lock = getLock();
        refreshEntities(getZooKeeper());
    }
    catch (...)
    {
        tryLogCurrentException(log, "Failed to load workload entities");
    }
    startWatchingThread();
}


void WorkloadEntityKeeperStorage::processWatchQueue()
{
    LOG_DEBUG(log, "Started watching thread");
    setThreadName("WrkldEntWatch");

    UInt64 handled = 0;
    while (watching_flag)
    {
        try
        {
            /// Re-initialize ZooKeeper session if expired
            getZooKeeper();

            {
                std::unique_lock lock{watch->mutex};
                if (!watch->cv.wait_for(lock, std::chrono::seconds(10), [&] { return !watching_flag || handled != watch->triggered; }))
                    continue;
                handled = watch->triggered;
            }

            auto lock = getLock();
            refreshEntities(getZooKeeper());
        }
        catch (...)
        {
            tryLogCurrentException(log, "Will try to restart watching thread after error");
            zookeeper_getter.resetCache();
            sleepForSeconds(5);
        }
    }

    LOG_DEBUG(log, "Stopped watching thread");
}


void WorkloadEntityKeeperStorage::stopWatching()
{
    stopWatchingThread();
}

void WorkloadEntityKeeperStorage::createRootNodes(const zkutil::ZooKeeperPtr & zookeeper)
{
    zookeeper->createAncestors(zookeeper_path);
    // If node does not exist we consider it to be equal to empty node: no workload entities
    zookeeper->createIfNotExists(zookeeper_path, "");
}

WorkloadEntityStorageBase::OperationResult WorkloadEntityKeeperStorage::storeEntityImpl(
    const ContextPtr & /*current_context*/,
    WorkloadEntityType entity_type,
    const String & entity_name,
    ASTPtr create_entity_query,
    bool /*throw_if_exists*/,
    bool /*replace_if_exists*/,
    const Settings &)
{
    LOG_DEBUG(log, "Storing workload entity {}", backQuote(entity_name));

    String new_data = serializeLocalEntities(Event{entity_type, entity_name, create_entity_query});
    auto zookeeper = getZooKeeper();

    Coordination::Stat stat;
    auto code = zookeeper->trySet(zookeeper_path, new_data, current_version, &stat);
    if (code != Coordination::Error::ZOK)
    {
        refreshEntities(zookeeper);
        return OperationResult::Retry;
    }

    current_version = stat.version;

    LOG_DEBUG(log, "Workload entity {} stored", backQuote(entity_name));

    return OperationResult::Ok;
}


WorkloadEntityStorageBase::OperationResult WorkloadEntityKeeperStorage::removeEntityImpl(
    const ContextPtr & /*current_context*/,
    WorkloadEntityType entity_type,
    const String & entity_name,
    bool /*throw_if_not_exists*/)
{
    LOG_DEBUG(log, "Removing workload entity {}", backQuote(entity_name));

    String new_data = serializeLocalEntities(Event{entity_type, entity_name, {}});
    auto zookeeper = getZooKeeper();

    Coordination::Stat stat;
    auto code = zookeeper->trySet(zookeeper_path, new_data, current_version, &stat);
    if (code != Coordination::Error::ZOK)
    {
        refreshEntities(zookeeper);
        return OperationResult::Retry;
    }

    current_version = stat.version;

    LOG_DEBUG(log, "Workload entity {} removed", backQuote(entity_name));

    return OperationResult::Ok;
}

std::pair<String, Int32> WorkloadEntityKeeperStorage::getDataAndSetWatch(const zkutil::ZooKeeperPtr & zookeeper)
{
    Coordination::Stat stat;
    String data;
    bool exists = zookeeper->tryGetWatch(zookeeper_path, data, &stat, zookeeper_watch);
    if (!exists)
    {
        createRootNodes(zookeeper);
        data = zookeeper->getWatch(zookeeper_path, &stat, zookeeper_watch);
    }
    return {data, stat.version};
}

void WorkloadEntityKeeperStorage::refreshEntities(const zkutil::ZooKeeperPtr & zookeeper)
{
    auto [data, version] = getDataAndSetWatch(zookeeper);
    if (version == current_version)
        return;

    LOG_DEBUG(log, "Refreshing workload entities from keeper");
    ASTs queries;
    ParserCreateWorkloadEntity parser;
    const char * begin = data.data(); /// begin of current query
    const char * pos = begin; /// parser moves pos from begin to the end of current query
    const char * end = begin + data.size();
    while (pos < end)
    {
        queries.emplace_back(parseQueryAndMovePosition(parser, pos, end, "", true, 0, DBMS_DEFAULT_MAX_PARSER_DEPTH, DBMS_DEFAULT_MAX_PARSER_BACKTRACKS));
        while (isWhitespaceASCII(*pos) || *pos == ';')
            ++pos;
    }

    /// Read and parse all SQL entities from data we just read from ZooKeeper
    std::vector<std::pair<String, ASTPtr>> new_entities;
    for (const auto & query : queries)
    {
        LOG_TRACE(log, "Read keeper entity definition: {}", query->formatForLogging());
        if (auto * create_workload_query = query->as<ASTCreateWorkloadQuery>())
            new_entities.emplace_back(create_workload_query->getWorkloadName(), query);
        else if (auto * create_resource_query = query->as<ASTCreateResourceQuery>())
            new_entities.emplace_back(create_resource_query->getResourceName(), query);
        else
            throw Exception(ErrorCodes::LOGICAL_ERROR, "Invalid workload entity query in keeper storage: {}", query->getID());
    }

    setLocalEntities(new_entities);
    current_version = version;

    LOG_DEBUG(log, "Workload entities refreshing is done");
}

}<|MERGE_RESOLUTION|>--- conflicted
+++ resolved
@@ -30,15 +30,9 @@
 }
 
 WorkloadEntityKeeperStorage::WorkloadEntityKeeperStorage(
-<<<<<<< HEAD
-    const ContextPtr & global_context_, const String & zookeeper_path_)
-    : WorkloadEntityStorageBase(global_context_)
-    , zookeeper_getter{[global_context_](UInt64 max_lock_milliseconds) { return global_context_->getZooKeeper(max_lock_milliseconds); }}
-=======
     const ContextPtr & global_context_, const String & zookeeper_path_, std::unique_ptr<IWorkloadEntityStorage> next_storage_)
     : WorkloadEntityStorageBase(global_context_, std::move(next_storage_))
-    , zookeeper_getter{[global_context_]() { return global_context_->getZooKeeper(); }}
->>>>>>> a3246845
+    , zookeeper_getter{[global_context_](UInt64 max_lock_milliseconds) { return global_context_->getZooKeeper(max_lock_milliseconds); }}
     , zookeeper_path{zookeeper_path_}
     , watch{std::make_shared<WatchEvent>()}
     , zookeeper_watch(std::make_shared<Coordination::WatchCallback>(
