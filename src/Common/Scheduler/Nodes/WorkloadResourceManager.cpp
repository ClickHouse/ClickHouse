--- conflicted
+++ resolved
@@ -65,7 +65,6 @@
     , resource_name(getEntityName(resource_entity))
     , unit(getResourceUnit(resource_entity_))
 {
-<<<<<<< HEAD
     switch (getSharingMode(unit))
     {
         case SharingMode::TimeShared:
@@ -79,10 +78,6 @@
             break;
         }
     }
-=======
-    scheduler.start(ThreadName::WORKLOAD_RESOURCE_MANAGER);
->>>>>>> 2d73c1eb
-}
 
 WorkloadResourceManager::Resource::~Resource()
 {
