--- conflicted
+++ resolved
@@ -89,29 +89,6 @@
 
     std::pair<ResourceRequest *, bool> dequeueRequest() override
     {
-<<<<<<< HEAD
-        // Cycle is required to do deactivations in the case of canceled requests, when dequeueRequest returns `nullptr`
-        while (true)
-        {
-            // Dequeue request from the child
-            auto [request, child_now_active] = child->dequeueRequest();
-
-            // Deactivate if necessary
-            child_active = child_now_active;
-            if (!active())
-                busy_periods++;
-
-            if (request)
-            {
-                // We don't do `request->addConstraint(this)` because `finishRequest()` is no-op
-                updateBucket(request->cost);
-                incrementDequeued(request->cost);
-                return {request, active()};
-            }
-            else
-                return {nullptr, false};
-        }
-=======
         // Dequeue request from the child
         auto [request, child_now_active] = child->dequeueRequest();
 
@@ -128,7 +105,6 @@
             return {request, active()};
         }
         return {nullptr, false};
->>>>>>> 865a9a61
     }
 
     void finishRequest(ResourceRequest *) override
