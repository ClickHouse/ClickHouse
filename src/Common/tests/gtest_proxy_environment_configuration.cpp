--- conflicted
+++ resolved
@@ -18,9 +18,7 @@
     EnvironmentProxySetter setter(http_proxy_server, {});
 
     EnvironmentProxyConfigurationResolver resolver(
-        ProxyConfiguration::Protocol::HTTP,
-        ProxyConfigurationResolver::ConnectProtocolPolicy::DEFAULT
-    );
+        ProxyConfiguration::Protocol::HTTP, ProxyConfigurationResolver::ConnectProtocolPolicy::DEFAULT);
 
     auto configuration = resolver.resolve();
 
@@ -30,29 +28,10 @@
     ASSERT_EQ(configuration.use_connect_protocol, false);
 }
 
-TEST(EnvironmentProxyConfigurationResolver, TestHTTPConnectProtocolOn)
-{
-    EnvironmentProxySetter setter(http_proxy_server, {});
-
-    EnvironmentProxyConfigurationResolver resolver(
-        ProxyConfiguration::Protocol::HTTP,
-        ProxyConfigurationResolver::ConnectProtocolPolicy::FORCE_ON
-    );
-
-    auto configuration = resolver.resolve();
-
-    ASSERT_EQ(configuration.host, http_proxy_server.getHost());
-    ASSERT_EQ(configuration.port, http_proxy_server.getPort());
-    ASSERT_EQ(configuration.protocol, ProxyConfiguration::protocolFromString(http_proxy_server.getScheme()));
-    ASSERT_EQ(configuration.use_connect_protocol, true);
-}
-
 TEST(EnvironmentProxyConfigurationResolver, TestHTTPNoEnv)
 {
     EnvironmentProxyConfigurationResolver resolver(
-        ProxyConfiguration::Protocol::HTTP,
-        ProxyConfigurationResolver::ConnectProtocolPolicy::DEFAULT
-    );
+        ProxyConfiguration::Protocol::HTTP, ProxyConfigurationResolver::ConnectProtocolPolicy::DEFAULT);
 
     auto configuration = resolver.resolve();
 
@@ -66,16 +45,40 @@
     EnvironmentProxySetter setter({}, https_proxy_server);
 
     EnvironmentProxyConfigurationResolver resolver(
-        ProxyConfiguration::Protocol::HTTPS,
-        ProxyConfigurationResolver::ConnectProtocolPolicy::DEFAULT
-    );
+        ProxyConfiguration::Protocol::HTTPS, ProxyConfigurationResolver::ConnectProtocolPolicy::DEFAULT);
 
     auto configuration = resolver.resolve();
 
     ASSERT_EQ(configuration.host, https_proxy_server.getHost());
     ASSERT_EQ(configuration.port, https_proxy_server.getPort());
-<<<<<<< HEAD
     ASSERT_EQ(configuration.protocol, ProxyConfiguration::protocolFromString(https_proxy_server.getScheme()));
+}
+
+TEST(EnvironmentProxyConfigurationResolver, TestHTTPsNoEnv)
+{
+    EnvironmentProxyConfigurationResolver resolver(
+        ProxyConfiguration::Protocol::HTTPS, ProxyConfigurationResolver::ConnectProtocolPolicy::DEFAULT);
+
+    auto configuration = resolver.resolve();
+
+    ASSERT_EQ(configuration.host, "");
+    ASSERT_EQ(configuration.protocol, ProxyConfiguration::Protocol::HTTP);
+    ASSERT_EQ(configuration.port, 80u);
+}
+
+TEST(EnvironmentProxyConfigurationResolver, TestHTTPConnectProtocolOn)
+{
+    EnvironmentProxySetter setter(http_proxy_server, {});
+
+    EnvironmentProxyConfigurationResolver resolver(
+        ProxyConfiguration::Protocol::HTTP, ProxyConfigurationResolver::ConnectProtocolPolicy::FORCE_ON);
+
+    auto configuration = resolver.resolve();
+
+    ASSERT_EQ(configuration.host, http_proxy_server.getHost());
+    ASSERT_EQ(configuration.port, http_proxy_server.getPort());
+    ASSERT_EQ(configuration.protocol, ProxyConfiguration::protocolFromString(http_proxy_server.getScheme()));
+    ASSERT_EQ(configuration.use_connect_protocol, true);
 }
 
 TEST(EnvironmentProxyConfigurationResolver, TestHTTPsConnectProtocolOff)
@@ -84,9 +87,7 @@
     EnvironmentProxySetter setter({}, http_proxy_server);
 
     EnvironmentProxyConfigurationResolver resolver(
-        ProxyConfiguration::Protocol::HTTPS,
-        ProxyConfigurationResolver::ConnectProtocolPolicy::FORCE_OFF
-    );
+        ProxyConfiguration::Protocol::HTTPS, ProxyConfigurationResolver::ConnectProtocolPolicy::FORCE_OFF);
 
     auto configuration = resolver.resolve();
 
@@ -94,32 +95,6 @@
     ASSERT_EQ(configuration.port, http_proxy_server.getPort());
     ASSERT_EQ(configuration.protocol, ProxyConfiguration::protocolFromString(http_proxy_server.getScheme()));
     ASSERT_EQ(configuration.use_connect_protocol, false);
-=======
-    ASSERT_EQ(configuration.protocol, DB::ProxyConfiguration::protocolFromString(https_proxy_server.getScheme()));
->>>>>>> f899254e
 }
 
-TEST(EnvironmentProxyConfigurationResolver, TestHTTPsNoEnv)
-{
-<<<<<<< HEAD
-    EnvironmentProxyConfigurationResolver resolver(
-        ProxyConfiguration::Protocol::HTTPS,
-        ProxyConfigurationResolver::ConnectProtocolPolicy::DEFAULT
-    );
-=======
-    DB::EnvironmentProxyConfigurationResolver resolver(DB::ProxyConfiguration::Protocol::HTTPS);
->>>>>>> f899254e
-
-    auto configuration = resolver.resolve();
-
-    ASSERT_EQ(configuration.host, "");
-<<<<<<< HEAD
-    ASSERT_EQ(configuration.protocol, ProxyConfiguration::Protocol::HTTP);
-    ASSERT_EQ(configuration.port, 80u);
-}
-
-=======
-    ASSERT_EQ(configuration.protocol, DB::ProxyConfiguration::Protocol::HTTP);
-    ASSERT_EQ(configuration.port, 0u);
->>>>>>> f899254e
 }