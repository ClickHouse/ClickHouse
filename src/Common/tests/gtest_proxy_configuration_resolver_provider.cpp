#include <gtest/gtest.h>

#include <Common/ProxyConfigurationResolverProvider.h>
#include <Common/tests/gtest_global_context.h>
#include <Common/tests/gtest_helper_functions.h>

using ConfigurationPtr = Poco::AutoPtr<Poco::Util::AbstractConfiguration>;

class ProxyConfigurationResolverProviderTests : public ::testing::Test
{
protected:

    static void SetUpTestSuite() {
        context = getContext().context;
    }

    static void TearDownTestSuite() {
        context->setConfig(Poco::AutoPtr(new Poco::Util::MapConfiguration()));
    }

    static DB::ContextMutablePtr context;
};

DB::ContextMutablePtr ProxyConfigurationResolverProviderTests::context;

Poco::URI http_env_proxy_server = Poco::URI("http://http_environment_proxy:3128");
Poco::URI https_env_proxy_server = Poco::URI("http://https_environment_proxy:3128");

Poco::URI http_list_proxy_server = Poco::URI("http://http_list_proxy:3128");
Poco::URI https_list_proxy_server = Poco::URI("http://https_list_proxy:3128");

TEST_F(ProxyConfigurationResolverProviderTests, EnvironmentResolverShouldBeUsedIfNoSettings)
{
    EnvironmentProxySetter setter(http_env_proxy_server, https_env_proxy_server);
    const auto & config = getContext().context->getConfigRef();

    auto http_configuration = DB::ProxyConfigurationResolverProvider::get(DB::ProxyConfiguration::Protocol::HTTP, config)->resolve();
    auto https_configuration = DB::ProxyConfigurationResolverProvider::get(DB::ProxyConfiguration::Protocol::HTTPS, config)->resolve();

    ASSERT_EQ(http_configuration.host, http_env_proxy_server.getHost());
    ASSERT_EQ(http_configuration.port, http_env_proxy_server.getPort());
    ASSERT_EQ(http_configuration.protocol, DB::ProxyConfiguration::protocolFromString(http_env_proxy_server.getScheme()));

    ASSERT_EQ(https_configuration.host, https_env_proxy_server.getHost());
    ASSERT_EQ(https_configuration.port, https_env_proxy_server.getPort());
    ASSERT_EQ(https_configuration.protocol, DB::ProxyConfiguration::protocolFromString(https_env_proxy_server.getScheme()));
}

TEST_F(ProxyConfigurationResolverProviderTests, ListHTTPOnly)
{
    ConfigurationPtr config = Poco::AutoPtr(new Poco::Util::MapConfiguration());

    config->setString("proxy", "");
    config->setString("proxy.http", "");
    config->setString("proxy.http.uri", http_list_proxy_server.toString());
    context->setConfig(config);

    auto http_proxy_configuration = DB::ProxyConfigurationResolverProvider::get(DB::ProxyConfiguration::Protocol::HTTP, *config)->resolve();

    ASSERT_EQ(http_proxy_configuration.host, http_list_proxy_server.getHost());
    ASSERT_EQ(http_proxy_configuration.port, http_list_proxy_server.getPort());
    ASSERT_EQ(http_proxy_configuration.protocol, DB::ProxyConfiguration::protocolFromString(http_list_proxy_server.getScheme()));

    auto https_proxy_configuration = DB::ProxyConfigurationResolverProvider::get(DB::ProxyConfiguration::Protocol::HTTPS, *config)->resolve();

    // No https configuration since it's not set
    ASSERT_EQ(https_proxy_configuration.host, "");
    ASSERT_EQ(https_proxy_configuration.port, 80);
}

TEST_F(ProxyConfigurationResolverProviderTests, ListHTTPSOnly)
{
    ConfigurationPtr config = Poco::AutoPtr(new Poco::Util::MapConfiguration());

    config->setString("proxy", "");
    config->setString("proxy.https", "");
    config->setString("proxy.https.uri", https_list_proxy_server.toString());
    context->setConfig(config);

    auto http_proxy_configuration = DB::ProxyConfigurationResolverProvider::get(DB::ProxyConfiguration::Protocol::HTTP, *config)->resolve();

    ASSERT_EQ(http_proxy_configuration.host, "");
    ASSERT_EQ(http_proxy_configuration.port, 80);

    auto https_proxy_configuration = DB::ProxyConfigurationResolverProvider::get(DB::ProxyConfiguration::Protocol::HTTPS, *config)->resolve();

    ASSERT_EQ(https_proxy_configuration.host, https_list_proxy_server.getHost());

    // still HTTP because the proxy host is not HTTPS
    ASSERT_EQ(https_proxy_configuration.protocol, DB::ProxyConfiguration::protocolFromString(https_list_proxy_server.getScheme()));
    ASSERT_EQ(https_proxy_configuration.port, https_list_proxy_server.getPort());
}

TEST_F(ProxyConfigurationResolverProviderTests, ListBoth)
{
    ConfigurationPtr config = Poco::AutoPtr(new Poco::Util::MapConfiguration());

    config->setString("proxy", "");
    config->setString("proxy.http", "");
    config->setString("proxy.http.uri", http_list_proxy_server.toString());

    config->setString("proxy", "");
    config->setString("proxy.https", "");
    config->setString("proxy.https.uri", https_list_proxy_server.toString());

    context->setConfig(config);

    auto http_proxy_configuration = DB::ProxyConfigurationResolverProvider::get(DB::ProxyConfiguration::Protocol::HTTP, *config)->resolve();

    ASSERT_EQ(http_proxy_configuration.host, http_list_proxy_server.getHost());
    ASSERT_EQ(http_proxy_configuration.protocol, DB::ProxyConfiguration::protocolFromString(http_list_proxy_server.getScheme()));
    ASSERT_EQ(http_proxy_configuration.port, http_list_proxy_server.getPort());

    auto https_proxy_configuration = DB::ProxyConfigurationResolverProvider::get(DB::ProxyConfiguration::Protocol::HTTPS, *config)->resolve();

    ASSERT_EQ(https_proxy_configuration.host, https_list_proxy_server.getHost());

    // still HTTP because the proxy host is not HTTPS
    ASSERT_EQ(https_proxy_configuration.protocol, DB::ProxyConfiguration::protocolFromString(https_list_proxy_server.getScheme()));
    ASSERT_EQ(https_proxy_configuration.port, https_list_proxy_server.getPort());
}

<<<<<<< HEAD
template <bool USE_CONNECT_PROTOCOL, bool STRING>
void test_connect_protocol(DB::ContextMutablePtr context)
{
=======
TEST_F(ProxyConfigurationResolverProviderTests, RemoteResolverIsBasedOnProtocolConfigurationHTTP)
{
    /*
     * Since there is no way to call `ProxyConfigurationResolver::resolve` on remote resolver,
     * it is hard to verify the remote resolver was actually picked. One hackish way to assert
     * the remote resolver was OR was not picked based on the configuration, is to use the
     * environment resolver. Since the environment resolver is always returned as a fallback,
     * we can assert the remote resolver was not picked if `ProxyConfigurationResolver::resolve`
     * succeeds and returns an environment proxy configuration.
     * */
>>>>>>> f899254e
    EnvironmentProxySetter setter(http_env_proxy_server, https_env_proxy_server);

    ConfigurationPtr config = Poco::AutoPtr(new Poco::Util::MapConfiguration());

    config->setString("proxy", "");
<<<<<<< HEAD

    if constexpr (STRING)
    {
        config->setString("proxy.use_connect_protocol", USE_CONNECT_PROTOCOL ? "true" : "false");
    }
    else
    {
        config->setBool("proxy.use_connect_protocol", USE_CONNECT_PROTOCOL);
    }

    context->setConfig(config);

    auto https_configuration = DB::ProxyConfigurationResolverProvider::get(DB::ProxyConfiguration::Protocol::HTTPS, *config)->resolve();

    ASSERT_EQ(https_configuration.use_connect_protocol, USE_CONNECT_PROTOCOL);
}

TEST_F(ProxyConfigurationResolverProviderTests, ConnectProtocolString)
{
    test_connect_protocol<false, false>(context);
    test_connect_protocol<false, true>(context);
    test_connect_protocol<true, false>(context);
    test_connect_protocol<true, true>(context);
=======
    config->setString("proxy.https", "");
    config->setString("proxy.https.resolver", "");
    config->setString("proxy.https.resolver.endpoint", "http://resolver:8080/hostname");

    // even tho proxy protocol / scheme is http, it should not be picked (prior to this PR, it would be picked)
    config->setString("proxy.https.resolver.proxy_scheme", "http");
    config->setString("proxy.https.resolver.proxy_port", "80");
    config->setString("proxy.https.resolver.proxy_cache_time", "10");

    context->setConfig(config);

    auto http_proxy_configuration = DB::ProxyConfigurationResolverProvider::get(DB::ProxyConfiguration::Protocol::HTTP, *config)->resolve();

    /*
     * Asserts env proxy is used and not the remote resolver. If the remote resolver is picked, it is an error because
     * there is no `http` specification for remote resolver
     * */
    ASSERT_EQ(http_proxy_configuration.host, http_env_proxy_server.getHost());
    ASSERT_EQ(http_proxy_configuration.port, http_env_proxy_server.getPort());
    ASSERT_EQ(http_proxy_configuration.protocol, DB::ProxyConfiguration::protocolFromString(http_env_proxy_server.getScheme()));
}

TEST_F(ProxyConfigurationResolverProviderTests, RemoteResolverIsBasedOnProtocolConfigurationHTTPS)
{
    /*
     * Since there is no way to call `ProxyConfigurationResolver::resolve` on remote resolver,
     * it is hard to verify the remote resolver was actually picked. One hackish way to assert
     * the remote resolver was OR was not picked based on the configuration, is to use the
     * environment resolver. Since the environment resolver is always returned as a fallback,
     * we can assert the remote resolver was not picked if `ProxyConfigurationResolver::resolve`
     * succeeds and returns an environment proxy configuration.
     * */
    EnvironmentProxySetter setter(http_env_proxy_server, https_env_proxy_server);

    ConfigurationPtr config = Poco::AutoPtr(new Poco::Util::MapConfiguration());

    config->setString("proxy", "");
    config->setString("proxy.http", "");
    config->setString("proxy.http.resolver", "");
    config->setString("proxy.http.resolver.endpoint", "http://resolver:8080/hostname");

    // even tho proxy protocol / scheme is https, it should not be picked (prior to this PR, it would be picked)
    config->setString("proxy.http.resolver.proxy_scheme", "https");
    config->setString("proxy.http.resolver.proxy_port", "80");
    config->setString("proxy.http.resolver.proxy_cache_time", "10");

    context->setConfig(config);

    auto http_proxy_configuration = DB::ProxyConfigurationResolverProvider::get(DB::ProxyConfiguration::Protocol::HTTPS, *config)->resolve();

    /*
     * Asserts env proxy is used and not the remote resolver. If the remote resolver is picked, it is an error because
     * there is no `http` specification for remote resolver
     * */
    ASSERT_EQ(http_proxy_configuration.host, https_env_proxy_server.getHost());
    ASSERT_EQ(http_proxy_configuration.port, https_env_proxy_server.getPort());
    ASSERT_EQ(http_proxy_configuration.protocol, DB::ProxyConfiguration::protocolFromString(https_env_proxy_server.getScheme()));
>>>>>>> f899254e
}

// remote resolver is tricky to be tested in unit tests<|MERGE_RESOLUTION|>--- conflicted
+++ resolved
@@ -120,11 +120,6 @@
     ASSERT_EQ(https_proxy_configuration.port, https_list_proxy_server.getPort());
 }
 
-<<<<<<< HEAD
-template <bool USE_CONNECT_PROTOCOL, bool STRING>
-void test_connect_protocol(DB::ContextMutablePtr context)
-{
-=======
 TEST_F(ProxyConfigurationResolverProviderTests, RemoteResolverIsBasedOnProtocolConfigurationHTTP)
 {
     /*
@@ -135,37 +130,11 @@
      * we can assert the remote resolver was not picked if `ProxyConfigurationResolver::resolve`
      * succeeds and returns an environment proxy configuration.
      * */
->>>>>>> f899254e
-    EnvironmentProxySetter setter(http_env_proxy_server, https_env_proxy_server);
-
-    ConfigurationPtr config = Poco::AutoPtr(new Poco::Util::MapConfiguration());
-
-    config->setString("proxy", "");
-<<<<<<< HEAD
-
-    if constexpr (STRING)
-    {
-        config->setString("proxy.use_connect_protocol", USE_CONNECT_PROTOCOL ? "true" : "false");
-    }
-    else
-    {
-        config->setBool("proxy.use_connect_protocol", USE_CONNECT_PROTOCOL);
-    }
-
-    context->setConfig(config);
-
-    auto https_configuration = DB::ProxyConfigurationResolverProvider::get(DB::ProxyConfiguration::Protocol::HTTPS, *config)->resolve();
-
-    ASSERT_EQ(https_configuration.use_connect_protocol, USE_CONNECT_PROTOCOL);
-}
-
-TEST_F(ProxyConfigurationResolverProviderTests, ConnectProtocolString)
-{
-    test_connect_protocol<false, false>(context);
-    test_connect_protocol<false, true>(context);
-    test_connect_protocol<true, false>(context);
-    test_connect_protocol<true, true>(context);
-=======
+    EnvironmentProxySetter setter(http_env_proxy_server, https_env_proxy_server);
+
+    ConfigurationPtr config = Poco::AutoPtr(new Poco::Util::MapConfiguration());
+
+    config->setString("proxy", "");
     config->setString("proxy.https", "");
     config->setString("proxy.https.resolver", "");
     config->setString("proxy.https.resolver.endpoint", "http://resolver:8080/hostname");
@@ -223,7 +192,39 @@
     ASSERT_EQ(http_proxy_configuration.host, https_env_proxy_server.getHost());
     ASSERT_EQ(http_proxy_configuration.port, https_env_proxy_server.getPort());
     ASSERT_EQ(http_proxy_configuration.protocol, DB::ProxyConfiguration::protocolFromString(https_env_proxy_server.getScheme()));
->>>>>>> f899254e
-}
-
-// remote resolver is tricky to be tested in unit tests+}
+
+// remote resolver is tricky to be tested in unit tests
+
+template <bool USE_CONNECT_PROTOCOL, bool STRING>
+void test_connect_protocol(DB::ContextMutablePtr context)
+{
+    EnvironmentProxySetter setter(http_env_proxy_server, https_env_proxy_server);
+
+    ConfigurationPtr config = Poco::AutoPtr(new Poco::Util::MapConfiguration());
+
+    config->setString("proxy", "");
+
+    if constexpr (STRING)
+    {
+        config->setString("proxy.use_connect_protocol", USE_CONNECT_PROTOCOL ? "true" : "false");
+    }
+    else
+    {
+        config->setBool("proxy.use_connect_protocol", USE_CONNECT_PROTOCOL);
+    }
+
+    context->setConfig(config);
+
+    auto https_configuration = DB::ProxyConfigurationResolverProvider::get(DB::ProxyConfiguration::Protocol::HTTPS, *config)->resolve();
+
+    ASSERT_EQ(https_configuration.use_connect_protocol, USE_CONNECT_PROTOCOL);
+}
+
+TEST_F(ProxyConfigurationResolverProviderTests, ConnectProtocolString)
+{
+    test_connect_protocol<false, false>(context);
+    test_connect_protocol<false, true>(context);
+    test_connect_protocol<true, false>(context);
+    test_connect_protocol<true, true>(context);
+}
