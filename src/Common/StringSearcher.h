--- conflicted
+++ resolved
@@ -122,11 +122,7 @@
                 size_t length_u = UTF8::convertCodePointToUTF8(first_u_u32, u_seq, sizeof(u_seq));
 
                 if (length_l != length_u)
-<<<<<<< HEAD
-                    throw Exception{"UTF8 sequences with different lowercase and uppercase lengths are not supported", ErrorCodes::UNSUPPORTED_PARAMETER};
-=======
                     force_fallback = true;
->>>>>>> df57f8e3
             }
 
             l = l_seq[0];
@@ -196,12 +192,8 @@
 #endif
     }
 
-<<<<<<< HEAD
-    template <typename CharT, typename = std::enable_if_t<sizeof(CharT) == 1>>
-=======
-    template <typename CharT>
-    requires (sizeof(CharT) == 1)
->>>>>>> df57f8e3
+    template <typename CharT>
+    requires (sizeof(CharT) == 1)
     ALWAYS_INLINE bool compareTrivial(const CharT * haystack_pos, const CharT * const haystack_end, const uint8_t * needle_pos) const
     {
         while (haystack_pos < haystack_end && needle_pos < needle_end)
@@ -217,28 +209,18 @@
             if (Poco::Unicode::toLower(*haystack_code_point) != Poco::Unicode::toLower(*needle_code_point))
                 break;
 
-<<<<<<< HEAD
-            /// @note assuming sequences for lowercase and uppercase have exact same length (that is not always true)
-            const auto len = UTF8::seqLength(*haystack_pos);
-            haystack_pos += len;
-=======
             auto len = UTF8::seqLength(*haystack_pos);
             haystack_pos += len;
 
             len = UTF8::seqLength(*needle_pos);
->>>>>>> df57f8e3
             needle_pos += len;
         }
 
         return needle_pos == needle_end;
     }
 
-<<<<<<< HEAD
-    template <typename CharT, typename = std::enable_if_t<sizeof(CharT) == 1>>
-=======
-    template <typename CharT>
-    requires (sizeof(CharT) == 1)
->>>>>>> df57f8e3
+    template <typename CharT>
+    requires (sizeof(CharT) == 1)
     ALWAYS_INLINE bool compare(const CharT * /*haystack*/, const CharT * haystack_end, const CharT * pos) const
     {
 
@@ -272,11 +254,7 @@
         if (*pos == l || *pos == u)
         {
             pos += first_needle_symbol_is_ascii;
-<<<<<<< HEAD
-            auto needle_pos = needle + first_needle_symbol_is_ascii;
-=======
             const auto * needle_pos = needle + first_needle_symbol_is_ascii;
->>>>>>> df57f8e3
 
             if (compareTrivial(pos, haystack_end, needle_pos))
                 return true;
@@ -351,11 +329,7 @@
             if (*haystack == l || *haystack == u)
             {
                 auto haystack_pos = haystack + first_needle_symbol_is_ascii;
-<<<<<<< HEAD
-                auto needle_pos = needle + first_needle_symbol_is_ascii;
-=======
                 const auto * needle_pos = needle + first_needle_symbol_is_ascii;
->>>>>>> df57f8e3
 
                 if (compareTrivial(haystack_pos, haystack_end, needle_pos))
                     return haystack;
