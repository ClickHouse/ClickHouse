--- conflicted
+++ resolved
@@ -24,12 +24,7 @@
 {
 public:
     Exception() = default;
-<<<<<<< HEAD
     Exception(const std::string & msg, int code, bool remote_ = false);
-    Exception(const std::string & msg, const Exception & nested, int code);
-=======
-    Exception(const std::string & msg, int code);
->>>>>>> cc0afdd9
 
     Exception(int code, const std::string & message)
         : Exception(message, code)
