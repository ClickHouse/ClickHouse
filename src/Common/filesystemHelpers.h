#pragma once

#include <common/types.h>
#include <Common/Exception.h>

#include <filesystem>
#include <memory>
#include <string>
#include <sys/statvfs.h>
#include <Poco/TemporaryFile.h>


namespace DB
{

using TemporaryFile = Poco::TemporaryFile;

bool enoughSpaceInDirectory(const std::string & path, size_t data_size);
std::unique_ptr<TemporaryFile> createTemporaryFile(const std::string & path);

/// Returns mount point of filesystem where absolute_path (must exist) is located
std::filesystem::path getMountPoint(std::filesystem::path absolute_path);

/// Returns name of filesystem mounted to mount_point
#if !defined(__linux__)
[[noreturn]]
#endif
String getFilesystemName([[maybe_unused]] const String & mount_point);

struct statvfs getStatVFS(const String & path);

/// Returns true if path starts with prefix path
bool pathStartsWith(const std::filesystem::path & path, const std::filesystem::path & prefix_path);

/// Returns true if path starts with prefix path
bool pathStartsWith(const String & path, const String & prefix_path);

<<<<<<< HEAD
/// Same as pathStartsWith, but without canonization, i.e. allowed to check symlinks.
/// (Path is made absolute and normalized.)
bool fileOrSymlinkPathStartsWith(const String & path, const String & prefix_path);
=======
bool symlinkStartsWith(const String & path, const String & prefix_path);
>>>>>>> 349ed4e0

}

namespace FS
{
bool createFile(const std::string & path);

bool canRead(const std::string & path);
bool canWrite(const std::string & path);

time_t getModificationTime(const std::string & path);
Poco::Timestamp getModificationTimestamp(const std::string & path);
void setModificationTime(const std::string & path, time_t time);
}<|MERGE_RESOLUTION|>--- conflicted
+++ resolved
@@ -35,13 +35,9 @@
 /// Returns true if path starts with prefix path
 bool pathStartsWith(const String & path, const String & prefix_path);
 
-<<<<<<< HEAD
 /// Same as pathStartsWith, but without canonization, i.e. allowed to check symlinks.
 /// (Path is made absolute and normalized.)
 bool fileOrSymlinkPathStartsWith(const String & path, const String & prefix_path);
-=======
-bool symlinkStartsWith(const String & path, const String & prefix_path);
->>>>>>> 349ed4e0
 
 }
 
