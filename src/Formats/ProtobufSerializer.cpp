--- conflicted
+++ resolved
@@ -3829,39 +3829,24 @@
                 }
                 else
                 {
-<<<<<<< HEAD
-                    if (auto p = unresolved_descriptors.emplace(message_descriptor->field(i)); !p.second)
-                    {
-                        if (skip_unsupported_fields)
-                            continue;
-                        throw Exception(
-                            ErrorCodes::BAD_ARGUMENTS,
-                            "ClickHouse doesn't support type recursion ({})",
-                            message_descriptor->field(i)->full_name());
-                    }
-                    auto nested_name_and_type = getNameAndDataTypeFromFieldRecursive(
-                        message_descriptor->field(i), skip_unsupported_fields, true, unresolved_descriptors);
-                    if (!nested_name_and_type)
-                        continue;
-                    unresolved_descriptors.erase(message_descriptor->field(i));
-                    nested_types.push_back(nested_name_and_type->type);
-                    nested_names.push_back(nested_name_and_type->name);
-                }
-
-                if (nested_types.empty())
-                    return std::nullopt;
-
-                return NameAndTypePair{
-                    field_descriptor->name(), std::make_shared<DataTypeTuple>(std::move(nested_types), std::move(nested_names))};
-=======
                     DataTypes nested_types;
                     Strings nested_names;
                     for (int i = 0; i != message_descriptor->field_count(); ++i)
                     {
+                        if (auto p = unresolved_descriptors.emplace(message_descriptor->field(i)); !p.second)
+                        {
+                            if (skip_unsupported_fields)
+                                continue;
+                            throw Exception(
+                                ErrorCodes::BAD_ARGUMENTS,
+                                "ClickHouse doesn't support type recursion ({})",
+                                message_descriptor->field(i)->full_name());
+                        }
                         auto nested_name_and_type = getNameAndDataTypeFromFieldRecursive(
-                            message_descriptor->field(i), skip_unsupported_fields, true, pending_resolution);
+                            message_descriptor->field(i), skip_unsupported_fields, true, unresolved_descriptors);
                         if (!nested_name_and_type)
                             continue;
+                        unresolved_descriptors.erase(message_descriptor->field(i));
                         nested_types.push_back(nested_name_and_type->type);
                         nested_names.push_back(nested_name_and_type->name);
                     }
@@ -3870,7 +3855,6 @@
                         return std::nullopt;
                     return NameAndTypePair{field_descriptor->name(), std::make_shared<DataTypeTuple>(std::move(nested_types), std::move(nested_names))};
                 }
->>>>>>> 4f862850
             }
         }
 
