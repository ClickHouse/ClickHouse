--- conflicted
+++ resolved
@@ -6,13 +6,10 @@
 #include <Compression/CompressedReadBufferFromFile.h>
 
 #include <DataTypes/DataTypeFactory.h>
-<<<<<<< HEAD
 #include <Columns/ColumnLazy.h>
 #include <Columns/ColumnTuple.h>
 #include <Columns/IColumnLazyHelper.h>
-=======
 #include <DataTypes/DataTypesBinaryEncoding.h>
->>>>>>> 6126310b
 #include <Common/typeid_cast.h>
 #include <base/range.h>
 
@@ -234,13 +231,8 @@
         }
 
         double avg_value_size_hint = avg_value_size_hints.empty() ? 0 : avg_value_size_hints[i];
-<<<<<<< HEAD
         if (!skip_reading && rows)    /// If no rows, nothing to read.
-            readData(*serialization, read_column, istr, rows, avg_value_size_hint);
-=======
-        if (rows)    /// If no rows, nothing to read.
             readData(*serialization, read_column, istr, format_settings, rows, avg_value_size_hint);
->>>>>>> 6126310b
 
         column.column = std::move(read_column);
 
