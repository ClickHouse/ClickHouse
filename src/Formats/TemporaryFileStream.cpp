--- conflicted
+++ resolved
@@ -40,13 +40,9 @@
     while (executor.pull(block))
         output.write(block);
 
-<<<<<<< HEAD
     compressed_buf_finalizer.finalize();
     file_buf_finalizer.finalize();
-=======
-    compressed_buf.finalize();
     return Stat{compressed_buf.getCompressedBytes(), compressed_buf.getUncompressedBytes()};
->>>>>>> 88141cae
 }
 
 }