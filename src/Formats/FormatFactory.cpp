--- conflicted
+++ resolved
@@ -47,16 +47,10 @@
     return getFormatSettings(context, settings);
 }
 
-<<<<<<< HEAD
-FormatSettings getFormatSettings(const Context & context)
-=======
 template <typename Settings>
 FormatSettings getFormatSettings(const Context & context,
     const Settings & settings)
->>>>>>> 67099f28
-{
-    const auto & settings = context.getSettingsRef();
-
+{
     FormatSettings format_settings;
 
     format_settings.avro.allow_missing_fields = settings.input_format_avro_allow_missing_fields;
@@ -87,10 +81,6 @@
     format_settings.json.escape_forward_slashes = settings.output_format_json_escape_forward_slashes;
     format_settings.json.quote_64bit_integers = settings.output_format_json_quote_64bit_integers;
     format_settings.json.quote_denormals = settings.output_format_json_quote_denormals;
-<<<<<<< HEAD
-    format_settings.json.write_metadata = settings.output_format_json_write_metadata;
-=======
->>>>>>> 67099f28
     format_settings.null_as_default = settings.input_format_null_as_default;
     format_settings.parquet.row_group_size = settings.output_format_parquet_row_group_size;
     format_settings.pretty.charset = settings.output_format_pretty_grid_charset.toString() == "ASCII" ? FormatSettings::Pretty::Charset::ASCII : FormatSettings::Pretty::Charset::UTF8;
@@ -126,8 +116,6 @@
         if (!avro_schema_registry_url.empty())
             context.getRemoteHostFilter().checkURL(avro_schema_registry_url);
     }
-<<<<<<< HEAD
-=======
 
     return format_settings;
 }
@@ -135,7 +123,6 @@
 template
 FormatSettings getFormatSettings<FormatFactorySettings>(const Context & context,
     const FormatFactorySettings & settings);
->>>>>>> 67099f28
 
 template
 FormatSettings getFormatSettings<Settings>(const Context & context,
@@ -148,11 +135,7 @@
     const Block & sample,
     const Context & context,
     UInt64 max_block_size,
-<<<<<<< HEAD
-    std::optional<FormatSettings> format_settings) const
-=======
     const std::optional<FormatSettings> & _format_settings) const
->>>>>>> 67099f28
 {
     if (name == "Native")
         return std::make_shared<NativeBlockInputStream>(buf, sample, 0);
@@ -166,17 +149,8 @@
         if (!input_getter)
             throw Exception("Format " + name + " is not suitable for input", ErrorCodes::FORMAT_IS_NOT_SUITABLE_FOR_INPUT);
 
-<<<<<<< HEAD
-        if (!format_settings)
-        {
-            format_settings = getFormatSettings(context);
-        }
-
-        return input_getter(buf, sample, max_block_size, {}, *format_settings);
-=======
 
         return input_getter(buf, sample, max_block_size, {}, format_settings);
->>>>>>> 67099f28
     }
 
     const Settings & settings = context.getSettingsRef();
@@ -202,32 +176,16 @@
         if (!input_getter)
             throw Exception("Format " + name + " is not suitable for input", ErrorCodes::FORMAT_IS_NOT_SUITABLE_FOR_INPUT);
 
-<<<<<<< HEAD
-        if (!format_settings)
-        {
-            format_settings = getFormatSettings(context);
-        }
-
-        RowInputFormatParams row_input_format_params;
-        row_input_format_params.max_block_size = max_block_size;
-        row_input_format_params.allow_errors_num = format_settings->input_allow_errors_num;
-        row_input_format_params.allow_errors_ratio = format_settings->input_allow_errors_ratio;
-=======
         RowInputFormatParams row_input_format_params;
         row_input_format_params.max_block_size = max_block_size;
         row_input_format_params.allow_errors_num = format_settings.input_allow_errors_num;
         row_input_format_params.allow_errors_ratio = format_settings.input_allow_errors_ratio;
->>>>>>> 67099f28
         row_input_format_params.max_execution_time = settings.max_execution_time;
         row_input_format_params.timeout_overflow_mode = settings.timeout_overflow_mode;
 
         auto input_creator_params =
             ParallelParsingBlockInputStream::InputCreatorParams{sample,
-<<<<<<< HEAD
-                row_input_format_params, *format_settings};
-=======
                 row_input_format_params, format_settings};
->>>>>>> 67099f28
         ParallelParsingBlockInputStream::Params params{buf, input_getter,
             input_creator_params, file_segmentation_engine,
             static_cast<int>(settings.max_threads),
@@ -243,11 +201,7 @@
 
 BlockOutputStreamPtr FormatFactory::getOutput(const String & name,
     WriteBuffer & buf, const Block & sample, const Context & context,
-<<<<<<< HEAD
-    WriteCallback callback, std::optional<FormatSettings> format_settings) const
-=======
     WriteCallback callback, const std::optional<FormatSettings> & _format_settings) const
->>>>>>> 67099f28
 {
     auto format_settings = _format_settings
         ? *_format_settings : getFormatSettings(context);
@@ -258,23 +212,11 @@
         if (!output_getter)
             throw Exception("Format " + name + " is not suitable for output", ErrorCodes::FORMAT_IS_NOT_SUITABLE_FOR_OUTPUT);
 
-<<<<<<< HEAD
-        if (!format_settings)
-        {
-            format_settings = getFormatSettings(context);
-        }
-
-=======
->>>>>>> 67099f28
         /**  Materialization is needed, because formats can use the functions `IDataType`,
           *  which only work with full columns.
           */
         return std::make_shared<MaterializingBlockOutputStream>(
-<<<<<<< HEAD
-            output_getter(buf, sample, std::move(callback), *format_settings),
-=======
             output_getter(buf, sample, std::move(callback), format_settings),
->>>>>>> 67099f28
             sample);
     }
 
@@ -291,11 +233,7 @@
     const Block & sample,
     const Context & context,
     UInt64 max_block_size,
-<<<<<<< HEAD
-    std::optional<FormatSettings> format_settings) const
-=======
     const std::optional<FormatSettings> & _format_settings) const
->>>>>>> 67099f28
 {
     const auto & input_getter = getCreators(name).input_processor_creator;
     if (!input_getter)
@@ -303,17 +241,6 @@
 
     const Settings & settings = context.getSettingsRef();
 
-<<<<<<< HEAD
-    if (!format_settings)
-    {
-        format_settings = getFormatSettings(context);
-    }
-
-    RowInputFormatParams params;
-    params.max_block_size = max_block_size;
-    params.allow_errors_num = format_settings->input_allow_errors_num;
-    params.allow_errors_ratio = format_settings->input_allow_errors_ratio;
-=======
     auto format_settings = _format_settings
         ? *_format_settings : getFormatSettings(context);
 
@@ -321,11 +248,10 @@
     params.max_block_size = max_block_size;
     params.allow_errors_num = format_settings.input_allow_errors_num;
     params.allow_errors_ratio = format_settings.input_allow_errors_ratio;
->>>>>>> 67099f28
     params.max_execution_time = settings.max_execution_time;
     params.timeout_overflow_mode = settings.timeout_overflow_mode;
 
-    auto format = input_getter(buf, sample, params, *format_settings);
+    auto format = input_getter(buf, sample, params, format_settings);
 
 
     /// It's a kludge. Because I cannot remove context from values format.
@@ -339,24 +265,12 @@
 OutputFormatPtr FormatFactory::getOutputFormat(
     const String & name, WriteBuffer & buf, const Block & sample,
     const Context & context, WriteCallback callback,
-<<<<<<< HEAD
-    std::optional<FormatSettings> format_settings) const
-=======
     const std::optional<FormatSettings> & _format_settings) const
->>>>>>> 67099f28
 {
     const auto & output_getter = getCreators(name).output_processor_creator;
     if (!output_getter)
         throw Exception("Format " + name + " is not suitable for output", ErrorCodes::FORMAT_IS_NOT_SUITABLE_FOR_OUTPUT);
 
-<<<<<<< HEAD
-    if (!format_settings)
-    {
-        format_settings = getFormatSettings(context);
-    }
-
-=======
->>>>>>> 67099f28
     RowOutputFormatParams params;
     params.callback = std::move(callback);
 
@@ -366,10 +280,10 @@
     /** TODO: Materialization is needed, because formats can use the functions `IDataType`,
       *  which only work with full columns.
       */
-    auto format = output_getter(buf, sample, params, *format_settings);
+    auto format = output_getter(buf, sample, params, format_settings);
 
     /// Enable auto-flush for streaming mode. Currently it is needed by INSERT WATCH query.
-    if (format_settings->enable_streaming)
+    if (format_settings.enable_streaming)
         format->setAutoFlush();
 
     /// It's a kludge. Because I cannot remove context from MySQL format.
