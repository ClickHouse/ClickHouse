#include <Formats/FormatFactory.h>

#include <unistd.h>
#include <Formats/FormatSettings.h>
#include <Formats/FormatParserSharedResources.h>
#include <Formats/FormatFilterInfo.h>
#include <Interpreters/Context.h>
#include <Interpreters/ProcessList.h>
#include <IO/SharedThreadPools.h>
#include <IO/WriteHelpers.h>
#include <Processors/Formats/IRowInputFormat.h>
#include <Processors/Formats/IRowOutputFormat.h>
#include <Processors/Formats/Impl/MySQLOutputFormat.h>
#include <Processors/Formats/Impl/ParallelFormattingOutputFormat.h>
#include <Processors/Formats/Impl/ParallelParsingInputFormat.h>
#include <Processors/Formats/Impl/ValuesBlockInputFormat.h>
#include <Poco/URI.h>
#include <Common/Exception.h>
#include <Common/KnownObjectNames.h>
#include <Common/RemoteHostFilter.h>
#include <Common/tryGetFileNameByFileDescriptor.h>
#include <Core/FormatFactorySettings.h>
#include <Core/Settings.h>

#include <boost/algorithm/string/case_conv.hpp>

namespace DB
{
namespace Setting
{
    /// There are way too many format settings to handle extern declarations manually.
#define DECLARE_FORMAT_EXTERN(TYPE, NAME, DEFAULT, DESCRIPTION, FLAGS, ...) \
    extern Settings ## TYPE NAME;
FORMAT_FACTORY_SETTINGS(DECLARE_FORMAT_EXTERN, INITIALIZE_SETTING_EXTERN)
#undef DECLARE_FORMAT_EXTERN

    extern const SettingsBool allow_experimental_object_type;
    extern const SettingsBool allow_experimental_json_type;
    extern const SettingsBool http_write_exception_in_output_format;
    extern const SettingsBool input_format_parallel_parsing;
    extern const SettingsBool log_queries;
    extern const SettingsUInt64 max_download_buffer_size;
    extern const SettingsSeconds max_execution_time;
    extern const SettingsUInt64 max_parser_depth;
    extern const SettingsUInt64 max_memory_usage;
    extern const SettingsUInt64 max_memory_usage_for_user;
    extern const SettingsMaxThreads max_threads;
    extern const SettingsNonZeroUInt64 min_chunk_bytes_for_parallel_parsing;
    extern const SettingsBool output_format_parallel_formatting;
    extern const SettingsOverflowMode timeout_overflow_mode;
    extern const SettingsInt64 zstd_window_log_max;
    extern const SettingsUInt64 output_format_compression_level;
    extern const SettingsUInt64 interactive_delay;
}

namespace ErrorCodes
{
    extern const int UNKNOWN_FORMAT;
    extern const int LOGICAL_ERROR;
    extern const int FORMAT_IS_NOT_SUITABLE_FOR_INPUT;
    extern const int FORMAT_IS_NOT_SUITABLE_FOR_OUTPUT;
    extern const int BAD_ARGUMENTS;
}

bool FormatFactory::exists(const String & name) const
{
    return dict.find(boost::to_lower_copy(name)) != dict.end();
}

const FormatFactory::Creators & FormatFactory::getCreators(const String & name) const
{
    auto it = dict.find(boost::to_lower_copy(name));
    if (dict.end() != it)
        return it->second;
    throw Exception(ErrorCodes::UNKNOWN_FORMAT, "Unknown format {}", name);
}

FormatFactory::Creators & FormatFactory::getOrCreateCreators(const String & name)
{
    String lower_case = boost::to_lower_copy(name);
    auto it = dict.find(lower_case);
    if (dict.end() != it)
        return it->second;

    auto & creators = dict[lower_case];
    creators.name = name;
    return creators;
}

FormatSettings getFormatSettings(const ContextPtr & context)
{
    const auto & settings = context->getSettingsRef();

    return getFormatSettings(context, settings);
}

FormatSettings getFormatSettings(const ContextPtr & context, const Settings & settings)
{
    FormatSettings format_settings;

    format_settings.avro.allow_missing_fields = settings[Setting::input_format_avro_allow_missing_fields];
    format_settings.avro.output_codec = settings[Setting::output_format_avro_codec];
    format_settings.avro.output_sync_interval = settings[Setting::output_format_avro_sync_interval];
    format_settings.avro.schema_registry_url = settings[Setting::format_avro_schema_registry_url].toString();
    format_settings.avro.string_column_pattern = settings[Setting::output_format_avro_string_column_pattern].toString();
    format_settings.avro.output_rows_in_file = settings[Setting::output_format_avro_rows_in_file];
    format_settings.csv.allow_double_quotes = settings[Setting::format_csv_allow_double_quotes];
    format_settings.csv.allow_single_quotes = settings[Setting::format_csv_allow_single_quotes];
    format_settings.csv.serialize_tuple_into_separate_columns = settings[Setting::output_format_csv_serialize_tuple_into_separate_columns];
    format_settings.csv.deserialize_separate_columns_into_tuple = settings[Setting::input_format_csv_deserialize_separate_columns_into_tuple];
    format_settings.csv.crlf_end_of_line = settings[Setting::output_format_csv_crlf_end_of_line];
    format_settings.csv.allow_cr_end_of_line = settings[Setting::input_format_csv_allow_cr_end_of_line];
    format_settings.csv.delimiter = settings[Setting::format_csv_delimiter];
    format_settings.csv.tuple_delimiter = settings[Setting::format_csv_delimiter];
    format_settings.csv.empty_as_default = settings[Setting::input_format_csv_empty_as_default];
    format_settings.csv.enum_as_number = settings[Setting::input_format_csv_enum_as_number];
    format_settings.csv.null_representation = settings[Setting::format_csv_null_representation];
    format_settings.csv.arrays_as_nested_csv = settings[Setting::input_format_csv_arrays_as_nested_csv];
    format_settings.csv.use_best_effort_in_schema_inference = settings[Setting::input_format_csv_use_best_effort_in_schema_inference];
    format_settings.csv.skip_first_lines = settings[Setting::input_format_csv_skip_first_lines];
    format_settings.csv.try_detect_header = settings[Setting::input_format_csv_detect_header];
    format_settings.csv.skip_trailing_empty_lines = settings[Setting::input_format_csv_skip_trailing_empty_lines];
    format_settings.csv.trim_whitespaces = settings[Setting::input_format_csv_trim_whitespaces];
    format_settings.csv.allow_whitespace_or_tab_as_delimiter = settings[Setting::input_format_csv_allow_whitespace_or_tab_as_delimiter];
    format_settings.csv.allow_variable_number_of_columns = settings[Setting::input_format_csv_allow_variable_number_of_columns];
    format_settings.csv.use_default_on_bad_values = settings[Setting::input_format_csv_use_default_on_bad_values];
    format_settings.csv.try_infer_numbers_from_strings = settings[Setting::input_format_csv_try_infer_numbers_from_strings];
    format_settings.csv.try_infer_strings_from_quoted_tuples = settings[Setting::input_format_csv_try_infer_strings_from_quoted_tuples];
    format_settings.hive_text.fields_delimiter = settings[Setting::input_format_hive_text_fields_delimiter];
    format_settings.hive_text.collection_items_delimiter = settings[Setting::input_format_hive_text_collection_items_delimiter];
    format_settings.hive_text.map_keys_delimiter = settings[Setting::input_format_hive_text_map_keys_delimiter];
    format_settings.hive_text.allow_variable_number_of_columns = settings[Setting::input_format_hive_text_allow_variable_number_of_columns];
    format_settings.custom.escaping_rule = settings[Setting::format_custom_escaping_rule];
    format_settings.custom.field_delimiter = settings[Setting::format_custom_field_delimiter];
    format_settings.custom.result_after_delimiter = settings[Setting::format_custom_result_after_delimiter];
    format_settings.custom.result_before_delimiter = settings[Setting::format_custom_result_before_delimiter];
    format_settings.custom.row_after_delimiter = settings[Setting::format_custom_row_after_delimiter];
    format_settings.custom.row_before_delimiter = settings[Setting::format_custom_row_before_delimiter];
    format_settings.custom.row_between_delimiter = settings[Setting::format_custom_row_between_delimiter];
    format_settings.custom.try_detect_header = settings[Setting::input_format_custom_detect_header];
    format_settings.custom.skip_trailing_empty_lines = settings[Setting::input_format_custom_skip_trailing_empty_lines];
    format_settings.custom.allow_variable_number_of_columns = settings[Setting::input_format_custom_allow_variable_number_of_columns];
    format_settings.date_time_input_format = settings[Setting::date_time_input_format];
    format_settings.date_time_output_format = settings[Setting::date_time_output_format];
    format_settings.date_time_64_output_format_cut_trailing_zeros_align_to_groups_of_thousands = settings[Setting::date_time_64_output_format_cut_trailing_zeros_align_to_groups_of_thousands];
    format_settings.interval_output_format = settings[Setting::interval_output_format];
    format_settings.input_format_ipv4_default_on_conversion_error = settings[Setting::input_format_ipv4_default_on_conversion_error];
    format_settings.input_format_ipv6_default_on_conversion_error = settings[Setting::input_format_ipv6_default_on_conversion_error];
    format_settings.bool_true_representation = settings[Setting::bool_true_representation];
    format_settings.bool_false_representation = settings[Setting::bool_false_representation];
    format_settings.import_nested_json = settings[Setting::input_format_import_nested_json];
    format_settings.input_allow_errors_num = settings[Setting::input_format_allow_errors_num];
    format_settings.input_allow_errors_ratio = settings[Setting::input_format_allow_errors_ratio];
    format_settings.json.max_depth = settings[Setting::input_format_json_max_depth];
    format_settings.json.array_of_rows = settings[Setting::output_format_json_array_of_rows];
    format_settings.json.escape_forward_slashes = settings[Setting::output_format_json_escape_forward_slashes];
    format_settings.json.write_named_tuples_as_objects = settings[Setting::output_format_json_named_tuples_as_objects];
    format_settings.json.skip_null_value_in_named_tuples = settings[Setting::output_format_json_skip_null_value_in_named_tuples];
    format_settings.json.read_named_tuples_as_objects = settings[Setting::input_format_json_named_tuples_as_objects];
    format_settings.json.use_string_type_for_ambiguous_paths_in_named_tuples_inference_from_objects = settings[Setting::input_format_json_use_string_type_for_ambiguous_paths_in_named_tuples_inference_from_objects];
    format_settings.json.defaults_for_missing_elements_in_named_tuple = settings[Setting::input_format_json_defaults_for_missing_elements_in_named_tuple];
    format_settings.json.ignore_unknown_keys_in_named_tuple = settings[Setting::input_format_json_ignore_unknown_keys_in_named_tuple];
    format_settings.json.quote_64bit_integers = settings[Setting::output_format_json_quote_64bit_integers];
    format_settings.json.quote_64bit_floats = settings[Setting::output_format_json_quote_64bit_floats];
    format_settings.json.quote_denormals = settings[Setting::output_format_json_quote_denormals];
    format_settings.json.quote_decimals = settings[Setting::output_format_json_quote_decimals];
    format_settings.json.read_bools_as_numbers = settings[Setting::input_format_json_read_bools_as_numbers];
    format_settings.json.read_bools_as_strings = settings[Setting::input_format_json_read_bools_as_strings];
    format_settings.json.read_numbers_as_strings = settings[Setting::input_format_json_read_numbers_as_strings];
    format_settings.json.read_objects_as_strings = settings[Setting::input_format_json_read_objects_as_strings];
    format_settings.json.read_arrays_as_strings = settings[Setting::input_format_json_read_arrays_as_strings];
    format_settings.json.try_infer_numbers_from_strings = settings[Setting::input_format_json_try_infer_numbers_from_strings];
    format_settings.json.infer_incomplete_types_as_strings = settings[Setting::input_format_json_infer_incomplete_types_as_strings];
    format_settings.json.validate_types_from_metadata = settings[Setting::input_format_json_validate_types_from_metadata];
    format_settings.json.validate_utf8 = settings[Setting::output_format_json_validate_utf8];
    format_settings.json_object_each_row.column_for_object_name = settings[Setting::format_json_object_each_row_column_for_object_name];
    format_settings.json.allow_deprecated_object_type = context->getSettingsRef()[Setting::allow_experimental_object_type];
    format_settings.json.allow_json_type = context->getSettingsRef()[Setting::allow_experimental_json_type];
    format_settings.json.compact_allow_variable_number_of_columns = settings[Setting::input_format_json_compact_allow_variable_number_of_columns];
    format_settings.json.try_infer_objects_as_tuples = settings[Setting::input_format_json_try_infer_named_tuples_from_objects];
    format_settings.json.throw_on_bad_escape_sequence = settings[Setting::input_format_json_throw_on_bad_escape_sequence];
    format_settings.json.ignore_unnecessary_fields = settings[Setting::input_format_json_ignore_unnecessary_fields];
    format_settings.json.empty_as_default = settings[Setting::input_format_json_empty_as_default];
    format_settings.json.type_json_skip_duplicated_paths = settings[Setting::type_json_skip_duplicated_paths];
    format_settings.json.pretty_print = settings[Setting::output_format_json_pretty_print];
    format_settings.json.write_map_as_array_of_tuples = settings[Setting::output_format_json_map_as_array_of_tuples];
    format_settings.json.read_map_as_array_of_tuples = settings[Setting::input_format_json_map_as_array_of_tuples];
    format_settings.null_as_default = settings[Setting::input_format_null_as_default];
    format_settings.force_null_for_omitted_fields = settings[Setting::input_format_force_null_for_omitted_fields];
    format_settings.decimal_trailing_zeros = settings[Setting::output_format_decimal_trailing_zeros];
    format_settings.parquet.row_group_rows = settings[Setting::output_format_parquet_row_group_size];
    format_settings.parquet.row_group_bytes = settings[Setting::output_format_parquet_row_group_size_bytes];
    format_settings.parquet.output_version = settings[Setting::output_format_parquet_version];
    format_settings.parquet.case_insensitive_column_matching = settings[Setting::input_format_parquet_case_insensitive_column_matching];
    format_settings.parquet.preserve_order = settings[Setting::input_format_parquet_preserve_order];
    format_settings.parquet.filter_push_down = settings[Setting::input_format_parquet_filter_push_down];
    format_settings.parquet.bloom_filter_push_down = settings[Setting::input_format_parquet_bloom_filter_push_down];
    format_settings.parquet.page_filter_push_down = settings[Setting::input_format_parquet_page_filter_push_down];
    format_settings.parquet.use_offset_index = settings[Setting::input_format_parquet_use_offset_index];
    format_settings.parquet.use_native_reader = settings[Setting::input_format_parquet_use_native_reader];
    format_settings.parquet.use_native_reader_v3 = settings[Setting::input_format_parquet_use_native_reader_v3];
    format_settings.parquet.enable_json_parsing = settings[Setting::input_format_parquet_enable_json_parsing];
    format_settings.parquet.memory_low_watermark = settings[Setting::input_format_parquet_memory_low_watermark];
    format_settings.parquet.memory_high_watermark = settings[Setting::input_format_parquet_memory_high_watermark];
    format_settings.parquet.allow_missing_columns = settings[Setting::input_format_parquet_allow_missing_columns];
    format_settings.parquet.skip_columns_with_unsupported_types_in_schema_inference = settings[Setting::input_format_parquet_skip_columns_with_unsupported_types_in_schema_inference];
    format_settings.parquet.output_string_as_string = settings[Setting::output_format_parquet_string_as_string];
    format_settings.parquet.output_fixed_string_as_fixed_byte_array = settings[Setting::output_format_parquet_fixed_string_as_fixed_byte_array];
    format_settings.parquet.output_datetime_as_uint32 = settings[Setting::output_format_parquet_datetime_as_uint32];
    format_settings.parquet.max_dictionary_size = settings[Setting::output_format_parquet_max_dictionary_size];
    format_settings.parquet.output_enum_as_byte_array = settings[Setting::output_format_parquet_enum_as_byte_array];
    format_settings.parquet.max_block_size = settings[Setting::input_format_parquet_max_block_size];
    format_settings.parquet.prefer_block_bytes = settings[Setting::input_format_parquet_prefer_block_bytes];
    format_settings.parquet.output_compression_method = settings[Setting::output_format_parquet_compression_method];
    format_settings.parquet.output_compression_level = settings[Setting::output_format_compression_level];
    format_settings.parquet.output_compliant_nested_types = settings[Setting::output_format_parquet_compliant_nested_types];
    format_settings.parquet.use_custom_encoder = settings[Setting::output_format_parquet_use_custom_encoder];
    format_settings.parquet.parallel_encoding = settings[Setting::output_format_parquet_parallel_encoding];
    format_settings.parquet.data_page_size = settings[Setting::output_format_parquet_data_page_size];
    format_settings.parquet.write_batch_size = settings[Setting::output_format_parquet_batch_size];
    format_settings.parquet.write_page_index = settings[Setting::output_format_parquet_write_page_index];
    format_settings.parquet.write_bloom_filter = settings[Setting::output_format_parquet_write_bloom_filter];
    format_settings.parquet.bloom_filter_bits_per_value = settings[Setting::output_format_parquet_bloom_filter_bits_per_value];
    format_settings.parquet.bloom_filter_flush_threshold_bytes = settings[Setting::output_format_parquet_bloom_filter_flush_threshold_bytes];
    format_settings.parquet.local_read_min_bytes_for_seek = settings[Setting::input_format_parquet_local_file_min_bytes_for_seek];
    format_settings.parquet.enable_row_group_prefetch = settings[Setting::input_format_parquet_enable_row_group_prefetch];
    format_settings.parquet.allow_geoparquet_parser = settings[Setting::input_format_parquet_allow_geoparquet_parser];
    format_settings.parquet.write_geometadata = settings[Setting::output_format_parquet_geometadata];
    format_settings.pretty.charset = settings[Setting::output_format_pretty_grid_charset].toString() == "ASCII" ? FormatSettings::Pretty::Charset::ASCII : FormatSettings::Pretty::Charset::UTF8;
    format_settings.pretty.color = settings[Setting::output_format_pretty_color].valueOr(2);
    format_settings.pretty.glue_chunks = settings[Setting::output_format_pretty_glue_chunks].valueOr(2);
    format_settings.pretty.max_column_pad_width = settings[Setting::output_format_pretty_max_column_pad_width];
    format_settings.pretty.max_rows = settings[Setting::output_format_pretty_max_rows];
    format_settings.pretty.max_column_name_width_cut_to = settings[Setting::output_format_pretty_max_column_name_width_cut_to];
    format_settings.pretty.max_column_name_width_min_chars_to_cut = settings[Setting::output_format_pretty_max_column_name_width_min_chars_to_cut];
    format_settings.pretty.max_value_width = settings[Setting::output_format_pretty_max_value_width];
    format_settings.pretty.max_value_width_apply_for_single_value = settings[Setting::output_format_pretty_max_value_width_apply_for_single_value];
    format_settings.pretty.highlight_digit_groups = settings[Setting::output_format_pretty_highlight_digit_groups];
    format_settings.pretty.row_numbers = settings[Setting::output_format_pretty_row_numbers];
    format_settings.pretty.single_large_number_tip_threshold = settings[Setting::output_format_pretty_single_large_number_tip_threshold];
    format_settings.pretty.display_footer_column_names = settings[Setting::output_format_pretty_display_footer_column_names];
    format_settings.pretty.display_footer_column_names_min_rows = settings[Setting::output_format_pretty_display_footer_column_names_min_rows];
    format_settings.pretty.squash_consecutive_ms = settings[Setting::output_format_pretty_squash_consecutive_ms];
    format_settings.pretty.squash_max_wait_ms = settings[Setting::output_format_pretty_squash_max_wait_ms];
    format_settings.pretty.highlight_trailing_spaces = settings[Setting::output_format_pretty_highlight_trailing_spaces];
    format_settings.pretty.multiline_fields = settings[Setting::output_format_pretty_multiline_fields];
    format_settings.pretty.fallback_to_vertical = settings[Setting::output_format_pretty_fallback_to_vertical];
    format_settings.pretty.fallback_to_vertical_max_rows_per_chunk = settings[Setting::output_format_pretty_fallback_to_vertical_max_rows_per_chunk];
    format_settings.pretty.fallback_to_vertical_min_table_width = settings[Setting::output_format_pretty_fallback_to_vertical_min_table_width];
    format_settings.pretty.fallback_to_vertical_min_columns = settings[Setting::output_format_pretty_fallback_to_vertical_min_columns];
    format_settings.protobuf.input_flatten_google_wrappers = settings[Setting::input_format_protobuf_flatten_google_wrappers];
    format_settings.protobuf.output_nullables_with_google_wrappers = settings[Setting::output_format_protobuf_nullables_with_google_wrappers];
    format_settings.protobuf.skip_fields_with_unsupported_types_in_schema_inference = settings[Setting::input_format_protobuf_skip_fields_with_unsupported_types_in_schema_inference];
    format_settings.protobuf.use_autogenerated_schema = settings[Setting::format_protobuf_use_autogenerated_schema];
    format_settings.protobuf.google_protos_path = context->getGoogleProtosPath();
    format_settings.regexp.escaping_rule = settings[Setting::format_regexp_escaping_rule];
    format_settings.regexp.regexp = settings[Setting::format_regexp];
    format_settings.regexp.skip_unmatched = settings[Setting::format_regexp_skip_unmatched];
    format_settings.schema.format_schema_source = settings[Setting::format_schema_source];
    format_settings.schema.format_schema = settings[Setting::format_schema];
    format_settings.schema.format_schema_message_name = settings[Setting::format_schema_message_name];
    format_settings.schema.format_schema_path = context->getFormatSchemaPath();
    format_settings.schema.is_server = context->hasGlobalContext() && (context->getGlobalContext()->getApplicationType() == Context::ApplicationType::SERVER);
    format_settings.schema.output_format_schema = settings[Setting::output_format_schema];
    format_settings.skip_unknown_fields = settings[Setting::input_format_skip_unknown_fields];
    format_settings.template_settings.resultset_format = settings[Setting::format_template_resultset];
    format_settings.template_settings.row_between_delimiter = settings[Setting::format_template_rows_between_delimiter];
    format_settings.template_settings.row_format = settings[Setting::format_template_row];
    format_settings.template_settings.row_format_template = settings[Setting::format_template_row_format];
    format_settings.template_settings.resultset_format_template = settings[Setting::format_template_resultset_format];
    format_settings.tsv.crlf_end_of_line = settings[Setting::output_format_tsv_crlf_end_of_line];
    format_settings.tsv.empty_as_default = settings[Setting::input_format_tsv_empty_as_default];
    format_settings.tsv.enum_as_number = settings[Setting::input_format_tsv_enum_as_number];
    format_settings.tsv.null_representation = settings[Setting::format_tsv_null_representation];
    format_settings.tsv.use_best_effort_in_schema_inference = settings[Setting::input_format_tsv_use_best_effort_in_schema_inference];
    format_settings.tsv.skip_first_lines = settings[Setting::input_format_tsv_skip_first_lines];
    format_settings.tsv.try_detect_header = settings[Setting::input_format_tsv_detect_header];
    format_settings.tsv.skip_trailing_empty_lines = settings[Setting::input_format_tsv_skip_trailing_empty_lines];
    format_settings.tsv.allow_variable_number_of_columns = settings[Setting::input_format_tsv_allow_variable_number_of_columns];
    format_settings.tsv.crlf_end_of_line_input = settings[Setting::input_format_tsv_crlf_end_of_line];
    format_settings.values.accurate_types_of_literals = settings[Setting::input_format_values_accurate_types_of_literals];
    format_settings.values.deduce_templates_of_expressions = settings[Setting::input_format_values_deduce_templates_of_expressions];
    format_settings.values.interpret_expressions = settings[Setting::input_format_values_interpret_expressions];
    format_settings.values.escape_quote_with_quote = settings[Setting::output_format_values_escape_quote_with_quote];
    format_settings.with_names_use_header = settings[Setting::input_format_with_names_use_header];
    format_settings.with_types_use_header = settings[Setting::input_format_with_types_use_header];
    format_settings.write_statistics = settings[Setting::output_format_write_statistics];
    format_settings.arrow.low_cardinality_as_dictionary = settings[Setting::output_format_arrow_low_cardinality_as_dictionary];
    format_settings.arrow.use_signed_indexes_for_dictionary = settings[Setting::output_format_arrow_use_signed_indexes_for_dictionary];
    format_settings.arrow.use_64_bit_indexes_for_dictionary = settings[Setting::output_format_arrow_use_64_bit_indexes_for_dictionary];
    format_settings.arrow.allow_missing_columns = settings[Setting::input_format_arrow_allow_missing_columns];
    format_settings.arrow.skip_columns_with_unsupported_types_in_schema_inference = settings[Setting::input_format_arrow_skip_columns_with_unsupported_types_in_schema_inference];
    format_settings.arrow.skip_columns_with_unsupported_types_in_schema_inference = settings[Setting::input_format_arrow_skip_columns_with_unsupported_types_in_schema_inference];
    format_settings.arrow.case_insensitive_column_matching = settings[Setting::input_format_arrow_case_insensitive_column_matching];
    format_settings.arrow.output_string_as_string = settings[Setting::output_format_arrow_string_as_string];
    format_settings.arrow.output_fixed_string_as_fixed_byte_array = settings[Setting::output_format_arrow_fixed_string_as_fixed_byte_array];
    format_settings.arrow.output_compression_method = settings[Setting::output_format_arrow_compression_method];
    format_settings.orc.allow_missing_columns = settings[Setting::input_format_orc_allow_missing_columns];
    format_settings.orc.row_batch_size = settings[Setting::input_format_orc_row_batch_size];
    format_settings.orc.skip_columns_with_unsupported_types_in_schema_inference = settings[Setting::input_format_orc_skip_columns_with_unsupported_types_in_schema_inference];
    format_settings.orc.dictionary_as_low_cardinality = settings[Setting::input_format_orc_dictionary_as_low_cardinality];
    format_settings.orc.case_insensitive_column_matching = settings[Setting::input_format_orc_case_insensitive_column_matching];
    format_settings.orc.output_string_as_string = settings[Setting::output_format_orc_string_as_string];
    format_settings.orc.output_compression_method = settings[Setting::output_format_orc_compression_method];
    format_settings.orc.output_row_index_stride = settings[Setting::output_format_orc_row_index_stride];
    format_settings.orc.output_dictionary_key_size_threshold = settings[Setting::output_format_orc_dictionary_key_size_threshold];
    format_settings.orc.output_compression_block_size = settings[Setting::output_format_orc_compression_block_size];
    format_settings.orc.use_fast_decoder = settings[Setting::input_format_orc_use_fast_decoder];
    format_settings.orc.filter_push_down = settings[Setting::input_format_orc_filter_push_down];
    format_settings.orc.reader_time_zone_name = settings[Setting::input_format_orc_reader_time_zone_name];
    format_settings.orc.writer_time_zone_name = settings[Setting::output_format_orc_writer_time_zone_name];
    format_settings.defaults_for_omitted_fields = settings[Setting::input_format_defaults_for_omitted_fields];
    format_settings.capn_proto.enum_comparing_mode = settings[Setting::format_capn_proto_enum_comparising_mode];
    format_settings.capn_proto.skip_fields_with_unsupported_types_in_schema_inference = settings[Setting::input_format_capn_proto_skip_fields_with_unsupported_types_in_schema_inference];
    format_settings.capn_proto.use_autogenerated_schema = settings[Setting::format_capn_proto_use_autogenerated_schema];
    format_settings.seekable_read = settings[Setting::input_format_allow_seeks];
    format_settings.msgpack.number_of_columns = settings[Setting::input_format_msgpack_number_of_columns];
    format_settings.msgpack.output_uuid_representation = settings[Setting::output_format_msgpack_uuid_representation];
    format_settings.max_rows_to_read_for_schema_inference = settings[Setting::input_format_max_rows_to_read_for_schema_inference];
    format_settings.max_bytes_to_read_for_schema_inference = settings[Setting::input_format_max_bytes_to_read_for_schema_inference];
    format_settings.column_names_for_schema_inference = settings[Setting::column_names_for_schema_inference];
    format_settings.schema_inference_hints = settings[Setting::schema_inference_hints];
    format_settings.schema_inference_make_columns_nullable = settings[Setting::schema_inference_make_columns_nullable].valueOr(2);
    format_settings.schema_inference_make_json_columns_nullable = settings[Setting::schema_inference_make_json_columns_nullable];
    format_settings.mysql_dump.table_name = settings[Setting::input_format_mysql_dump_table_name];
    format_settings.mysql_dump.map_column_names = settings[Setting::input_format_mysql_dump_map_column_names];
    format_settings.sql_insert.max_batch_size = settings[Setting::output_format_sql_insert_max_batch_size];
    format_settings.sql_insert.include_column_names = settings[Setting::output_format_sql_insert_include_column_names];
    format_settings.sql_insert.table_name = settings[Setting::output_format_sql_insert_table_name];
    format_settings.sql_insert.use_replace = settings[Setting::output_format_sql_insert_use_replace];
    format_settings.sql_insert.quote_names = settings[Setting::output_format_sql_insert_quote_names];
    format_settings.try_infer_integers = settings[Setting::input_format_try_infer_integers];
    format_settings.try_infer_dates = settings[Setting::input_format_try_infer_dates];
    format_settings.try_infer_datetimes = settings[Setting::input_format_try_infer_datetimes];
    format_settings.try_infer_datetimes_only_datetime64 = settings[Setting::input_format_try_infer_datetimes_only_datetime64];
    format_settings.try_infer_exponent_floats = settings[Setting::input_format_try_infer_exponent_floats];
    format_settings.markdown.escape_special_characters = settings[Setting::output_format_markdown_escape_special_characters];
    format_settings.bson.output_string_as_string = settings[Setting::output_format_bson_string_as_string];
    format_settings.bson.skip_fields_with_unsupported_types_in_schema_inference = settings[Setting::input_format_bson_skip_fields_with_unsupported_types_in_schema_inference];
    format_settings.binary.max_binary_string_size = settings[Setting::format_binary_max_string_size];
    format_settings.binary.max_binary_array_size = settings[Setting::format_binary_max_array_size];
    format_settings.binary.encode_types_in_binary_format = settings[Setting::output_format_binary_encode_types_in_binary_format];
    format_settings.binary.decode_types_in_binary_format = settings[Setting::input_format_binary_decode_types_in_binary_format];
    format_settings.binary.write_json_as_string = settings[Setting::output_format_binary_write_json_as_string];
    format_settings.binary.read_json_as_string = settings[Setting::input_format_binary_read_json_as_string];
    format_settings.native.allow_types_conversion = settings[Setting::input_format_native_allow_types_conversion];
    format_settings.native.encode_types_in_binary_format = settings[Setting::output_format_native_encode_types_in_binary_format];
    format_settings.native.decode_types_in_binary_format = settings[Setting::input_format_native_decode_types_in_binary_format];
    format_settings.native.write_json_as_string = settings[Setting::output_format_native_write_json_as_string];
    format_settings.native.use_flattened_dynamic_and_json_serialization = settings[Setting::output_format_native_use_flattened_dynamic_and_json_serialization];
    format_settings.max_parser_depth = settings[Setting::max_parser_depth];
    format_settings.date_time_overflow_behavior = settings[Setting::date_time_overflow_behavior];
    format_settings.try_infer_variant = settings[Setting::input_format_try_infer_variants];
    format_settings.client_protocol_version = context->getClientProtocolVersion();
    format_settings.allow_special_bool_values_inside_variant = settings[Setting::allow_special_bool_values_inside_variant];
    format_settings.max_block_size_bytes = settings[Setting::input_format_max_block_size_bytes];

    /// Validate avro_schema_registry_url with RemoteHostFilter when non-empty and in Server context
    if (format_settings.schema.is_server)
    {
        const Poco::URI & avro_schema_registry_url = settings[Setting::format_avro_schema_registry_url];
        if (!avro_schema_registry_url.empty())
            context->getRemoteHostFilter().checkURL(avro_schema_registry_url);
    }

    if (context->getClientInfo().interface == ClientInfo::Interface::HTTP
        && context->getSettingsRef()[Setting::http_write_exception_in_output_format].value)
    {
        format_settings.json.valid_output_on_exception = true;
        format_settings.xml.valid_output_on_exception = true;
    }

    return format_settings;
}


InputFormatPtr FormatFactory::getInput(
    const String & name,
    ReadBuffer & _buf,
    const Block & sample,
    const ContextPtr & context,
    UInt64 max_block_size,
    const std::optional<FormatSettings> & _format_settings,
    FormatParserSharedResourcesPtr parser_shared_resources,
    FormatFilterInfoPtr format_filter_info,
    bool is_remote_fs,
    CompressionMethod compression,
    bool need_only_count) const
{
    const auto& creators = getCreators(name);
    if (!creators.input_creator && !creators.random_access_input_creator)
        throw Exception(ErrorCodes::FORMAT_IS_NOT_SUITABLE_FOR_INPUT, "Format {} is not suitable for input", name);

    /// Some formats use this thread pool. Lazily initialize it.
    /// This doesn't affect server and clickhouse-local, they initialize threads pools on startup.
    getFormatParsingThreadPool().initializeWithDefaultSettingsIfNotInitialized();

    const FormatSettings format_settings = _format_settings ? *_format_settings : getFormatSettings(context);
    const Settings & settings = context->getSettingsRef();

<<<<<<< HEAD
    if (parser_group && parser_group->prewhere_info && (!creators.random_access_input_creator || !creators.prewhere_support_checker || !creators.prewhere_support_checker(format_settings)))
        throw Exception(ErrorCodes::LOGICAL_ERROR, "PREWHERE passed to format that doesn't support it");

    if (!parser_group)
        parser_group = std::make_shared<FormatParserGroup>(
=======
    if (!parser_shared_resources)
        parser_shared_resources = std::make_shared<FormatParserSharedResources>(
>>>>>>> 594159d4
            settings,
            /*num_streams_=*/1);

    RowInputFormatParams row_input_format_params;
    row_input_format_params.max_block_size = max_block_size;
    row_input_format_params.max_block_size_bytes = format_settings.max_block_size_bytes;
    row_input_format_params.allow_errors_num = format_settings.input_allow_errors_num;
    row_input_format_params.allow_errors_ratio = format_settings.input_allow_errors_ratio;
    row_input_format_params.max_execution_time = settings[Setting::max_execution_time];
    row_input_format_params.timeout_overflow_mode = settings[Setting::timeout_overflow_mode];

    if (context->hasQueryContext() && settings[Setting::log_queries])
        context->getQueryContext()->addQueryFactoriesInfo(Context::QueryLogFactories::Format, name);

    // Add ParallelReadBuffer and decompression if needed.

    auto owned_buf = wrapReadBufferIfNeeded(_buf, compression, creators, format_settings, settings, is_remote_fs, parser_shared_resources);
    auto & buf = owned_buf ? *owned_buf : _buf;

    // Decide whether to use ParallelParsingInputFormat.

    size_t max_parsing_threads = parser_shared_resources->getParsingThreadsPerReader();
    bool parallel_parsing = max_parsing_threads > 1 && settings[Setting::input_format_parallel_parsing]
        && creators.file_segmentation_engine_creator && !creators.random_access_input_creator && !need_only_count;

    if (settings[Setting::max_memory_usage]
        && settings[Setting::min_chunk_bytes_for_parallel_parsing] * max_parsing_threads * 2 > settings[Setting::max_memory_usage])
        parallel_parsing = false;
    if (settings[Setting::max_memory_usage_for_user]
        && settings[Setting::min_chunk_bytes_for_parallel_parsing] * max_parsing_threads * 2 > settings[Setting::max_memory_usage_for_user])
        parallel_parsing = false;

    if (parallel_parsing)
    {
        const auto & non_trivial_prefix_and_suffix_checker = creators.non_trivial_prefix_and_suffix_checker;
        /// Disable parallel parsing for input formats with non-trivial readPrefix() and readSuffix().
        if (non_trivial_prefix_and_suffix_checker && non_trivial_prefix_and_suffix_checker(buf))
            parallel_parsing = false;
    }

    // Create the InputFormat in one of 3 ways.

    InputFormatPtr format;

    if (parallel_parsing)
    {
        const auto & input_getter = creators.input_creator;

        /// Const reference is copied to lambda.
        auto parser_creator = [input_getter, sample, row_input_format_params, format_settings]
            (ReadBuffer & input) -> InputFormatPtr
            { return input_getter(input, sample, row_input_format_params, format_settings); };

        /// TODO: Try using parser_shared_resources->parsing_runner instead of creating a ThreadPool in
        ///       ParallelParsingInputFormat.
        ParallelParsingInputFormat::Params params{
            buf,
            sample,
            parser_creator,
            creators.file_segmentation_engine_creator,
            name,
            format_settings,
            max_parsing_threads,
            settings[Setting::min_chunk_bytes_for_parallel_parsing],
            max_block_size,
            context->getApplicationType() == Context::ApplicationType::SERVER};

        format = std::make_shared<ParallelParsingInputFormat>(params);
    }
    else if (creators.random_access_input_creator)
    {
        format = creators.random_access_input_creator(
            buf, sample, format_settings, context->getReadSettings(), is_remote_fs, parser_shared_resources, format_filter_info);
    }
    else
    {
        format = creators.input_creator(buf, sample, row_input_format_params, format_settings);
    }

    if (owned_buf)
        format->addBuffer(std::move(owned_buf));
    if (!settings[Setting::input_format_record_errors_file_path].toString().empty())
    {
        if (parallel_parsing)
            format->setErrorsLogger(std::make_shared<ParallelInputFormatErrorsLogger>(context));
        else
            format->setErrorsLogger(std::make_shared<InputFormatErrorsLogger>(context));
    }


    /// It's a kludge. Because I cannot remove context from values format.
    /// (Not needed in the parallel_parsing case above because VALUES format doesn't support it.)
    if (auto * values = typeid_cast<ValuesBlockInputFormat *>(format.get()))
        values->setContext(context);

    return format;
}

std::unique_ptr<ReadBuffer> FormatFactory::wrapReadBufferIfNeeded(
    ReadBuffer & buf,
    CompressionMethod compression,
    const Creators & creators,
    const FormatSettings & format_settings,
    const Settings & settings,
    bool is_remote_fs,
    const FormatParserSharedResourcesPtr & parser_shared_resources) const
{
    std::unique_ptr<ReadBuffer> res;

    size_t max_download_threads = parser_shared_resources->getIOThreadsPerReader();
    bool parallel_read = is_remote_fs && max_download_threads > 1 && format_settings.seekable_read && isBufferWithFileSize(buf);
    if (creators.random_access_input_creator)
        parallel_read &= compression != CompressionMethod::None;
    size_t file_size = 0;

    if (parallel_read)
    {
        try
        {
            file_size = getFileSizeFromReadBuffer(buf);
            parallel_read = file_size >= 2 * settings[Setting::max_download_buffer_size];
        }
        catch (const Poco::Exception & e)
        {
            parallel_read = false;
            LOG_TRACE(
                getLogger("FormatFactory"),
                "Failed to setup ParallelReadBuffer because of an exception:\n{}.\n"
                "Falling back to the single-threaded buffer",
                e.displayText());
        }
    }

    if (parallel_read)
    {
        LOG_TRACE(
            getLogger("FormatFactory"),
            "Using ParallelReadBuffer with {} workers with chunks of {} bytes",
            max_download_threads,
            settings[Setting::max_download_buffer_size].value);

        /// TODO: Consider using parser_shared_resources->io_runner instead of threadPoolCallbackRunnerUnsafe.
        res = wrapInParallelReadBufferIfSupported(
            buf,
            threadPoolCallbackRunnerUnsafe<void>(getIOThreadPool().get(), "ParallelRead"),
            max_download_threads,
            settings[Setting::max_download_buffer_size],
            file_size);
    }

    if (compression != CompressionMethod::None)
    {
        if (!res)
            res = wrapReadBufferReference(buf);
        res = wrapReadBufferWithCompressionMethod(std::move(res), compression, static_cast<int>(settings[Setting::zstd_window_log_max]));
    }

    return res;
}

static void addExistingProgressToOutputFormat(OutputFormatPtr format, const ContextPtr & context)
{
    auto element_id = context->getProcessListElementSafe();
    if (element_id)
    {
        /// While preparing the query there might have been progress (for example in subscalar subqueries) so add it here
        auto current_progress = element_id->getProgressIn();
        Progress read_progress{current_progress.read_rows, current_progress.read_bytes, current_progress.total_rows_to_read};
        if (!read_progress.empty())
            format->setProgress(std::move(read_progress));

        /// Update the start of the statistics to use the start of the query, and not the creation of the format class
        format->setStartTime(element_id->getQueryCPUStartTime(), true);
    }
}

OutputFormatPtr FormatFactory::getOutputFormatParallelIfPossible(
    const String & name,
    WriteBuffer & buf,
    const Block & sample,
    const ContextPtr & context,
    const std::optional<FormatSettings> & _format_settings) const
{
    const auto & output_getter = getCreators(name).output_creator;
    if (!output_getter)
        throw Exception(ErrorCodes::FORMAT_IS_NOT_SUITABLE_FOR_OUTPUT, "Format {} is not suitable for output", name);

    auto format_settings = _format_settings ? *_format_settings : getFormatSettings(context);
    const Settings & settings = context->getSettingsRef();

    if (settings[Setting::output_format_parallel_formatting] && getCreators(name).supports_parallel_formatting
        && !settings[Setting::output_format_json_array_of_rows])
    {
        auto formatter_creator = [output_getter, sample, format_settings] (WriteBuffer & output) -> OutputFormatPtr
        {
            return output_getter(output, sample, format_settings);
        };

        ParallelFormattingOutputFormat::Params builder{buf, std::make_shared<const Block>(sample), formatter_creator, settings[Setting::max_threads]};

        if (context->hasQueryContext() && settings[Setting::log_queries])
            context->getQueryContext()->addQueryFactoriesInfo(Context::QueryLogFactories::Format, name);

        auto format = std::make_shared<ParallelFormattingOutputFormat>(builder);
        addExistingProgressToOutputFormat(format, context);
        return format;
    }

    return getOutputFormat(name, buf, sample, context, format_settings);
}


OutputFormatPtr FormatFactory::getOutputFormat(
    const String & name,
    WriteBuffer & buf,
    const Block & sample,
    const ContextPtr & context,
    const std::optional<FormatSettings> & _format_settings) const
{
    const auto & output_getter = getCreators(name).output_creator;
    if (!output_getter)
        throw Exception(ErrorCodes::FORMAT_IS_NOT_SUITABLE_FOR_OUTPUT, "Format {} is not suitable for output", name);

    if (context->hasQueryContext() && context->getSettingsRef()[Setting::log_queries])
        context->getQueryContext()->addQueryFactoriesInfo(Context::QueryLogFactories::Format, name);

    auto format_settings = _format_settings ? *_format_settings : getFormatSettings(context);
    format_settings.max_threads = context->getSettingsRef()[Setting::max_threads];

    auto format = output_getter(buf, sample, format_settings);

    /// It's a kludge. Because I cannot remove context from MySQL format.
    if (auto * mysql = typeid_cast<MySQLOutputFormat *>(format.get()))
        mysql->setContext(context);

    addExistingProgressToOutputFormat(format, context);

    format->setProgressWriteFrequencyMicroseconds(context->getSettingsRef()[Setting::interactive_delay]);

    return format;
}

String FormatFactory::getContentType(const String & name, const std::optional<FormatSettings> & settings) const
{
    return getCreators(name).content_type(settings);
}

SchemaReaderPtr FormatFactory::getSchemaReader(
    const String & name,
    ReadBuffer & buf,
    const ContextPtr & context,
    const std::optional<FormatSettings> & _format_settings) const
{
    const auto & schema_reader_creator = getCreators(name).schema_reader_creator;
    if (!schema_reader_creator)
        throw Exception(ErrorCodes::LOGICAL_ERROR, "FormatFactory: Format {} doesn't support schema inference.", name);

    auto format_settings = _format_settings ? *_format_settings : getFormatSettings(context);
    auto schema_reader = schema_reader_creator(buf, format_settings);
    if (schema_reader->needContext())
        schema_reader->setContext(context);
    return schema_reader;
}

ExternalSchemaReaderPtr FormatFactory::getExternalSchemaReader(
    const String & name,
    const ContextPtr & context,
    const std::optional<FormatSettings> & _format_settings) const
{
    const auto & external_schema_reader_creator = getCreators(name).external_schema_reader_creator;
    if (!external_schema_reader_creator)
        throw Exception(ErrorCodes::LOGICAL_ERROR, "FormatFactory: Format {} doesn't support schema inference.", name);

    auto format_settings = _format_settings ? *_format_settings : getFormatSettings(context);
    return external_schema_reader_creator(format_settings);
}

void FormatFactory::registerInputFormat(const String & name, InputCreator input_creator)
{
    chassert(input_creator);
    auto & creators = getOrCreateCreators(name);
    if (creators.input_creator || creators.random_access_input_creator)
        throw Exception(ErrorCodes::LOGICAL_ERROR, "FormatFactory: Input format {} is already registered", name);
    creators.input_creator = std::move(input_creator);
    registerFileExtension(name, name);
    KnownFormatNames::instance().add(name, /* case_insensitive = */ true);
}

void FormatFactory::registerRandomAccessInputFormat(const String & name, RandomAccessInputCreator input_creator)
{
    chassert(input_creator);
    auto & creators = getOrCreateCreators(name);
    if (creators.input_creator || creators.random_access_input_creator)
        throw Exception(ErrorCodes::LOGICAL_ERROR, "FormatFactory: Input format {} is already registered", name);
    creators.random_access_input_creator = std::move(input_creator);
    registerFileExtension(name, name);
    KnownFormatNames::instance().add(name, /* case_insensitive = */ true);
}

void FormatFactory::registerNonTrivialPrefixAndSuffixChecker(const String & name, NonTrivialPrefixAndSuffixChecker non_trivial_prefix_and_suffix_checker)
{
    auto & target = getOrCreateCreators(name).non_trivial_prefix_and_suffix_checker;
    if (target)
        throw Exception(ErrorCodes::LOGICAL_ERROR, "FormatFactory: Non trivial prefix and suffix checker {} is already registered", name);
    target = std::move(non_trivial_prefix_and_suffix_checker);
}

void FormatFactory::registerAppendSupportChecker(const String & name, AppendSupportChecker append_support_checker)
{
    auto & target = getOrCreateCreators(name).append_support_checker;
    if (target)
        throw Exception(ErrorCodes::LOGICAL_ERROR, "FormatFactory: Suffix checker {} is already registered", name);
    target = std::move(append_support_checker);
}

void FormatFactory::markFormatHasNoAppendSupport(const String & name)
{
    registerAppendSupportChecker(name, [](const FormatSettings &){ return false; });
}

bool FormatFactory::checkIfFormatSupportAppend(const String & name, const ContextPtr & context, const std::optional<FormatSettings> & format_settings_)
{
    auto format_settings = format_settings_ ? *format_settings_ : getFormatSettings(context);
    const auto & append_support_checker = getCreators(name).append_support_checker;
    /// By default we consider that format supports append
    return !append_support_checker || append_support_checker(format_settings);
}

void FormatFactory::registerOutputFormat(const String & name, OutputCreator output_creator)
{
    auto & target = getOrCreateCreators(name).output_creator;
    if (target)
        throw Exception(ErrorCodes::LOGICAL_ERROR, "FormatFactory: Output format {} is already registered", name);
    target = std::move(output_creator);
    registerFileExtension(name, name);
    KnownFormatNames::instance().add(name, /* case_insensitive = */ true);
}

void FormatFactory::registerFileExtension(const String & extension, const String & format_name)
{
    file_extension_formats[boost::to_lower_copy(extension)] = format_name;
}

std::optional<String> FormatFactory::tryGetFormatFromFileName(String file_name)
{
    if (file_name == "stdin")
        return tryGetFormatFromFileDescriptor(STDIN_FILENO);

    CompressionMethod compression_method = chooseCompressionMethod(file_name, "");
    if (CompressionMethod::None != compression_method)
    {
        auto pos = file_name.find_last_of('.');
        if (pos != String::npos)
            file_name = file_name.substr(0, pos);
    }

    auto pos = file_name.find_last_of('.');
    if (pos == String::npos)
        return std::nullopt;

    String file_extension = file_name.substr(pos + 1, String::npos);
    boost::algorithm::to_lower(file_extension);
    auto it = file_extension_formats.find(file_extension);
    if (it == file_extension_formats.end())
        return std::nullopt;

    return it->second;
}

String FormatFactory::getFormatFromFileName(String file_name)
{
    if (auto format = tryGetFormatFromFileName(file_name))
        return *format;

    throw Exception(ErrorCodes::BAD_ARGUMENTS, "Cannot determine the format of the file {} by it's extension", file_name);
}

std::optional<String> FormatFactory::tryGetFormatFromFileDescriptor(int fd)
{
    std::optional<String> file_name = tryGetFileNameFromFileDescriptor(fd);

    if (file_name)
        return tryGetFormatFromFileName(*file_name);

    return std::nullopt;
}

String FormatFactory::getFormatFromFileDescriptor(int fd)
{
    if (auto format = tryGetFormatFromFileDescriptor(fd))
        return *format;

    throw Exception(ErrorCodes::BAD_ARGUMENTS, "Cannot determine the format of the data by the file descriptor {}", fd);
}


void FormatFactory::registerFileSegmentationEngine(const String & name, FileSegmentationEngine file_segmentation_engine)
{
    auto & target = getOrCreateCreators(name).file_segmentation_engine_creator;
    if (target)
        throw Exception(ErrorCodes::LOGICAL_ERROR, "FormatFactory: File segmentation engine {} is already registered", name);
    auto creator = [file_segmentation_engine](const FormatSettings &)
    {
        return file_segmentation_engine;
    };
    target = std::move(creator);
}

void FormatFactory::registerFileSegmentationEngineCreator(const String & name, FileSegmentationEngineCreator file_segmentation_engine_creator)
{
    auto & target = getOrCreateCreators(name).file_segmentation_engine_creator;
    if (target)
        throw Exception(ErrorCodes::LOGICAL_ERROR, "FormatFactory: File segmentation engine creator {} is already registered", name);
    target = std::move(file_segmentation_engine_creator);
}

void FormatFactory::registerSchemaReader(const String & name, SchemaReaderCreator schema_reader_creator)
{
    auto & target = getOrCreateCreators(name).schema_reader_creator;
    if (target)
        throw Exception(ErrorCodes::LOGICAL_ERROR, "FormatFactory: Schema reader {} is already registered", name);
    target = std::move(schema_reader_creator);
}

void FormatFactory::registerExternalSchemaReader(const String & name, ExternalSchemaReaderCreator external_schema_reader_creator)
{
    auto & target = getOrCreateCreators(name).external_schema_reader_creator;
    if (target)
        throw Exception(ErrorCodes::LOGICAL_ERROR, "FormatFactory: Schema reader {} is already registered", name);
    target = std::move(external_schema_reader_creator);
}

void FormatFactory::markOutputFormatSupportsParallelFormatting(const String & name)
{
    auto & target = getOrCreateCreators(name).supports_parallel_formatting;
    if (target)
        throw Exception(ErrorCodes::LOGICAL_ERROR, "FormatFactory: Output format {} is already marked as supporting parallel formatting", name);
    target = true;
}


void FormatFactory::markFormatSupportsSubsetOfColumns(const String & name)
{
    auto & target = getOrCreateCreators(name).subset_of_columns_support_checker;
    if (target)
        throw Exception(ErrorCodes::LOGICAL_ERROR, "FormatFactory: Format {} is already marked as supporting subset of columns", name);
    target = [](const FormatSettings &){ return true; };
}

void FormatFactory::registerSubsetOfColumnsSupportChecker(const String & name, SubsetOfColumnsSupportChecker subset_of_columns_support_checker)
{
    auto & target = getOrCreateCreators(name).subset_of_columns_support_checker;
    if (target)
        throw Exception(ErrorCodes::LOGICAL_ERROR, "FormatFactory: Format {} is already marked as supporting subset of columns", name);
    target = std::move(subset_of_columns_support_checker);
}

void FormatFactory::markOutputFormatPrefersLargeBlocks(const String & name)
{
    auto & target = getOrCreateCreators(name).prefers_large_blocks;
    if (target)
        throw Exception(ErrorCodes::LOGICAL_ERROR, "FormatFactory: Format {} is already marked as preferring large blocks", name);
    target = true;
}

void FormatFactory::markOutputFormatNotTTYFriendly(const String & name)
{
    auto & target = getOrCreateCreators(name).is_tty_friendly;
    if (!target)
        throw Exception(ErrorCodes::LOGICAL_ERROR, "FormatFactory: Format {} is already marked as non-TTY-friendly", name);
    target = false;
}

void FormatFactory::setContentType(const String & name, const String & content_type)
{
    getOrCreateCreators(name).content_type = [=](const std::optional<FormatSettings> &){ return content_type; };
}

void FormatFactory::setContentType(const String & name, ContentTypeGetter content_type)
{
    getOrCreateCreators(name).content_type = content_type;
}

bool FormatFactory::checkIfFormatSupportsSubsetOfColumns(const String & name, const ContextPtr & context, const std::optional<FormatSettings> & format_settings_) const
{
    const auto & target = getCreators(name);
    auto format_settings = format_settings_ ? *format_settings_ : getFormatSettings(context);
    return target.subset_of_columns_support_checker && target.subset_of_columns_support_checker(format_settings);
}

void FormatFactory::registerPrewhereSupportChecker(const String & name, PrewhereSupportChecker prewhere_support_checker)
{
    auto & target = getOrCreateCreators(name).prewhere_support_checker;
    if (target)
        throw Exception(ErrorCodes::LOGICAL_ERROR, "FormatFactory: Prewhere support checker for format {} is already registered", name);
    target = std::move(prewhere_support_checker);
}

bool FormatFactory::checkIfFormatSupportsPrewhere(const String & name, const ContextPtr & context, const std::optional<FormatSettings> & format_settings_) const
{
    const auto & target = getCreators(name);
    auto format_settings = format_settings_ ? *format_settings_ : getFormatSettings(context);
    return target.prewhere_support_checker && target.prewhere_support_checker(format_settings);
}

void FormatFactory::registerAdditionalInfoForSchemaCacheGetter(
    const String & name, AdditionalInfoForSchemaCacheGetter additional_info_for_schema_cache_getter)
{
    auto & target = getOrCreateCreators(name).additional_info_for_schema_cache_getter;
    if (target)
        throw Exception(ErrorCodes::LOGICAL_ERROR, "FormatFactory: additional info for schema cache getter {} is already registered", name);
    target = std::move(additional_info_for_schema_cache_getter);
}

String FormatFactory::getAdditionalInfoForSchemaCache(const String & name, const ContextPtr & context, const std::optional<FormatSettings> & format_settings_)
{
    const auto & additional_info_getter = getCreators(name).additional_info_for_schema_cache_getter;
    if (!additional_info_getter)
        return "";

    auto format_settings = format_settings_ ? *format_settings_ : getFormatSettings(context);
    return additional_info_getter(format_settings);
}

bool FormatFactory::isInputFormat(const String & name) const
{
    auto it = dict.find(boost::to_lower_copy(name));
    return it != dict.end() && (it->second.input_creator || it->second.random_access_input_creator);
}

bool FormatFactory::isOutputFormat(const String & name) const
{
    auto it = dict.find(boost::to_lower_copy(name));
    return it != dict.end() && it->second.output_creator;
}

bool FormatFactory::checkIfFormatHasSchemaReader(const String & name) const
{
    const auto & target = getCreators(name);
    return bool(target.schema_reader_creator);
}

bool FormatFactory::checkIfFormatHasExternalSchemaReader(const String & name) const
{
    const auto & target = getCreators(name);
    return bool(target.external_schema_reader_creator);
}

bool FormatFactory::checkIfFormatHasAnySchemaReader(const String & name) const
{
    return checkIfFormatHasSchemaReader(name) || checkIfFormatHasExternalSchemaReader(name);
}

bool FormatFactory::checkIfOutputFormatPrefersLargeBlocks(const String & name) const
{
    const auto & target = getCreators(name);
    return target.prefers_large_blocks;
}

bool FormatFactory::checkIfOutputFormatIsTTYFriendly(const String & name) const
{
    const auto & target = getCreators(name);
    return target.is_tty_friendly;
}

bool FormatFactory::checkParallelizeOutputAfterReading(const String & name, const ContextPtr & context) const
{
    auto format_name = boost::to_lower_copy(name);
    if (format_name == "parquet" && context->getSettingsRef()[Setting::input_format_parquet_preserve_order])
        return false;

    return true;
}

void FormatFactory::checkFormatName(const String & name) const
{
    auto it = dict.find(boost::to_lower_copy(name));
    if (it == dict.end())
        throw Exception(ErrorCodes::UNKNOWN_FORMAT, "Unknown format {}", name);
}

std::vector<String> FormatFactory::getAllInputFormats() const
{
    std::vector<String> input_formats;
    for (const auto & [format_name, creators] : dict)
    {
        if (creators.input_creator || creators.random_access_input_creator)
            input_formats.push_back(format_name);
    }

    return input_formats;
}

FormatFactory & FormatFactory::instance()
{
    static FormatFactory ret;
    return ret;
}

}<|MERGE_RESOLUTION|>--- conflicted
+++ resolved
@@ -398,16 +398,11 @@
     const FormatSettings format_settings = _format_settings ? *_format_settings : getFormatSettings(context);
     const Settings & settings = context->getSettingsRef();
 
-<<<<<<< HEAD
-    if (parser_group && parser_group->prewhere_info && (!creators.random_access_input_creator || !creators.prewhere_support_checker || !creators.prewhere_support_checker(format_settings)))
+    if (format_filter_info && format_filter_info->prewhere_info && (!creators.random_access_input_creator || !creators.prewhere_support_checker || !creators.prewhere_support_checker(format_settings)))
         throw Exception(ErrorCodes::LOGICAL_ERROR, "PREWHERE passed to format that doesn't support it");
 
-    if (!parser_group)
-        parser_group = std::make_shared<FormatParserGroup>(
-=======
     if (!parser_shared_resources)
         parser_shared_resources = std::make_shared<FormatParserSharedResources>(
->>>>>>> 594159d4
             settings,
             /*num_streams_=*/1);
 
