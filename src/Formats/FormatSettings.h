#pragma once

#include <Core/Names.h>
#include <Core/Defines.h>
#include <base/types.h>


namespace DB
{

/**
  * Various tweaks for input/output formats. Text serialization/deserialization
  * of data types also depend on some of these settings. It is different from
  * FormatFactorySettings in that it has all necessary user-provided settings
  * combined with information from context etc, that we can use directly during
  * serialization. In contrast, FormatFactorySettings' job is to reflect the
  * changes made to user-visible format settings, such as when tweaking the
  * the format for File engine.
  * NOTE Parameters for unrelated formats and unrelated data types are collected
  * in this struct - it prevents modularity, but they are difficult to separate.
  */
struct FormatSettings
{
    /// Format will be used for streaming. Not every formats support it
    /// Option means that each chunk of data need to be formatted independently. Also each chunk will be flushed at the end of processing.
    bool enable_streaming = false;

    bool skip_unknown_fields = false;
    bool with_names_use_header = false;
    bool with_types_use_header = false;
    bool write_statistics = true;
    bool import_nested_json = false;
    bool null_as_default = true;
    bool decimal_trailing_zeros = false;
    bool defaults_for_omitted_fields = true;

    bool seekable_read = true;
    UInt64 max_rows_to_read_for_schema_inference = 100;

    String column_names_for_schema_inference;
    String schema_inference_hints;

    bool try_infer_integers = false;
    bool try_infer_dates = false;
    bool try_infer_datetimes = false;

    enum class DateTimeInputFormat
    {
        Basic,        /// Default format for fast parsing: YYYY-MM-DD hh:mm:ss (ISO-8601 without fractional part and timezone) or NNNNNNNNNN unix timestamp.
        BestEffort,   /// Use sophisticated rules to parse whatever possible.
        BestEffortUS  /// Use sophisticated rules to parse American style: mm/dd/yyyy
    };

    DateTimeInputFormat date_time_input_format = DateTimeInputFormat::Basic;

    enum class DateTimeOutputFormat
    {
        Simple,
        ISO,
        UnixTimestamp
    };

    enum class EscapingRule
    {
        None,
        Escaped,
        Quoted,
        CSV,
        JSON,
        XML,
        Raw
    };

    bool schema_inference_make_columns_nullable = true;

    DateTimeOutputFormat date_time_output_format = DateTimeOutputFormat::Simple;

    bool input_format_ipv4_default_on_conversion_error = false;
    bool input_format_ipv6_default_on_conversion_error = false;

    UInt64 input_allow_errors_num = 0;
    Float32 input_allow_errors_ratio = 0;

    UInt64 max_binary_string_size = 0;
    UInt64 client_protocol_version = 0;

    UInt64 max_parser_depth = DBMS_DEFAULT_MAX_PARSER_DEPTH;

    struct
    {
        UInt64 row_group_size = 1000000;
        bool low_cardinality_as_dictionary = false;
        bool import_nested = false;
        bool allow_missing_columns = false;
        bool skip_columns_with_unsupported_types_in_schema_inference = false;
        bool case_insensitive_column_matching = false;
        bool output_string_as_string = false;
        bool output_fixed_string_as_fixed_byte_array = true;
    } arrow;

    struct
    {
        String schema_registry_url;
        String output_codec;
        UInt64 output_sync_interval = 16 * 1024;
        bool allow_missing_fields = false;
        String string_column_pattern;
        UInt64 output_rows_in_file = 1;
    } avro;

    String bool_true_representation = "true";
    String bool_false_representation = "false";

    struct CSV
    {
        char delimiter = ',';
        bool allow_single_quotes = true;
        bool allow_double_quotes = true;
        bool empty_as_default = false;
        bool crlf_end_of_line = false;
        bool enum_as_number = false;
        bool arrays_as_nested_csv = false;
        String null_representation = "\\N";
        char tuple_delimiter = ',';
        bool use_best_effort_in_schema_inference = true;
        UInt64 skip_first_lines = 0;
        String custom_delimiter;
        bool try_detect_header = true;
    } csv;

    struct HiveText
    {
        char fields_delimiter = '\x01';
        char collection_items_delimiter = '\x02';
        char map_keys_delimiter = '\x03';
        Names input_field_names;
    } hive_text;

    struct Custom
    {
        std::string result_before_delimiter;
        std::string result_after_delimiter;
        std::string row_before_delimiter;
        std::string row_after_delimiter;
        std::string row_between_delimiter;
        std::string field_delimiter;
        EscapingRule escaping_rule = EscapingRule::Escaped;
        bool try_detect_header = true;
    } custom;

    struct
    {
        bool array_of_rows = false;
        bool quote_64bit_integers = true;
        bool quote_64bit_floats = false;
        bool quote_denormals = true;
        bool quote_decimals = false;
        bool escape_forward_slashes = true;
        bool read_named_tuples_as_objects = false;
        bool write_named_tuples_as_objects = false;
        bool defaults_for_missing_elements_in_named_tuple = false;
        bool ignore_unknown_keys_in_named_tuple = false;
        bool serialize_as_strings = false;
        bool read_bools_as_numbers = true;
        bool read_numbers_as_strings = true;
        bool read_objects_as_strings = true;
        bool try_infer_numbers_from_strings = false;
        bool validate_types_from_metadata = true;
        bool validate_utf8 = false;
        bool allow_object_type = false;
    } json;

    struct
    {
        String column_for_object_name;
    } json_object_each_row;

    struct
    {
        UInt64 row_group_size = 1000000;
        bool import_nested = false;
        bool allow_missing_columns = false;
        bool skip_columns_with_unsupported_types_in_schema_inference = false;
        bool case_insensitive_column_matching = false;
        std::unordered_set<int> skip_row_groups = {};
        bool output_string_as_string = false;
        bool output_fixed_string_as_fixed_byte_array = true;
        UInt64 max_block_size = 8192;
<<<<<<< HEAD
        ParquetVersion output_version;
        ParquetCompression output_compression_method = ParquetCompression::SNAPPY;
=======
>>>>>>> 8307d1d4
    } parquet;

    struct Pretty
    {
        UInt64 max_rows = 10000;
        UInt64 max_column_pad_width = 250;
        UInt64 max_value_width = 10000;
        bool color = true;

        bool output_format_pretty_row_numbers = false;

        enum class Charset
        {
            UTF8,
            ASCII,
        };

        Charset charset = Charset::UTF8;
    } pretty;

    struct
    {
        bool input_flatten_google_wrappers = false;
        bool output_nullables_with_google_wrappers = false;
        /**
         * Some buffers (kafka / rabbit) split the rows internally using callback,
         * and always send one row per message, so we can push there formats
         * without framing / delimiters (like ProtobufSingle). In other cases,
         * we have to enforce exporting at most one row in the format output,
         * because Protobuf without delimiters is not generally useful.
         */
        bool allow_multiple_rows_without_delimiter = false;
        bool skip_fields_with_unsupported_types_in_schema_inference = false;
    } protobuf;

    struct
    {
        uint32_t client_capabilities = 0;
        size_t max_packet_size = 0;
        uint8_t * sequence_id = nullptr; /// Not null if it's MySQLWire output format used to handle MySQL protocol connections.
    } mysql_wire;

    struct
    {
        std::string regexp;
        EscapingRule escaping_rule = EscapingRule::Raw;
        bool skip_unmatched = false;
    } regexp;

    struct
    {
        std::string format_schema;
        std::string format_schema_path;
        bool is_server = false;
    } schema;

    struct
    {
        String resultset_format;
        String row_format;
        String row_between_delimiter;
    } template_settings;

    struct
    {
        bool empty_as_default = false;
        bool crlf_end_of_line = false;
        String null_representation = "\\N";
        bool enum_as_number = false;
        bool use_best_effort_in_schema_inference = true;
        UInt64 skip_first_lines = 0;
        bool try_detect_header = true;
    } tsv;

    struct
    {
        bool interpret_expressions = true;
        bool deduce_templates_of_expressions = true;
        bool accurate_types_of_literals = true;
    } values;

    struct
    {
        bool import_nested = false;
        bool allow_missing_columns = false;
        int64_t row_batch_size = 100'000;
        bool skip_columns_with_unsupported_types_in_schema_inference = false;
        bool case_insensitive_column_matching = false;
        std::unordered_set<int> skip_stripes = {};
        bool output_string_as_string = false;
    } orc;

    /// For capnProto format we should determine how to
    /// compare ClickHouse Enum and Enum from schema.
    enum class EnumComparingMode
    {
        BY_NAMES, // Names in enums should be the same, values can be different.
        BY_NAMES_CASE_INSENSITIVE, // Case-insensitive name comparison.
        BY_VALUES, // Values should be the same, names can be different.
    };

    struct
    {
        EnumComparingMode enum_comparing_mode = EnumComparingMode::BY_VALUES;
        bool skip_fields_with_unsupported_types_in_schema_inference = false;
    } capn_proto;

    enum class MsgPackUUIDRepresentation
    {
        STR, // Output UUID as a string of 36 characters.
        BIN, // Output UUID as 16-bytes binary.
        EXT, // Output UUID as ExtType = 2
    };

    struct
    {
        UInt64 number_of_columns = 0;
        MsgPackUUIDRepresentation output_uuid_representation = MsgPackUUIDRepresentation::EXT;
    } msgpack;

    struct MySQLDump
    {
        String table_name;
        bool map_column_names = true;
    } mysql_dump;

    struct
    {
        UInt64 max_batch_size = DEFAULT_BLOCK_SIZE;
        String table_name = "table";
        bool include_column_names = true;
        bool use_replace = false;
        bool quote_names = true;
    } sql_insert;

    struct
    {
        bool output_string_as_string;
        bool skip_fields_with_unsupported_types_in_schema_inference;
    } bson;
};

}<|MERGE_RESOLUTION|>--- conflicted
+++ resolved
@@ -186,11 +186,6 @@
         bool output_string_as_string = false;
         bool output_fixed_string_as_fixed_byte_array = true;
         UInt64 max_block_size = 8192;
-<<<<<<< HEAD
-        ParquetVersion output_version;
-        ParquetCompression output_compression_method = ParquetCompression::SNAPPY;
-=======
->>>>>>> 8307d1d4
     } parquet;
 
     struct Pretty
