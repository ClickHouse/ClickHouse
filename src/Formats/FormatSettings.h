#pragma once

<<<<<<< HEAD
#include <common/types.h>
#include <Core/Names.h>
=======
#include <base/types.h>
>>>>>>> 59c8ed9b


namespace DB
{

/**
  * Various tweaks for input/output formats. Text serialization/deserialization
  * of data types also depend on some of these settings. It is different from
  * FormatFactorySettings in that it has all necessary user-provided settings
  * combined with information from context etc, that we can use directly during
  * serialization. In contrast, FormatFactorySettings' job is to reflect the
  * changes made to user-visible format settings, such as when tweaking the
  * the format for File engine.
  * NOTE Parameters for unrelated formats and unrelated data types are collected
  * in this struct - it prevents modularity, but they are difficult to separate.
  */
struct FormatSettings
{
    /// Format will be used for streaming. Not every formats support it
    /// Option means that each chunk of data need to be formatted independently. Also each chunk will be flushed at the end of processing.
    bool enable_streaming = false;

    bool skip_unknown_fields = false;
    bool with_names_use_header = false;
    bool with_types_use_header = false;
    bool write_statistics = true;
    bool import_nested_json = false;
    bool null_as_default = true;
    bool decimal_trailing_zeros = false;
    bool defaults_for_omitted_fields = true;

    enum class DateTimeInputFormat
    {
        Basic,      /// Default format for fast parsing: YYYY-MM-DD hh:mm:ss (ISO-8601 without fractional part and timezone) or NNNNNNNNNN unix timestamp.
        BestEffort  /// Use sophisticated rules to parse whatever possible.
    };

    DateTimeInputFormat date_time_input_format = DateTimeInputFormat::Basic;

    enum class DateTimeOutputFormat
    {
        Simple,
        ISO,
        UnixTimestamp
    };

    DateTimeOutputFormat date_time_output_format = DateTimeOutputFormat::Simple;

    UInt64 input_allow_errors_num = 0;
    Float32 input_allow_errors_ratio = 0;

    struct
    {
        UInt64 row_group_size = 1000000;
        bool low_cardinality_as_dictionary = false;
        bool import_nested = false;
    } arrow;

    struct
    {
        String schema_registry_url;
        String output_codec;
        UInt64 output_sync_interval = 16 * 1024;
        bool allow_missing_fields = false;
        String string_column_pattern;
        UInt64 output_rows_in_file = 1;
    } avro;

    struct CSV
    {
        char delimiter = ',';
        bool allow_single_quotes = true;
        bool allow_double_quotes = true;
        bool empty_as_default = false;
        bool crlf_end_of_line = false;
        bool input_format_enum_as_number = false;
        bool input_format_arrays_as_nested_csv = false;
<<<<<<< HEAD
        Names input_field_names;
=======
        String null_representation = "\\N";
>>>>>>> 59c8ed9b
    } csv;

    struct Custom
    {
        std::string result_before_delimiter;
        std::string result_after_delimiter;
        std::string row_before_delimiter;
        std::string row_after_delimiter;
        std::string row_between_delimiter;
        std::string field_delimiter;
        std::string escaping_rule;
    } custom;

    struct
    {
        bool array_of_rows = false;
        bool quote_64bit_integers = true;
        bool quote_denormals = true;
        bool escape_forward_slashes = true;
        bool named_tuples_as_objects = false;
        bool serialize_as_strings = false;
    } json;

    struct
    {
        UInt64 row_group_size = 1000000;
        bool import_nested = false;
    } parquet;

    struct Pretty
    {
        UInt64 max_rows = 10000;
        UInt64 max_column_pad_width = 250;
        UInt64 max_value_width = 10000;
        bool color = true;

        bool output_format_pretty_row_numbers = false;

        enum class Charset
        {
            UTF8,
            ASCII,
        };

        Charset charset = Charset::UTF8;
    } pretty;

    struct
    {
        /**
         * Some buffers (kafka / rabbit) split the rows internally using callback,
         * and always send one row per message, so we can push there formats
         * without framing / delimiters (like ProtobufSingle). In other cases,
         * we have to enforce exporting at most one row in the format output,
         * because Protobuf without delimiters is not generally useful.
         */
        bool allow_multiple_rows_without_delimiter = false;
    } protobuf;

    struct
    {
        uint32_t client_capabilities = 0;
        size_t max_packet_size = 0;
        uint8_t * sequence_id = nullptr; /// Not null if it's MySQLWire output format used to handle MySQL protocol connections.
    } mysql_wire;

    struct
    {
        std::string regexp;
        std::string escaping_rule;
        bool skip_unmatched = false;
    } regexp;

    struct
    {
        std::string format_schema;
        std::string format_schema_path;
        bool is_server = false;
    } schema;

    struct
    {
        String resultset_format;
        String row_format;
        String row_between_delimiter;
    } template_settings;

    struct
    {
        bool empty_as_default = false;
        bool crlf_end_of_line = false;
        String null_representation = "\\N";
        bool input_format_enum_as_number = false;
    } tsv;

    struct
    {
        bool interpret_expressions = true;
        bool deduce_templates_of_expressions = true;
        bool accurate_types_of_literals = true;
    } values;

    struct
    {
        bool import_nested = false;
    } orc;

    /// For capnProto format we should determine how to
    /// compare ClickHouse Enum and Enum from schema.
    enum class EnumComparingMode
    {
        BY_NAMES, // Names in enums should be the same, values can be different.
        BY_NAMES_CASE_INSENSITIVE, // Case-insensitive name comparison.
        BY_VALUES, // Values should be the same, names can be different.
    };

    struct
    {
        EnumComparingMode enum_comparing_mode = EnumComparingMode::BY_VALUES;
    } capn_proto;
};

}<|MERGE_RESOLUTION|>--- conflicted
+++ resolved
@@ -1,11 +1,7 @@
 #pragma once
 
-<<<<<<< HEAD
-#include <common/types.h>
 #include <Core/Names.h>
-=======
 #include <base/types.h>
->>>>>>> 59c8ed9b
 
 
 namespace DB
@@ -83,11 +79,8 @@
         bool crlf_end_of_line = false;
         bool input_format_enum_as_number = false;
         bool input_format_arrays_as_nested_csv = false;
-<<<<<<< HEAD
         Names input_field_names;
-=======
         String null_representation = "\\N";
->>>>>>> 59c8ed9b
     } csv;
 
     struct Custom
