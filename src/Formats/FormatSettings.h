#pragma once

#include <Core/Defines.h>
#include <Core/Names.h>
#include <base/types.h>
#include <base/unit.h>

namespace DB
{

/**
  * Various tweaks for input/output formats. Text serialization/deserialization
  * of data types also depend on some of these settings. It is different from
  * FormatFactorySettings in that it has all necessary user-provided settings
  * combined with information from context etc, that we can use directly during
  * serialization. In contrast, FormatFactorySettings' job is to reflect the
  * changes made to user-visible format settings, such as when tweaking the
  * the format for File engine.
  * NOTE Parameters for unrelated formats and unrelated data types are collected
  * in this struct - it prevents modularity, but they are difficult to separate.
  */
struct FormatSettings
{
    bool skip_unknown_fields = false;
    bool with_names_use_header = false;
    bool with_types_use_header = false;
    bool write_statistics = true;
    bool import_nested_json = false;
    bool null_as_default = true;
    bool force_null_for_omitted_fields = false;
    bool decimal_trailing_zeros = false;
    bool defaults_for_omitted_fields = true;
    bool is_writing_to_terminal = false;
    bool try_infer_variant = false;

    bool seekable_read = true;
    UInt64 max_rows_to_read_for_schema_inference = 25000;
    UInt64 max_bytes_to_read_for_schema_inference = 32 * 1024 * 1024;

    String column_names_for_schema_inference{};
    String schema_inference_hints{};

    bool try_infer_integers = true;
    bool try_infer_dates = true;
    bool try_infer_datetimes = true;
    bool try_infer_datetimes_only_datetime64 = false;
    bool try_infer_exponent_floats = false;

    enum class DateTimeInputFormat : uint8_t
    {
        Basic,        /// Default format for fast parsing: YYYY-MM-DD hh:mm:ss (ISO-8601 without fractional part and timezone) or NNNNNNNNNN unix timestamp.
        BestEffort,   /// Use sophisticated rules to parse whatever possible.
        BestEffortUS  /// Use sophisticated rules to parse American style: mm/dd/yyyy
    };

    DateTimeInputFormat date_time_input_format = DateTimeInputFormat::Basic;

    enum class DateTimeOutputFormat : uint8_t
    {
        Simple,
        ISO,
        UnixTimestamp
    };

    enum class EscapingRule : uint8_t
    {
        None,
        Escaped,
        Quoted,
        CSV,
        JSON,
        XML,
        Raw
    };

    UInt64 schema_inference_make_columns_nullable = 1;
    bool schema_inference_make_json_columns_nullable = false;

    DateTimeOutputFormat date_time_output_format = DateTimeOutputFormat::Simple;

    enum class IntervalOutputFormat : uint8_t
    {
        Kusto,
        Numeric
    };

    struct
    {
        IntervalOutputFormat output_format = IntervalOutputFormat::Numeric;
    } interval{};

    enum class DateTimeOverflowBehavior : uint8_t
    {
        Ignore,
        Throw,
        Saturate
    };

    bool date_time_64_output_format_cut_trailing_zeros_align_to_groups_of_thousands = false;

    DateTimeOverflowBehavior date_time_overflow_behavior = DateTimeOverflowBehavior::Ignore;

    bool input_format_ipv4_default_on_conversion_error = false;
    bool input_format_ipv6_default_on_conversion_error = false;

    UInt64 input_allow_errors_num = 0;
    Float32 input_allow_errors_ratio = 0;

    UInt64 client_protocol_version = 0;

    UInt64 max_parser_depth = DBMS_DEFAULT_MAX_PARSER_DEPTH;

    size_t max_threads = 1;

    size_t max_block_size_bytes = 0;

    enum class ArrowCompression : uint8_t
    {
        NONE,
        LZ4_FRAME,
        ZSTD
    };

    struct
    {
        UInt64 max_binary_string_size = 1_GiB;
        UInt64 max_binary_array_size = 1_GiB;
        bool encode_types_in_binary_format = false;
        bool decode_types_in_binary_format = false;
        bool read_json_as_string = false;
        bool write_json_as_string = false;
        bool read_bool_field_as_int = false;
    } binary{};

    struct
    {
        UInt64 row_group_size = 1000000;
        bool low_cardinality_as_dictionary = false;
        bool use_signed_indexes_for_dictionary = false;
        bool use_64_bit_indexes_for_dictionary = false;
        bool allow_missing_columns = false;
        bool skip_columns_with_unsupported_types_in_schema_inference = false;
        bool case_insensitive_column_matching = false;
        bool output_string_as_string = false;
        bool output_fixed_string_as_fixed_byte_array = true;
        ArrowCompression output_compression_method = ArrowCompression::NONE;
    } arrow{};

    struct
    {
        String schema_registry_url;
        String output_codec;
        UInt64 output_sync_interval = 16 * 1024;
        bool allow_missing_fields = false;
        String string_column_pattern;
        UInt64 output_rows_in_file = 1;
    } avro{};

    String bool_true_representation = "true";
    String bool_false_representation = "false";
    bool allow_special_bool_values = true;
    bool allow_special_bool_values_inside_variant = false;

    struct CSV
    {
        char delimiter = ',';
        bool allow_single_quotes = true;
        bool allow_double_quotes = true;
        bool serialize_tuple_into_separate_columns = true;
        bool deserialize_separate_columns_into_tuple = true;
        bool empty_as_default = false;
        bool crlf_end_of_line = false;
        bool allow_cr_end_of_line = false;
        bool enum_as_number = false;
        bool arrays_as_nested_csv = false;
        String null_representation = "\\N";
        char tuple_delimiter = ',';
        bool use_best_effort_in_schema_inference = true;
        UInt64 skip_first_lines = 0;
        String custom_delimiter;
        bool try_detect_header = true;
        bool skip_trailing_empty_lines = false;
        bool trim_whitespaces = true;
        bool allow_whitespace_or_tab_as_delimiter = false;
        bool allow_variable_number_of_columns = false;
        bool use_default_on_bad_values = false;
        bool try_infer_numbers_from_strings = true;
        bool try_infer_strings_from_quoted_tuples = true;
    } csv{};

    struct HiveText
    {
        char fields_delimiter = '\x01';
        char collection_items_delimiter = '\x02';
        char map_keys_delimiter = '\x03';
        bool allow_variable_number_of_columns = true;
        Names input_field_names;
    } hive_text{};

    struct Custom
    {
        std::string result_before_delimiter;
        std::string result_after_delimiter;
        std::string row_before_delimiter;
        std::string row_after_delimiter;
        std::string row_between_delimiter;
        std::string field_delimiter;
        EscapingRule escaping_rule = EscapingRule::Escaped;
        bool try_detect_header = true;
        bool skip_trailing_empty_lines = false;
        bool allow_variable_number_of_columns = false;
    } custom{};

    struct JSON
    {
        size_t max_depth = 1000;
        bool array_of_rows = false;
        bool quote_64bit_integers = true;
        bool quote_64bit_floats = false;
        bool quote_denormals = true;
        bool quote_decimals = false;
        bool escape_forward_slashes = true;
        bool read_named_tuples_as_objects = false;
        bool use_string_type_for_ambiguous_paths_in_named_tuples_inference_from_objects = false;
        bool write_named_tuples_as_objects = true;
        bool skip_null_value_in_named_tuples = false;
        bool defaults_for_missing_elements_in_named_tuple = false;
        bool ignore_unknown_keys_in_named_tuple = false;
        bool serialize_as_strings = false;
        bool read_bools_as_numbers = true;
        bool read_bools_as_strings = true;
        bool read_numbers_as_strings = true;
        bool read_objects_as_strings = true;
        bool read_arrays_as_strings = true;
        bool try_infer_numbers_from_strings = false;
        bool validate_types_from_metadata = true;
        bool validate_utf8 = false;
        bool allow_deprecated_object_type = false;
        bool allow_json_type = false;
        bool valid_output_on_exception = false;
        bool compact_allow_variable_number_of_columns = false;
        bool try_infer_objects_as_tuples = false;
        bool infer_incomplete_types_as_strings = true;
        bool throw_on_bad_escape_sequence = true;
        bool ignore_unnecessary_fields = true;
        bool empty_as_default = false;
        bool type_json_skip_duplicated_paths = false;
        bool pretty_print = true;
        char pretty_print_indent = ' ';
        size_t pretty_print_indent_multiplier = 4;
    } json{};

    struct
    {
        String column_for_object_name{};
    } json_object_each_row{};

    enum class ParquetVersion : uint8_t
    {
        V1_0,
        V2_4,
        V2_6,
        V2_LATEST,
    };

    enum class ParquetCompression : uint8_t
    {
        NONE,
        SNAPPY,
        ZSTD,
        LZ4,
        GZIP,
        BROTLI,
    };

    struct
    {
        UInt64 row_group_rows = 1000000;
        UInt64 row_group_bytes = 512 * 1024 * 1024;
        bool allow_missing_columns = false;
        bool skip_columns_with_unsupported_types_in_schema_inference = false;
        bool case_insensitive_column_matching = false;
        bool filter_push_down = true;
        bool bloom_filter_push_down = true;
        bool use_native_reader = false;
<<<<<<< HEAD
        bool use_native_reader_with_filter_push_down = false;
=======
        bool enable_json_parsing = true;
>>>>>>> dbfe9328
        bool output_string_as_string = false;
        bool output_fixed_string_as_fixed_byte_array = true;
        bool output_datetime_as_uint32 = false;
        bool preserve_order = false;
        bool use_custom_encoder = true;
        bool parallel_encoding = true;
        bool output_compliant_nested_types = true;
        bool write_page_index = false;
        bool write_bloom_filter = false;
        bool enable_row_group_prefetch = true;
        std::unordered_set<int> skip_row_groups = {};
        UInt64 max_block_size = DEFAULT_BLOCK_SIZE;
        size_t prefer_block_bytes = DEFAULT_BLOCK_SIZE * 256;
        ParquetVersion output_version = ParquetVersion::V2_LATEST;
        ParquetCompression output_compression_method = ParquetCompression::SNAPPY;
        uint64_t output_compression_level;
        size_t data_page_size = 1024 * 1024;
        size_t write_batch_size = 1024;
        size_t local_read_min_bytes_for_seek = 8192;
        double bloom_filter_bits_per_value = 10.5;
        size_t bloom_filter_flush_threshold_bytes = 1024 * 1024 * 128;
        bool allow_geoparquet_parser = true;
    } parquet{};

    struct Pretty
    {
        UInt64 max_rows = 10000;
        UInt64 max_column_pad_width = 250;
        UInt64 max_column_name_width_cut_to = 24;
        UInt64 max_column_name_width_min_chars_to_cut = 4;
        UInt64 max_value_width = 10000;
        UInt64 max_value_width_apply_for_single_value = false;
        bool highlight_digit_groups = true;
        bool highlight_trailing_spaces = true;
        bool multiline_fields = true;
        /// Set to 2 for auto
        UInt64 color = 2;

        bool row_numbers = false;
        UInt64 single_large_number_tip_threshold = 1'000'000;
        UInt64 display_footer_column_names = 1;
        UInt64 display_footer_column_names_min_rows = 50;

        UInt64 squash_consecutive_ms = 50;
        UInt64 squash_max_wait_ms = 1000;
        /// Set to 2 for auto
        UInt64 glue_chunks = 2;

        bool fallback_to_vertical = true;
        UInt64 fallback_to_vertical_max_rows_per_chunk = 100;
        UInt64 fallback_to_vertical_min_columns = 5;
        UInt64 fallback_to_vertical_min_table_width = 250;

        enum class Charset : uint8_t
        {
            UTF8,
            ASCII,
        };

        Charset charset = Charset::UTF8;
    } pretty{};

    struct
    {
        bool input_flatten_google_wrappers = false;
        bool output_nullables_with_google_wrappers = false;
        /**
         * Some buffers (kafka / rabbit) split the rows internally using callback,
         * and always send one row per message, so we can push there formats
         * without framing / delimiters (like ProtobufSingle). In other cases,
         * we have to enforce exporting at most one row in the format output,
         * because Protobuf without delimiters is not generally useful.
         */
        bool allow_multiple_rows_without_delimiter = false;
        bool skip_fields_with_unsupported_types_in_schema_inference = false;
        bool use_autogenerated_schema = true;
        std::string google_protos_path;
    } protobuf{};

    struct
    {
        uint32_t client_capabilities = 0;
        size_t max_packet_size = 0;
        uint8_t * sequence_id = nullptr; /// Not null if it's MySQLWire output format used to handle MySQL protocol connections.
        /**
         * COM_QUERY uses Text ResultSet
         * https://dev.mysql.com/doc/dev/mysql-server/latest/page_protocol_com_query_response_text_resultset.html
         * COM_STMT_EXECUTE uses Binary Protocol ResultSet
         * https://dev.mysql.com/doc/dev/mysql-server/latest/page_protocol_com_stmt_execute_response.html
         * By default, use Text ResultSet.
         */
        bool binary_protocol = false;
    } mysql_wire{};

    struct
    {
        std::string regexp;
        EscapingRule escaping_rule = EscapingRule::Raw;
        bool skip_unmatched = false;
    } regexp{};

    struct
    {
        std::string format_schema;
        std::string format_schema_path;
        bool is_server = false;
        std::string output_format_schema;
    } schema{};

    struct
    {
        String resultset_format;
        String row_format;
        String row_between_delimiter;
        String row_format_template;
        String resultset_format_template;
    } template_settings{};

    struct
    {
        bool empty_as_default = false;
        bool crlf_end_of_line = false;
        String null_representation = "\\N";
        bool enum_as_number = false;
        bool use_best_effort_in_schema_inference = true;
        UInt64 skip_first_lines = 0;
        bool try_detect_header = true;
        bool skip_trailing_empty_lines = false;
        bool allow_variable_number_of_columns = false;
        bool crlf_end_of_line_input = false;
    } tsv{};

    struct
    {
        bool interpret_expressions = true;
        bool deduce_templates_of_expressions = true;
        bool accurate_types_of_literals = true;
        bool allow_data_after_semicolon = false;
        bool escape_quote_with_quote = false;
    } values{};

    enum class ORCCompression : uint8_t
    {
        NONE,
        LZ4,
        SNAPPY,
        ZSTD,
        ZLIB,
    };

    struct
    {
        bool allow_missing_columns = false;
        int64_t row_batch_size = 100'000;
        bool skip_columns_with_unsupported_types_in_schema_inference = false;
        bool case_insensitive_column_matching = false;
        std::unordered_set<int> skip_stripes = {};
        bool output_string_as_string = false;
        ORCCompression output_compression_method = ORCCompression::NONE;
        bool use_fast_decoder = true;
        bool filter_push_down = true;
        UInt64 output_row_index_stride = 10'000;
        String reader_time_zone_name = "GMT";
        bool dictionary_as_low_cardinality = true;
        String writer_time_zone_name = "GMT";
        double output_dictionary_key_size_threshold = 0.0;
    } orc{};

    /// For capnProto format we should determine how to
    /// compare ClickHouse Enum and Enum from schema.
    enum class CapnProtoEnumComparingMode : uint8_t
    {
        BY_NAMES, // Names in enums should be the same, values can be different.
        BY_NAMES_CASE_INSENSITIVE, // Case-insensitive name comparison.
        BY_VALUES, // Values should be the same, names can be different.
    };

    struct CapnProto
    {
        CapnProtoEnumComparingMode enum_comparing_mode = CapnProtoEnumComparingMode::BY_VALUES;
        bool skip_fields_with_unsupported_types_in_schema_inference = false;
        bool use_autogenerated_schema = true;
    } capn_proto{};

    enum class MsgPackUUIDRepresentation : uint8_t
    {
        STR, // Output UUID as a string of 36 characters.
        BIN, // Output UUID as 16-bytes binary.
        EXT, // Output UUID as ExtType = 2
    };

    struct
    {
        UInt64 number_of_columns = 0;
        MsgPackUUIDRepresentation output_uuid_representation = MsgPackUUIDRepresentation::EXT;
    } msgpack{};

    struct MySQLDump
    {
        String table_name;
        bool map_column_names = true;
    } mysql_dump{};

    struct
    {
        UInt64 max_batch_size = DEFAULT_BLOCK_SIZE;
        String table_name = "table";
        bool include_column_names = true;
        bool use_replace = false;
        bool quote_names = true;
    } sql_insert{};

    struct
    {
        bool output_string_as_string;
        bool skip_fields_with_unsupported_types_in_schema_inference;
    } bson{};

    struct
    {
        bool allow_types_conversion = true;
        bool encode_types_in_binary_format = false;
        bool decode_types_in_binary_format = false;
        bool write_json_as_string = false;
        bool use_flattened_dynamic_and_json_serialization = false;
    } native{};

    struct
    {
        bool valid_output_on_exception = false;
    } xml{};

    struct
    {
        bool escape_special_characters = false;
    } markdown{};
};

}<|MERGE_RESOLUTION|>--- conflicted
+++ resolved
@@ -283,11 +283,8 @@
         bool filter_push_down = true;
         bool bloom_filter_push_down = true;
         bool use_native_reader = false;
-<<<<<<< HEAD
         bool use_native_reader_with_filter_push_down = false;
-=======
         bool enable_json_parsing = true;
->>>>>>> dbfe9328
         bool output_string_as_string = false;
         bool output_fixed_string_as_fixed_byte_array = true;
         bool output_datetime_as_uint32 = false;
