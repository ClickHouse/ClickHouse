--- conflicted
+++ resolved
@@ -833,7 +833,7 @@
     M(Bool, create_index_ignore_unique, false, "Ignore UNIQUE keyword in CREATE UNIQUE INDEX. Made for SQL compatibility tests.", 0) \
     M(Bool, print_pretty_type_names, false, "Print pretty type names in DESCRIBE query and toTypeName() function", 0) \
     M(Bool, create_table_empty_primary_key_by_default, false, "Allow to create *MergeTree tables with empty primary key when ORDER BY and PRIMARY KEY not specified", 0) \
-<<<<<<< HEAD
+    M(Bool, allow_named_collection_override_by_default, true, "Allow named collections' fields override by default.", 0)\
     \
     /** CBO Optimizer */ \
     M(CBOStepExecutionMode, cbo_aggregating_mode, CBOStepExecutionMode::DETERMINED_BY_OPTIMIZER, "Aggregating step execution mode", 0) \
@@ -848,11 +848,8 @@
     M(Float, statistics_agg_full_cardinality_coefficient, 0.1f, "When calculating statistics for preliminary aggregating, first we assume data is evenly distributed into shards and all shards has full cardinality of data set. But in practice a shard may have only partial of cardinality, so we multiply a coefficient.", 0) \
     M(Float, cost_pre_sorting_operation_weight, 0.1f, "Weight of one row calculation of preliminary sorting step.", 0) \
     M(Float, cost_merge_agg_uniq_calculation_weight, 1.0f, "Weight of uniq and uniqExact agg function in merging stage. Uniq and uniqExact function in merging stage takes long time than one stage agg in some data quantities. So here we add a coefficient to use one stage aggregating.", 0) \
-=======
-    M(Bool, allow_named_collection_override_by_default, true, "Allow named collections' fields override by default.", 0)\
->>>>>>> de0876ed
-
-// End of preference
+
+// End of COMMON_SETTINGS
 // Please add settings related to formats into the FORMAT_FACTORY_SETTINGS, move obsolete settings to OBSOLETE_SETTINGS and obsolete format settings to OBSOLETE_FORMAT_SETTINGS.
 
 #define MAKE_OBSOLETE(M, TYPE, NAME, DEFAULT) \
