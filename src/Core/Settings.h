--- conflicted
+++ resolved
@@ -872,11 +872,7 @@
     M(UInt64, cache_warmer_threads, 4, "Only available in ClickHouse Cloud", 0) \
     M(Int64, ignore_cold_parts_seconds, 0, "Only available in ClickHouse Cloud", 0) \
     M(Int64, prefer_warmed_unmerged_parts_seconds, 0, "Only available in ClickHouse Cloud", 0) \
-<<<<<<< HEAD
-    M(Bool, enable_order_by_all, true, "Enable sorting expression ORDER BY ALL.", 0) \
     M(Bool, enable_adaptive_aggregation_method, true, "Enable adaptive aggregation method. It could speed up aggregation with low cardinality aggregation keys.", 0) \
-=======
->>>>>>> 64a80f10
     M(Bool, iceberg_engine_ignore_schema_evolution, false, "Ignore schema evolution in Iceberg table engine and read all data using latest schema saved on table creation. Note that it can lead to incorrect result", 0) \
 
 // End of COMMON_SETTINGS
