--- conflicted
+++ resolved
@@ -398,13 +398,10 @@
     M(Bool, allow_non_metadata_alters, true, "Allow to execute alters which affects not only tables metadata, but also data on disk", 0) \
     M(Bool, enable_global_with_statement, false, "Propagate WITH statements to UNION queries and all subqueries", 0) \
     M(Bool, aggregate_functions_null_for_empty, false, "Rewrite all aggregate functions in a query, adding -OrNull suffix to them", 0) \
-<<<<<<< HEAD
     M(Bool, flatten_nested, true, "If true, columns of type Nested will be flatten to separate array columns instead of one array of tuples", 0) \
-=======
     M(Bool, optimize_skip_merged_partitions, false, "Skip partitions with one part with level > 0 in optimize final", 0) \
     \
     M(Bool, use_antlr_parser, false, "Parse incoming queries using ANTLR-generated parser", 0) \
->>>>>>> 65f9fda3
     \
     /** Obsolete settings that do nothing but left for compatibility reasons. Remove each one after half a year of obsolescence. */ \
     \
