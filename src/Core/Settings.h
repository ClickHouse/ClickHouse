--- conflicted
+++ resolved
@@ -730,15 +730,11 @@
     \
     M(Bool, output_format_arrow_low_cardinality_as_dictionary, false, "Enable output LowCardinality type as Dictionary Arrow type", 0) \
     \
-<<<<<<< HEAD
-    M(EnumComparingMode, format_capn_proto_enum_comparising_mode, FormatSettings::EnumComparingMode::BY_VALUES, "How to map ClickHouse Enum and CapnProto Enum", 0)\
+    M(EnumComparingMode, format_capn_proto_enum_comparising_mode, FormatSettings::EnumComparingMode::BY_VALUES, "How to map ClickHouse Enum and CapnProto Enum", 0) \
     M(String, hive_cluster_task_iterate_policy, "hive_task_node_hash_policy", "Define the task iterator policy for StorageHiveCluster query", 0)\
-=======
-    M(EnumComparingMode, format_capn_proto_enum_comparising_mode, FormatSettings::EnumComparingMode::BY_VALUES, "How to map ClickHouse Enum and CapnProto Enum", 0) \
     \
     M(String, input_format_mysql_dump_table_name, "", "Name of the table in MySQL dump from which to read data", 0) \
     M(Bool, input_format_mysql_dump_map_column_names, true, "Match columns from table in MySQL dump and columns from ClickHouse table by names", 0) \
->>>>>>> 788b704f
 
 // End of FORMAT_FACTORY_SETTINGS
 // Please add settings non-related to formats into the COMMON_SETTINGS above.
