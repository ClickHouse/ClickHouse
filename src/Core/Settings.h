--- conflicted
+++ resolved
@@ -465,15 +465,12 @@
     M(UInt64, query_plan_max_optimizations_to_apply, 10000, "Limit the total number of optimizations applied to query plan. If zero, ignored. If limit reached, throw exception", 0) \
     M(Bool, query_plan_filter_push_down, true, "Allow to push down filter by predicate query plan step", 0) \
     \
-<<<<<<< HEAD
     M(Bool, database_replicated_ddl_output, true, "Obsolete setting, does nothing. Will be removed after 2021-09-08", 0) \
     \
     M(String, coverage_test_name, "",   "Internal setting, used by coverage runtime", 0) \
     M(UInt64, coverage_tests_count, 0,  "Internal setting, used by coverage runtime", 0) \
     \
     M(HandleKafkaErrorMode, handle_kafka_error_mode, HandleKafkaErrorMode::DEFAULT, "How to handle errors for Kafka engine. Passible values: default, stream.", 0) \
-=======
->>>>>>> 9d1f1bae
     M(UInt64, limit, 0, "Limit on read rows from the most 'end' result for select query, default 0 means no limit length", 0) \
     M(UInt64, offset, 0, "Offset on read rows from the most 'end' result for select query", 0) \
     \
