--- conflicted
+++ resolved
@@ -55,15 +55,9 @@
     M(Seconds, receive_timeout, DBMS_DEFAULT_RECEIVE_TIMEOUT_SEC, "", 0) \
     M(Seconds, send_timeout, DBMS_DEFAULT_SEND_TIMEOUT_SEC, "", 0) \
     M(Seconds, tcp_keep_alive_timeout, 0, "The time in seconds the connection needs to remain idle before TCP starts sending keepalive probes", 0) \
-<<<<<<< HEAD
     M(Milliseconds, hedged_connection_timeout_ms, DBMS_DEFAULT_HEDGED_CONNECTION_TIMEOUT_MS, "Connection timeout for establishing connection with replica for Hedged requests", 0) \
     M(Milliseconds, receive_data_timeout_ms, DBMS_DEFAULT_RECEIVE_DATA_TIMEOUT_MS, "Connection timeout for receiving first packet of data or packet with positive progress from replica", 0) \
     M(Bool, use_hedged_requests, true, "Use hedged requests for distributed queries", 0) \
-=======
-    M(Milliseconds, hedged_connection_timeout, DBMS_DEFAULT_HEDGED_CONNECTION_TIMEOUT_MS, "Connection timeout for establishing connection with replica for Hedged requests", 0) \
-    M(Seconds, receive_data_timeout, DBMS_DEFAULT_RECEIVE_DATA_TIMEOUT_SEC, "Connection timeout for receiving first packet of data or packet with positive progress from replica", 0) \
-    M(Bool, use_hedged_requests, false, "Use hedged requests for distributed queries", 0) \
->>>>>>> cd434d13
     M(Bool, allow_changing_replica_until_first_data_packet, false, "Allow HedgedConnections to change replica until receiving first data packet", 0) \
     M(Milliseconds, queue_max_wait_ms, 0, "The wait time in the request queue, if the number of concurrent requests exceeds the maximum.", 0) \
     M(Milliseconds, connection_pool_max_wait_ms, 0, "The wait time when the connection pool is full.", 0) \
