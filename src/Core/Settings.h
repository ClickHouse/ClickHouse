--- conflicted
+++ resolved
@@ -770,11 +770,8 @@
     M(Bool, allow_experimental_undrop_table_query, false, "Allow to use undrop query to restore dropped table in a limited time", 0) \
     M(Bool, keeper_map_strict_mode, false, "Enforce additional checks during operations on KeeperMap. E.g. throw an exception on an insert for already existing key", 0) \
     M(UInt64, extract_kvp_max_pairs_per_row, 1000, "Max number pairs that can be produced by extractKeyValuePairs function. Used to safeguard against consuming too much memory.", 0) \
-<<<<<<< HEAD
     M(Bool, transform_set_with_monotonic_functions_for_analysis, true, "During key condition analysis with IN, try apply the mononotic functions chain to the rhs if lhs is a sub-expression of primary key", 0) \
-=======
     M(Timezone, session_timezone, "", "The default timezone for current session or query. The server default timezone if empty.", 0) \
->>>>>>> 73fb47e8
     // End of COMMON_SETTINGS
     // Please add settings related to formats into the FORMAT_FACTORY_SETTINGS and move obsolete settings to OBSOLETE_SETTINGS.
 
