#pragma once

#include <Common/NamePrompter.h>
#include <Core/BaseSettings.h>
#include <Core/SettingsEnums.h>
#include <Core/Defines.h>
#include <IO/ReadSettings.h>


namespace Poco::Util
{
    class AbstractConfiguration;
}

namespace boost::program_options
{
    class options_description;
}


namespace DB
{
class IColumn;

static constexpr UInt64 operator""_GiB(unsigned long long value)
{
    return value * 1024 * 1024 * 1024;
}

/** List of settings: type, name, default value, description, flags
  *
  * This looks rather unconvenient. It is done that way to avoid repeating settings in different places.
  * Note: as an alternative, we could implement settings to be completely dynamic in form of map: String -> Field,
  *  but we are not going to do it, because settings is used everywhere as static struct fields.
  *
  * `flags` can be either 0 or IMPORTANT.
  * A setting is "IMPORTANT" if it affects the results of queries and can't be ignored by older versions.
  */

#define COMMON_SETTINGS(M) \
    M(UInt64, min_compress_block_size, 65536, "The actual size of the block to compress, if the uncompressed data less than max_compress_block_size is no less than this value and no less than the volume of data for one mark.", 0) \
    M(UInt64, max_compress_block_size, 1048576, "The maximum size of blocks of uncompressed data before compressing for writing to a table.", 0) \
    M(UInt64, max_block_size, DEFAULT_BLOCK_SIZE, "Maximum block size for reading", 0) \
    M(UInt64, max_insert_block_size, DEFAULT_INSERT_BLOCK_SIZE, "The maximum block size for insertion, if we control the creation of blocks for insertion.", 0) \
    M(UInt64, min_insert_block_size_rows, DEFAULT_INSERT_BLOCK_SIZE, "Squash blocks passed to INSERT query to specified size in rows, if blocks are not big enough.", 0) \
    M(UInt64, min_insert_block_size_bytes, (DEFAULT_INSERT_BLOCK_SIZE * 256), "Squash blocks passed to INSERT query to specified size in bytes, if blocks are not big enough.", 0) \
    M(UInt64, min_insert_block_size_rows_for_materialized_views, 0, "Like min_insert_block_size_rows, but applied only during pushing to MATERIALIZED VIEW (default: min_insert_block_size_rows)", 0) \
    M(UInt64, min_insert_block_size_bytes_for_materialized_views, 0, "Like min_insert_block_size_bytes, but applied only during pushing to MATERIALIZED VIEW (default: min_insert_block_size_bytes)", 0) \
    M(UInt64, max_joined_block_size_rows, DEFAULT_BLOCK_SIZE, "Maximum block size for JOIN result (if join algorithm supports it). 0 means unlimited.", 0) \
    M(UInt64, max_insert_threads, 0, "The maximum number of threads to execute the INSERT SELECT query. Values 0 or 1 means that INSERT SELECT is not run in parallel. Higher values will lead to higher memory usage. Parallel INSERT SELECT has effect only if the SELECT part is run on parallel, see 'max_threads' setting.", 0) \
    M(UInt64, max_insert_delayed_streams_for_parallel_write, 0, "The maximum number of streams (columns) to delay final part flush. Default - auto (1000 in case of underlying storage supports parallel write, for example S3 and disabled otherwise)", 0) \
    M(UInt64, max_final_threads, 16, "The maximum number of threads to read from table with FINAL.", 0) \
    M(MaxThreads, max_threads, 0, "The maximum number of threads to execute the request. By default, it is determined automatically.", 0) \
    M(MaxThreads, max_download_threads, 4, "The maximum number of threads to download data (e.g. for URL engine).", 0) \
    M(UInt64, max_download_buffer_size, 10*1024*1024, "The maximal size of buffer for parallel downloading (e.g. for URL engine) per each thread.", 0) \
    M(UInt64, max_read_buffer_size, DBMS_DEFAULT_BUFFER_SIZE, "The maximum size of the buffer to read from the filesystem.", 0) \
    M(UInt64, max_distributed_connections, 1024, "The maximum number of connections for distributed processing of one query (should be greater than max_threads).", 0) \
    M(UInt64, max_query_size, DBMS_DEFAULT_MAX_QUERY_SIZE, "Which part of the query can be read into RAM for parsing (the remaining data for INSERT, if any, is read later)", 0) \
    M(UInt64, interactive_delay, 100000, "The interval in microseconds to check if the request is cancelled, and to send progress info.", 0) \
    M(Seconds, connect_timeout, DBMS_DEFAULT_CONNECT_TIMEOUT_SEC, "Connection timeout if there are no replicas.", 0) \
    M(Milliseconds, connect_timeout_with_failover_ms, 50, "Connection timeout for selecting first healthy replica.", 0) \
    M(Milliseconds, connect_timeout_with_failover_secure_ms, 100, "Connection timeout for selecting first healthy replica (for secure connections).", 0) \
    M(Seconds, receive_timeout, DBMS_DEFAULT_RECEIVE_TIMEOUT_SEC, "", 0) \
    M(Seconds, send_timeout, DBMS_DEFAULT_SEND_TIMEOUT_SEC, "", 0) \
    M(Seconds, drain_timeout, 3, "Timeout for draining remote connections, -1 means synchronous drain without ignoring errors", 0) \
    M(Seconds, tcp_keep_alive_timeout, 290 /* less than DBMS_DEFAULT_RECEIVE_TIMEOUT_SEC */, "The time in seconds the connection needs to remain idle before TCP starts sending keepalive probes", 0) \
    M(Milliseconds, hedged_connection_timeout_ms, 100, "Connection timeout for establishing connection with replica for Hedged requests", 0) \
    M(Milliseconds, receive_data_timeout_ms, 2000, "Connection timeout for receiving first packet of data or packet with positive progress from replica", 0) \
    M(Bool, use_hedged_requests, true, "Use hedged requests for distributed queries", 0) \
    M(Bool, allow_changing_replica_until_first_data_packet, false, "Allow HedgedConnections to change replica until receiving first data packet", 0) \
    M(Milliseconds, queue_max_wait_ms, 0, "The wait time in the request queue, if the number of concurrent requests exceeds the maximum.", 0) \
    M(Milliseconds, connection_pool_max_wait_ms, 0, "The wait time when the connection pool is full.", 0) \
    M(Milliseconds, replace_running_query_max_wait_ms, 5000, "The wait time for running query with the same query_id to finish when setting 'replace_running_query' is active.", 0) \
    M(Milliseconds, kafka_max_wait_ms, 5000, "The wait time for reading from Kafka before retry.", 0) \
    M(Milliseconds, rabbitmq_max_wait_ms, 5000, "The wait time for reading from RabbitMQ before retry.", 0) \
    M(UInt64, poll_interval, DBMS_DEFAULT_POLL_INTERVAL, "Block at the query wait loop on the server for the specified number of seconds.", 0) \
    M(UInt64, idle_connection_timeout, 3600, "Close idle TCP connections after specified number of seconds.", 0) \
    M(UInt64, distributed_connections_pool_size, 1024, "Maximum number of connections with one remote server in the pool.", 0) \
    M(UInt64, connections_with_failover_max_tries, DBMS_CONNECTION_POOL_WITH_FAILOVER_DEFAULT_MAX_TRIES, "The maximum number of attempts to connect to replicas.", 0) \
    M(UInt64, s3_min_upload_part_size, 16*1024*1024, "The minimum size of part to upload during multipart upload to S3.", 0) \
    M(UInt64, s3_upload_part_size_multiply_factor, 2, "Multiply s3_min_upload_part_size by this factor each time s3_multiply_parts_count_threshold parts were uploaded from a single write to S3.", 0) \
    M(UInt64, s3_upload_part_size_multiply_parts_count_threshold, 1000, "Each time this number of parts was uploaded to S3 s3_min_upload_part_size multiplied by s3_upload_part_size_multiply_factor.", 0) \
    M(UInt64, s3_max_single_part_upload_size, 32*1024*1024, "The maximum size of object to upload using singlepart upload to S3.", 0) \
    M(UInt64, s3_max_single_read_retries, 4, "The maximum number of retries during single S3 read.", 0) \
    M(UInt64, s3_max_redirects, 10, "Max number of S3 redirects hops allowed.", 0) \
    M(UInt64, s3_max_connections, 1024, "The maximum number of connections per server.", 0) \
    M(Bool, s3_truncate_on_insert, false, "Enables or disables truncate before insert in s3 engine tables.", 0) \
    M(Bool, s3_create_new_file_on_insert, false, "Enables or disables creating a new file on each insert in s3 engine tables", 0) \
    M(UInt64, hdfs_replication, 0, "The actual number of replications can be specified when the hdfs file is created.", 0) \
    M(Bool, hdfs_truncate_on_insert, false, "Enables or disables truncate before insert in s3 engine tables", 0) \
    M(Bool, hdfs_create_new_file_on_insert, false, "Enables or disables creating a new file on each insert in hdfs engine tables", 0) \
    M(UInt64, hsts_max_age, 0, "Expired time for hsts. 0 means disable HSTS.", 0) \
    M(Bool, extremes, false, "Calculate minimums and maximums of the result columns. They can be output in JSON-formats.", IMPORTANT) \
    M(Bool, use_uncompressed_cache, false, "Whether to use the cache of uncompressed blocks.", 0) \
    M(Bool, replace_running_query, false, "Whether the running request should be canceled with the same id as the new one.", 0) \
    M(UInt64, max_replicated_fetches_network_bandwidth_for_server, 0, "The maximum speed of data exchange over the network in bytes per second for replicated fetches. Zero means unlimited. Only has meaning at server startup.", 0) \
    M(UInt64, max_replicated_sends_network_bandwidth_for_server, 0, "The maximum speed of data exchange over the network in bytes per second for replicated sends. Zero means unlimited. Only has meaning at server startup.", 0) \
    M(Bool, stream_like_engine_allow_direct_select, false, "Allow direct SELECT query for Kafka, RabbitMQ and FileLog engines. In case there are attached materialized views, SELECT query is not allowed even if this setting is enabled.", 0) \
    \
    M(Milliseconds, distributed_directory_monitor_sleep_time_ms, 100, "Sleep time for StorageDistributed DirectoryMonitors, in case of any errors delay grows exponentially.", 0) \
    M(Milliseconds, distributed_directory_monitor_max_sleep_time_ms, 30000, "Maximum sleep time for StorageDistributed DirectoryMonitors, it limits exponential growth too.", 0) \
    \
    M(Bool, distributed_directory_monitor_batch_inserts, false, "Should StorageDistributed DirectoryMonitors try to batch individual inserts into bigger ones.", 0) \
    M(Bool, distributed_directory_monitor_split_batch_on_failure, false, "Should StorageDistributed DirectoryMonitors try to split batch into smaller in case of failures.", 0) \
    \
    M(Bool, optimize_move_to_prewhere, true, "Allows disabling WHERE to PREWHERE optimization in SELECT queries from MergeTree.", 0) \
    M(Bool, optimize_move_to_prewhere_if_final, false, "If query has `FINAL`, the optimization `move_to_prewhere` is not always correct and it is enabled only if both settings `optimize_move_to_prewhere` and `optimize_move_to_prewhere_if_final` are turned on", 0) \
    \
    M(UInt64, replication_alter_partitions_sync, 1, "Wait for actions to manipulate the partitions. 0 - do not wait, 1 - wait for execution only of itself, 2 - wait for everyone.", 0) \
    M(Int64, replication_wait_for_inactive_replica_timeout, 120, "Wait for inactive replica to execute ALTER/OPTIMIZE. Time in seconds, 0 - do not wait, negative - wait for unlimited time.", 0) \
    \
    M(LoadBalancing, load_balancing, LoadBalancing::RANDOM, "Which replicas (among healthy replicas) to preferably send a query to (on the first attempt) for distributed processing.", 0) \
    M(UInt64, load_balancing_first_offset, 0, "Which replica to preferably send a query when FIRST_OR_RANDOM load balancing strategy is used.", 0) \
    \
    M(TotalsMode, totals_mode, TotalsMode::AFTER_HAVING_EXCLUSIVE, "How to calculate TOTALS when HAVING is present, as well as when max_rows_to_group_by and group_by_overflow_mode = ‘any’ are present.", IMPORTANT) \
    M(Float, totals_auto_threshold, 0.5, "The threshold for totals_mode = 'auto'.", 0) \
    \
    M(Bool, allow_suspicious_low_cardinality_types, false, "In CREATE TABLE statement allows specifying LowCardinality modifier for types of small fixed size (8 or less). Enabling this may increase merge times and memory consumption.", 0) \
    M(Bool, compile_expressions, true, "Compile some scalar functions and operators to native code.", 0) \
    M(UInt64, min_count_to_compile_expression, 3, "The number of identical expressions before they are JIT-compiled", 0) \
    M(Bool, compile_aggregate_expressions, true, "Compile aggregate functions to native code.", 0) \
    M(UInt64, min_count_to_compile_aggregate_expression, 3, "The number of identical aggregate expressions before they are JIT-compiled", 0) \
    M(Bool, compile_sort_description, true, "Compile sort description to native code.", 0) \
    M(UInt64, min_count_to_compile_sort_description, 3, "The number of identical sort descriptions before they are JIT-compiled", 0) \
    M(UInt64, group_by_two_level_threshold, 100000, "From what number of keys, a two-level aggregation starts. 0 - the threshold is not set.", 0) \
    M(UInt64, group_by_two_level_threshold_bytes, 50000000, "From what size of the aggregation state in bytes, a two-level aggregation begins to be used. 0 - the threshold is not set. Two-level aggregation is used when at least one of the thresholds is triggered.", 0) \
    M(Bool, distributed_aggregation_memory_efficient, true, "Is the memory-saving mode of distributed aggregation enabled.", 0) \
    M(UInt64, aggregation_memory_efficient_merge_threads, 0, "Number of threads to use for merge intermediate aggregation results in memory efficient mode. When bigger, then more memory is consumed. 0 means - same as 'max_threads'.", 0) \
    M(Bool, enable_positional_arguments, false, "Enable positional arguments in ORDER BY, GROUP BY and LIMIT BY", 0) \
    \
    M(UInt64, max_parallel_replicas, 1, "The maximum number of replicas of each shard used when the query is executed. For consistency (to get different parts of the same partition), this option only works for the specified sampling key. The lag of the replicas is not controlled.", 0) \
    M(UInt64, parallel_replicas_count, 0, "", 0) \
    M(UInt64, parallel_replica_offset, 0, "", 0) \
    \
    M(Bool, allow_experimental_parallel_reading_from_replicas, false, "If true, ClickHouse will send a SELECT query to all replicas of a table. It will work for any kind on MergeTree table.", 0) \
    \
    M(Bool, skip_unavailable_shards, false, "If true, ClickHouse silently skips unavailable shards and nodes unresolvable through DNS. Shard is marked as unavailable when none of the replicas can be reached.", 0) \
    \
    M(UInt64, parallel_distributed_insert_select, 0, "Process distributed INSERT SELECT query in the same cluster on local tables on every shard; if set to 1 - SELECT is executed on each shard; if set to 2 - SELECT and INSERT are executed on each shard", 0) \
    M(UInt64, distributed_group_by_no_merge, 0, "If 1, Do not merge aggregation states from different servers for distributed queries (shards will process query up to the Complete stage, initiator just proxies the data from the shards). If 2 the initiator will apply ORDER BY and LIMIT stages (it is not in case when shard process query up to the Complete stage)", 0) \
    M(UInt64, distributed_push_down_limit, 1, "If 1, LIMIT will be applied on each shard separatelly. Usually you don't need to use it, since this will be done automatically if it is possible, i.e. for simple query SELECT FROM LIMIT.", 0) \
    M(Bool, optimize_distributed_group_by_sharding_key, true, "Optimize GROUP BY sharding_key queries (by avoiding costly aggregation on the initiator server).", 0) \
    M(UInt64, optimize_skip_unused_shards_limit, 1000, "Limit for number of sharding key values, turns off optimize_skip_unused_shards if the limit is reached", 0) \
    M(Bool, optimize_skip_unused_shards, false, "Assumes that data is distributed by sharding_key. Optimization to skip unused shards if SELECT query filters by sharding_key.", 0) \
    M(Bool, optimize_skip_unused_shards_rewrite_in, true, "Rewrite IN in query for remote shards to exclude values that does not belong to the shard (requires optimize_skip_unused_shards)", 0) \
    M(Bool, allow_nondeterministic_optimize_skip_unused_shards, false, "Allow non-deterministic functions (includes dictGet) in sharding_key for optimize_skip_unused_shards", 0) \
    M(UInt64, force_optimize_skip_unused_shards, 0, "Throw an exception if unused shards cannot be skipped (1 - throw only if the table has the sharding key, 2 - always throw.", 0) \
    M(UInt64, optimize_skip_unused_shards_nesting, 0, "Same as optimize_skip_unused_shards, but accept nesting level until which it will work.", 0) \
    M(UInt64, force_optimize_skip_unused_shards_nesting, 0, "Same as force_optimize_skip_unused_shards, but accept nesting level until which it will work.", 0) \
    \
    M(Bool, input_format_parallel_parsing, true, "Enable parallel parsing for some data formats.", 0) \
    M(UInt64, min_chunk_bytes_for_parallel_parsing, (10 * 1024 * 1024), "The minimum chunk size in bytes, which each thread will parse in parallel.", 0) \
    M(Bool, output_format_parallel_formatting, true, "Enable parallel formatting for some data formats.", 0) \
    \
    M(UInt64, merge_tree_min_rows_for_concurrent_read, (20 * 8192), "If at least as many lines are read from one file, the reading can be parallelized.", 0) \
    M(UInt64, merge_tree_min_bytes_for_concurrent_read, (24 * 10 * 1024 * 1024), "If at least as many bytes are read from one file, the reading can be parallelized.", 0) \
    M(UInt64, merge_tree_min_rows_for_seek, 0, "You can skip reading more than that number of rows at the price of one seek per file.", 0) \
    M(UInt64, merge_tree_min_bytes_for_seek, 0, "You can skip reading more than that number of bytes at the price of one seek per file.", 0) \
    M(UInt64, merge_tree_coarse_index_granularity, 8, "If the index segment can contain the required keys, divide it into as many parts and recursively check them.", 0) \
    M(UInt64, merge_tree_max_rows_to_use_cache, (128 * 8192), "The maximum number of rows per request, to use the cache of uncompressed data. If the request is large, the cache is not used. (For large queries not to flush out the cache.)", 0) \
    M(UInt64, merge_tree_max_bytes_to_use_cache, (192 * 10 * 1024 * 1024), "The maximum number of bytes per request, to use the cache of uncompressed data. If the request is large, the cache is not used. (For large queries not to flush out the cache.)", 0) \
    M(Bool, do_not_merge_across_partitions_select_final, false, "Merge parts only in one partition in select final", 0) \
    \
    M(UInt64, mysql_max_rows_to_insert, 65536, "The maximum number of rows in MySQL batch insertion of the MySQL storage engine", 0) \
    \
    M(UInt64, optimize_min_equality_disjunction_chain_length, 3, "The minimum length of the expression `expr = x1 OR ... expr = xN` for optimization ", 0) \
    \
    M(UInt64, min_bytes_to_use_direct_io, 0, "The minimum number of bytes for reading the data with O_DIRECT option during SELECT queries execution. 0 - disabled.", 0) \
    M(UInt64, min_bytes_to_use_mmap_io, 0, "The minimum number of bytes for reading the data with mmap option during SELECT queries execution. 0 - disabled.", 0) \
    M(Bool, checksum_on_read, true, "Validate checksums on reading. It is enabled by default and should be always enabled in production. Please do not expect any benefits in disabling this setting. It may only be used for experiments and benchmarks. The setting only applicable for tables of MergeTree family. Checksums are always validated for other table engines and when receiving data over network.", 0) \
    \
    M(Bool, force_index_by_date, false, "Throw an exception if there is a partition key in a table, and it is not used.", 0) \
    M(Bool, force_primary_key, false, "Throw an exception if there is primary key in a table, and it is not used.", 0) \
    M(Bool, use_skip_indexes, true, "Use data skipping indexes during query execution.", 0) \
    M(Bool, use_skip_indexes_if_final, false, "If query has FINAL, then skipping data based on indexes may produce incorrect result, hence disabled by default.", 0) \
    M(String, force_data_skipping_indices, "", "Comma separated list of strings or literals with the name of the data skipping indices that should be used during query execution, otherwise an exception will be thrown.", 0) \
    \
    M(Float, max_streams_to_max_threads_ratio, 1, "Allows you to use more sources than the number of threads - to more evenly distribute work across threads. It is assumed that this is a temporary solution, since it will be possible in the future to make the number of sources equal to the number of threads, but for each source to dynamically select available work for itself.", 0) \
    M(Float, max_streams_multiplier_for_merge_tables, 5, "Ask more streams when reading from Merge table. Streams will be spread across tables that Merge table will use. This allows more even distribution of work across threads and especially helpful when merged tables differ in size.", 0) \
    \
    M(String, network_compression_method, "LZ4", "Allows you to select the method of data compression when writing.", 0) \
    \
    M(Int64, network_zstd_compression_level, 1, "Allows you to select the level of ZSTD compression.", 0) \
    \
    M(UInt64, priority, 0, "Priority of the query. 1 - the highest, higher value - lower priority; 0 - do not use priorities.", 0) \
    M(Int64, os_thread_priority, 0, "If non zero - set corresponding 'nice' value for query processing threads. Can be used to adjust query priority for OS scheduler.", 0) \
    \
    M(Bool, log_queries, true, "Log requests and write the log to the system table.", 0) \
    M(Bool, log_formatted_queries, false, "Log formatted queries and write the log to the system table.", 0) \
    M(LogQueriesType, log_queries_min_type, QueryLogElementType::QUERY_START, "Minimal type in query_log to log, possible values (from low to high): QUERY_START, QUERY_FINISH, EXCEPTION_BEFORE_START, EXCEPTION_WHILE_PROCESSING.", 0) \
    M(Milliseconds, log_queries_min_query_duration_ms, 0, "Minimal time for the query to run, to get to the query_log/query_thread_log/query_views_log.", 0) \
    M(UInt64, log_queries_cut_to_length, 100000, "If query length is greater than specified threshold (in bytes), then cut query when writing to query log. Also limit length of printed query in ordinary text log.", 0) \
    M(Float, log_queries_probability, 1., "Log queries with the specified probabality.", 0) \
    \
    M(Bool, log_processors_profiles, false, "Log Processors profile events.", 0) \
    M(DistributedProductMode, distributed_product_mode, DistributedProductMode::DENY, "How are distributed subqueries performed inside IN or JOIN sections?", IMPORTANT) \
    \
    M(UInt64, max_concurrent_queries_for_all_users, 0, "The maximum number of concurrent requests for all users.", 0) \
    M(UInt64, max_concurrent_queries_for_user, 0, "The maximum number of concurrent requests per user.", 0) \
    \
    M(Bool, insert_deduplicate, true, "For INSERT queries in the replicated table, specifies that deduplication of insertings blocks should be performed", 0) \
    \
    M(UInt64, insert_quorum, 0, "For INSERT queries in the replicated table, wait writing for the specified number of replicas and linearize the addition of the data. 0 - disabled.", 0) \
    M(Milliseconds, insert_quorum_timeout, 600000, "", 0) \
    M(Bool, insert_quorum_parallel, true, "For quorum INSERT queries - enable to make parallel inserts without linearizability", 0) \
    M(UInt64, select_sequential_consistency, 0, "For SELECT queries from the replicated table, throw an exception if the replica does not have a chunk written with the quorum; do not read the parts that have not yet been written with the quorum.", 0) \
    M(UInt64, table_function_remote_max_addresses, 1000, "The maximum number of different shards and the maximum number of replicas of one shard in the `remote` function.", 0) \
    M(Milliseconds, read_backoff_min_latency_ms, 1000, "Setting to reduce the number of threads in case of slow reads. Pay attention only to reads that took at least that much time.", 0) \
    M(UInt64, read_backoff_max_throughput, 1048576, "Settings to reduce the number of threads in case of slow reads. Count events when the read bandwidth is less than that many bytes per second.", 0) \
    M(Milliseconds, read_backoff_min_interval_between_events_ms, 1000, "Settings to reduce the number of threads in case of slow reads. Do not pay attention to the event, if the previous one has passed less than a certain amount of time.", 0) \
    M(UInt64, read_backoff_min_events, 2, "Settings to reduce the number of threads in case of slow reads. The number of events after which the number of threads will be reduced.", 0) \
    \
    M(UInt64, read_backoff_min_concurrency, 1, "Settings to try keeping the minimal number of threads in case of slow reads.", 0) \
    \
    M(Float, memory_tracker_fault_probability, 0., "For testing of `exception safety` - throw an exception every time you allocate memory with the specified probability.", 0) \
    \
    M(Bool, enable_http_compression, false, "Compress the result if the client over HTTP said that it understands data compressed by gzip or deflate.", 0) \
    M(Int64, http_zlib_compression_level, 3, "Compression level - used if the client on HTTP said that it understands data compressed by gzip or deflate.", 0) \
    \
    M(Bool, http_native_compression_disable_checksumming_on_decompress, false, "If you uncompress the POST data from the client compressed by the native format, do not check the checksum.", 0) \
    \
    M(String, count_distinct_implementation, "uniqExact", "What aggregate function to use for implementation of count(DISTINCT ...)", 0) \
    \
    M(Bool, add_http_cors_header, false, "Write add http CORS header.", 0) \
    \
    M(UInt64, max_http_get_redirects, 0, "Max number of http GET redirects hops allowed. Make sure additional security measures are in place to prevent a malicious server to redirect your requests to unexpected services.", 0) \
    \
    M(Bool, use_client_time_zone, false, "Use client timezone for interpreting DateTime string values, instead of adopting server timezone.", 0) \
    \
    M(Bool, send_progress_in_http_headers, false, "Send progress notifications using X-ClickHouse-Progress headers. Some clients do not support high amount of HTTP headers (Python requests in particular), so it is disabled by default.", 0) \
    \
    M(UInt64, http_headers_progress_interval_ms, 100, "Do not send HTTP headers X-ClickHouse-Progress more frequently than at each specified interval.", 0) \
    \
    M(Bool, fsync_metadata, true, "Do fsync after changing metadata for tables and databases (.sql files). Could be disabled in case of poor latency on server with high load of DDL queries and high load of disk subsystem.", 0) \
    \
    M(Bool, join_use_nulls, false, "Use NULLs for non-joined rows of outer JOINs for types that can be inside Nullable. If false, use default value of corresponding columns data type.", IMPORTANT) \
    \
    M(JoinStrictness, join_default_strictness, JoinStrictness::ALL, "Set default strictness in JOIN query. Possible values: empty string, 'ANY', 'ALL'. If empty, query without strictness will throw exception.", 0) \
    M(Bool, any_join_distinct_right_table_keys, false, "Enable old ANY JOIN logic with many-to-one left-to-right table keys mapping for all ANY JOINs. It leads to confusing not equal results for 't1 ANY LEFT JOIN t2' and 't2 ANY RIGHT JOIN t1'. ANY RIGHT JOIN needs one-to-many keys mapping to be consistent with LEFT one.", IMPORTANT) \
    \
    M(UInt64, preferred_block_size_bytes, 1000000, "", 0) \
    \
    M(UInt64, max_replica_delay_for_distributed_queries, 300, "If set, distributed queries of Replicated tables will choose servers with replication delay in seconds less than the specified value (not inclusive). Zero means do not take delay into account.", 0) \
    M(Bool, fallback_to_stale_replicas_for_distributed_queries, true, "Suppose max_replica_delay_for_distributed_queries is set and all replicas for the queried table are stale. If this setting is enabled, the query will be performed anyway, otherwise the error will be reported.", 0) \
    M(UInt64, preferred_max_column_in_block_size_bytes, 0, "Limit on max column size in block while reading. Helps to decrease cache misses count. Should be close to L2 cache size.", 0) \
    \
    M(UInt64, parts_to_delay_insert, 150, "If the destination table contains at least that many active parts in a single partition, artificially slow down insert into table.", 0) \
    M(UInt64, parts_to_throw_insert, 300, "If more than this number active parts in a single partition of the destination table, throw 'Too many parts ...' exception.", 0) \
    M(Bool, insert_distributed_sync, false, "If setting is enabled, insert query into distributed waits until data will be sent to all nodes in cluster.", 0) \
    M(UInt64, insert_distributed_timeout, 0, "Timeout for insert query into distributed. Setting is used only with insert_distributed_sync enabled. Zero value means no timeout.", 0) \
    M(Int64, distributed_ddl_task_timeout, 180, "Timeout for DDL query responses from all hosts in cluster. If a ddl request has not been performed on all hosts, a response will contain a timeout error and a request will be executed in an async mode. Negative value means infinite. Zero means async mode.", 0) \
    M(Milliseconds, stream_flush_interval_ms, 7500, "Timeout for flushing data from streaming storages.", 0) \
    M(Milliseconds, stream_poll_timeout_ms, 500, "Timeout for polling data from/to streaming storages.", 0) \
    \
    /** Settings for testing hedged requests */ \
    M(Milliseconds, sleep_in_send_tables_status_ms, 0, "Time to sleep in sending tables status response in TCPHandler", 0) \
    M(Milliseconds, sleep_in_send_data_ms, 0, "Time to sleep in sending data in TCPHandler", 0) \
    M(Milliseconds, sleep_after_receiving_query_ms, 0, "Time to sleep after receiving query in TCPHandler", 0) \
    M(UInt64, unknown_packet_in_send_data, 0, "Send unknown packet instead of data Nth data packet", 0) \
    /** Settings for testing connection collector */ \
    M(Milliseconds, sleep_in_receive_cancel_ms, 0, "Time to sleep in receiving cancel in TCPHandler", 0) \
    \
    M(Bool, insert_allow_materialized_columns, false, "If setting is enabled, Allow materialized columns in INSERT.", 0) \
    M(Seconds, http_connection_timeout, DEFAULT_HTTP_READ_BUFFER_CONNECTION_TIMEOUT, "HTTP connection timeout.", 0) \
    M(Seconds, http_send_timeout, DEFAULT_HTTP_READ_BUFFER_TIMEOUT, "HTTP send timeout", 0) \
    M(Seconds, http_receive_timeout, DEFAULT_HTTP_READ_BUFFER_TIMEOUT, "HTTP receive timeout", 0) \
    M(UInt64, http_max_uri_size, 1048576, "Maximum URI length of HTTP request", 0) \
    M(UInt64, http_max_fields, 1000000, "Maximum number of fields in HTTP header", 0) \
    M(UInt64, http_max_field_name_size, 1048576, "Maximum length of field name in HTTP header", 0) \
    M(UInt64, http_max_field_value_size, 1048576, "Maximum length of field value in HTTP header", 0) \
    M(Bool, http_skip_not_found_url_for_globs, true, "Skip url's for globs with HTTP_NOT_FOUND error", 0) \
    M(Bool, optimize_throw_if_noop, false, "If setting is enabled and OPTIMIZE query didn't actually assign a merge then an explanatory exception is thrown", 0) \
    M(Bool, use_index_for_in_with_subqueries, true, "Try using an index if there is a subquery or a table expression on the right side of the IN operator.", 0) \
    M(Bool, joined_subquery_requires_alias, true, "Force joined subqueries and table functions to have aliases for correct name qualification.", 0) \
    M(Bool, empty_result_for_aggregation_by_empty_set, false, "Return empty result when aggregating without keys on empty set.", 0) \
    M(Bool, empty_result_for_aggregation_by_constant_keys_on_empty_set, true, "Return empty result when aggregating by constant keys on empty set.", 0) \
    M(Bool, allow_distributed_ddl, true, "If it is set to true, then a user is allowed to executed distributed DDL queries.", 0) \
    M(Bool, allow_suspicious_codecs, false, "If it is set to true, allow to specify meaningless compression codecs.", 0) \
    M(Bool, allow_experimental_codecs, false, "If it is set to true, allow to specify experimental compression codecs (but we don't have those yet and this option does nothing).", 0) \
    M(UInt64, query_profiler_real_time_period_ns, QUERY_PROFILER_DEFAULT_SAMPLE_RATE_NS, "Period for real clock timer of query profiler (in nanoseconds). Set 0 value to turn off the real clock query profiler. Recommended value is at least 10000000 (100 times a second) for single queries or 1000000000 (once a second) for cluster-wide profiling.", 0) \
    M(UInt64, query_profiler_cpu_time_period_ns, QUERY_PROFILER_DEFAULT_SAMPLE_RATE_NS, "Period for CPU clock timer of query profiler (in nanoseconds). Set 0 value to turn off the CPU clock query profiler. Recommended value is at least 10000000 (100 times a second) for single queries or 1000000000 (once a second) for cluster-wide profiling.", 0) \
    M(Bool, metrics_perf_events_enabled, false, "If enabled, some of the perf events will be measured throughout queries' execution.", 0) \
    M(String, metrics_perf_events_list, "", "Comma separated list of perf metrics that will be measured throughout queries' execution. Empty means all events. See PerfEventInfo in sources for the available events.", 0) \
    M(Float, opentelemetry_start_trace_probability, 0., "Probability to start an OpenTelemetry trace for an incoming query.", 0) \
    M(Bool, prefer_column_name_to_alias, false, "Prefer using column names instead of aliases if possible.", 0) \
    M(Bool, prefer_global_in_and_join, false, "If enabled, all IN/JOIN operators will be rewritten as GLOBAL IN/JOIN. It's useful when the to-be-joined tables are only available on the initiator and we need to always scatter their data on-the-fly during distributed processing with the GLOBAL keyword. It's also useful to reduce the need to access the external sources joining external tables.", 0) \
    \
    \
    /** Limits during query execution are part of the settings. \
      * Used to provide a more safe execution of queries from the user interface. \
      * Basically, limits are checked for each block (not every row). That is, the limits can be slightly violated. \
      * Almost all limits apply only to SELECTs. \
      * Almost all limits apply to each stream individually. \
      */ \
    \
    M(UInt64, max_rows_to_read, 0, "Limit on read rows from the most 'deep' sources. That is, only in the deepest subquery. When reading from a remote server, it is only checked on a remote server.", 0) \
    M(UInt64, max_bytes_to_read, 0, "Limit on read bytes (after decompression) from the most 'deep' sources. That is, only in the deepest subquery. When reading from a remote server, it is only checked on a remote server.", 0) \
    M(OverflowMode, read_overflow_mode, OverflowMode::THROW, "What to do when the limit is exceeded.", 0) \
    \
    M(UInt64, max_rows_to_read_leaf, 0, "Limit on read rows on the leaf nodes for distributed queries. Limit is applied for local reads only excluding the final merge stage on the root node.", 0) \
    M(UInt64, max_bytes_to_read_leaf, 0, "Limit on read bytes (after decompression) on the leaf nodes for distributed queries. Limit is applied for local reads only excluding the final merge stage on the root node.", 0) \
    M(OverflowMode, read_overflow_mode_leaf, OverflowMode::THROW, "What to do when the leaf limit is exceeded.", 0) \
    \
    M(UInt64, max_rows_to_group_by, 0, "", 0) \
    M(OverflowModeGroupBy, group_by_overflow_mode, OverflowMode::THROW, "What to do when the limit is exceeded.", 0) \
    M(UInt64, max_bytes_before_external_group_by, 0, "", 0) \
    \
    M(UInt64, max_rows_to_sort, 0, "", 0) \
    M(UInt64, max_bytes_to_sort, 0, "", 0) \
    M(OverflowMode, sort_overflow_mode, OverflowMode::THROW, "What to do when the limit is exceeded.", 0) \
    M(UInt64, max_bytes_before_external_sort, 0, "", 0) \
    M(UInt64, max_bytes_before_remerge_sort, 1000000000, "In case of ORDER BY with LIMIT, when memory usage is higher than specified threshold, perform additional steps of merging blocks before final merge to keep just top LIMIT rows.", 0) \
    M(Float, remerge_sort_lowered_memory_bytes_ratio, 2., "If memory usage after remerge does not reduced by this ratio, remerge will be disabled.", 0) \
    \
    M(UInt64, max_result_rows, 0, "Limit on result size in rows. Also checked for intermediate data sent from remote servers.", 0) \
    M(UInt64, max_result_bytes, 0, "Limit on result size in bytes (uncompressed). Also checked for intermediate data sent from remote servers.", 0) \
    M(OverflowMode, result_overflow_mode, OverflowMode::THROW, "What to do when the limit is exceeded.", 0) \
    \
    /* TODO: Check also when merging and finalizing aggregate functions. */ \
    M(Seconds, max_execution_time, 0, "", 0) \
    M(OverflowMode, timeout_overflow_mode, OverflowMode::THROW, "What to do when the limit is exceeded.", 0) \
    \
    M(UInt64, min_execution_speed, 0, "Minimum number of execution rows per second.", 0) \
    M(UInt64, max_execution_speed, 0, "Maximum number of execution rows per second.", 0) \
    M(UInt64, min_execution_speed_bytes, 0, "Minimum number of execution bytes per second.", 0) \
    M(UInt64, max_execution_speed_bytes, 0, "Maximum number of execution bytes per second.", 0) \
    M(Seconds, timeout_before_checking_execution_speed, 10, "Check that the speed is not too low after the specified time has elapsed.", 0) \
    \
    M(UInt64, max_columns_to_read, 0, "", 0) \
    M(UInt64, max_temporary_columns, 0, "", 0) \
    M(UInt64, max_temporary_non_const_columns, 0, "", 0) \
    \
    M(UInt64, max_subquery_depth, 100, "", 0) \
    M(UInt64, max_pipeline_depth, 1000, "", 0) \
    M(UInt64, max_ast_depth, 1000, "Maximum depth of query syntax tree. Checked after parsing.", 0) \
    M(UInt64, max_ast_elements, 50000, "Maximum size of query syntax tree in number of nodes. Checked after parsing.", 0) \
    M(UInt64, max_expanded_ast_elements, 500000, "Maximum size of query syntax tree in number of nodes after expansion of aliases and the asterisk.", 0) \
    \
    M(UInt64, readonly, 0, "0 - everything is allowed. 1 - only read requests. 2 - only read requests, as well as changing settings, except for the 'readonly' setting.", 0) \
    \
    M(UInt64, max_rows_in_set, 0, "Maximum size of the set (in number of elements) resulting from the execution of the IN section.", 0) \
    M(UInt64, max_bytes_in_set, 0, "Maximum size of the set (in bytes in memory) resulting from the execution of the IN section.", 0) \
    M(OverflowMode, set_overflow_mode, OverflowMode::THROW, "What to do when the limit is exceeded.", 0) \
    \
    M(UInt64, max_rows_in_join, 0, "Maximum size of the hash table for JOIN (in number of rows).", 0) \
    M(UInt64, max_bytes_in_join, 0, "Maximum size of the hash table for JOIN (in number of bytes in memory).", 0) \
    M(OverflowMode, join_overflow_mode, OverflowMode::THROW, "What to do when the limit is exceeded.", 0) \
    M(Bool, join_any_take_last_row, false, "When disabled (default) ANY JOIN will take the first found row for a key. When enabled, it will take the last row seen if there are multiple rows for the same key.", IMPORTANT) \
    M(JoinAlgorithm, join_algorithm, JoinAlgorithm::HASH, "Specify join algorithm: 'auto', 'hash', 'partial_merge', 'prefer_partial_merge', 'parallel_hash'. 'auto' tries to change HashJoin to MergeJoin on the fly to avoid out of memory.", 0) \
    M(UInt64, default_max_bytes_in_join, 1000000000, "Maximum size of right-side table if limit is required but max_bytes_in_join is not set.", 0) \
    M(UInt64, partial_merge_join_left_table_buffer_bytes, 0, "If not 0 group left table blocks in bigger ones for left-side table in partial merge join. It uses up to 2x of specified memory per joining thread.", 0) \
    M(UInt64, partial_merge_join_rows_in_right_blocks, 65536, "Split right-hand joining data in blocks of specified size. It's a portion of data indexed by min-max values and possibly unloaded on disk.", 0) \
    M(UInt64, join_on_disk_max_files_to_merge, 64, "For MergeJoin on disk set how much files it's allowed to sort simultaneously. Then this value bigger then more memory used and then less disk I/O needed. Minimum is 2.", 0) \
    M(Bool, compatibility_ignore_collation_in_create_table, true, "Compatibility ignore collation in create table", 0) \
    \
    M(String, temporary_files_codec, "LZ4", "Set compression codec for temporary files (sort and join on disk). I.e. LZ4, NONE.", 0) \
    \
    M(UInt64, max_rows_to_transfer, 0, "Maximum size (in rows) of the transmitted external table obtained when the GLOBAL IN/JOIN section is executed.", 0) \
    M(UInt64, max_bytes_to_transfer, 0, "Maximum size (in uncompressed bytes) of the transmitted external table obtained when the GLOBAL IN/JOIN section is executed.", 0) \
    M(OverflowMode, transfer_overflow_mode, OverflowMode::THROW, "What to do when the limit is exceeded.", 0) \
    \
    M(UInt64, max_rows_in_distinct, 0, "Maximum number of elements during execution of DISTINCT.", 0) \
    M(UInt64, max_bytes_in_distinct, 0, "Maximum total size of state (in uncompressed bytes) in memory for the execution of DISTINCT.", 0) \
    M(OverflowMode, distinct_overflow_mode, OverflowMode::THROW, "What to do when the limit is exceeded.", 0) \
    \
    M(UInt64, max_memory_usage, 0, "Maximum memory usage for processing of single query. Zero means unlimited.", 0) \
    M(UInt64, memory_overcommit_ratio_denominator, 1_GiB, "It represents soft memory limit on the user level. This value is used to compute query overcommit ratio.", 0) \
    M(UInt64, max_memory_usage_for_user, 0, "Maximum memory usage for processing all concurrently running queries for the user. Zero means unlimited.", 0) \
    M(UInt64, memory_overcommit_ratio_denominator_for_user, 1_GiB, "It represents soft memory limit on the global level. This value is used to compute query overcommit ratio.", 0) \
    M(UInt64, max_untracked_memory, (4 * 1024 * 1024), "Small allocations and deallocations are grouped in thread local variable and tracked or profiled only when amount (in absolute value) becomes larger than specified value. If the value is higher than 'memory_profiler_step' it will be effectively lowered to 'memory_profiler_step'.", 0) \
    M(UInt64, memory_profiler_step, (4 * 1024 * 1024), "Whenever query memory usage becomes larger than every next step in number of bytes the memory profiler will collect the allocating stack trace. Zero means disabled memory profiler. Values lower than a few megabytes will slow down query processing.", 0) \
    M(Float, memory_profiler_sample_probability, 0., "Collect random allocations and deallocations and write them into system.trace_log with 'MemorySample' trace_type. The probability is for every alloc/free regardless to the size of the allocation. Note that sampling happens only when the amount of untracked memory exceeds 'max_untracked_memory'. You may want to set 'max_untracked_memory' to 0 for extra fine grained sampling.", 0) \
    \
    M(UInt64, memory_usage_overcommit_max_wait_microseconds, 200, "Maximum time thread will wait for memory to be freed in the case of memory overcommit on user level. If timeout is reached and memory is not freed, exception is thrown.", 0) \
    \
    M(UInt64, max_network_bandwidth, 0, "The maximum speed of data exchange over the network in bytes per second for a query. Zero means unlimited.", 0) \
    M(UInt64, max_network_bytes, 0, "The maximum number of bytes (compressed) to receive or transmit over the network for execution of the query.", 0) \
    M(UInt64, max_network_bandwidth_for_user, 0, "The maximum speed of data exchange over the network in bytes per second for all concurrently running user queries. Zero means unlimited.", 0)\
    M(UInt64, max_network_bandwidth_for_all_users, 0, "The maximum speed of data exchange over the network in bytes per second for all concurrently running queries. Zero means unlimited.", 0) \
    \
    M(UInt64, backup_threads, 16, "The maximum number of threads to execute BACKUP requests.", 0) \
    M(UInt64, restore_threads, 16, "The maximum number of threads to execute RESTORE requests.", 0) \
    \
    M(Bool, log_profile_events, true, "Log query performance statistics into the query_log, query_thread_log and query_views_log.", 0) \
    M(Bool, log_query_settings, true, "Log query settings into the query_log.", 0) \
    M(Bool, log_query_threads, false, "Log query threads into system.query_thread_log table. This setting have effect only when 'log_queries' is true.", 0) \
    M(Bool, log_query_views, true, "Log query dependent views into system.query_views_log table. This setting have effect only when 'log_queries' is true.", 0) \
    M(String, log_comment, "", "Log comment into system.query_log table and server log. It can be set to arbitrary string no longer than max_query_size.", 0) \
    M(LogsLevel, send_logs_level, LogsLevel::fatal, "Send server text logs with specified minimum level to client. Valid values: 'trace', 'debug', 'information', 'warning', 'error', 'fatal', 'none'", 0) \
    M(Bool, enable_optimize_predicate_expression, true, "If it is set to true, optimize predicates to subqueries.", 0) \
    M(Bool, enable_optimize_predicate_expression_to_final_subquery, true, "Allow push predicate to final subquery.", 0) \
    M(Bool, allow_push_predicate_when_subquery_contains_with, true, "Allows push predicate when subquery contains WITH clause", 0) \
    \
    M(UInt64, low_cardinality_max_dictionary_size, 8192, "Maximum size (in rows) of shared global dictionary for LowCardinality type.", 0) \
    M(Bool, low_cardinality_use_single_dictionary_for_part, false, "LowCardinality type serialization setting. If is true, than will use additional keys when global dictionary overflows. Otherwise, will create several shared dictionaries.", 0) \
    M(Bool, decimal_check_overflow, true, "Check overflow of decimal arithmetic/comparison operations", 0) \
    \
    M(Bool, prefer_localhost_replica, true, "If it's true then queries will be always sent to local replica (if it exists). If it's false then replica to send a query will be chosen between local and remote ones according to load_balancing", 0) \
    M(UInt64, max_fetch_partition_retries_count, 5, "Amount of retries while fetching partition from another host.", 0) \
    M(UInt64, http_max_multipart_form_data_size, 1024 * 1024 * 1024, "Limit on size of multipart/form-data content. This setting cannot be parsed from URL parameters and should be set in user profile. Note that content is parsed and external tables are created in memory before start of query execution. And this is the only limit that has effect on that stage (limits on max memory usage and max execution time have no effect while reading HTTP form data).", 0) \
    M(Bool, calculate_text_stack_trace, true, "Calculate text stack trace in case of exceptions during query execution. This is the default. It requires symbol lookups that may slow down fuzzing tests when huge amount of wrong queries are executed. In normal cases you should not disable this option.", 0) \
    M(Bool, allow_ddl, true, "If it is set to true, then a user is allowed to executed DDL queries.", 0) \
    M(Bool, parallel_view_processing, false, "Enables pushing to attached views concurrently instead of sequentially.", 0) \
    M(Bool, enable_unaligned_array_join, false, "Allow ARRAY JOIN with multiple arrays that have different sizes. When this settings is enabled, arrays will be resized to the longest one.", 0) \
    M(Bool, optimize_read_in_order, true, "Enable ORDER BY optimization for reading data in corresponding order in MergeTree tables.", 0) \
    M(Bool, optimize_aggregation_in_order, false, "Enable GROUP BY optimization for aggregating data in corresponding order in MergeTree tables.", 0) \
    M(UInt64, aggregation_in_order_max_block_bytes, 50000000, "Maximal size of block in bytes accumulated during aggregation in order of primary key. Lower block size allows to parallelize more final merge stage of aggregation.", 0) \
    M(UInt64, read_in_order_two_level_merge_threshold, 100, "Minimal number of parts to read to run preliminary merge step during multithread reading in order of primary key.", 0) \
    M(Bool, low_cardinality_allow_in_native_format, true, "Use LowCardinality type in Native format. Otherwise, convert LowCardinality columns to ordinary for select query, and convert ordinary columns to required LowCardinality for insert query.", 0) \
    M(Bool, cancel_http_readonly_queries_on_client_close, false, "Cancel HTTP readonly queries when a client closes the connection without waiting for response.", 0) \
    M(Bool, external_table_functions_use_nulls, true, "If it is set to true, external table functions will implicitly use Nullable type if needed. Otherwise NULLs will be substituted with default values. Currently supported only by 'mysql', 'postgresql' and 'odbc' table functions.", 0) \
    M(Bool, external_table_strict_query, false, "If it is set to true, transforming expression to local filter is forbidden for queries to external tables.", 0) \
    \
    M(Bool, allow_hyperscan, true, "Allow functions that use Hyperscan library. Disable to avoid potentially long compilation times and excessive resource usage.", 0) \
    M(UInt64, max_hyperscan_regexp_length, 0, "Max length of regexp than can be used in hyperscan multi-match functions. Zero means unlimited.", 0) \
    M(UInt64, max_hyperscan_regexp_total_length, 0, "Max total length of all regexps than can be used in hyperscan multi-match functions (per every function). Zero means unlimited.", 0) \
    M(Bool, allow_simdjson, true, "Allow using simdjson library in 'JSON*' functions if AVX2 instructions are available. If disabled rapidjson will be used.", 0) \
    M(Bool, allow_introspection_functions, false, "Allow functions for introspection of ELF and DWARF for query profiling. These functions are slow and may impose security considerations.", 0) \
    \
    M(UInt64, max_partitions_per_insert_block, 100, "Limit maximum number of partitions in single INSERTed block. Zero means unlimited. Throw exception if the block contains too many partitions. This setting is a safety threshold, because using large number of partitions is a common misconception.", 0) \
    M(Int64, max_partitions_to_read, -1, "Limit the max number of partitions that can be accessed in one query. <= 0 means unlimited.", 0) \
    M(Bool, check_query_single_value_result, true, "Return check query result as single 1/0 value", 0) \
    M(Bool, allow_drop_detached, false, "Allow ALTER TABLE ... DROP DETACHED PART[ITION] ... queries", 0) \
    \
    M(UInt64, postgresql_connection_pool_size, 16, "Connection pool size for PostgreSQL table engine and database engine.", 0) \
    M(UInt64, postgresql_connection_pool_wait_timeout, 5000, "Connection pool push/pop timeout on empty pool for PostgreSQL table engine and database engine. By default it will block on empty pool.", 0) \
    M(UInt64, glob_expansion_max_elements, 1000, "Maximum number of allowed addresses (For external storages, table functions, etc).", 0) \
    M(UInt64, odbc_bridge_connection_pool_size, 16, "Connection pool size for each connection settings string in ODBC bridge.", 0) \
    \
    M(Seconds, distributed_replica_error_half_life, DBMS_CONNECTION_POOL_WITH_FAILOVER_DEFAULT_DECREASE_ERROR_PERIOD, "Time period reduces replica error counter by 2 times.", 0) \
    M(UInt64, distributed_replica_error_cap, DBMS_CONNECTION_POOL_WITH_FAILOVER_MAX_ERROR_COUNT, "Max number of errors per replica, prevents piling up an incredible amount of errors if replica was offline for some time and allows it to be reconsidered in a shorter amount of time.", 0) \
    M(UInt64, distributed_replica_max_ignored_errors, 0, "Number of errors that will be ignored while choosing replicas", 0) \
    \
    M(Bool, allow_experimental_live_view, false, "Enable LIVE VIEW. Not mature enough.", 0) \
    M(Seconds, live_view_heartbeat_interval, 15, "The heartbeat interval in seconds to indicate live query is alive.", 0) \
    M(UInt64, max_live_view_insert_blocks_before_refresh, 64, "Limit maximum number of inserted blocks after which mergeable blocks are dropped and query is re-executed.", 0) \
    M(Bool, allow_experimental_window_view, false, "Enable WINDOW VIEW. Not mature enough.", 0) \
    M(Seconds, window_view_clean_interval, 60, "The clean interval of window view in seconds to free outdated data.", 0) \
    M(Seconds, window_view_heartbeat_interval, 15, "The heartbeat interval in seconds to indicate watch query is alive.", 0) \
    M(Seconds, wait_for_window_view_fire_signal_timeout, 10, "Timeout for waiting for window view fire signal in event time processing", 0) \
    M(UInt64, min_free_disk_space_for_temporary_data, 0, "The minimum disk space to keep while writing temporary data used in external sorting and aggregation.", 0) \
    \
    M(DefaultDatabaseEngine, default_database_engine, DefaultDatabaseEngine::Atomic, "Default database engine.", 0) \
    M(DefaultTableEngine, default_table_engine, DefaultTableEngine::None, "Default table engine used when ENGINE is not set in CREATE statement.",0) \
    M(Bool, show_table_uuid_in_table_create_query_if_not_nil, false, "For tables in databases with Engine=Atomic show UUID of the table in its CREATE query.", 0) \
    M(Bool, database_atomic_wait_for_drop_and_detach_synchronously, false, "When executing DROP or DETACH TABLE in Atomic database, wait for table data to be finally dropped or detached.", 0) \
    M(Bool, enable_scalar_subquery_optimization, true, "If it is set to true, prevent scalar subqueries from (de)serializing large scalar values and possibly avoid running the same subquery more than once.", 0) \
    M(Bool, optimize_trivial_count_query, true, "Process trivial 'SELECT count() FROM table' query from metadata.", 0) \
    M(Bool, optimize_respect_aliases, true, "If it is set to true, it will respect aliases in WHERE/GROUP BY/ORDER BY, that will help with partition pruning/secondary indexes/optimize_aggregation_in_order/optimize_read_in_order/optimize_trivial_count", 0) \
    M(UInt64, mutations_sync, 0, "Wait for synchronous execution of ALTER TABLE UPDATE/DELETE queries (mutations). 0 - execute asynchronously. 1 - wait current server. 2 - wait all replicas if they exist.", 0) \
    M(Bool, optimize_move_functions_out_of_any, false, "Move functions out of aggregate functions 'any', 'anyLast'.", 0) \
    M(Bool, optimize_normalize_count_variants, true, "Rewrite aggregate functions that semantically equals to count() as count().", 0) \
    M(Bool, optimize_injective_functions_inside_uniq, true, "Delete injective functions of one argument inside uniq*() functions.", 0) \
    M(Bool, convert_query_to_cnf, false, "Convert SELECT query to CNF", 0) \
    M(Bool, optimize_or_like_chain, false, "Optimize multiple OR LIKE into multiMatchAny. This optimization should not be enabled by default, because it defies index analysis in some cases.", 0) \
    M(Bool, optimize_arithmetic_operations_in_aggregate_functions, true, "Move arithmetic operations out of aggregation functions", 0) \
    M(Bool, optimize_duplicate_order_by_and_distinct, true, "Remove duplicate ORDER BY and DISTINCT if it's possible", 0) \
    M(Bool, optimize_redundant_functions_in_order_by, true, "Remove functions from ORDER BY if its argument is also in ORDER BY", 0) \
    M(Bool, optimize_if_chain_to_multiif, false, "Replace if(cond1, then1, if(cond2, ...)) chains to multiIf. Currently it's not beneficial for numeric types.", 0) \
    M(Bool, optimize_if_transform_strings_to_enum, false, "Replaces string-type arguments in If and Transform to enum. Disabled by default cause it could make inconsistent change in distributed query that would lead to its fail.", 0) \
    M(Bool, optimize_monotonous_functions_in_order_by, true, "Replace monotonous function with its argument in ORDER BY", 0) \
    M(Bool, optimize_functions_to_subcolumns, false, "Transform functions to subcolumns, if possible, to reduce amount of read data. E.g. 'length(arr)' -> 'arr.size0', 'col IS NULL' -> 'col.null' ", 0) \
    M(Bool, optimize_using_constraints, false, "Use constraints for query optimization", 0)                                                                                                                                           \
    M(Bool, optimize_substitute_columns, false, "Use constraints for column substitution", 0)                                                                                                                                         \
    M(Bool, optimize_append_index, false, "Use constraints in order to append index condition (indexHint)", 0) \
    M(Bool, normalize_function_names, true, "Normalize function names to their canonical names", 0) \
    M(Bool, allow_experimental_alter_materialized_view_structure, false, "Allow atomic alter on Materialized views. Work in progress.", 0) \
    M(Bool, enable_early_constant_folding, true, "Enable query optimization where we analyze function and subqueries results and rewrite query if there're constants there", 0) \
    M(Bool, deduplicate_blocks_in_dependent_materialized_views, false, "Should deduplicate blocks for materialized views if the block is not a duplicate for the table. Use true to always deduplicate in dependent tables.", 0) \
    M(Bool, use_compact_format_in_distributed_parts_names, true, "Changes format of directories names for distributed table insert parts.", 0) \
    M(Bool, validate_polygons, true, "Throw exception if polygon is invalid in function pointInPolygon (e.g. self-tangent, self-intersecting). If the setting is false, the function will accept invalid polygons but may silently return wrong result.", 0) \
    M(UInt64, max_parser_depth, DBMS_DEFAULT_MAX_PARSER_DEPTH, "Maximum parser depth (recursion depth of recursive descend parser).", 0) \
    M(Bool, allow_settings_after_format_in_insert, false, "Allow SETTINGS after FORMAT, but note, that this is not always safe (note: this is a compatibility setting).", 0) \
    M(Seconds, temporary_live_view_timeout, DEFAULT_TEMPORARY_LIVE_VIEW_TIMEOUT_SEC, "Timeout after which temporary live view is deleted.", 0) \
    M(Seconds, periodic_live_view_refresh, DEFAULT_PERIODIC_LIVE_VIEW_REFRESH_SEC, "Interval after which periodically refreshed live view is forced to refresh.", 0) \
    M(Bool, transform_null_in, false, "If enabled, NULL values will be matched with 'IN' operator as if they are considered equal.", 0) \
    M(Bool, allow_nondeterministic_mutations, false, "Allow non-deterministic functions in ALTER UPDATE/ALTER DELETE statements", 0) \
    M(Seconds, lock_acquire_timeout, DBMS_DEFAULT_LOCK_ACQUIRE_TIMEOUT_SEC, "How long locking request should wait before failing", 0) \
    M(Bool, materialize_ttl_after_modify, true, "Apply TTL for old data, after ALTER MODIFY TTL query", 0) \
    M(String, function_implementation, "", "Choose function implementation for specific target or variant (experimental). If empty enable all of them.", 0) \
    M(Bool, allow_experimental_geo_types, false, "Allow geo data types such as Point, Ring, Polygon, MultiPolygon", 0) \
    M(Bool, data_type_default_nullable, false, "Data types without NULL or NOT NULL will make Nullable", 0) \
    M(Bool, cast_keep_nullable, false, "CAST operator keep Nullable for result data type", 0) \
    M(Bool, cast_ipv4_ipv6_default_on_conversion_error, false, "CAST operator into IPv4, CAST operator into IPV6 type, toIPv4, toIPv6 functions will return default value instead of throwing exception on conversion error.", 0) \
    M(Bool, alter_partition_verbose_result, false, "Output information about affected parts. Currently works only for FREEZE and ATTACH commands.", 0) \
    M(Bool, allow_experimental_database_materialized_mysql, false, "Allow to create database with Engine=MaterializedMySQL(...).", 0) \
    M(Bool, allow_experimental_database_materialized_postgresql, false, "Allow to create database with Engine=MaterializedPostgreSQL(...).", 0) \
    M(Bool, system_events_show_zero_values, false, "Include all metrics, even with zero values", 0) \
    M(MySQLDataTypesSupport, mysql_datatypes_support_level, 0, "Which MySQL types should be converted to corresponding ClickHouse types (rather than being represented as String). Can be empty or any combination of 'decimal', 'datetime64', 'date2Date32' or 'date2String'. When empty MySQL's DECIMAL and DATETIME/TIMESTAMP with non-zero precision are seen as String on ClickHouse's side.", 0) \
    M(Bool, optimize_trivial_insert_select, true, "Optimize trivial 'INSERT INTO table SELECT ... FROM TABLES' query", 0) \
    M(Bool, allow_non_metadata_alters, true, "Allow to execute alters which affects not only tables metadata, but also data on disk", 0) \
    M(Bool, enable_global_with_statement, true, "Propagate WITH statements to UNION queries and all subqueries", 0) \
    M(Bool, aggregate_functions_null_for_empty, false, "Rewrite all aggregate functions in a query, adding -OrNull suffix to them", 0) \
    M(Bool, optimize_syntax_fuse_functions, false, "Allow apply syntax optimisation: fuse aggregate functions", 0) \
    M(Bool, optimize_fuse_sum_count_avg, false, "Fuse functions `sum, avg, count` with identical arguments into one `sumCount` (`optimize_syntax_fuse_functions should be enabled)", 0) \
    M(Bool, flatten_nested, true, "If true, columns of type Nested will be flatten to separate array columns instead of one array of tuples", 0) \
    M(Bool, asterisk_include_materialized_columns, false, "Include MATERIALIZED columns for wildcard query", 0) \
    M(Bool, asterisk_include_alias_columns, false, "Include ALIAS columns for wildcard query", 0) \
    M(Bool, optimize_skip_merged_partitions, false, "Skip partitions with one part with level > 0 in optimize final", 0) \
    M(Bool, optimize_on_insert, true, "Do the same transformation for inserted block of data as if merge was done on this block.", 0) \
    M(Bool, force_optimize_projection, false, "If projection optimization is enabled, SELECT queries need to use projection", 0) \
    M(Bool, async_socket_for_remote, true, "Asynchronously read from socket executing remote query", 0) \
    M(Bool, insert_null_as_default, true, "Insert DEFAULT values instead of NULL in INSERT SELECT (UNION ALL)", 0) \
    M(Bool, describe_extend_object_types, false, "Deduce concrete type of columns of type Object in DESCRIBE query", 0) \
    M(Bool, describe_include_subcolumns, false, "If true, subcolumns of all table columns will be included into result of DESCRIBE query", 0) \
    \
    M(Bool, optimize_rewrite_sum_if_to_count_if, true, "Rewrite sumIf() and sum(if()) function countIf() function when logically equivalent", 0) \
    M(UInt64, insert_shard_id, 0, "If non zero, when insert into a distributed table, the data will be inserted into the shard `insert_shard_id` synchronously. Possible values range from 1 to `shards_number` of corresponding distributed table", 0) \
    \
    M(Bool, collect_hash_table_stats_during_aggregation, true, "Enable collecting hash table statistics to optimize memory allocation", 0) \
    M(UInt64, max_entries_for_hash_table_stats, 10'000, "How many entries hash table statistics collected during aggregation is allowed to have", 0) \
    M(UInt64, max_size_to_preallocate_for_aggregation, 10'000'000, "For how many elements it is allowed to preallocate space in all hash tables in total before aggregation", 0) \
    \
    /** Experimental feature for moving data between shards. */ \
    \
    M(Bool, allow_experimental_query_deduplication, false, "Experimental data deduplication for SELECT queries based on part UUIDs", 0) \
    \
    M(Bool, engine_file_empty_if_not_exists, false, "Allows to select data from a file engine table without file", 0) \
    M(Bool, engine_file_truncate_on_insert, false, "Enables or disables truncate before insert in file engine tables", 0) \
    M(Bool, engine_file_allow_create_multiple_files, false, "Enables or disables creating a new file on each insert in file engine tables if format has suffix.", 0) \
    M(Bool, allow_experimental_database_replicated, false, "Allow to create databases with Replicated engine", 0) \
    M(UInt64, database_replicated_initial_query_timeout_sec, 300, "How long initial DDL query should wait for Replicated database to precess previous DDL queue entries", 0) \
    M(UInt64, max_distributed_depth, 5, "Maximum distributed query depth", 0) \
    M(Bool, database_replicated_always_detach_permanently, false, "Execute DETACH TABLE as DETACH TABLE PERMANENTLY if database engine is Replicated", 0) \
    M(Bool, database_replicated_allow_only_replicated_engine, false, "Allow to create only Replicated tables in database with engine Replicated", 0) \
    M(DistributedDDLOutputMode, distributed_ddl_output_mode, DistributedDDLOutputMode::THROW, "Format of distributed DDL query result", 0) \
    M(UInt64, distributed_ddl_entry_format_version, 2, "Version of DDL entry to write into ZooKeeper", 0) \
    \
    M(UInt64, external_storage_max_read_rows, 0, "Limit maximum number of rows when table with external engine should flush history data. Now supported only for MySQL table engine, database engine, dictionary and MaterializedMySQL. If equal to 0, this setting is disabled", 0) \
    M(UInt64, external_storage_max_read_bytes, 0, "Limit maximum number of bytes when table with external engine should flush history data. Now supported only for MySQL table engine, database engine, dictionary and MaterializedMySQL. If equal to 0, this setting is disabled", 0)  \
    M(UInt64, external_storage_connect_timeout_sec, DBMS_DEFAULT_CONNECT_TIMEOUT_SEC, "Connect timeout in seconds. Now supported only for MySQL", 0)  \
    M(UInt64, external_storage_rw_timeout_sec, DBMS_DEFAULT_RECEIVE_TIMEOUT_SEC, "Read/write timeout in seconds. Now supported only for MySQL", 0)  \
    \
    M(UnionMode, union_default_mode, UnionMode::Unspecified, "Set default Union Mode in SelectWithUnion query. Possible values: empty string, 'ALL', 'DISTINCT'. If empty, query without Union Mode will throw exception.", 0) \
    M(Bool, optimize_aggregators_of_group_by_keys, true, "Eliminates min/max/any/anyLast aggregators of GROUP BY keys in SELECT section", 0) \
    M(Bool, optimize_group_by_function_keys, true, "Eliminates functions of other keys in GROUP BY section", 0) \
    M(Bool, legacy_column_name_of_tuple_literal, false, "List all names of element of large tuple literals in their column names instead of hash. This settings exists only for compatibility reasons. It makes sense to set to 'true', while doing rolling update of cluster from version lower than 21.7 to higher.", 0) \
    \
    M(Bool, query_plan_enable_optimizations, true, "Apply optimizations to query plan", 0) \
    M(UInt64, query_plan_max_optimizations_to_apply, 10000, "Limit the total number of optimizations applied to query plan. If zero, ignored. If limit reached, throw exception", 0) \
    M(Bool, query_plan_filter_push_down, true, "Allow to push down filter by predicate query plan step", 0) \
    M(UInt64, regexp_max_matches_per_row, 1000, "Max matches of any single regexp per row, used to safeguard 'extractAllGroupsHorizontal' against consuming too much memory with greedy RE.", 0) \
    \
    M(UInt64, limit, 0, "Limit on read rows from the most 'end' result for select query, default 0 means no limit length", 0) \
    M(UInt64, offset, 0, "Offset on read rows from the most 'end' result for select query", 0) \
    \
    M(UInt64, function_range_max_elements_in_block, 500000000, "Maximum number of values generated by function 'range' per block of data (sum of array sizes for every row in a block, see also 'max_block_size' and 'min_insert_block_size_rows'). It is a safety threshold.", 0) \
    M(ShortCircuitFunctionEvaluation, short_circuit_function_evaluation, ShortCircuitFunctionEvaluation::ENABLE, "Setting for short-circuit function evaluation configuration. Possible values: 'enable' - use short-circuit function evaluation for functions that are suitable for it, 'disable' - disable short-circuit function evaluation, 'force_enable' - use short-circuit function evaluation for all functions.", 0) \
    \
    M(String, local_filesystem_read_method, "pread", "Method of reading data from local filesystem, one of: read, pread, mmap, pread_threadpool.", 0) \
    M(String, remote_filesystem_read_method, "threadpool", "Method of reading data from remote filesystem, one of: read, threadpool.", 0) \
    M(Bool, local_filesystem_read_prefetch, false, "Should use prefetching when reading data from local filesystem.", 0) \
    M(Bool, remote_filesystem_read_prefetch, true, "Should use prefetching when reading data from remote filesystem.", 0) \
    M(Int64, read_priority, 0, "Priority to read data from local filesystem. Only supported for 'pread_threadpool' method.", 0) \
    M(UInt64, merge_tree_min_rows_for_concurrent_read_for_remote_filesystem, (20 * 8192), "If at least as many lines are read from one file, the reading can be parallelized, when reading from remote filesystem.", 0) \
    M(UInt64, merge_tree_min_bytes_for_concurrent_read_for_remote_filesystem, (24 * 10 * 1024 * 1024), "If at least as many bytes are read from one file, the reading can be parallelized, when reading from remote filesystem.", 0) \
    M(UInt64, remote_read_min_bytes_for_seek, 4 * DBMS_DEFAULT_BUFFER_SIZE, "Min bytes required for remote read (url, s3) to do seek, instead for read with ignore.", 0) \
    \
    M(UInt64, async_insert_threads, 16, "Maximum number of threads to actually parse and insert data in background. Zero means asynchronous mode is disabled", 0) \
    M(Bool, async_insert, false, "If true, data from INSERT query is stored in queue and later flushed to table in background. Makes sense only for inserts via HTTP protocol. If wait_for_async_insert is false, INSERT query is processed almost instantly, otherwise client will wait until data will be flushed to table", 0) \
    M(Bool, wait_for_async_insert, true, "If true wait for processing of asynchronous insertion", 0) \
    M(Seconds, wait_for_async_insert_timeout, DBMS_DEFAULT_LOCK_ACQUIRE_TIMEOUT_SEC, "Timeout for waiting for processing asynchronous insertion", 0) \
    M(UInt64, async_insert_max_data_size, 100000, "Maximum size in bytes of unparsed data collected per query before being inserted", 0) \
    M(Milliseconds, async_insert_busy_timeout_ms, 200, "Maximum time to wait before dumping collected data per query since the first data appeared", 0) \
    M(Milliseconds, async_insert_stale_timeout_ms, 0, "Maximum time to wait before dumping collected data per query since the last data appeared. Zero means no timeout at all", 0) \
    \
    M(UInt64, remote_fs_read_max_backoff_ms, 10000, "Max wait time when trying to read data for remote disk", 0) \
    M(UInt64, remote_fs_read_backoff_max_tries, 5, "Max attempts to read with backoff", 0) \
    M(Bool, enable_filesystem_cache, true, "Use cache for remote filesystem. This setting does not turn on/off cache for disks (must me done via disk config), but allows to bypass cache for some queries if intended", 0) \
    M(UInt64, filesystem_cache_max_wait_sec, 5, "Allow to wait at most this number of seconds for download of current remote_fs_buffer_size bytes, and skip cache if exceeded", 0) \
    M(Bool, enable_filesystem_cache_on_write_operations, false, "Write into cache on write operations. To actually work this setting requires be added to disk config too", 0) \
    M(Bool, enable_filesystem_cache_log, false, "Allows to record the filesystem caching log for each query", 0) \
    M(Bool, read_from_filesystem_cache_if_exists_otherwise_bypass_cache, false, "", 0) \
    \
    M(Bool, use_structure_from_insertion_table_in_table_functions, false, "Use structure from insertion table instead of schema inference from data", 0) \
    \
    M(UInt64, http_max_tries, 10, "Max attempts to read via http.", 0) \
    M(UInt64, http_retry_initial_backoff_ms, 100, "Min milliseconds for backoff, when retrying read via http", 0) \
    M(UInt64, http_retry_max_backoff_ms, 10000, "Max milliseconds for backoff, when retrying read via http", 0) \
    \
    M(Bool, force_remove_data_recursively_on_drop, false, "Recursively remove data on DROP query. Avoids 'Directory not empty' error, but may silently remove detached data", 0) \
    M(Bool, check_table_dependencies, true, "Check that DDL query (such as DROP TABLE or RENAME) will not break dependencies", 0) \
    M(Bool, use_local_cache_for_remote_storage, true, "Use local cache for remote storage like HDFS or S3, it's used for remote table engine only", 0) \
    \
    M(Bool, allow_unrestricted_reads_from_keeper, false, "Allow unrestricted (without condition on path) reads from system.zookeeper table, can be handy, but is not safe for zookeeper", 0) \
    \
    /** Experimental functions */ \
    M(Bool, allow_experimental_funnel_functions, false, "Enable experimental functions for funnel analysis.", 0) \
    M(Bool, allow_experimental_nlp_functions, false, "Enable experimental functions for natural language processing.", 0) \
    M(Bool, allow_experimental_hash_functions, false, "Enable experimental hash functions (hashid, etc)", 0) \
    M(Bool, allow_experimental_object_type, false, "Allow Object and JSON data types", 0) \
    M(String, insert_deduplication_token, "", "If not empty, used for duplicate detection instead of data digest", 0) \
    M(Bool, count_distinct_optimization, false, "Rewrite count distinct to subquery of group by", 0) \
    M(Bool, throw_on_unsupported_query_inside_transaction, true, "Throw exception if unsupported query is used inside transaction", 0) \
    M(Bool, throw_if_no_data_to_insert, true, "Enables or disables empty INSERTs, enabled by default", 0) \
<<<<<<< HEAD
    M(Bool, query_cache_active_usage, false, "Put query result in cache after execution", 0) \
    M(Bool, query_cache_passive_usage, false, "If query result is in cache, use it", 0) \
    M(Bool, share_query_cache, true, "Enable sharing query cache with other users", 0) \
    M(UInt64, min_query_runs_before_caching, 3, "Minimum number of query runs before the result is put in cache", 0) \
    M(UInt64, query_cache_entry_put_timeout, 15000, "Number of milliseconds that query result will be stored in cache for", 0) \
=======
    M(Bool, compatibility_ignore_auto_increment_in_create_table, false, "Ignore AUTO_INCREMENT keyword in column declaration if true, otherwise return error. It simplifies migration from MySQL", 0) \
>>>>>>> 81f2b3ba
    // End of COMMON_SETTINGS
    // Please add settings related to formats into the FORMAT_FACTORY_SETTINGS and move obsolete settings to OBSOLETE_SETTINGS.

#define MAKE_OBSOLETE(M, TYPE, NAME, DEFAULT) \
    M(TYPE, NAME, DEFAULT, "Obsolete setting, does nothing.", BaseSettingsHelpers::Flags::OBSOLETE)

#define OBSOLETE_SETTINGS(M) \
    /** Obsolete settings that do nothing but left for compatibility reasons. Remove each one after half a year of obsolescence. */ \
    MAKE_OBSOLETE(M, UInt64, max_memory_usage_for_all_queries, 0) \
    MAKE_OBSOLETE(M, UInt64, multiple_joins_rewriter_version, 0) \
    MAKE_OBSOLETE(M, Bool, enable_debug_queries, false) \
    MAKE_OBSOLETE(M, Bool, allow_experimental_database_atomic, true) \
    MAKE_OBSOLETE(M, Bool, allow_experimental_bigint_types, true) \
    MAKE_OBSOLETE(M, Bool, allow_experimental_window_functions, true) \
    MAKE_OBSOLETE(M, HandleKafkaErrorMode, handle_kafka_error_mode, HandleKafkaErrorMode::DEFAULT) \
    MAKE_OBSOLETE(M, Bool, database_replicated_ddl_output, true) \
    MAKE_OBSOLETE(M, UInt64, replication_alter_columns_timeout, 60) \
    MAKE_OBSOLETE(M, UInt64, odbc_max_field_size, 0) \
    MAKE_OBSOLETE(M, Bool, allow_experimental_map_type, true) \
    MAKE_OBSOLETE(M, UInt64, merge_tree_clear_old_temporary_directories_interval_seconds, 60) \
    MAKE_OBSOLETE(M, UInt64, merge_tree_clear_old_parts_interval_seconds, 1) \
    MAKE_OBSOLETE(M, UInt64, partial_merge_join_optimizations, 0) \
    MAKE_OBSOLETE(M, MaxThreads, max_alter_threads, 0) \
    MAKE_OBSOLETE(M, Bool, allow_experimental_projection_optimization, true) \
    MAKE_OBSOLETE(M, UInt64, background_buffer_flush_schedule_pool_size, 16) \
    MAKE_OBSOLETE(M, UInt64, background_pool_size, 16) \
    MAKE_OBSOLETE(M, Float, background_merges_mutations_concurrency_ratio, 2) \
    MAKE_OBSOLETE(M, UInt64, background_move_pool_size, 8) \
    MAKE_OBSOLETE(M, UInt64, background_fetches_pool_size, 8) \
    MAKE_OBSOLETE(M, UInt64, background_common_pool_size, 8) \
    MAKE_OBSOLETE(M, UInt64, background_schedule_pool_size, 128) \
    MAKE_OBSOLETE(M, UInt64, background_message_broker_schedule_pool_size, 16) \
    MAKE_OBSOLETE(M, UInt64, background_distributed_schedule_pool_size, 16) \
    /** The section above is for obsolete settings. Do not add anything there. */


#define FORMAT_FACTORY_SETTINGS(M) \
    M(Char, format_csv_delimiter, ',', "The character to be considered as a delimiter in CSV data. If setting with a string, a string has to have a length of 1.", 0) \
    M(Bool, format_csv_allow_single_quotes, true, "If it is set to true, allow strings in single quotes.", 0) \
    M(Bool, format_csv_allow_double_quotes, true, "If it is set to true, allow strings in double quotes.", 0) \
    M(Bool, output_format_csv_crlf_end_of_line, false, "If it is set true, end of line in CSV format will be \\r\\n instead of \\n.", 0) \
    M(Bool, input_format_csv_enum_as_number, false, "Treat inserted enum values in CSV formats as enum indices \\N", 0) \
    M(Bool, input_format_csv_arrays_as_nested_csv, false, R"(When reading Array from CSV, expect that its elements were serialized in nested CSV and then put into string. Example: "[""Hello"", ""world"", ""42"""" TV""]". Braces around array can be omitted.)", 0) \
    M(Bool, input_format_skip_unknown_fields, false, "Skip columns with unknown names from input data (it works for JSONEachRow, -WithNames, -WithNamesAndTypes and TSKV formats).", 0) \
    M(Bool, input_format_with_names_use_header, true, "For -WithNames input formats this controls whether format parser is to assume that column data appear in the input exactly as they are specified in the header.", 0) \
    M(Bool, input_format_with_types_use_header, true, "For -WithNamesAndTypes input formats this controls whether format parser should check if data types from the input match data types from the header.", 0) \
    M(Bool, input_format_import_nested_json, false, "Map nested JSON data to nested tables (it works for JSONEachRow format).", 0) \
    M(Bool, input_format_defaults_for_omitted_fields, true, "For input data calculate default expressions for omitted fields (it works for JSONEachRow, -WithNames, -WithNamesAndTypes formats).", IMPORTANT) \
    M(Bool, input_format_csv_empty_as_default, true, "Treat empty fields in CSV input as default values.", 0) \
    M(Bool, input_format_tsv_empty_as_default, false, "Treat empty fields in TSV input as default values.", 0) \
    M(Bool, input_format_tsv_enum_as_number, false, "Treat inserted enum values in TSV formats as enum indices \\N", 0) \
    M(Bool, input_format_null_as_default, true, "For text input formats initialize null fields with default values if data type of this field is not nullable", 0) \
    M(Bool, input_format_arrow_import_nested, false, "Allow to insert array of structs into Nested table in Arrow input format.", 0) \
    M(Bool, input_format_arrow_case_insensitive_column_matching, false, "Ignore case when matching Arrow columns with CH columns.", 0) \
    M(Bool, input_format_orc_import_nested, false, "Allow to insert array of structs into Nested table in ORC input format.", 0) \
    M(Int64, input_format_orc_row_batch_size, 100'000, "Batch size when reading ORC stripes.", 0) \
    M(Bool, input_format_orc_case_insensitive_column_matching, false, "Ignore case when matching ORC columns with CH columns.", 0) \
    M(Bool, input_format_parquet_import_nested, false, "Allow to insert array of structs into Nested table in Parquet input format.", 0) \
    M(Bool, input_format_parquet_case_insensitive_column_matching, false, "Ignore case when matching Parquet columns with CH columns.", 0) \
    M(Bool, input_format_allow_seeks, true, "Allow seeks while reading in ORC/Parquet/Arrow input formats", 0) \
    M(Bool, input_format_orc_allow_missing_columns, false, "Allow missing columns while reading ORC input formats", 0) \
    M(Bool, input_format_parquet_allow_missing_columns, false, "Allow missing columns while reading Parquet input formats", 0) \
    M(Bool, input_format_arrow_allow_missing_columns, false, "Allow missing columns while reading Arrow input formats", 0) \
    M(Char, input_format_hive_text_fields_delimiter, '\x01', "Delimiter between fields in Hive Text File", 0) \
    M(Char, input_format_hive_text_collection_items_delimiter, '\x02', "Delimiter between collection(array or map) items in Hive Text File", 0) \
    M(Char, input_format_hive_text_map_keys_delimiter, '\x03', "Delimiter between a pair of map key/values in Hive Text File", 0) \
    M(UInt64, input_format_msgpack_number_of_columns, 0, "The number of columns in inserted MsgPack data. Used for automatic schema inference from data.", 0) \
    M(MsgPackUUIDRepresentation, output_format_msgpack_uuid_representation, FormatSettings::MsgPackUUIDRepresentation::EXT, "The way how to output UUID in MsgPack format.", 0) \
    M(UInt64, input_format_max_rows_to_read_for_schema_inference, 25000, "The maximum rows of data to read for automatic schema inference", 0) \
    M(Bool, input_format_csv_use_best_effort_in_schema_inference, true, "Use some tweaks and heuristics to infer schema in CSV format", 0) \
    M(Bool, input_format_tsv_use_best_effort_in_schema_inference, true, "Use some tweaks and heuristics to infer schema in TSV format", 0) \
    M(Bool, input_format_parquet_skip_columns_with_unsupported_types_in_schema_inference, false, "Allow to skip columns with unsupported types while schema inference for format Parquet", 0) \
    M(Bool, input_format_orc_skip_columns_with_unsupported_types_in_schema_inference, false, "Allow to skip columns with unsupported types while schema inference for format ORC", 0) \
    M(Bool, input_format_arrow_skip_columns_with_unsupported_types_in_schema_inference, false, "Allow to skip columns with unsupported types while schema inference for format Arrow", 0) \
    M(String, column_names_for_schema_inference, "", "The list of column names to use in schema inference for formats without column names. The format: 'column1,column2,column3,...'", 0) \
    M(Bool, input_format_json_read_bools_as_numbers, true, "Allow to parse bools as numbers in JSON input formats", 0) \
    M(Bool, input_format_protobuf_flatten_google_wrappers, false, "Enable Google wrappers for regular non-nested columns, e.g. google.protobuf.StringValue 'str' for String column 'str'. For Nullable columns empty wrappers are recognized as defaults, and missing as nulls", 0) \
    M(Bool, output_format_protobuf_nullables_with_google_wrappers, false, "When serializing Nullable columns with Google wrappers, serialize default values as empty wrappers. If turned off, default and null values are not serialized", 0) \
    \
    M(DateTimeInputFormat, date_time_input_format, FormatSettings::DateTimeInputFormat::Basic, "Method to read DateTime from text input formats. Possible values: 'basic', 'best_effort' and 'best_effort_us'.", 0) \
    M(DateTimeOutputFormat, date_time_output_format, FormatSettings::DateTimeOutputFormat::Simple, "Method to write DateTime to text output. Possible values: 'simple', 'iso', 'unix_timestamp'.", 0) \
    \
    M(Bool, input_format_ipv4_default_on_conversion_error, false, "Deserialization of IPv4 will use default values instead of throwing exception on conversion error.", 0) \
    M(Bool, input_format_ipv6_default_on_conversion_error, false, "Deserialization of IPV6 will use default values instead of throwing exception on conversion error.", 0) \
    M(String, bool_true_representation, "true", "Text to represent bool value in TSV/CSV formats.", 0) \
    M(String, bool_false_representation, "false", "Text to represent bool value in TSV/CSV formats.", 0) \
    \
    M(Bool, input_format_values_interpret_expressions, true, "For Values format: if the field could not be parsed by streaming parser, run SQL parser and try to interpret it as SQL expression.", 0) \
    M(Bool, input_format_values_deduce_templates_of_expressions, true, "For Values format: if the field could not be parsed by streaming parser, run SQL parser, deduce template of the SQL expression, try to parse all rows using template and then interpret expression for all rows.", 0) \
    M(Bool, input_format_values_accurate_types_of_literals, true, "For Values format: when parsing and interpreting expressions using template, check actual type of literal to avoid possible overflow and precision issues.", 0) \
    M(Bool, input_format_avro_allow_missing_fields, false, "For Avro/AvroConfluent format: when field is not found in schema use default value instead of error", 0) \
    M(URI, format_avro_schema_registry_url, "", "For AvroConfluent format: Confluent Schema Registry URL.", 0) \
    \
    M(Bool, output_format_json_quote_64bit_integers, true, "Controls quoting of 64-bit integers in JSON output format.", 0) \
    M(Bool, output_format_json_quote_denormals, false, "Enables '+nan', '-nan', '+inf', '-inf' outputs in JSON output format.", 0) \
    \
    M(Bool, output_format_json_escape_forward_slashes, true, "Controls escaping forward slashes for string outputs in JSON output format. This is intended for compatibility with JavaScript. Don't confuse with backslashes that are always escaped.", 0) \
    M(Bool, output_format_json_named_tuples_as_objects, false, "Serialize named tuple columns as JSON objects.", 0) \
    M(Bool, output_format_json_array_of_rows, false, "Output a JSON array of all rows in JSONEachRow(Compact) format.", 0) \
    \
    M(UInt64, output_format_pretty_max_rows, 10000, "Rows limit for Pretty formats.", 0) \
    M(UInt64, output_format_pretty_max_column_pad_width, 250, "Maximum width to pad all values in a column in Pretty formats.", 0) \
    M(UInt64, output_format_pretty_max_value_width, 10000, "Maximum width of value to display in Pretty formats. If greater - it will be cut.", 0) \
    M(Bool, output_format_pretty_color, true, "Use ANSI escape sequences to paint colors in Pretty formats", 0) \
    M(String, output_format_pretty_grid_charset, "UTF-8", "Charset for printing grid borders. Available charsets: ASCII, UTF-8 (default one).", 0) \
    M(UInt64, output_format_parquet_row_group_size, 1000000, "Row group size in rows.", 0) \
    M(Bool, output_format_parquet_string_as_string, false, "Use Parquet String type instead of Binary for String columns.", 0) \
    M(String, output_format_avro_codec, "", "Compression codec used for output. Possible values: 'null', 'deflate', 'snappy'.", 0) \
    M(UInt64, output_format_avro_sync_interval, 16 * 1024, "Sync interval in bytes.", 0) \
    M(String, output_format_avro_string_column_pattern, "", "For Avro format: regexp of String columns to select as AVRO string.", 0) \
    M(UInt64, output_format_avro_rows_in_file, 1, "Max rows in a file (if permitted by storage)", 0) \
    M(Bool, output_format_tsv_crlf_end_of_line, false, "If it is set true, end of line in TSV format will be \\r\\n instead of \\n.", 0) \
    M(String, format_csv_null_representation, "\\N", "Custom NULL representation in CSV format", 0) \
    M(String, format_tsv_null_representation, "\\N", "Custom NULL representation in TSV format", 0) \
    M(Bool, output_format_decimal_trailing_zeros, false, "Output trailing zeros when printing Decimal values. E.g. 1.230000 instead of 1.23.", 0) \
    \
    M(UInt64, input_format_allow_errors_num, 0, "Maximum absolute amount of errors while reading text formats (like CSV, TSV). In case of error, if at least absolute or relative amount of errors is lower than corresponding value, will skip until next line and continue.", 0) \
    M(Float, input_format_allow_errors_ratio, 0, "Maximum relative amount of errors while reading text formats (like CSV, TSV). In case of error, if at least absolute or relative amount of errors is lower than corresponding value, will skip until next line and continue.", 0) \
    \
    M(String, format_schema, "", "Schema identifier (used by schema-based formats)", 0) \
    M(String, format_template_resultset, "", "Path to file which contains format string for result set (for Template format)", 0) \
    M(String, format_template_row, "", "Path to file which contains format string for rows (for Template format)", 0) \
    M(String, format_template_rows_between_delimiter, "\n", "Delimiter between rows (for Template format)", 0) \
    \
    M(EscapingRule, format_custom_escaping_rule, "Escaped", "Field escaping rule (for CustomSeparated format)", 0) \
    M(String, format_custom_field_delimiter, "\t", "Delimiter between fields (for CustomSeparated format)", 0) \
    M(String, format_custom_row_before_delimiter, "", "Delimiter before field of the first column (for CustomSeparated format)", 0) \
    M(String, format_custom_row_after_delimiter, "\n", "Delimiter after field of the last column (for CustomSeparated format)", 0) \
    M(String, format_custom_row_between_delimiter, "", "Delimiter between rows (for CustomSeparated format)", 0) \
    M(String, format_custom_result_before_delimiter, "", "Prefix before result set (for CustomSeparated format)", 0) \
    M(String, format_custom_result_after_delimiter, "", "Suffix after result set (for CustomSeparated format)", 0) \
    \
    M(String, format_regexp, "", "Regular expression (for Regexp format)", 0) \
    M(EscapingRule, format_regexp_escaping_rule, "Raw", "Field escaping rule (for Regexp format)", 0) \
    M(Bool, format_regexp_skip_unmatched, false, "Skip lines unmatched by regular expression (for Regexp format", 0) \
    \
    M(Bool, output_format_enable_streaming, false, "Enable streaming in output formats that support it.", 0) \
    M(Bool, output_format_write_statistics, true, "Write statistics about read rows, bytes, time elapsed in suitable output formats.", 0) \
    M(Bool, output_format_pretty_row_numbers, false, "Add row numbers before each row for pretty output format", 0) \
    M(Bool, insert_distributed_one_random_shard, false, "If setting is enabled, inserting into distributed table will choose a random shard to write when there is no sharding key", 0) \
    \
    M(UInt64, cross_to_inner_join_rewrite, 1, "Use inner join instead of comma/cross join if possible. Possible values: 0 - no rewrite, 1 - apply if possible, 2 - force rewrite all cross joins", 0) \
    \
    M(Bool, output_format_arrow_low_cardinality_as_dictionary, false, "Enable output LowCardinality type as Dictionary Arrow type", 0) \
    M(Bool, output_format_arrow_string_as_string, false, "Use Arrow String type instead of Binary for String columns", 0) \
    \
    M(Bool, output_format_orc_string_as_string, false, "Use ORC String type instead of Binary for String columns", 0) \
    \
    M(EnumComparingMode, format_capn_proto_enum_comparising_mode, FormatSettings::EnumComparingMode::BY_VALUES, "How to map ClickHouse Enum and CapnProto Enum", 0) \
    \
    M(String, input_format_mysql_dump_table_name, "", "Name of the table in MySQL dump from which to read data", 0) \
    M(Bool, input_format_mysql_dump_map_column_names, true, "Match columns from table in MySQL dump and columns from ClickHouse table by names", 0) \

// End of FORMAT_FACTORY_SETTINGS
// Please add settings non-related to formats into the COMMON_SETTINGS above.

#define LIST_OF_SETTINGS(M)    \
    COMMON_SETTINGS(M)         \
    OBSOLETE_SETTINGS(M)       \
    FORMAT_FACTORY_SETTINGS(M)

DECLARE_SETTINGS_TRAITS_ALLOW_CUSTOM_SETTINGS(SettingsTraits, LIST_OF_SETTINGS)


/** Settings of query execution.
  * These settings go to users.xml.
  */
struct Settings : public BaseSettings<SettingsTraits>, public IHints<2, Settings>
{
    /// For initialization from empty initializer-list to be "value initialization", not "aggregate initialization" in C++14.
    /// http://en.cppreference.com/w/cpp/language/aggregate_initialization
    Settings() = default;

    /** Set multiple settings from "profile" (in server configuration file (users.xml), profiles contain groups of multiple settings).
     * The profile can also be set using the `set` functions, like the profile setting.
     */
    void setProfile(const String & profile_name, const Poco::Util::AbstractConfiguration & config);

    /// Load settings from configuration file, at "path" prefix in configuration.
    void loadSettingsFromConfig(const String & path, const Poco::Util::AbstractConfiguration & config);

    /// Dumps profile events to column of type Map(String, String)
    void dumpToMapColumn(IColumn * column, bool changed_only = true);

    /// Adds program options to set the settings from a command line.
    /// (Don't forget to call notify() on the `variables_map` after parsing it!)
    void addProgramOptions(boost::program_options::options_description & options);

    /// Adds program options as to set the settings from a command line.
    /// Allows to set one setting multiple times, the last value will be used.
    /// (Don't forget to call notify() on the `variables_map` after parsing it!)
    void addProgramOptionsAsMultitokens(boost::program_options::options_description & options);

    /// Check that there is no user-level settings at the top level in config.
    /// This is a common source of mistake (user don't know where to write user-level setting).
    static void checkNoSettingNamesAtTopLevel(const Poco::Util::AbstractConfiguration & config, const String & config_path);

    std::vector<String> getAllRegisteredNames() const override;

    void addProgramOption(boost::program_options::options_description & options, const SettingFieldRef & field);

    void addProgramOptionAsMultitoken(boost::program_options::options_description & options, const SettingFieldRef & field);
};

/*
 * User-specified file format settings for File and URL engines.
 */
DECLARE_SETTINGS_TRAITS(FormatFactorySettingsTraits, FORMAT_FACTORY_SETTINGS)

struct FormatFactorySettings : public BaseSettings<FormatFactorySettingsTraits>
{
};

}<|MERGE_RESOLUTION|>--- conflicted
+++ resolved
@@ -593,15 +593,12 @@
     M(Bool, count_distinct_optimization, false, "Rewrite count distinct to subquery of group by", 0) \
     M(Bool, throw_on_unsupported_query_inside_transaction, true, "Throw exception if unsupported query is used inside transaction", 0) \
     M(Bool, throw_if_no_data_to_insert, true, "Enables or disables empty INSERTs, enabled by default", 0) \
-<<<<<<< HEAD
+    M(Bool, compatibility_ignore_auto_increment_in_create_table, false, "Ignore AUTO_INCREMENT keyword in column declaration if true, otherwise return error. It simplifies migration from MySQL", 0) \
     M(Bool, query_cache_active_usage, false, "Put query result in cache after execution", 0) \
     M(Bool, query_cache_passive_usage, false, "If query result is in cache, use it", 0) \
     M(Bool, share_query_cache, true, "Enable sharing query cache with other users", 0) \
     M(UInt64, min_query_runs_before_caching, 3, "Minimum number of query runs before the result is put in cache", 0) \
     M(UInt64, query_cache_entry_put_timeout, 15000, "Number of milliseconds that query result will be stored in cache for", 0) \
-=======
-    M(Bool, compatibility_ignore_auto_increment_in_create_table, false, "Ignore AUTO_INCREMENT keyword in column declaration if true, otherwise return error. It simplifies migration from MySQL", 0) \
->>>>>>> 81f2b3ba
     // End of COMMON_SETTINGS
     // Please add settings related to formats into the FORMAT_FACTORY_SETTINGS and move obsolete settings to OBSOLETE_SETTINGS.
 
