#pragma once

#include <Common/NamePrompter.h>
#include <Core/BaseSettings.h>
#include <Core/SettingsEnums.h>
#include <Core/Defines.h>
#include <IO/ReadSettings.h>
#include <base/unit.h>


namespace Poco::Util
{
    class AbstractConfiguration;
}

namespace DB
{
class IColumn;

/** List of settings: type, name, default value, description, flags
  *
  * This looks rather inconvenient. It is done that way to avoid repeating settings in different places.
  * Note: as an alternative, we could implement settings to be completely dynamic in form of map: String -> Field,
  *  but we are not going to do it, because settings is used everywhere as static struct fields.
  *
  * `flags` can be either 0 or IMPORTANT.
  * A setting is "IMPORTANT" if it affects the results of queries and can't be ignored by older versions.
  *
  * When adding new settings that control some backward incompatible changes or when changing some settings values,
  * consider adding them to settings changes history in SettingsChangesHistory.h for special `compatibility` setting
  * to work correctly.
  */

#define COMMON_SETTINGS(M, ALIAS) \
    M(Dialect, dialect, Dialect::clickhouse, "Which dialect will be used to parse query", 0)\
    M(UInt64, min_compress_block_size, 65536, "The actual size of the block to compress, if the uncompressed data less than max_compress_block_size is no less than this value and no less than the volume of data for one mark.", 0) \
    M(UInt64, max_compress_block_size, 1048576, "The maximum size of blocks of uncompressed data before compressing for writing to a table.", 0) \
    M(UInt64, max_block_size, DEFAULT_BLOCK_SIZE, "Maximum block size for reading", 0) \
    M(UInt64, max_insert_block_size, DEFAULT_INSERT_BLOCK_SIZE, "The maximum block size for insertion, if we control the creation of blocks for insertion.", 0) \
    M(UInt64, min_insert_block_size_rows, DEFAULT_INSERT_BLOCK_SIZE, "Squash blocks passed to INSERT query to specified size in rows, if blocks are not big enough.", 0) \
    M(UInt64, min_insert_block_size_bytes, (DEFAULT_INSERT_BLOCK_SIZE * 256), "Squash blocks passed to INSERT query to specified size in bytes, if blocks are not big enough.", 0) \
    M(UInt64, min_insert_block_size_rows_for_materialized_views, 0, "Like min_insert_block_size_rows, but applied only during pushing to MATERIALIZED VIEW (default: min_insert_block_size_rows)", 0) \
    M(UInt64, min_insert_block_size_bytes_for_materialized_views, 0, "Like min_insert_block_size_bytes, but applied only during pushing to MATERIALIZED VIEW (default: min_insert_block_size_bytes)", 0) \
    M(UInt64, max_joined_block_size_rows, DEFAULT_BLOCK_SIZE, "Maximum block size for JOIN result (if join algorithm supports it). 0 means unlimited.", 0) \
    M(UInt64, max_insert_threads, 0, "The maximum number of threads to execute the INSERT SELECT query. Values 0 or 1 means that INSERT SELECT is not run in parallel. Higher values will lead to higher memory usage. Parallel INSERT SELECT has effect only if the SELECT part is run on parallel, see 'max_threads' setting.", 0) \
    M(UInt64, max_insert_delayed_streams_for_parallel_write, 0, "The maximum number of streams (columns) to delay final part flush. Default - auto (1000 in case of underlying storage supports parallel write, for example S3 and disabled otherwise)", 0) \
    M(MaxThreads, max_final_threads, 0, "The maximum number of threads to read from table with FINAL.", 0) \
    M(UInt64, max_threads_for_indexes, 0, "The maximum number of threads process indices.", 0) \
    M(MaxThreads, max_threads, 0, "The maximum number of threads to execute the request. By default, it is determined automatically.", 0) \
    M(Bool, use_concurrency_control, true, "Respect the server's concurrency control (see the `concurrent_threads_soft_limit_num` and `concurrent_threads_soft_limit_ratio_to_cores` global server settings). If disabled, it allows using a larger number of threads even if the server is overloaded (not recommended for normal usage, and needed mostly for tests).", 0) \
    M(MaxThreads, max_download_threads, 4, "The maximum number of threads to download data (e.g. for URL engine).", 0) \
    M(UInt64, max_download_buffer_size, 10*1024*1024, "The maximal size of buffer for parallel downloading (e.g. for URL engine) per each thread.", 0) \
    M(UInt64, max_read_buffer_size, DBMS_DEFAULT_BUFFER_SIZE, "The maximum size of the buffer to read from the filesystem.", 0) \
    M(UInt64, max_read_buffer_size_local_fs, 128*1024, "The maximum size of the buffer to read from local filesystem. If set to 0 then max_read_buffer_size will be used.", 0) \
    M(UInt64, max_read_buffer_size_remote_fs, 0, "The maximum size of the buffer to read from remote filesystem. If set to 0 then max_read_buffer_size will be used.", 0) \
    M(UInt64, max_distributed_connections, 1024, "The maximum number of connections for distributed processing of one query (should be greater than max_threads).", 0) \
    M(UInt64, max_query_size, DBMS_DEFAULT_MAX_QUERY_SIZE, "The maximum number of bytes of a query string parsed by the SQL parser. Data in the VALUES clause of INSERT queries is processed by a separate stream parser (that consumes O(1) RAM) and not affected by this restriction.", 0) \
    M(UInt64, interactive_delay, 100000, "The interval in microseconds to check if the request is cancelled, and to send progress info.", 0) \
    M(Seconds, connect_timeout, DBMS_DEFAULT_CONNECT_TIMEOUT_SEC, "Connection timeout if there are no replicas.", 0) \
    M(Milliseconds, handshake_timeout_ms, 10000, "Timeout for receiving HELLO packet from replicas.", 0) \
    M(Milliseconds, connect_timeout_with_failover_ms, 1000, "Connection timeout for selecting first healthy replica.", 0) \
    M(Milliseconds, connect_timeout_with_failover_secure_ms, 1000, "Connection timeout for selecting first healthy replica (for secure connections).", 0) \
    M(Seconds, receive_timeout, DBMS_DEFAULT_RECEIVE_TIMEOUT_SEC, "Timeout for receiving data from network, in seconds. If no bytes were received in this interval, exception is thrown. If you set this setting on client, the 'send_timeout' for the socket will be also set on the corresponding connection end on the server.", 0) \
    M(Seconds, send_timeout, DBMS_DEFAULT_SEND_TIMEOUT_SEC, "Timeout for sending data to network, in seconds. If client needs to sent some data, but it did not able to send any bytes in this interval, exception is thrown. If you set this setting on client, the 'receive_timeout' for the socket will be also set on the corresponding connection end on the server.", 0) \
    M(Seconds, tcp_keep_alive_timeout, 290 /* less than DBMS_DEFAULT_RECEIVE_TIMEOUT_SEC */, "The time in seconds the connection needs to remain idle before TCP starts sending keepalive probes", 0) \
    M(Milliseconds, hedged_connection_timeout_ms, 50, "Connection timeout for establishing connection with replica for Hedged requests", 0) \
    M(Milliseconds, receive_data_timeout_ms, 2000, "Connection timeout for receiving first packet of data or packet with positive progress from replica", 0) \
    M(Bool, use_hedged_requests, true, "Use hedged requests for distributed queries", 0) \
    M(Bool, allow_changing_replica_until_first_data_packet, false, "Allow HedgedConnections to change replica until receiving first data packet", 0) \
    M(Milliseconds, queue_max_wait_ms, 0, "The wait time in the request queue, if the number of concurrent requests exceeds the maximum.", 0) \
    M(Milliseconds, connection_pool_max_wait_ms, 0, "The wait time when the connection pool is full.", 0) \
    M(Milliseconds, replace_running_query_max_wait_ms, 5000, "The wait time for running query with the same query_id to finish when setting 'replace_running_query' is active.", 0) \
    M(Milliseconds, kafka_max_wait_ms, 5000, "The wait time for reading from Kafka before retry.", 0) \
    M(Milliseconds, rabbitmq_max_wait_ms, 5000, "The wait time for reading from RabbitMQ before retry.", 0) \
    M(UInt64, poll_interval, DBMS_DEFAULT_POLL_INTERVAL, "Block at the query wait loop on the server for the specified number of seconds.", 0) \
    M(UInt64, idle_connection_timeout, 3600, "Close idle TCP connections after specified number of seconds.", 0) \
    M(UInt64, distributed_connections_pool_size, 1024, "Maximum number of connections with one remote server in the pool.", 0) \
    M(UInt64, connections_with_failover_max_tries, DBMS_CONNECTION_POOL_WITH_FAILOVER_DEFAULT_MAX_TRIES, "The maximum number of attempts to connect to replicas.", 0) \
    M(UInt64, s3_strict_upload_part_size, 0, "The exact size of part to upload during multipart upload to S3 (some implementations does not supports variable size parts).", 0) \
    M(UInt64, s3_min_upload_part_size, 16*1024*1024, "The minimum size of part to upload during multipart upload to S3.", 0) \
    M(UInt64, s3_max_upload_part_size, 5ull*1024*1024*1024, "The maximum size of part to upload during multipart upload to S3.", 0) \
    M(UInt64, s3_upload_part_size_multiply_factor, 2, "Multiply s3_min_upload_part_size by this factor each time s3_multiply_parts_count_threshold parts were uploaded from a single write to S3.", 0) \
    M(UInt64, s3_upload_part_size_multiply_parts_count_threshold, 500, "Each time this number of parts was uploaded to S3, s3_min_upload_part_size is multiplied by s3_upload_part_size_multiply_factor.", 0) \
    M(UInt64, s3_max_inflight_parts_for_one_file, 20, "The maximum number of a concurrent loaded parts in multipart upload request. 0 means unlimited. You ", 0) \
    M(UInt64, s3_max_single_part_upload_size, 32*1024*1024, "The maximum size of object to upload using singlepart upload to S3.", 0) \
    M(UInt64, azure_max_single_part_upload_size, 100*1024*1024, "The maximum size of object to upload using singlepart upload to Azure blob storage.", 0) \
    M(UInt64, s3_max_single_read_retries, 4, "The maximum number of retries during single S3 read.", 0) \
    M(UInt64, azure_max_single_read_retries, 4, "The maximum number of retries during single Azure blob storage read.", 0) \
    M(UInt64, s3_max_unexpected_write_error_retries, 4, "The maximum number of retries in case of unexpected errors during S3 write.", 0) \
    M(UInt64, s3_max_redirects, 10, "Max number of S3 redirects hops allowed.", 0) \
    M(UInt64, s3_max_connections, 1024, "The maximum number of connections per server.", 0) \
    M(UInt64, s3_max_get_rps, 0, "Limit on S3 GET request per second rate before throttling. Zero means unlimited.", 0) \
    M(UInt64, s3_max_get_burst, 0, "Max number of requests that can be issued simultaneously before hitting request per second limit. By default (0) equals to `s3_max_get_rps`", 0) \
    M(UInt64, s3_max_put_rps, 0, "Limit on S3 PUT request per second rate before throttling. Zero means unlimited.", 0) \
    M(UInt64, s3_max_put_burst, 0, "Max number of requests that can be issued simultaneously before hitting request per second limit. By default (0) equals to `s3_max_put_rps`", 0) \
    M(UInt64, s3_list_object_keys_size, 1000, "Maximum number of files that could be returned in batch by ListObject request", 0) \
    M(UInt64, azure_list_object_keys_size, 1000, "Maximum number of files that could be returned in batch by ListObject request", 0) \
    M(Bool, s3_truncate_on_insert, false, "Enables or disables truncate before insert in s3 engine tables.", 0) \
    M(Bool, azure_truncate_on_insert, false, "Enables or disables truncate before insert in azure engine tables.", 0) \
    M(Bool, s3_create_new_file_on_insert, false, "Enables or disables creating a new file on each insert in s3 engine tables", 0) \
    M(Bool, s3_skip_empty_files, false, "Allow to skip empty files in s3 table engine", 0) \
    M(Bool, azure_create_new_file_on_insert, false, "Enables or disables creating a new file on each insert in azure engine tables", 0) \
    M(Bool, s3_check_objects_after_upload, false, "Check each uploaded object to s3 with head request to be sure that upload was successful", 0) \
    M(Bool, s3_allow_parallel_part_upload, true, "Use multiple threads for s3 multipart upload. It may lead to slightly higher memory usage", 0) \
    M(Bool, s3_throw_on_zero_files_match, false, "Throw an error, when ListObjects request cannot match any files", 0) \
    M(UInt64, s3_retry_attempts, 10, "Setting for Aws::Client::RetryStrategy, Aws::Client does retries itself, 0 means no retries", 0) \
    M(UInt64, s3_request_timeout_ms, 3000, "Idleness timeout for sending and receiving data to/from S3. Fail if a single TCP read or write call blocks for this long.", 0) \
    M(UInt64, s3_http_connection_pool_size, 1000, "How many reusable open connections to keep per S3 endpoint. Only applies to the S3 table engine and table function, not to S3 disks (for disks, use disk config instead). Global setting, can only be set in config, overriding it per session or per query has no effect.", 0) \
    M(Bool, enable_s3_requests_logging, false, "Enable very explicit logging of S3 requests. Makes sense for debug only.", 0) \
    M(String, s3queue_default_zookeeper_path, "/clickhouse/s3queue/", "Default zookeeper path prefix for S3Queue engine", 0) \
    M(UInt64, hdfs_replication, 0, "The actual number of replications can be specified when the hdfs file is created.", 0) \
    M(Bool, hdfs_truncate_on_insert, false, "Enables or disables truncate before insert in s3 engine tables", 0) \
    M(Bool, hdfs_create_new_file_on_insert, false, "Enables or disables creating a new file on each insert in hdfs engine tables", 0) \
    M(Bool, hdfs_skip_empty_files, false, "Allow to skip empty files in hdfs table engine", 0) \
    M(UInt64, hsts_max_age, 0, "Expired time for hsts. 0 means disable HSTS.", 0) \
    M(Bool, extremes, false, "Calculate minimums and maximums of the result columns. They can be output in JSON-formats.", IMPORTANT) \
    M(Bool, use_uncompressed_cache, false, "Whether to use the cache of uncompressed blocks.", 0) \
    M(Bool, replace_running_query, false, "Whether the running request should be canceled with the same id as the new one.", 0) \
    M(UInt64, max_remote_read_network_bandwidth, 0, "The maximum speed of data exchange over the network in bytes per second for read.", 0) \
    M(UInt64, max_remote_write_network_bandwidth, 0, "The maximum speed of data exchange over the network in bytes per second for write.", 0) \
    M(UInt64, max_local_read_bandwidth, 0, "The maximum speed of local reads in bytes per second.", 0) \
    M(UInt64, max_local_write_bandwidth, 0, "The maximum speed of local writes in bytes per second.", 0) \
    M(Bool, stream_like_engine_allow_direct_select, false, "Allow direct SELECT query for Kafka, RabbitMQ, FileLog, Redis Streams and NATS engines. In case there are attached materialized views, SELECT query is not allowed even if this setting is enabled.", 0) \
    M(String, stream_like_engine_insert_queue, "", "When stream like engine reads from multiple queues, user will need to select one queue to insert into when writing. Used by Redis Streams and NATS.", 0) \
    \
    M(Milliseconds, distributed_directory_monitor_sleep_time_ms, 100, "Sleep time for StorageDistributed DirectoryMonitors, in case of any errors delay grows exponentially.", 0) \
    M(Milliseconds, distributed_directory_monitor_max_sleep_time_ms, 30000, "Maximum sleep time for StorageDistributed DirectoryMonitors, it limits exponential growth too.", 0) \
    \
    M(Bool, distributed_directory_monitor_batch_inserts, false, "Should StorageDistributed DirectoryMonitors try to batch individual inserts into bigger ones.", 0) \
    M(Bool, distributed_directory_monitor_split_batch_on_failure, false, "Should StorageDistributed DirectoryMonitors try to split batch into smaller in case of failures.", 0) \
    \
    M(Bool, optimize_move_to_prewhere, true, "Allows disabling WHERE to PREWHERE optimization in SELECT queries from MergeTree.", 0) \
    M(Bool, optimize_move_to_prewhere_if_final, false, "If query has `FINAL`, the optimization `move_to_prewhere` is not always correct and it is enabled only if both settings `optimize_move_to_prewhere` and `optimize_move_to_prewhere_if_final` are turned on", 0) \
    M(Bool, move_all_conditions_to_prewhere, true, "Move all viable conditions from WHERE to PREWHERE", 0) \
    M(Bool, enable_multiple_prewhere_read_steps, true, "Move more conditions from WHERE to PREWHERE and do reads from disk and filtering in multiple steps if there are multiple conditions combined with AND", 0) \
    M(Bool, move_primary_key_columns_to_end_of_prewhere, true, "Move PREWHERE conditions containing primary key columns to the end of AND chain. It is likely that these conditions are taken into account during primary key analysis and thus will not contribute a lot to PREWHERE filtering.", 0) \
    \
    M(UInt64, alter_sync, 1, "Wait for actions to manipulate the partitions. 0 - do not wait, 1 - wait for execution only of itself, 2 - wait for everyone.", 0) ALIAS(replication_alter_partitions_sync) \
    M(Int64, replication_wait_for_inactive_replica_timeout, 120, "Wait for inactive replica to execute ALTER/OPTIMIZE. Time in seconds, 0 - do not wait, negative - wait for unlimited time.", 0) \
    \
    M(LoadBalancing, load_balancing, LoadBalancing::RANDOM, "Which replicas (among healthy replicas) to preferably send a query to (on the first attempt) for distributed processing.", 0) \
    M(UInt64, load_balancing_first_offset, 0, "Which replica to preferably send a query when FIRST_OR_RANDOM load balancing strategy is used.", 0) \
    \
    M(TotalsMode, totals_mode, TotalsMode::AFTER_HAVING_EXCLUSIVE, "How to calculate TOTALS when HAVING is present, as well as when max_rows_to_group_by and group_by_overflow_mode = ‘any’ are present.", IMPORTANT) \
    M(Float, totals_auto_threshold, 0.5, "The threshold for totals_mode = 'auto'.", 0) \
    \
    M(Bool, allow_suspicious_low_cardinality_types, false, "In CREATE TABLE statement allows specifying LowCardinality modifier for types of small fixed size (8 or less). Enabling this may increase merge times and memory consumption.", 0) \
    M(Bool, allow_suspicious_fixed_string_types, false, "In CREATE TABLE statement allows creating columns of type FixedString(n) with n > 256. FixedString with length >= 256 is suspicious and most likely indicates misusage", 0) \
    M(Bool, allow_suspicious_indices, false, "Reject primary/secondary indexes and sorting keys with identical expressions", 0) \
    M(Bool, compile_expressions, false, "Compile some scalar functions and operators to native code.", 0) \
    M(UInt64, min_count_to_compile_expression, 3, "The number of identical expressions before they are JIT-compiled", 0) \
    M(Bool, compile_aggregate_expressions, true, "Compile aggregate functions to native code.", 0) \
    M(UInt64, min_count_to_compile_aggregate_expression, 3, "The number of identical aggregate expressions before they are JIT-compiled", 0) \
    M(Bool, compile_sort_description, true, "Compile sort description to native code.", 0) \
    M(UInt64, min_count_to_compile_sort_description, 3, "The number of identical sort descriptions before they are JIT-compiled", 0) \
    M(UInt64, group_by_two_level_threshold, 100000, "From what number of keys, a two-level aggregation starts. 0 - the threshold is not set.", 0) \
    M(UInt64, group_by_two_level_threshold_bytes, 50000000, "From what size of the aggregation state in bytes, a two-level aggregation begins to be used. 0 - the threshold is not set. Two-level aggregation is used when at least one of the thresholds is triggered.", 0) \
    M(Bool, distributed_aggregation_memory_efficient, true, "Is the memory-saving mode of distributed aggregation enabled.", 0) \
    M(UInt64, aggregation_memory_efficient_merge_threads, 0, "Number of threads to use for merge intermediate aggregation results in memory efficient mode. When bigger, then more memory is consumed. 0 means - same as 'max_threads'.", 0) \
    M(Bool, enable_memory_bound_merging_of_aggregation_results, true, "Enable memory bound merging strategy for aggregation.", 0) \
    M(Bool, enable_positional_arguments, true, "Enable positional arguments in ORDER BY, GROUP BY and LIMIT BY", 0) \
    M(Bool, enable_extended_results_for_datetime_functions, false, "Enable date functions like toLastDayOfMonth return Date32 results (instead of Date results) for Date32/DateTime64 arguments.", 0) \
    M(Bool, allow_nonconst_timezone_arguments, false, "Allow non-const timezone arguments in certain time-related functions like toTimeZone(), fromUnixTimestamp*(), snowflakeToDateTime*()", 0) \
    \
    M(Bool, group_by_use_nulls, false, "Treat columns mentioned in ROLLUP, CUBE or GROUPING SETS as Nullable", 0) \
    \
    M(UInt64, max_parallel_replicas, 1, "The maximum number of replicas of each shard used when the query is executed. For consistency (to get different parts of the same partition), this option only works for the specified sampling key. The lag of the replicas is not controlled.", 0) \
    M(UInt64, parallel_replicas_count, 0, "This is internal setting that should not be used directly and represents an implementation detail of the 'parallel replicas' mode. This setting will be automatically set up by the initiator server for distributed queries to the number of parallel replicas participating in query processing.", 0) \
    M(UInt64, parallel_replica_offset, 0, "This is internal setting that should not be used directly and represents an implementation detail of the 'parallel replicas' mode. This setting will be automatically set up by the initiator server for distributed queries to the index of the replica participating in query processing among parallel replicas.", 0) \
    M(String, parallel_replicas_custom_key, "", "Custom key assigning work to replicas when parallel replicas are used.", 0) \
    M(ParallelReplicasCustomKeyFilterType, parallel_replicas_custom_key_filter_type, ParallelReplicasCustomKeyFilterType::DEFAULT, "Type of filter to use with custom key for parallel replicas. default - use modulo operation on the custom key, range - use range filter on custom key using all possible values for the value type of custom key.", 0) \
    \
    M(String, cluster_for_parallel_replicas, "", "Cluster for a shard in which current server is located", 0) \
    M(UInt64, allow_experimental_parallel_reading_from_replicas, 0, "Use all the replicas from a shard for SELECT query execution. Reading is parallelized and coordinated dynamically. 0 - disabled, 1 - enabled, silently disable them in case of failure, 2 - enabled, throw an exception in case of failure", 0) \
    M(Float, parallel_replicas_single_task_marks_count_multiplier, 2, "A multiplier which will be added during calculation for minimal number of marks to retrieve from coordinator. This will be applied only for remote replicas.", 0) \
    M(Bool, parallel_replicas_for_non_replicated_merge_tree, false, "If true, ClickHouse will use parallel replicas algorithm also for non-replicated MergeTree tables", 0) \
    M(UInt64, parallel_replicas_min_number_of_granules_to_enable, 0, "If the number of marks to read is less than the value of this setting - parallel replicas will be disabled", 0) \
    \
    M(Bool, skip_unavailable_shards, false, "If true, ClickHouse silently skips unavailable shards and nodes unresolvable through DNS. Shard is marked as unavailable when none of the replicas can be reached.", 0) \
    \
    M(UInt64, parallel_distributed_insert_select, 0, "Process distributed INSERT SELECT query in the same cluster on local tables on every shard; if set to 1 - SELECT is executed on each shard; if set to 2 - SELECT and INSERT are executed on each shard", 0) \
    M(UInt64, distributed_group_by_no_merge, 0, "If 1, Do not merge aggregation states from different servers for distributed queries (shards will process query up to the Complete stage, initiator just proxies the data from the shards). If 2 the initiator will apply ORDER BY and LIMIT stages (it is not in case when shard process query up to the Complete stage)", 0) \
    M(UInt64, distributed_push_down_limit, 1, "If 1, LIMIT will be applied on each shard separately. Usually you don't need to use it, since this will be done automatically if it is possible, i.e. for simple query SELECT FROM LIMIT.", 0) \
    M(Bool, optimize_distributed_group_by_sharding_key, true, "Optimize GROUP BY sharding_key queries (by avoiding costly aggregation on the initiator server).", 0) \
    M(UInt64, optimize_skip_unused_shards_limit, 1000, "Limit for number of sharding key values, turns off optimize_skip_unused_shards if the limit is reached", 0) \
    M(Bool, optimize_skip_unused_shards, false, "Assumes that data is distributed by sharding_key. Optimization to skip unused shards if SELECT query filters by sharding_key.", 0) \
    M(Bool, optimize_skip_unused_shards_rewrite_in, true, "Rewrite IN in query for remote shards to exclude values that does not belong to the shard (requires optimize_skip_unused_shards)", 0) \
    M(Bool, allow_nondeterministic_optimize_skip_unused_shards, false, "Allow non-deterministic functions (includes dictGet) in sharding_key for optimize_skip_unused_shards", 0) \
    M(UInt64, force_optimize_skip_unused_shards, 0, "Throw an exception if unused shards cannot be skipped (1 - throw only if the table has the sharding key, 2 - always throw.", 0) \
    M(UInt64, optimize_skip_unused_shards_nesting, 0, "Same as optimize_skip_unused_shards, but accept nesting level until which it will work.", 0) \
    M(UInt64, force_optimize_skip_unused_shards_nesting, 0, "Same as force_optimize_skip_unused_shards, but accept nesting level until which it will work.", 0) \
    \
    M(Bool, input_format_parallel_parsing, true, "Enable parallel parsing for some data formats.", 0) \
    M(UInt64, min_chunk_bytes_for_parallel_parsing, (10 * 1024 * 1024), "The minimum chunk size in bytes, which each thread will parse in parallel.", 0) \
    M(Bool, output_format_parallel_formatting, true, "Enable parallel formatting for some data formats.", 0) \
    \
    M(UInt64, merge_tree_min_rows_for_concurrent_read, (20 * 8192), "If at least as many lines are read from one file, the reading can be parallelized.", 0) \
    M(UInt64, merge_tree_min_bytes_for_concurrent_read, (24 * 10 * 1024 * 1024), "If at least as many bytes are read from one file, the reading can be parallelized.", 0) \
    M(UInt64, merge_tree_min_rows_for_seek, 0, "You can skip reading more than that number of rows at the price of one seek per file.", 0) \
    M(UInt64, merge_tree_min_bytes_for_seek, 0, "You can skip reading more than that number of bytes at the price of one seek per file.", 0) \
    M(UInt64, merge_tree_coarse_index_granularity, 8, "If the index segment can contain the required keys, divide it into as many parts and recursively check them.", 0) \
    M(UInt64, merge_tree_max_rows_to_use_cache, (128 * 8192), "The maximum number of rows per request, to use the cache of uncompressed data. If the request is large, the cache is not used. (For large queries not to flush out the cache.)", 0) \
    M(UInt64, merge_tree_max_bytes_to_use_cache, (192 * 10 * 1024 * 1024), "The maximum number of bytes per request, to use the cache of uncompressed data. If the request is large, the cache is not used. (For large queries not to flush out the cache.)", 0) \
    M(Bool, do_not_merge_across_partitions_select_final, false, "Merge parts only in one partition in select final", 0) \
    M(Bool, allow_experimental_inverted_index, false, "If it is set to true, allow to use experimental inverted index.", 0) \
    \
    M(UInt64, mysql_max_rows_to_insert, 65536, "The maximum number of rows in MySQL batch insertion of the MySQL storage engine", 0) \
    M(Bool, use_mysql_types_in_show_columns, false, "Show MySQL types in SHOW COLUMNS and system.columns", 0) \
    \
    M(UInt64, optimize_min_equality_disjunction_chain_length, 3, "The minimum length of the expression `expr = x1 OR ... expr = xN` for optimization ", 0) \
    \
    M(UInt64, min_bytes_to_use_direct_io, 0, "The minimum number of bytes for reading the data with O_DIRECT option during SELECT queries execution. 0 - disabled.", 0) \
    M(UInt64, min_bytes_to_use_mmap_io, 0, "The minimum number of bytes for reading the data with mmap option during SELECT queries execution. 0 - disabled.", 0) \
    M(Bool, checksum_on_read, true, "Validate checksums on reading. It is enabled by default and should be always enabled in production. Please do not expect any benefits in disabling this setting. It may only be used for experiments and benchmarks. The setting only applicable for tables of MergeTree family. Checksums are always validated for other table engines and when receiving data over network.", 0) \
    \
    M(Bool, force_index_by_date, false, "Throw an exception if there is a partition key in a table, and it is not used.", 0) \
    M(Bool, force_primary_key, false, "Throw an exception if there is primary key in a table, and it is not used.", 0) \
    M(Bool, use_skip_indexes, true, "Use data skipping indexes during query execution.", 0) \
    M(Bool, use_skip_indexes_if_final, false, "If query has FINAL, then skipping data based on indexes may produce incorrect result, hence disabled by default.", 0) \
    M(String, ignore_data_skipping_indices, "", "Comma separated list of strings or literals with the name of the data skipping indices that should be excluded during query execution.", 0) \
    \
    M(String, force_data_skipping_indices, "", "Comma separated list of strings or literals with the name of the data skipping indices that should be used during query execution, otherwise an exception will be thrown.", 0) \
    \
    M(Float, max_streams_to_max_threads_ratio, 1, "Allows you to use more sources than the number of threads - to more evenly distribute work across threads. It is assumed that this is a temporary solution, since it will be possible in the future to make the number of sources equal to the number of threads, but for each source to dynamically select available work for itself.", 0) \
    M(Float, max_streams_multiplier_for_merge_tables, 5, "Ask more streams when reading from Merge table. Streams will be spread across tables that Merge table will use. This allows more even distribution of work across threads and especially helpful when merged tables differ in size.", 0) \
    \
    M(String, network_compression_method, "LZ4", "Allows you to select the method of data compression when writing.", 0) \
    \
    M(Int64, network_zstd_compression_level, 1, "Allows you to select the level of ZSTD compression.", 0) \
    \
    M(Int64, zstd_window_log_max, 0, "Allows you to select the max window log of ZSTD (it will not be used for MergeTree family)", 0) \
    \
    M(UInt64, priority, 0, "Priority of the query. 1 - the highest, higher value - lower priority; 0 - do not use priorities.", 0) \
    M(Int64, os_thread_priority, 0, "If non zero - set corresponding 'nice' value for query processing threads. Can be used to adjust query priority for OS scheduler.", 0) \
    \
    M(Bool, log_queries, true, "Log requests and write the log to the system table.", 0) \
    M(Bool, log_formatted_queries, false, "Log formatted queries and write the log to the system table.", 0) \
    M(LogQueriesType, log_queries_min_type, QueryLogElementType::QUERY_START, "Minimal type in query_log to log, possible values (from low to high): QUERY_START, QUERY_FINISH, EXCEPTION_BEFORE_START, EXCEPTION_WHILE_PROCESSING.", 0) \
    M(Milliseconds, log_queries_min_query_duration_ms, 0, "Minimal time for the query to run, to get to the query_log/query_thread_log/query_views_log.", 0) \
    M(UInt64, log_queries_cut_to_length, 100000, "If query length is greater than specified threshold (in bytes), then cut query when writing to query log. Also limit length of printed query in ordinary text log.", 0) \
    M(Float, log_queries_probability, 1., "Log queries with the specified probabality.", 0) \
    \
    M(Bool, log_processors_profiles, false, "Log Processors profile events.", 0) \
    M(DistributedProductMode, distributed_product_mode, DistributedProductMode::DENY, "How are distributed subqueries performed inside IN or JOIN sections?", IMPORTANT) \
    \
    M(UInt64, max_concurrent_queries_for_all_users, 0, "The maximum number of concurrent requests for all users.", 0) \
    M(UInt64, max_concurrent_queries_for_user, 0, "The maximum number of concurrent requests per user.", 0) \
    \
    M(Bool, insert_deduplicate, true, "For INSERT queries in the replicated table, specifies that deduplication of insertings blocks should be performed", 0) \
    M(Bool, async_insert_deduplicate, false, "For async INSERT queries in the replicated table, specifies that deduplication of insertings blocks should be performed", 0) \
    \
    M(UInt64Auto, insert_quorum, 0, "For INSERT queries in the replicated table, wait writing for the specified number of replicas and linearize the addition of the data. 0 - disabled, 'auto' - use majority", 0) \
    M(Milliseconds, insert_quorum_timeout, 600000, "If the quorum of replicas did not meet in specified time (in milliseconds), exception will be thrown and insertion is aborted.", 0) \
    M(Bool, insert_quorum_parallel, true, "For quorum INSERT queries - enable to make parallel inserts without linearizability", 0) \
    M(UInt64, select_sequential_consistency, 0, "For SELECT queries from the replicated table, throw an exception if the replica does not have a chunk written with the quorum; do not read the parts that have not yet been written with the quorum.", 0) \
    M(UInt64, table_function_remote_max_addresses, 1000, "The maximum number of different shards and the maximum number of replicas of one shard in the `remote` function.", 0) \
    M(Milliseconds, read_backoff_min_latency_ms, 1000, "Setting to reduce the number of threads in case of slow reads. Pay attention only to reads that took at least that much time.", 0) \
    M(UInt64, read_backoff_max_throughput, 1048576, "Settings to reduce the number of threads in case of slow reads. Count events when the read bandwidth is less than that many bytes per second.", 0) \
    M(Milliseconds, read_backoff_min_interval_between_events_ms, 1000, "Settings to reduce the number of threads in case of slow reads. Do not pay attention to the event, if the previous one has passed less than a certain amount of time.", 0) \
    M(UInt64, read_backoff_min_events, 2, "Settings to reduce the number of threads in case of slow reads. The number of events after which the number of threads will be reduced.", 0) \
    \
    M(UInt64, read_backoff_min_concurrency, 1, "Settings to try keeping the minimal number of threads in case of slow reads.", 0) \
    \
    M(Float, memory_tracker_fault_probability, 0., "For testing of `exception safety` - throw an exception every time you allocate memory with the specified probability.", 0) \
    \
    M(Bool, enable_http_compression, false, "Compress the result if the client over HTTP said that it understands data compressed by gzip, deflate, zstd, br, lz4, bz2, xz.", 0) \
    M(Int64, http_zlib_compression_level, 3, "Compression level - used if the client on HTTP said that it understands data compressed by gzip or deflate.", 0) \
    \
    M(Bool, http_native_compression_disable_checksumming_on_decompress, false, "If you uncompress the POST data from the client compressed by the native format, do not check the checksum.", 0) \
    \
    M(String, count_distinct_implementation, "uniqExact", "What aggregate function to use for implementation of count(DISTINCT ...)", 0) \
    \
    M(Bool, add_http_cors_header, false, "Write add http CORS header.", 0) \
    \
    M(UInt64, max_http_get_redirects, 0, "Max number of http GET redirects hops allowed. Ensures additional security measures are in place to prevent a malicious server to redirect your requests to unexpected services.\n\nIt is the case when an external server redirects to another address, but that address appears to be internal to the company's infrastructure, and by sending an HTTP request to an internal server, you could request an internal API from the internal network, bypassing the auth, or even query other services, such as Redis or Memcached. When you don't have an internal infrastructure (including something running on your localhost), or you trust the server, it is safe to allow redirects. Although keep in mind, that if the URL uses HTTP instead of HTTPS, and you will have to trust not only the remote server but also your ISP and every network in the middle.", 0) \
    \
    M(Bool, use_client_time_zone, false, "Use client timezone for interpreting DateTime string values, instead of adopting server timezone.", 0) \
    \
    M(Bool, send_progress_in_http_headers, false, "Send progress notifications using X-ClickHouse-Progress headers. Some clients do not support high amount of HTTP headers (Python requests in particular), so it is disabled by default.", 0) \
    \
    M(UInt64, http_headers_progress_interval_ms, 100, "Do not send HTTP headers X-ClickHouse-Progress more frequently than at each specified interval.", 0) \
    M(Bool, http_wait_end_of_query, false, "Enable HTTP response buffering on the server-side.", 0) \
    M(Bool, http_write_exception_in_output_format, true, "Write exception in output format to produce valid output. Works with JSON and XML formats.", 0) \
    M(UInt64, http_response_buffer_size, 0, "The number of bytes to buffer in the server memory before sending a HTTP response to the client or flushing to disk (when http_wait_end_of_query is enabled).", 0) \
    \
    M(Bool, fsync_metadata, true, "Do fsync after changing metadata for tables and databases (.sql files). Could be disabled in case of poor latency on server with high load of DDL queries and high load of disk subsystem.", 0) \
    \
    M(Bool, join_use_nulls, false, "Use NULLs for non-joined rows of outer JOINs for types that can be inside Nullable. If false, use default value of corresponding columns data type.", IMPORTANT) \
    \
    M(JoinStrictness, join_default_strictness, JoinStrictness::All, "Set default strictness in JOIN query. Possible values: empty string, 'ANY', 'ALL'. If empty, query without strictness will throw exception.", 0) \
    M(Bool, any_join_distinct_right_table_keys, false, "Enable old ANY JOIN logic with many-to-one left-to-right table keys mapping for all ANY JOINs. It leads to confusing not equal results for 't1 ANY LEFT JOIN t2' and 't2 ANY RIGHT JOIN t1'. ANY RIGHT JOIN needs one-to-many keys mapping to be consistent with LEFT one.", IMPORTANT) \
    M(Bool, single_join_prefer_left_table, true, "For single JOIN in case of identifier ambiguity prefer left table", IMPORTANT) \
    \
    M(UInt64, preferred_block_size_bytes, 1000000, "This setting adjusts the data block size for query processing and represents additional fine tune to the more rough 'max_block_size' setting. If the columns are large and with 'max_block_size' rows the block size is likely to be larger than the specified amount of bytes, its size will be lowered for better CPU cache locality.", 0) \
    \
    M(UInt64, max_replica_delay_for_distributed_queries, 300, "If set, distributed queries of Replicated tables will choose servers with replication delay in seconds less than the specified value (not inclusive). Zero means do not take delay into account.", 0) \
    M(Bool, fallback_to_stale_replicas_for_distributed_queries, true, "Suppose max_replica_delay_for_distributed_queries is set and all replicas for the queried table are stale. If this setting is enabled, the query will be performed anyway, otherwise the error will be reported.", 0) \
    M(UInt64, preferred_max_column_in_block_size_bytes, 0, "Limit on max column size in block while reading. Helps to decrease cache misses count. Should be close to L2 cache size.", 0) \
    \
    M(UInt64, parts_to_delay_insert, 0, "If the destination table contains at least that many active parts in a single partition, artificially slow down insert into table.", 0) \
    M(UInt64, parts_to_throw_insert, 0, "If more than this number active parts in a single partition of the destination table, throw 'Too many parts ...' exception.", 0) \
    M(UInt64, number_of_mutations_to_delay, 0, "If the mutated table contains at least that many unfinished mutations, artificially slow down mutations of table. 0 - disabled", 0) \
    M(UInt64, number_of_mutations_to_throw, 0, "If the mutated table contains at least that many unfinished mutations, throw 'Too many mutations ...' exception. 0 - disabled", 0) \
    M(Bool, insert_distributed_sync, false, "If setting is enabled, insert query into distributed waits until data will be sent to all nodes in cluster. \n\nEnables or disables synchronous data insertion into a `Distributed` table.\n\nBy default, when inserting data into a Distributed table, the ClickHouse server sends data to cluster nodes in asynchronous mode. When `insert_distributed_sync` = 1, the data is processed synchronously, and the `INSERT` operation succeeds only after all the data is saved on all shards (at least one replica for each shard if `internal_replication` is true).", 0) \
    M(UInt64, insert_distributed_timeout, 0, "Timeout for insert query into distributed. Setting is used only with insert_distributed_sync enabled. Zero value means no timeout.", 0) \
    M(Int64, distributed_ddl_task_timeout, 180, "Timeout for DDL query responses from all hosts in cluster. If a ddl request has not been performed on all hosts, a response will contain a timeout error and a request will be executed in an async mode. Negative value means infinite. Zero means async mode.", 0) \
    M(Milliseconds, stream_flush_interval_ms, 7500, "Timeout for flushing data from streaming storages.", 0) \
    M(Milliseconds, stream_poll_timeout_ms, 500, "Timeout for polling data from/to streaming storages.", 0) \
    \
    M(Bool, final, false, "Query with the FINAL modifier by default. If the engine does not support final, it does not have any effect. On queries with multiple tables final is applied only on those that support it. It also works on distributed tables", 0) \
    \
    M(Bool, partial_result_on_first_cancel, false, "Allows query to return a partial result after cancel.", 0) \
    \
    M(Bool, allow_experimental_partial_result, 0, "Enable experimental feature: partial results for running queries.", 0) \
    M(Milliseconds, partial_result_update_duration_ms, 0, "Interval (in milliseconds) for sending updates with partial data about the result table to the client (in interactive mode) during query execution. Setting to 0 disables partial results. Only supported for single-threaded GROUP BY without key, ORDER BY, LIMIT and OFFSET.", 0) \
    M(UInt64, max_rows_in_partial_result, 10, "Maximum rows to show in the partial result after every real-time update while the query runs (use partial result limit + OFFSET as a value in case of OFFSET in the query).", 0) \
    \
    M(Bool, ignore_on_cluster_for_replicated_udf_queries, false, "Ignore ON CLUSTER clause for replicated UDF management queries.", 0) \
    M(Bool, ignore_on_cluster_for_replicated_access_entities_queries, false, "Ignore ON CLUSTER clause for replicated access entities management queries.", 0) \
    /** Settings for testing hedged requests */ \
    M(Milliseconds, sleep_in_send_tables_status_ms, 0, "Time to sleep in sending tables status response in TCPHandler", 0) \
    M(Milliseconds, sleep_in_send_data_ms, 0, "Time to sleep in sending data in TCPHandler", 0) \
    M(Milliseconds, sleep_after_receiving_query_ms, 0, "Time to sleep after receiving query in TCPHandler", 0) \
    M(UInt64, unknown_packet_in_send_data, 0, "Send unknown packet instead of data Nth data packet", 0) \
    \
    M(Bool, insert_allow_materialized_columns, false, "If setting is enabled, Allow materialized columns in INSERT.", 0) \
    M(Seconds, http_connection_timeout, DEFAULT_HTTP_READ_BUFFER_CONNECTION_TIMEOUT, "HTTP connection timeout.", 0) \
    M(Seconds, http_send_timeout, DEFAULT_HTTP_READ_BUFFER_TIMEOUT, "HTTP send timeout", 0) \
    M(Seconds, http_receive_timeout, DEFAULT_HTTP_READ_BUFFER_TIMEOUT, "HTTP receive timeout", 0) \
    M(UInt64, http_max_uri_size, 1048576, "Maximum URI length of HTTP request", 0) \
    M(UInt64, http_max_fields, 1000000, "Maximum number of fields in HTTP header", 0) \
    M(UInt64, http_max_field_name_size, 128 * 1024, "Maximum length of field name in HTTP header", 0) \
    M(UInt64, http_max_field_value_size, 128 * 1024, "Maximum length of field value in HTTP header", 0) \
    M(UInt64, http_max_chunk_size, 100_GiB, "Maximum value of a chunk size in HTTP chunked transfer encoding", 0) \
    M(Bool, http_skip_not_found_url_for_globs, true, "Skip url's for globs with HTTP_NOT_FOUND error", 0) \
    M(Bool, optimize_throw_if_noop, false, "If setting is enabled and OPTIMIZE query didn't actually assign a merge then an explanatory exception is thrown", 0) \
    M(Bool, use_index_for_in_with_subqueries, true, "Try using an index if there is a subquery or a table expression on the right side of the IN operator.", 0) \
    M(UInt64, use_index_for_in_with_subqueries_max_values, 0, "The maximum size of set in the right hand side of the IN operator to use table index for filtering. It allows to avoid performance degradation and higher memory usage due to preparation of additional data structures for large queries. Zero means no limit.", 0) \
    M(Bool, joined_subquery_requires_alias, true, "Force joined subqueries and table functions to have aliases for correct name qualification.", 0) \
    M(Bool, empty_result_for_aggregation_by_empty_set, false, "Return empty result when aggregating without keys on empty set.", 0) \
    M(Bool, empty_result_for_aggregation_by_constant_keys_on_empty_set, true, "Return empty result when aggregating by constant keys on empty set.", 0) \
    M(Bool, allow_distributed_ddl, true, "If it is set to true, then a user is allowed to executed distributed DDL queries.", 0) \
    M(Bool, allow_suspicious_codecs, false, "If it is set to true, allow to specify meaningless compression codecs.", 0) \
    M(Bool, allow_experimental_codecs, false, "If it is set to true, allow to specify experimental compression codecs (but we don't have those yet and this option does nothing).", 0) \
    M(Bool, enable_deflate_qpl_codec, false, "Enable/disable the DEFLATE_QPL codec.", 0) \
    M(UInt64, query_profiler_real_time_period_ns, QUERY_PROFILER_DEFAULT_SAMPLE_RATE_NS, "Period for real clock timer of query profiler (in nanoseconds). Set 0 value to turn off the real clock query profiler. Recommended value is at least 10000000 (100 times a second) for single queries or 1000000000 (once a second) for cluster-wide profiling.", 0) \
    M(UInt64, query_profiler_cpu_time_period_ns, QUERY_PROFILER_DEFAULT_SAMPLE_RATE_NS, "Period for CPU clock timer of query profiler (in nanoseconds). Set 0 value to turn off the CPU clock query profiler. Recommended value is at least 10000000 (100 times a second) for single queries or 1000000000 (once a second) for cluster-wide profiling.", 0) \
    M(Bool, metrics_perf_events_enabled, false, "If enabled, some of the perf events will be measured throughout queries' execution.", 0) \
    M(String, metrics_perf_events_list, "", "Comma separated list of perf metrics that will be measured throughout queries' execution. Empty means all events. See PerfEventInfo in sources for the available events.", 0) \
    M(Float, opentelemetry_start_trace_probability, 0., "Probability to start an OpenTelemetry trace for an incoming query.", 0) \
    M(Bool, opentelemetry_trace_processors, false, "Collect OpenTelemetry spans for processors.", 0) \
    M(Bool, prefer_column_name_to_alias, false, "Prefer using column names instead of aliases if possible.", 0) \
    M(Bool, allow_experimental_analyzer, false, "Allow experimental analyzer", 0) \
    M(Bool, prefer_global_in_and_join, false, "If enabled, all IN/JOIN operators will be rewritten as GLOBAL IN/JOIN. It's useful when the to-be-joined tables are only available on the initiator and we need to always scatter their data on-the-fly during distributed processing with the GLOBAL keyword. It's also useful to reduce the need to access the external sources joining external tables.", 0) \
    \
    \
    /** Limits during query execution are part of the settings. \
      * Used to provide a more safe execution of queries from the user interface. \
      * Basically, limits are checked for each block (not every row). That is, the limits can be slightly violated. \
      * Almost all limits apply only to SELECTs. \
      * Almost all limits apply to each stream individually. \
      */ \
    \
    M(UInt64, max_rows_to_read, 0, "Limit on read rows from the most 'deep' sources. That is, only in the deepest subquery. When reading from a remote server, it is only checked on a remote server.", 0) \
    M(UInt64, max_bytes_to_read, 0, "Limit on read bytes (after decompression) from the most 'deep' sources. That is, only in the deepest subquery. When reading from a remote server, it is only checked on a remote server.", 0) \
    M(OverflowMode, read_overflow_mode, OverflowMode::THROW, "What to do when the limit is exceeded.", 0) \
    \
    M(UInt64, max_rows_to_read_leaf, 0, "Limit on read rows on the leaf nodes for distributed queries. Limit is applied for local reads only excluding the final merge stage on the root node. Note, the setting is unstable with prefer_localhost_replica=1.", 0) \
    M(UInt64, max_bytes_to_read_leaf, 0, "Limit on read bytes (after decompression) on the leaf nodes for distributed queries. Limit is applied for local reads only excluding the final merge stage on the root node. Note, the setting is unstable with prefer_localhost_replica=1.", 0) \
    M(OverflowMode, read_overflow_mode_leaf, OverflowMode::THROW, "What to do when the leaf limit is exceeded.", 0) \
    \
    M(UInt64, max_rows_to_group_by, 0, "If aggregation during GROUP BY is generating more than specified number of rows (unique GROUP BY keys), the behavior will be determined by the 'group_by_overflow_mode' which by default is - throw an exception, but can be also switched to an approximate GROUP BY mode.", 0) \
    M(OverflowModeGroupBy, group_by_overflow_mode, OverflowMode::THROW, "What to do when the limit is exceeded.", 0) \
    M(UInt64, max_bytes_before_external_group_by, 0, "If memory usage during GROUP BY operation is exceeding this threshold in bytes, activate the 'external aggregation' mode (spill data to disk). Recommended value is half of available system memory.", 0) \
    \
    M(UInt64, max_rows_to_sort, 0, "If more than specified amount of records have to be processed for ORDER BY operation, the behavior will be determined by the 'sort_overflow_mode' which by default is - throw an exception", 0) \
    M(UInt64, max_bytes_to_sort, 0, "If more than specified amount of (uncompressed) bytes have to be processed for ORDER BY operation, the behavior will be determined by the 'sort_overflow_mode' which by default is - throw an exception", 0) \
    M(OverflowMode, sort_overflow_mode, OverflowMode::THROW, "What to do when the limit is exceeded.", 0) \
    M(UInt64, max_bytes_before_external_sort, 0, "If memory usage during ORDER BY operation is exceeding this threshold in bytes, activate the 'external sorting' mode (spill data to disk). Recommended value is half of available system memory.", 0) \
    M(UInt64, max_bytes_before_remerge_sort, 1000000000, "In case of ORDER BY with LIMIT, when memory usage is higher than specified threshold, perform additional steps of merging blocks before final merge to keep just top LIMIT rows.", 0) \
    M(Float, remerge_sort_lowered_memory_bytes_ratio, 2., "If memory usage after remerge does not reduced by this ratio, remerge will be disabled.", 0) \
    \
    M(UInt64, max_result_rows, 0, "Limit on result size in rows. The query will stop after processing a block of data if the threshold is met, but it will not cut the last block of the result, therefore the result size can be larger than the threshold.", 0) \
    M(UInt64, max_result_bytes, 0, "Limit on result size in bytes (uncompressed).  The query will stop after processing a block of data if the threshold is met, but it will not cut the last block of the result, therefore the result size can be larger than the threshold. Caveats: the result size in memory is taken into account for this threshold. Even if the result size is small, it can reference larger data structures in memory, representing dictionaries of LowCardinality columns, and Arenas of AggregateFunction columns, so the threshold can be exceeded despite the small result size. The setting is fairly low level and should be used with caution.", 0) \
    M(OverflowMode, result_overflow_mode, OverflowMode::THROW, "What to do when the limit is exceeded.", 0) \
    \
    /* TODO: Check also when merging and finalizing aggregate functions. */ \
    M(Seconds, max_execution_time, 0, "If query run time exceeded the specified number of seconds, the behavior will be determined by the 'timeout_overflow_mode' which by default is - throw an exception. Note that the timeout is checked and query can stop only in designated places during data processing. It currently cannot stop during merging of aggregation states or during query analysis, and the actual run time will be higher than the value of this setting.", 0) \
    M(OverflowMode, timeout_overflow_mode, OverflowMode::THROW, "What to do when the limit is exceeded.", 0) \
    \
    M(UInt64, min_execution_speed, 0, "Minimum number of execution rows per second.", 0) \
    M(UInt64, max_execution_speed, 0, "Maximum number of execution rows per second.", 0) \
    M(UInt64, min_execution_speed_bytes, 0, "Minimum number of execution bytes per second.", 0) \
    M(UInt64, max_execution_speed_bytes, 0, "Maximum number of execution bytes per second.", 0) \
    M(Seconds, timeout_before_checking_execution_speed, 10, "Check that the speed is not too low after the specified time has elapsed.", 0) \
    \
    M(UInt64, max_columns_to_read, 0, "If a query requires reading more than specified number of columns, exception is thrown. Zero value means unlimited. This setting is useful to prevent too complex queries.", 0) \
    M(UInt64, max_temporary_columns, 0, "If a query generates more than the specified number of temporary columns in memory as a result of intermediate calculation, exception is thrown. Zero value means unlimited. This setting is useful to prevent too complex queries.", 0) \
    M(UInt64, max_temporary_non_const_columns, 0, "Similar to the 'max_temporary_columns' setting but applies only to non-constant columns. This makes sense, because constant columns are cheap and it is reasonable to allow more of them.", 0) \
    \
    M(UInt64, max_sessions_for_user, 0, "Maximum number of simultaneous sessions for a user.", 0) \
    \
    M(UInt64, max_subquery_depth, 100, "If a query has more than specified number of nested subqueries, throw an exception. This allows you to have a sanity check to protect the users of your cluster from going insane with their queries.", 0) \
    M(UInt64, max_analyze_depth, 5000, "Maximum number of analyses performed by interpreter.", 0) \
    M(UInt64, max_ast_depth, 1000, "Maximum depth of query syntax tree. Checked after parsing.", 0) \
    M(UInt64, max_ast_elements, 50000, "Maximum size of query syntax tree in number of nodes. Checked after parsing.", 0) \
    M(UInt64, max_expanded_ast_elements, 500000, "Maximum size of query syntax tree in number of nodes after expansion of aliases and the asterisk.", 0) \
    \
    M(UInt64, readonly, 0, "0 - no read-only restrictions. 1 - only read requests, as well as changing explicitly allowed settings. 2 - only read requests, as well as changing settings, except for the 'readonly' setting.", 0) \
    \
    M(UInt64, max_rows_in_set, 0, "Maximum size of the set (in number of elements) resulting from the execution of the IN section.", 0) \
    M(UInt64, max_bytes_in_set, 0, "Maximum size of the set (in bytes in memory) resulting from the execution of the IN section.", 0) \
    M(OverflowMode, set_overflow_mode, OverflowMode::THROW, "What to do when the limit is exceeded.", 0) \
    \
    M(UInt64, max_rows_in_join, 0, "Maximum size of the hash table for JOIN (in number of rows).", 0) \
    M(UInt64, max_bytes_in_join, 0, "Maximum size of the hash table for JOIN (in number of bytes in memory).", 0) \
    M(OverflowMode, join_overflow_mode, OverflowMode::THROW, "What to do when the limit is exceeded.", 0) \
    M(Bool, join_any_take_last_row, false, "When disabled (default) ANY JOIN will take the first found row for a key. When enabled, it will take the last row seen if there are multiple rows for the same key.", IMPORTANT) \
    M(JoinAlgorithm, join_algorithm, JoinAlgorithm::DEFAULT, "Specify join algorithm.", 0) \
    M(UInt64, default_max_bytes_in_join, 1000000000, "Maximum size of right-side table if limit is required but max_bytes_in_join is not set.", 0) \
    M(UInt64, partial_merge_join_left_table_buffer_bytes, 0, "If not 0 group left table blocks in bigger ones for left-side table in partial merge join. It uses up to 2x of specified memory per joining thread.", 0) \
    M(UInt64, partial_merge_join_rows_in_right_blocks, 65536, "Split right-hand joining data in blocks of specified size. It's a portion of data indexed by min-max values and possibly unloaded on disk.", 0) \
    M(UInt64, join_on_disk_max_files_to_merge, 64, "For MergeJoin on disk set how much files it's allowed to sort simultaneously. Then this value bigger then more memory used and then less disk I/O needed. Minimum is 2.", 0) \
    M(UInt64, max_rows_in_set_to_optimize_join, 100'000, "Maximal size of the set to filter joined tables by each other row sets before joining. 0 - disable.", 0) \
    \
    M(Bool, compatibility_ignore_collation_in_create_table, true, "Compatibility ignore collation in create table", 0) \
    \
    M(String, temporary_files_codec, "LZ4", "Set compression codec for temporary files (sort and join on disk). I.e. LZ4, NONE.", 0) \
    \
    M(UInt64, max_rows_to_transfer, 0, "Maximum size (in rows) of the transmitted external table obtained when the GLOBAL IN/JOIN section is executed.", 0) \
    M(UInt64, max_bytes_to_transfer, 0, "Maximum size (in uncompressed bytes) of the transmitted external table obtained when the GLOBAL IN/JOIN section is executed.", 0) \
    M(OverflowMode, transfer_overflow_mode, OverflowMode::THROW, "What to do when the limit is exceeded.", 0) \
    \
    M(UInt64, max_rows_in_distinct, 0, "Maximum number of elements during execution of DISTINCT.", 0) \
    M(UInt64, max_bytes_in_distinct, 0, "Maximum total size of state (in uncompressed bytes) in memory for the execution of DISTINCT.", 0) \
    M(OverflowMode, distinct_overflow_mode, OverflowMode::THROW, "What to do when the limit is exceeded.", 0) \
    \
    M(UInt64, max_memory_usage, 0, "Maximum memory usage for processing of single query. Zero means unlimited.", 0) \
    M(UInt64, memory_overcommit_ratio_denominator, 1_GiB, "It represents soft memory limit on the user level. This value is used to compute query overcommit ratio.", 0) \
    M(UInt64, max_memory_usage_for_user, 0, "Maximum memory usage for processing all concurrently running queries for the user. Zero means unlimited.", 0) \
    M(UInt64, memory_overcommit_ratio_denominator_for_user, 1_GiB, "It represents soft memory limit on the global level. This value is used to compute query overcommit ratio.", 0) \
    M(UInt64, max_untracked_memory, (4 * 1024 * 1024), "Small allocations and deallocations are grouped in thread local variable and tracked or profiled only when amount (in absolute value) becomes larger than specified value. If the value is higher than 'memory_profiler_step' it will be effectively lowered to 'memory_profiler_step'.", 0) \
    M(UInt64, memory_profiler_step, (4 * 1024 * 1024), "Whenever query memory usage becomes larger than every next step in number of bytes the memory profiler will collect the allocating stack trace. Zero means disabled memory profiler. Values lower than a few megabytes will slow down query processing.", 0) \
    M(Float, memory_profiler_sample_probability, 0., "Collect random allocations and deallocations and write them into system.trace_log with 'MemorySample' trace_type. The probability is for every alloc/free regardless to the size of the allocation (can be changed with `memory_profiler_sample_min_allocation_size` and `memory_profiler_sample_max_allocation_size`). Note that sampling happens only when the amount of untracked memory exceeds 'max_untracked_memory'. You may want to set 'max_untracked_memory' to 0 for extra fine grained sampling.", 0) \
    M(UInt64, memory_profiler_sample_min_allocation_size, 0, "Collect random allocations of size greater or equal than specified value with probability equal to `memory_profiler_sample_probability`. 0 means disabled. You may want to set 'max_untracked_memory' to 0 to make this threshold to work as expected.", 0) \
    M(UInt64, memory_profiler_sample_max_allocation_size, 0, "Collect random allocations of size less or equal than specified value with probability equal to `memory_profiler_sample_probability`. 0 means disabled. You may want to set 'max_untracked_memory' to 0 to make this threshold to work as expected.", 0) \
    M(Bool, trace_profile_events, false, "Send to system.trace_log profile event and value of increment on each increment with 'ProfileEvent' trace_type", 0) \
    \
    M(UInt64, memory_usage_overcommit_max_wait_microseconds, 5'000'000, "Maximum time thread will wait for memory to be freed in the case of memory overcommit. If timeout is reached and memory is not freed, exception is thrown.", 0) \
    \
    M(UInt64, max_network_bandwidth, 0, "The maximum speed of data exchange over the network in bytes per second for a query. Zero means unlimited.", 0) \
    M(UInt64, max_network_bytes, 0, "The maximum number of bytes (compressed) to receive or transmit over the network for execution of the query.", 0) \
    M(UInt64, max_network_bandwidth_for_user, 0, "The maximum speed of data exchange over the network in bytes per second for all concurrently running user queries. Zero means unlimited.", 0)\
    M(UInt64, max_network_bandwidth_for_all_users, 0, "The maximum speed of data exchange over the network in bytes per second for all concurrently running queries. Zero means unlimited.", 0) \
    \
    M(UInt64, max_temporary_data_on_disk_size_for_user, 0, "The maximum amount of data consumed by temporary files on disk in bytes for all concurrently running user queries. Zero means unlimited.", 0)\
    M(UInt64, max_temporary_data_on_disk_size_for_query, 0, "The maximum amount of data consumed by temporary files on disk in bytes for all concurrently running queries. Zero means unlimited.", 0)\
    \
    M(UInt64, backup_restore_keeper_max_retries, 20, "Max retries for keeper operations during backup or restore", 0) \
    M(UInt64, backup_restore_keeper_retry_initial_backoff_ms, 100, "Initial backoff timeout for [Zoo]Keeper operations during backup or restore", 0) \
    M(UInt64, backup_restore_keeper_retry_max_backoff_ms, 5000, "Max backoff timeout for [Zoo]Keeper operations during backup or restore", 0) \
    M(Float,  backup_restore_keeper_fault_injection_probability, 0.0f, "Approximate probability of failure for a keeper request during backup or restore. Valid value is in interval [0.0f, 1.0f]", 0) \
    M(UInt64, backup_restore_keeper_fault_injection_seed, 0, "0 - random seed, otherwise the setting value", 0) \
    M(UInt64, backup_restore_keeper_value_max_size, 1048576, "Maximum size of data of a [Zoo]Keeper's node during backup", 0) \
    M(UInt64, backup_restore_batch_size_for_keeper_multiread, 10000, "Maximum size of batch for multiread request to [Zoo]Keeper during backup or restore", 0) \
    M(UInt64, max_backup_bandwidth, 0, "The maximum read speed in bytes per second for particular backup on server. Zero means unlimited.", 0) \
    \
    M(Bool, log_profile_events, true, "Log query performance statistics into the query_log, query_thread_log and query_views_log.", 0) \
    M(Bool, log_query_settings, true, "Log query settings into the query_log.", 0) \
    M(Bool, log_query_threads, false, "Log query threads into system.query_thread_log table. This setting have effect only when 'log_queries' is true.", 0) \
    M(Bool, log_query_views, true, "Log query dependent views into system.query_views_log table. This setting have effect only when 'log_queries' is true.", 0) \
    M(String, log_comment, "", "Log comment into system.query_log table and server log. It can be set to arbitrary string no longer than max_query_size.", 0) \
    M(LogsLevel, send_logs_level, LogsLevel::fatal, "Send server text logs with specified minimum level to client. Valid values: 'trace', 'debug', 'information', 'warning', 'error', 'fatal', 'none'", 0) \
    M(String, send_logs_source_regexp, "", "Send server text logs with specified regexp to match log source name. Empty means all sources.", 0) \
    M(Bool, enable_optimize_predicate_expression, true, "If it is set to true, optimize predicates to subqueries.", 0) \
    M(Bool, enable_optimize_predicate_expression_to_final_subquery, true, "Allow push predicate to final subquery.", 0) \
    M(Bool, allow_push_predicate_when_subquery_contains_with, true, "Allows push predicate when subquery contains WITH clause", 0) \
    \
    M(UInt64, low_cardinality_max_dictionary_size, 8192, "Maximum size (in rows) of shared global dictionary for LowCardinality type.", 0) \
    M(Bool, low_cardinality_use_single_dictionary_for_part, false, "LowCardinality type serialization setting. If is true, than will use additional keys when global dictionary overflows. Otherwise, will create several shared dictionaries.", 0) \
    M(Bool, decimal_check_overflow, true, "Check overflow of decimal arithmetic/comparison operations", 0) \
    M(Bool, allow_custom_error_code_in_throwif, false, "Enable custom error code in function throwIf(). If true, thrown exceptions may have unexpected error codes.", 0) \
    \
    M(Bool, prefer_localhost_replica, true, "If it's true then queries will be always sent to local replica (if it exists). If it's false then replica to send a query will be chosen between local and remote ones according to load_balancing", 0) \
    M(UInt64, max_fetch_partition_retries_count, 5, "Amount of retries while fetching partition from another host.", 0) \
    M(UInt64, http_max_multipart_form_data_size, 1024 * 1024 * 1024, "Limit on size of multipart/form-data content. This setting cannot be parsed from URL parameters and should be set in user profile. Note that content is parsed and external tables are created in memory before start of query execution. And this is the only limit that has effect on that stage (limits on max memory usage and max execution time have no effect while reading HTTP form data).", 0) \
    M(Bool, calculate_text_stack_trace, true, "Calculate text stack trace in case of exceptions during query execution. This is the default. It requires symbol lookups that may slow down fuzzing tests when huge amount of wrong queries are executed. In normal cases you should not disable this option.", 0) \
    M(Bool, enable_job_stack_trace, false, "Output stack trace of a job creator when job results in exception", 0) \
    M(Bool, allow_ddl, true, "If it is set to true, then a user is allowed to executed DDL queries.", 0) \
    M(Bool, parallel_view_processing, false, "Enables pushing to attached views concurrently instead of sequentially.", 0) \
    M(Bool, enable_unaligned_array_join, false, "Allow ARRAY JOIN with multiple arrays that have different sizes. When this settings is enabled, arrays will be resized to the longest one.", 0) \
    M(Bool, optimize_read_in_order, true, "Enable ORDER BY optimization for reading data in corresponding order in MergeTree tables.", 0) \
    M(Bool, optimize_read_in_window_order, true, "Enable ORDER BY optimization in window clause for reading data in corresponding order in MergeTree tables.", 0) \
    M(Bool, optimize_aggregation_in_order, false, "Enable GROUP BY optimization for aggregating data in corresponding order in MergeTree tables.", 0) \
    M(UInt64, aggregation_in_order_max_block_bytes, 50000000, "Maximal size of block in bytes accumulated during aggregation in order of primary key. Lower block size allows to parallelize more final merge stage of aggregation.", 0) \
    M(UInt64, read_in_order_two_level_merge_threshold, 100, "Minimal number of parts to read to run preliminary merge step during multithread reading in order of primary key.", 0) \
    M(Bool, low_cardinality_allow_in_native_format, true, "Use LowCardinality type in Native format. Otherwise, convert LowCardinality columns to ordinary for select query, and convert ordinary columns to required LowCardinality for insert query.", 0) \
    M(Bool, cancel_http_readonly_queries_on_client_close, false, "Cancel HTTP readonly queries when a client closes the connection without waiting for response.", 0) \
    M(Bool, external_table_functions_use_nulls, true, "If it is set to true, external table functions will implicitly use Nullable type if needed. Otherwise NULLs will be substituted with default values. Currently supported only by 'mysql', 'postgresql' and 'odbc' table functions.", 0) \
    M(Bool, external_table_strict_query, false, "If it is set to true, transforming expression to local filter is forbidden for queries to external tables.", 0) \
    \
    M(Bool, allow_hyperscan, true, "Allow functions that use Hyperscan library. Disable to avoid potentially long compilation times and excessive resource usage.", 0) \
    M(UInt64, max_hyperscan_regexp_length, 0, "Max length of regexp than can be used in hyperscan multi-match functions. Zero means unlimited.", 0) \
    M(UInt64, max_hyperscan_regexp_total_length, 0, "Max total length of all regexps than can be used in hyperscan multi-match functions (per every function). Zero means unlimited.", 0) \
    M(Bool, reject_expensive_hyperscan_regexps, true, "Reject patterns which will likely be expensive to evaluate with hyperscan (due to NFA state explosion)", 0) \
    M(Bool, allow_simdjson, true, "Allow using simdjson library in 'JSON*' functions if AVX2 instructions are available. If disabled rapidjson will be used.", 0) \
    M(Bool, allow_introspection_functions, false, "Allow functions for introspection of ELF and DWARF for query profiling. These functions are slow and may impose security considerations.", 0) \
    M(Bool, splitby_max_substrings_includes_remaining_string, false, "Functions 'splitBy*()' with 'max_substrings' argument > 0 include the remaining string as last element in the result", 0) \
    \
    M(Bool, allow_execute_multiif_columnar, true, "Allow execute multiIf function columnar", 0) \
    M(Bool, formatdatetime_f_prints_single_zero, false, "Formatter '%f' in function 'formatDateTime()' produces a single zero instead of six zeros if the formatted value has no fractional seconds.", 0) \
    M(Bool, formatdatetime_parsedatetime_m_is_month_name, true, "Formatter '%M' in functions 'formatDateTime()' and 'parseDateTime()' produces the month name instead of minutes.", 0) \
    \
    M(UInt64, max_partitions_per_insert_block, 100, "Limit maximum number of partitions in single INSERTed block. Zero means unlimited. Throw exception if the block contains too many partitions. This setting is a safety threshold, because using large number of partitions is a common misconception.", 0) \
    M(Bool, throw_on_max_partitions_per_insert_block, true, "Used with max_partitions_per_insert_block. If true (default), an exception will be thrown when max_partitions_per_insert_block is reached. If false, details of the insert query reaching this limit with the number of partitions will be logged. This can be useful if you're trying to understand the impact on users when changing max_partitions_per_insert_block.", 0) \
    M(Int64, max_partitions_to_read, -1, "Limit the max number of partitions that can be accessed in one query. <= 0 means unlimited.", 0) \
    M(Bool, check_query_single_value_result, true, "Return check query result as single 1/0 value", 0) \
    M(Bool, allow_drop_detached, false, "Allow ALTER TABLE ... DROP DETACHED PART[ITION] ... queries", 0) \
    \
    M(UInt64, postgresql_connection_pool_size, 16, "Connection pool size for PostgreSQL table engine and database engine.", 0) \
    M(UInt64, postgresql_connection_pool_wait_timeout, 5000, "Connection pool push/pop timeout on empty pool for PostgreSQL table engine and database engine. By default it will block on empty pool.", 0) \
    M(Bool, postgresql_connection_pool_auto_close_connection, false, "Close connection before returning connection to the pool.", 0) \
    M(UInt64, glob_expansion_max_elements, 1000, "Maximum number of allowed addresses (For external storages, table functions, etc).", 0) \
    M(UInt64, odbc_bridge_connection_pool_size, 16, "Connection pool size for each connection settings string in ODBC bridge.", 0) \
    M(Bool, odbc_bridge_use_connection_pooling, true, "Use connection pooling in ODBC bridge. If set to false, a new connection is created every time", 0) \
    \
    M(Seconds, distributed_replica_error_half_life, DBMS_CONNECTION_POOL_WITH_FAILOVER_DEFAULT_DECREASE_ERROR_PERIOD, "Time period reduces replica error counter by 2 times.", 0) \
    M(UInt64, distributed_replica_error_cap, DBMS_CONNECTION_POOL_WITH_FAILOVER_MAX_ERROR_COUNT, "Max number of errors per replica, prevents piling up an incredible amount of errors if replica was offline for some time and allows it to be reconsidered in a shorter amount of time.", 0) \
    M(UInt64, distributed_replica_max_ignored_errors, 0, "Number of errors that will be ignored while choosing replicas", 0) \
    \
    M(Bool, allow_experimental_live_view, false, "Enable LIVE VIEW. Not mature enough.", 0) \
    M(Seconds, live_view_heartbeat_interval, 15, "The heartbeat interval in seconds to indicate live query is alive.", 0) \
    M(UInt64, max_live_view_insert_blocks_before_refresh, 64, "Limit maximum number of inserted blocks after which mergeable blocks are dropped and query is re-executed.", 0) \
    M(Bool, allow_experimental_window_view, false, "Enable WINDOW VIEW. Not mature enough.", 0) \
    M(Seconds, window_view_clean_interval, 60, "The clean interval of window view in seconds to free outdated data.", 0) \
    M(Seconds, window_view_heartbeat_interval, 15, "The heartbeat interval in seconds to indicate watch query is alive.", 0) \
    M(Seconds, wait_for_window_view_fire_signal_timeout, 10, "Timeout for waiting for window view fire signal in event time processing", 0) \
    M(UInt64, min_free_disk_space_for_temporary_data, 0, "The minimum disk space to keep while writing temporary data used in external sorting and aggregation.", 0) \
    \
    M(DefaultTableEngine, default_temporary_table_engine, DefaultTableEngine::Memory, "Default table engine used when ENGINE is not set in CREATE TEMPORARY statement.",0) \
    M(DefaultTableEngine, default_table_engine, DefaultTableEngine::None, "Default table engine used when ENGINE is not set in CREATE statement.",0) \
    M(Bool, show_table_uuid_in_table_create_query_if_not_nil, false, "For tables in databases with Engine=Atomic show UUID of the table in its CREATE query.", 0) \
    M(Bool, database_atomic_wait_for_drop_and_detach_synchronously, false, "When executing DROP or DETACH TABLE in Atomic database, wait for table data to be finally dropped or detached.", 0) \
    M(Bool, enable_scalar_subquery_optimization, true, "If it is set to true, prevent scalar subqueries from (de)serializing large scalar values and possibly avoid running the same subquery more than once.", 0) \
    M(Bool, optimize_trivial_count_query, true, "Process trivial 'SELECT count() FROM table' query from metadata.", 0) \
    M(Bool, optimize_count_from_files, true, "Optimize counting rows from files in supported input formats", 0) \
    M(Bool, use_cache_for_count_from_files, true, "Use cache to count the number of rows in files", 0) \
    M(Bool, optimize_respect_aliases, true, "If it is set to true, it will respect aliases in WHERE/GROUP BY/ORDER BY, that will help with partition pruning/secondary indexes/optimize_aggregation_in_order/optimize_read_in_order/optimize_trivial_count", 0) \
    M(UInt64, mutations_sync, 0, "Wait for synchronous execution of ALTER TABLE UPDATE/DELETE queries (mutations). 0 - execute asynchronously. 1 - wait current server. 2 - wait all replicas if they exist.", 0) \
    M(Bool, enable_lightweight_delete, true, "Enable lightweight DELETE mutations for mergetree tables.", 0) ALIAS(allow_experimental_lightweight_delete) \
    M(Bool, optimize_move_functions_out_of_any, false, "Move functions out of aggregate functions 'any', 'anyLast'.", 0) \
    M(Bool, optimize_normalize_count_variants, true, "Rewrite aggregate functions that semantically equals to count() as count().", 0) \
    M(Bool, optimize_injective_functions_inside_uniq, true, "Delete injective functions of one argument inside uniq*() functions.", 0) \
    M(Bool, rewrite_count_distinct_if_with_count_distinct_implementation, false, "Rewrite countDistinctIf with count_distinct_implementation configuration", 0) \
    M(Bool, convert_query_to_cnf, false, "Convert SELECT query to CNF", 0) \
    M(Bool, optimize_or_like_chain, false, "Optimize multiple OR LIKE into multiMatchAny. This optimization should not be enabled by default, because it defies index analysis in some cases.", 0) \
    M(Bool, optimize_arithmetic_operations_in_aggregate_functions, true, "Move arithmetic operations out of aggregation functions", 0) \
    M(Bool, optimize_redundant_functions_in_order_by, true, "Remove functions from ORDER BY if its argument is also in ORDER BY", 0) \
    M(Bool, optimize_if_chain_to_multiif, false, "Replace if(cond1, then1, if(cond2, ...)) chains to multiIf. Currently it's not beneficial for numeric types.", 0) \
    M(Bool, optimize_multiif_to_if, true, "Replace 'multiIf' with only one condition to 'if'.", 0) \
    M(Bool, optimize_if_transform_strings_to_enum, false, "Replaces string-type arguments in If and Transform to enum. Disabled by default cause it could make inconsistent change in distributed query that would lead to its fail.", 0) \
    M(Bool, optimize_monotonous_functions_in_order_by, false, "Replace monotonous function with its argument in ORDER BY", 0) \
    M(Bool, optimize_functions_to_subcolumns, false, "Transform functions to subcolumns, if possible, to reduce amount of read data. E.g. 'length(arr)' -> 'arr.size0', 'col IS NULL' -> 'col.null' ", 0) \
    M(Bool, optimize_using_constraints, false, "Use constraints for query optimization", 0)                                                                                                                                           \
    M(Bool, optimize_substitute_columns, false, "Use constraints for column substitution", 0)                                                                                                                                         \
    M(Bool, optimize_append_index, false, "Use constraints in order to append index condition (indexHint)", 0) \
    M(Bool, normalize_function_names, true, "Normalize function names to their canonical names", 0) \
    M(Bool, allow_experimental_alter_materialized_view_structure, false, "Allow atomic alter on Materialized views. Work in progress.", 0) \
    M(Bool, enable_early_constant_folding, true, "Enable query optimization where we analyze function and subqueries results and rewrite query if there're constants there", 0) \
    M(Bool, deduplicate_blocks_in_dependent_materialized_views, false, "Should deduplicate blocks for materialized views if the block is not a duplicate for the table. Use true to always deduplicate in dependent tables.", 0) \
    M(Bool, materialized_views_ignore_errors, false, "Allows to ignore errors for MATERIALIZED VIEW, and deliver original block to the table regardless of MVs", 0) \
    M(Bool, use_compact_format_in_distributed_parts_names, true, "Changes format of directories names for distributed table insert parts.", 0) \
    M(Bool, validate_polygons, true, "Throw exception if polygon is invalid in function pointInPolygon (e.g. self-tangent, self-intersecting). If the setting is false, the function will accept invalid polygons but may silently return wrong result.", 0) \
    M(UInt64, max_parser_depth, DBMS_DEFAULT_MAX_PARSER_DEPTH, "Maximum parser depth (recursion depth of recursive descend parser).", 0) \
    M(Bool, allow_settings_after_format_in_insert, false, "Allow SETTINGS after FORMAT, but note, that this is not always safe (note: this is a compatibility setting).", 0) \
    M(Seconds, periodic_live_view_refresh, DEFAULT_PERIODIC_LIVE_VIEW_REFRESH_SEC, "Interval after which periodically refreshed live view is forced to refresh.", 0) \
    M(Bool, transform_null_in, false, "If enabled, NULL values will be matched with 'IN' operator as if they are considered equal.", 0) \
    M(Bool, allow_nondeterministic_mutations, false, "Allow non-deterministic functions in ALTER UPDATE/ALTER DELETE statements", 0) \
    M(Seconds, lock_acquire_timeout, DBMS_DEFAULT_LOCK_ACQUIRE_TIMEOUT_SEC, "How long locking request should wait before failing", 0) \
    M(Bool, materialize_ttl_after_modify, true, "Apply TTL for old data, after ALTER MODIFY TTL query", 0) \
    M(String, function_implementation, "", "Choose function implementation for specific target or variant (experimental). If empty enable all of them.", 0) \
    M(Bool, data_type_default_nullable, false, "Data types without NULL or NOT NULL will make Nullable", 0) \
    M(Bool, cast_keep_nullable, false, "CAST operator keep Nullable for result data type", 0) \
    M(Bool, cast_ipv4_ipv6_default_on_conversion_error, false, "CAST operator into IPv4, CAST operator into IPV6 type, toIPv4, toIPv6 functions will return default value instead of throwing exception on conversion error.", 0) \
    M(Bool, alter_partition_verbose_result, false, "Output information about affected parts. Currently works only for FREEZE and ATTACH commands.", 0) \
    M(Bool, allow_experimental_database_materialized_mysql, false, "Allow to create database with Engine=MaterializedMySQL(...).", 0) \
    M(Bool, allow_experimental_database_materialized_postgresql, false, "Allow to create database with Engine=MaterializedPostgreSQL(...).", 0) \
    M(Bool, system_events_show_zero_values, false, "When querying system.events or system.metrics tables, include all metrics, even with zero values.", 0) \
    M(MySQLDataTypesSupport, mysql_datatypes_support_level, 0, "Which MySQL types should be converted to corresponding ClickHouse types (rather than being represented as String). Can be empty or any combination of 'decimal', 'datetime64', 'date2Date32' or 'date2String'. When empty MySQL's DECIMAL and DATETIME/TIMESTAMP with non-zero precision are seen as String on ClickHouse's side.", 0) \
    M(Bool, optimize_trivial_insert_select, true, "Optimize trivial 'INSERT INTO table SELECT ... FROM TABLES' query", 0) \
    M(Bool, allow_non_metadata_alters, true, "Allow to execute alters which affects not only tables metadata, but also data on disk", 0) \
    M(Bool, enable_global_with_statement, true, "Propagate WITH statements to UNION queries and all subqueries", 0) \
    M(Bool, aggregate_functions_null_for_empty, false, "Rewrite all aggregate functions in a query, adding -OrNull suffix to them", 0) \
    M(Bool, optimize_syntax_fuse_functions, false, "Allow apply fuse aggregating function. Available only with `allow_experimental_analyzer`", 0) \
    M(Bool, flatten_nested, true, "If true, columns of type Nested will be flatten to separate array columns instead of one array of tuples", 0) \
    M(Bool, asterisk_include_materialized_columns, false, "Include MATERIALIZED columns for wildcard query", 0) \
    M(Bool, asterisk_include_alias_columns, false, "Include ALIAS columns for wildcard query", 0) \
    M(Bool, optimize_skip_merged_partitions, false, "Skip partitions with one part with level > 0 in optimize final", 0) \
    M(Bool, optimize_on_insert, true, "Do the same transformation for inserted block of data as if merge was done on this block.", 0) \
    M(Bool, optimize_use_projections, true, "Automatically choose projections to perform SELECT query", 0) ALIAS(allow_experimental_projection_optimization) \
    M(Bool, optimize_use_implicit_projections, true, "Automatically choose implicit projections to perform SELECT query", 0) \
    M(Bool, force_optimize_projection, false, "If projection optimization is enabled, SELECT queries need to use projection", 0) \
    M(Bool, async_socket_for_remote, true, "Asynchronously read from socket executing remote query", 0) \
    M(Bool, async_query_sending_for_remote, true, "Asynchronously create connections and send query to shards in remote query", 0) \
    M(Bool, insert_null_as_default, true, "Insert DEFAULT values instead of NULL in INSERT SELECT (UNION ALL)", 0) \
    M(Bool, describe_extend_object_types, false, "Deduce concrete type of columns of type Object in DESCRIBE query", 0) \
    M(Bool, describe_include_subcolumns, false, "If true, subcolumns of all table columns will be included into result of DESCRIBE query", 0) \
    M(Bool, describe_include_virtual_columns, false, "If true, virtual columns of table will be included into result of DESCRIBE query", 0) \
    M(Bool, describe_compact_output, false, "If true, include only column names and types into result of DESCRIBE query", 0) \
    M(Bool, mutations_execute_nondeterministic_on_initiator, false, "If true nondeterministic function are executed on initiator and replaced to literals in UPDATE and DELETE queries", 0) \
    M(Bool, mutations_execute_subqueries_on_initiator, false, "If true scalar subqueries are executed on initiator and replaced to literals in UPDATE and DELETE queries", 0) \
    M(UInt64, mutations_max_literal_size_to_replace, 16384, "The maximum size of serialized literal in bytes to replace in UPDATE and DELETE queries", 0) \
    \
    M(Bool, use_query_cache, false, "Enable the query cache", 0) \
    M(Bool, enable_writes_to_query_cache, true, "Enable storing results of SELECT queries in the query cache", 0) \
    M(Bool, enable_reads_from_query_cache, true, "Enable reading results of SELECT queries from the query cache", 0) \
    M(Bool, query_cache_store_results_of_queries_with_nondeterministic_functions, false, "Store results of queries with non-deterministic functions (e.g. rand(), now()) in the query cache", 0) \
    M(UInt64, query_cache_max_size_in_bytes, 0, "The maximum amount of memory (in bytes) the current user may allocate in the query cache. 0 means unlimited. ", 0) \
    M(UInt64, query_cache_max_entries, 0, "The maximum number of query results the current user may store in the query cache. 0 means unlimited.", 0) \
    M(UInt64, query_cache_min_query_runs, 0, "Minimum number a SELECT query must run before its result is stored in the query cache", 0) \
    M(Milliseconds, query_cache_min_query_duration, 0, "Minimum time in milliseconds for a query to run for its result to be stored in the query cache.", 0) \
    M(Bool, query_cache_compress_entries, true, "Compress cache entries.", 0) \
    M(Bool, query_cache_squash_partial_results, true, "Squash partial result blocks to blocks of size 'max_block_size'. Reduces performance of inserts into the query cache but improves the compressability of cache entries.", 0) \
    M(Seconds, query_cache_ttl, 60, "After this time in seconds entries in the query cache become stale", 0) \
    M(Bool, query_cache_share_between_users, false, "Allow other users to read entry in the query cache", 0) \
    M(Bool, enable_sharing_sets_for_mutations, true, "Allow sharing set objects build for IN subqueries between different tasks of the same mutation. This reduces memory usage and CPU consumption", 0) \
    \
    M(Bool, optimize_rewrite_sum_if_to_count_if, false, "Rewrite sumIf() and sum(if()) function countIf() function when logically equivalent", 0) \
    M(Bool, optimize_rewrite_aggregate_function_with_if, true, "Rewrite aggregate functions with if expression as argument when logically equivalent. For example, avg(if(cond, col, null)) can be rewritten to avgIf(cond, col)", 0) \
    M(Bool, optimize_rewrite_array_exists_to_has, true, "Rewrite arrayExists() functions to has() when logically equivalent. For example, arrayExists(x -> x = 1, arr) can be rewritten to has(arr, 1)", 0) \
    M(UInt64, insert_shard_id, 0, "If non zero, when insert into a distributed table, the data will be inserted into the shard `insert_shard_id` synchronously. Possible values range from 1 to `shards_number` of corresponding distributed table", 0) \
    \
    M(Bool, collect_hash_table_stats_during_aggregation, true, "Enable collecting hash table statistics to optimize memory allocation", 0) \
    M(UInt64, max_entries_for_hash_table_stats, 10'000, "How many entries hash table statistics collected during aggregation is allowed to have", 0) \
    M(UInt64, max_size_to_preallocate_for_aggregation, 100'000'000, "For how many elements it is allowed to preallocate space in all hash tables in total before aggregation", 0) \
    \
    M(Bool, kafka_disable_num_consumers_limit, false, "Disable limit on kafka_num_consumers that depends on the number of available CPU cores", 0) \
    M(Bool, enable_software_prefetch_in_aggregation, true, "Enable use of software prefetch in aggregation", 0) \
    M(Bool, allow_aggregate_partitions_independently, false, "Enable independent aggregation of partitions on separate threads when partition key suits group by key. Beneficial when number of partitions close to number of cores and partitions have roughly the same size", 0) \
    M(Bool, force_aggregate_partitions_independently, false, "Force the use of optimization when it is applicable, but heuristics decided not to use it", 0) \
    M(UInt64, max_number_of_partitions_for_independent_aggregation, 128, "Maximal number of partitions in table to apply optimization", 0) \
    /** Experimental feature for moving data between shards. */ \
    \
    M(Bool, allow_experimental_query_deduplication, false, "Experimental data deduplication for SELECT queries based on part UUIDs", 0) \
    \
    M(Bool, engine_file_empty_if_not_exists, false, "Allows to select data from a file engine table without file", 0) \
    M(Bool, engine_file_truncate_on_insert, false, "Enables or disables truncate before insert in file engine tables", 0) \
    M(Bool, engine_file_allow_create_multiple_files, false, "Enables or disables creating a new file on each insert in file engine tables if format has suffix.", 0) \
    M(Bool, engine_file_skip_empty_files, false, "Allows to skip empty files in file table engine", 0) \
    M(Bool, engine_url_skip_empty_files, false, "Allows to skip empty files in url table engine", 0) \
    M(Bool, enable_url_encoding, true, " Allows to enable/disable decoding/encoding path in uri in URL table engine", 0) \
    M(Bool, allow_experimental_database_replicated, false, "Allow to create databases with Replicated engine", 0) \
    M(UInt64, database_replicated_initial_query_timeout_sec, 300, "How long initial DDL query should wait for Replicated database to precess previous DDL queue entries", 0) \
    M(Bool, database_replicated_enforce_synchronous_settings, false, "Enforces synchronous waiting for some queries (see also database_atomic_wait_for_drop_and_detach_synchronously, mutation_sync, alter_sync). Not recommended to enable these settings.", 0) \
    M(UInt64, max_distributed_depth, 5, "Maximum distributed query depth", 0) \
    M(Bool, database_replicated_always_detach_permanently, false, "Execute DETACH TABLE as DETACH TABLE PERMANENTLY if database engine is Replicated", 0) \
    M(Bool, database_replicated_allow_only_replicated_engine, false, "Allow to create only Replicated tables in database with engine Replicated", 0) \
    M(Bool, database_replicated_allow_replicated_engine_arguments, true, "Allow to create only Replicated tables in database with engine Replicated with explicit arguments", 0) \
    M(DistributedDDLOutputMode, distributed_ddl_output_mode, DistributedDDLOutputMode::THROW, "Format of distributed DDL query result, one of: 'none', 'throw', 'null_status_on_timeout', 'never_throw'", 0) \
    M(UInt64, distributed_ddl_entry_format_version, 5, "Compatibility version of distributed DDL (ON CLUSTER) queries", 0) \
    \
    M(UInt64, external_storage_max_read_rows, 0, "Limit maximum number of rows when table with external engine should flush history data. Now supported only for MySQL table engine, database engine, dictionary and MaterializedMySQL. If equal to 0, this setting is disabled", 0) \
    M(UInt64, external_storage_max_read_bytes, 0, "Limit maximum number of bytes when table with external engine should flush history data. Now supported only for MySQL table engine, database engine, dictionary and MaterializedMySQL. If equal to 0, this setting is disabled", 0)  \
    M(UInt64, external_storage_connect_timeout_sec, DBMS_DEFAULT_CONNECT_TIMEOUT_SEC, "Connect timeout in seconds. Now supported only for MySQL", 0)  \
    M(UInt64, external_storage_rw_timeout_sec, DBMS_DEFAULT_RECEIVE_TIMEOUT_SEC, "Read/write timeout in seconds. Now supported only for MySQL", 0)  \
    \
    M(SetOperationMode, union_default_mode, SetOperationMode::Unspecified, "Set default mode in UNION query. Possible values: empty string, 'ALL', 'DISTINCT'. If empty, query without mode will throw exception.", 0) \
    M(SetOperationMode, intersect_default_mode, SetOperationMode::ALL, "Set default mode in INTERSECT query. Possible values: empty string, 'ALL', 'DISTINCT'. If empty, query without mode will throw exception.", 0) \
    M(SetOperationMode, except_default_mode, SetOperationMode::ALL, "Set default mode in EXCEPT query. Possible values: empty string, 'ALL', 'DISTINCT'. If empty, query without mode will throw exception.", 0) \
    M(Bool, optimize_aggregators_of_group_by_keys, true, "Eliminates min/max/any/anyLast aggregators of GROUP BY keys in SELECT section", 0) \
    M(Bool, optimize_group_by_function_keys, true, "Eliminates functions of other keys in GROUP BY section", 0) \
    M(Bool, optimize_group_by_constant_keys, true, "Optimize GROUP BY when all keys in block are constant", 0) \
    M(Bool, legacy_column_name_of_tuple_literal, false, "List all names of element of large tuple literals in their column names instead of hash. This settings exists only for compatibility reasons. It makes sense to set to 'true', while doing rolling update of cluster from version lower than 21.7 to higher.", 0) \
    \
    M(Bool, query_plan_enable_optimizations, true, "Apply optimizations to query plan", 0) \
    M(UInt64, query_plan_max_optimizations_to_apply, 10000, "Limit the total number of optimizations applied to query plan. If zero, ignored. If limit reached, throw exception", 0) \
    M(Bool, query_plan_filter_push_down, true, "Allow to push down filter by predicate query plan step", 0) \
    M(Bool, query_plan_optimize_primary_key, true, "Analyze primary key using query plan (instead of AST)", 0) \
    M(Bool, query_plan_read_in_order, true, "Use query plan for read-in-order optimisation", 0) \
    M(Bool, query_plan_aggregation_in_order, true, "Use query plan for aggregation-in-order optimisation", 0) \
    M(Bool, query_plan_remove_redundant_sorting, true, "Remove redundant sorting in query plan. For example, sorting steps related to ORDER BY clauses in subqueries", 0) \
    M(Bool, query_plan_remove_redundant_distinct, true, "Remove redundant Distinct step in query plan", 0) \
<<<<<<< HEAD
    M(Bool, query_plan_optimize_projection, true, "Use query plan for aggregation-in-order optimisation", 0) \
    M(Bool, query_plan_preserve_num_streams_after_window_functions, true, "Preserve the number of streams after evaluating window functions to allow parallel stream processing", 0) \
=======
>>>>>>> 0af565df
    M(UInt64, regexp_max_matches_per_row, 1000, "Max matches of any single regexp per row, used to safeguard 'extractAllGroupsHorizontal' against consuming too much memory with greedy RE.", 0) \
    \
    M(UInt64, limit, 0, "Limit on read rows from the most 'end' result for select query, default 0 means no limit length", 0) \
    M(UInt64, offset, 0, "Offset on read rows from the most 'end' result for select query", 0) \
    \
    M(UInt64, function_range_max_elements_in_block, 500000000, "Maximum number of values generated by function `range` per block of data (sum of array sizes for every row in a block, see also 'max_block_size' and 'min_insert_block_size_rows'). It is a safety threshold.", 0) \
    M(UInt64, function_sleep_max_microseconds_per_block, 3000000, "Maximum number of microseconds the function `sleep` is allowed to sleep for each block. If a user called it with a larger value, it throws an exception. It is a safety threshold.", 0) \
    M(ShortCircuitFunctionEvaluation, short_circuit_function_evaluation, ShortCircuitFunctionEvaluation::ENABLE, "Setting for short-circuit function evaluation configuration. Possible values: 'enable' - use short-circuit function evaluation for functions that are suitable for it, 'disable' - disable short-circuit function evaluation, 'force_enable' - use short-circuit function evaluation for all functions.", 0) \
    \
    M(LocalFSReadMethod, storage_file_read_method, LocalFSReadMethod::pread, "Method of reading data from storage file, one of: read, pread, mmap. The mmap method does not apply to clickhouse-server (it's intended for clickhouse-local).", 0) \
    M(String, local_filesystem_read_method, "pread_threadpool", "Method of reading data from local filesystem, one of: read, pread, mmap, io_uring, pread_threadpool. The 'io_uring' method is experimental and does not work for Log, TinyLog, StripeLog, File, Set and Join, and other tables with append-able files in presence of concurrent reads and writes.", 0) \
    M(String, remote_filesystem_read_method, "threadpool", "Method of reading data from remote filesystem, one of: read, threadpool.", 0) \
    M(Bool, local_filesystem_read_prefetch, false, "Should use prefetching when reading data from local filesystem.", 0) \
    M(Bool, remote_filesystem_read_prefetch, true, "Should use prefetching when reading data from remote filesystem.", 0) \
    M(Int64, read_priority, 0, "Priority to read data from local filesystem or remote filesystem. Only supported for 'pread_threadpool' method for local filesystem and for `threadpool` method for remote filesystem.", 0) \
    M(UInt64, merge_tree_min_rows_for_concurrent_read_for_remote_filesystem, (20 * 8192), "If at least as many lines are read from one file, the reading can be parallelized, when reading from remote filesystem.", 0) \
    M(UInt64, merge_tree_min_bytes_for_concurrent_read_for_remote_filesystem, (24 * 10 * 1024 * 1024), "If at least as many bytes are read from one file, the reading can be parallelized, when reading from remote filesystem.", 0) \
    M(UInt64, remote_read_min_bytes_for_seek, 4 * DBMS_DEFAULT_BUFFER_SIZE, "Min bytes required for remote read (url, s3) to do seek, instead of read with ignore.", 0) \
    M(UInt64, merge_tree_min_bytes_per_task_for_remote_reading, 4 * DBMS_DEFAULT_BUFFER_SIZE, "Min bytes to read per task.", 0) \
    M(Bool, merge_tree_use_const_size_tasks_for_remote_reading, true, "Whether to use constant size tasks for reading from a remote table.", 0) \
    M(Bool, merge_tree_determine_task_size_by_prewhere_columns, true, "Whether to use only prewhere columns size to determine reading task size.", 0) \
    \
    M(Bool, async_insert, false, "If true, data from INSERT query is stored in queue and later flushed to table in background. If wait_for_async_insert is false, INSERT query is processed almost instantly, otherwise client will wait until data will be flushed to table", 0) \
    M(Bool, wait_for_async_insert, true, "If true wait for processing of asynchronous insertion", 0) \
    M(Seconds, wait_for_async_insert_timeout, DBMS_DEFAULT_LOCK_ACQUIRE_TIMEOUT_SEC, "Timeout for waiting for processing asynchronous insertion", 0) \
    M(UInt64, async_insert_max_data_size, 1000000, "Maximum size in bytes of unparsed data collected per query before being inserted", 0) \
    M(UInt64, async_insert_max_query_number, 450, "Maximum number of insert queries before being inserted", 0) \
    M(Milliseconds, async_insert_busy_timeout_ms, 200, "Maximum time to wait before dumping collected data per query since the first data appeared", 0) \
    \
    M(UInt64, remote_fs_read_max_backoff_ms, 10000, "Max wait time when trying to read data for remote disk", 0) \
    M(UInt64, remote_fs_read_backoff_max_tries, 5, "Max attempts to read with backoff", 0) \
    M(Bool, enable_filesystem_cache, true, "Use cache for remote filesystem. This setting does not turn on/off cache for disks (must be done via disk config), but allows to bypass cache for some queries if intended", 0) \
    M(Bool, enable_filesystem_cache_on_write_operations, false, "Write into cache on write operations. To actually work this setting requires be added to disk config too", 0) \
    M(Bool, enable_filesystem_cache_log, false, "Allows to record the filesystem caching log for each query", 0) \
    M(Bool, read_from_filesystem_cache_if_exists_otherwise_bypass_cache, false, "Allow to use the filesystem cache in passive mode - benefit from the existing cache entries, but don't put more entries into the cache. If you set this setting for heavy ad-hoc queries and leave it disabled for short real-time queries, this will allows to avoid cache threshing by too heavy queries and to improve the overall system efficiency.", 0) \
    M(Bool, skip_download_if_exceeds_query_cache, true, "Skip download from remote filesystem if exceeds query cache size", 0) \
    M(UInt64, filesystem_cache_max_download_size, (128UL * 1024 * 1024 * 1024), "Max remote filesystem cache size that can be downloaded by a single query", 0) \
    M(Bool, throw_on_error_from_cache_on_write_operations, false, "Ignore error from cache when caching on write operations (INSERT, merges)", 0) \
    \
    M(Bool, load_marks_asynchronously, false, "Load MergeTree marks asynchronously", 0) \
    M(Bool, enable_filesystem_read_prefetches_log, false, "Log to system.filesystem prefetch_log during query. Should be used only for testing or debugging, not recommended to be turned on by default", 0) \
    M(Bool, allow_prefetched_read_pool_for_remote_filesystem, true, "Prefer prefethed threadpool if all parts are on remote filesystem", 0) \
    M(Bool, allow_prefetched_read_pool_for_local_filesystem, false, "Prefer prefethed threadpool if all parts are on remote filesystem", 0) \
    \
    M(UInt64, prefetch_buffer_size, DBMS_DEFAULT_BUFFER_SIZE, "The maximum size of the prefetch buffer to read from the filesystem.", 0) \
    M(UInt64, filesystem_prefetch_step_bytes, 0, "Prefetch step in bytes. Zero means `auto` - approximately the best prefetch step will be auto deduced, but might not be 100% the best. The actual value might be different because of setting filesystem_prefetch_min_bytes_for_single_read_task", 0) \
    M(UInt64, filesystem_prefetch_step_marks, 0, "Prefetch step in marks. Zero means `auto` - approximately the best prefetch step will be auto deduced, but might not be 100% the best. The actual value might be different because of setting filesystem_prefetch_min_bytes_for_single_read_task", 0) \
    M(UInt64, filesystem_prefetch_min_bytes_for_single_read_task, "8Mi", "Do not parallelize within one file read less than this amount of bytes. E.g. one reader will not receive a read task of size less than this amount. This setting is recommended to avoid spikes of time for aws getObject requests to aws", 0) \
    M(UInt64, filesystem_prefetch_max_memory_usage, "1Gi", "Maximum memory usage for prefetches.", 0) \
    M(UInt64, filesystem_prefetches_limit, 200, "Maximum number of prefetches. Zero means unlimited. A setting `filesystem_prefetches_max_memory_usage` is more recommended if you want to limit the number of prefetches", 0) \
    \
    M(UInt64, use_structure_from_insertion_table_in_table_functions, 2, "Use structure from insertion table instead of schema inference from data. Possible values: 0 - disabled, 1 - enabled, 2 - auto", 0) \
    \
    M(UInt64, http_max_tries, 10, "Max attempts to read via http.", 0) \
    M(UInt64, http_retry_initial_backoff_ms, 100, "Min milliseconds for backoff, when retrying read via http", 0) \
    M(UInt64, http_retry_max_backoff_ms, 10000, "Max milliseconds for backoff, when retrying read via http", 0) \
    \
    M(Bool, force_remove_data_recursively_on_drop, false, "Recursively remove data on DROP query. Avoids 'Directory not empty' error, but may silently remove detached data", 0) \
    M(Bool, check_table_dependencies, true, "Check that DDL query (such as DROP TABLE or RENAME) will not break dependencies", 0) \
    M(Bool, check_referential_table_dependencies, false, "Check that DDL query (such as DROP TABLE or RENAME) will not break referential dependencies", 0) \
    M(Bool, use_local_cache_for_remote_storage, true, "Use local cache for remote storage like HDFS or S3, it's used for remote table engine only", 0) \
    \
    M(Bool, allow_unrestricted_reads_from_keeper, false, "Allow unrestricted (without condition on path) reads from system.zookeeper table, can be handy, but is not safe for zookeeper", 0) \
    M(Bool, allow_deprecated_database_ordinary, false, "Allow to create databases with deprecated Ordinary engine", 0) \
    M(Bool, allow_deprecated_syntax_for_merge_tree, false, "Allow to create *MergeTree tables with deprecated engine definition syntax", 0) \
    M(Bool, allow_asynchronous_read_from_io_pool_for_merge_tree, false, "Use background I/O pool to read from MergeTree tables. This setting may increase performance for I/O bound queries", 0) \
    M(UInt64, max_streams_for_merge_tree_reading, 0, "If is not zero, limit the number of reading streams for MergeTree table.", 0) \
    \
    M(Bool, force_grouping_standard_compatibility, true, "Make GROUPING function to return 1 when argument is not used as an aggregation key", 0) \
    \
    M(Bool, schema_inference_use_cache_for_file, true, "Use cache in schema inference while using file table function", 0) \
    M(Bool, schema_inference_use_cache_for_s3, true, "Use cache in schema inference while using s3 table function", 0) \
    M(Bool, schema_inference_use_cache_for_azure, true, "Use cache in schema inference while using azure table function", 0) \
    M(Bool, schema_inference_use_cache_for_hdfs, true, "Use cache in schema inference while using hdfs table function", 0) \
    M(Bool, schema_inference_use_cache_for_url, true, "Use cache in schema inference while using url table function", 0) \
    M(Bool, schema_inference_cache_require_modification_time_for_url, true, "Use schema from cache for URL with last modification time validation (for urls with Last-Modified header)", 0) \
    \
    M(String, compatibility, "", "Changes other settings according to provided ClickHouse version. If we know that we changed some behaviour in ClickHouse by changing some settings in some version, this compatibility setting will control these settings", 0) \
    \
    M(Map, additional_table_filters, "", "Additional filter expression which would be applied after reading from specified table. Syntax: {'table1': 'expression', 'database.table2': 'expression'}", 0) \
    M(String, additional_result_filter, "", "Additional filter expression which would be applied to query result", 0) \
    \
    M(String, workload, "default", "Name of workload to be used to access resources", 0) \
    M(Milliseconds, storage_system_stack_trace_pipe_read_timeout_ms, 100, "Maximum time to read from a pipe for receiving information from the threads when querying the `system.stack_trace` table. This setting is used for testing purposes and not meant to be changed by users.", 0) \
    \
    M(String, rename_files_after_processing, "", "Rename successfully processed files according to the specified pattern; Pattern can include the following placeholders: `%a` (full original file name), `%f` (original filename without extension), `%e` (file extension with dot), `%t` (current timestamp in µs), and `%%` (% sign)", 0) \
    \
    M(Bool, parallelize_output_from_storages, true, "Parallelize output for reading step from storage. It allows parallelizing query processing right after reading from storage if possible", 0) \
    M(String, insert_deduplication_token, "", "If not empty, used for duplicate detection instead of data digest", 0) \
    M(Bool, count_distinct_optimization, false, "Rewrite count distinct to subquery of group by", 0) \
    M(Bool, throw_if_no_data_to_insert, true, "Enables or disables empty INSERTs, enabled by default", 0) \
    M(Bool, compatibility_ignore_auto_increment_in_create_table, false, "Ignore AUTO_INCREMENT keyword in column declaration if true, otherwise return error. It simplifies migration from MySQL", 0) \
    M(Bool, multiple_joins_try_to_keep_original_names, false, "Do not add aliases to top level expression list on multiple joins rewrite", 0) \
    M(Bool, optimize_sorting_by_input_stream_properties, true, "Optimize sorting by sorting properties of input stream", 0) \
    M(UInt64, insert_keeper_max_retries, 20, "Max retries for keeper operations during insert", 0) \
    M(UInt64, insert_keeper_retry_initial_backoff_ms, 100, "Initial backoff timeout for keeper operations during insert", 0) \
    M(UInt64, insert_keeper_retry_max_backoff_ms, 10000, "Max backoff timeout for keeper operations during insert", 0) \
    M(Float, insert_keeper_fault_injection_probability, 0.0f, "Approximate probability of failure for a keeper request during insert. Valid value is in interval [0.0f, 1.0f]", 0) \
    M(UInt64, insert_keeper_fault_injection_seed, 0, "0 - random seed, otherwise the setting value", 0) \
    M(Bool, force_aggregation_in_order, false, "Force use of aggregation in order on remote nodes during distributed aggregation. PLEASE, NEVER CHANGE THIS SETTING VALUE MANUALLY!", IMPORTANT) \
    M(UInt64, http_max_request_param_data_size, 10_MiB, "Limit on size of request data used as a query parameter in predefined HTTP requests.", 0) \
    M(Bool, function_json_value_return_type_allow_nullable, false, "Allow function JSON_VALUE to return nullable type.", 0) \
    M(Bool, function_json_value_return_type_allow_complex, false, "Allow function JSON_VALUE to return complex type, such as: struct, array, map.", 0) \
    M(Bool, use_with_fill_by_sorting_prefix, true, "Columns preceding WITH FILL columns in ORDER BY clause form sorting prefix. Rows with different values in sorting prefix are filled independently", 0) \
    \
    /** Experimental functions */ \
    M(Bool, allow_experimental_funnel_functions, false, "Enable experimental functions for funnel analysis.", 0) \
    M(Bool, allow_experimental_nlp_functions, false, "Enable experimental functions for natural language processing.", 0) \
    M(Bool, allow_experimental_hash_functions, false, "Enable experimental hash functions", 0) \
    M(Bool, allow_experimental_object_type, false, "Allow Object and JSON data types", 0) \
    M(Bool, allow_experimental_annoy_index, false, "Allows to use Annoy index. Disabled by default because this feature is experimental", 0) \
    M(Bool, allow_experimental_usearch_index, false, "Allows to use USearch index. Disabled by default because this feature is experimental", 0) \
    M(Bool, allow_experimental_s3queue, false, "Allows to use S3Queue engine. Disabled by default, because this feature is experimental", 0) \
    M(UInt64, max_limit_for_ann_queries, 1'000'000, "SELECT queries with LIMIT bigger than this setting cannot use ANN indexes. Helps to prevent memory overflows in ANN search indexes.", 0) \
    M(UInt64, max_threads_for_annoy_index_creation, 4, "Number of threads used to build Annoy indexes (0 means all cores, not recommended)", 0) \
    M(Int64, annoy_index_search_k_nodes, -1, "SELECT queries search up to this many nodes in Annoy indexes.", 0) \
    M(Bool, throw_on_unsupported_query_inside_transaction, true, "Throw exception if unsupported query is used inside transaction", 0) \
    M(TransactionsWaitCSNMode, wait_changes_become_visible_after_commit_mode, TransactionsWaitCSNMode::WAIT_UNKNOWN, "Wait for committed changes to become actually visible in the latest snapshot", 0) \
    M(Bool, implicit_transaction, false, "If enabled and not already inside a transaction, wraps the query inside a full transaction (begin + commit or rollback)", 0) \
    M(UInt64, grace_hash_join_initial_buckets, 1, "Initial number of grace hash join buckets", 0) \
    M(UInt64, grace_hash_join_max_buckets, 1024, "Limit on the number of grace hash join buckets", 0) \
    M(Bool, optimize_distinct_in_order, true, "Enable DISTINCT optimization if some columns in DISTINCT form a prefix of sorting. For example, prefix of sorting key in merge tree or ORDER BY statement", 0) \
    M(Bool, allow_experimental_undrop_table_query, true, "Allow to use undrop query to restore dropped table in a limited time", 0) \
    M(Bool, keeper_map_strict_mode, false, "Enforce additional checks during operations on KeeperMap. E.g. throw an exception on an insert for already existing key", 0) \
    M(UInt64, extract_kvp_max_pairs_per_row, 1000, "Max number pairs that can be produced by extractKeyValuePairs function. Used to safeguard against consuming too much memory.", 0) \
    M(Timezone, session_timezone, "", "This setting can be removed in the future due to potential caveats. It is experimental and is not suitable for production usage. The default timezone for current session or query. The server default timezone if empty.", 0) \
    M(Bool, allow_create_index_without_type, false, "Allow CREATE INDEX query without TYPE. Query will be ignored. Made for SQL compatibility tests.", 0) \
    M(Bool, create_index_ignore_unique, false, "Ignore UNIQUE keyword in CREATE UNIQUE INDEX. Made for SQL compatibility tests.", 0) \
    M(Bool, print_pretty_type_names, false, "Print pretty type names in DESCRIBE query and toTypeName() function", 0) \

// End of COMMON_SETTINGS
    // Please add settings related to formats into the FORMAT_FACTORY_SETTINGS, move obsolete settings to OBSOLETE_SETTINGS and obsolete format settings to OBSOLETE_FORMAT_SETTINGS.

#define MAKE_OBSOLETE(M, TYPE, NAME, DEFAULT) \
    M(TYPE, NAME, DEFAULT, "Obsolete setting, does nothing.", BaseSettingsHelpers::Flags::OBSOLETE)

/// NOTE: ServerSettings::loadSettingsFromConfig() should be updated to include this settings
#define MAKE_DEPRECATED_BY_SERVER_CONFIG(M, TYPE, NAME, DEFAULT) \
    M(TYPE, NAME, DEFAULT, "User-level setting is deprecated, and it must be defined in the server configuration instead.", BaseSettingsHelpers::Flags::OBSOLETE)

#define OBSOLETE_SETTINGS(M, ALIAS) \
    /** Obsolete settings that do nothing but left for compatibility reasons. Remove each one after half a year of obsolescence. */ \
    MAKE_OBSOLETE(M, UInt64, max_memory_usage_for_all_queries, 0) \
    MAKE_OBSOLETE(M, UInt64, multiple_joins_rewriter_version, 0) \
    MAKE_OBSOLETE(M, Bool, enable_debug_queries, false) \
    MAKE_OBSOLETE(M, Bool, allow_experimental_database_atomic, true) \
    MAKE_OBSOLETE(M, Bool, allow_experimental_bigint_types, true) \
    MAKE_OBSOLETE(M, Bool, allow_experimental_window_functions, true) \
    MAKE_OBSOLETE(M, Bool, allow_experimental_geo_types, true) \
    \
    MAKE_OBSOLETE(M, Milliseconds, async_insert_stale_timeout_ms, 0) \
    MAKE_OBSOLETE(M, HandleKafkaErrorMode, handle_kafka_error_mode, HandleKafkaErrorMode::DEFAULT) \
    MAKE_OBSOLETE(M, Bool, database_replicated_ddl_output, true) \
    MAKE_OBSOLETE(M, UInt64, replication_alter_columns_timeout, 60) \
    MAKE_OBSOLETE(M, UInt64, odbc_max_field_size, 0) \
    MAKE_OBSOLETE(M, Bool, allow_experimental_map_type, true) \
    MAKE_OBSOLETE(M, UInt64, merge_tree_clear_old_temporary_directories_interval_seconds, 60) \
    MAKE_OBSOLETE(M, UInt64, merge_tree_clear_old_parts_interval_seconds, 1) \
    MAKE_OBSOLETE(M, UInt64, partial_merge_join_optimizations, 0) \
    MAKE_OBSOLETE(M, MaxThreads, max_alter_threads, 0) \
    /* moved to config.xml: see also src/Core/ServerSettings.h */ \
    MAKE_DEPRECATED_BY_SERVER_CONFIG(M, UInt64, background_buffer_flush_schedule_pool_size, 16) \
    MAKE_DEPRECATED_BY_SERVER_CONFIG(M, UInt64, background_pool_size, 16) \
    MAKE_DEPRECATED_BY_SERVER_CONFIG(M, Float, background_merges_mutations_concurrency_ratio, 2) \
    MAKE_DEPRECATED_BY_SERVER_CONFIG(M, UInt64, background_move_pool_size, 8) \
    MAKE_DEPRECATED_BY_SERVER_CONFIG(M, UInt64, background_fetches_pool_size, 8) \
    MAKE_DEPRECATED_BY_SERVER_CONFIG(M, UInt64, background_common_pool_size, 8) \
    MAKE_DEPRECATED_BY_SERVER_CONFIG(M, UInt64, background_schedule_pool_size, 128) \
    MAKE_DEPRECATED_BY_SERVER_CONFIG(M, UInt64, background_message_broker_schedule_pool_size, 16) \
    MAKE_DEPRECATED_BY_SERVER_CONFIG(M, UInt64, background_distributed_schedule_pool_size, 16) \
    MAKE_DEPRECATED_BY_SERVER_CONFIG(M, UInt64, max_remote_read_network_bandwidth_for_server, 0) \
    MAKE_DEPRECATED_BY_SERVER_CONFIG(M, UInt64, max_remote_write_network_bandwidth_for_server, 0) \
    MAKE_DEPRECATED_BY_SERVER_CONFIG(M, UInt64, async_insert_threads, 16) \
    MAKE_DEPRECATED_BY_SERVER_CONFIG(M, UInt64, max_replicated_fetches_network_bandwidth_for_server, 0) \
    MAKE_DEPRECATED_BY_SERVER_CONFIG(M, UInt64, max_replicated_sends_network_bandwidth_for_server, 0) \
    /* ---- */ \
    MAKE_OBSOLETE(M, DefaultDatabaseEngine, default_database_engine, DefaultDatabaseEngine::Atomic) \
    MAKE_OBSOLETE(M, UInt64, max_pipeline_depth, 0) \
    MAKE_OBSOLETE(M, Seconds, temporary_live_view_timeout, 1) \
    MAKE_OBSOLETE(M, Milliseconds, async_insert_cleanup_timeout_ms, 1000) \
    MAKE_OBSOLETE(M, Bool, optimize_fuse_sum_count_avg, 0) \
    MAKE_OBSOLETE(M, Seconds, drain_timeout, 3) \
    MAKE_OBSOLETE(M, UInt64, backup_threads, 16) \
    MAKE_OBSOLETE(M, UInt64, restore_threads, 16) \
    MAKE_OBSOLETE(M, Bool, optimize_duplicate_order_by_and_distinct, false) \
    MAKE_OBSOLETE(M, Bool, query_plan_optimize_projection, true) \

    /** The section above is for obsolete settings. Do not add anything there. */


#define FORMAT_FACTORY_SETTINGS(M, ALIAS) \
    M(Char, format_csv_delimiter, ',', "The character to be considered as a delimiter in CSV data. If setting with a string, a string has to have a length of 1.", 0) \
    M(Bool, format_csv_allow_single_quotes, false, "If it is set to true, allow strings in single quotes.", 0) \
    M(Bool, format_csv_allow_double_quotes, true, "If it is set to true, allow strings in double quotes.", 0) \
    M(Bool, output_format_csv_crlf_end_of_line, false, "If it is set true, end of line in CSV format will be \\r\\n instead of \\n.", 0) \
    M(Bool, input_format_csv_enum_as_number, false, "Treat inserted enum values in CSV formats as enum indices", 0) \
    M(Bool, input_format_csv_arrays_as_nested_csv, false, R"(When reading Array from CSV, expect that its elements were serialized in nested CSV and then put into string. Example: "[""Hello"", ""world"", ""42"""" TV""]". Braces around array can be omitted.)", 0) \
    M(Bool, input_format_skip_unknown_fields, true, "Skip columns with unknown names from input data (it works for JSONEachRow, -WithNames, -WithNamesAndTypes and TSKV formats).", 0) \
    M(Bool, input_format_with_names_use_header, true, "For -WithNames input formats this controls whether format parser is to assume that column data appear in the input exactly as they are specified in the header.", 0) \
    M(Bool, input_format_with_types_use_header, true, "For -WithNamesAndTypes input formats this controls whether format parser should check if data types from the input match data types from the header.", 0) \
    M(Bool, input_format_import_nested_json, false, "Map nested JSON data to nested tables (it works for JSONEachRow format).", 0) \
    M(Bool, input_format_defaults_for_omitted_fields, true, "For input data calculate default expressions for omitted fields (it works for JSONEachRow, -WithNames, -WithNamesAndTypes formats).", IMPORTANT) \
    M(Bool, input_format_csv_empty_as_default, true, "Treat empty fields in CSV input as default values.", 0) \
    M(Bool, input_format_tsv_empty_as_default, false, "Treat empty fields in TSV input as default values.", 0) \
    M(Bool, input_format_tsv_enum_as_number, false, "Treat inserted enum values in TSV formats as enum indices.", 0) \
    M(Bool, input_format_null_as_default, true, "Initialize null fields with default values if the data type of this field is not nullable and it is supported by the input format", 0) \
    M(Bool, input_format_arrow_case_insensitive_column_matching, false, "Ignore case when matching Arrow columns with CH columns.", 0) \
    M(Int64, input_format_orc_row_batch_size, 100'000, "Batch size when reading ORC stripes.", 0) \
    M(Bool, input_format_orc_case_insensitive_column_matching, false, "Ignore case when matching ORC columns with CH columns.", 0) \
    M(Bool, input_format_parquet_case_insensitive_column_matching, false, "Ignore case when matching Parquet columns with CH columns.", 0) \
    M(Bool, input_format_parquet_preserve_order, false, "Avoid reordering rows when reading from Parquet files. Usually makes it much slower.", 0) \
    M(Bool, input_format_parquet_filter_push_down, true, "When reading Parquet files, skip whole row groups based on the WHERE/PREWHERE expressions and min/max statistics in the Parquet metadata.", 0) \
    M(Bool, input_format_allow_seeks, true, "Allow seeks while reading in ORC/Parquet/Arrow input formats", 0) \
    M(Bool, input_format_orc_allow_missing_columns, false, "Allow missing columns while reading ORC input formats", 0) \
    M(Bool, input_format_orc_use_fast_decoder, true, "Use a faster ORC decoder implementation.", 0) \
    M(Bool, input_format_parquet_allow_missing_columns, false, "Allow missing columns while reading Parquet input formats", 0) \
    M(UInt64, input_format_parquet_local_file_min_bytes_for_seek, 8192, "Min bytes required for local read (file) to do seek, instead of read with ignore in Parquet input format", 0) \
    M(Bool, input_format_arrow_allow_missing_columns, false, "Allow missing columns while reading Arrow input formats", 0) \
    M(Char, input_format_hive_text_fields_delimiter, '\x01', "Delimiter between fields in Hive Text File", 0) \
    M(Char, input_format_hive_text_collection_items_delimiter, '\x02', "Delimiter between collection(array or map) items in Hive Text File", 0) \
    M(Char, input_format_hive_text_map_keys_delimiter, '\x03', "Delimiter between a pair of map key/values in Hive Text File", 0) \
    M(UInt64, input_format_msgpack_number_of_columns, 0, "The number of columns in inserted MsgPack data. Used for automatic schema inference from data.", 0) \
    M(MsgPackUUIDRepresentation, output_format_msgpack_uuid_representation, FormatSettings::MsgPackUUIDRepresentation::EXT, "The way how to output UUID in MsgPack format.", 0) \
    M(UInt64, input_format_max_rows_to_read_for_schema_inference, 25000, "The maximum rows of data to read for automatic schema inference", 0) \
    M(UInt64, input_format_max_bytes_to_read_for_schema_inference, 32 * 1024 * 1024, "The maximum bytes of data to read for automatic schema inference", 0) \
    M(Bool, input_format_csv_use_best_effort_in_schema_inference, true, "Use some tweaks and heuristics to infer schema in CSV format", 0) \
    M(Bool, input_format_tsv_use_best_effort_in_schema_inference, true, "Use some tweaks and heuristics to infer schema in TSV format", 0) \
    M(Bool, input_format_csv_detect_header, true, "Automatically detect header with names and types in CSV format", 0) \
    M(Bool, input_format_csv_allow_whitespace_or_tab_as_delimiter, false, "Allow to use spaces and tabs(\\t) as field delimiter in the CSV strings", 0) \
    M(Bool, input_format_csv_trim_whitespaces, true, "Trims spaces and tabs (\\t) characters at the beginning and end in CSV strings", 0) \
    M(Bool, input_format_csv_use_default_on_bad_values, false, "Allow to set default value to column when CSV field deserialization failed on bad value", 0) \
    M(Bool, input_format_csv_allow_variable_number_of_columns, false, "Ignore extra columns in CSV input (if file has more columns than expected) and treat missing fields in CSV input as default values", 0) \
    M(Bool, input_format_tsv_allow_variable_number_of_columns, false, "Ignore extra columns in TSV input (if file has more columns than expected) and treat missing fields in TSV input as default values", 0) \
    M(Bool, input_format_custom_allow_variable_number_of_columns, false, "Ignore extra columns in CustomSeparated input (if file has more columns than expected) and treat missing fields in CustomSeparated input as default values", 0) \
    M(Bool, input_format_json_compact_allow_variable_number_of_columns, false, "Ignore extra columns in JSONCompact(EachRow) input (if file has more columns than expected) and treat missing fields in JSONCompact(EachRow) input as default values", 0) \
    M(Bool, input_format_tsv_detect_header, true, "Automatically detect header with names and types in TSV format", 0) \
    M(Bool, input_format_custom_detect_header, true, "Automatically detect header with names and types in CustomSeparated format", 0) \
    M(Bool, input_format_parquet_skip_columns_with_unsupported_types_in_schema_inference, false, "Skip columns with unsupported types while schema inference for format Parquet", 0) \
    M(UInt64, input_format_parquet_max_block_size, 8192, "Max block size for parquet reader.", 0) \
    M(Bool, input_format_protobuf_skip_fields_with_unsupported_types_in_schema_inference, false, "Skip fields with unsupported types while schema inference for format Protobuf", 0) \
    M(Bool, input_format_capn_proto_skip_fields_with_unsupported_types_in_schema_inference, false, "Skip columns with unsupported types while schema inference for format CapnProto", 0) \
    M(Bool, input_format_orc_skip_columns_with_unsupported_types_in_schema_inference, false, "Skip columns with unsupported types while schema inference for format ORC", 0) \
    M(Bool, input_format_arrow_skip_columns_with_unsupported_types_in_schema_inference, false, "Skip columns with unsupported types while schema inference for format Arrow", 0) \
    M(String, column_names_for_schema_inference, "", "The list of column names to use in schema inference for formats without column names. The format: 'column1,column2,column3,...'", 0) \
    M(String, schema_inference_hints, "", "The list of column names and types to use in schema inference for formats without column names. The format: 'column_name1 column_type1, column_name2 column_type2, ...'", 0) \
    M(Bool, schema_inference_make_columns_nullable, true, "If set to true, all inferred types will be Nullable in schema inference for formats without information about nullability.", 0) \
    M(Bool, input_format_json_read_bools_as_numbers, true, "Allow to parse bools as numbers in JSON input formats", 0) \
    M(Bool, input_format_json_try_infer_numbers_from_strings, false, "Try to infer numbers from string fields while schema inference", 0) \
    M(Bool, input_format_json_validate_types_from_metadata, true, "For JSON/JSONCompact/JSONColumnsWithMetadata input formats this controls whether format parser should check if data types from input metadata match data types of the corresponding columns from the table", 0) \
    M(Bool, input_format_json_read_numbers_as_strings, true, "Allow to parse numbers as strings in JSON input formats", 0) \
    M(Bool, input_format_json_read_objects_as_strings, true, "Allow to parse JSON objects as strings in JSON input formats", 0) \
    M(Bool, input_format_json_read_arrays_as_strings, true, "Allow to parse JSON arrays as strings in JSON input formats", 0) \
    M(Bool, input_format_json_try_infer_named_tuples_from_objects, true, "Try to infer named tuples from JSON objects in JSON input formats", 0) \
    M(Bool, input_format_json_infer_incomplete_types_as_strings, true, "Use type String for keys that contains only Nulls or empty objects/arrays during schema inference in JSON input formats", 0) \
    M(Bool, input_format_json_named_tuples_as_objects, true, "Deserialize named tuple columns as JSON objects", 0) \
    M(Bool, input_format_json_ignore_unknown_keys_in_named_tuple, true, "Ignore unknown keys in json object for named tuples", 0) \
    M(Bool, input_format_json_defaults_for_missing_elements_in_named_tuple, true, "Insert default value in named tuple element if it's missing in json object", 0) \
    M(Bool, input_format_try_infer_integers, true, "Try to infer integers instead of floats while schema inference in text formats", 0) \
    M(Bool, input_format_try_infer_dates, true, "Try to infer dates from string fields while schema inference in text formats", 0) \
    M(Bool, input_format_try_infer_datetimes, true, "Try to infer datetimes from string fields while schema inference in text formats", 0) \
    M(Bool, output_format_markdown_escape_special_characters, false, "Escape special characters in Markdown", 0) \
    M(Bool, input_format_protobuf_flatten_google_wrappers, false, "Enable Google wrappers for regular non-nested columns, e.g. google.protobuf.StringValue 'str' for String column 'str'. For Nullable columns empty wrappers are recognized as defaults, and missing as nulls", 0) \
    M(Bool, output_format_protobuf_nullables_with_google_wrappers, false, "When serializing Nullable columns with Google wrappers, serialize default values as empty wrappers. If turned off, default and null values are not serialized", 0) \
    M(UInt64, input_format_csv_skip_first_lines, 0, "Skip specified number of lines at the beginning of data in CSV format", 0) \
    M(UInt64, input_format_tsv_skip_first_lines, 0, "Skip specified number of lines at the beginning of data in TSV format", 0) \
    M(Bool, input_format_csv_skip_trailing_empty_lines, false, "Skip trailing empty lines in CSV format", 0) \
    M(Bool, input_format_tsv_skip_trailing_empty_lines, false, "Skip trailing empty lines in TSV format", 0) \
    M(Bool, input_format_custom_skip_trailing_empty_lines, false, "Skip trailing empty lines in CustomSeparated format", 0) \
    \
    M(Bool, input_format_native_allow_types_conversion, true, "Allow data types conversion in Native input format", 0) \
    \
    M(DateTimeInputFormat, date_time_input_format, FormatSettings::DateTimeInputFormat::Basic, "Method to read DateTime from text input formats. Possible values: 'basic', 'best_effort' and 'best_effort_us'.", 0) \
    M(DateTimeOutputFormat, date_time_output_format, FormatSettings::DateTimeOutputFormat::Simple, "Method to write DateTime to text output. Possible values: 'simple', 'iso', 'unix_timestamp'.", 0) \
    M(IntervalOutputFormat, interval_output_format, FormatSettings::IntervalOutputFormat::Numeric, "Textual representation of Interval. Possible values: 'kusto', 'numeric'.", 0) \
    \
    M(Bool, input_format_ipv4_default_on_conversion_error, false, "Deserialization of IPv4 will use default values instead of throwing exception on conversion error.", 0) \
    M(Bool, input_format_ipv6_default_on_conversion_error, false, "Deserialization of IPV6 will use default values instead of throwing exception on conversion error.", 0) \
    M(String, bool_true_representation, "true", "Text to represent bool value in TSV/CSV formats.", 0) \
    M(String, bool_false_representation, "false", "Text to represent bool value in TSV/CSV formats.", 0) \
    \
    M(Bool, input_format_values_interpret_expressions, true, "For Values format: if the field could not be parsed by streaming parser, run SQL parser and try to interpret it as SQL expression.", 0) \
    M(Bool, input_format_values_deduce_templates_of_expressions, true, "For Values format: if the field could not be parsed by streaming parser, run SQL parser, deduce template of the SQL expression, try to parse all rows using template and then interpret expression for all rows.", 0) \
    M(Bool, input_format_values_accurate_types_of_literals, true, "For Values format: when parsing and interpreting expressions using template, check actual type of literal to avoid possible overflow and precision issues.", 0) \
    M(Bool, input_format_avro_allow_missing_fields, false, "For Avro/AvroConfluent format: when field is not found in schema use default value instead of error", 0) \
    /** This setting is obsolete and do nothing, left for compatibility reasons. */ \
    M(Bool, input_format_avro_null_as_default, false, "For Avro/AvroConfluent format: insert default in case of null and non Nullable column", 0) \
    M(UInt64, format_binary_max_string_size, 1_GiB, "The maximum allowed size for String in RowBinary format. It prevents allocating large amount of memory in case of corrupted data. 0 means there is no limit", 0) \
    M(UInt64, format_binary_max_array_size, 1_GiB, "The maximum allowed size for Array in RowBinary format. It prevents allocating large amount of memory in case of corrupted data. 0 means there is no limit", 0) \
    M(URI, format_avro_schema_registry_url, "", "For AvroConfluent format: Confluent Schema Registry URL.", 0) \
    \
    M(Bool, output_format_json_quote_64bit_integers, true, "Controls quoting of 64-bit integers in JSON output format.", 0) \
    M(Bool, output_format_json_quote_denormals, false, "Enables '+nan', '-nan', '+inf', '-inf' outputs in JSON output format.", 0) \
    M(Bool, output_format_json_quote_decimals, false, "Controls quoting of decimals in JSON output format.", 0) \
    M(Bool, output_format_json_quote_64bit_floats, false, "Controls quoting of 64-bit float numbers in JSON output format.", 0) \
    \
    M(Bool, output_format_json_escape_forward_slashes, true, "Controls escaping forward slashes for string outputs in JSON output format. This is intended for compatibility with JavaScript. Don't confuse with backslashes that are always escaped.", 0) \
    M(Bool, output_format_json_named_tuples_as_objects, true, "Serialize named tuple columns as JSON objects.", 0) \
    M(Bool, output_format_json_array_of_rows, false, "Output a JSON array of all rows in JSONEachRow(Compact) format.", 0) \
    M(Bool, output_format_json_validate_utf8, false, "Validate UTF-8 sequences in JSON output formats, doesn't impact formats JSON/JSONCompact/JSONColumnsWithMetadata, they always validate utf8", 0) \
    \
    M(String, format_json_object_each_row_column_for_object_name, "", "The name of column that will be used as object names in JSONObjectEachRow format. Column type should be String", 0) \
    \
    M(UInt64, output_format_pretty_max_rows, 10000, "Rows limit for Pretty formats.", 0) \
    M(UInt64, output_format_pretty_max_column_pad_width, 250, "Maximum width to pad all values in a column in Pretty formats.", 0) \
    M(UInt64, output_format_pretty_max_value_width, 10000, "Maximum width of value to display in Pretty formats. If greater - it will be cut.", 0) \
    M(Bool, output_format_pretty_color, true, "Use ANSI escape sequences to paint colors in Pretty formats", 0) \
    M(String, output_format_pretty_grid_charset, "UTF-8", "Charset for printing grid borders. Available charsets: ASCII, UTF-8 (default one).", 0) \
    M(UInt64, output_format_parquet_row_group_size, 1000000, "Target row group size in rows.", 0) \
    M(UInt64, output_format_parquet_row_group_size_bytes, 512 * 1024 * 1024, "Target row group size in bytes, before compression.", 0) \
    M(Bool, output_format_parquet_string_as_string, false, "Use Parquet String type instead of Binary for String columns.", 0) \
    M(Bool, output_format_parquet_fixed_string_as_fixed_byte_array, true, "Use Parquet FIXED_LENGTH_BYTE_ARRAY type instead of Binary for FixedString columns.", 0) \
    M(ParquetVersion, output_format_parquet_version, "2.latest", "Parquet format version for output format. Supported versions: 1.0, 2.4, 2.6 and 2.latest (default)", 0) \
    M(ParquetCompression, output_format_parquet_compression_method, "lz4", "Compression method for Parquet output format. Supported codecs: snappy, lz4, brotli, zstd, gzip, none (uncompressed)", 0) \
    M(Bool, output_format_parquet_compliant_nested_types, true, "In parquet file schema, use name 'element' instead of 'item' for list elements. This is a historical artifact of Arrow library implementation. Generally increases compatibility, except perhaps with some old versions of Arrow.", 0) \
    M(Bool, output_format_parquet_use_custom_encoder, false, "Use a faster Parquet encoder implementation.", 0) \
    M(Bool, output_format_parquet_parallel_encoding, true, "Do Parquet encoding in multiple threads. Requires output_format_parquet_use_custom_encoder.", 0) \
    M(UInt64, output_format_parquet_data_page_size, 1024 * 1024, "Target page size in bytes, before compression.", 0) \
    M(UInt64, output_format_parquet_batch_size, 1024, "Check page size every this many rows. Consider decreasing if you have columns with average values size above a few KBs.", 0) \
    M(String, output_format_avro_codec, "", "Compression codec used for output. Possible values: 'null', 'deflate', 'snappy'.", 0) \
    M(UInt64, output_format_avro_sync_interval, 16 * 1024, "Sync interval in bytes.", 0) \
    M(String, output_format_avro_string_column_pattern, "", "For Avro format: regexp of String columns to select as AVRO string.", 0) \
    M(UInt64, output_format_avro_rows_in_file, 1, "Max rows in a file (if permitted by storage)", 0) \
    M(Bool, output_format_tsv_crlf_end_of_line, false, "If it is set true, end of line in TSV format will be \\r\\n instead of \\n.", 0) \
    M(String, format_csv_null_representation, "\\N", "Custom NULL representation in CSV format", 0) \
    M(String, format_tsv_null_representation, "\\N", "Custom NULL representation in TSV format", 0) \
    M(Bool, output_format_decimal_trailing_zeros, false, "Output trailing zeros when printing Decimal values. E.g. 1.230000 instead of 1.23.", 0) \
    \
    M(UInt64, input_format_allow_errors_num, 0, "Maximum absolute amount of errors while reading text formats (like CSV, TSV). In case of error, if at least absolute or relative amount of errors is lower than corresponding value, will skip until next line and continue.", 0) \
    M(Float, input_format_allow_errors_ratio, 0, "Maximum relative amount of errors while reading text formats (like CSV, TSV). In case of error, if at least absolute or relative amount of errors is lower than corresponding value, will skip until next line and continue.", 0) \
    M(String, input_format_record_errors_file_path, "", "Path of the file used to record errors while reading text formats (CSV, TSV).", 0) \
    M(String, errors_output_format, "CSV", "Method to write Errors to text output.", 0) \
    \
    M(String, format_schema, "", "Schema identifier (used by schema-based formats)", 0) \
    M(String, format_template_resultset, "", "Path to file which contains format string for result set (for Template format)", 0) \
    M(String, format_template_row, "", "Path to file which contains format string for rows (for Template format)", 0) \
    M(String, format_template_rows_between_delimiter, "\n", "Delimiter between rows (for Template format)", 0) \
    \
    M(EscapingRule, format_custom_escaping_rule, "Escaped", "Field escaping rule (for CustomSeparated format)", 0) \
    M(String, format_custom_field_delimiter, "\t", "Delimiter between fields (for CustomSeparated format)", 0) \
    M(String, format_custom_row_before_delimiter, "", "Delimiter before field of the first column (for CustomSeparated format)", 0) \
    M(String, format_custom_row_after_delimiter, "\n", "Delimiter after field of the last column (for CustomSeparated format)", 0) \
    M(String, format_custom_row_between_delimiter, "", "Delimiter between rows (for CustomSeparated format)", 0) \
    M(String, format_custom_result_before_delimiter, "", "Prefix before result set (for CustomSeparated format)", 0) \
    M(String, format_custom_result_after_delimiter, "", "Suffix after result set (for CustomSeparated format)", 0) \
    \
    M(String, format_regexp, "", "Regular expression (for Regexp format)", 0) \
    M(EscapingRule, format_regexp_escaping_rule, "Raw", "Field escaping rule (for Regexp format)", 0) \
    M(Bool, format_regexp_skip_unmatched, false, "Skip lines unmatched by regular expression (for Regexp format)", 0) \
    \
    M(Bool, output_format_enable_streaming, false, "Enable streaming in output formats that support it.", 0) \
    M(Bool, output_format_write_statistics, true, "Write statistics about read rows, bytes, time elapsed in suitable output formats.", 0) \
    M(Bool, output_format_pretty_row_numbers, false, "Add row numbers before each row for pretty output format", 0) \
    M(Bool, insert_distributed_one_random_shard, false, "If setting is enabled, inserting into distributed table will choose a random shard to write when there is no sharding key", 0) \
    \
    M(Bool, exact_rows_before_limit, false, "When enabled, ClickHouse will provide exact value for rows_before_limit_at_least statistic, but with the cost that the data before limit will have to be read completely", 0) \
    M(UInt64, cross_to_inner_join_rewrite, 1, "Use inner join instead of comma/cross join if there're joining expressions in the WHERE section. Values: 0 - no rewrite, 1 - apply if possible for comma/cross, 2 - force rewrite all comma joins, cross - if possible", 0) \
    \
    M(Bool, output_format_arrow_low_cardinality_as_dictionary, false, "Enable output LowCardinality type as Dictionary Arrow type", 0) \
    M(Bool, output_format_arrow_string_as_string, false, "Use Arrow String type instead of Binary for String columns", 0) \
    M(Bool, output_format_arrow_fixed_string_as_fixed_byte_array, true, "Use Arrow FIXED_SIZE_BINARY type instead of Binary for FixedString columns.", 0) \
    M(ArrowCompression, output_format_arrow_compression_method, "lz4_frame", "Compression method for Arrow output format. Supported codecs: lz4_frame, zstd, none (uncompressed)", 0) \
    \
    M(Bool, output_format_orc_string_as_string, false, "Use ORC String type instead of Binary for String columns", 0) \
    M(ORCCompression, output_format_orc_compression_method, "lz4", "Compression method for ORC output format. Supported codecs: lz4, snappy, zlib, zstd, none (uncompressed)", 0) \
    \
    M(CapnProtoEnumComparingMode, format_capn_proto_enum_comparising_mode, FormatSettings::CapnProtoEnumComparingMode::BY_VALUES, "How to map ClickHouse Enum and CapnProto Enum", 0) \
    \
    M(Bool, format_capn_proto_use_autogenerated_schema, true, "Use autogenerated CapnProto schema when format_schema is not set", 0) \
    M(Bool, format_protobuf_use_autogenerated_schema, true, "Use autogenerated Protobuf when format_schema is not set", 0) \
    M(String, output_format_schema, "", "The path to the file where the automatically generated schema will be saved", 0) \
    \
    M(String, input_format_mysql_dump_table_name, "", "Name of the table in MySQL dump from which to read data", 0) \
    M(Bool, input_format_mysql_dump_map_column_names, true, "Match columns from table in MySQL dump and columns from ClickHouse table by names", 0) \
    \
    M(UInt64, output_format_sql_insert_max_batch_size, DEFAULT_BLOCK_SIZE, "The maximum number  of rows in one INSERT statement.", 0) \
    M(String, output_format_sql_insert_table_name, "table", "The name of table in the output INSERT query", 0) \
    M(Bool, output_format_sql_insert_include_column_names, true, "Include column names in INSERT query", 0) \
    M(Bool, output_format_sql_insert_use_replace, false, "Use REPLACE statement instead of INSERT", 0) \
    M(Bool, output_format_sql_insert_quote_names, true, "Quote column names with '`' characters", 0) \
    \
    M(Bool, output_format_bson_string_as_string, false, "Use BSON String type instead of Binary for String columns.", 0) \
    M(Bool, input_format_bson_skip_fields_with_unsupported_types_in_schema_inference, false, "Skip fields with unsupported types while schema inference for format BSON.", 0) \
    \
    M(Bool, format_display_secrets_in_show_and_select, false, "Do not hide secrets in SHOW and SELECT queries.", IMPORTANT) \
    M(Bool, regexp_dict_allow_hyperscan, true, "Allow regexp_tree dictionary using Hyperscan library.", 0) \
    M(Bool, regexp_dict_flag_case_insensitive, false, "Use case-insensitive matching for a regexp_tree dictionary. Can be overridden in individual expressions with (?i) and (?-i).", 0) \
    M(Bool, regexp_dict_flag_dotall, false, "Allow '.' to match newline characters for a regexp_tree dictionary.", 0) \
    \
    M(Bool, dictionary_use_async_executor, false, "Execute a pipeline for reading from a dictionary with several threads. It's supported only by DIRECT dictionary with CLICKHOUSE source.", 0) \
    M(Bool, precise_float_parsing, false, "Prefer more precise (but slower) float parsing algorithm", 0) \

// End of FORMAT_FACTORY_SETTINGS
// Please add settings non-related to formats into the COMMON_SETTINGS above.

#define OBSOLETE_FORMAT_SETTINGS(M, ALIAS) \
    /** Obsolete format settings that do nothing but left for compatibility reasons. Remove each one after half a year of obsolescence. */ \
    MAKE_OBSOLETE(M, Bool, input_format_arrow_import_nested, false) \
    MAKE_OBSOLETE(M, Bool, input_format_parquet_import_nested, false) \
    MAKE_OBSOLETE(M, Bool, input_format_orc_import_nested, false) \

#define LIST_OF_SETTINGS(M, ALIAS)     \
    COMMON_SETTINGS(M, ALIAS)          \
    OBSOLETE_SETTINGS(M, ALIAS)        \
    FORMAT_FACTORY_SETTINGS(M, ALIAS)  \
    OBSOLETE_FORMAT_SETTINGS(M, ALIAS) \

DECLARE_SETTINGS_TRAITS_ALLOW_CUSTOM_SETTINGS(SettingsTraits, LIST_OF_SETTINGS)


/** Settings of query execution.
  * These settings go to users.xml.
  */
struct Settings : public BaseSettings<SettingsTraits>, public IHints<2>
{
    Settings() = default;

    /** Set multiple settings from "profile" (in server configuration file (users.xml), profiles contain groups of multiple settings).
     * The profile can also be set using the `set` functions, like the profile setting.
     */
    void setProfile(const String & profile_name, const Poco::Util::AbstractConfiguration & config);

    /// Load settings from configuration file, at "path" prefix in configuration.
    void loadSettingsFromConfig(const String & path, const Poco::Util::AbstractConfiguration & config);

    /// Dumps profile events to column of type Map(String, String)
    void dumpToMapColumn(IColumn * column, bool changed_only = true);

    /// Check that there is no user-level settings at the top level in config.
    /// This is a common source of mistake (user don't know where to write user-level setting).
    static void checkNoSettingNamesAtTopLevel(const Poco::Util::AbstractConfiguration & config, const String & config_path);

    std::vector<String> getAllRegisteredNames() const override;

    void set(std::string_view name, const Field & value) override;

    void setDefaultValue(const String & name) { resetToDefault(name); }

private:
    void applyCompatibilitySetting(const String & compatibility);

    std::unordered_set<std::string_view> settings_changed_by_compatibility_setting;
};

#define LIST_OF_ALL_FORMAT_SETTINGS(M, ALIAS) \
    FORMAT_FACTORY_SETTINGS(M, ALIAS)         \
    OBSOLETE_FORMAT_SETTINGS(M, ALIAS)        \

/*
 * User-specified file format settings for File and URL engines.
 */
DECLARE_SETTINGS_TRAITS(FormatFactorySettingsTraits, LIST_OF_ALL_FORMAT_SETTINGS)

struct FormatFactorySettings : public BaseSettings<FormatFactorySettingsTraits>
{
};

}<|MERGE_RESOLUTION|>--- conflicted
+++ resolved
@@ -680,11 +680,7 @@
     M(Bool, query_plan_aggregation_in_order, true, "Use query plan for aggregation-in-order optimisation", 0) \
     M(Bool, query_plan_remove_redundant_sorting, true, "Remove redundant sorting in query plan. For example, sorting steps related to ORDER BY clauses in subqueries", 0) \
     M(Bool, query_plan_remove_redundant_distinct, true, "Remove redundant Distinct step in query plan", 0) \
-<<<<<<< HEAD
-    M(Bool, query_plan_optimize_projection, true, "Use query plan for aggregation-in-order optimisation", 0) \
     M(Bool, query_plan_preserve_num_streams_after_window_functions, true, "Preserve the number of streams after evaluating window functions to allow parallel stream processing", 0) \
-=======
->>>>>>> 0af565df
     M(UInt64, regexp_max_matches_per_row, 1000, "Max matches of any single regexp per row, used to safeguard 'extractAllGroupsHorizontal' against consuming too much memory with greedy RE.", 0) \
     \
     M(UInt64, limit, 0, "Limit on read rows from the most 'end' result for select query, default 0 means no limit length", 0) \
