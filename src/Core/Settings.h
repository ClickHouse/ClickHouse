--- conflicted
+++ resolved
@@ -815,16 +815,7 @@
     M(Bool, create_index_ignore_unique, false, "Ignore UNIQUE keyword in CREATE UNIQUE INDEX. Made for SQL compatibility tests.", 0) \
     M(Bool, print_pretty_type_names, false, "Print pretty type names in DESCRIBE query and toTypeName() function", 0) \
     M(Bool, create_table_empty_primary_key_by_default, false, "Allow to create *MergeTree tables with empty primary key when ORDER BY and PRIMARY KEY not specified", 0) \
-<<<<<<< HEAD
-    M(Bool, allow_named_collection_override_by_default, true, "Allow named collections' fields override by default.", 0)\
-    M(Bool, allow_experimental_shared_merge_tree, false, "Only available in ClickHouse Cloud", 0) \
-    M(UInt64, cache_warmer_threads, 4, "Only available in ClickHouse Cloud", 0) \
-    M(Int64, ignore_cold_parts_seconds, 0, "Only available in ClickHouse Cloud", 0) \
-    M(Int64, prefer_warmed_unmerged_parts_seconds, 0, "Only available in ClickHouse Cloud", 0) \
-    M(Bool, enable_order_by_all, true, "Enable sorting expression ORDER BY ALL.", 0) \
     M(Bool, iceberg_engine_ignore_schema_evolution, false, "Ignore schema evolution in Iceberg table engine and read all data using latest schema saved on table creation. Note that it can lead to incorrect result", 0) \
-=======
->>>>>>> 7682a6dd
 
 // End of COMMON_SETTINGS
 // Please add settings related to formats into the FORMAT_FACTORY_SETTINGS, move obsolete settings to OBSOLETE_SETTINGS and obsolete format settings to OBSOLETE_FORMAT_SETTINGS.
