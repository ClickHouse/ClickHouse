--- conflicted
+++ resolved
@@ -873,10 +873,7 @@
     M(Int64, ignore_cold_parts_seconds, 0, "Only available in ClickHouse Cloud", 0) \
     M(Int64, prefer_warmed_unmerged_parts_seconds, 0, "Only available in ClickHouse Cloud", 0) \
     M(Bool, enable_order_by_all, true, "Enable sorting expression ORDER BY ALL.", 0) \
-<<<<<<< HEAD
     M(Bool, allow_parallel_decompress, true, "Allow parallel decompress to improve performance of decompression. Currently only supported for bzip2 codec in File Engine", 0) \
-=======
->>>>>>> c8db5403
     M(Bool, iceberg_engine_ignore_schema_evolution, false, "Ignore schema evolution in Iceberg table engine and read all data using latest schema saved on table creation. Note that it can lead to incorrect result", 0) \
 
 // End of COMMON_SETTINGS
