#pragma once

#include <Common/NamePrompter.h>
#include <Core/BaseSettings.h>
#include <Core/SettingsEnums.h>
#include <Core/Defines.h>
#include <IO/ReadSettings.h>
#include <IO/S3Defines.h>
#include <base/unit.h>


namespace Poco::Util
{
    class AbstractConfiguration;
}

namespace DB
{
class IColumn;

/** List of settings: type, name, default value, description, flags
  *
  * This looks rather inconvenient. It is done that way to avoid repeating settings in different places.
  * Note: as an alternative, we could implement settings to be completely dynamic in form of map: String -> Field,
  *  but we are not going to do it, because settings is used everywhere as static struct fields.
  *
  * `flags` can be either 0 or IMPORTANT.
  * A setting is "IMPORTANT" if it affects the results of queries and can't be ignored by older versions.
  *
  * When adding new or changing existing settings add them to settings changes history in SettingsChangesHistory.h
  * for tracking settings changes in different versions and for special `compatibility` setting to work correctly.
  */

// clang-format off
#define COMMON_SETTINGS(M, ALIAS) \
    M(Dialect, dialect, Dialect::clickhouse, "Which dialect will be used to parse query", 0)\
    M(UInt64, min_compress_block_size, 65536, "The actual size of the block to compress, if the uncompressed data less than max_compress_block_size is no less than this value and no less than the volume of data for one mark.", 0) \
    M(UInt64, max_compress_block_size, 1048576, "The maximum size of blocks of uncompressed data before compressing for writing to a table.", 0) \
    M(UInt64, max_block_size, DEFAULT_BLOCK_SIZE, "Maximum block size for reading", 0) \
    M(UInt64, max_insert_block_size, DEFAULT_INSERT_BLOCK_SIZE, "The maximum block size for insertion, if we control the creation of blocks for insertion.", 0) \
    M(UInt64, min_insert_block_size_rows, DEFAULT_INSERT_BLOCK_SIZE, "Squash blocks passed to INSERT query to specified size in rows, if blocks are not big enough.", 0) \
    M(UInt64, min_insert_block_size_bytes, (DEFAULT_INSERT_BLOCK_SIZE * 256), "Squash blocks passed to INSERT query to specified size in bytes, if blocks are not big enough.", 0) \
    M(UInt64, min_insert_block_size_rows_for_materialized_views, 0, "Like min_insert_block_size_rows, but applied only during pushing to MATERIALIZED VIEW (default: min_insert_block_size_rows)", 0) \
    M(UInt64, min_insert_block_size_bytes_for_materialized_views, 0, "Like min_insert_block_size_bytes, but applied only during pushing to MATERIALIZED VIEW (default: min_insert_block_size_bytes)", 0) \
    M(UInt64, min_external_table_block_size_rows, DEFAULT_INSERT_BLOCK_SIZE, "Squash blocks passed to external table to specified size in rows, if blocks are not big enough.", 0) \
    M(UInt64, min_external_table_block_size_bytes, (DEFAULT_INSERT_BLOCK_SIZE * 256), "Squash blocks passed to external table to specified size in bytes, if blocks are not big enough.", 0) \
    M(UInt64, max_joined_block_size_rows, DEFAULT_BLOCK_SIZE, "Maximum block size for JOIN result (if join algorithm supports it). 0 means unlimited.", 0) \
    M(UInt64, max_insert_threads, 0, "The maximum number of threads to execute the INSERT SELECT query. Values 0 or 1 means that INSERT SELECT is not run in parallel. Higher values will lead to higher memory usage. Parallel INSERT SELECT has effect only if the SELECT part is run on parallel, see 'max_threads' setting.", 0) \
    M(UInt64, max_insert_delayed_streams_for_parallel_write, 0, "The maximum number of streams (columns) to delay final part flush. Default - auto (1000 in case of underlying storage supports parallel write, for example S3 and disabled otherwise)", 0) \
    M(MaxThreads, max_final_threads, 0, "The maximum number of threads to read from table with FINAL.", 0) \
    M(UInt64, max_threads_for_indexes, 0, "The maximum number of threads process indices.", 0) \
    M(MaxThreads, max_threads, 0, "The maximum number of threads to execute the request. By default, it is determined automatically.", 0) \
    M(Bool, use_concurrency_control, true, "Respect the server's concurrency control (see the `concurrent_threads_soft_limit_num` and `concurrent_threads_soft_limit_ratio_to_cores` global server settings). If disabled, it allows using a larger number of threads even if the server is overloaded (not recommended for normal usage, and needed mostly for tests).", 0) \
    M(MaxThreads, max_download_threads, 4, "The maximum number of threads to download data (e.g. for URL engine).", 0) \
    M(MaxThreads, max_parsing_threads, 0, "The maximum number of threads to parse data in input formats that support parallel parsing. By default, it is determined automatically", 0) \
    M(UInt64, max_download_buffer_size, 10*1024*1024, "The maximal size of buffer for parallel downloading (e.g. for URL engine) per each thread.", 0) \
    M(UInt64, max_read_buffer_size, DBMS_DEFAULT_BUFFER_SIZE, "The maximum size of the buffer to read from the filesystem.", 0) \
    M(UInt64, max_read_buffer_size_local_fs, 128*1024, "The maximum size of the buffer to read from local filesystem. If set to 0 then max_read_buffer_size will be used.", 0) \
    M(UInt64, max_read_buffer_size_remote_fs, 0, "The maximum size of the buffer to read from remote filesystem. If set to 0 then max_read_buffer_size will be used.", 0) \
    M(UInt64, max_distributed_connections, 1024, "The maximum number of connections for distributed processing of one query (should be greater than max_threads).", 0) \
    M(UInt64, max_query_size, DBMS_DEFAULT_MAX_QUERY_SIZE, "The maximum number of bytes of a query string parsed by the SQL parser. Data in the VALUES clause of INSERT queries is processed by a separate stream parser (that consumes O(1) RAM) and not affected by this restriction.", 0) \
    M(UInt64, interactive_delay, 100000, "The interval in microseconds to check if the request is cancelled, and to send progress info.", 0) \
    M(Seconds, connect_timeout, DBMS_DEFAULT_CONNECT_TIMEOUT_SEC, "Connection timeout if there are no replicas.", 0) \
    M(Milliseconds, handshake_timeout_ms, 10000, "Timeout for receiving HELLO packet from replicas.", 0) \
    M(Milliseconds, connect_timeout_with_failover_ms, 1000, "Connection timeout for selecting first healthy replica.", 0) \
    M(Milliseconds, connect_timeout_with_failover_secure_ms, 1000, "Connection timeout for selecting first healthy replica (for secure connections).", 0) \
    M(Seconds, receive_timeout, DBMS_DEFAULT_RECEIVE_TIMEOUT_SEC, "Timeout for receiving data from network, in seconds. If no bytes were received in this interval, exception is thrown. If you set this setting on client, the 'send_timeout' for the socket will be also set on the corresponding connection end on the server.", 0) \
    M(Seconds, send_timeout, DBMS_DEFAULT_SEND_TIMEOUT_SEC, "Timeout for sending data to network, in seconds. If client needs to sent some data, but it did not able to send any bytes in this interval, exception is thrown. If you set this setting on client, the 'receive_timeout' for the socket will be also set on the corresponding connection end on the server.", 0) \
    M(Seconds, tcp_keep_alive_timeout, DEFAULT_TCP_KEEP_ALIVE_TIMEOUT /* less than DBMS_DEFAULT_RECEIVE_TIMEOUT_SEC */, "The time in seconds the connection needs to remain idle before TCP starts sending keepalive probes", 0) \
    M(Milliseconds, hedged_connection_timeout_ms, 50, "Connection timeout for establishing connection with replica for Hedged requests", 0) \
    M(Milliseconds, receive_data_timeout_ms, 2000, "Connection timeout for receiving first packet of data or packet with positive progress from replica", 0) \
    M(Bool, use_hedged_requests, true, "Use hedged requests for distributed queries", 0) \
    M(Bool, allow_changing_replica_until_first_data_packet, false, "Allow HedgedConnections to change replica until receiving first data packet", 0) \
    M(Milliseconds, queue_max_wait_ms, 0, "The wait time in the request queue, if the number of concurrent requests exceeds the maximum.", 0) \
    M(Milliseconds, connection_pool_max_wait_ms, 0, "The wait time when the connection pool is full.", 0) \
    M(Milliseconds, replace_running_query_max_wait_ms, 5000, "The wait time for running query with the same query_id to finish when setting 'replace_running_query' is active.", 0) \
    M(Milliseconds, kafka_max_wait_ms, 5000, "The wait time for reading from Kafka before retry.", 0) \
    M(Milliseconds, rabbitmq_max_wait_ms, 5000, "The wait time for reading from RabbitMQ before retry.", 0) \
    M(UInt64, poll_interval, DBMS_DEFAULT_POLL_INTERVAL, "Block at the query wait loop on the server for the specified number of seconds.", 0) \
    M(UInt64, idle_connection_timeout, 3600, "Close idle TCP connections after specified number of seconds.", 0) \
    M(UInt64, distributed_connections_pool_size, 1024, "Maximum number of connections with one remote server in the pool.", 0) \
    M(UInt64, connections_with_failover_max_tries, 3, "The maximum number of attempts to connect to replicas.", 0) \
    M(UInt64, s3_strict_upload_part_size, S3::DEFAULT_STRICT_UPLOAD_PART_SIZE, "The exact size of part to upload during multipart upload to S3 (some implementations does not supports variable size parts).", 0) \
    M(UInt64, azure_strict_upload_part_size, 0, "The exact size of part to upload during multipart upload to Azure blob storage.", 0) \
    M(UInt64, azure_max_blocks_in_multipart_upload, 50000, "Maximum number of blocks in multipart upload for Azure.", 0) \
    M(UInt64, s3_min_upload_part_size, S3::DEFAULT_MIN_UPLOAD_PART_SIZE, "The minimum size of part to upload during multipart upload to S3.", 0) \
    M(UInt64, s3_max_upload_part_size, S3::DEFAULT_MAX_UPLOAD_PART_SIZE, "The maximum size of part to upload during multipart upload to S3.", 0) \
    M(UInt64, azure_min_upload_part_size, 16*1024*1024, "The minimum size of part to upload during multipart upload to Azure blob storage.", 0) \
    M(UInt64, azure_max_upload_part_size, 5ull*1024*1024*1024, "The maximum size of part to upload during multipart upload to Azure blob storage.", 0) \
    M(UInt64, s3_upload_part_size_multiply_factor, S3::DEFAULT_UPLOAD_PART_SIZE_MULTIPLY_FACTOR, "Multiply s3_min_upload_part_size by this factor each time s3_multiply_parts_count_threshold parts were uploaded from a single write to S3.", 0) \
    M(UInt64, s3_upload_part_size_multiply_parts_count_threshold, S3::DEFAULT_UPLOAD_PART_SIZE_MULTIPLY_PARTS_COUNT_THRESHOLD, "Each time this number of parts was uploaded to S3, s3_min_upload_part_size is multiplied by s3_upload_part_size_multiply_factor.", 0) \
    M(UInt64, s3_max_part_number, S3::DEFAULT_MAX_PART_NUMBER, "Maximum part number number for s3 upload part.", 0) \
    M(UInt64, s3_max_single_operation_copy_size, S3::DEFAULT_MAX_SINGLE_OPERATION_COPY_SIZE, "Maximum size for a single copy operation in s3", 0) \
    M(UInt64, azure_upload_part_size_multiply_factor, 2, "Multiply azure_min_upload_part_size by this factor each time azure_multiply_parts_count_threshold parts were uploaded from a single write to Azure blob storage.", 0) \
    M(UInt64, azure_upload_part_size_multiply_parts_count_threshold, 500, "Each time this number of parts was uploaded to Azure blob storage, azure_min_upload_part_size is multiplied by azure_upload_part_size_multiply_factor.", 0) \
    M(UInt64, s3_max_inflight_parts_for_one_file, S3::DEFAULT_MAX_INFLIGHT_PARTS_FOR_ONE_FILE, "The maximum number of a concurrent loaded parts in multipart upload request. 0 means unlimited.", 0) \
    M(UInt64, azure_max_inflight_parts_for_one_file, 20, "The maximum number of a concurrent loaded parts in multipart upload request. 0 means unlimited.", 0) \
    M(UInt64, s3_max_single_part_upload_size, S3::DEFAULT_MAX_SINGLE_PART_UPLOAD_SIZE, "The maximum size of object to upload using singlepart upload to S3.", 0) \
    M(UInt64, azure_max_single_part_upload_size, 100*1024*1024, "The maximum size of object to upload using singlepart upload to Azure blob storage.", 0)                                                                             \
    M(UInt64, azure_max_single_part_copy_size, 256*1024*1024, "The maximum size of object to copy using single part copy to Azure blob storage.", 0) \
    M(UInt64, s3_max_single_read_retries, S3::DEFAULT_MAX_SINGLE_READ_TRIES, "The maximum number of retries during single S3 read.", 0) \
    M(UInt64, azure_max_single_read_retries, 4, "The maximum number of retries during single Azure blob storage read.", 0) \
    M(UInt64, azure_max_unexpected_write_error_retries, 4, "The maximum number of retries in case of unexpected errors during Azure blob storage write", 0) \
    M(UInt64, s3_max_unexpected_write_error_retries, S3::DEFAULT_MAX_UNEXPECTED_WRITE_ERROR_RETRIES, "The maximum number of retries in case of unexpected errors during S3 write.", 0) \
    M(UInt64, s3_max_redirects, S3::DEFAULT_MAX_REDIRECTS, "Max number of S3 redirects hops allowed.", 0) \
    M(UInt64, s3_max_connections, S3::DEFAULT_MAX_CONNECTIONS, "The maximum number of connections per server.", 0) \
    M(UInt64, s3_max_get_rps, 0, "Limit on S3 GET request per second rate before throttling. Zero means unlimited.", 0) \
    M(UInt64, s3_max_get_burst, 0, "Max number of requests that can be issued simultaneously before hitting request per second limit. By default (0) equals to `s3_max_get_rps`", 0) \
    M(UInt64, s3_max_put_rps, 0, "Limit on S3 PUT request per second rate before throttling. Zero means unlimited.", 0) \
    M(UInt64, s3_max_put_burst, 0, "Max number of requests that can be issued simultaneously before hitting request per second limit. By default (0) equals to `s3_max_put_rps`", 0) \
    M(UInt64, s3_list_object_keys_size, S3::DEFAULT_LIST_OBJECT_KEYS_SIZE, "Maximum number of files that could be returned in batch by ListObject request", 0) \
    M(Bool, s3_use_adaptive_timeouts, S3::DEFAULT_USE_ADAPTIVE_TIMEOUTS, "When adaptive timeouts are enabled first two attempts are made with low receive and send timeout", 0) \
    M(UInt64, azure_list_object_keys_size, 1000, "Maximum number of files that could be returned in batch by ListObject request", 0) \
    M(Bool, s3_truncate_on_insert, false, "Enables or disables truncate before insert in s3 engine tables.", 0) \
    M(Bool, azure_truncate_on_insert, false, "Enables or disables truncate before insert in azure engine tables.", 0) \
    M(Bool, s3_create_new_file_on_insert, false, "Enables or disables creating a new file on each insert in s3 engine tables", 0) \
    M(Bool, s3_skip_empty_files, false, "Allow to skip empty files in s3 table engine", 0) \
    M(Bool, azure_create_new_file_on_insert, false, "Enables or disables creating a new file on each insert in azure engine tables", 0) \
    M(Bool, s3_check_objects_after_upload, false, "Check each uploaded object to s3 with head request to be sure that upload was successful", 0) \
    M(Bool, s3_allow_parallel_part_upload, true, "Use multiple threads for s3 multipart upload. It may lead to slightly higher memory usage", 0) \
    M(Bool, azure_allow_parallel_part_upload, true, "Use multiple threads for azure multipart upload.", 0) \
    M(Bool, s3_throw_on_zero_files_match, false, "Throw an error, when ListObjects request cannot match any files", 0) \
    M(Bool, hdfs_throw_on_zero_files_match, false, "Throw an error, when ListObjects request cannot match any files", 0) \
    M(Bool, azure_throw_on_zero_files_match, false, "Throw an error, when ListObjects request cannot match any files", 0) \
    M(Bool, s3_ignore_file_doesnt_exist, false, "Return 0 rows when the requested files don't exist, instead of throwing an exception in S3 table engine", 0) \
    M(Bool, hdfs_ignore_file_doesnt_exist, false, "Return 0 rows when the requested files don't exist, instead of throwing an exception in HDFS table engine", 0) \
    M(Bool, azure_ignore_file_doesnt_exist, false, "Return 0 rows when the requested files don't exist, instead of throwing an exception in AzureBlobStorage table engine", 0) \
    M(UInt64, azure_sdk_max_retries, 10, "Maximum number of retries in azure sdk", 0) \
    M(UInt64, azure_sdk_retry_initial_backoff_ms, 10, "Minimal backoff between retries in azure sdk", 0) \
    M(UInt64, azure_sdk_retry_max_backoff_ms, 1000, "Maximal backoff between retries in azure sdk", 0) \
    M(Bool, s3_validate_request_settings, true, "Validate S3 request settings", 0) \
    M(Bool, s3_disable_checksum, S3::DEFAULT_DISABLE_CHECKSUM, "Do not calculate a checksum when sending a file to S3. This speeds up writes by avoiding excessive processing passes on a file. It is mostly safe as the data of MergeTree tables is checksummed by ClickHouse anyway, and when S3 is accessed with HTTPS, the TLS layer already provides integrity while transferring through the network. While additional checksums on S3 give defense in depth.", 0) \
    M(UInt64, s3_retry_attempts, S3::DEFAULT_RETRY_ATTEMPTS, "Setting for Aws::Client::RetryStrategy, Aws::Client does retries itself, 0 means no retries", 0) \
    M(UInt64, s3_request_timeout_ms, S3::DEFAULT_REQUEST_TIMEOUT_MS, "Idleness timeout for sending and receiving data to/from S3. Fail if a single TCP read or write call blocks for this long.", 0) \
    M(UInt64, s3_connect_timeout_ms, S3::DEFAULT_CONNECT_TIMEOUT_MS, "Connection timeout for host from s3 disks.", 0) \
    M(Bool, enable_s3_requests_logging, false, "Enable very explicit logging of S3 requests. Makes sense for debug only.", 0) \
    M(String, s3queue_default_zookeeper_path, "/clickhouse/s3queue/", "Default zookeeper path prefix for S3Queue engine", 0) \
    M(Bool, s3queue_enable_logging_to_s3queue_log, false, "Enable writing to system.s3queue_log. The value can be overwritten per table with table settings", 0) \
    M(UInt64, hdfs_replication, 0, "The actual number of replications can be specified when the hdfs file is created.", 0) \
    M(Bool, hdfs_truncate_on_insert, false, "Enables or disables truncate before insert in s3 engine tables", 0) \
    M(Bool, hdfs_create_new_file_on_insert, false, "Enables or disables creating a new file on each insert in hdfs engine tables", 0) \
    M(Bool, hdfs_skip_empty_files, false, "Allow to skip empty files in hdfs table engine", 0) \
    M(Bool, azure_skip_empty_files, false, "Allow to skip empty files in azure table engine", 0) \
    M(UInt64, hsts_max_age, 0, "Expired time for hsts. 0 means disable HSTS.", 0) \
    M(Bool, extremes, false, "Calculate minimums and maximums of the result columns. They can be output in JSON-formats.", IMPORTANT) \
    M(Bool, use_uncompressed_cache, false, "Whether to use the cache of uncompressed blocks.", 0) \
    M(Bool, replace_running_query, false, "Whether the running request should be canceled with the same id as the new one.", 0) \
    M(UInt64, max_remote_read_network_bandwidth, 0, "The maximum speed of data exchange over the network in bytes per second for read.", 0) \
    M(UInt64, max_remote_write_network_bandwidth, 0, "The maximum speed of data exchange over the network in bytes per second for write.", 0) \
    M(UInt64, max_local_read_bandwidth, 0, "The maximum speed of local reads in bytes per second.", 0) \
    M(UInt64, max_local_write_bandwidth, 0, "The maximum speed of local writes in bytes per second.", 0) \
    M(Bool, stream_like_engine_allow_direct_select, false, "Allow direct SELECT query for Kafka, RabbitMQ, FileLog, Redis Streams, and NATS engines. In case there are attached materialized views, SELECT query is not allowed even if this setting is enabled.", 0) \
    M(String, stream_like_engine_insert_queue, "", "When stream like engine reads from multiple queues, user will need to select one queue to insert into when writing. Used by Redis Streams and NATS.", 0) \
    \
    M(Bool, distributed_insert_skip_read_only_replicas, false, "If true, INSERT into Distributed will skip read-only replicas.", 0) \
    M(Bool, distributed_foreground_insert, false, "If setting is enabled, insert query into distributed waits until data are sent to all nodes in a cluster. \n\nEnables or disables synchronous data insertion into a `Distributed` table.\n\nBy default, when inserting data into a Distributed table, the ClickHouse server sends data to cluster nodes in the background. When `distributed_foreground_insert` = 1, the data is processed synchronously, and the `INSERT` operation succeeds only after all the data is saved on all shards (at least one replica for each shard if `internal_replication` is true).", 0) ALIAS(insert_distributed_sync) \
    M(UInt64, distributed_background_insert_timeout, 0, "Timeout for insert query into distributed. Setting is used only with insert_distributed_sync enabled. Zero value means no timeout.", 0) ALIAS(insert_distributed_timeout) \
    M(Milliseconds, distributed_background_insert_sleep_time_ms, 100, "Sleep time for background INSERTs into Distributed, in case of any errors delay grows exponentially.", 0) ALIAS(distributed_directory_monitor_sleep_time_ms) \
    M(Milliseconds, distributed_background_insert_max_sleep_time_ms, 30000, "Maximum sleep time for background INSERTs into Distributed, it limits exponential growth too.", 0) ALIAS(distributed_directory_monitor_max_sleep_time_ms) \
    \
    M(Bool, distributed_background_insert_batch, false, "Should background INSERTs into Distributed be batched into bigger blocks.", 0) ALIAS(distributed_directory_monitor_batch_inserts) \
    M(Bool, distributed_background_insert_split_batch_on_failure, false, "Should batches of the background INSERT into Distributed be split into smaller batches in case of failures.", 0) ALIAS(distributed_directory_monitor_split_batch_on_failure) \
    \
    M(Bool, optimize_move_to_prewhere, true, "Allows disabling WHERE to PREWHERE optimization in SELECT queries from MergeTree.", 0) \
    M(Bool, optimize_move_to_prewhere_if_final, false, "If query has `FINAL`, the optimization `move_to_prewhere` is not always correct and it is enabled only if both settings `optimize_move_to_prewhere` and `optimize_move_to_prewhere_if_final` are turned on", 0) \
    M(Bool, move_all_conditions_to_prewhere, true, "Move all viable conditions from WHERE to PREWHERE", 0) \
    M(Bool, enable_multiple_prewhere_read_steps, true, "Move more conditions from WHERE to PREWHERE and do reads from disk and filtering in multiple steps if there are multiple conditions combined with AND", 0) \
    M(Bool, move_primary_key_columns_to_end_of_prewhere, true, "Move PREWHERE conditions containing primary key columns to the end of AND chain. It is likely that these conditions are taken into account during primary key analysis and thus will not contribute a lot to PREWHERE filtering.", 0) \
    \
    M(UInt64, alter_sync, 1, "Wait for actions to manipulate the partitions. 0 - do not wait, 1 - wait for execution only of itself, 2 - wait for everyone.", 0) ALIAS(replication_alter_partitions_sync) \
    M(Int64, replication_wait_for_inactive_replica_timeout, 120, "Wait for inactive replica to execute ALTER/OPTIMIZE. Time in seconds, 0 - do not wait, negative - wait for unlimited time.", 0) \
    M(Bool, alter_move_to_space_execute_async, false, "Execute ALTER TABLE MOVE ... TO [DISK|VOLUME] asynchronously", 0) \
    \
    M(LoadBalancing, load_balancing, LoadBalancing::RANDOM, "Which replicas (among healthy replicas) to preferably send a query to (on the first attempt) for distributed processing.", 0) \
    M(UInt64, load_balancing_first_offset, 0, "Which replica to preferably send a query when FIRST_OR_RANDOM load balancing strategy is used.", 0) \
    \
    M(TotalsMode, totals_mode, TotalsMode::AFTER_HAVING_EXCLUSIVE, "How to calculate TOTALS when HAVING is present, as well as when max_rows_to_group_by and group_by_overflow_mode = ‘any’ are present.", IMPORTANT) \
    M(Float, totals_auto_threshold, 0.5, "The threshold for totals_mode = 'auto'.", 0) \
    \
    M(Bool, allow_suspicious_low_cardinality_types, false, "In CREATE TABLE statement allows specifying LowCardinality modifier for types of small fixed size (8 or less). Enabling this may increase merge times and memory consumption.", 0) \
    M(Bool, allow_suspicious_fixed_string_types, false, "In CREATE TABLE statement allows creating columns of type FixedString(n) with n > 256. FixedString with length >= 256 is suspicious and most likely indicates misuse", 0) \
    M(Bool, allow_suspicious_indices, false, "Reject primary/secondary indexes and sorting keys with identical expressions", 0) \
    M(Bool, allow_suspicious_ttl_expressions, false, "Reject TTL expressions that don't depend on any of table's columns. It indicates a user error most of the time.", 0) \
    M(Bool, allow_suspicious_variant_types, false, "In CREATE TABLE statement allows specifying Variant type with similar variant types (for example, with different numeric or date types). Enabling this setting may introduce some ambiguity when working with values with similar types.", 0) \
    M(Bool, allow_suspicious_primary_key, false, "Forbid suspicious PRIMARY KEY/ORDER BY for MergeTree (i.e. SimpleAggregateFunction)", 0) \
    M(Bool, compile_expressions, false, "Compile some scalar functions and operators to native code.", 0) \
    M(UInt64, min_count_to_compile_expression, 3, "The number of identical expressions before they are JIT-compiled", 0) \
    M(Bool, compile_aggregate_expressions, true, "Compile aggregate functions to native code.", 0) \
    M(UInt64, min_count_to_compile_aggregate_expression, 3, "The number of identical aggregate expressions before they are JIT-compiled", 0) \
    M(Bool, compile_sort_description, true, "Compile sort description to native code.", 0) \
    M(UInt64, min_count_to_compile_sort_description, 3, "The number of identical sort descriptions before they are JIT-compiled", 0) \
    M(UInt64, group_by_two_level_threshold, 100000, "From what number of keys, a two-level aggregation starts. 0 - the threshold is not set.", 0) \
    M(UInt64, group_by_two_level_threshold_bytes, 50000000, "From what size of the aggregation state in bytes, a two-level aggregation begins to be used. 0 - the threshold is not set. Two-level aggregation is used when at least one of the thresholds is triggered.", 0) \
    M(Bool, distributed_aggregation_memory_efficient, true, "Is the memory-saving mode of distributed aggregation enabled.", 0) \
    M(UInt64, aggregation_memory_efficient_merge_threads, 0, "Number of threads to use for merge intermediate aggregation results in memory efficient mode. When bigger, then more memory is consumed. 0 means - same as 'max_threads'.", 0) \
    M(Bool, enable_memory_bound_merging_of_aggregation_results, true, "Enable memory bound merging strategy for aggregation.", 0) \
    M(Bool, enable_positional_arguments, true, "Enable positional arguments in ORDER BY, GROUP BY and LIMIT BY", 0) \
    M(Bool, enable_extended_results_for_datetime_functions, false, "Enable date functions like toLastDayOfMonth return Date32 results (instead of Date results) for Date32/DateTime64 arguments.", 0) \
    M(Bool, allow_nonconst_timezone_arguments, false, "Allow non-const timezone arguments in certain time-related functions like toTimeZone(), fromUnixTimestamp*(), snowflakeToDateTime*()", 0) \
    M(Bool, function_locate_has_mysql_compatible_argument_order, true, "Function locate() has arguments (needle, haystack[, start_pos]) like in MySQL instead of (haystack, needle[, start_pos]) like function position()", 0) \
    \
    M(Bool, group_by_use_nulls, false, "Treat columns mentioned in ROLLUP, CUBE or GROUPING SETS as Nullable", 0) \
    \
    M(NonZeroUInt64, max_parallel_replicas, 1, "The maximum number of replicas of each shard used when the query is executed. For consistency (to get different parts of the same partition), this option only works for the specified sampling key. The lag of the replicas is not controlled. Should be always greater than 0", 0) \
<<<<<<< HEAD
    M(UInt64, parallel_replicas_count, 0, "This is internal setting that should not be used directly and represents an implementation detail of the 'parallel replicas' mode. This setting will be automatically set up by the initiator server for distributed queries to the number of parallel replicas participating in query processing.", 0) \
    M(UInt64, parallel_replica_offset, 0, "This is internal setting that should not be used directly and represents an implementation detail of the 'parallel replicas' mode. This setting will be automatically set up by the initiator server for distributed queries to the index of the replica participating in query processing among parallel replicas.", 0) \
    M(String, parallel_replicas_custom_key, "", "Custom key assigning work to replicas when parallel replicas are used.", 0) \
    M(ParallelReplicasCustomKeyFilterType, parallel_replicas_custom_key_filter_type, ParallelReplicasCustomKeyFilterType::DEFAULT, "Type of filter to use with custom key for parallel replicas. default - use modulo operation on the custom key, range - use range filter on custom key using all possible values for the value type of custom key.", 0) \
    M(UInt64, parallel_replicas_custom_key_range_lower, 0, "Lower bound for the universe that the parallel replicas custom range filter is calculated over", 0) \
    M(UInt64, parallel_replicas_custom_key_range_upper, 0, "Upper bound for the universe that the parallel replicas custom range filter is calculated over. A value of 0 disables the upper bound, setting it to the max value of the custom key expression", 0) \
    \
    M(String, cluster_for_parallel_replicas, "", "Cluster for a shard in which current server is located", 0) \
    M(UInt64, allow_experimental_parallel_reading_from_replicas, 0, "Use all the replicas from a shard for SELECT query execution. Reading is parallelized and coordinated dynamically. 0 - disabled, 1 - enabled, silently disable them in case of failure, 2 - enabled, throw an exception in case of failure", 0) \
    M(Bool, parallel_replicas_allow_in_with_subquery, true, "If true, subquery for IN will be executed on every follower replica.", 0) \
    M(Float, parallel_replicas_single_task_marks_count_multiplier, 2, "A multiplier which will be added during calculation for minimal number of marks to retrieve from coordinator. This will be applied only for remote replicas.", 0) \
    M(Bool, parallel_replicas_for_non_replicated_merge_tree, false, "If true, ClickHouse will use parallel replicas algorithm also for non-replicated MergeTree tables", 0) \
    M(UInt64, parallel_replicas_min_number_of_rows_per_replica, 0, "Limit the number of replicas used in a query to (estimated rows to read / min_number_of_rows_per_replica). The max is still limited by 'max_parallel_replicas'", 0) \
    M(Bool, parallel_replicas_prefer_local_join, true, "If true, and JOIN can be executed with parallel replicas algorithm, and all storages of right JOIN part are *MergeTree, local JOIN will be used instead of GLOBAL JOIN.", 0) \
    M(UInt64, parallel_replicas_mark_segment_size, 128, "Parts virtually divided into segments to be distributed between replicas for parallel reading. This setting controls the size of these segments. Not recommended to change until you're absolutely sure in what you're doing", 0) \
    M(Bool, parallel_replicas_local_plan, true, "Build local plan for local replica", 0) \
=======
>>>>>>> 0056db42
    \
    M(Bool, skip_unavailable_shards, false, "If true, ClickHouse silently skips unavailable shards. Shard is marked as unavailable when: 1) The shard cannot be reached due to a connection failure. 2) Shard is unresolvable through DNS. 3) Table does not exist on the shard.", 0) \
    \
    M(UInt64, parallel_distributed_insert_select, 0, "Process distributed INSERT SELECT query in the same cluster on local tables on every shard; if set to 1 - SELECT is executed on each shard; if set to 2 - SELECT and INSERT are executed on each shard", 0) \
    M(UInt64, distributed_group_by_no_merge, 0, "If 1, Do not merge aggregation states from different servers for distributed queries (shards will process query up to the Complete stage, initiator just proxies the data from the shards). If 2 the initiator will apply ORDER BY and LIMIT stages (it is not in case when shard process query up to the Complete stage)", 0) \
    M(UInt64, distributed_push_down_limit, 1, "If 1, LIMIT will be applied on each shard separately. Usually you don't need to use it, since this will be done automatically if it is possible, i.e. for simple query SELECT FROM LIMIT.", 0) \
    M(Bool, optimize_distributed_group_by_sharding_key, true, "Optimize GROUP BY sharding_key queries (by avoiding costly aggregation on the initiator server).", 0) \
    M(UInt64, optimize_skip_unused_shards_limit, 1000, "Limit for number of sharding key values, turns off optimize_skip_unused_shards if the limit is reached", 0) \
    M(Bool, optimize_skip_unused_shards, false, "Assumes that data is distributed by sharding_key. Optimization to skip unused shards if SELECT query filters by sharding_key.", 0) \
    M(Bool, optimize_skip_unused_shards_rewrite_in, true, "Rewrite IN in query for remote shards to exclude values that does not belong to the shard (requires optimize_skip_unused_shards)", 0) \
    M(Bool, allow_nondeterministic_optimize_skip_unused_shards, false, "Allow non-deterministic functions (includes dictGet) in sharding_key for optimize_skip_unused_shards", 0) \
    M(UInt64, force_optimize_skip_unused_shards, 0, "Throw an exception if unused shards cannot be skipped (1 - throw only if the table has the sharding key, 2 - always throw.", 0) \
    M(UInt64, optimize_skip_unused_shards_nesting, 0, "Same as optimize_skip_unused_shards, but accept nesting level until which it will work.", 0) \
    M(UInt64, force_optimize_skip_unused_shards_nesting, 0, "Same as force_optimize_skip_unused_shards, but accept nesting level until which it will work.", 0) \
    \
    M(Bool, input_format_parallel_parsing, true, "Enable parallel parsing for some data formats.", 0) \
    M(UInt64, min_chunk_bytes_for_parallel_parsing, (10 * 1024 * 1024), "The minimum chunk size in bytes, which each thread will parse in parallel.", 0) \
    M(Bool, output_format_parallel_formatting, true, "Enable parallel formatting for some data formats.", 0) \
    M(UInt64, output_format_compression_level, 3, "Default compression level if query output is compressed. The setting is applied when `SELECT` query has `INTO OUTFILE` or when inserting to table function `file`, `url`, `hdfs`, `s3`, and `azureBlobStorage`.", 0) \
    M(UInt64, output_format_compression_zstd_window_log, 0, "Can be used when the output compression method is `zstd`. If greater than `0`, this setting explicitly sets compression window size (power of `2`) and enables a long-range mode for zstd compression.", 0) \
    \
    M(UInt64, merge_tree_min_rows_for_concurrent_read, (20 * 8192), "If at least as many lines are read from one file, the reading can be parallelized.", 0) \
    M(UInt64, merge_tree_min_bytes_for_concurrent_read, (24 * 10 * 1024 * 1024), "If at least as many bytes are read from one file, the reading can be parallelized.", 0) \
    M(UInt64, merge_tree_min_rows_for_seek, 0, "You can skip reading more than that number of rows at the price of one seek per file.", 0) \
    M(UInt64, merge_tree_min_bytes_for_seek, 0, "You can skip reading more than that number of bytes at the price of one seek per file.", 0) \
    M(UInt64, merge_tree_coarse_index_granularity, 8, "If the index segment can contain the required keys, divide it into as many parts and recursively check them.", 0) \
    M(UInt64, merge_tree_max_rows_to_use_cache, (128 * 8192), "The maximum number of rows per request, to use the cache of uncompressed data. If the request is large, the cache is not used. (For large queries not to flush out the cache.)", 0) \
    M(UInt64, merge_tree_max_bytes_to_use_cache, (192 * 10 * 1024 * 1024), "The maximum number of bytes per request, to use the cache of uncompressed data. If the request is large, the cache is not used. (For large queries not to flush out the cache.)", 0) \
    M(Bool, do_not_merge_across_partitions_select_final, false, "Merge parts only in one partition in select final", 0) \
    M(Bool, split_parts_ranges_into_intersecting_and_non_intersecting_final, true, "Split parts ranges into intersecting and non intersecting during FINAL optimization", 0) \
    M(Bool, split_intersecting_parts_ranges_into_layers_final, true, "Split intersecting parts ranges into layers during FINAL optimization", 0) \
    \
    M(UInt64, mysql_max_rows_to_insert, 65536, "The maximum number of rows in MySQL batch insertion of the MySQL storage engine", 0) \
    M(Bool, mysql_map_string_to_text_in_show_columns, true, "If enabled, String type will be mapped to TEXT in SHOW [FULL] COLUMNS, BLOB otherwise. Has an effect only when the connection is made through the MySQL wire protocol.", 0) \
    M(Bool, mysql_map_fixed_string_to_text_in_show_columns, true, "If enabled, FixedString type will be mapped to TEXT in SHOW [FULL] COLUMNS, BLOB otherwise. Has an effect only when the connection is made through the MySQL wire protocol.", 0) \
    \
    M(UInt64, optimize_min_equality_disjunction_chain_length, 3, "The minimum length of the expression `expr = x1 OR ... expr = xN` for optimization ", 0) \
    M(UInt64, optimize_min_inequality_conjunction_chain_length, 3, "The minimum length of the expression `expr <> x1 AND ... expr <> xN` for optimization ", 0) \
    \
    M(UInt64, min_bytes_to_use_direct_io, 0, "The minimum number of bytes for reading the data with O_DIRECT option during SELECT queries execution. 0 - disabled.", 0) \
    M(UInt64, min_bytes_to_use_mmap_io, 0, "The minimum number of bytes for reading the data with mmap option during SELECT queries execution. 0 - disabled.", 0) \
    M(Bool, checksum_on_read, true, "Validate checksums on reading. It is enabled by default and should be always enabled in production. Please do not expect any benefits in disabling this setting. It may only be used for experiments and benchmarks. The setting only applicable for tables of MergeTree family. Checksums are always validated for other table engines and when receiving data over network.", 0) \
    \
    M(Bool, force_index_by_date, false, "Throw an exception if there is a partition key in a table, and it is not used.", 0) \
    M(Bool, force_primary_key, false, "Throw an exception if there is primary key in a table, and it is not used.", 0) \
    M(Bool, use_skip_indexes, true, "Use data skipping indexes during query execution.", 0) \
    M(Bool, use_skip_indexes_if_final, false, "If query has FINAL, then skipping data based on indexes may produce incorrect result, hence disabled by default.", 0) \
    M(Bool, materialize_skip_indexes_on_insert, true, "If true skip indexes are calculated on inserts, otherwise skip indexes will be calculated only during merges", 0) \
    M(Bool, materialize_statistics_on_insert, true, "If true statistics are calculated on inserts, otherwise statistics will be calculated only during merges", 0) \
    M(String, ignore_data_skipping_indices, "", "Comma separated list of strings or literals with the name of the data skipping indices that should be excluded during query execution.", 0) \
    \
    M(String, force_data_skipping_indices, "", "Comma separated list of strings or literals with the name of the data skipping indices that should be used during query execution, otherwise an exception will be thrown.", 0) \
    \
    M(Float, max_streams_to_max_threads_ratio, 1, "Allows you to use more sources than the number of threads - to more evenly distribute work across threads. It is assumed that this is a temporary solution, since it will be possible in the future to make the number of sources equal to the number of threads, but for each source to dynamically select available work for itself.", 0) \
    M(Float, max_streams_multiplier_for_merge_tables, 5, "Ask more streams when reading from Merge table. Streams will be spread across tables that Merge table will use. This allows more even distribution of work across threads and especially helpful when merged tables differ in size.", 0) \
    \
    M(String, network_compression_method, "LZ4", "Allows you to select the method of data compression when writing.", 0) \
    \
    M(Int64, network_zstd_compression_level, 1, "Allows you to select the level of ZSTD compression.", 0) \
    \
    M(Int64, zstd_window_log_max, 0, "Allows you to select the max window log of ZSTD (it will not be used for MergeTree family)", 0) \
    \
    M(UInt64, priority, 0, "Priority of the query. 1 - the highest, higher value - lower priority; 0 - do not use priorities.", 0) \
    M(Int64, os_thread_priority, 0, "If non zero - set corresponding 'nice' value for query processing threads. Can be used to adjust query priority for OS scheduler.", 0) \
    \
    M(Bool, log_queries, true, "Log requests and write the log to the system table.", 0) \
    M(Bool, log_formatted_queries, false, "Log formatted queries and write the log to the system table.", 0) \
    M(LogQueriesType, log_queries_min_type, QueryLogElementType::QUERY_START, "Minimal type in query_log to log, possible values (from low to high): QUERY_START, QUERY_FINISH, EXCEPTION_BEFORE_START, EXCEPTION_WHILE_PROCESSING.", 0) \
    M(Milliseconds, log_queries_min_query_duration_ms, 0, "Minimal time for the query to run, to get to the query_log/query_thread_log/query_views_log.", 0) \
    M(UInt64, log_queries_cut_to_length, 100000, "If query length is greater than specified threshold (in bytes), then cut query when writing to query log. Also limit length of printed query in ordinary text log.", 0) \
    M(Float, log_queries_probability, 1., "Log queries with the specified probability.", 0) \
    \
    M(Bool, log_processors_profiles, true, "Log Processors profile events.", 0) \
    M(DistributedProductMode, distributed_product_mode, DistributedProductMode::DENY, "How are distributed subqueries performed inside IN or JOIN sections?", IMPORTANT) \
    \
    M(UInt64, max_concurrent_queries_for_all_users, 0, "The maximum number of concurrent requests for all users.", 0) \
    M(UInt64, max_concurrent_queries_for_user, 0, "The maximum number of concurrent requests per user.", 0) \
    \
    M(Bool, insert_deduplicate, true, "For INSERT queries in the replicated table, specifies that deduplication of inserting blocks should be performed", 0) \
    M(Bool, async_insert_deduplicate, false, "For async INSERT queries in the replicated table, specifies that deduplication of inserting blocks should be performed", 0) \
    \
    M(UInt64Auto, insert_quorum, 0, "For INSERT queries in the replicated table, wait writing for the specified number of replicas and linearize the addition of the data. 0 - disabled, 'auto' - use majority", 0) \
    M(Milliseconds, insert_quorum_timeout, 600000, "If the quorum of replicas did not meet in specified time (in milliseconds), exception will be thrown and insertion is aborted.", 0) \
    M(Bool, insert_quorum_parallel, true, "For quorum INSERT queries - enable to make parallel inserts without linearizability", 0) \
    M(UInt64, select_sequential_consistency, 0, "For SELECT queries from the replicated table, throw an exception if the replica does not have a chunk written with the quorum; do not read the parts that have not yet been written with the quorum.", 0) \
    M(UInt64, table_function_remote_max_addresses, 1000, "The maximum number of different shards and the maximum number of replicas of one shard in the `remote` function.", 0) \
    M(Milliseconds, read_backoff_min_latency_ms, 1000, "Setting to reduce the number of threads in case of slow reads. Pay attention only to reads that took at least that much time.", 0) \
    M(UInt64, read_backoff_max_throughput, 1048576, "Settings to reduce the number of threads in case of slow reads. Count events when the read bandwidth is less than that many bytes per second.", 0) \
    M(Milliseconds, read_backoff_min_interval_between_events_ms, 1000, "Settings to reduce the number of threads in case of slow reads. Do not pay attention to the event, if the previous one has passed less than a certain amount of time.", 0) \
    M(UInt64, read_backoff_min_events, 2, "Settings to reduce the number of threads in case of slow reads. The number of events after which the number of threads will be reduced.", 0) \
    \
    M(UInt64, read_backoff_min_concurrency, 1, "Settings to try keeping the minimal number of threads in case of slow reads.", 0) \
    \
    M(Float, memory_tracker_fault_probability, 0., "For testing of `exception safety` - throw an exception every time you allocate memory with the specified probability.", 0) \
    M(Float, merge_tree_read_split_ranges_into_intersecting_and_non_intersecting_injection_probability, 0.0, "For testing of `PartsSplitter` - split read ranges into intersecting and non intersecting every time you read from MergeTree with the specified probability.", 0) \
    \
    M(Bool, enable_http_compression, false, "Compress the result if the client over HTTP said that it understands data compressed by gzip, deflate, zstd, br, lz4, bz2, xz.", 0) \
    M(Int64, http_zlib_compression_level, 3, "Compression level - used if the client on HTTP said that it understands data compressed by gzip or deflate.", 0) \
    \
    M(Bool, http_native_compression_disable_checksumming_on_decompress, false, "If you uncompress the POST data from the client compressed by the native format, do not check the checksum.", 0) \
    \
    M(String, count_distinct_implementation, "uniqExact", "What aggregate function to use for implementation of count(DISTINCT ...)", 0) \
    \
    M(Bool, add_http_cors_header, false, "Write add http CORS header.", 0) \
    \
    M(UInt64, max_http_get_redirects, 0, "Max number of http GET redirects hops allowed. Ensures additional security measures are in place to prevent a malicious server to redirect your requests to unexpected services.\n\nIt is the case when an external server redirects to another address, but that address appears to be internal to the company's infrastructure, and by sending an HTTP request to an internal server, you could request an internal API from the internal network, bypassing the auth, or even query other services, such as Redis or Memcached. When you don't have an internal infrastructure (including something running on your localhost), or you trust the server, it is safe to allow redirects. Although keep in mind, that if the URL uses HTTP instead of HTTPS, and you will have to trust not only the remote server but also your ISP and every network in the middle.", 0) \
    \
    M(Bool, use_client_time_zone, false, "Use client timezone for interpreting DateTime string values, instead of adopting server timezone.", 0) \
    \
    M(Bool, send_progress_in_http_headers, false, "Send progress notifications using X-ClickHouse-Progress headers. Some clients do not support high amount of HTTP headers (Python requests in particular), so it is disabled by default.", 0) \
    \
    M(UInt64, http_headers_progress_interval_ms, 100, "Do not send HTTP headers X-ClickHouse-Progress more frequently than at each specified interval.", 0) \
    M(Bool, http_wait_end_of_query, false, "Enable HTTP response buffering on the server-side.", 0) \
    M(Bool, http_write_exception_in_output_format, true, "Write exception in output format to produce valid output. Works with JSON and XML formats.", 0) \
    M(UInt64, http_response_buffer_size, 0, "The number of bytes to buffer in the server memory before sending a HTTP response to the client or flushing to disk (when http_wait_end_of_query is enabled).", 0) \
    \
    M(Bool, fsync_metadata, true, "Do fsync after changing metadata for tables and databases (.sql files). Could be disabled in case of poor latency on server with high load of DDL queries and high load of disk subsystem.", 0)    \
    \
    M(Bool, join_use_nulls, false, "Use NULLs for non-joined rows of outer JOINs for types that can be inside Nullable. If false, use default value of corresponding columns data type.", IMPORTANT) \
    \
    M(JoinStrictness, join_default_strictness, JoinStrictness::All, "Set default strictness in JOIN query. Possible values: empty string, 'ANY', 'ALL'. If empty, query without strictness will throw exception.", 0) \
    M(Bool, any_join_distinct_right_table_keys, false, "Enable old ANY JOIN logic with many-to-one left-to-right table keys mapping for all ANY JOINs. It leads to confusing not equal results for 't1 ANY LEFT JOIN t2' and 't2 ANY RIGHT JOIN t1'. ANY RIGHT JOIN needs one-to-many keys mapping to be consistent with LEFT one.", IMPORTANT) \
    M(Bool, single_join_prefer_left_table, true, "For single JOIN in case of identifier ambiguity prefer left table", IMPORTANT) \
    \
    M(UInt64, preferred_block_size_bytes, 1000000, "This setting adjusts the data block size for query processing and represents additional fine tune to the more rough 'max_block_size' setting. If the columns are large and with 'max_block_size' rows the block size is likely to be larger than the specified amount of bytes, its size will be lowered for better CPU cache locality.", 0) \
    \
    M(UInt64, max_replica_delay_for_distributed_queries, 300, "If set, distributed queries of Replicated tables will choose servers with replication delay in seconds less than the specified value (not inclusive). Zero means do not take delay into account.", 0) \
    M(Bool, fallback_to_stale_replicas_for_distributed_queries, true, "Suppose max_replica_delay_for_distributed_queries is set and all replicas for the queried table are stale. If this setting is enabled, the query will be performed anyway, otherwise the error will be reported.", 0) \
    M(UInt64, preferred_max_column_in_block_size_bytes, 0, "Limit on max column size in block while reading. Helps to decrease cache misses count. Should be close to L2 cache size.", 0) \
    \
    M(UInt64, parts_to_delay_insert, 0, "If the destination table contains at least that many active parts in a single partition, artificially slow down insert into table.", 0) \
    M(UInt64, parts_to_throw_insert, 0, "If more than this number active parts in a single partition of the destination table, throw 'Too many parts ...' exception.", 0) \
    M(UInt64, number_of_mutations_to_delay, 0, "If the mutated table contains at least that many unfinished mutations, artificially slow down mutations of table. 0 - disabled", 0) \
    M(UInt64, number_of_mutations_to_throw, 0, "If the mutated table contains at least that many unfinished mutations, throw 'Too many mutations ...' exception. 0 - disabled", 0) \
    M(Int64, distributed_ddl_task_timeout, 180, "Timeout for DDL query responses from all hosts in cluster. If a ddl request has not been performed on all hosts, a response will contain a timeout error and a request will be executed in an async mode. Negative value means infinite. Zero means async mode.", 0) \
    M(Milliseconds, stream_flush_interval_ms, 7500, "Timeout for flushing data from streaming storages.", 0) \
    M(Milliseconds, stream_poll_timeout_ms, 500, "Timeout for polling data from/to streaming storages.", 0) \
    \
    M(Bool, final, false, "Query with the FINAL modifier by default. If the engine does not support final, it does not have any effect. On queries with multiple tables final is applied only on those that support it. It also works on distributed tables", 0) \
    \
    M(Bool, partial_result_on_first_cancel, false, "Allows query to return a partial result after cancel.", 0) \
    \
    M(Bool, ignore_on_cluster_for_replicated_udf_queries, false, "Ignore ON CLUSTER clause for replicated UDF management queries.", 0) \
    M(Bool, ignore_on_cluster_for_replicated_access_entities_queries, false, "Ignore ON CLUSTER clause for replicated access entities management queries.", 0) \
    M(Bool, ignore_on_cluster_for_replicated_named_collections_queries, false, "Ignore ON CLUSTER clause for replicated named collections management queries.", 0) \
    /** Settings for testing hedged requests */ \
    M(Milliseconds, sleep_in_send_tables_status_ms, 0, "Time to sleep in sending tables status response in TCPHandler", 0) \
    M(Milliseconds, sleep_in_send_data_ms, 0, "Time to sleep in sending data in TCPHandler", 0) \
    M(Milliseconds, sleep_after_receiving_query_ms, 0, "Time to sleep after receiving query in TCPHandler", 0) \
    M(UInt64, unknown_packet_in_send_data, 0, "Send unknown packet instead of data Nth data packet", 0) \
    \
    M(Bool, insert_allow_materialized_columns, false, "If setting is enabled, Allow materialized columns in INSERT.", 0) \
    M(Seconds, http_connection_timeout, DEFAULT_HTTP_READ_BUFFER_CONNECTION_TIMEOUT, "HTTP connection timeout.", 0) \
    M(Seconds, http_send_timeout, DEFAULT_HTTP_READ_BUFFER_TIMEOUT, "HTTP send timeout", 0) \
    M(Seconds, http_receive_timeout, DEFAULT_HTTP_READ_BUFFER_TIMEOUT, "HTTP receive timeout", 0) \
    M(UInt64, http_max_uri_size, 1048576, "Maximum URI length of HTTP request", 0) \
    M(UInt64, http_max_fields, 1000000, "Maximum number of fields in HTTP header", 0) \
    M(UInt64, http_max_field_name_size, 128 * 1024, "Maximum length of field name in HTTP header", 0) \
    M(UInt64, http_max_field_value_size, 128 * 1024, "Maximum length of field value in HTTP header", 0) \
    M(Bool, http_skip_not_found_url_for_globs, true, "Skip URLs for globs with HTTP_NOT_FOUND error", 0) \
    M(Bool, http_make_head_request, true, "Allows the execution of a `HEAD` request while reading data from HTTP to retrieve information about the file to be read, such as its size", 0) \
    M(Bool, optimize_throw_if_noop, false, "If setting is enabled and OPTIMIZE query didn't actually assign a merge then an explanatory exception is thrown", 0) \
    M(Bool, use_index_for_in_with_subqueries, true, "Try using an index if there is a subquery or a table expression on the right side of the IN operator.", 0) \
    M(UInt64, use_index_for_in_with_subqueries_max_values, 0, "The maximum size of set in the right hand side of the IN operator to use table index for filtering. It allows to avoid performance degradation and higher memory usage due to preparation of additional data structures for large queries. Zero means no limit.", 0) \
    M(Bool, analyze_index_with_space_filling_curves, true, "If a table has a space-filling curve in its index, e.g. `ORDER BY mortonEncode(x, y)`, and the query has conditions on its arguments, e.g. `x >= 10 AND x <= 20 AND y >= 20 AND y <= 30`, use the space-filling curve for index analysis.", 0) \
    M(Bool, joined_subquery_requires_alias, true, "Force joined subqueries and table functions to have aliases for correct name qualification.", 0) \
    M(Bool, empty_result_for_aggregation_by_empty_set, false, "Return empty result when aggregating without keys on empty set.", 0) \
    M(Bool, empty_result_for_aggregation_by_constant_keys_on_empty_set, true, "Return empty result when aggregating by constant keys on empty set.", 0) \
    M(Bool, allow_distributed_ddl, true, "If it is set to true, then a user is allowed to executed distributed DDL queries.", 0) \
    M(Bool, allow_suspicious_codecs, false, "If it is set to true, allow to specify meaningless compression codecs.", 0) \
    M(Bool, enable_deflate_qpl_codec, false, "Enable/disable the DEFLATE_QPL codec.", 0) \
    M(Bool, enable_zstd_qat_codec, false, "Enable/disable the ZSTD_QAT codec.", 0) \
    M(UInt64, query_profiler_real_time_period_ns, QUERY_PROFILER_DEFAULT_SAMPLE_RATE_NS, "Period for real clock timer of query profiler (in nanoseconds). Set 0 value to turn off the real clock query profiler. Recommended value is at least 10000000 (100 times a second) for single queries or 1000000000 (once a second) for cluster-wide profiling.", 0) \
    M(UInt64, query_profiler_cpu_time_period_ns, QUERY_PROFILER_DEFAULT_SAMPLE_RATE_NS, "Period for CPU clock timer of query profiler (in nanoseconds). Set 0 value to turn off the CPU clock query profiler. Recommended value is at least 10000000 (100 times a second) for single queries or 1000000000 (once a second) for cluster-wide profiling.", 0) \
    M(Bool, metrics_perf_events_enabled, false, "If enabled, some of the perf events will be measured throughout queries' execution.", 0) \
    M(String, metrics_perf_events_list, "", "Comma separated list of perf metrics that will be measured throughout queries' execution. Empty means all events. See PerfEventInfo in sources for the available events.", 0) \
    M(Float, opentelemetry_start_trace_probability, 0., "Probability to start an OpenTelemetry trace for an incoming query.", 0) \
    M(Bool, opentelemetry_trace_processors, false, "Collect OpenTelemetry spans for processors.", 0) \
    M(Bool, prefer_column_name_to_alias, false, "Prefer using column names instead of aliases if possible.", 0) \
    \
    M(Bool, prefer_global_in_and_join, false, "If enabled, all IN/JOIN operators will be rewritten as GLOBAL IN/JOIN. It's useful when the to-be-joined tables are only available on the initiator and we need to always scatter their data on-the-fly during distributed processing with the GLOBAL keyword. It's also useful to reduce the need to access the external sources joining external tables.", 0) \
    M(Bool, enable_vertical_final, true, "If enable, remove duplicated rows during FINAL by marking rows as deleted and filtering them later instead of merging rows", 0) \
    \
    \
    /** Limits during query execution are part of the settings. \
      * Used to provide a more safe execution of queries from the user interface. \
      * Basically, limits are checked for each block (not every row). That is, the limits can be slightly violated. \
      * Almost all limits apply only to SELECTs. \
      * Almost all limits apply to each stream individually. \
      */ \
    \
    M(UInt64, max_rows_to_read, 0, "Limit on read rows from the most 'deep' sources. That is, only in the deepest subquery. When reading from a remote server, it is only checked on a remote server.", 0) \
    M(UInt64, max_bytes_to_read, 0, "Limit on read bytes (after decompression) from the most 'deep' sources. That is, only in the deepest subquery. When reading from a remote server, it is only checked on a remote server.", 0) \
    M(OverflowMode, read_overflow_mode, OverflowMode::THROW, "What to do when the limit is exceeded.", 0) \
    \
    M(UInt64, max_rows_to_read_leaf, 0, "Limit on read rows on the leaf nodes for distributed queries. Limit is applied for local reads only, excluding the final merge stage on the root node. Note, the setting is unstable with prefer_localhost_replica=1.", 0) \
    M(UInt64, max_bytes_to_read_leaf, 0, "Limit on read bytes (after decompression) on the leaf nodes for distributed queries. Limit is applied for local reads only, excluding the final merge stage on the root node. Note, the setting is unstable with prefer_localhost_replica=1.", 0) \
    M(OverflowMode, read_overflow_mode_leaf, OverflowMode::THROW, "What to do when the leaf limit is exceeded.", 0) \
    \
    M(UInt64, max_rows_to_group_by, 0, "If aggregation during GROUP BY is generating more than the specified number of rows (unique GROUP BY keys), the behavior will be determined by the 'group_by_overflow_mode' which by default is - throw an exception, but can be also switched to an approximate GROUP BY mode.", 0) \
    M(OverflowModeGroupBy, group_by_overflow_mode, OverflowMode::THROW, "What to do when the limit is exceeded.", 0) \
    M(UInt64, max_bytes_before_external_group_by, 0, "If memory usage during GROUP BY operation is exceeding this threshold in bytes, activate the 'external aggregation' mode (spill data to disk). Recommended value is half of available system memory.", 0) \
    \
    M(UInt64, max_rows_to_sort, 0, "If more than the specified amount of records have to be processed for ORDER BY operation, the behavior will be determined by the 'sort_overflow_mode' which by default is - throw an exception", 0) \
    M(UInt64, max_bytes_to_sort, 0, "If more than the specified amount of (uncompressed) bytes have to be processed for ORDER BY operation, the behavior will be determined by the 'sort_overflow_mode' which by default is - throw an exception", 0) \
    M(OverflowMode, sort_overflow_mode, OverflowMode::THROW, "What to do when the limit is exceeded.", 0) \
    M(UInt64, prefer_external_sort_block_bytes, DEFAULT_BLOCK_SIZE * 256, "Prefer maximum block bytes for external sort, reduce the memory usage during merging.", 0) \
    M(UInt64, max_bytes_before_external_sort, 0, "If memory usage during ORDER BY operation is exceeding this threshold in bytes, activate the 'external sorting' mode (spill data to disk). Recommended value is half of available system memory.", 0) \
    M(UInt64, max_bytes_before_remerge_sort, 1000000000, "In case of ORDER BY with LIMIT, when memory usage is higher than specified threshold, perform additional steps of merging blocks before final merge to keep just top LIMIT rows.", 0) \
    M(Float, remerge_sort_lowered_memory_bytes_ratio, 2., "If memory usage after remerge does not reduced by this ratio, remerge will be disabled.", 0) \
    \
    M(UInt64, max_result_rows, 0, "Limit on result size in rows. The query will stop after processing a block of data if the threshold is met, but it will not cut the last block of the result, therefore the result size can be larger than the threshold.", 0) \
    M(UInt64, max_result_bytes, 0, "Limit on result size in bytes (uncompressed).  The query will stop after processing a block of data if the threshold is met, but it will not cut the last block of the result, therefore the result size can be larger than the threshold. Caveats: the result size in memory is taken into account for this threshold. Even if the result size is small, it can reference larger data structures in memory, representing dictionaries of LowCardinality columns, and Arenas of AggregateFunction columns, so the threshold can be exceeded despite the small result size. The setting is fairly low level and should be used with caution.", 0) \
    M(OverflowMode, result_overflow_mode, OverflowMode::THROW, "What to do when the limit is exceeded.", 0) \
    \
    /* TODO: Check also when merging and finalizing aggregate functions. */ \
    M(Seconds, max_execution_time, 0, "If query runtime exceeds the specified number of seconds, the behavior will be determined by the 'timeout_overflow_mode', which by default is - throw an exception. Note that the timeout is checked and query can stop only in designated places during data processing. It currently cannot stop during merging of aggregation states or during query analysis, and the actual run time will be higher than the value of this setting.", 0) \
    M(OverflowMode, timeout_overflow_mode, OverflowMode::THROW, "What to do when the limit is exceeded.", 0) \
    M(Seconds, max_execution_time_leaf, 0, "Similar semantic to max_execution_time but only apply on leaf node for distributed queries, the time out behavior will be determined by 'timeout_overflow_mode_leaf' which by default is - throw an exception", 0) \
    M(OverflowMode, timeout_overflow_mode_leaf, OverflowMode::THROW, "What to do when the leaf limit is exceeded.", 0) \
    \
    M(UInt64, min_execution_speed, 0, "Minimum number of execution rows per second.", 0) \
    M(UInt64, max_execution_speed, 0, "Maximum number of execution rows per second.", 0) \
    M(UInt64, min_execution_speed_bytes, 0, "Minimum number of execution bytes per second.", 0) \
    M(UInt64, max_execution_speed_bytes, 0, "Maximum number of execution bytes per second.", 0) \
    M(Seconds, timeout_before_checking_execution_speed, 10, "Check that the speed is not too low after the specified time has elapsed.", 0) \
    M(Seconds, max_estimated_execution_time, 0, "Maximum query estimate execution time in seconds.", 0) \
    \
    M(UInt64, max_columns_to_read, 0, "If a query requires reading more than specified number of columns, exception is thrown. Zero value means unlimited. This setting is useful to prevent too complex queries.", 0) \
    M(UInt64, max_temporary_columns, 0, "If a query generates more than the specified number of temporary columns in memory as a result of intermediate calculation, exception is thrown. Zero value means unlimited. This setting is useful to prevent too complex queries.", 0) \
    M(UInt64, max_temporary_non_const_columns, 0, "Similar to the 'max_temporary_columns' setting but applies only to non-constant columns. This makes sense, because constant columns are cheap and it is reasonable to allow more of them.", 0) \
    \
    M(UInt64, max_sessions_for_user, 0, "Maximum number of simultaneous sessions for a user.", 0) \
    \
    M(UInt64, max_subquery_depth, 100, "If a query has more than the specified number of nested subqueries, throw an exception. This allows you to have a sanity check to protect the users of your cluster from going insane with their queries.", 0) \
    M(UInt64, max_analyze_depth, 5000, "Maximum number of analyses performed by interpreter.", 0) \
    M(UInt64, max_ast_depth, 1000, "Maximum depth of query syntax tree. Checked after parsing.", 0) \
    M(UInt64, max_ast_elements, 50000, "Maximum size of query syntax tree in number of nodes. Checked after parsing.", 0) \
    M(UInt64, max_expanded_ast_elements, 500000, "Maximum size of query syntax tree in number of nodes after expansion of aliases and the asterisk.", 0) \
    \
    M(UInt64, readonly, 0, "0 - no read-only restrictions. 1 - only read requests, as well as changing explicitly allowed settings. 2 - only read requests, as well as changing settings, except for the 'readonly' setting.", 0) \
    \
    M(UInt64, max_rows_in_set, 0, "Maximum size of the set (in number of elements) resulting from the execution of the IN section.", 0) \
    M(UInt64, max_bytes_in_set, 0, "Maximum size of the set (in bytes in memory) resulting from the execution of the IN section.", 0) \
    M(OverflowMode, set_overflow_mode, OverflowMode::THROW, "What to do when the limit is exceeded.", 0) \
    \
    M(UInt64, max_rows_in_join, 0, "Maximum size of the hash table for JOIN (in number of rows).", 0) \
    M(UInt64, max_bytes_in_join, 0, "Maximum size of the hash table for JOIN (in number of bytes in memory).", 0) \
    M(OverflowMode, join_overflow_mode, OverflowMode::THROW, "What to do when the limit is exceeded.", 0) \
    M(Bool, join_any_take_last_row, false, "When disabled (default) ANY JOIN will take the first found row for a key. When enabled, it will take the last row seen if there are multiple rows for the same key. Can be applied only to hash join and storage join.", IMPORTANT) \
    M(JoinAlgorithm, join_algorithm, JoinAlgorithm::DEFAULT, "Specify join algorithm.", 0) \
    M(UInt64, cross_join_min_rows_to_compress, 10000000, "Minimal count of rows to compress block in CROSS JOIN. Zero value means - disable this threshold. This block is compressed when any of the two thresholds (by rows or by bytes) are reached.", 0) \
    M(UInt64, cross_join_min_bytes_to_compress, 1_GiB, "Minimal size of block to compress in CROSS JOIN. Zero value means - disable this threshold. This block is compressed when any of the two thresholds (by rows or by bytes) are reached.", 0) \
    M(UInt64, default_max_bytes_in_join, 1000000000, "Maximum size of right-side table if limit is required but max_bytes_in_join is not set.", 0) \
    M(UInt64, partial_merge_join_left_table_buffer_bytes, 0, "If not 0 group left table blocks in bigger ones for left-side table in partial merge join. It uses up to 2x of specified memory per joining thread.", 0) \
    M(UInt64, partial_merge_join_rows_in_right_blocks, 65536, "Split right-hand joining data in blocks of specified size. It's a portion of data indexed by min-max values and possibly unloaded on disk.", 0) \
    M(UInt64, join_on_disk_max_files_to_merge, 64, "For MergeJoin on disk set how much files it's allowed to sort simultaneously. Then this value bigger then more memory used and then less disk I/O needed. Minimum is 2.", 0) \
    M(UInt64, max_rows_in_set_to_optimize_join, 0, "Maximal size of the set to filter joined tables by each other row sets before joining. 0 - disable.", 0) \
    \
    M(Bool, compatibility_ignore_collation_in_create_table, true, "Compatibility ignore collation in create table", 0) \
    \
    M(String, temporary_files_codec, "LZ4", "Set compression codec for temporary files produced by (JOINs, external GROUP BY, external ORDER BY). I.e. LZ4, NONE.", 0) \
    \
    M(UInt64, max_rows_to_transfer, 0, "Maximum size (in rows) of the transmitted external table obtained when the GLOBAL IN/JOIN section is executed.", 0) \
    M(UInt64, max_bytes_to_transfer, 0, "Maximum size (in uncompressed bytes) of the transmitted external table obtained when the GLOBAL IN/JOIN section is executed.", 0) \
    M(OverflowMode, transfer_overflow_mode, OverflowMode::THROW, "What to do when the limit is exceeded.", 0) \
    \
    M(UInt64, max_rows_in_distinct, 0, "Maximum number of elements during execution of DISTINCT.", 0) \
    M(UInt64, max_bytes_in_distinct, 0, "Maximum total size of state (in uncompressed bytes) in memory for the execution of DISTINCT.", 0) \
    M(OverflowMode, distinct_overflow_mode, OverflowMode::THROW, "What to do when the limit is exceeded.", 0) \
    \
    M(UInt64, max_memory_usage, 0, "Maximum memory usage for processing of single query. Zero means unlimited.", 0) \
    M(UInt64, memory_overcommit_ratio_denominator, 1_GiB, "It represents soft memory limit on the user level. This value is used to compute query overcommit ratio.", 0) \
    M(UInt64, max_memory_usage_for_user, 0, "Maximum memory usage for processing all concurrently running queries for the user. Zero means unlimited.", 0) \
    M(UInt64, memory_overcommit_ratio_denominator_for_user, 1_GiB, "It represents soft memory limit on the global level. This value is used to compute query overcommit ratio.", 0) \
    M(UInt64, max_untracked_memory, (4 * 1024 * 1024), "Small allocations and deallocations are grouped in thread local variable and tracked or profiled only when amount (in absolute value) becomes larger than specified value. If the value is higher than 'memory_profiler_step' it will be effectively lowered to 'memory_profiler_step'.", 0) \
    M(UInt64, memory_profiler_step, (4 * 1024 * 1024), "Whenever query memory usage becomes larger than every next step in number of bytes the memory profiler will collect the allocating stack trace. Zero means disabled memory profiler. Values lower than a few megabytes will slow down query processing.", 0) \
    M(Float, memory_profiler_sample_probability, 0., "Collect random allocations and deallocations and write them into system.trace_log with 'MemorySample' trace_type. The probability is for every alloc/free regardless to the size of the allocation (can be changed with `memory_profiler_sample_min_allocation_size` and `memory_profiler_sample_max_allocation_size`). Note that sampling happens only when the amount of untracked memory exceeds 'max_untracked_memory'. You may want to set 'max_untracked_memory' to 0 for extra fine grained sampling.", 0) \
    M(UInt64, memory_profiler_sample_min_allocation_size, 0, "Collect random allocations of size greater or equal than specified value with probability equal to `memory_profiler_sample_probability`. 0 means disabled. You may want to set 'max_untracked_memory' to 0 to make this threshold to work as expected.", 0) \
    M(UInt64, memory_profiler_sample_max_allocation_size, 0, "Collect random allocations of size less or equal than specified value with probability equal to `memory_profiler_sample_probability`. 0 means disabled. You may want to set 'max_untracked_memory' to 0 to make this threshold to work as expected.", 0) \
    M(Bool, trace_profile_events, false, "Send to system.trace_log profile event and value of increment on each increment with 'ProfileEvent' trace_type", 0) \
    \
    M(UInt64, memory_usage_overcommit_max_wait_microseconds, 5'000'000, "Maximum time thread will wait for memory to be freed in the case of memory overcommit. If timeout is reached and memory is not freed, exception is thrown.", 0) \
    \
    M(UInt64, max_network_bandwidth, 0, "The maximum speed of data exchange over the network in bytes per second for a query. Zero means unlimited.", 0) \
    M(UInt64, max_network_bytes, 0, "The maximum number of bytes (compressed) to receive or transmit over the network for execution of the query.", 0) \
    M(UInt64, max_network_bandwidth_for_user, 0, "The maximum speed of data exchange over the network in bytes per second for all concurrently running user queries. Zero means unlimited.", 0)\
    M(UInt64, max_network_bandwidth_for_all_users, 0, "The maximum speed of data exchange over the network in bytes per second for all concurrently running queries. Zero means unlimited.", 0) \
    \
    M(UInt64, max_temporary_data_on_disk_size_for_user, 0, "The maximum amount of data consumed by temporary files on disk in bytes for all concurrently running user queries. Zero means unlimited.", 0)\
    M(UInt64, max_temporary_data_on_disk_size_for_query, 0, "The maximum amount of data consumed by temporary files on disk in bytes for all concurrently running queries. Zero means unlimited.", 0)\
    \
    M(UInt64, backup_restore_keeper_max_retries, 20, "Max retries for keeper operations during backup or restore", 0) \
    M(UInt64, backup_restore_keeper_retry_initial_backoff_ms, 100, "Initial backoff timeout for [Zoo]Keeper operations during backup or restore", 0) \
    M(UInt64, backup_restore_keeper_retry_max_backoff_ms, 5000, "Max backoff timeout for [Zoo]Keeper operations during backup or restore", 0) \
    M(Float,  backup_restore_keeper_fault_injection_probability, 0.0f, "Approximate probability of failure for a keeper request during backup or restore. Valid value is in interval [0.0f, 1.0f]", 0) \
    M(UInt64, backup_restore_keeper_fault_injection_seed, 0, "0 - random seed, otherwise the setting value", 0) \
    M(UInt64, backup_restore_keeper_value_max_size, 1048576, "Maximum size of data of a [Zoo]Keeper's node during backup", 0) \
    M(UInt64, backup_restore_batch_size_for_keeper_multiread, 10000, "Maximum size of batch for multiread request to [Zoo]Keeper during backup or restore", 0) \
    M(UInt64, backup_restore_batch_size_for_keeper_multi, 1000, "Maximum size of batch for multi request to [Zoo]Keeper during backup or restore", 0) \
    M(UInt64, max_backup_bandwidth, 0, "The maximum read speed in bytes per second for particular backup on server. Zero means unlimited.", 0) \
    \
    M(Bool, log_profile_events, true, "Log query performance statistics into the query_log, query_thread_log and query_views_log.", 0) \
    M(Bool, log_query_settings, true, "Log query settings into the query_log.", 0) \
    M(Bool, log_query_threads, false, "Log query threads into system.query_thread_log table. This setting have effect only when 'log_queries' is true.", 0) \
    M(Bool, log_query_views, true, "Log query dependent views into system.query_views_log table. This setting have effect only when 'log_queries' is true.", 0) \
    M(String, log_comment, "", "Log comment into system.query_log table and server log. It can be set to arbitrary string no longer than max_query_size.", 0) \
    M(LogsLevel, send_logs_level, LogsLevel::fatal, "Send server text logs with specified minimum level to client. Valid values: 'trace', 'debug', 'information', 'warning', 'error', 'fatal', 'none'", 0) \
    M(String, send_logs_source_regexp, "", "Send server text logs with specified regexp to match log source name. Empty means all sources.", 0) \
    M(Bool, enable_optimize_predicate_expression, true, "If it is set to true, optimize predicates to subqueries.", 0) \
    M(Bool, enable_optimize_predicate_expression_to_final_subquery, true, "Allow push predicate to final subquery.", 0) \
    M(Bool, allow_push_predicate_when_subquery_contains_with, true, "Allows push predicate when subquery contains WITH clause", 0) \
    \
    M(UInt64, low_cardinality_max_dictionary_size, 8192, "Maximum size (in rows) of shared global dictionary for LowCardinality type.", 0) \
    M(Bool, low_cardinality_use_single_dictionary_for_part, false, "LowCardinality type serialization setting. If is true, than will use additional keys when global dictionary overflows. Otherwise, will create several shared dictionaries.", 0) \
    M(Bool, decimal_check_overflow, true, "Check overflow of decimal arithmetic/comparison operations", 0) \
    M(Bool, allow_custom_error_code_in_throwif, false, "Enable custom error code in function throwIf(). If true, thrown exceptions may have unexpected error codes.", 0) \
    \
    M(Bool, prefer_localhost_replica, true, "If it's true then queries will be always sent to local replica (if it exists). If it's false then replica to send a query will be chosen between local and remote ones according to load_balancing", 0) \
    M(UInt64, max_fetch_partition_retries_count, 5, "Amount of retries while fetching partition from another host.", 0) \
    M(UInt64, http_max_multipart_form_data_size, 1024 * 1024 * 1024, "Limit on size of multipart/form-data content. This setting cannot be parsed from URL parameters and should be set in user profile. Note that content is parsed and external tables are created in memory before start of query execution. And this is the only limit that has effect on that stage (limits on max memory usage and max execution time have no effect while reading HTTP form data).", 0) \
    M(Bool, calculate_text_stack_trace, true, "Calculate text stack trace in case of exceptions during query execution. This is the default. It requires symbol lookups that may slow down fuzzing tests when huge amount of wrong queries are executed. In normal cases you should not disable this option.", 0) \
    M(Bool, enable_job_stack_trace, false, "Output stack trace of a job creator when job results in exception", 0) \
    M(Bool, allow_ddl, true, "If it is set to true, then a user is allowed to executed DDL queries.", 0) \
    M(Bool, parallel_view_processing, false, "Enables pushing to attached views concurrently instead of sequentially.", 0) \
    M(Bool, enable_unaligned_array_join, false, "Allow ARRAY JOIN with multiple arrays that have different sizes. When this settings is enabled, arrays will be resized to the longest one.", 0) \
    M(Bool, optimize_read_in_order, true, "Enable ORDER BY optimization for reading data in corresponding order in MergeTree tables.", 0) \
    M(Bool, optimize_read_in_window_order, true, "Enable ORDER BY optimization in window clause for reading data in corresponding order in MergeTree tables.", 0) \
    M(Bool, optimize_aggregation_in_order, false, "Enable GROUP BY optimization for aggregating data in corresponding order in MergeTree tables.", 0) \
    M(Bool, read_in_order_use_buffering, true, "Use buffering before merging while reading in order of primary key. It increases the parallelism of query execution", 0) \
    M(UInt64, aggregation_in_order_max_block_bytes, 50000000, "Maximal size of block in bytes accumulated during aggregation in order of primary key. Lower block size allows to parallelize more final merge stage of aggregation.", 0) \
    M(UInt64, read_in_order_two_level_merge_threshold, 100, "Minimal number of parts to read to run preliminary merge step during multithread reading in order of primary key.", 0) \
    M(Bool, low_cardinality_allow_in_native_format, true, "Use LowCardinality type in Native format. Otherwise, convert LowCardinality columns to ordinary for select query, and convert ordinary columns to required LowCardinality for insert query.", 0) \
    M(Bool, cancel_http_readonly_queries_on_client_close, false, "Cancel HTTP readonly queries when a client closes the connection without waiting for response.", 0) \
    M(Bool, external_table_functions_use_nulls, true, "If it is set to true, external table functions will implicitly use Nullable type if needed. Otherwise NULLs will be substituted with default values. Currently supported only by 'mysql', 'postgresql' and 'odbc' table functions.", 0) \
    M(Bool, external_table_strict_query, false, "If it is set to true, transforming expression to local filter is forbidden for queries to external tables.", 0) \
    \
    M(Bool, allow_hyperscan, true, "Allow functions that use Hyperscan library. Disable to avoid potentially long compilation times and excessive resource usage.", 0) \
    M(UInt64, max_hyperscan_regexp_length, 0, "Max length of regexp than can be used in hyperscan multi-match functions. Zero means unlimited.", 0) \
    M(UInt64, max_hyperscan_regexp_total_length, 0, "Max total length of all regexps than can be used in hyperscan multi-match functions (per every function). Zero means unlimited.", 0) \
    M(Bool, reject_expensive_hyperscan_regexps, true, "Reject patterns which will likely be expensive to evaluate with hyperscan (due to NFA state explosion)", 0) \
    M(Bool, allow_simdjson, true, "Allow using simdjson library in 'JSON*' functions if AVX2 instructions are available. If disabled rapidjson will be used.", 0) \
    M(Bool, allow_introspection_functions, false, "Allow functions for introspection of ELF and DWARF for query profiling. These functions are slow and may impose security considerations.", 0) \
    M(Bool, splitby_max_substrings_includes_remaining_string, false, "Functions 'splitBy*()' with 'max_substrings' argument > 0 include the remaining string as last element in the result", 0) \
    \
    M(Bool, allow_execute_multiif_columnar, true, "Allow execute multiIf function columnar", 0) \
    M(Bool, formatdatetime_f_prints_single_zero, false, "Formatter '%f' in function 'formatDateTime()' prints a single zero instead of six zeros if the formatted value has no fractional seconds.", 0) \
    M(Bool, formatdatetime_parsedatetime_m_is_month_name, true, "Formatter '%M' in functions 'formatDateTime()' and 'parseDateTime()' print/parse the month name instead of minutes.", 0) \
    M(Bool, parsedatetime_parse_without_leading_zeros, true, "Formatters '%c', '%l' and '%k' in function 'parseDateTime()' parse months and hours without leading zeros.", 0) \
    M(Bool, formatdatetime_format_without_leading_zeros, false, "Formatters '%c', '%l' and '%k' in function 'formatDateTime()' print months and hours without leading zeros.", 0) \
    \
    M(UInt64, max_partitions_per_insert_block, 100, "Limit maximum number of partitions in single INSERTed block. Zero means unlimited. Throw exception if the block contains too many partitions. This setting is a safety threshold, because using large number of partitions is a common misconception.", 0) \
    M(Bool, throw_on_max_partitions_per_insert_block, true, "Used with max_partitions_per_insert_block. If true (default), an exception will be thrown when max_partitions_per_insert_block is reached. If false, details of the insert query reaching this limit with the number of partitions will be logged. This can be useful if you're trying to understand the impact on users when changing max_partitions_per_insert_block.", 0) \
    M(Int64, max_partitions_to_read, -1, "Limit the max number of partitions that can be accessed in one query. <= 0 means unlimited.", 0) \
    M(Bool, check_query_single_value_result, true, "Return check query result as single 1/0 value", 0) \
    M(Bool, allow_drop_detached, false, "Allow ALTER TABLE ... DROP DETACHED PART[ITION] ... queries", 0) \
    M(UInt64, max_table_size_to_drop, 50000000000lu, "If size of a table is greater than this value (in bytes) than table could not be dropped with any DROP query.", 0) \
    M(UInt64, max_partition_size_to_drop, 50000000000lu, "Same as max_table_size_to_drop, but for the partitions.", 0) \
    \
    M(UInt64, postgresql_connection_pool_size, 16, "Connection pool size for PostgreSQL table engine and database engine.", 0) \
    M(UInt64, postgresql_connection_attempt_timeout, 2, "Connection timeout to PostgreSQL table engine and database engine in seconds.", 0) \
    M(UInt64, postgresql_connection_pool_wait_timeout, 5000, "Connection pool push/pop timeout on empty pool for PostgreSQL table engine and database engine. By default it will block on empty pool.", 0) \
    M(UInt64, postgresql_connection_pool_retries, 2, "Connection pool push/pop retries number for PostgreSQL table engine and database engine.", 0) \
    M(Bool, postgresql_connection_pool_auto_close_connection, false, "Close connection before returning connection to the pool.", 0) \
    M(UInt64, glob_expansion_max_elements, 1000, "Maximum number of allowed addresses (For external storages, table functions, etc).", 0) \
    M(UInt64, odbc_bridge_connection_pool_size, 16, "Connection pool size for each connection settings string in ODBC bridge.", 0) \
    M(Bool, odbc_bridge_use_connection_pooling, true, "Use connection pooling in ODBC bridge. If set to false, a new connection is created every time", 0) \
    \
    M(Seconds, distributed_replica_error_half_life, DBMS_CONNECTION_POOL_WITH_FAILOVER_DEFAULT_DECREASE_ERROR_PERIOD, "Time period reduces replica error counter by 2 times.", 0) \
    M(UInt64, distributed_replica_error_cap, DBMS_CONNECTION_POOL_WITH_FAILOVER_MAX_ERROR_COUNT, "Max number of errors per replica, prevents piling up an incredible amount of errors if replica was offline for some time and allows it to be reconsidered in a shorter amount of time.", 0) \
    M(UInt64, distributed_replica_max_ignored_errors, 0, "Number of errors that will be ignored while choosing replicas", 0) \
    \
    M(UInt64, min_free_disk_space_for_temporary_data, 0, "The minimum disk space to keep while writing temporary data used in external sorting and aggregation.", 0) \
    \
    M(DefaultTableEngine, default_temporary_table_engine, DefaultTableEngine::Memory, "Default table engine used when ENGINE is not set in CREATE TEMPORARY statement.",0) \
    M(DefaultTableEngine, default_table_engine, DefaultTableEngine::MergeTree, "Default table engine used when ENGINE is not set in CREATE statement.",0) \
    M(Bool, show_table_uuid_in_table_create_query_if_not_nil, false, "For tables in databases with Engine=Atomic show UUID of the table in its CREATE query.", 0) \
    M(Bool, database_atomic_wait_for_drop_and_detach_synchronously, false, "When executing DROP or DETACH TABLE in Atomic database, wait for table data to be finally dropped or detached.", 0) \
    M(Bool, enable_scalar_subquery_optimization, true, "If it is set to true, prevent scalar subqueries from (de)serializing large scalar values and possibly avoid running the same subquery more than once.", 0) \
    M(Bool, optimize_trivial_count_query, true, "Process trivial 'SELECT count() FROM table' query from metadata.", 0) \
    M(Bool, optimize_trivial_approximate_count_query, false, "Use an approximate value for trivial count optimization of storages that support such estimations.", 0) \
    M(Bool, optimize_count_from_files, true, "Optimize counting rows from files in supported input formats", 0) \
    M(Bool, use_cache_for_count_from_files, true, "Use cache to count the number of rows in files", 0) \
    M(Bool, optimize_respect_aliases, true, "If it is set to true, it will respect aliases in WHERE/GROUP BY/ORDER BY, that will help with partition pruning/secondary indexes/optimize_aggregation_in_order/optimize_read_in_order/optimize_trivial_count", 0) \
    M(UInt64, mutations_sync, 0, "Wait for synchronous execution of ALTER TABLE UPDATE/DELETE queries (mutations). 0 - execute asynchronously. 1 - wait current server. 2 - wait all replicas if they exist.", 0) \
    M(Bool, enable_lightweight_delete, true, "Enable lightweight DELETE mutations for mergetree tables.", 0) ALIAS(allow_experimental_lightweight_delete) \
    M(UInt64, lightweight_deletes_sync, 2, "The same as 'mutation_sync', but controls only execution of lightweight deletes", 0) \
    M(LightweightMutationProjectionMode, lightweight_mutation_projection_mode, LightweightMutationProjectionMode::THROW, "When lightweight delete happens on a table with projection(s), the possible operations include throw the exception as projection exists, or drop all projection related to this table then do lightweight delete.", 0) \
    M(Bool, apply_deleted_mask, true, "Enables filtering out rows deleted with lightweight DELETE. If disabled, a query will be able to read those rows. This is useful for debugging and \"undelete\" scenarios", 0) \
    M(Bool, optimize_normalize_count_variants, true, "Rewrite aggregate functions that semantically equals to count() as count().", 0) \
    M(Bool, optimize_injective_functions_inside_uniq, true, "Delete injective functions of one argument inside uniq*() functions.", 0) \
    M(Bool, rewrite_count_distinct_if_with_count_distinct_implementation, false, "Rewrite countDistinctIf with count_distinct_implementation configuration", 0) \
    M(Bool, convert_query_to_cnf, false, "Convert SELECT query to CNF", 0) \
    M(Bool, optimize_or_like_chain, false, "Optimize multiple OR LIKE into multiMatchAny. This optimization should not be enabled by default, because it defies index analysis in some cases.", 0) \
    M(Bool, optimize_arithmetic_operations_in_aggregate_functions, true, "Move arithmetic operations out of aggregation functions", 0) \
    M(Bool, optimize_redundant_functions_in_order_by, true, "Remove functions from ORDER BY if its argument is also in ORDER BY", 0) \
    M(Bool, optimize_if_chain_to_multiif, false, "Replace if(cond1, then1, if(cond2, ...)) chains to multiIf. Currently it's not beneficial for numeric types.", 0) \
    M(Bool, optimize_multiif_to_if, true, "Replace 'multiIf' with only one condition to 'if'.", 0) \
    M(Bool, optimize_if_transform_strings_to_enum, false, "Replaces string-type arguments in If and Transform to enum. Disabled by default cause it could make inconsistent change in distributed query that would lead to its fail.", 0) \
    M(Bool, optimize_functions_to_subcolumns, true, "Transform functions to subcolumns, if possible, to reduce amount of read data. E.g. 'length(arr)' -> 'arr.size0', 'col IS NULL' -> 'col.null' ", 0) \
    M(Bool, optimize_using_constraints, false, "Use constraints for query optimization", 0)                                                                                                                                           \
    M(Bool, optimize_substitute_columns, false, "Use constraints for column substitution", 0)                                                                                                                                         \
    M(Bool, optimize_append_index, false, "Use constraints in order to append index condition (indexHint)", 0) \
    M(Bool, optimize_time_filter_with_preimage, true, "Optimize Date and DateTime predicates by converting functions into equivalent comparisons without conversions (e.g. toYear(col) = 2023 -> col >= '2023-01-01' AND col <= '2023-12-31')", 0) \
    M(Bool, normalize_function_names, true, "Normalize function names to their canonical names", 0) \
    M(Bool, enable_early_constant_folding, true, "Enable query optimization where we analyze function and subqueries results and rewrite query if there are constants there", 0) \
    M(Bool, deduplicate_blocks_in_dependent_materialized_views, false, "Should deduplicate blocks for materialized views if the block is not a duplicate for the table. Use true to always deduplicate in dependent tables.", 0) \
    M(Bool, throw_if_deduplication_in_dependent_materialized_views_enabled_with_async_insert, true, "Throw exception on INSERT query when the setting `deduplicate_blocks_in_dependent_materialized_views` is enabled along with `async_insert`. It guarantees correctness, because these features can't work together.", 0) \
    M(Bool, update_insert_deduplication_token_in_dependent_materialized_views, false, "Should update insert deduplication token with table identifier during insert in dependent materialized views.", 0) \
    M(Bool, materialized_views_ignore_errors, false, "Allows to ignore errors for MATERIALIZED VIEW, and deliver original block to the table regardless of MVs", 0) \
    M(Bool, ignore_materialized_views_with_dropped_target_table, false, "Ignore MVs with dropped target table during pushing to views", 0) \
    M(Bool, use_compact_format_in_distributed_parts_names, true, "Changes format of directories names for distributed table insert parts.", 0) \
    M(Bool, validate_polygons, true, "Throw exception if polygon is invalid in function pointInPolygon (e.g. self-tangent, self-intersecting). If the setting is false, the function will accept invalid polygons but may silently return wrong result.", 0) \
    M(UInt64, max_parser_depth, DBMS_DEFAULT_MAX_PARSER_DEPTH, "Maximum parser depth (recursion depth of recursive descend parser).", 0) \
    M(UInt64, max_parser_backtracks, DBMS_DEFAULT_MAX_PARSER_BACKTRACKS, "Maximum parser backtracking (how many times it tries different alternatives in the recursive descend parsing process).", 0) \
    M(UInt64, max_recursive_cte_evaluation_depth, DBMS_RECURSIVE_CTE_MAX_EVALUATION_DEPTH, "Maximum limit on recursive CTE evaluation depth", 0) \
    M(Bool, allow_settings_after_format_in_insert, false, "Allow SETTINGS after FORMAT, but note, that this is not always safe (note: this is a compatibility setting).", 0) \
    M(Seconds, periodic_live_view_refresh, 60, "Interval after which periodically refreshed live view is forced to refresh.", 0) \
    M(Bool, transform_null_in, false, "If enabled, NULL values will be matched with 'IN' operator as if they are considered equal.", 0) \
    M(Bool, allow_nondeterministic_mutations, false, "Allow non-deterministic functions in ALTER UPDATE/ALTER DELETE statements", 0) \
    M(Seconds, lock_acquire_timeout, DBMS_DEFAULT_LOCK_ACQUIRE_TIMEOUT_SEC, "How long locking request should wait before failing", 0) \
    M(Bool, materialize_ttl_after_modify, true, "Apply TTL for old data, after ALTER MODIFY TTL query", 0) \
    M(String, function_implementation, "", "Choose function implementation for specific target or variant (experimental). If empty enable all of them.", 0) \
    M(Bool, data_type_default_nullable, false, "Data types without NULL or NOT NULL will make Nullable", 0) \
    M(Bool, cast_keep_nullable, false, "CAST operator keep Nullable for result data type", 0) \
    M(Bool, cast_ipv4_ipv6_default_on_conversion_error, false, "CAST operator into IPv4, CAST operator into IPV6 type, toIPv4, toIPv6 functions will return default value instead of throwing exception on conversion error.", 0) \
    M(Bool, alter_partition_verbose_result, false, "Output information about affected parts. Currently works only for FREEZE and ATTACH commands.", 0) \
    M(Bool, system_events_show_zero_values, false, "When querying system.events or system.metrics tables, include all metrics, even with zero values.", 0) \
    M(MySQLDataTypesSupport, mysql_datatypes_support_level, MySQLDataTypesSupportList{}, "Defines how MySQL types are converted to corresponding ClickHouse types. A comma separated list in any combination of 'decimal', 'datetime64', 'date2Date32' or 'date2String'. decimal: convert NUMERIC and DECIMAL types to Decimal when precision allows it. datetime64: convert DATETIME and TIMESTAMP types to DateTime64 instead of DateTime when precision is not 0. date2Date32: convert DATE to Date32 instead of Date. Takes precedence over date2String. date2String: convert DATE to String instead of Date. Overridden by datetime64.", 0) \
    M(Bool, optimize_trivial_insert_select, false, "Optimize trivial 'INSERT INTO table SELECT ... FROM TABLES' query", 0) \
    M(Bool, allow_non_metadata_alters, true, "Allow to execute alters which affects not only tables metadata, but also data on disk", 0) \
    M(Bool, enable_global_with_statement, true, "Propagate WITH statements to UNION queries and all subqueries", 0) \
    M(Bool, aggregate_functions_null_for_empty, false, "Rewrite all aggregate functions in a query, adding -OrNull suffix to them", 0) \
    M(Bool, optimize_syntax_fuse_functions, false, "Allow apply fuse aggregating function. Available only with `allow_experimental_analyzer`", 0) \
    M(Bool, flatten_nested, true, "If true, columns of type Nested will be flatten to separate array columns instead of one array of tuples", 0) \
    M(Bool, asterisk_include_materialized_columns, false, "Include MATERIALIZED columns for wildcard query", 0) \
    M(Bool, asterisk_include_alias_columns, false, "Include ALIAS columns for wildcard query", 0) \
    M(Bool, optimize_skip_merged_partitions, false, "Skip partitions with one part with level > 0 in optimize final", 0) \
    M(Bool, optimize_on_insert, true, "Do the same transformation for inserted block of data as if merge was done on this block.", 0) \
    M(Bool, optimize_use_projections, true, "Automatically choose projections to perform SELECT query", 0) ALIAS(allow_experimental_projection_optimization) \
    M(Bool, optimize_use_implicit_projections, true, "Automatically choose implicit projections to perform SELECT query", 0) \
    M(Bool, force_optimize_projection, false, "If projection optimization is enabled, SELECT queries need to use projection", 0) \
    M(String, force_optimize_projection_name, "", "If it is set to a non-empty string, check that this projection is used in the query at least once.", 0) \
    M(String, preferred_optimize_projection_name, "", "If it is set to a non-empty string, ClickHouse tries to apply specified projection", 0) \
    M(Bool, async_socket_for_remote, true, "Asynchronously read from socket executing remote query", 0) \
    M(Bool, async_query_sending_for_remote, true, "Asynchronously create connections and send query to shards in remote query", 0) \
    M(Bool, insert_null_as_default, true, "Insert DEFAULT values instead of NULL in INSERT SELECT (UNION ALL)", 0) \
    M(Bool, describe_extend_object_types, false, "Deduce concrete type of columns of type Object in DESCRIBE query", 0) \
    M(Bool, describe_include_subcolumns, false, "If true, subcolumns of all table columns will be included into result of DESCRIBE query", 0) \
    M(Bool, describe_include_virtual_columns, false, "If true, virtual columns of table will be included into result of DESCRIBE query", 0) \
    M(Bool, describe_compact_output, false, "If true, include only column names and types into result of DESCRIBE query", 0) \
    M(Bool, apply_mutations_on_fly, false, "Only available in ClickHouse Cloud", 0) \
    M(Bool, mutations_execute_nondeterministic_on_initiator, false, "If true nondeterministic function are executed on initiator and replaced to literals in UPDATE and DELETE queries", 0) \
    M(Bool, mutations_execute_subqueries_on_initiator, false, "If true scalar subqueries are executed on initiator and replaced to literals in UPDATE and DELETE queries", 0) \
    M(UInt64, mutations_max_literal_size_to_replace, 16384, "The maximum size of serialized literal in bytes to replace in UPDATE and DELETE queries", 0) \
    \
    M(Float, create_replicated_merge_tree_fault_injection_probability, 0.0f, "The probability of a fault injection during table creation after creating metadata in ZooKeeper", 0) \
    \
    M(Bool, use_query_cache, false, "Enable the query cache", 0) \
    M(Bool, enable_writes_to_query_cache, true, "Enable storing results of SELECT queries in the query cache", 0) \
    M(Bool, enable_reads_from_query_cache, true, "Enable reading results of SELECT queries from the query cache", 0) \
    M(QueryCacheNondeterministicFunctionHandling, query_cache_nondeterministic_function_handling, QueryCacheNondeterministicFunctionHandling::Throw, "How the query cache handles queries with non-deterministic functions, e.g. now()", 0) \
    M(QueryCacheSystemTableHandling, query_cache_system_table_handling, QueryCacheSystemTableHandling::Throw, "How the query cache handles queries against system tables, i.e. tables in databases 'system.*' and 'information_schema.*'", 0) \
    M(UInt64, query_cache_max_size_in_bytes, 0, "The maximum amount of memory (in bytes) the current user may allocate in the query cache. 0 means unlimited. ", 0) \
    M(UInt64, query_cache_max_entries, 0, "The maximum number of query results the current user may store in the query cache. 0 means unlimited.", 0) \
    M(UInt64, query_cache_min_query_runs, 0, "Minimum number a SELECT query must run before its result is stored in the query cache", 0) \
    M(Milliseconds, query_cache_min_query_duration, 0, "Minimum time in milliseconds for a query to run for its result to be stored in the query cache.", 0) \
    M(Bool, query_cache_compress_entries, true, "Compress cache entries.", 0) \
    M(Bool, query_cache_squash_partial_results, true, "Squash partial result blocks to blocks of size 'max_block_size'. Reduces performance of inserts into the query cache but improves the compressability of cache entries.", 0) \
    M(Seconds, query_cache_ttl, 60, "After this time in seconds entries in the query cache become stale", 0) \
    M(Bool, query_cache_share_between_users, false, "Allow other users to read entry in the query cache", 0) \
    M(Bool, enable_sharing_sets_for_mutations, true, "Allow sharing set objects build for IN subqueries between different tasks of the same mutation. This reduces memory usage and CPU consumption", 0) \
    \
    M(Bool, optimize_rewrite_sum_if_to_count_if, true, "Rewrite sumIf() and sum(if()) function countIf() function when logically equivalent", 0) \
    M(Bool, optimize_rewrite_aggregate_function_with_if, true, "Rewrite aggregate functions with if expression as argument when logically equivalent. For example, avg(if(cond, col, null)) can be rewritten to avgIf(cond, col)", 0) \
    M(Bool, optimize_rewrite_array_exists_to_has, false, "Rewrite arrayExists() functions to has() when logically equivalent. For example, arrayExists(x -> x = 1, arr) can be rewritten to has(arr, 1)", 0) \
    M(UInt64, insert_shard_id, 0, "If non zero, when insert into a distributed table, the data will be inserted into the shard `insert_shard_id` synchronously. Possible values range from 1 to `shards_number` of corresponding distributed table", 0) \
    \
    M(Bool, collect_hash_table_stats_during_aggregation, true, "Enable collecting hash table statistics to optimize memory allocation", 0) \
    M(UInt64, max_size_to_preallocate_for_aggregation, 100'000'000, "For how many elements it is allowed to preallocate space in all hash tables in total before aggregation", 0) \
    \
    M(Bool, collect_hash_table_stats_during_joins, true, "Enable collecting hash table statistics to optimize memory allocation", 0) \
    M(UInt64, max_size_to_preallocate_for_joins, 100'000'000, "For how many elements it is allowed to preallocate space in all hash tables in total before join", 0) \
    \
    M(Bool, kafka_disable_num_consumers_limit, false, "Disable limit on kafka_num_consumers that depends on the number of available CPU cores", 0) \
    M(Bool, enable_software_prefetch_in_aggregation, true, "Enable use of software prefetch in aggregation", 0) \
    M(Bool, allow_aggregate_partitions_independently, false, "Enable independent aggregation of partitions on separate threads when partition key suits group by key. Beneficial when number of partitions close to number of cores and partitions have roughly the same size", 0) \
    M(Bool, force_aggregate_partitions_independently, false, "Force the use of optimization when it is applicable, but heuristics decided not to use it", 0) \
    M(UInt64, max_number_of_partitions_for_independent_aggregation, 128, "Maximal number of partitions in table to apply optimization", 0) \
    M(Float, min_hit_rate_to_use_consecutive_keys_optimization, 0.5, "Minimal hit rate of a cache which is used for consecutive keys optimization in aggregation to keep it enabled", 0) \
    \
    M(Bool, engine_file_empty_if_not_exists, false, "Allows to select data from a file engine table without file", 0) \
    M(Bool, engine_file_truncate_on_insert, false, "Enables or disables truncate before insert in file engine tables", 0) \
    M(Bool, engine_file_allow_create_multiple_files, false, "Enables or disables creating a new file on each insert in file engine tables if format has suffix.", 0) \
    M(Bool, engine_file_skip_empty_files, false, "Allows to skip empty files in file table engine", 0) \
    M(Bool, engine_url_skip_empty_files, false, "Allows to skip empty files in the URL table engine", 0) \
    M(Bool, enable_url_encoding, true, " Allows to enable/disable decoding/encoding path in URI in the URL table engine", 0) \
    M(UInt64, database_replicated_initial_query_timeout_sec, 300, "How long initial DDL query should wait for Replicated database to precess previous DDL queue entries", 0) \
    M(Bool, database_replicated_enforce_synchronous_settings, false, "Enforces synchronous waiting for some queries (see also database_atomic_wait_for_drop_and_detach_synchronously, mutation_sync, alter_sync). Not recommended to enable these settings.", 0) \
    M(UInt64, max_distributed_depth, 5, "Maximum distributed query depth", 0) \
    M(Bool, database_replicated_always_detach_permanently, false, "Execute DETACH TABLE as DETACH TABLE PERMANENTLY if database engine is Replicated", 0) \
    M(Bool, database_replicated_allow_only_replicated_engine, false, "Allow to create only Replicated tables in database with engine Replicated", 0) \
    M(Bool, database_replicated_allow_replicated_engine_arguments, true, "Allow to create only Replicated tables in database with engine Replicated with explicit arguments", 0) \
    M(Bool, database_replicated_allow_heavy_create, false, "Allow long-running DDL queries (CREATE AS SELECT and POPULATE) in Replicated database engine. Note that it can block DDL queue for a long time.", 0) \
    M(Bool, cloud_mode, false, "Only available in ClickHouse Cloud", 0) \
    M(UInt64, cloud_mode_engine, 1, "Only available in ClickHouse Cloud", 0) \
    M(DistributedDDLOutputMode, distributed_ddl_output_mode, DistributedDDLOutputMode::THROW, "Format of distributed DDL query result, one of: 'none', 'throw', 'null_status_on_timeout', 'never_throw', 'none_only_active', 'throw_only_active', 'null_status_on_timeout_only_active'", 0) \
    M(UInt64, distributed_ddl_entry_format_version, 5, "Compatibility version of distributed DDL (ON CLUSTER) queries", 0) \
    \
    M(UInt64, external_storage_max_read_rows, 0, "Limit maximum number of rows when table with external engine should flush history data. Now supported only for MySQL table engine, database engine, dictionary and MaterializedMySQL. If equal to 0, this setting is disabled", 0) \
    M(UInt64, external_storage_max_read_bytes, 0, "Limit maximum number of bytes when table with external engine should flush history data. Now supported only for MySQL table engine, database engine, dictionary and MaterializedMySQL. If equal to 0, this setting is disabled", 0)  \
    M(UInt64, external_storage_connect_timeout_sec, DBMS_DEFAULT_CONNECT_TIMEOUT_SEC, "Connect timeout in seconds. Now supported only for MySQL", 0)  \
    M(UInt64, external_storage_rw_timeout_sec, DBMS_DEFAULT_RECEIVE_TIMEOUT_SEC, "Read/write timeout in seconds. Now supported only for MySQL", 0)  \
    \
    M(SetOperationMode, union_default_mode, SetOperationMode::Unspecified, "Set default mode in UNION query. Possible values: empty string, 'ALL', 'DISTINCT'. If empty, query without mode will throw exception.", 0) \
    M(SetOperationMode, intersect_default_mode, SetOperationMode::ALL, "Set default mode in INTERSECT query. Possible values: empty string, 'ALL', 'DISTINCT'. If empty, query without mode will throw exception.", 0) \
    M(SetOperationMode, except_default_mode, SetOperationMode::ALL, "Set default mode in EXCEPT query. Possible values: empty string, 'ALL', 'DISTINCT'. If empty, query without mode will throw exception.", 0) \
    M(Bool, optimize_aggregators_of_group_by_keys, true, "Eliminates min/max/any/anyLast aggregators of GROUP BY keys in SELECT section", 0) \
    M(Bool, optimize_injective_functions_in_group_by, true, "Replaces injective functions by it's arguments in GROUP BY section", 0) \
    M(Bool, optimize_group_by_function_keys, true, "Eliminates functions of other keys in GROUP BY section", 0) \
    M(Bool, optimize_group_by_constant_keys, true, "Optimize GROUP BY when all keys in block are constant", 0) \
    M(Bool, legacy_column_name_of_tuple_literal, false, "List all names of element of large tuple literals in their column names instead of hash. This settings exists only for compatibility reasons. It makes sense to set to 'true', while doing rolling update of cluster from version lower than 21.7 to higher.", 0) \
    M(Bool, enable_named_columns_in_function_tuple, true, "Generate named tuples in function tuple() when all names are unique and can be treated as unquoted identifiers.", 0) \
    \
    M(Bool, query_plan_enable_optimizations, true, "Globally enable/disable query optimization at the query plan level", 0) \
    M(UInt64, query_plan_max_optimizations_to_apply, 10000, "Limit the total number of optimizations applied to query plan. If zero, ignored. If limit reached, throw exception", 0) \
    M(Bool, query_plan_lift_up_array_join, true, "Allow to move array joins up in the query plan", 0) \
    M(Bool, query_plan_push_down_limit, true, "Allow to move LIMITs down in the query plan", 0) \
    M(Bool, query_plan_split_filter, true, "Allow to split filters in the query plan", 0) \
    M(Bool, query_plan_merge_expressions, true, "Allow to merge expressions in the query plan", 0) \
    M(Bool, query_plan_merge_filters, false, "Allow to merge filters in the query plan", 0) \
    M(Bool, query_plan_filter_push_down, true, "Allow to push down filter by predicate query plan step", 0) \
    M(Bool, query_plan_convert_outer_join_to_inner_join, true, "Allow to convert OUTER JOIN to INNER JOIN if filter after JOIN always filters default values", 0) \
    M(Bool, query_plan_optimize_prewhere, true, "Allow to push down filter to PREWHERE expression for supported storages", 0) \
    M(Bool, query_plan_execute_functions_after_sorting, true, "Allow to re-order functions after sorting", 0) \
    M(Bool, query_plan_reuse_storage_ordering_for_window_functions, true, "Allow to use the storage sorting for window functions", 0) \
    M(Bool, query_plan_lift_up_union, true, "Allow to move UNIONs up so that more parts of the query plan can be optimized", 0) \
    M(Bool, query_plan_read_in_order, true, "Use query plan for read-in-order optimization", 0) \
    M(Bool, query_plan_aggregation_in_order, true, "Use query plan for aggregation-in-order optimization", 0) \
    M(Bool, query_plan_remove_redundant_sorting, true, "Remove redundant sorting in query plan. For example, sorting steps related to ORDER BY clauses in subqueries", 0) \
    M(Bool, query_plan_remove_redundant_distinct, true, "Remove redundant Distinct step in query plan", 0) \
    M(Bool, query_plan_enable_multithreading_after_window_functions, true, "Enable multithreading after evaluating window functions to allow parallel stream processing", 0) \
    M(UInt64, regexp_max_matches_per_row, 1000, "Max matches of any single regexp per row, used to safeguard 'extractAllGroupsHorizontal' against consuming too much memory with greedy RE.", 0) \
    \
    M(UInt64, limit, 0, "Limit on read rows from the most 'end' result for select query, default 0 means no limit length", 0) \
    M(UInt64, offset, 0, "Offset on read rows from the most 'end' result for select query", 0) \
    \
    M(UInt64, function_range_max_elements_in_block, 500000000, "Maximum number of values generated by function `range` per block of data (sum of array sizes for every row in a block, see also 'max_block_size' and 'min_insert_block_size_rows'). It is a safety threshold.", 0) \
    M(UInt64, function_sleep_max_microseconds_per_block, 3000000, "Maximum number of microseconds the function `sleep` is allowed to sleep for each block. If a user called it with a larger value, it throws an exception. It is a safety threshold.", 0) \
    M(UInt64, function_visible_width_behavior, 1, "The version of `visibleWidth` behavior. 0 - only count the number of code points; 1 - correctly count zero-width and combining characters, count full-width characters as two, estimate the tab width, count delete characters.", 0) \
    M(ShortCircuitFunctionEvaluation, short_circuit_function_evaluation, ShortCircuitFunctionEvaluation::ENABLE, "Setting for short-circuit function evaluation configuration. Possible values: 'enable' - use short-circuit function evaluation for functions that are suitable for it, 'disable' - disable short-circuit function evaluation, 'force_enable' - use short-circuit function evaluation for all functions.", 0) \
    \
    M(LocalFSReadMethod, storage_file_read_method, LocalFSReadMethod::pread, "Method of reading data from storage file, one of: read, pread, mmap. The mmap method does not apply to clickhouse-server (it's intended for clickhouse-local).", 0) \
    M(String, local_filesystem_read_method, "pread_threadpool", "Method of reading data from local filesystem, one of: read, pread, mmap, io_uring, pread_threadpool. The 'io_uring' method is experimental and does not work for Log, TinyLog, StripeLog, File, Set and Join, and other tables with append-able files in presence of concurrent reads and writes.", 0) \
    M(String, remote_filesystem_read_method, "threadpool", "Method of reading data from remote filesystem, one of: read, threadpool.", 0) \
    M(Bool, local_filesystem_read_prefetch, false, "Should use prefetching when reading data from local filesystem.", 0) \
    M(Bool, remote_filesystem_read_prefetch, true, "Should use prefetching when reading data from remote filesystem.", 0) \
    M(Int64, read_priority, 0, "Priority to read data from local filesystem or remote filesystem. Only supported for 'pread_threadpool' method for local filesystem and for `threadpool` method for remote filesystem.", 0) \
    M(UInt64, merge_tree_min_rows_for_concurrent_read_for_remote_filesystem, (20 * 8192), "If at least as many lines are read from one file, the reading can be parallelized, when reading from remote filesystem.", 0) \
    M(UInt64, merge_tree_min_bytes_for_concurrent_read_for_remote_filesystem, (24 * 10 * 1024 * 1024), "If at least as many bytes are read from one file, the reading can be parallelized, when reading from remote filesystem.", 0) \
    M(UInt64, remote_read_min_bytes_for_seek, 4 * DBMS_DEFAULT_BUFFER_SIZE, "Min bytes required for remote read (url, s3) to do seek, instead of read with ignore.", 0) \
    M(UInt64, merge_tree_min_bytes_per_task_for_remote_reading, 4 * DBMS_DEFAULT_BUFFER_SIZE, "Min bytes to read per task.", 0) \
    M(Bool, merge_tree_use_const_size_tasks_for_remote_reading, true, "Whether to use constant size tasks for reading from a remote table.", 0) \
    M(Bool, merge_tree_determine_task_size_by_prewhere_columns, true, "Whether to use only prewhere columns size to determine reading task size.", 0) \
    M(UInt64, merge_tree_compact_parts_min_granules_to_multibuffer_read, 16, "Only available in ClickHouse Cloud", 0) \
    \
    M(Bool, async_insert, false, "If true, data from INSERT query is stored in queue and later flushed to table in background. If wait_for_async_insert is false, INSERT query is processed almost instantly, otherwise client will wait until data will be flushed to table", 0) \
    M(Bool, wait_for_async_insert, true, "If true wait for processing of asynchronous insertion", 0) \
    M(Seconds, wait_for_async_insert_timeout, DBMS_DEFAULT_LOCK_ACQUIRE_TIMEOUT_SEC, "Timeout for waiting for processing asynchronous insertion", 0) \
    M(UInt64, async_insert_max_data_size, 10485760, "Maximum size in bytes of unparsed data collected per query before being inserted", 0) \
    M(UInt64, async_insert_max_query_number, 450, "Maximum number of insert queries before being inserted", 0) \
    M(Milliseconds, async_insert_poll_timeout_ms, 10, "Timeout for polling data from asynchronous insert queue", 0) \
    M(Bool, async_insert_use_adaptive_busy_timeout, true, "If it is set to true, use adaptive busy timeout for asynchronous inserts", 0) \
    M(Milliseconds, async_insert_busy_timeout_min_ms, 50, "If auto-adjusting is enabled through async_insert_use_adaptive_busy_timeout, minimum time to wait before dumping collected data per query since the first data appeared. It also serves as the initial value for the adaptive algorithm", 0) \
    M(Milliseconds, async_insert_busy_timeout_max_ms, 200, "Maximum time to wait before dumping collected data per query since the first data appeared.", 0) ALIAS(async_insert_busy_timeout_ms) \
    M(Double, async_insert_busy_timeout_increase_rate, 0.2, "The exponential growth rate at which the adaptive asynchronous insert timeout increases", 0) \
    M(Double, async_insert_busy_timeout_decrease_rate, 0.2, "The exponential growth rate at which the adaptive asynchronous insert timeout decreases", 0) \
    \
    M(UInt64, remote_fs_read_max_backoff_ms, 10000, "Max wait time when trying to read data for remote disk", 0) \
    M(UInt64, remote_fs_read_backoff_max_tries, 5, "Max attempts to read with backoff", 0) \
    M(Bool, enable_filesystem_cache, true, "Use cache for remote filesystem. This setting does not turn on/off cache for disks (must be done via disk config), but allows to bypass cache for some queries if intended", 0) \
    M(Bool, enable_filesystem_cache_on_write_operations, false, "Write into cache on write operations. To actually work this setting requires be added to disk config too", 0) \
    M(Bool, enable_filesystem_cache_log, false, "Allows to record the filesystem caching log for each query", 0) \
    M(Bool, read_from_filesystem_cache_if_exists_otherwise_bypass_cache, false, "Allow to use the filesystem cache in passive mode - benefit from the existing cache entries, but don't put more entries into the cache. If you set this setting for heavy ad-hoc queries and leave it disabled for short real-time queries, this will allows to avoid cache threshing by too heavy queries and to improve the overall system efficiency.", 0) \
    M(Bool, skip_download_if_exceeds_query_cache, true, "Skip download from remote filesystem if exceeds query cache size", 0) \
    M(UInt64, filesystem_cache_max_download_size, (128UL * 1024 * 1024 * 1024), "Max remote filesystem cache size that can be downloaded by a single query", 0) \
    M(Bool, throw_on_error_from_cache_on_write_operations, false, "Ignore error from cache when caching on write operations (INSERT, merges)", 0) \
    M(UInt64, filesystem_cache_segments_batch_size, 20, "Limit on size of a single batch of file segments that a read buffer can request from cache. Too low value will lead to excessive requests to cache, too large may slow down eviction from cache", 0) \
    M(UInt64, filesystem_cache_reserve_space_wait_lock_timeout_milliseconds, 1000, "Wait time to lock cache for space reservation in filesystem cache", 0) \
    M(UInt64, temporary_data_in_cache_reserve_space_wait_lock_timeout_milliseconds, (10 * 60 * 1000), "Wait time to lock cache for space reservation for temporary data in filesystem cache", 0) \
    \
    M(Bool, use_page_cache_for_disks_without_file_cache, false, "Use userspace page cache for remote disks that don't have filesystem cache enabled.", 0) \
    M(Bool, read_from_page_cache_if_exists_otherwise_bypass_cache, false, "Use userspace page cache in passive mode, similar to read_from_filesystem_cache_if_exists_otherwise_bypass_cache.", 0) \
    M(Bool, page_cache_inject_eviction, false, "Userspace page cache will sometimes invalidate some pages at random. Intended for testing.", 0) \
    \
    M(Bool, load_marks_asynchronously, false, "Load MergeTree marks asynchronously", 0) \
    M(Bool, enable_filesystem_read_prefetches_log, false, "Log to system.filesystem prefetch_log during query. Should be used only for testing or debugging, not recommended to be turned on by default", 0) \
    M(Bool, allow_prefetched_read_pool_for_remote_filesystem, true, "Prefer prefetched threadpool if all parts are on remote filesystem", 0) \
    M(Bool, allow_prefetched_read_pool_for_local_filesystem, false, "Prefer prefetched threadpool if all parts are on local filesystem", 0) \
    \
    M(UInt64, prefetch_buffer_size, DBMS_DEFAULT_BUFFER_SIZE, "The maximum size of the prefetch buffer to read from the filesystem.", 0) \
    M(UInt64, filesystem_prefetch_step_bytes, 0, "Prefetch step in bytes. Zero means `auto` - approximately the best prefetch step will be auto deduced, but might not be 100% the best. The actual value might be different because of setting filesystem_prefetch_min_bytes_for_single_read_task", 0) \
    M(UInt64, filesystem_prefetch_step_marks, 0, "Prefetch step in marks. Zero means `auto` - approximately the best prefetch step will be auto deduced, but might not be 100% the best. The actual value might be different because of setting filesystem_prefetch_min_bytes_for_single_read_task", 0) \
    M(UInt64, filesystem_prefetch_min_bytes_for_single_read_task, "2Mi", "Do not parallelize within one file read less than this amount of bytes. E.g. one reader will not receive a read task of size less than this amount. This setting is recommended to avoid spikes of time for aws getObject requests to aws", 0) \
    M(UInt64, filesystem_prefetch_max_memory_usage, "1Gi", "Maximum memory usage for prefetches.", 0) \
    M(UInt64, filesystem_prefetches_limit, 200, "Maximum number of prefetches. Zero means unlimited. A setting `filesystem_prefetches_max_memory_usage` is more recommended if you want to limit the number of prefetches", 0) \
    \
    M(UInt64, use_structure_from_insertion_table_in_table_functions, 2, "Use structure from insertion table instead of schema inference from data. Possible values: 0 - disabled, 1 - enabled, 2 - auto", 0) \
    \
    M(UInt64, http_max_tries, 10, "Max attempts to read via http.", 0) \
    M(UInt64, http_retry_initial_backoff_ms, 100, "Min milliseconds for backoff, when retrying read via http", 0) \
    M(UInt64, http_retry_max_backoff_ms, 10000, "Max milliseconds for backoff, when retrying read via http", 0) \
    \
    M(Bool, force_remove_data_recursively_on_drop, false, "Recursively remove data on DROP query. Avoids 'Directory not empty' error, but may silently remove detached data", 0) \
    M(Bool, check_table_dependencies, true, "Check that DDL query (such as DROP TABLE or RENAME) will not break dependencies", 0) \
    M(Bool, check_referential_table_dependencies, false, "Check that DDL query (such as DROP TABLE or RENAME) will not break referential dependencies", 0) \
    M(Bool, use_local_cache_for_remote_storage, true, "Use local cache for remote storage like HDFS or S3, it's used for remote table engine only", 0) \
    \
    M(Bool, allow_unrestricted_reads_from_keeper, false, "Allow unrestricted (without condition on path) reads from system.zookeeper table, can be handy, but is not safe for zookeeper", 0) \
    M(Bool, allow_deprecated_database_ordinary, false, "Allow to create databases with deprecated Ordinary engine", 0) \
    M(Bool, allow_deprecated_syntax_for_merge_tree, false, "Allow to create *MergeTree tables with deprecated engine definition syntax", 0) \
    M(Bool, allow_asynchronous_read_from_io_pool_for_merge_tree, false, "Use background I/O pool to read from MergeTree tables. This setting may increase performance for I/O bound queries", 0) \
    M(UInt64, max_streams_for_merge_tree_reading, 0, "If is not zero, limit the number of reading streams for MergeTree table.", 0) \
    \
    M(Bool, force_grouping_standard_compatibility, true, "Make GROUPING function to return 1 when argument is not used as an aggregation key", 0) \
    \
    M(Bool, schema_inference_use_cache_for_file, true, "Use cache in schema inference while using file table function", 0) \
    M(Bool, schema_inference_use_cache_for_s3, true, "Use cache in schema inference while using s3 table function", 0) \
    M(Bool, schema_inference_use_cache_for_azure, true, "Use cache in schema inference while using azure table function", 0) \
    M(Bool, schema_inference_use_cache_for_hdfs, true, "Use cache in schema inference while using hdfs table function", 0) \
    M(Bool, schema_inference_use_cache_for_url, true, "Use cache in schema inference while using url table function", 0) \
    M(Bool, schema_inference_cache_require_modification_time_for_url, true, "Use schema from cache for URL with last modification time validation (for URLs with Last-Modified header)", 0) \
    \
    M(String, compatibility, "", "Changes other settings according to provided ClickHouse version. If we know that we changed some behaviour in ClickHouse by changing some settings in some version, this compatibility setting will control these settings", 0) \
    \
    M(Map, additional_table_filters, "", "Additional filter expression which would be applied after reading from specified table. Syntax: {'table1': 'expression', 'database.table2': 'expression'}", 0) \
    M(String, additional_result_filter, "", "Additional filter expression which would be applied to query result", 0) \
    \
    M(String, workload, "default", "Name of workload to be used to access resources", 0) \
    M(Milliseconds, storage_system_stack_trace_pipe_read_timeout_ms, 100, "Maximum time to read from a pipe for receiving information from the threads when querying the `system.stack_trace` table. This setting is used for testing purposes and not meant to be changed by users.", 0) \
    \
    M(String, rename_files_after_processing, "", "Rename successfully processed files according to the specified pattern; Pattern can include the following placeholders: `%a` (full original file name), `%f` (original filename without extension), `%e` (file extension with dot), `%t` (current timestamp in µs), and `%%` (% sign)", 0) \
    \
    M(Bool, parallelize_output_from_storages, true, "Parallelize output for reading step from storage. It allows parallelization of  query processing right after reading from storage if possible", 0) \
    M(String, insert_deduplication_token, "", "If not empty, used for duplicate detection instead of data digest", 0) \
    M(Bool, count_distinct_optimization, false, "Rewrite count distinct to subquery of group by", 0) \
    M(Bool, throw_if_no_data_to_insert, true, "Allows or forbids empty INSERTs, enabled by default (throws an error on an empty insert)", 0) \
    M(Bool, compatibility_ignore_auto_increment_in_create_table, false, "Ignore AUTO_INCREMENT keyword in column declaration if true, otherwise return error. It simplifies migration from MySQL", 0) \
    M(Bool, multiple_joins_try_to_keep_original_names, false, "Do not add aliases to top level expression list on multiple joins rewrite", 0) \
    M(Bool, optimize_sorting_by_input_stream_properties, true, "Optimize sorting by sorting properties of input stream", 0) \
    M(UInt64, keeper_max_retries, 10, "Max retries for general keeper operations", 0) \
    M(UInt64, keeper_retry_initial_backoff_ms, 100, "Initial backoff timeout for general keeper operations", 0) \
    M(UInt64, keeper_retry_max_backoff_ms, 5000, "Max backoff timeout for general keeper operations", 0) \
    M(UInt64, insert_keeper_max_retries, 20, "Max retries for keeper operations during insert", 0) \
    M(UInt64, insert_keeper_retry_initial_backoff_ms, 100, "Initial backoff timeout for keeper operations during insert", 0) \
    M(UInt64, insert_keeper_retry_max_backoff_ms, 10000, "Max backoff timeout for keeper operations during insert", 0) \
    M(Float, insert_keeper_fault_injection_probability, 0.0f, "Approximate probability of failure for a keeper request during insert. Valid value is in interval [0.0f, 1.0f]", 0) \
    M(UInt64, insert_keeper_fault_injection_seed, 0, "0 - random seed, otherwise the setting value", 0) \
    M(Bool, force_aggregation_in_order, false, "The setting is used by the server itself to support distributed queries. Do not change it manually, because it will break normal operations. (Forces use of aggregation in order on remote nodes during distributed aggregation).", IMPORTANT) \
    M(UInt64, http_max_request_param_data_size, 10_MiB, "Limit on size of request data used as a query parameter in predefined HTTP requests.", 0) \
    M(Bool, function_json_value_return_type_allow_nullable, false, "Allow function JSON_VALUE to return nullable type.", 0) \
    M(Bool, function_json_value_return_type_allow_complex, false, "Allow function JSON_VALUE to return complex type, such as: struct, array, map.", 0) \
    M(Bool, use_with_fill_by_sorting_prefix, true, "Columns preceding WITH FILL columns in ORDER BY clause form sorting prefix. Rows with different values in sorting prefix are filled independently", 0) \
    M(Bool, optimize_uniq_to_count, true, "Rewrite uniq and its variants(except uniqUpTo) to count if subquery has distinct or group by clause.", 0) \
    M(Bool, use_variant_as_common_type, false, "Use Variant as a result type for if/multiIf in case when there is no common type for arguments", 0) \
    M(Bool, enable_order_by_all, true, "Enable sorting expression ORDER BY ALL.", 0) \
    M(Float, ignore_drop_queries_probability, 0, "If enabled, server will ignore all DROP table queries with specified probability (for Memory and JOIN engines it will replcase DROP to TRUNCATE). Used for testing purposes", 0) \
    M(Bool, traverse_shadow_remote_data_paths, false, "Traverse shadow directory when query system.remote_data_paths", 0) \
    M(Bool, geo_distance_returns_float64_on_float64_arguments, true, "If all four arguments to `geoDistance`, `greatCircleDistance`, `greatCircleAngle` functions are Float64, return Float64 and use double precision for internal calculations. In previous ClickHouse versions, the functions always returned Float32.", 0) \
    M(Bool, allow_get_client_http_header, false, "Allow to use the function `getClientHTTPHeader` which lets to obtain a value of an the current HTTP request's header. It is not enabled by default for security reasons, because some headers, such as `Cookie`, could contain sensitive info. Note that the `X-ClickHouse-*` and `Authentication` headers are always restricted and cannot be obtained with this function.", 0) \
    M(Bool, cast_string_to_dynamic_use_inference, false, "Use types inference during String to Dynamic conversion", 0) \
    M(Bool, enable_blob_storage_log, true, "Write information about blob storage operations to system.blob_storage_log table", 0) \
    M(Bool, allow_create_index_without_type, false, "Allow CREATE INDEX query without TYPE. Query will be ignored. Made for SQL compatibility tests.", 0) \
    M(Bool, create_index_ignore_unique, false, "Ignore UNIQUE keyword in CREATE UNIQUE INDEX. Made for SQL compatibility tests.", 0) \
    M(Bool, print_pretty_type_names, true, "Print pretty type names in DESCRIBE query and toTypeName() function", 0) \
    M(Bool, create_table_empty_primary_key_by_default, false, "Allow to create *MergeTree tables with empty primary key when ORDER BY and PRIMARY KEY not specified", 0) \
    M(Bool, allow_named_collection_override_by_default, true, "Allow named collections' fields override by default.", 0) \
    M(SQLSecurityType, default_normal_view_sql_security, SQLSecurityType::INVOKER, "Allows to set a default value for SQL SECURITY option when creating a normal view.", 0) \
    M(SQLSecurityType, default_materialized_view_sql_security, SQLSecurityType::DEFINER, "Allows to set a default value for SQL SECURITY option when creating a materialized view.", 0) \
    M(String, default_view_definer, "CURRENT_USER", "Allows to set a default value for DEFINER option when creating view.", 0) \
    M(UInt64, cache_warmer_threads, 4, "Only available in ClickHouse Cloud. Number of background threads for speculatively downloading new data parts into file cache, when cache_populated_by_fetch is enabled. Zero to disable.", 0) \
    M(Int64, ignore_cold_parts_seconds, 0, "Only available in ClickHouse Cloud. Exclude new data parts from SELECT queries until they're either pre-warmed (see cache_populated_by_fetch) or this many seconds old. Only for Replicated-/SharedMergeTree.", 0) \
    M(Int64, prefer_warmed_unmerged_parts_seconds, 0, "Only available in ClickHouse Cloud. If a merged part is less than this many seconds old and is not pre-warmed (see cache_populated_by_fetch), but all its source parts are available and pre-warmed, SELECT queries will read from those parts instead. Only for ReplicatedMergeTree. Note that this only checks whether CacheWarmer processed the part; if the part was fetched into cache by something else, it'll still be considered cold until CacheWarmer gets to it; if it was warmed, then evicted from cache, it'll still be considered warm.", 0) \
    M(Bool, iceberg_engine_ignore_schema_evolution, false, "Ignore schema evolution in Iceberg table engine and read all data using latest schema saved on table creation. Note that it can lead to incorrect result", 0) \
    M(Bool, allow_deprecated_error_prone_window_functions, false, "Allow usage of deprecated error prone window functions (neighbor, runningAccumulate, runningDifferenceStartingWithFirstValue, runningDifference)", 0) \
    M(Bool, allow_deprecated_snowflake_conversion_functions, false, "Enables deprecated functions snowflakeToDateTime[64] and dateTime[64]ToSnowflake.", 0) \
    M(Bool, optimize_distinct_in_order, true, "Enable DISTINCT optimization if some columns in DISTINCT form a prefix of sorting. For example, prefix of sorting key in merge tree or ORDER BY statement", 0) \
    M(Bool, keeper_map_strict_mode, false, "Enforce additional checks during operations on KeeperMap. E.g. throw an exception on an insert for already existing key", 0) \
    M(UInt64, extract_key_value_pairs_max_pairs_per_row, 1000, "Max number of pairs that can be produced by the `extractKeyValuePairs` function. Used as a safeguard against consuming too much memory.", 0) ALIAS(extract_kvp_max_pairs_per_row) \
    \
    \
    /* ###################################### */ \
    /* ######## EXPERIMENTAL FEATURES ####### */ \
    /* ###################################### */ \
    M(Bool, allow_experimental_materialized_postgresql_table, false, "Allows to use the MaterializedPostgreSQL table engine. Disabled by default, because this feature is experimental", 0) \
    M(Bool, allow_experimental_funnel_functions, false, "Enable experimental functions for funnel analysis.", 0) \
    M(Bool, allow_experimental_nlp_functions, false, "Enable experimental functions for natural language processing.", 0) \
    M(Bool, allow_experimental_hash_functions, false, "Enable experimental hash functions", 0) \
    M(Bool, allow_experimental_object_type, false, "Allow Object and JSON data types", 0) \
    M(Bool, allow_experimental_variant_type, false, "Allow Variant data type", 0) \
    M(Bool, allow_experimental_dynamic_type, false, "Allow Dynamic data type", 0) \
    M(Bool, allow_experimental_annoy_index, false, "Allows to use Annoy index. Disabled by default because this feature is experimental", 0) \
    M(Bool, allow_experimental_usearch_index, false, "Allows to use USearch index. Disabled by default because this feature is experimental", 0) \
    M(Bool, allow_experimental_codecs, false, "If it is set to true, allow to specify experimental compression codecs (but we don't have those yet and this option does nothing).", 0) \
    M(UInt64, max_limit_for_ann_queries, 1'000'000, "SELECT queries with LIMIT bigger than this setting cannot use ANN indexes. Helps to prevent memory overflows in ANN search indexes.", 0) \
    M(UInt64, max_threads_for_annoy_index_creation, 4, "Number of threads used to build Annoy indexes (0 means all cores, not recommended)", 0) \
    M(Int64, annoy_index_search_k_nodes, -1, "SELECT queries search up to this many nodes in Annoy indexes.", 0) \
    M(Bool, throw_on_unsupported_query_inside_transaction, true, "Throw exception if unsupported query is used inside transaction", 0) \
    M(TransactionsWaitCSNMode, wait_changes_become_visible_after_commit_mode, TransactionsWaitCSNMode::WAIT_UNKNOWN, "Wait for committed changes to become actually visible in the latest snapshot", 0) \
    M(Bool, implicit_transaction, false, "If enabled and not already inside a transaction, wraps the query inside a full transaction (begin + commit or rollback)", 0) \
    M(UInt64, grace_hash_join_initial_buckets, 1, "Initial number of grace hash join buckets", 0) \
    M(UInt64, grace_hash_join_max_buckets, 1024, "Limit on the number of grace hash join buckets", 0) \
    M(Timezone, session_timezone, "", "This setting can be removed in the future due to potential caveats. It is experimental and is not suitable for production usage. The default timezone for current session or query. The server default timezone if empty.", 0) \
    \
    M(Bool, allow_statistics_optimize, false, "Allows using statistics to optimize queries", 0) ALIAS(allow_statistic_optimize) \
    M(Bool, allow_experimental_statistics, false, "Allows using statistics", 0) ALIAS(allow_experimental_statistic) \
    \
    /* Parallel replicas */ \
    M(UInt64, parallel_replicas_count, 0, "This is internal setting that should not be used directly and represents an implementation detail of the 'parallel replicas' mode. This setting will be automatically set up by the initiator server for distributed queries to the number of parallel replicas participating in query processing.", 0) \
    M(UInt64, parallel_replica_offset, 0, "This is internal setting that should not be used directly and represents an implementation detail of the 'parallel replicas' mode. This setting will be automatically set up by the initiator server for distributed queries to the index of the replica participating in query processing among parallel replicas.", 0) \
    M(String, parallel_replicas_custom_key, "", "Custom key assigning work to replicas when parallel replicas are used.", 0) \
    M(ParallelReplicasCustomKeyFilterType, parallel_replicas_custom_key_filter_type, ParallelReplicasCustomKeyFilterType::DEFAULT, "Type of filter to use with custom key for parallel replicas. default - use modulo operation on the custom key, range - use range filter on custom key using all possible values for the value type of custom key.", 0) \
    M(UInt64, parallel_replicas_custom_key_range_lower, 0, "Lower bound for the universe that the parallel replicas custom range filter is calculated over", 0) \
    M(UInt64, parallel_replicas_custom_key_range_upper, 0, "Upper bound for the universe that the parallel replicas custom range filter is calculated over. A value of 0 disables the upper bound, setting it to the max value of the custom key expression", 0) \
    M(String, cluster_for_parallel_replicas, "", "Cluster for a shard in which current server is located", 0) \
    M(UInt64, allow_experimental_parallel_reading_from_replicas, 0, "Use all the replicas from a shard for SELECT query execution. Reading is parallelized and coordinated dynamically. 0 - disabled, 1 - enabled, silently disable them in case of failure, 2 - enabled, throw an exception in case of failure", 0) \
    M(Bool, parallel_replicas_allow_in_with_subquery, true, "If true, subquery for IN will be executed on every follower replica.", 0) \
    M(Float, parallel_replicas_single_task_marks_count_multiplier, 2, "A multiplier which will be added during calculation for minimal number of marks to retrieve from coordinator. This will be applied only for remote replicas.", 0) \
    M(Bool, parallel_replicas_for_non_replicated_merge_tree, false, "If true, ClickHouse will use parallel replicas algorithm also for non-replicated MergeTree tables", 0) \
    M(UInt64, parallel_replicas_min_number_of_rows_per_replica, 0, "Limit the number of replicas used in a query to (estimated rows to read / min_number_of_rows_per_replica). The max is still limited by 'max_parallel_replicas'", 0) \
    M(Bool, parallel_replicas_prefer_local_join, true, "If true, and JOIN can be executed with parallel replicas algorithm, and all storages of right JOIN part are *MergeTree, local JOIN will be used instead of GLOBAL JOIN.", 0) \
    M(UInt64, parallel_replicas_mark_segment_size, 128, "Parts virtually divided into segments to be distributed between replicas for parallel reading. This setting controls the size of these segments. Not recommended to change until you're absolutely sure in what you're doing", 0) \
    M(Bool, parallel_replicas_local_plan, true, "Build local plan for local replica", 0) \
    \
    M(Bool, allow_experimental_inverted_index, false, "If it is set to true, allow to use experimental inverted index.", 0) \
    M(Bool, allow_experimental_full_text_index, false, "If it is set to true, allow to use experimental full-text index.", 0) \
    \
    M(Bool, allow_experimental_join_condition, false, "Support join with inequal conditions which involve columns from both left and right table. e.g. t1.y < t2.y.", 0) \
    \
    /* Analyzer: It's not experimental anymore (WIP) */ \
    M(Bool, allow_experimental_analyzer, true, "Allow new query analyzer.", IMPORTANT) \
    M(Bool, analyzer_compatibility_join_using_top_level_identifier, false, "Force to resolve identifier in JOIN USING from projection (for example, in `SELECT a + 1 AS b FROM t1 JOIN t2 USING (b)` join will be performed by `t1.a + 1 = t2.b`, rather then `t1.b = t2.b`).", 0) \
    \
    M(Bool, allow_experimental_live_view, false, "Enable LIVE VIEW. Not mature enough.", 0) \
    M(Seconds, live_view_heartbeat_interval, 15, "The heartbeat interval in seconds to indicate live query is alive.", 0) \
    M(UInt64, max_live_view_insert_blocks_before_refresh, 64, "Limit maximum number of inserted blocks after which mergeable blocks are dropped and query is re-executed.", 0) \
    \
    M(Bool, allow_experimental_window_view, false, "Enable WINDOW VIEW. Not mature enough.", 0) \
    M(Seconds, window_view_clean_interval, 60, "The clean interval of window view in seconds to free outdated data.", 0) \
    M(Seconds, window_view_heartbeat_interval, 15, "The heartbeat interval in seconds to indicate watch query is alive.", 0) \
    M(Seconds, wait_for_window_view_fire_signal_timeout, 10, "Timeout for waiting for window view fire signal in event time processing", 0) \
    \
    M(Bool, allow_experimental_refreshable_materialized_view, false, "Allow refreshable materialized views (CREATE MATERIALIZED VIEW <name> REFRESH ...).", 0) \
    M(Bool, stop_refreshable_materialized_views_on_startup, false, "On server startup, prevent scheduling of refreshable materialized views, as if with SYSTEM STOP VIEWS. You can manually start them with SYSTEM START VIEWS or SYSTEM START VIEW <name> afterwards. Also applies to newly created views. Has no effect on non-refreshable materialized views.", 0) \
    \
    M(Bool, allow_experimental_database_materialized_mysql, false, "Allow to create database with Engine=MaterializedMySQL(...).", 0) \
    M(Bool, allow_experimental_database_materialized_postgresql, false, "Allow to create database with Engine=MaterializedPostgreSQL(...).", 0) \
    \
    /** Experimental feature for moving data between shards. */ \
    M(Bool, allow_experimental_query_deduplication, false, "Experimental data deduplication for SELECT queries based on part UUIDs", 0) \

    /** End of experimental features */

// End of COMMON_SETTINGS
// Please add settings related to formats into the FORMAT_FACTORY_SETTINGS, move obsolete settings to OBSOLETE_SETTINGS and obsolete format settings to OBSOLETE_FORMAT_SETTINGS.

#define MAKE_OBSOLETE(M, TYPE, NAME, DEFAULT) \
    M(TYPE, NAME, DEFAULT, "Obsolete setting, does nothing.", BaseSettingsHelpers::Flags::OBSOLETE)

/// NOTE: ServerSettings::loadSettingsFromConfig() should be updated to include this settings
#define MAKE_DEPRECATED_BY_SERVER_CONFIG(M, TYPE, NAME, DEFAULT) \
    M(TYPE, NAME, DEFAULT, "User-level setting is deprecated, and it must be defined in the server configuration instead.", BaseSettingsHelpers::Flags::OBSOLETE)

#define OBSOLETE_SETTINGS(M, ALIAS) \
    /** Obsolete settings that do nothing but left for compatibility reasons. Remove each one after half a year of obsolescence. */ \
    MAKE_OBSOLETE(M, UInt64, max_memory_usage_for_all_queries, 0) \
    MAKE_OBSOLETE(M, UInt64, multiple_joins_rewriter_version, 0) \
    MAKE_OBSOLETE(M, Bool, enable_debug_queries, false) \
    MAKE_OBSOLETE(M, Bool, allow_experimental_database_atomic, true) \
    MAKE_OBSOLETE(M, Bool, allow_experimental_bigint_types, true) \
    MAKE_OBSOLETE(M, Bool, allow_experimental_window_functions, true) \
    MAKE_OBSOLETE(M, Bool, allow_experimental_geo_types, true) \
    MAKE_OBSOLETE(M, Bool, allow_experimental_query_cache, true) \
    MAKE_OBSOLETE(M, Bool, allow_experimental_alter_materialized_view_structure, true) \
    MAKE_OBSOLETE(M, Bool, allow_experimental_shared_merge_tree, true) \
    MAKE_OBSOLETE(M, Bool, allow_experimental_database_replicated, true) \
    \
    MAKE_OBSOLETE(M, Milliseconds, async_insert_stale_timeout_ms, 0) \
    MAKE_OBSOLETE(M, StreamingHandleErrorMode, handle_kafka_error_mode, StreamingHandleErrorMode::DEFAULT) \
    MAKE_OBSOLETE(M, Bool, database_replicated_ddl_output, true) \
    MAKE_OBSOLETE(M, UInt64, replication_alter_columns_timeout, 60) \
    MAKE_OBSOLETE(M, UInt64, odbc_max_field_size, 0) \
    MAKE_OBSOLETE(M, Bool, allow_experimental_map_type, true) \
    MAKE_OBSOLETE(M, UInt64, merge_tree_clear_old_temporary_directories_interval_seconds, 60) \
    MAKE_OBSOLETE(M, UInt64, merge_tree_clear_old_parts_interval_seconds, 1) \
    MAKE_OBSOLETE(M, UInt64, partial_merge_join_optimizations, 0) \
    MAKE_OBSOLETE(M, MaxThreads, max_alter_threads, 0) \
    MAKE_OBSOLETE(M, Bool, use_mysql_types_in_show_columns, false) \
    MAKE_OBSOLETE(M, Bool, s3queue_allow_experimental_sharded_mode, false) \
    /* moved to config.xml: see also src/Core/ServerSettings.h */ \
    MAKE_DEPRECATED_BY_SERVER_CONFIG(M, UInt64, background_buffer_flush_schedule_pool_size, 16) \
    MAKE_DEPRECATED_BY_SERVER_CONFIG(M, UInt64, background_pool_size, 16) \
    MAKE_DEPRECATED_BY_SERVER_CONFIG(M, Float, background_merges_mutations_concurrency_ratio, 2) \
    MAKE_DEPRECATED_BY_SERVER_CONFIG(M, UInt64, background_move_pool_size, 8) \
    MAKE_DEPRECATED_BY_SERVER_CONFIG(M, UInt64, background_fetches_pool_size, 8) \
    MAKE_DEPRECATED_BY_SERVER_CONFIG(M, UInt64, background_common_pool_size, 8) \
    MAKE_DEPRECATED_BY_SERVER_CONFIG(M, UInt64, background_schedule_pool_size, 128) \
    MAKE_DEPRECATED_BY_SERVER_CONFIG(M, UInt64, background_message_broker_schedule_pool_size, 16) \
    MAKE_DEPRECATED_BY_SERVER_CONFIG(M, UInt64, background_distributed_schedule_pool_size, 16) \
    MAKE_DEPRECATED_BY_SERVER_CONFIG(M, UInt64, max_remote_read_network_bandwidth_for_server, 0) \
    MAKE_DEPRECATED_BY_SERVER_CONFIG(M, UInt64, max_remote_write_network_bandwidth_for_server, 0) \
    MAKE_DEPRECATED_BY_SERVER_CONFIG(M, UInt64, async_insert_threads, 16) \
    MAKE_DEPRECATED_BY_SERVER_CONFIG(M, UInt64, max_replicated_fetches_network_bandwidth_for_server, 0) \
    MAKE_DEPRECATED_BY_SERVER_CONFIG(M, UInt64, max_replicated_sends_network_bandwidth_for_server, 0) \
    MAKE_DEPRECATED_BY_SERVER_CONFIG(M, UInt64, max_entries_for_hash_table_stats, 10'000) \
    /* ---- */ \
    MAKE_OBSOLETE(M, DefaultDatabaseEngine, default_database_engine, DefaultDatabaseEngine::Atomic) \
    MAKE_OBSOLETE(M, UInt64, max_pipeline_depth, 0) \
    MAKE_OBSOLETE(M, Seconds, temporary_live_view_timeout, 1) \
    MAKE_OBSOLETE(M, Milliseconds, async_insert_cleanup_timeout_ms, 1000) \
    MAKE_OBSOLETE(M, Bool, optimize_fuse_sum_count_avg, 0) \
    MAKE_OBSOLETE(M, Seconds, drain_timeout, 3) \
    MAKE_OBSOLETE(M, UInt64, backup_threads, 16) \
    MAKE_OBSOLETE(M, UInt64, restore_threads, 16) \
    MAKE_OBSOLETE(M, Bool, optimize_duplicate_order_by_and_distinct, false) \
    MAKE_OBSOLETE(M, UInt64, parallel_replicas_min_number_of_granules_to_enable, 0) \
    MAKE_OBSOLETE(M, Bool, query_plan_optimize_projection, true) \
    MAKE_OBSOLETE(M, Bool, query_cache_store_results_of_queries_with_nondeterministic_functions, false) \
    MAKE_OBSOLETE(M, Bool, optimize_move_functions_out_of_any, false) \
    MAKE_OBSOLETE(M, Bool, allow_experimental_undrop_table_query, true) \
    MAKE_OBSOLETE(M, Bool, allow_experimental_s3queue, true) \
    MAKE_OBSOLETE(M, Bool, query_plan_optimize_primary_key, true) \
    MAKE_OBSOLETE(M, Bool, optimize_monotonous_functions_in_order_by, false) \
    MAKE_OBSOLETE(M, UInt64, http_max_chunk_size, 100_GiB) \

    /** The section above is for obsolete settings. Do not add anything there. */


#define FORMAT_FACTORY_SETTINGS(M, ALIAS) \
    M(Char, format_csv_delimiter, ',', "The character to be considered as a delimiter in CSV data. If setting with a string, a string has to have a length of 1.", 0) \
    M(Bool, format_csv_allow_single_quotes, false, "If it is set to true, allow strings in single quotes.", 0) \
    M(Bool, format_csv_allow_double_quotes, true, "If it is set to true, allow strings in double quotes.", 0) \
    M(Bool, output_format_csv_serialize_tuple_into_separate_columns, true, "If it set to true, then Tuples in CSV format are serialized as separate columns (that is, their nesting in the tuple is lost)", 0) \
    M(Bool, input_format_csv_deserialize_separate_columns_into_tuple, true, "If it set to true, then separate columns written in CSV format can be deserialized to Tuple column.", 0) \
    M(Bool, output_format_csv_crlf_end_of_line, false, "If it is set true, end of line in CSV format will be \\r\\n instead of \\n.", 0) \
    M(Bool, input_format_csv_allow_cr_end_of_line, false, "If it is set true, \\r will be allowed at end of line not followed by \\n", 0) \
    M(Bool, input_format_csv_enum_as_number, false, "Treat inserted enum values in CSV formats as enum indices", 0) \
    M(Bool, input_format_csv_arrays_as_nested_csv, false, R"(When reading Array from CSV, expect that its elements were serialized in nested CSV and then put into string. Example: "[""Hello"", ""world"", ""42"""" TV""]". Braces around array can be omitted.)", 0) \
    M(Bool, input_format_skip_unknown_fields, true, "Skip columns with unknown names from input data (it works for JSONEachRow, -WithNames, -WithNamesAndTypes and TSKV formats).", 0) \
    M(Bool, input_format_with_names_use_header, true, "For -WithNames input formats this controls whether format parser is to assume that column data appear in the input exactly as they are specified in the header.", 0) \
    M(Bool, input_format_with_types_use_header, true, "For -WithNamesAndTypes input formats this controls whether format parser should check if data types from the input match data types from the header.", 0) \
    M(Bool, input_format_import_nested_json, false, "Map nested JSON data to nested tables (it works for JSONEachRow format).", 0) \
    M(Bool, input_format_defaults_for_omitted_fields, true, "For input data calculate default expressions for omitted fields (it works for JSONEachRow, -WithNames, -WithNamesAndTypes formats).", IMPORTANT) \
    M(Bool, input_format_csv_empty_as_default, true, "Treat empty fields in CSV input as default values.", 0) \
    M(Bool, input_format_tsv_empty_as_default, false, "Treat empty fields in TSV input as default values.", 0) \
    M(Bool, input_format_tsv_enum_as_number, false, "Treat inserted enum values in TSV formats as enum indices.", 0) \
    M(Bool, input_format_null_as_default, true, "Initialize null fields with default values if the data type of this field is not nullable and it is supported by the input format", 0) \
    M(Bool, input_format_force_null_for_omitted_fields, false, "Force initialize omitted fields with null values", 0) \
    M(Bool, input_format_arrow_case_insensitive_column_matching, false, "Ignore case when matching Arrow columns with CH columns.", 0) \
    M(Int64, input_format_orc_row_batch_size, 100'000, "Batch size when reading ORC stripes.", 0) \
    M(Bool, input_format_orc_case_insensitive_column_matching, false, "Ignore case when matching ORC columns with CH columns.", 0) \
    M(Bool, input_format_parquet_case_insensitive_column_matching, false, "Ignore case when matching Parquet columns with CH columns.", 0) \
    M(Bool, input_format_parquet_preserve_order, false, "Avoid reordering rows when reading from Parquet files. Usually makes it much slower.", 0) \
    M(Bool, input_format_parquet_filter_push_down, true, "When reading Parquet files, skip whole row groups based on the WHERE/PREWHERE expressions and min/max statistics in the Parquet metadata.", 0) \
    M(Bool, input_format_parquet_use_native_reader, false, "When reading Parquet files, to use native reader instead of arrow reader.", 0) \
    M(Bool, input_format_allow_seeks, true, "Allow seeks while reading in ORC/Parquet/Arrow input formats", 0) \
    M(Bool, input_format_orc_allow_missing_columns, true, "Allow missing columns while reading ORC input formats", 0) \
    M(Bool, input_format_orc_use_fast_decoder, true, "Use a faster ORC decoder implementation.", 0) \
    M(Bool, input_format_orc_filter_push_down, true, "When reading ORC files, skip whole stripes or row groups based on the WHERE/PREWHERE expressions, min/max statistics or bloom filter in the ORC metadata.", 0) \
    M(Bool, input_format_orc_read_use_writer_time_zone, false, "Whether use the writer's time zone in ORC stripe for ORC row reader, the default ORC row reader's time zone is GMT.", 0) \
    M(Bool, input_format_parquet_allow_missing_columns, true, "Allow missing columns while reading Parquet input formats", 0) \
    M(UInt64, input_format_parquet_local_file_min_bytes_for_seek, 8192, "Min bytes required for local read (file) to do seek, instead of read with ignore in Parquet input format", 0) \
    M(Bool, input_format_arrow_allow_missing_columns, true, "Allow missing columns while reading Arrow input formats", 0) \
    M(Char, input_format_hive_text_fields_delimiter, '\x01', "Delimiter between fields in Hive Text File", 0) \
    M(Char, input_format_hive_text_collection_items_delimiter, '\x02', "Delimiter between collection(array or map) items in Hive Text File", 0) \
    M(Char, input_format_hive_text_map_keys_delimiter, '\x03', "Delimiter between a pair of map key/values in Hive Text File", 0) \
    M(Bool, input_format_hive_text_allow_variable_number_of_columns, true, "Ignore extra columns in Hive Text input (if file has more columns than expected) and treat missing fields in Hive Text input as default values", 0) \
    M(UInt64, input_format_msgpack_number_of_columns, 0, "The number of columns in inserted MsgPack data. Used for automatic schema inference from data.", 0) \
    M(MsgPackUUIDRepresentation, output_format_msgpack_uuid_representation, FormatSettings::MsgPackUUIDRepresentation::EXT, "The way how to output UUID in MsgPack format.", 0) \
    M(UInt64, input_format_max_rows_to_read_for_schema_inference, 25000, "The maximum rows of data to read for automatic schema inference", 0) \
    M(UInt64, input_format_max_bytes_to_read_for_schema_inference, 32 * 1024 * 1024, "The maximum bytes of data to read for automatic schema inference", 0) \
    M(Bool, input_format_csv_use_best_effort_in_schema_inference, true, "Use some tweaks and heuristics to infer schema in CSV format", 0) \
    M(Bool, input_format_csv_try_infer_numbers_from_strings, false, "Try to infer numbers from string fields while schema inference in CSV format", 0) \
    M(Bool, input_format_csv_try_infer_strings_from_quoted_tuples, true, "Interpret quoted tuples in the input data as a value of type String.", 0) \
    M(Bool, input_format_tsv_use_best_effort_in_schema_inference, true, "Use some tweaks and heuristics to infer schema in TSV format", 0) \
    M(Bool, input_format_csv_detect_header, true, "Automatically detect header with names and types in CSV format", 0) \
    M(Bool, input_format_csv_allow_whitespace_or_tab_as_delimiter, false, "Allow to use spaces and tabs(\\t) as field delimiter in the CSV strings", 0) \
    M(Bool, input_format_csv_trim_whitespaces, true, "Trims spaces and tabs (\\t) characters at the beginning and end in CSV strings", 0) \
    M(Bool, input_format_csv_use_default_on_bad_values, false, "Allow to set default value to column when CSV field deserialization failed on bad value", 0) \
    M(Bool, input_format_csv_allow_variable_number_of_columns, false, "Ignore extra columns in CSV input (if file has more columns than expected) and treat missing fields in CSV input as default values", 0) \
    M(Bool, input_format_tsv_allow_variable_number_of_columns, false, "Ignore extra columns in TSV input (if file has more columns than expected) and treat missing fields in TSV input as default values", 0) \
    M(Bool, input_format_custom_allow_variable_number_of_columns, false, "Ignore extra columns in CustomSeparated input (if file has more columns than expected) and treat missing fields in CustomSeparated input as default values", 0) \
    M(Bool, input_format_json_compact_allow_variable_number_of_columns, false, "Ignore extra columns in JSONCompact(EachRow) input (if file has more columns than expected) and treat missing fields in JSONCompact(EachRow) input as default values", 0) \
    M(Bool, input_format_tsv_detect_header, true, "Automatically detect header with names and types in TSV format", 0) \
    M(Bool, input_format_custom_detect_header, true, "Automatically detect header with names and types in CustomSeparated format", 0) \
    M(Bool, input_format_parquet_skip_columns_with_unsupported_types_in_schema_inference, false, "Skip columns with unsupported types while schema inference for format Parquet", 0) \
    M(UInt64, input_format_parquet_max_block_size, DEFAULT_BLOCK_SIZE, "Max block size for parquet reader.", 0) \
    M(UInt64, input_format_parquet_prefer_block_bytes, DEFAULT_BLOCK_SIZE * 256, "Average block bytes output by parquet reader", 0) \
    M(Bool, input_format_protobuf_skip_fields_with_unsupported_types_in_schema_inference, false, "Skip fields with unsupported types while schema inference for format Protobuf", 0) \
    M(Bool, input_format_capn_proto_skip_fields_with_unsupported_types_in_schema_inference, false, "Skip columns with unsupported types while schema inference for format CapnProto", 0) \
    M(Bool, input_format_orc_skip_columns_with_unsupported_types_in_schema_inference, false, "Skip columns with unsupported types while schema inference for format ORC", 0) \
    M(Bool, input_format_arrow_skip_columns_with_unsupported_types_in_schema_inference, false, "Skip columns with unsupported types while schema inference for format Arrow", 0) \
    M(String, column_names_for_schema_inference, "", "The list of column names to use in schema inference for formats without column names. The format: 'column1,column2,column3,...'", 0) \
    M(String, schema_inference_hints, "", "The list of column names and types to use in schema inference for formats without column names. The format: 'column_name1 column_type1, column_name2 column_type2, ...'", 0) \
    M(SchemaInferenceMode, schema_inference_mode, "default", "Mode of schema inference. 'default' - assume that all files have the same schema and schema can be inferred from any file, 'union' - files can have different schemas and the resulting schema should be the a union of schemas of all files", 0) \
    M(Bool, schema_inference_make_columns_nullable, true, "If set to true, all inferred types will be Nullable in schema inference for formats without information about nullability.", 0) \
    M(Bool, input_format_json_read_bools_as_numbers, true, "Allow to parse bools as numbers in JSON input formats", 0) \
    M(Bool, input_format_json_read_bools_as_strings, true, "Allow to parse bools as strings in JSON input formats", 0) \
    M(Bool, input_format_json_try_infer_numbers_from_strings, false, "Try to infer numbers from string fields while schema inference", 0) \
    M(Bool, input_format_json_validate_types_from_metadata, true, "For JSON/JSONCompact/JSONColumnsWithMetadata input formats this controls whether format parser should check if data types from input metadata match data types of the corresponding columns from the table", 0) \
    M(Bool, input_format_json_read_numbers_as_strings, true, "Allow to parse numbers as strings in JSON input formats", 0) \
    M(Bool, input_format_json_read_objects_as_strings, true, "Allow to parse JSON objects as strings in JSON input formats", 0) \
    M(Bool, input_format_json_read_arrays_as_strings, true, "Allow to parse JSON arrays as strings in JSON input formats", 0) \
    M(Bool, input_format_json_try_infer_named_tuples_from_objects, true, "Try to infer named tuples from JSON objects in JSON input formats", 0) \
    M(Bool, input_format_json_use_string_type_for_ambiguous_paths_in_named_tuples_inference_from_objects, false, "Use String type instead of an exception in case of ambiguous paths in JSON objects during named tuples inference", 0) \
    M(Bool, input_format_json_infer_incomplete_types_as_strings, true, "Use type String for keys that contains only Nulls or empty objects/arrays during schema inference in JSON input formats", 0) \
    M(Bool, input_format_json_named_tuples_as_objects, true, "Deserialize named tuple columns as JSON objects", 0) \
    M(Bool, input_format_json_ignore_unknown_keys_in_named_tuple, true, "Ignore unknown keys in json object for named tuples", 0) \
    M(Bool, input_format_json_defaults_for_missing_elements_in_named_tuple, true, "Insert default value in named tuple element if it's missing in json object", 0) \
    M(Bool, input_format_json_throw_on_bad_escape_sequence, true, "Throw an exception if JSON string contains bad escape sequence in JSON input formats. If disabled, bad escape sequences will remain as is in the data", 0) \
    M(Bool, input_format_json_ignore_unnecessary_fields, true, "Ignore unnecessary fields and not parse them. Enabling this may not throw exceptions on json strings of invalid format or with duplicated fields", 0) \
    M(Bool, input_format_json_ignore_key_case, false, "Ignore json key case while read json field from string", 0) \
    M(Bool, input_format_try_infer_integers, true, "Try to infer integers instead of floats while schema inference in text formats", 0) \
    M(Bool, input_format_try_infer_dates, true, "Try to infer dates from string fields while schema inference in text formats", 0) \
    M(Bool, input_format_try_infer_datetimes, true, "Try to infer datetimes from string fields while schema inference in text formats", 0) \
    M(Bool, input_format_try_infer_exponent_floats, false, "Try to infer floats in exponential notation while schema inference in text formats (except JSON, where exponent numbers are always inferred)", 0) \
    M(Bool, output_format_markdown_escape_special_characters, false, "Escape special characters in Markdown", 0) \
    M(Bool, input_format_protobuf_flatten_google_wrappers, false, "Enable Google wrappers for regular non-nested columns, e.g. google.protobuf.StringValue 'str' for String column 'str'. For Nullable columns empty wrappers are recognized as defaults, and missing as nulls", 0) \
    M(Bool, output_format_protobuf_nullables_with_google_wrappers, false, "When serializing Nullable columns with Google wrappers, serialize default values as empty wrappers. If turned off, default and null values are not serialized", 0) \
    M(UInt64, input_format_csv_skip_first_lines, 0, "Skip specified number of lines at the beginning of data in CSV format", 0) \
    M(UInt64, input_format_tsv_skip_first_lines, 0, "Skip specified number of lines at the beginning of data in TSV format", 0) \
    M(Bool, input_format_csv_skip_trailing_empty_lines, false, "Skip trailing empty lines in CSV format", 0) \
    M(Bool, input_format_tsv_skip_trailing_empty_lines, false, "Skip trailing empty lines in TSV format", 0) \
    M(Bool, input_format_custom_skip_trailing_empty_lines, false, "Skip trailing empty lines in CustomSeparated format", 0) \
    M(Bool, input_format_tsv_crlf_end_of_line, false, "If it is set true, file function will read TSV format with \\r\\n instead of \\n.", 0) \
    \
    M(Bool, input_format_native_allow_types_conversion, true, "Allow data types conversion in Native input format", 0) \
    M(Bool, input_format_native_decode_types_in_binary_format, false, "Read data types in binary format instead of type names in Native input format", 0) \
    M(Bool, output_format_native_encode_types_in_binary_format, false, "Write data types in binary format instead of type names in Native output format", 0) \
    \
    M(DateTimeInputFormat, date_time_input_format, FormatSettings::DateTimeInputFormat::Basic, "Method to read DateTime from text input formats. Possible values: 'basic', 'best_effort' and 'best_effort_us'.", 0) \
    M(DateTimeOutputFormat, date_time_output_format, FormatSettings::DateTimeOutputFormat::Simple, "Method to write DateTime to text output. Possible values: 'simple', 'iso', 'unix_timestamp'.", 0) \
    M(IntervalOutputFormat, interval_output_format, FormatSettings::IntervalOutputFormat::Numeric, "Textual representation of Interval. Possible values: 'kusto', 'numeric'.", 0) \
    \
    M(Bool, input_format_ipv4_default_on_conversion_error, false, "Deserialization of IPv4 will use default values instead of throwing exception on conversion error.", 0) \
    M(Bool, input_format_ipv6_default_on_conversion_error, false, "Deserialization of IPV6 will use default values instead of throwing exception on conversion error.", 0) \
    M(String, bool_true_representation, "true", "Text to represent bool value in TSV/CSV formats.", 0) \
    M(String, bool_false_representation, "false", "Text to represent bool value in TSV/CSV formats.", 0) \
    \
    M(Bool, input_format_values_interpret_expressions, true, "For Values format: if the field could not be parsed by streaming parser, run SQL parser and try to interpret it as SQL expression.", 0) \
    M(Bool, input_format_values_deduce_templates_of_expressions, true, "For Values format: if the field could not be parsed by streaming parser, run SQL parser, deduce template of the SQL expression, try to parse all rows using template and then interpret expression for all rows.", 0) \
    M(Bool, input_format_values_accurate_types_of_literals, true, "For Values format: when parsing and interpreting expressions using template, check actual type of literal to avoid possible overflow and precision issues.", 0) \
    M(Bool, input_format_values_allow_data_after_semicolon, false, "For Values format: allow extra data after semicolon (used by client to interpret comments).", 0) \
    M(Bool, input_format_avro_allow_missing_fields, false, "For Avro/AvroConfluent format: when field is not found in schema use default value instead of error", 0) \
    /** This setting is obsolete and do nothing, left for compatibility reasons. */ \
    M(Bool, input_format_avro_null_as_default, false, "For Avro/AvroConfluent format: insert default in case of null and non Nullable column", 0) \
    M(UInt64, format_binary_max_string_size, 1_GiB, "The maximum allowed size for String in RowBinary format. It prevents allocating large amount of memory in case of corrupted data. 0 means there is no limit", 0) \
    M(UInt64, format_binary_max_array_size, 1_GiB, "The maximum allowed size for Array in RowBinary format. It prevents allocating large amount of memory in case of corrupted data. 0 means there is no limit", 0) \
    M(Bool, input_format_binary_decode_types_in_binary_format, false, "Read data types in binary format instead of type names in RowBinaryWithNamesAndTypes input format", 0) \
    M(Bool, output_format_binary_encode_types_in_binary_format, false, "Write data types in binary format instead of type names in RowBinaryWithNamesAndTypes output format ", 0) \
    M(URI, format_avro_schema_registry_url, "", "For AvroConfluent format: Confluent Schema Registry URL.", 0) \
    \
    M(Bool, output_format_json_quote_64bit_integers, true, "Controls quoting of 64-bit integers in JSON output format.", 0) \
    M(Bool, output_format_json_quote_denormals, false, "Enables '+nan', '-nan', '+inf', '-inf' outputs in JSON output format.", 0) \
    M(Bool, output_format_json_quote_decimals, false, "Controls quoting of decimals in JSON output format.", 0) \
    M(Bool, output_format_json_quote_64bit_floats, false, "Controls quoting of 64-bit float numbers in JSON output format.", 0) \
    \
    M(Bool, output_format_json_escape_forward_slashes, true, "Controls escaping forward slashes for string outputs in JSON output format. This is intended for compatibility with JavaScript. Don't confuse with backslashes that are always escaped.", 0) \
    M(Bool, output_format_json_named_tuples_as_objects, true, "Serialize named tuple columns as JSON objects.", 0) \
    M(Bool, output_format_json_skip_null_value_in_named_tuples, false, "Skip key value pairs with null value when serialize named tuple columns as JSON objects. It is only valid when output_format_json_named_tuples_as_objects is true.", 0) \
    M(Bool, output_format_json_array_of_rows, false, "Output a JSON array of all rows in JSONEachRow(Compact) format.", 0) \
    M(Bool, output_format_json_validate_utf8, false, "Validate UTF-8 sequences in JSON output formats, doesn't impact formats JSON/JSONCompact/JSONColumnsWithMetadata, they always validate utf8", 0) \
    \
    M(String, format_json_object_each_row_column_for_object_name, "", "The name of column that will be used as object names in JSONObjectEachRow format. Column type should be String", 0) \
    \
    M(UInt64, output_format_pretty_max_rows, 10000, "Rows limit for Pretty formats.", 0) \
    M(UInt64, output_format_pretty_max_column_pad_width, 250, "Maximum width to pad all values in a column in Pretty formats.", 0) \
    M(UInt64, output_format_pretty_max_value_width, 10000, "Maximum width of value to display in Pretty formats. If greater - it will be cut.", 0) \
    M(UInt64, output_format_pretty_max_value_width_apply_for_single_value, false, "Only cut values (see the `output_format_pretty_max_value_width` setting) when it is not a single value in a block. Otherwise output it entirely, which is useful for the `SHOW CREATE TABLE` query.", 0) \
    M(UInt64Auto, output_format_pretty_color, "auto", "Use ANSI escape sequences in Pretty formats. 0 - disabled, 1 - enabled, 'auto' - enabled if a terminal.", 0) \
    M(String, output_format_pretty_grid_charset, "UTF-8", "Charset for printing grid borders. Available charsets: ASCII, UTF-8 (default one).", 0) \
    M(UInt64, output_format_pretty_display_footer_column_names, true, "Display column names in the footer if there are 999 or more rows.", 0) \
    M(UInt64, output_format_pretty_display_footer_column_names_min_rows, 50, "Sets the minimum threshold value of rows for which to enable displaying column names in the footer. 50 (default)", 0) \
    M(UInt64, output_format_parquet_row_group_size, 1000000, "Target row group size in rows.", 0) \
    M(UInt64, output_format_parquet_row_group_size_bytes, 512 * 1024 * 1024, "Target row group size in bytes, before compression.", 0) \
    M(Bool, output_format_parquet_string_as_string, true, "Use Parquet String type instead of Binary for String columns.", 0) \
    M(Bool, output_format_parquet_fixed_string_as_fixed_byte_array, true, "Use Parquet FIXED_LENGTH_BYTE_ARRAY type instead of Binary for FixedString columns.", 0) \
    M(ParquetVersion, output_format_parquet_version, "2.latest", "Parquet format version for output format. Supported versions: 1.0, 2.4, 2.6 and 2.latest (default)", 0) \
    M(ParquetCompression, output_format_parquet_compression_method, "zstd", "Compression method for Parquet output format. Supported codecs: snappy, lz4, brotli, zstd, gzip, none (uncompressed)", 0) \
    M(Bool, output_format_parquet_compliant_nested_types, true, "In parquet file schema, use name 'element' instead of 'item' for list elements. This is a historical artifact of Arrow library implementation. Generally increases compatibility, except perhaps with some old versions of Arrow.", 0) \
    M(Bool, output_format_parquet_use_custom_encoder, true, "Use a faster Parquet encoder implementation.", 0) \
    M(Bool, output_format_parquet_parallel_encoding, true, "Do Parquet encoding in multiple threads. Requires output_format_parquet_use_custom_encoder.", 0) \
    M(UInt64, output_format_parquet_data_page_size, 1024 * 1024, "Target page size in bytes, before compression.", 0) \
    M(UInt64, output_format_parquet_batch_size, 1024, "Check page size every this many rows. Consider decreasing if you have columns with average values size above a few KBs.", 0) \
    M(Bool, output_format_parquet_write_page_index, true, "Add a possibility to write page index into parquet files.", 0) \
    M(String, output_format_avro_codec, "", "Compression codec used for output. Possible values: 'null', 'deflate', 'snappy', 'zstd'.", 0) \
    M(UInt64, output_format_avro_sync_interval, 16 * 1024, "Sync interval in bytes.", 0) \
    M(String, output_format_avro_string_column_pattern, "", "For Avro format: regexp of String columns to select as AVRO string.", 0) \
    M(UInt64, output_format_avro_rows_in_file, 1, "Max rows in a file (if permitted by storage)", 0) \
    M(Bool, output_format_tsv_crlf_end_of_line, false, "If it is set true, end of line in TSV format will be \\r\\n instead of \\n.", 0) \
    M(String, format_csv_null_representation, "\\N", "Custom NULL representation in CSV format", 0) \
    M(String, format_tsv_null_representation, "\\N", "Custom NULL representation in TSV format", 0) \
    M(Bool, output_format_decimal_trailing_zeros, false, "Output trailing zeros when printing Decimal values. E.g. 1.230000 instead of 1.23.", 0) \
    \
    M(UInt64, input_format_allow_errors_num, 0, "Maximum absolute amount of errors while reading text formats (like CSV, TSV). In case of error, if at least absolute or relative amount of errors is lower than corresponding value, will skip until next line and continue.", 0) \
    M(Float, input_format_allow_errors_ratio, 0, "Maximum relative amount of errors while reading text formats (like CSV, TSV). In case of error, if at least absolute or relative amount of errors is lower than corresponding value, will skip until next line and continue.", 0) \
    M(String, input_format_record_errors_file_path, "", "Path of the file used to record errors while reading text formats (CSV, TSV).", 0) \
    M(String, errors_output_format, "CSV", "Method to write Errors to text output.", 0) \
    \
    M(String, format_schema, "", "Schema identifier (used by schema-based formats)", 0) \
    M(String, format_template_resultset, "", "Path to file which contains format string for result set (for Template format)", 0) \
    M(String, format_template_row, "", "Path to file which contains format string for rows (for Template format)", 0) \
    M(String, format_template_row_format, "", "Format string for rows (for Template format)", 0) \
    M(String, format_template_resultset_format, "", "Format string for result set (for Template format)", 0) \
    M(String, format_template_rows_between_delimiter, "\n", "Delimiter between rows (for Template format)", 0) \
    \
    M(EscapingRule, format_custom_escaping_rule, "Escaped", "Field escaping rule (for CustomSeparated format)", 0) \
    M(String, format_custom_field_delimiter, "\t", "Delimiter between fields (for CustomSeparated format)", 0) \
    M(String, format_custom_row_before_delimiter, "", "Delimiter before field of the first column (for CustomSeparated format)", 0) \
    M(String, format_custom_row_after_delimiter, "\n", "Delimiter after field of the last column (for CustomSeparated format)", 0) \
    M(String, format_custom_row_between_delimiter, "", "Delimiter between rows (for CustomSeparated format)", 0) \
    M(String, format_custom_result_before_delimiter, "", "Prefix before result set (for CustomSeparated format)", 0) \
    M(String, format_custom_result_after_delimiter, "", "Suffix after result set (for CustomSeparated format)", 0) \
    \
    M(String, format_regexp, "", "Regular expression (for Regexp format)", 0) \
    M(EscapingRule, format_regexp_escaping_rule, "Raw", "Field escaping rule (for Regexp format)", 0) \
    M(Bool, format_regexp_skip_unmatched, false, "Skip lines unmatched by regular expression (for Regexp format)", 0) \
    \
    M(Bool, output_format_enable_streaming, false, "Enable streaming in output formats that support it.", 0) \
    M(Bool, output_format_write_statistics, true, "Write statistics about read rows, bytes, time elapsed in suitable output formats.", 0) \
    M(Bool, output_format_pretty_row_numbers, true, "Add row numbers before each row for pretty output format", 0) \
    M(Bool, output_format_pretty_highlight_digit_groups, true, "If enabled and if output is a terminal, highlight every digit corresponding to the number of thousands, millions, etc. with underline.", 0) \
    M(UInt64, output_format_pretty_single_large_number_tip_threshold, 1'000'000, "Print a readable number tip on the right side of the table if the block consists of a single number which exceeds this value (except 0)", 0) \
    M(Bool, insert_distributed_one_random_shard, false, "If setting is enabled, inserting into distributed table will choose a random shard to write when there is no sharding key", 0) \
    \
    M(Bool, exact_rows_before_limit, false, "When enabled, ClickHouse will provide exact value for rows_before_limit_at_least statistic, but with the cost that the data before limit will have to be read completely", 0) \
    M(UInt64, cross_to_inner_join_rewrite, 1, "Use inner join instead of comma/cross join if there are joining expressions in the WHERE section. Values: 0 - no rewrite, 1 - apply if possible for comma/cross, 2 - force rewrite all comma joins, cross - if possible", 0) \
    \
    M(Bool, output_format_arrow_low_cardinality_as_dictionary, false, "Enable output LowCardinality type as Dictionary Arrow type", 0) \
    M(Bool, output_format_arrow_use_signed_indexes_for_dictionary, true, "Use signed integers for dictionary indexes in Arrow format", 0) \
    M(Bool, output_format_arrow_use_64_bit_indexes_for_dictionary, false, "Always use 64 bit integers for dictionary indexes in Arrow format", 0) \
    M(Bool, output_format_arrow_string_as_string, true, "Use Arrow String type instead of Binary for String columns", 0) \
    M(Bool, output_format_arrow_fixed_string_as_fixed_byte_array, true, "Use Arrow FIXED_SIZE_BINARY type instead of Binary for FixedString columns.", 0) \
    M(ArrowCompression, output_format_arrow_compression_method, "lz4_frame", "Compression method for Arrow output format. Supported codecs: lz4_frame, zstd, none (uncompressed)", 0) \
    \
    M(Bool, output_format_orc_string_as_string, true, "Use ORC String type instead of Binary for String columns", 0) \
    M(ORCCompression, output_format_orc_compression_method, "zstd", "Compression method for ORC output format. Supported codecs: lz4, snappy, zlib, zstd, none (uncompressed)", 0) \
    M(UInt64, output_format_orc_row_index_stride, 10'000, "Target row index stride in ORC output format", 0) \
    \
    M(CapnProtoEnumComparingMode, format_capn_proto_enum_comparising_mode, FormatSettings::CapnProtoEnumComparingMode::BY_VALUES, "How to map ClickHouse Enum and CapnProto Enum", 0) \
    \
    M(Bool, format_capn_proto_use_autogenerated_schema, true, "Use autogenerated CapnProto schema when format_schema is not set", 0) \
    M(Bool, format_protobuf_use_autogenerated_schema, true, "Use autogenerated Protobuf when format_schema is not set", 0) \
    M(String, output_format_schema, "", "The path to the file where the automatically generated schema will be saved", 0) \
    \
    M(String, input_format_mysql_dump_table_name, "", "Name of the table in MySQL dump from which to read data", 0) \
    M(Bool, input_format_mysql_dump_map_column_names, true, "Match columns from table in MySQL dump and columns from ClickHouse table by names", 0) \
    \
    M(UInt64, output_format_sql_insert_max_batch_size, DEFAULT_BLOCK_SIZE, "The maximum number  of rows in one INSERT statement.", 0) \
    M(String, output_format_sql_insert_table_name, "table", "The name of table in the output INSERT query", 0) \
    M(Bool, output_format_sql_insert_include_column_names, true, "Include column names in INSERT query", 0) \
    M(Bool, output_format_sql_insert_use_replace, false, "Use REPLACE statement instead of INSERT", 0) \
    M(Bool, output_format_sql_insert_quote_names, true, "Quote column names with '`' characters", 0) \
    \
    M(Bool, output_format_values_escape_quote_with_quote, false, "If true escape ' with '', otherwise quoted with \\'", 0) \
    \
    M(Bool, output_format_bson_string_as_string, false, "Use BSON String type instead of Binary for String columns.", 0) \
    M(Bool, input_format_bson_skip_fields_with_unsupported_types_in_schema_inference, false, "Skip fields with unsupported types while schema inference for format BSON.", 0) \
    \
    M(Bool, format_display_secrets_in_show_and_select, false, "Do not hide secrets in SHOW and SELECT queries.", IMPORTANT) \
    M(Bool, regexp_dict_allow_hyperscan, true, "Allow regexp_tree dictionary using Hyperscan library.", 0) \
    M(Bool, regexp_dict_flag_case_insensitive, false, "Use case-insensitive matching for a regexp_tree dictionary. Can be overridden in individual expressions with (?i) and (?-i).", 0) \
    M(Bool, regexp_dict_flag_dotall, false, "Allow '.' to match newline characters for a regexp_tree dictionary.", 0) \
    \
    M(Bool, dictionary_use_async_executor, false, "Execute a pipeline for reading dictionary source in several threads. It's supported only by dictionaries with local CLICKHOUSE source.", 0) \
    M(Bool, precise_float_parsing, false, "Prefer more precise (but slower) float parsing algorithm", 0) \
    M(DateTimeOverflowBehavior, date_time_overflow_behavior, "ignore", "Overflow mode for Date, Date32, DateTime, DateTime64 types. Possible values: 'ignore', 'throw', 'saturate'.", 0) \
    M(Bool, validate_experimental_and_suspicious_types_inside_nested_types, true, "Validate usage of experimental and suspicious types inside nested types like Array/Map/Tuple", 0) \


// End of FORMAT_FACTORY_SETTINGS
// Please add settings non-related to formats into the COMMON_SETTINGS above.

#define OBSOLETE_FORMAT_SETTINGS(M, ALIAS) \
    /** Obsolete format settings that do nothing but left for compatibility reasons. Remove each one after half a year of obsolescence. */ \
    MAKE_OBSOLETE(M, Bool, input_format_arrow_import_nested, false) \
    MAKE_OBSOLETE(M, Bool, input_format_parquet_import_nested, false) \
    MAKE_OBSOLETE(M, Bool, input_format_orc_import_nested, false) \

#define LIST_OF_SETTINGS(M, ALIAS)     \
    COMMON_SETTINGS(M, ALIAS)          \
    OBSOLETE_SETTINGS(M, ALIAS)        \
    FORMAT_FACTORY_SETTINGS(M, ALIAS)  \
    OBSOLETE_FORMAT_SETTINGS(M, ALIAS) \

DECLARE_SETTINGS_TRAITS_ALLOW_CUSTOM_SETTINGS(SettingsTraits, LIST_OF_SETTINGS)


/** Settings of query execution.
  * These settings go to users.xml.
  */
struct Settings : public BaseSettings<SettingsTraits>, public IHints<2>
{
    Settings() = default;

    /** Set multiple settings from "profile" (in server configuration file (users.xml), profiles contain groups of multiple settings).
     * The profile can also be set using the `set` functions, like the profile setting.
     */
    void setProfile(const String & profile_name, const Poco::Util::AbstractConfiguration & config);

    /// Load settings from configuration file, at "path" prefix in configuration.
    void loadSettingsFromConfig(const String & path, const Poco::Util::AbstractConfiguration & config);

    /// Dumps profile events to column of type Map(String, String)
    void dumpToMapColumn(IColumn * column, bool changed_only = true);

    /// Check that there is no user-level settings at the top level in config.
    /// This is a common source of mistake (user don't know where to write user-level setting).
    static void checkNoSettingNamesAtTopLevel(const Poco::Util::AbstractConfiguration & config, const String & config_path);

    std::vector<String> getAllRegisteredNames() const override;

    void set(std::string_view name, const Field & value) override;

    void setDefaultValue(const String & name) { resetToDefault(name); }

private:
    void applyCompatibilitySetting(const String & compatibility);

    std::unordered_set<std::string_view> settings_changed_by_compatibility_setting;
};

#define LIST_OF_ALL_FORMAT_SETTINGS(M, ALIAS) \
    FORMAT_FACTORY_SETTINGS(M, ALIAS)         \
    OBSOLETE_FORMAT_SETTINGS(M, ALIAS)        \

/*
 * User-specified file format settings for File and URL engines.
 */
DECLARE_SETTINGS_TRAITS(FormatFactorySettingsTraits, LIST_OF_ALL_FORMAT_SETTINGS)

struct FormatFactorySettings : public BaseSettings<FormatFactorySettingsTraits>
{
};

}<|MERGE_RESOLUTION|>--- conflicted
+++ resolved
@@ -202,25 +202,6 @@
     M(Bool, group_by_use_nulls, false, "Treat columns mentioned in ROLLUP, CUBE or GROUPING SETS as Nullable", 0) \
     \
     M(NonZeroUInt64, max_parallel_replicas, 1, "The maximum number of replicas of each shard used when the query is executed. For consistency (to get different parts of the same partition), this option only works for the specified sampling key. The lag of the replicas is not controlled. Should be always greater than 0", 0) \
-<<<<<<< HEAD
-    M(UInt64, parallel_replicas_count, 0, "This is internal setting that should not be used directly and represents an implementation detail of the 'parallel replicas' mode. This setting will be automatically set up by the initiator server for distributed queries to the number of parallel replicas participating in query processing.", 0) \
-    M(UInt64, parallel_replica_offset, 0, "This is internal setting that should not be used directly and represents an implementation detail of the 'parallel replicas' mode. This setting will be automatically set up by the initiator server for distributed queries to the index of the replica participating in query processing among parallel replicas.", 0) \
-    M(String, parallel_replicas_custom_key, "", "Custom key assigning work to replicas when parallel replicas are used.", 0) \
-    M(ParallelReplicasCustomKeyFilterType, parallel_replicas_custom_key_filter_type, ParallelReplicasCustomKeyFilterType::DEFAULT, "Type of filter to use with custom key for parallel replicas. default - use modulo operation on the custom key, range - use range filter on custom key using all possible values for the value type of custom key.", 0) \
-    M(UInt64, parallel_replicas_custom_key_range_lower, 0, "Lower bound for the universe that the parallel replicas custom range filter is calculated over", 0) \
-    M(UInt64, parallel_replicas_custom_key_range_upper, 0, "Upper bound for the universe that the parallel replicas custom range filter is calculated over. A value of 0 disables the upper bound, setting it to the max value of the custom key expression", 0) \
-    \
-    M(String, cluster_for_parallel_replicas, "", "Cluster for a shard in which current server is located", 0) \
-    M(UInt64, allow_experimental_parallel_reading_from_replicas, 0, "Use all the replicas from a shard for SELECT query execution. Reading is parallelized and coordinated dynamically. 0 - disabled, 1 - enabled, silently disable them in case of failure, 2 - enabled, throw an exception in case of failure", 0) \
-    M(Bool, parallel_replicas_allow_in_with_subquery, true, "If true, subquery for IN will be executed on every follower replica.", 0) \
-    M(Float, parallel_replicas_single_task_marks_count_multiplier, 2, "A multiplier which will be added during calculation for minimal number of marks to retrieve from coordinator. This will be applied only for remote replicas.", 0) \
-    M(Bool, parallel_replicas_for_non_replicated_merge_tree, false, "If true, ClickHouse will use parallel replicas algorithm also for non-replicated MergeTree tables", 0) \
-    M(UInt64, parallel_replicas_min_number_of_rows_per_replica, 0, "Limit the number of replicas used in a query to (estimated rows to read / min_number_of_rows_per_replica). The max is still limited by 'max_parallel_replicas'", 0) \
-    M(Bool, parallel_replicas_prefer_local_join, true, "If true, and JOIN can be executed with parallel replicas algorithm, and all storages of right JOIN part are *MergeTree, local JOIN will be used instead of GLOBAL JOIN.", 0) \
-    M(UInt64, parallel_replicas_mark_segment_size, 128, "Parts virtually divided into segments to be distributed between replicas for parallel reading. This setting controls the size of these segments. Not recommended to change until you're absolutely sure in what you're doing", 0) \
-    M(Bool, parallel_replicas_local_plan, true, "Build local plan for local replica", 0) \
-=======
->>>>>>> 0056db42
     \
     M(Bool, skip_unavailable_shards, false, "If true, ClickHouse silently skips unavailable shards. Shard is marked as unavailable when: 1) The shard cannot be reached due to a connection failure. 2) Shard is unresolvable through DNS. 3) Table does not exist on the shard.", 0) \
     \
