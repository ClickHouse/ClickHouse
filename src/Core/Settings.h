#pragma once

#include <Common/NamePrompter.h>
#include <Core/BaseSettings.h>
#include <Core/SettingsEnums.h>
#include <Core/Defines.h>
#include <IO/ReadSettings.h>


namespace Poco::Util
{
    class AbstractConfiguration;
}

namespace boost::program_options
{
    class options_description;
}


namespace DB
{
class IColumn;

static constexpr UInt64 operator""_GiB(unsigned long long value)
{
    return value * 1024 * 1024 * 1024;
}

/** List of settings: type, name, default value, description, flags
  *
  * This looks rather unconvenient. It is done that way to avoid repeating settings in different places.
  * Note: as an alternative, we could implement settings to be completely dynamic in form of map: String -> Field,
  *  but we are not going to do it, because settings is used everywhere as static struct fields.
  *
  * `flags` can be either 0 or IMPORTANT.
  * A setting is "IMPORTANT" if it affects the results of queries and can't be ignored by older versions.
  */

#define COMMON_SETTINGS(M) \
    M(UInt64, min_compress_block_size, 65536, "The actual size of the block to compress, if the uncompressed data less than max_compress_block_size is no less than this value and no less than the volume of data for one mark.", 0) \
    M(UInt64, max_compress_block_size, 1048576, "The maximum size of blocks of uncompressed data before compressing for writing to a table.", 0) \
    M(UInt64, max_block_size, DEFAULT_BLOCK_SIZE, "Maximum block size for reading", 0) \
    M(UInt64, max_insert_block_size, DEFAULT_INSERT_BLOCK_SIZE, "The maximum block size for insertion, if we control the creation of blocks for insertion.", 0) \
    M(UInt64, min_insert_block_size_rows, DEFAULT_INSERT_BLOCK_SIZE, "Squash blocks passed to INSERT query to specified size in rows, if blocks are not big enough.", 0) \
    M(UInt64, min_insert_block_size_bytes, (DEFAULT_INSERT_BLOCK_SIZE * 256), "Squash blocks passed to INSERT query to specified size in bytes, if blocks are not big enough.", 0) \
    M(UInt64, min_insert_block_size_rows_for_materialized_views, 0, "Like min_insert_block_size_rows, but applied only during pushing to MATERIALIZED VIEW (default: min_insert_block_size_rows)", 0) \
    M(UInt64, min_insert_block_size_bytes_for_materialized_views, 0, "Like min_insert_block_size_bytes, but applied only during pushing to MATERIALIZED VIEW (default: min_insert_block_size_bytes)", 0) \
    M(UInt64, max_joined_block_size_rows, DEFAULT_BLOCK_SIZE, "Maximum block size for JOIN result (if join algorithm supports it). 0 means unlimited.", 0) \
    M(UInt64, max_insert_threads, 0, "The maximum number of threads to execute the INSERT SELECT query. Values 0 or 1 means that INSERT SELECT is not run in parallel. Higher values will lead to higher memory usage. Parallel INSERT SELECT has effect only if the SELECT part is run on parallel, see 'max_threads' setting.", 0) \
    M(UInt64, max_insert_delayed_streams_for_parallel_write, 0, "The maximum number of streams (columns) to delay final part flush. Default - auto (1000 in case of underlying storage supports parallel write, for example S3 and disabled otherwise)", 0) \
    M(UInt64, max_final_threads, 16, "The maximum number of threads to read from table with FINAL.", 0) \
    M(MaxThreads, max_threads, 0, "The maximum number of threads to execute the request. By default, it is determined automatically.", 0) \
    M(MaxThreads, max_download_threads, 4, "The maximum number of threads to download data (e.g. for URL engine).", 0) \
    M(UInt64, max_download_buffer_size, 10*1024*1024, "The maximal size of buffer for parallel downloading (e.g. for URL engine) per each thread.", 0) \
    M(UInt64, max_read_buffer_size, DBMS_DEFAULT_BUFFER_SIZE, "The maximum size of the buffer to read from the filesystem.", 0) \
    M(UInt64, max_distributed_connections, 1024, "The maximum number of connections for distributed processing of one query (should be greater than max_threads).", 0) \
    M(UInt64, max_query_size, DBMS_DEFAULT_MAX_QUERY_SIZE, "Which part of the query can be read into RAM for parsing (the remaining data for INSERT, if any, is read later)", 0) \
    M(UInt64, interactive_delay, 100000, "The interval in microseconds to check if the request is cancelled, and to send progress info.", 0) \
    M(Seconds, connect_timeout, DBMS_DEFAULT_CONNECT_TIMEOUT_SEC, "Connection timeout if there are no replicas.", 0) \
    M(Milliseconds, connect_timeout_with_failover_ms, 50, "Connection timeout for selecting first healthy replica.", 0) \
    M(Milliseconds, connect_timeout_with_failover_secure_ms, 100, "Connection timeout for selecting first healthy replica (for secure connections).", 0) \
    M(Seconds, receive_timeout, DBMS_DEFAULT_RECEIVE_TIMEOUT_SEC, "", 0) \
    M(Seconds, send_timeout, DBMS_DEFAULT_SEND_TIMEOUT_SEC, "", 0) \
    M(Seconds, drain_timeout, 3, "Timeout for draining remote connections, -1 means synchronous drain without ignoring errors", 0) \
    M(Seconds, tcp_keep_alive_timeout, 290 /* less than DBMS_DEFAULT_RECEIVE_TIMEOUT_SEC */, "The time in seconds the connection needs to remain idle before TCP starts sending keepalive probes", 0) \
    M(Milliseconds, hedged_connection_timeout_ms, 100, "Connection timeout for establishing connection with replica for Hedged requests", 0) \
    M(Milliseconds, receive_data_timeout_ms, 2000, "Connection timeout for receiving first packet of data or packet with positive progress from replica", 0) \
    M(Bool, use_hedged_requests, true, "Use hedged requests for distributed queries", 0) \
    M(Bool, allow_changing_replica_until_first_data_packet, false, "Allow HedgedConnections to change replica until receiving first data packet", 0) \
    M(Milliseconds, queue_max_wait_ms, 0, "The wait time in the request queue, if the number of concurrent requests exceeds the maximum.", 0) \
    M(Milliseconds, connection_pool_max_wait_ms, 0, "The wait time when the connection pool is full.", 0) \
    M(Milliseconds, replace_running_query_max_wait_ms, 5000, "The wait time for running query with the same query_id to finish when setting 'replace_running_query' is active.", 0) \
    M(Milliseconds, kafka_max_wait_ms, 5000, "The wait time for reading from Kafka before retry.", 0) \
    M(Milliseconds, rabbitmq_max_wait_ms, 5000, "The wait time for reading from RabbitMQ before retry.", 0) \
    M(UInt64, poll_interval, DBMS_DEFAULT_POLL_INTERVAL, "Block at the query wait loop on the server for the specified number of seconds.", 0) \
    M(UInt64, idle_connection_timeout, 3600, "Close idle TCP connections after specified number of seconds.", 0) \
    M(UInt64, distributed_connections_pool_size, 1024, "Maximum number of connections with one remote server in the pool.", 0) \
    M(UInt64, connections_with_failover_max_tries, DBMS_CONNECTION_POOL_WITH_FAILOVER_DEFAULT_MAX_TRIES, "The maximum number of attempts to connect to replicas.", 0) \
    M(UInt64, s3_min_upload_part_size, 16*1024*1024, "The minimum size of part to upload during multipart upload to S3.", 0) \
    M(UInt64, s3_upload_part_size_multiply_factor, 2, "Multiply s3_min_upload_part_size by this factor each time s3_multiply_parts_count_threshold parts were uploaded from a single write to S3.", 0) \
    M(UInt64, s3_upload_part_size_multiply_parts_count_threshold, 1000, "Each time this number of parts was uploaded to S3 s3_min_upload_part_size multiplied by s3_upload_part_size_multiply_factor.", 0) \
    M(UInt64, s3_max_single_part_upload_size, 32*1024*1024, "The maximum size of object to upload using singlepart upload to S3.", 0) \
    M(UInt64, s3_max_single_read_retries, 4, "The maximum number of retries during single S3 read.", 0) \
    M(UInt64, s3_max_redirects, 10, "Max number of S3 redirects hops allowed.", 0) \
    M(UInt64, s3_max_connections, 1024, "The maximum number of connections per server.", 0) \
    M(Bool, s3_truncate_on_insert, false, "Enables or disables truncate before insert in s3 engine tables.", 0) \
    M(Bool, s3_create_new_file_on_insert, false, "Enables or disables creating a new file on each insert in s3 engine tables", 0) \
    M(Bool, enable_s3_requests_logging, false, "Enable very explicit logging of S3 requests. Makes sense for debug only.", 0) \
    M(UInt64, hdfs_replication, 0, "The actual number of replications can be specified when the hdfs file is created.", 0) \
    M(Bool, hdfs_truncate_on_insert, false, "Enables or disables truncate before insert in s3 engine tables", 0) \
    M(Bool, hdfs_create_new_file_on_insert, false, "Enables or disables creating a new file on each insert in hdfs engine tables", 0) \
    M(UInt64, hsts_max_age, 0, "Expired time for hsts. 0 means disable HSTS.", 0) \
    M(Bool, extremes, false, "Calculate minimums and maximums of the result columns. They can be output in JSON-formats.", IMPORTANT) \
    M(Bool, use_uncompressed_cache, false, "Whether to use the cache of uncompressed blocks.", 0) \
    M(Bool, replace_running_query, false, "Whether the running request should be canceled with the same id as the new one.", 0) \
    M(UInt64, max_replicated_fetches_network_bandwidth_for_server, 0, "The maximum speed of data exchange over the network in bytes per second for replicated fetches. Zero means unlimited. Only has meaning at server startup.", 0) \
    M(UInt64, max_replicated_sends_network_bandwidth_for_server, 0, "The maximum speed of data exchange over the network in bytes per second for replicated sends. Zero means unlimited. Only has meaning at server startup.", 0) \
    M(Bool, stream_like_engine_allow_direct_select, false, "Allow direct SELECT query for Kafka, RabbitMQ and FileLog engines. In case there are attached materialized views, SELECT query is not allowed even if this setting is enabled.", 0) \
    \
    M(Milliseconds, distributed_directory_monitor_sleep_time_ms, 100, "Sleep time for StorageDistributed DirectoryMonitors, in case of any errors delay grows exponentially.", 0) \
    M(Milliseconds, distributed_directory_monitor_max_sleep_time_ms, 30000, "Maximum sleep time for StorageDistributed DirectoryMonitors, it limits exponential growth too.", 0) \
    \
    M(Bool, distributed_directory_monitor_batch_inserts, false, "Should StorageDistributed DirectoryMonitors try to batch individual inserts into bigger ones.", 0) \
    M(Bool, distributed_directory_monitor_split_batch_on_failure, false, "Should StorageDistributed DirectoryMonitors try to split batch into smaller in case of failures.", 0) \
    \
    M(Bool, optimize_move_to_prewhere, true, "Allows disabling WHERE to PREWHERE optimization in SELECT queries from MergeTree.", 0) \
    M(Bool, optimize_move_to_prewhere_if_final, false, "If query has `FINAL`, the optimization `move_to_prewhere` is not always correct and it is enabled only if both settings `optimize_move_to_prewhere` and `optimize_move_to_prewhere_if_final` are turned on", 0) \
    \
    M(UInt64, replication_alter_partitions_sync, 1, "Wait for actions to manipulate the partitions. 0 - do not wait, 1 - wait for execution only of itself, 2 - wait for everyone.", 0) \
    M(Int64, replication_wait_for_inactive_replica_timeout, 120, "Wait for inactive replica to execute ALTER/OPTIMIZE. Time in seconds, 0 - do not wait, negative - wait for unlimited time.", 0) \
    \
    M(LoadBalancing, load_balancing, LoadBalancing::RANDOM, "Which replicas (among healthy replicas) to preferably send a query to (on the first attempt) for distributed processing.", 0) \
    M(UInt64, load_balancing_first_offset, 0, "Which replica to preferably send a query when FIRST_OR_RANDOM load balancing strategy is used.", 0) \
    \
    M(TotalsMode, totals_mode, TotalsMode::AFTER_HAVING_EXCLUSIVE, "How to calculate TOTALS when HAVING is present, as well as when max_rows_to_group_by and group_by_overflow_mode = ‘any’ are present.", IMPORTANT) \
    M(Float, totals_auto_threshold, 0.5, "The threshold for totals_mode = 'auto'.", 0) \
    \
    M(Bool, allow_suspicious_low_cardinality_types, false, "In CREATE TABLE statement allows specifying LowCardinality modifier for types of small fixed size (8 or less). Enabling this may increase merge times and memory consumption.", 0) \
    M(Bool, compile_expressions, true, "Compile some scalar functions and operators to native code.", 0) \
    M(UInt64, min_count_to_compile_expression, 3, "The number of identical expressions before they are JIT-compiled", 0) \
    M(Bool, compile_aggregate_expressions, true, "Compile aggregate functions to native code.", 0) \
    M(UInt64, min_count_to_compile_aggregate_expression, 3, "The number of identical aggregate expressions before they are JIT-compiled", 0) \
    M(Bool, compile_sort_description, true, "Compile sort description to native code.", 0) \
    M(UInt64, min_count_to_compile_sort_description, 3, "The number of identical sort descriptions before they are JIT-compiled", 0) \
    M(UInt64, group_by_two_level_threshold, 100000, "From what number of keys, a two-level aggregation starts. 0 - the threshold is not set.", 0) \
    M(UInt64, group_by_two_level_threshold_bytes, 50000000, "From what size of the aggregation state in bytes, a two-level aggregation begins to be used. 0 - the threshold is not set. Two-level aggregation is used when at least one of the thresholds is triggered.", 0) \
    M(Bool, distributed_aggregation_memory_efficient, true, "Is the memory-saving mode of distributed aggregation enabled.", 0) \
    M(UInt64, aggregation_memory_efficient_merge_threads, 0, "Number of threads to use for merge intermediate aggregation results in memory efficient mode. When bigger, then more memory is consumed. 0 means - same as 'max_threads'.", 0) \
    M(Bool, enable_positional_arguments, false, "Enable positional arguments in ORDER BY, GROUP BY and LIMIT BY", 0) \
    \
    M(UInt64, max_parallel_replicas, 1, "The maximum number of replicas of each shard used when the query is executed. For consistency (to get different parts of the same partition), this option only works for the specified sampling key. The lag of the replicas is not controlled.", 0) \
    M(UInt64, parallel_replicas_count, 0, "", 0) \
    M(UInt64, parallel_replica_offset, 0, "", 0) \
    \
    M(Bool, allow_experimental_parallel_reading_from_replicas, false, "If true, ClickHouse will send a SELECT query to all replicas of a table. It will work for any kind on MergeTree table.", 0) \
    \
    M(Bool, skip_unavailable_shards, false, "If true, ClickHouse silently skips unavailable shards and nodes unresolvable through DNS. Shard is marked as unavailable when none of the replicas can be reached.", 0) \
    \
    M(UInt64, parallel_distributed_insert_select, 0, "Process distributed INSERT SELECT query in the same cluster on local tables on every shard; if set to 1 - SELECT is executed on each shard; if set to 2 - SELECT and INSERT are executed on each shard", 0) \
    M(UInt64, distributed_group_by_no_merge, 0, "If 1, Do not merge aggregation states from different servers for distributed queries (shards will process query up to the Complete stage, initiator just proxies the data from the shards). If 2 the initiator will apply ORDER BY and LIMIT stages (it is not in case when shard process query up to the Complete stage)", 0) \
    M(UInt64, distributed_push_down_limit, 1, "If 1, LIMIT will be applied on each shard separatelly. Usually you don't need to use it, since this will be done automatically if it is possible, i.e. for simple query SELECT FROM LIMIT.", 0) \
    M(Bool, optimize_distributed_group_by_sharding_key, true, "Optimize GROUP BY sharding_key queries (by avoiding costly aggregation on the initiator server).", 0) \
    M(UInt64, optimize_skip_unused_shards_limit, 1000, "Limit for number of sharding key values, turns off optimize_skip_unused_shards if the limit is reached", 0) \
    M(Bool, optimize_skip_unused_shards, false, "Assumes that data is distributed by sharding_key. Optimization to skip unused shards if SELECT query filters by sharding_key.", 0) \
    M(Bool, optimize_skip_unused_shards_rewrite_in, true, "Rewrite IN in query for remote shards to exclude values that does not belong to the shard (requires optimize_skip_unused_shards)", 0) \
    M(Bool, allow_nondeterministic_optimize_skip_unused_shards, false, "Allow non-deterministic functions (includes dictGet) in sharding_key for optimize_skip_unused_shards", 0) \
    M(UInt64, force_optimize_skip_unused_shards, 0, "Throw an exception if unused shards cannot be skipped (1 - throw only if the table has the sharding key, 2 - always throw.", 0) \
    M(UInt64, optimize_skip_unused_shards_nesting, 0, "Same as optimize_skip_unused_shards, but accept nesting level until which it will work.", 0) \
    M(UInt64, force_optimize_skip_unused_shards_nesting, 0, "Same as force_optimize_skip_unused_shards, but accept nesting level until which it will work.", 0) \
    \
    M(Bool, input_format_parallel_parsing, true, "Enable parallel parsing for some data formats.", 0) \
    M(UInt64, min_chunk_bytes_for_parallel_parsing, (10 * 1024 * 1024), "The minimum chunk size in bytes, which each thread will parse in parallel.", 0) \
    M(Bool, output_format_parallel_formatting, true, "Enable parallel formatting for some data formats.", 0) \
    \
    M(UInt64, merge_tree_min_rows_for_concurrent_read, (20 * 8192), "If at least as many lines are read from one file, the reading can be parallelized.", 0) \
    M(UInt64, merge_tree_min_bytes_for_concurrent_read, (24 * 10 * 1024 * 1024), "If at least as many bytes are read from one file, the reading can be parallelized.", 0) \
    M(UInt64, merge_tree_min_rows_for_seek, 0, "You can skip reading more than that number of rows at the price of one seek per file.", 0) \
    M(UInt64, merge_tree_min_bytes_for_seek, 0, "You can skip reading more than that number of bytes at the price of one seek per file.", 0) \
    M(UInt64, merge_tree_coarse_index_granularity, 8, "If the index segment can contain the required keys, divide it into as many parts and recursively check them.", 0) \
    M(UInt64, merge_tree_max_rows_to_use_cache, (128 * 8192), "The maximum number of rows per request, to use the cache of uncompressed data. If the request is large, the cache is not used. (For large queries not to flush out the cache.)", 0) \
    M(UInt64, merge_tree_max_bytes_to_use_cache, (192 * 10 * 1024 * 1024), "The maximum number of bytes per request, to use the cache of uncompressed data. If the request is large, the cache is not used. (For large queries not to flush out the cache.)", 0) \
    M(Bool, do_not_merge_across_partitions_select_final, false, "Merge parts only in one partition in select final", 0) \
    \
    M(UInt64, mysql_max_rows_to_insert, 65536, "The maximum number of rows in MySQL batch insertion of the MySQL storage engine", 0) \
    \
    M(UInt64, optimize_min_equality_disjunction_chain_length, 3, "The minimum length of the expression `expr = x1 OR ... expr = xN` for optimization ", 0) \
    \
    M(UInt64, min_bytes_to_use_direct_io, 0, "The minimum number of bytes for reading the data with O_DIRECT option during SELECT queries execution. 0 - disabled.", 0) \
    M(UInt64, min_bytes_to_use_mmap_io, 0, "The minimum number of bytes for reading the data with mmap option during SELECT queries execution. 0 - disabled.", 0) \
    M(Bool, checksum_on_read, true, "Validate checksums on reading. It is enabled by default and should be always enabled in production. Please do not expect any benefits in disabling this setting. It may only be used for experiments and benchmarks. The setting only applicable for tables of MergeTree family. Checksums are always validated for other table engines and when receiving data over network.", 0) \
    \
    M(Bool, force_index_by_date, false, "Throw an exception if there is a partition key in a table, and it is not used.", 0) \
    M(Bool, force_primary_key, false, "Throw an exception if there is primary key in a table, and it is not used.", 0) \
    M(Bool, use_skip_indexes, true, "Use data skipping indexes during query execution.", 0) \
    M(Bool, use_skip_indexes_if_final, false, "If query has FINAL, then skipping data based on indexes may produce incorrect result, hence disabled by default.", 0) \
    M(String, force_data_skipping_indices, "", "Comma separated list of strings or literals with the name of the data skipping indices that should be used during query execution, otherwise an exception will be thrown.", 0) \
    \
    M(Float, max_streams_to_max_threads_ratio, 1, "Allows you to use more sources than the number of threads - to more evenly distribute work across threads. It is assumed that this is a temporary solution, since it will be possible in the future to make the number of sources equal to the number of threads, but for each source to dynamically select available work for itself.", 0) \
    M(Float, max_streams_multiplier_for_merge_tables, 5, "Ask more streams when reading from Merge table. Streams will be spread across tables that Merge table will use. This allows more even distribution of work across threads and especially helpful when merged tables differ in size.", 0) \
    \
    M(String, network_compression_method, "LZ4", "Allows you to select the method of data compression when writing.", 0) \
    \
    M(Int64, network_zstd_compression_level, 1, "Allows you to select the level of ZSTD compression.", 0) \
    \
    M(UInt64, priority, 0, "Priority of the query. 1 - the highest, higher value - lower priority; 0 - do not use priorities.", 0) \
    M(Int64, os_thread_priority, 0, "If non zero - set corresponding 'nice' value for query processing threads. Can be used to adjust query priority for OS scheduler.", 0) \
    \
    M(Bool, log_queries, true, "Log requests and write the log to the system table.", 0) \
    M(Bool, log_formatted_queries, false, "Log formatted queries and write the log to the system table.", 0) \
    M(LogQueriesType, log_queries_min_type, QueryLogElementType::QUERY_START, "Minimal type in query_log to log, possible values (from low to high): QUERY_START, QUERY_FINISH, EXCEPTION_BEFORE_START, EXCEPTION_WHILE_PROCESSING.", 0) \
    M(Milliseconds, log_queries_min_query_duration_ms, 0, "Minimal time for the query to run, to get to the query_log/query_thread_log/query_views_log.", 0) \
    M(UInt64, log_queries_cut_to_length, 100000, "If query length is greater than specified threshold (in bytes), then cut query when writing to query log. Also limit length of printed query in ordinary text log.", 0) \
    M(Float, log_queries_probability, 1., "Log queries with the specified probabality.", 0) \
    \
    M(Bool, log_processors_profiles, false, "Log Processors profile events.", 0) \
    M(DistributedProductMode, distributed_product_mode, DistributedProductMode::DENY, "How are distributed subqueries performed inside IN or JOIN sections?", IMPORTANT) \
    \
    M(UInt64, max_concurrent_queries_for_all_users, 0, "The maximum number of concurrent requests for all users.", 0) \
    M(UInt64, max_concurrent_queries_for_user, 0, "The maximum number of concurrent requests per user.", 0) \
    \
    M(Bool, insert_deduplicate, true, "For INSERT queries in the replicated table, specifies that deduplication of insertings blocks should be performed", 0) \
    \
    M(UInt64, insert_quorum, 0, "For INSERT queries in the replicated table, wait writing for the specified number of replicas and linearize the addition of the data. 0 - disabled.", 0) \
    M(Milliseconds, insert_quorum_timeout, 600000, "", 0) \
    M(Bool, insert_quorum_parallel, true, "For quorum INSERT queries - enable to make parallel inserts without linearizability", 0) \
    M(UInt64, select_sequential_consistency, 0, "For SELECT queries from the replicated table, throw an exception if the replica does not have a chunk written with the quorum; do not read the parts that have not yet been written with the quorum.", 0) \
    M(UInt64, table_function_remote_max_addresses, 1000, "The maximum number of different shards and the maximum number of replicas of one shard in the `remote` function.", 0) \
    M(Milliseconds, read_backoff_min_latency_ms, 1000, "Setting to reduce the number of threads in case of slow reads. Pay attention only to reads that took at least that much time.", 0) \
    M(UInt64, read_backoff_max_throughput, 1048576, "Settings to reduce the number of threads in case of slow reads. Count events when the read bandwidth is less than that many bytes per second.", 0) \
    M(Milliseconds, read_backoff_min_interval_between_events_ms, 1000, "Settings to reduce the number of threads in case of slow reads. Do not pay attention to the event, if the previous one has passed less than a certain amount of time.", 0) \
    M(UInt64, read_backoff_min_events, 2, "Settings to reduce the number of threads in case of slow reads. The number of events after which the number of threads will be reduced.", 0) \
    \
    M(UInt64, read_backoff_min_concurrency, 1, "Settings to try keeping the minimal number of threads in case of slow reads.", 0) \
    \
    M(Float, memory_tracker_fault_probability, 0., "For testing of `exception safety` - throw an exception every time you allocate memory with the specified probability.", 0) \
    \
    M(Bool, enable_http_compression, false, "Compress the result if the client over HTTP said that it understands data compressed by gzip or deflate.", 0) \
    M(Int64, http_zlib_compression_level, 3, "Compression level - used if the client on HTTP said that it understands data compressed by gzip or deflate.", 0) \
    \
    M(Bool, http_native_compression_disable_checksumming_on_decompress, false, "If you uncompress the POST data from the client compressed by the native format, do not check the checksum.", 0) \
    \
    M(String, count_distinct_implementation, "uniqExact", "What aggregate function to use for implementation of count(DISTINCT ...)", 0) \
    \
    M(Bool, add_http_cors_header, false, "Write add http CORS header.", 0) \
    \
    M(UInt64, max_http_get_redirects, 0, "Max number of http GET redirects hops allowed. Make sure additional security measures are in place to prevent a malicious server to redirect your requests to unexpected services.", 0) \
    \
    M(Bool, use_client_time_zone, false, "Use client timezone for interpreting DateTime string values, instead of adopting server timezone.", 0) \
    \
    M(Bool, send_progress_in_http_headers, false, "Send progress notifications using X-ClickHouse-Progress headers. Some clients do not support high amount of HTTP headers (Python requests in particular), so it is disabled by default.", 0) \
    \
    M(UInt64, http_headers_progress_interval_ms, 100, "Do not send HTTP headers X-ClickHouse-Progress more frequently than at each specified interval.", 0) \
    \
    M(Bool, fsync_metadata, true, "Do fsync after changing metadata for tables and databases (.sql files). Could be disabled in case of poor latency on server with high load of DDL queries and high load of disk subsystem.", 0) \
    \
    M(Bool, join_use_nulls, false, "Use NULLs for non-joined rows of outer JOINs for types that can be inside Nullable. If false, use default value of corresponding columns data type.", IMPORTANT) \
    \
    M(JoinStrictness, join_default_strictness, JoinStrictness::ALL, "Set default strictness in JOIN query. Possible values: empty string, 'ANY', 'ALL'. If empty, query without strictness will throw exception.", 0) \
    M(Bool, any_join_distinct_right_table_keys, false, "Enable old ANY JOIN logic with many-to-one left-to-right table keys mapping for all ANY JOINs. It leads to confusing not equal results for 't1 ANY LEFT JOIN t2' and 't2 ANY RIGHT JOIN t1'. ANY RIGHT JOIN needs one-to-many keys mapping to be consistent with LEFT one.", IMPORTANT) \
    \
    M(UInt64, preferred_block_size_bytes, 1000000, "", 0) \
    \
    M(UInt64, max_replica_delay_for_distributed_queries, 300, "If set, distributed queries of Replicated tables will choose servers with replication delay in seconds less than the specified value (not inclusive). Zero means do not take delay into account.", 0) \
    M(Bool, fallback_to_stale_replicas_for_distributed_queries, true, "Suppose max_replica_delay_for_distributed_queries is set and all replicas for the queried table are stale. If this setting is enabled, the query will be performed anyway, otherwise the error will be reported.", 0) \
    M(UInt64, preferred_max_column_in_block_size_bytes, 0, "Limit on max column size in block while reading. Helps to decrease cache misses count. Should be close to L2 cache size.", 0) \
    \
    M(UInt64, parts_to_delay_insert, 150, "If the destination table contains at least that many active parts in a single partition, artificially slow down insert into table.", 0) \
    M(UInt64, parts_to_throw_insert, 300, "If more than this number active parts in a single partition of the destination table, throw 'Too many parts ...' exception.", 0) \
    M(Bool, insert_distributed_sync, false, "If setting is enabled, insert query into distributed waits until data will be sent to all nodes in cluster.", 0) \
    M(UInt64, insert_distributed_timeout, 0, "Timeout for insert query into distributed. Setting is used only with insert_distributed_sync enabled. Zero value means no timeout.", 0) \
    M(Int64, distributed_ddl_task_timeout, 180, "Timeout for DDL query responses from all hosts in cluster. If a ddl request has not been performed on all hosts, a response will contain a timeout error and a request will be executed in an async mode. Negative value means infinite. Zero means async mode.", 0) \
    M(Milliseconds, stream_flush_interval_ms, 7500, "Timeout for flushing data from streaming storages.", 0) \
    M(Milliseconds, stream_poll_timeout_ms, 500, "Timeout for polling data from/to streaming storages.", 0) \
    \
    /** Settings for testing hedged requests */ \
    M(Milliseconds, sleep_in_send_tables_status_ms, 0, "Time to sleep in sending tables status response in TCPHandler", 0) \
    M(Milliseconds, sleep_in_send_data_ms, 0, "Time to sleep in sending data in TCPHandler", 0) \
    M(Milliseconds, sleep_after_receiving_query_ms, 0, "Time to sleep after receiving query in TCPHandler", 0) \
    M(UInt64, unknown_packet_in_send_data, 0, "Send unknown packet instead of data Nth data packet", 0) \
    /** Settings for testing connection collector */ \
    M(Milliseconds, sleep_in_receive_cancel_ms, 0, "Time to sleep in receiving cancel in TCPHandler", 0) \
    \
    M(Bool, insert_allow_materialized_columns, false, "If setting is enabled, Allow materialized columns in INSERT.", 0) \
    M(Seconds, http_connection_timeout, DEFAULT_HTTP_READ_BUFFER_CONNECTION_TIMEOUT, "HTTP connection timeout.", 0) \
    M(Seconds, http_send_timeout, DEFAULT_HTTP_READ_BUFFER_TIMEOUT, "HTTP send timeout", 0) \
    M(Seconds, http_receive_timeout, DEFAULT_HTTP_READ_BUFFER_TIMEOUT, "HTTP receive timeout", 0) \
    M(UInt64, http_max_uri_size, 1048576, "Maximum URI length of HTTP request", 0) \
    M(UInt64, http_max_fields, 1000000, "Maximum number of fields in HTTP header", 0) \
    M(UInt64, http_max_field_name_size, 1048576, "Maximum length of field name in HTTP header", 0) \
    M(UInt64, http_max_field_value_size, 1048576, "Maximum length of field value in HTTP header", 0) \
    M(Bool, http_skip_not_found_url_for_globs, true, "Skip url's for globs with HTTP_NOT_FOUND error", 0) \
    M(Bool, optimize_throw_if_noop, false, "If setting is enabled and OPTIMIZE query didn't actually assign a merge then an explanatory exception is thrown", 0) \
    M(Bool, use_index_for_in_with_subqueries, true, "Try using an index if there is a subquery or a table expression on the right side of the IN operator.", 0) \
    M(Bool, joined_subquery_requires_alias, true, "Force joined subqueries and table functions to have aliases for correct name qualification.", 0) \
    M(Bool, empty_result_for_aggregation_by_empty_set, false, "Return empty result when aggregating without keys on empty set.", 0) \
    M(Bool, empty_result_for_aggregation_by_constant_keys_on_empty_set, true, "Return empty result when aggregating by constant keys on empty set.", 0) \
    M(Bool, allow_distributed_ddl, true, "If it is set to true, then a user is allowed to executed distributed DDL queries.", 0) \
    M(Bool, allow_suspicious_codecs, false, "If it is set to true, allow to specify meaningless compression codecs.", 0) \
    M(Bool, allow_experimental_codecs, false, "If it is set to true, allow to specify experimental compression codecs (but we don't have those yet and this option does nothing).", 0) \
    M(UInt64, query_profiler_real_time_period_ns, QUERY_PROFILER_DEFAULT_SAMPLE_RATE_NS, "Period for real clock timer of query profiler (in nanoseconds). Set 0 value to turn off the real clock query profiler. Recommended value is at least 10000000 (100 times a second) for single queries or 1000000000 (once a second) for cluster-wide profiling.", 0) \
    M(UInt64, query_profiler_cpu_time_period_ns, QUERY_PROFILER_DEFAULT_SAMPLE_RATE_NS, "Period for CPU clock timer of query profiler (in nanoseconds). Set 0 value to turn off the CPU clock query profiler. Recommended value is at least 10000000 (100 times a second) for single queries or 1000000000 (once a second) for cluster-wide profiling.", 0) \
    M(Bool, metrics_perf_events_enabled, false, "If enabled, some of the perf events will be measured throughout queries' execution.", 0) \
    M(String, metrics_perf_events_list, "", "Comma separated list of perf metrics that will be measured throughout queries' execution. Empty means all events. See PerfEventInfo in sources for the available events.", 0) \
    M(Float, opentelemetry_start_trace_probability, 0., "Probability to start an OpenTelemetry trace for an incoming query.", 0) \
    M(Bool, prefer_column_name_to_alias, false, "Prefer using column names instead of aliases if possible.", 0) \
    M(Bool, prefer_global_in_and_join, false, "If enabled, all IN/JOIN operators will be rewritten as GLOBAL IN/JOIN. It's useful when the to-be-joined tables are only available on the initiator and we need to always scatter their data on-the-fly during distributed processing with the GLOBAL keyword. It's also useful to reduce the need to access the external sources joining external tables.", 0) \
    \
    \
    /** Limits during query execution are part of the settings. \
      * Used to provide a more safe execution of queries from the user interface. \
      * Basically, limits are checked for each block (not every row). That is, the limits can be slightly violated. \
      * Almost all limits apply only to SELECTs. \
      * Almost all limits apply to each stream individually. \
      */ \
    \
    M(UInt64, max_rows_to_read, 0, "Limit on read rows from the most 'deep' sources. That is, only in the deepest subquery. When reading from a remote server, it is only checked on a remote server.", 0) \
    M(UInt64, max_bytes_to_read, 0, "Limit on read bytes (after decompression) from the most 'deep' sources. That is, only in the deepest subquery. When reading from a remote server, it is only checked on a remote server.", 0) \
    M(OverflowMode, read_overflow_mode, OverflowMode::THROW, "What to do when the limit is exceeded.", 0) \
    \
    M(UInt64, max_rows_to_read_leaf, 0, "Limit on read rows on the leaf nodes for distributed queries. Limit is applied for local reads only excluding the final merge stage on the root node.", 0) \
    M(UInt64, max_bytes_to_read_leaf, 0, "Limit on read bytes (after decompression) on the leaf nodes for distributed queries. Limit is applied for local reads only excluding the final merge stage on the root node.", 0) \
    M(OverflowMode, read_overflow_mode_leaf, OverflowMode::THROW, "What to do when the leaf limit is exceeded.", 0) \
    \
    M(UInt64, max_rows_to_group_by, 0, "", 0) \
    M(OverflowModeGroupBy, group_by_overflow_mode, OverflowMode::THROW, "What to do when the limit is exceeded.", 0) \
    M(UInt64, max_bytes_before_external_group_by, 0, "", 0) \
    \
    M(UInt64, max_rows_to_sort, 0, "", 0) \
    M(UInt64, max_bytes_to_sort, 0, "", 0) \
    M(OverflowMode, sort_overflow_mode, OverflowMode::THROW, "What to do when the limit is exceeded.", 0) \
    M(UInt64, max_bytes_before_external_sort, 0, "", 0) \
    M(UInt64, max_bytes_before_remerge_sort, 1000000000, "In case of ORDER BY with LIMIT, when memory usage is higher than specified threshold, perform additional steps of merging blocks before final merge to keep just top LIMIT rows.", 0) \
    M(Float, remerge_sort_lowered_memory_bytes_ratio, 2., "If memory usage after remerge does not reduced by this ratio, remerge will be disabled.", 0) \
    \
    M(UInt64, max_result_rows, 0, "Limit on result size in rows. Also checked for intermediate data sent from remote servers.", 0) \
    M(UInt64, max_result_bytes, 0, "Limit on result size in bytes (uncompressed). Also checked for intermediate data sent from remote servers.", 0) \
    M(OverflowMode, result_overflow_mode, OverflowMode::THROW, "What to do when the limit is exceeded.", 0) \
    \
    /* TODO: Check also when merging and finalizing aggregate functions. */ \
    M(Seconds, max_execution_time, 0, "", 0) \
    M(OverflowMode, timeout_overflow_mode, OverflowMode::THROW, "What to do when the limit is exceeded.", 0) \
    \
    M(UInt64, min_execution_speed, 0, "Minimum number of execution rows per second.", 0) \
    M(UInt64, max_execution_speed, 0, "Maximum number of execution rows per second.", 0) \
    M(UInt64, min_execution_speed_bytes, 0, "Minimum number of execution bytes per second.", 0) \
    M(UInt64, max_execution_speed_bytes, 0, "Maximum number of execution bytes per second.", 0) \
    M(Seconds, timeout_before_checking_execution_speed, 10, "Check that the speed is not too low after the specified time has elapsed.", 0) \
    \
    M(UInt64, max_columns_to_read, 0, "", 0) \
    M(UInt64, max_temporary_columns, 0, "", 0) \
    M(UInt64, max_temporary_non_const_columns, 0, "", 0) \
    \
    M(UInt64, max_subquery_depth, 100, "", 0) \
    M(UInt64, max_pipeline_depth, 1000, "", 0) \
    M(UInt64, max_ast_depth, 1000, "Maximum depth of query syntax tree. Checked after parsing.", 0) \
    M(UInt64, max_ast_elements, 50000, "Maximum size of query syntax tree in number of nodes. Checked after parsing.", 0) \
    M(UInt64, max_expanded_ast_elements, 500000, "Maximum size of query syntax tree in number of nodes after expansion of aliases and the asterisk.", 0) \
    \
    M(UInt64, readonly, 0, "0 - everything is allowed. 1 - only read requests. 2 - only read requests, as well as changing settings, except for the 'readonly' setting.", 0) \
    \
    M(UInt64, max_rows_in_set, 0, "Maximum size of the set (in number of elements) resulting from the execution of the IN section.", 0) \
    M(UInt64, max_bytes_in_set, 0, "Maximum size of the set (in bytes in memory) resulting from the execution of the IN section.", 0) \
    M(OverflowMode, set_overflow_mode, OverflowMode::THROW, "What to do when the limit is exceeded.", 0) \
    \
    M(UInt64, max_rows_in_join, 0, "Maximum size of the hash table for JOIN (in number of rows).", 0) \
    M(UInt64, max_bytes_in_join, 0, "Maximum size of the hash table for JOIN (in number of bytes in memory).", 0) \
    M(OverflowMode, join_overflow_mode, OverflowMode::THROW, "What to do when the limit is exceeded.", 0) \
    M(Bool, join_any_take_last_row, false, "When disabled (default) ANY JOIN will take the first found row for a key. When enabled, it will take the last row seen if there are multiple rows for the same key.", IMPORTANT) \
    M(JoinAlgorithm, join_algorithm, JoinAlgorithm::HASH, "Specify join algorithm: 'auto', 'hash', 'partial_merge', 'prefer_partial_merge', 'parallel_hash'. 'auto' tries to change HashJoin to MergeJoin on the fly to avoid out of memory.", 0) \
    M(UInt64, default_max_bytes_in_join, 1000000000, "Maximum size of right-side table if limit is required but max_bytes_in_join is not set.", 0) \
    M(UInt64, partial_merge_join_left_table_buffer_bytes, 0, "If not 0 group left table blocks in bigger ones for left-side table in partial merge join. It uses up to 2x of specified memory per joining thread.", 0) \
    M(UInt64, partial_merge_join_rows_in_right_blocks, 65536, "Split right-hand joining data in blocks of specified size. It's a portion of data indexed by min-max values and possibly unloaded on disk.", 0) \
    M(UInt64, join_on_disk_max_files_to_merge, 64, "For MergeJoin on disk set how much files it's allowed to sort simultaneously. Then this value bigger then more memory used and then less disk I/O needed. Minimum is 2.", 0) \
    M(Bool, compatibility_ignore_collation_in_create_table, true, "Compatibility ignore collation in create table", 0) \
    \
    M(String, temporary_files_codec, "LZ4", "Set compression codec for temporary files (sort and join on disk). I.e. LZ4, NONE.", 0) \
    \
    M(UInt64, max_rows_to_transfer, 0, "Maximum size (in rows) of the transmitted external table obtained when the GLOBAL IN/JOIN section is executed.", 0) \
    M(UInt64, max_bytes_to_transfer, 0, "Maximum size (in uncompressed bytes) of the transmitted external table obtained when the GLOBAL IN/JOIN section is executed.", 0) \
    M(OverflowMode, transfer_overflow_mode, OverflowMode::THROW, "What to do when the limit is exceeded.", 0) \
    \
    M(UInt64, max_rows_in_distinct, 0, "Maximum number of elements during execution of DISTINCT.", 0) \
    M(UInt64, max_bytes_in_distinct, 0, "Maximum total size of state (in uncompressed bytes) in memory for the execution of DISTINCT.", 0) \
    M(OverflowMode, distinct_overflow_mode, OverflowMode::THROW, "What to do when the limit is exceeded.", 0) \
    \
    M(UInt64, max_memory_usage, 0, "Maximum memory usage for processing of single query. Zero means unlimited.", 0) \
    M(UInt64, memory_overcommit_ratio_denominator, 1_GiB, "It represents soft memory limit on the user level. This value is used to compute query overcommit ratio.", 0) \
    M(UInt64, max_memory_usage_for_user, 0, "Maximum memory usage for processing all concurrently running queries for the user. Zero means unlimited.", 0) \
    M(UInt64, memory_overcommit_ratio_denominator_for_user, 1_GiB, "It represents soft memory limit on the global level. This value is used to compute query overcommit ratio.", 0) \
    M(UInt64, max_untracked_memory, (4 * 1024 * 1024), "Small allocations and deallocations are grouped in thread local variable and tracked or profiled only when amount (in absolute value) becomes larger than specified value. If the value is higher than 'memory_profiler_step' it will be effectively lowered to 'memory_profiler_step'.", 0) \
    M(UInt64, memory_profiler_step, (4 * 1024 * 1024), "Whenever query memory usage becomes larger than every next step in number of bytes the memory profiler will collect the allocating stack trace. Zero means disabled memory profiler. Values lower than a few megabytes will slow down query processing.", 0) \
    M(Float, memory_profiler_sample_probability, 0., "Collect random allocations and deallocations and write them into system.trace_log with 'MemorySample' trace_type. The probability is for every alloc/free regardless to the size of the allocation. Note that sampling happens only when the amount of untracked memory exceeds 'max_untracked_memory'. You may want to set 'max_untracked_memory' to 0 for extra fine grained sampling.", 0) \
    \
    M(UInt64, memory_usage_overcommit_max_wait_microseconds, 200, "Maximum time thread will wait for memory to be freed in the case of memory overcommit on user level. If timeout is reached and memory is not freed, exception is thrown.", 0) \
    \
    M(UInt64, max_network_bandwidth, 0, "The maximum speed of data exchange over the network in bytes per second for a query. Zero means unlimited.", 0) \
    M(UInt64, max_network_bytes, 0, "The maximum number of bytes (compressed) to receive or transmit over the network for execution of the query.", 0) \
    M(UInt64, max_network_bandwidth_for_user, 0, "The maximum speed of data exchange over the network in bytes per second for all concurrently running user queries. Zero means unlimited.", 0)\
    M(UInt64, max_network_bandwidth_for_all_users, 0, "The maximum speed of data exchange over the network in bytes per second for all concurrently running queries. Zero means unlimited.", 0) \
    \
    M(UInt64, backup_threads, 16, "The maximum number of threads to execute BACKUP requests.", 0) \
    M(UInt64, restore_threads, 16, "The maximum number of threads to execute RESTORE requests.", 0) \
    \
    M(Bool, log_profile_events, true, "Log query performance statistics into the query_log, query_thread_log and query_views_log.", 0) \
    M(Bool, log_query_settings, true, "Log query settings into the query_log.", 0) \
    M(Bool, log_query_threads, false, "Log query threads into system.query_thread_log table. This setting have effect only when 'log_queries' is true.", 0) \
    M(Bool, log_query_views, true, "Log query dependent views into system.query_views_log table. This setting have effect only when 'log_queries' is true.", 0) \
    M(String, log_comment, "", "Log comment into system.query_log table and server log. It can be set to arbitrary string no longer than max_query_size.", 0) \
    M(LogsLevel, send_logs_level, LogsLevel::fatal, "Send server text logs with specified minimum level to client. Valid values: 'trace', 'debug', 'information', 'warning', 'error', 'fatal', 'none'", 0) \
    M(Bool, enable_optimize_predicate_expression, true, "If it is set to true, optimize predicates to subqueries.", 0) \
    M(Bool, enable_optimize_predicate_expression_to_final_subquery, true, "Allow push predicate to final subquery.", 0) \
    M(Bool, allow_push_predicate_when_subquery_contains_with, true, "Allows push predicate when subquery contains WITH clause", 0) \
    \
    M(UInt64, low_cardinality_max_dictionary_size, 8192, "Maximum size (in rows) of shared global dictionary for LowCardinality type.", 0) \
    M(Bool, low_cardinality_use_single_dictionary_for_part, false, "LowCardinality type serialization setting. If is true, than will use additional keys when global dictionary overflows. Otherwise, will create several shared dictionaries.", 0) \
    M(Bool, decimal_check_overflow, true, "Check overflow of decimal arithmetic/comparison operations", 0) \
    \
    M(Bool, prefer_localhost_replica, true, "If it's true then queries will be always sent to local replica (if it exists). If it's false then replica to send a query will be chosen between local and remote ones according to load_balancing", 0) \
    M(UInt64, max_fetch_partition_retries_count, 5, "Amount of retries while fetching partition from another host.", 0) \
    M(UInt64, http_max_multipart_form_data_size, 1024 * 1024 * 1024, "Limit on size of multipart/form-data content. This setting cannot be parsed from URL parameters and should be set in user profile. Note that content is parsed and external tables are created in memory before start of query execution. And this is the only limit that has effect on that stage (limits on max memory usage and max execution time have no effect while reading HTTP form data).", 0) \
    M(Bool, calculate_text_stack_trace, true, "Calculate text stack trace in case of exceptions during query execution. This is the default. It requires symbol lookups that may slow down fuzzing tests when huge amount of wrong queries are executed. In normal cases you should not disable this option.", 0) \
    M(Bool, allow_ddl, true, "If it is set to true, then a user is allowed to executed DDL queries.", 0) \
    M(Bool, parallel_view_processing, false, "Enables pushing to attached views concurrently instead of sequentially.", 0) \
    M(Bool, enable_unaligned_array_join, false, "Allow ARRAY JOIN with multiple arrays that have different sizes. When this settings is enabled, arrays will be resized to the longest one.", 0) \
    M(Bool, optimize_read_in_order, true, "Enable ORDER BY optimization for reading data in corresponding order in MergeTree tables.", 0) \
    M(Bool, optimize_aggregation_in_order, false, "Enable GROUP BY optimization for aggregating data in corresponding order in MergeTree tables.", 0) \
    M(UInt64, aggregation_in_order_max_block_bytes, 50000000, "Maximal size of block in bytes accumulated during aggregation in order of primary key. Lower block size allows to parallelize more final merge stage of aggregation.", 0) \
    M(UInt64, read_in_order_two_level_merge_threshold, 100, "Minimal number of parts to read to run preliminary merge step during multithread reading in order of primary key.", 0) \
    M(Bool, low_cardinality_allow_in_native_format, true, "Use LowCardinality type in Native format. Otherwise, convert LowCardinality columns to ordinary for select query, and convert ordinary columns to required LowCardinality for insert query.", 0) \
    M(Bool, cancel_http_readonly_queries_on_client_close, false, "Cancel HTTP readonly queries when a client closes the connection without waiting for response.", 0) \
    M(Bool, external_table_functions_use_nulls, true, "If it is set to true, external table functions will implicitly use Nullable type if needed. Otherwise NULLs will be substituted with default values. Currently supported only by 'mysql', 'postgresql' and 'odbc' table functions.", 0) \
    M(Bool, external_table_strict_query, false, "If it is set to true, transforming expression to local filter is forbidden for queries to external tables.", 0) \
    \
    M(Bool, allow_hyperscan, true, "Allow functions that use Hyperscan library. Disable to avoid potentially long compilation times and excessive resource usage.", 0) \
    M(UInt64, max_hyperscan_regexp_length, 0, "Max length of regexp than can be used in hyperscan multi-match functions. Zero means unlimited.", 0) \
    M(UInt64, max_hyperscan_regexp_total_length, 0, "Max total length of all regexps than can be used in hyperscan multi-match functions (per every function). Zero means unlimited.", 0) \
    M(Bool, allow_simdjson, true, "Allow using simdjson library in 'JSON*' functions if AVX2 instructions are available. If disabled rapidjson will be used.", 0) \
    M(Bool, allow_introspection_functions, false, "Allow functions for introspection of ELF and DWARF for query profiling. These functions are slow and may impose security considerations.", 0) \
    \
    M(UInt64, max_partitions_per_insert_block, 100, "Limit maximum number of partitions in single INSERTed block. Zero means unlimited. Throw exception if the block contains too many partitions. This setting is a safety threshold, because using large number of partitions is a common misconception.", 0) \
    M(Int64, max_partitions_to_read, -1, "Limit the max number of partitions that can be accessed in one query. <= 0 means unlimited.", 0) \
    M(Bool, check_query_single_value_result, true, "Return check query result as single 1/0 value", 0) \
    M(Bool, allow_drop_detached, false, "Allow ALTER TABLE ... DROP DETACHED PART[ITION] ... queries", 0) \
    \
    M(UInt64, postgresql_connection_pool_size, 16, "Connection pool size for PostgreSQL table engine and database engine.", 0) \
    M(UInt64, postgresql_connection_pool_wait_timeout, 5000, "Connection pool push/pop timeout on empty pool for PostgreSQL table engine and database engine. By default it will block on empty pool.", 0) \
    M(UInt64, glob_expansion_max_elements, 1000, "Maximum number of allowed addresses (For external storages, table functions, etc).", 0) \
    M(UInt64, odbc_bridge_connection_pool_size, 16, "Connection pool size for each connection settings string in ODBC bridge.", 0) \
    \
    M(Seconds, distributed_replica_error_half_life, DBMS_CONNECTION_POOL_WITH_FAILOVER_DEFAULT_DECREASE_ERROR_PERIOD, "Time period reduces replica error counter by 2 times.", 0) \
    M(UInt64, distributed_replica_error_cap, DBMS_CONNECTION_POOL_WITH_FAILOVER_MAX_ERROR_COUNT, "Max number of errors per replica, prevents piling up an incredible amount of errors if replica was offline for some time and allows it to be reconsidered in a shorter amount of time.", 0) \
    M(UInt64, distributed_replica_max_ignored_errors, 0, "Number of errors that will be ignored while choosing replicas", 0) \
    \
    M(Bool, allow_experimental_live_view, false, "Enable LIVE VIEW. Not mature enough.", 0) \
    M(Seconds, live_view_heartbeat_interval, 15, "The heartbeat interval in seconds to indicate live query is alive.", 0) \
    M(UInt64, max_live_view_insert_blocks_before_refresh, 64, "Limit maximum number of inserted blocks after which mergeable blocks are dropped and query is re-executed.", 0) \
    M(Bool, allow_experimental_window_view, false, "Enable WINDOW VIEW. Not mature enough.", 0) \
    M(Seconds, window_view_clean_interval, 60, "The clean interval of window view in seconds to free outdated data.", 0) \
    M(Seconds, window_view_heartbeat_interval, 15, "The heartbeat interval in seconds to indicate watch query is alive.", 0) \
    M(Seconds, wait_for_window_view_fire_signal_timeout, 10, "Timeout for waiting for window view fire signal in event time processing", 0) \
    M(UInt64, min_free_disk_space_for_temporary_data, 0, "The minimum disk space to keep while writing temporary data used in external sorting and aggregation.", 0) \
    \
    M(DefaultDatabaseEngine, default_database_engine, DefaultDatabaseEngine::Atomic, "Default database engine.", 0) \
    M(DefaultTableEngine, default_table_engine, DefaultTableEngine::None, "Default table engine used when ENGINE is not set in CREATE statement.",0) \
    M(Bool, show_table_uuid_in_table_create_query_if_not_nil, false, "For tables in databases with Engine=Atomic show UUID of the table in its CREATE query.", 0) \
    M(Bool, database_atomic_wait_for_drop_and_detach_synchronously, false, "When executing DROP or DETACH TABLE in Atomic database, wait for table data to be finally dropped or detached.", 0) \
    M(Bool, enable_scalar_subquery_optimization, true, "If it is set to true, prevent scalar subqueries from (de)serializing large scalar values and possibly avoid running the same subquery more than once.", 0) \
    M(Bool, optimize_trivial_count_query, true, "Process trivial 'SELECT count() FROM table' query from metadata.", 0) \
    M(Bool, optimize_respect_aliases, true, "If it is set to true, it will respect aliases in WHERE/GROUP BY/ORDER BY, that will help with partition pruning/secondary indexes/optimize_aggregation_in_order/optimize_read_in_order/optimize_trivial_count", 0) \
    M(UInt64, mutations_sync, 0, "Wait for synchronous execution of ALTER TABLE UPDATE/DELETE queries (mutations). 0 - execute asynchronously. 1 - wait current server. 2 - wait all replicas if they exist.", 0) \
    M(Bool, optimize_move_functions_out_of_any, false, "Move functions out of aggregate functions 'any', 'anyLast'.", 0) \
    M(Bool, optimize_normalize_count_variants, true, "Rewrite aggregate functions that semantically equals to count() as count().", 0) \
    M(Bool, optimize_injective_functions_inside_uniq, true, "Delete injective functions of one argument inside uniq*() functions.", 0) \
    M(Bool, convert_query_to_cnf, false, "Convert SELECT query to CNF", 0) \
    M(Bool, optimize_or_like_chain, false, "Optimize multiple OR LIKE into multiMatchAny. This optimization should not be enabled by default, because it defies index analysis in some cases.", 0) \
    M(Bool, optimize_arithmetic_operations_in_aggregate_functions, true, "Move arithmetic operations out of aggregation functions", 0) \
    M(Bool, optimize_duplicate_order_by_and_distinct, true, "Remove duplicate ORDER BY and DISTINCT if it's possible", 0) \
    M(Bool, optimize_redundant_functions_in_order_by, true, "Remove functions from ORDER BY if its argument is also in ORDER BY", 0) \
    M(Bool, optimize_if_chain_to_multiif, false, "Replace if(cond1, then1, if(cond2, ...)) chains to multiIf. Currently it's not beneficial for numeric types.", 0) \
    M(Bool, optimize_if_transform_strings_to_enum, false, "Replaces string-type arguments in If and Transform to enum. Disabled by default cause it could make inconsistent change in distributed query that would lead to its fail.", 0) \
    M(Bool, optimize_monotonous_functions_in_order_by, true, "Replace monotonous function with its argument in ORDER BY", 0) \
    M(Bool, optimize_functions_to_subcolumns, false, "Transform functions to subcolumns, if possible, to reduce amount of read data. E.g. 'length(arr)' -> 'arr.size0', 'col IS NULL' -> 'col.null' ", 0) \
    M(Bool, optimize_using_constraints, false, "Use constraints for query optimization", 0)                                                                                                                                           \
    M(Bool, optimize_substitute_columns, false, "Use constraints for column substitution", 0)                                                                                                                                         \
    M(Bool, optimize_append_index, false, "Use constraints in order to append index condition (indexHint)", 0) \
    M(Bool, normalize_function_names, true, "Normalize function names to their canonical names", 0) \
    M(Bool, allow_experimental_alter_materialized_view_structure, false, "Allow atomic alter on Materialized views. Work in progress.", 0) \
    M(Bool, enable_early_constant_folding, true, "Enable query optimization where we analyze function and subqueries results and rewrite query if there're constants there", 0) \
    M(Bool, deduplicate_blocks_in_dependent_materialized_views, false, "Should deduplicate blocks for materialized views if the block is not a duplicate for the table. Use true to always deduplicate in dependent tables.", 0) \
    M(Bool, use_compact_format_in_distributed_parts_names, true, "Changes format of directories names for distributed table insert parts.", 0) \
    M(Bool, validate_polygons, true, "Throw exception if polygon is invalid in function pointInPolygon (e.g. self-tangent, self-intersecting). If the setting is false, the function will accept invalid polygons but may silently return wrong result.", 0) \
    M(UInt64, max_parser_depth, DBMS_DEFAULT_MAX_PARSER_DEPTH, "Maximum parser depth (recursion depth of recursive descend parser).", 0) \
    M(Bool, allow_settings_after_format_in_insert, false, "Allow SETTINGS after FORMAT, but note, that this is not always safe (note: this is a compatibility setting).", 0) \
    M(Seconds, temporary_live_view_timeout, DEFAULT_TEMPORARY_LIVE_VIEW_TIMEOUT_SEC, "Timeout after which temporary live view is deleted.", 0) \
    M(Seconds, periodic_live_view_refresh, DEFAULT_PERIODIC_LIVE_VIEW_REFRESH_SEC, "Interval after which periodically refreshed live view is forced to refresh.", 0) \
    M(Bool, transform_null_in, false, "If enabled, NULL values will be matched with 'IN' operator as if they are considered equal.", 0) \
    M(Bool, allow_nondeterministic_mutations, false, "Allow non-deterministic functions in ALTER UPDATE/ALTER DELETE statements", 0) \
    M(Seconds, lock_acquire_timeout, DBMS_DEFAULT_LOCK_ACQUIRE_TIMEOUT_SEC, "How long locking request should wait before failing", 0) \
    M(Bool, materialize_ttl_after_modify, true, "Apply TTL for old data, after ALTER MODIFY TTL query", 0) \
    M(String, function_implementation, "", "Choose function implementation for specific target or variant (experimental). If empty enable all of them.", 0) \
    M(Bool, allow_experimental_geo_types, false, "Allow geo data types such as Point, Ring, Polygon, MultiPolygon", 0) \
    M(Bool, data_type_default_nullable, false, "Data types without NULL or NOT NULL will make Nullable", 0) \
    M(Bool, cast_keep_nullable, false, "CAST operator keep Nullable for result data type", 0) \
    M(Bool, cast_ipv4_ipv6_default_on_conversion_error, false, "CAST operator into IPv4, CAST operator into IPV6 type, toIPv4, toIPv6 functions will return default value instead of throwing exception on conversion error.", 0) \
    M(Bool, alter_partition_verbose_result, false, "Output information about affected parts. Currently works only for FREEZE and ATTACH commands.", 0) \
    M(Bool, allow_experimental_database_materialized_mysql, false, "Allow to create database with Engine=MaterializedMySQL(...).", 0) \
    M(Bool, allow_experimental_database_materialized_postgresql, false, "Allow to create database with Engine=MaterializedPostgreSQL(...).", 0) \
    M(Bool, system_events_show_zero_values, false, "Include all metrics, even with zero values", 0) \
    M(MySQLDataTypesSupport, mysql_datatypes_support_level, 0, "Which MySQL types should be converted to corresponding ClickHouse types (rather than being represented as String). Can be empty or any combination of 'decimal', 'datetime64', 'date2Date32' or 'date2String'. When empty MySQL's DECIMAL and DATETIME/TIMESTAMP with non-zero precision are seen as String on ClickHouse's side.", 0) \
    M(Bool, optimize_trivial_insert_select, true, "Optimize trivial 'INSERT INTO table SELECT ... FROM TABLES' query", 0) \
    M(Bool, allow_non_metadata_alters, true, "Allow to execute alters which affects not only tables metadata, but also data on disk", 0) \
    M(Bool, enable_global_with_statement, true, "Propagate WITH statements to UNION queries and all subqueries", 0) \
    M(Bool, aggregate_functions_null_for_empty, false, "Rewrite all aggregate functions in a query, adding -OrNull suffix to them", 0) \
    M(Bool, optimize_syntax_fuse_functions, false, "Allow apply syntax optimisation: fuse aggregate functions", 0) \
    M(Bool, optimize_fuse_sum_count_avg, false, "Fuse functions `sum, avg, count` with identical arguments into one `sumCount` (`optimize_syntax_fuse_functions should be enabled)", 0) \
    M(Bool, flatten_nested, true, "If true, columns of type Nested will be flatten to separate array columns instead of one array of tuples", 0) \
    M(Bool, asterisk_include_materialized_columns, false, "Include MATERIALIZED columns for wildcard query", 0) \
    M(Bool, asterisk_include_alias_columns, false, "Include ALIAS columns for wildcard query", 0) \
    M(Bool, optimize_skip_merged_partitions, false, "Skip partitions with one part with level > 0 in optimize final", 0) \
    M(Bool, optimize_on_insert, true, "Do the same transformation for inserted block of data as if merge was done on this block.", 0) \
    M(Bool, force_optimize_projection, false, "If projection optimization is enabled, SELECT queries need to use projection", 0) \
    M(Bool, async_socket_for_remote, true, "Asynchronously read from socket executing remote query", 0) \
    M(Bool, insert_null_as_default, true, "Insert DEFAULT values instead of NULL in INSERT SELECT (UNION ALL)", 0) \
    M(Bool, describe_extend_object_types, false, "Deduce concrete type of columns of type Object in DESCRIBE query", 0) \
    M(Bool, describe_include_subcolumns, false, "If true, subcolumns of all table columns will be included into result of DESCRIBE query", 0) \
    \
    M(Bool, optimize_rewrite_sum_if_to_count_if, true, "Rewrite sumIf() and sum(if()) function countIf() function when logically equivalent", 0) \
    M(UInt64, insert_shard_id, 0, "If non zero, when insert into a distributed table, the data will be inserted into the shard `insert_shard_id` synchronously. Possible values range from 1 to `shards_number` of corresponding distributed table", 0) \
    \
    M(Bool, collect_hash_table_stats_during_aggregation, true, "Enable collecting hash table statistics to optimize memory allocation", 0) \
    M(UInt64, max_entries_for_hash_table_stats, 10'000, "How many entries hash table statistics collected during aggregation is allowed to have", 0) \
    M(UInt64, max_size_to_preallocate_for_aggregation, 10'000'000, "For how many elements it is allowed to preallocate space in all hash tables in total before aggregation", 0) \
    \
    /** Experimental feature for moving data between shards. */ \
    \
    M(Bool, allow_experimental_query_deduplication, false, "Experimental data deduplication for SELECT queries based on part UUIDs", 0) \
    \
    M(Bool, engine_file_empty_if_not_exists, false, "Allows to select data from a file engine table without file", 0) \
    M(Bool, engine_file_truncate_on_insert, false, "Enables or disables truncate before insert in file engine tables", 0) \
    M(Bool, engine_file_allow_create_multiple_files, false, "Enables or disables creating a new file on each insert in file engine tables if format has suffix.", 0) \
    M(Bool, allow_experimental_database_replicated, false, "Allow to create databases with Replicated engine", 0) \
    M(UInt64, database_replicated_initial_query_timeout_sec, 300, "How long initial DDL query should wait for Replicated database to precess previous DDL queue entries", 0) \
    M(UInt64, max_distributed_depth, 5, "Maximum distributed query depth", 0) \
    M(Bool, database_replicated_always_detach_permanently, false, "Execute DETACH TABLE as DETACH TABLE PERMANENTLY if database engine is Replicated", 0) \
    M(Bool, database_replicated_allow_only_replicated_engine, false, "Allow to create only Replicated tables in database with engine Replicated", 0) \
    M(DistributedDDLOutputMode, distributed_ddl_output_mode, DistributedDDLOutputMode::THROW, "Format of distributed DDL query result", 0) \
    M(UInt64, distributed_ddl_entry_format_version, 2, "Version of DDL entry to write into ZooKeeper", 0) \
    \
    M(UInt64, external_storage_max_read_rows, 0, "Limit maximum number of rows when table with external engine should flush history data. Now supported only for MySQL table engine, database engine, dictionary and MaterializedMySQL. If equal to 0, this setting is disabled", 0) \
    M(UInt64, external_storage_max_read_bytes, 0, "Limit maximum number of bytes when table with external engine should flush history data. Now supported only for MySQL table engine, database engine, dictionary and MaterializedMySQL. If equal to 0, this setting is disabled", 0)  \
    M(UInt64, external_storage_connect_timeout_sec, DBMS_DEFAULT_CONNECT_TIMEOUT_SEC, "Connect timeout in seconds. Now supported only for MySQL", 0)  \
    M(UInt64, external_storage_rw_timeout_sec, DBMS_DEFAULT_RECEIVE_TIMEOUT_SEC, "Read/write timeout in seconds. Now supported only for MySQL", 0)  \
    \
    M(UnionMode, union_default_mode, UnionMode::Unspecified, "Set default Union Mode in SelectWithUnion query. Possible values: empty string, 'ALL', 'DISTINCT'. If empty, query without Union Mode will throw exception.", 0) \
    M(Bool, optimize_aggregators_of_group_by_keys, true, "Eliminates min/max/any/anyLast aggregators of GROUP BY keys in SELECT section", 0) \
    M(Bool, optimize_group_by_function_keys, true, "Eliminates functions of other keys in GROUP BY section", 0) \
    M(Bool, legacy_column_name_of_tuple_literal, false, "List all names of element of large tuple literals in their column names instead of hash. This settings exists only for compatibility reasons. It makes sense to set to 'true', while doing rolling update of cluster from version lower than 21.7 to higher.", 0) \
    \
    M(Bool, query_plan_enable_optimizations, true, "Apply optimizations to query plan", 0) \
    M(UInt64, query_plan_max_optimizations_to_apply, 10000, "Limit the total number of optimizations applied to query plan. If zero, ignored. If limit reached, throw exception", 0) \
    M(Bool, query_plan_filter_push_down, true, "Allow to push down filter by predicate query plan step", 0) \
    M(UInt64, regexp_max_matches_per_row, 1000, "Max matches of any single regexp per row, used to safeguard 'extractAllGroupsHorizontal' against consuming too much memory with greedy RE.", 0) \
    \
    M(UInt64, limit, 0, "Limit on read rows from the most 'end' result for select query, default 0 means no limit length", 0) \
    M(UInt64, offset, 0, "Offset on read rows from the most 'end' result for select query", 0) \
    \
    M(UInt64, function_range_max_elements_in_block, 500000000, "Maximum number of values generated by function 'range' per block of data (sum of array sizes for every row in a block, see also 'max_block_size' and 'min_insert_block_size_rows'). It is a safety threshold.", 0) \
    M(ShortCircuitFunctionEvaluation, short_circuit_function_evaluation, ShortCircuitFunctionEvaluation::ENABLE, "Setting for short-circuit function evaluation configuration. Possible values: 'enable' - use short-circuit function evaluation for functions that are suitable for it, 'disable' - disable short-circuit function evaluation, 'force_enable' - use short-circuit function evaluation for all functions.", 0) \
    \
    M(String, local_filesystem_read_method, "pread", "Method of reading data from local filesystem, one of: read, pread, mmap, pread_threadpool.", 0) \
    M(String, remote_filesystem_read_method, "threadpool", "Method of reading data from remote filesystem, one of: read, threadpool.", 0) \
    M(Bool, local_filesystem_read_prefetch, false, "Should use prefetching when reading data from local filesystem.", 0) \
    M(Bool, remote_filesystem_read_prefetch, true, "Should use prefetching when reading data from remote filesystem.", 0) \
    M(Int64, read_priority, 0, "Priority to read data from local filesystem. Only supported for 'pread_threadpool' method.", 0) \
    M(UInt64, merge_tree_min_rows_for_concurrent_read_for_remote_filesystem, (20 * 8192), "If at least as many lines are read from one file, the reading can be parallelized, when reading from remote filesystem.", 0) \
    M(UInt64, merge_tree_min_bytes_for_concurrent_read_for_remote_filesystem, (24 * 10 * 1024 * 1024), "If at least as many bytes are read from one file, the reading can be parallelized, when reading from remote filesystem.", 0) \
    M(UInt64, remote_read_min_bytes_for_seek, 4 * DBMS_DEFAULT_BUFFER_SIZE, "Min bytes required for remote read (url, s3) to do seek, instead for read with ignore.", 0) \
    \
    M(UInt64, async_insert_threads, 16, "Maximum number of threads to actually parse and insert data in background. Zero means asynchronous mode is disabled", 0) \
    M(Bool, async_insert, false, "If true, data from INSERT query is stored in queue and later flushed to table in background. Makes sense only for inserts via HTTP protocol. If wait_for_async_insert is false, INSERT query is processed almost instantly, otherwise client will wait until data will be flushed to table", 0) \
    M(Bool, wait_for_async_insert, true, "If true wait for processing of asynchronous insertion", 0) \
    M(Seconds, wait_for_async_insert_timeout, DBMS_DEFAULT_LOCK_ACQUIRE_TIMEOUT_SEC, "Timeout for waiting for processing asynchronous insertion", 0) \
    M(UInt64, async_insert_max_data_size, 100000, "Maximum size in bytes of unparsed data collected per query before being inserted", 0) \
    M(Milliseconds, async_insert_busy_timeout_ms, 200, "Maximum time to wait before dumping collected data per query since the first data appeared", 0) \
    M(Milliseconds, async_insert_stale_timeout_ms, 0, "Maximum time to wait before dumping collected data per query since the last data appeared. Zero means no timeout at all", 0) \
    \
    M(UInt64, remote_fs_read_max_backoff_ms, 10000, "Max wait time when trying to read data for remote disk", 0) \
    M(UInt64, remote_fs_read_backoff_max_tries, 5, "Max attempts to read with backoff", 0) \
    M(Bool, enable_filesystem_cache, true, "Use cache for remote filesystem. This setting does not turn on/off cache for disks (must be done via disk config), but allows to bypass cache for some queries if intended", 0) \
    M(UInt64, filesystem_cache_max_wait_sec, 5, "Allow to wait at most this number of seconds for download of current remote_fs_buffer_size bytes, and skip cache if exceeded", 0) \
    M(Bool, enable_filesystem_cache_on_write_operations, false, "Write into cache on write operations. To actually work this setting requires be added to disk config too", 0) \
    M(Bool, enable_filesystem_cache_log, false, "Allows to record the filesystem caching log for each query", 0) \
    M(Bool, read_from_filesystem_cache_if_exists_otherwise_bypass_cache, false, "", 0) \
    \
    M(Bool, use_structure_from_insertion_table_in_table_functions, false, "Use structure from insertion table instead of schema inference from data", 0) \
    \
    M(UInt64, http_max_tries, 10, "Max attempts to read via http.", 0) \
    M(UInt64, http_retry_initial_backoff_ms, 100, "Min milliseconds for backoff, when retrying read via http", 0) \
    M(UInt64, http_retry_max_backoff_ms, 10000, "Max milliseconds for backoff, when retrying read via http", 0) \
    \
    M(Bool, force_remove_data_recursively_on_drop, false, "Recursively remove data on DROP query. Avoids 'Directory not empty' error, but may silently remove detached data", 0) \
    M(Bool, check_table_dependencies, true, "Check that DDL query (such as DROP TABLE or RENAME) will not break dependencies", 0) \
    M(Bool, use_local_cache_for_remote_storage, true, "Use local cache for remote storage like HDFS or S3, it's used for remote table engine only", 0) \
    \
    M(Bool, allow_unrestricted_reads_from_keeper, false, "Allow unrestricted (without condition on path) reads from system.zookeeper table, can be handy, but is not safe for zookeeper", 0) \
    \
    /** Experimental functions */ \
    M(Bool, allow_experimental_funnel_functions, false, "Enable experimental functions for funnel analysis.", 0) \
    M(Bool, allow_experimental_nlp_functions, false, "Enable experimental functions for natural language processing.", 0) \
<<<<<<< HEAD
    \
    M(Bool, allow_experimental_stats_for_prewhere_optimization, true, "Allow to use statistics for prewhere optimization.", 0) \
    M(Bool, calculate_stats_during_insert, true, "Caclucate statistics during insert (they will be calculated only during merge).", 0) \
    \
=======
    M(Bool, allow_experimental_hash_functions, false, "Enable experimental hash functions (hashid, etc)", 0) \
>>>>>>> 30a7b07d
    M(Bool, allow_experimental_object_type, false, "Allow Object and JSON data types", 0) \
    M(String, insert_deduplication_token, "", "If not empty, used for duplicate detection instead of data digest", 0) \
    M(Bool, count_distinct_optimization, false, "Rewrite count distinct to subquery of group by", 0) \
    M(Bool, throw_on_unsupported_query_inside_transaction, true, "Throw exception if unsupported query is used inside transaction", 0) \
    M(TransactionsWaitCSNMode, wait_changes_become_visible_after_commit_mode, TransactionsWaitCSNMode::WAIT_UNKNOWN, "Wait for committed changes to become actually visible in the latest snapshot", 0) \
    M(Bool, throw_if_no_data_to_insert, true, "Enables or disables empty INSERTs, enabled by default", 0) \
    M(Bool, compatibility_ignore_auto_increment_in_create_table, false, "Ignore AUTO_INCREMENT keyword in column declaration if true, otherwise return error. It simplifies migration from MySQL", 0) \
    // End of COMMON_SETTINGS
    // Please add settings related to formats into the FORMAT_FACTORY_SETTINGS and move obsolete settings to OBSOLETE_SETTINGS.

#define MAKE_OBSOLETE(M, TYPE, NAME, DEFAULT) \
    M(TYPE, NAME, DEFAULT, "Obsolete setting, does nothing.", BaseSettingsHelpers::Flags::OBSOLETE)

#define OBSOLETE_SETTINGS(M) \
    /** Obsolete settings that do nothing but left for compatibility reasons. Remove each one after half a year of obsolescence. */ \
    MAKE_OBSOLETE(M, UInt64, max_memory_usage_for_all_queries, 0) \
    MAKE_OBSOLETE(M, UInt64, multiple_joins_rewriter_version, 0) \
    MAKE_OBSOLETE(M, Bool, enable_debug_queries, false) \
    MAKE_OBSOLETE(M, Bool, allow_experimental_database_atomic, true) \
    MAKE_OBSOLETE(M, Bool, allow_experimental_bigint_types, true) \
    MAKE_OBSOLETE(M, Bool, allow_experimental_window_functions, true) \
    MAKE_OBSOLETE(M, HandleKafkaErrorMode, handle_kafka_error_mode, HandleKafkaErrorMode::DEFAULT) \
    MAKE_OBSOLETE(M, Bool, database_replicated_ddl_output, true) \
    MAKE_OBSOLETE(M, UInt64, replication_alter_columns_timeout, 60) \
    MAKE_OBSOLETE(M, UInt64, odbc_max_field_size, 0) \
    MAKE_OBSOLETE(M, Bool, allow_experimental_map_type, true) \
    MAKE_OBSOLETE(M, UInt64, merge_tree_clear_old_temporary_directories_interval_seconds, 60) \
    MAKE_OBSOLETE(M, UInt64, merge_tree_clear_old_parts_interval_seconds, 1) \
    MAKE_OBSOLETE(M, UInt64, partial_merge_join_optimizations, 0) \
    MAKE_OBSOLETE(M, MaxThreads, max_alter_threads, 0) \
    MAKE_OBSOLETE(M, Bool, allow_experimental_projection_optimization, true) \
    MAKE_OBSOLETE(M, UInt64, background_buffer_flush_schedule_pool_size, 16) \
    MAKE_OBSOLETE(M, UInt64, background_pool_size, 16) \
    MAKE_OBSOLETE(M, Float, background_merges_mutations_concurrency_ratio, 2) \
    MAKE_OBSOLETE(M, UInt64, background_move_pool_size, 8) \
    MAKE_OBSOLETE(M, UInt64, background_fetches_pool_size, 8) \
    MAKE_OBSOLETE(M, UInt64, background_common_pool_size, 8) \
    MAKE_OBSOLETE(M, UInt64, background_schedule_pool_size, 128) \
    MAKE_OBSOLETE(M, UInt64, background_message_broker_schedule_pool_size, 16) \
    MAKE_OBSOLETE(M, UInt64, background_distributed_schedule_pool_size, 16) \
    /** The section above is for obsolete settings. Do not add anything there. */


#define FORMAT_FACTORY_SETTINGS(M) \
    M(Char, format_csv_delimiter, ',', "The character to be considered as a delimiter in CSV data. If setting with a string, a string has to have a length of 1.", 0) \
    M(Bool, format_csv_allow_single_quotes, true, "If it is set to true, allow strings in single quotes.", 0) \
    M(Bool, format_csv_allow_double_quotes, true, "If it is set to true, allow strings in double quotes.", 0) \
    M(Bool, output_format_csv_crlf_end_of_line, false, "If it is set true, end of line in CSV format will be \\r\\n instead of \\n.", 0) \
    M(Bool, input_format_csv_enum_as_number, false, "Treat inserted enum values in CSV formats as enum indices \\N", 0) \
    M(Bool, input_format_csv_arrays_as_nested_csv, false, R"(When reading Array from CSV, expect that its elements were serialized in nested CSV and then put into string. Example: "[""Hello"", ""world"", ""42"""" TV""]". Braces around array can be omitted.)", 0) \
    M(Bool, input_format_skip_unknown_fields, true, "Skip columns with unknown names from input data (it works for JSONEachRow, -WithNames, -WithNamesAndTypes and TSKV formats).", 0) \
    M(Bool, input_format_with_names_use_header, true, "For -WithNames input formats this controls whether format parser is to assume that column data appear in the input exactly as they are specified in the header.", 0) \
    M(Bool, input_format_with_types_use_header, true, "For -WithNamesAndTypes input formats this controls whether format parser should check if data types from the input match data types from the header.", 0) \
    M(Bool, input_format_import_nested_json, false, "Map nested JSON data to nested tables (it works for JSONEachRow format).", 0) \
    M(Bool, input_format_defaults_for_omitted_fields, true, "For input data calculate default expressions for omitted fields (it works for JSONEachRow, -WithNames, -WithNamesAndTypes formats).", IMPORTANT) \
    M(Bool, input_format_csv_empty_as_default, true, "Treat empty fields in CSV input as default values.", 0) \
    M(Bool, input_format_tsv_empty_as_default, false, "Treat empty fields in TSV input as default values.", 0) \
    M(Bool, input_format_tsv_enum_as_number, false, "Treat inserted enum values in TSV formats as enum indices \\N", 0) \
    M(Bool, input_format_null_as_default, true, "For text input formats initialize null fields with default values if data type of this field is not nullable", 0) \
    M(Bool, input_format_arrow_import_nested, false, "Allow to insert array of structs into Nested table in Arrow input format.", 0) \
    M(Bool, input_format_arrow_case_insensitive_column_matching, false, "Ignore case when matching Arrow columns with CH columns.", 0) \
    M(Bool, input_format_orc_import_nested, false, "Allow to insert array of structs into Nested table in ORC input format.", 0) \
    M(Int64, input_format_orc_row_batch_size, 100'000, "Batch size when reading ORC stripes.", 0) \
    M(Bool, input_format_orc_case_insensitive_column_matching, false, "Ignore case when matching ORC columns with CH columns.", 0) \
    M(Bool, input_format_parquet_import_nested, false, "Allow to insert array of structs into Nested table in Parquet input format.", 0) \
    M(Bool, input_format_parquet_case_insensitive_column_matching, false, "Ignore case when matching Parquet columns with CH columns.", 0) \
    M(Bool, input_format_allow_seeks, true, "Allow seeks while reading in ORC/Parquet/Arrow input formats", 0) \
    M(Bool, input_format_orc_allow_missing_columns, false, "Allow missing columns while reading ORC input formats", 0) \
    M(Bool, input_format_parquet_allow_missing_columns, false, "Allow missing columns while reading Parquet input formats", 0) \
    M(Bool, input_format_arrow_allow_missing_columns, false, "Allow missing columns while reading Arrow input formats", 0) \
    M(Char, input_format_hive_text_fields_delimiter, '\x01', "Delimiter between fields in Hive Text File", 0) \
    M(Char, input_format_hive_text_collection_items_delimiter, '\x02', "Delimiter between collection(array or map) items in Hive Text File", 0) \
    M(Char, input_format_hive_text_map_keys_delimiter, '\x03', "Delimiter between a pair of map key/values in Hive Text File", 0) \
    M(UInt64, input_format_msgpack_number_of_columns, 0, "The number of columns in inserted MsgPack data. Used for automatic schema inference from data.", 0) \
    M(MsgPackUUIDRepresentation, output_format_msgpack_uuid_representation, FormatSettings::MsgPackUUIDRepresentation::EXT, "The way how to output UUID in MsgPack format.", 0) \
    M(UInt64, input_format_max_rows_to_read_for_schema_inference, 25000, "The maximum rows of data to read for automatic schema inference", 0) \
    M(Bool, input_format_csv_use_best_effort_in_schema_inference, true, "Use some tweaks and heuristics to infer schema in CSV format", 0) \
    M(Bool, input_format_tsv_use_best_effort_in_schema_inference, true, "Use some tweaks and heuristics to infer schema in TSV format", 0) \
    M(Bool, input_format_parquet_skip_columns_with_unsupported_types_in_schema_inference, false, "Allow to skip columns with unsupported types while schema inference for format Parquet", 0) \
    M(Bool, input_format_orc_skip_columns_with_unsupported_types_in_schema_inference, false, "Allow to skip columns with unsupported types while schema inference for format ORC", 0) \
    M(Bool, input_format_arrow_skip_columns_with_unsupported_types_in_schema_inference, false, "Allow to skip columns with unsupported types while schema inference for format Arrow", 0) \
    M(String, column_names_for_schema_inference, "", "The list of column names to use in schema inference for formats without column names. The format: 'column1,column2,column3,...'", 0) \
    M(Bool, input_format_json_read_bools_as_numbers, true, "Allow to parse bools as numbers in JSON input formats", 0) \
    M(Bool, input_format_protobuf_flatten_google_wrappers, false, "Enable Google wrappers for regular non-nested columns, e.g. google.protobuf.StringValue 'str' for String column 'str'. For Nullable columns empty wrappers are recognized as defaults, and missing as nulls", 0) \
    M(Bool, output_format_protobuf_nullables_with_google_wrappers, false, "When serializing Nullable columns with Google wrappers, serialize default values as empty wrappers. If turned off, default and null values are not serialized", 0) \
    \
    M(DateTimeInputFormat, date_time_input_format, FormatSettings::DateTimeInputFormat::Basic, "Method to read DateTime from text input formats. Possible values: 'basic', 'best_effort' and 'best_effort_us'.", 0) \
    M(DateTimeOutputFormat, date_time_output_format, FormatSettings::DateTimeOutputFormat::Simple, "Method to write DateTime to text output. Possible values: 'simple', 'iso', 'unix_timestamp'.", 0) \
    \
    M(Bool, input_format_ipv4_default_on_conversion_error, false, "Deserialization of IPv4 will use default values instead of throwing exception on conversion error.", 0) \
    M(Bool, input_format_ipv6_default_on_conversion_error, false, "Deserialization of IPV6 will use default values instead of throwing exception on conversion error.", 0) \
    M(String, bool_true_representation, "true", "Text to represent bool value in TSV/CSV formats.", 0) \
    M(String, bool_false_representation, "false", "Text to represent bool value in TSV/CSV formats.", 0) \
    \
    M(Bool, input_format_values_interpret_expressions, true, "For Values format: if the field could not be parsed by streaming parser, run SQL parser and try to interpret it as SQL expression.", 0) \
    M(Bool, input_format_values_deduce_templates_of_expressions, true, "For Values format: if the field could not be parsed by streaming parser, run SQL parser, deduce template of the SQL expression, try to parse all rows using template and then interpret expression for all rows.", 0) \
    M(Bool, input_format_values_accurate_types_of_literals, true, "For Values format: when parsing and interpreting expressions using template, check actual type of literal to avoid possible overflow and precision issues.", 0) \
    M(Bool, input_format_avro_allow_missing_fields, false, "For Avro/AvroConfluent format: when field is not found in schema use default value instead of error", 0) \
    M(URI, format_avro_schema_registry_url, "", "For AvroConfluent format: Confluent Schema Registry URL.", 0) \
    \
    M(Bool, output_format_json_quote_64bit_integers, true, "Controls quoting of 64-bit integers in JSON output format.", 0) \
    M(Bool, output_format_json_quote_denormals, false, "Enables '+nan', '-nan', '+inf', '-inf' outputs in JSON output format.", 0) \
    \
    M(Bool, output_format_json_escape_forward_slashes, true, "Controls escaping forward slashes for string outputs in JSON output format. This is intended for compatibility with JavaScript. Don't confuse with backslashes that are always escaped.", 0) \
    M(Bool, output_format_json_named_tuples_as_objects, false, "Serialize named tuple columns as JSON objects.", 0) \
    M(Bool, output_format_json_array_of_rows, false, "Output a JSON array of all rows in JSONEachRow(Compact) format.", 0) \
    \
    M(UInt64, output_format_pretty_max_rows, 10000, "Rows limit for Pretty formats.", 0) \
    M(UInt64, output_format_pretty_max_column_pad_width, 250, "Maximum width to pad all values in a column in Pretty formats.", 0) \
    M(UInt64, output_format_pretty_max_value_width, 10000, "Maximum width of value to display in Pretty formats. If greater - it will be cut.", 0) \
    M(Bool, output_format_pretty_color, true, "Use ANSI escape sequences to paint colors in Pretty formats", 0) \
    M(String, output_format_pretty_grid_charset, "UTF-8", "Charset for printing grid borders. Available charsets: ASCII, UTF-8 (default one).", 0) \
    M(UInt64, output_format_parquet_row_group_size, 1000000, "Row group size in rows.", 0) \
    M(Bool, output_format_parquet_string_as_string, false, "Use Parquet String type instead of Binary for String columns.", 0) \
    M(String, output_format_avro_codec, "", "Compression codec used for output. Possible values: 'null', 'deflate', 'snappy'.", 0) \
    M(UInt64, output_format_avro_sync_interval, 16 * 1024, "Sync interval in bytes.", 0) \
    M(String, output_format_avro_string_column_pattern, "", "For Avro format: regexp of String columns to select as AVRO string.", 0) \
    M(UInt64, output_format_avro_rows_in_file, 1, "Max rows in a file (if permitted by storage)", 0) \
    M(Bool, output_format_tsv_crlf_end_of_line, false, "If it is set true, end of line in TSV format will be \\r\\n instead of \\n.", 0) \
    M(String, format_csv_null_representation, "\\N", "Custom NULL representation in CSV format", 0) \
    M(String, format_tsv_null_representation, "\\N", "Custom NULL representation in TSV format", 0) \
    M(Bool, output_format_decimal_trailing_zeros, false, "Output trailing zeros when printing Decimal values. E.g. 1.230000 instead of 1.23.", 0) \
    \
    M(UInt64, input_format_allow_errors_num, 0, "Maximum absolute amount of errors while reading text formats (like CSV, TSV). In case of error, if at least absolute or relative amount of errors is lower than corresponding value, will skip until next line and continue.", 0) \
    M(Float, input_format_allow_errors_ratio, 0, "Maximum relative amount of errors while reading text formats (like CSV, TSV). In case of error, if at least absolute or relative amount of errors is lower than corresponding value, will skip until next line and continue.", 0) \
    \
    M(String, format_schema, "", "Schema identifier (used by schema-based formats)", 0) \
    M(String, format_template_resultset, "", "Path to file which contains format string for result set (for Template format)", 0) \
    M(String, format_template_row, "", "Path to file which contains format string for rows (for Template format)", 0) \
    M(String, format_template_rows_between_delimiter, "\n", "Delimiter between rows (for Template format)", 0) \
    \
    M(EscapingRule, format_custom_escaping_rule, "Escaped", "Field escaping rule (for CustomSeparated format)", 0) \
    M(String, format_custom_field_delimiter, "\t", "Delimiter between fields (for CustomSeparated format)", 0) \
    M(String, format_custom_row_before_delimiter, "", "Delimiter before field of the first column (for CustomSeparated format)", 0) \
    M(String, format_custom_row_after_delimiter, "\n", "Delimiter after field of the last column (for CustomSeparated format)", 0) \
    M(String, format_custom_row_between_delimiter, "", "Delimiter between rows (for CustomSeparated format)", 0) \
    M(String, format_custom_result_before_delimiter, "", "Prefix before result set (for CustomSeparated format)", 0) \
    M(String, format_custom_result_after_delimiter, "", "Suffix after result set (for CustomSeparated format)", 0) \
    \
    M(String, format_regexp, "", "Regular expression (for Regexp format)", 0) \
    M(EscapingRule, format_regexp_escaping_rule, "Raw", "Field escaping rule (for Regexp format)", 0) \
    M(Bool, format_regexp_skip_unmatched, false, "Skip lines unmatched by regular expression (for Regexp format", 0) \
    \
    M(Bool, output_format_enable_streaming, false, "Enable streaming in output formats that support it.", 0) \
    M(Bool, output_format_write_statistics, true, "Write statistics about read rows, bytes, time elapsed in suitable output formats.", 0) \
    M(Bool, output_format_pretty_row_numbers, false, "Add row numbers before each row for pretty output format", 0) \
    M(Bool, insert_distributed_one_random_shard, false, "If setting is enabled, inserting into distributed table will choose a random shard to write when there is no sharding key", 0) \
    \
    M(UInt64, cross_to_inner_join_rewrite, 1, "Use inner join instead of comma/cross join if possible. Possible values: 0 - no rewrite, 1 - apply if possible, 2 - force rewrite all cross joins", 0) \
    \
    M(Bool, output_format_arrow_low_cardinality_as_dictionary, false, "Enable output LowCardinality type as Dictionary Arrow type", 0) \
    M(Bool, output_format_arrow_string_as_string, false, "Use Arrow String type instead of Binary for String columns", 0) \
    \
    M(Bool, output_format_orc_string_as_string, false, "Use ORC String type instead of Binary for String columns", 0) \
    \
    M(EnumComparingMode, format_capn_proto_enum_comparising_mode, FormatSettings::EnumComparingMode::BY_VALUES, "How to map ClickHouse Enum and CapnProto Enum", 0) \
    \
    M(String, input_format_mysql_dump_table_name, "", "Name of the table in MySQL dump from which to read data", 0) \
    M(Bool, input_format_mysql_dump_map_column_names, true, "Match columns from table in MySQL dump and columns from ClickHouse table by names", 0) \

// End of FORMAT_FACTORY_SETTINGS
// Please add settings non-related to formats into the COMMON_SETTINGS above.

#define LIST_OF_SETTINGS(M)    \
    COMMON_SETTINGS(M)         \
    OBSOLETE_SETTINGS(M)       \
    FORMAT_FACTORY_SETTINGS(M)

DECLARE_SETTINGS_TRAITS_ALLOW_CUSTOM_SETTINGS(SettingsTraits, LIST_OF_SETTINGS)


/** Settings of query execution.
  * These settings go to users.xml.
  */
struct Settings : public BaseSettings<SettingsTraits>, public IHints<2, Settings>
{
    /// For initialization from empty initializer-list to be "value initialization", not "aggregate initialization" in C++14.
    /// http://en.cppreference.com/w/cpp/language/aggregate_initialization
    Settings() = default;

    /** Set multiple settings from "profile" (in server configuration file (users.xml), profiles contain groups of multiple settings).
     * The profile can also be set using the `set` functions, like the profile setting.
     */
    void setProfile(const String & profile_name, const Poco::Util::AbstractConfiguration & config);

    /// Load settings from configuration file, at "path" prefix in configuration.
    void loadSettingsFromConfig(const String & path, const Poco::Util::AbstractConfiguration & config);

    /// Dumps profile events to column of type Map(String, String)
    void dumpToMapColumn(IColumn * column, bool changed_only = true);

    /// Adds program options to set the settings from a command line.
    /// (Don't forget to call notify() on the `variables_map` after parsing it!)
    void addProgramOptions(boost::program_options::options_description & options);

    /// Adds program options as to set the settings from a command line.
    /// Allows to set one setting multiple times, the last value will be used.
    /// (Don't forget to call notify() on the `variables_map` after parsing it!)
    void addProgramOptionsAsMultitokens(boost::program_options::options_description & options);

    /// Check that there is no user-level settings at the top level in config.
    /// This is a common source of mistake (user don't know where to write user-level setting).
    static void checkNoSettingNamesAtTopLevel(const Poco::Util::AbstractConfiguration & config, const String & config_path);

    std::vector<String> getAllRegisteredNames() const override;

    void addProgramOption(boost::program_options::options_description & options, const SettingFieldRef & field);

    void addProgramOptionAsMultitoken(boost::program_options::options_description & options, const SettingFieldRef & field);
};

/*
 * User-specified file format settings for File and URL engines.
 */
DECLARE_SETTINGS_TRAITS(FormatFactorySettingsTraits, FORMAT_FACTORY_SETTINGS)

struct FormatFactorySettings : public BaseSettings<FormatFactorySettingsTraits>
{
};

}<|MERGE_RESOLUTION|>--- conflicted
+++ resolved
@@ -588,14 +588,11 @@
     /** Experimental functions */ \
     M(Bool, allow_experimental_funnel_functions, false, "Enable experimental functions for funnel analysis.", 0) \
     M(Bool, allow_experimental_nlp_functions, false, "Enable experimental functions for natural language processing.", 0) \
-<<<<<<< HEAD
     \
     M(Bool, allow_experimental_stats_for_prewhere_optimization, true, "Allow to use statistics for prewhere optimization.", 0) \
     M(Bool, calculate_stats_during_insert, true, "Caclucate statistics during insert (they will be calculated only during merge).", 0) \
     \
-=======
     M(Bool, allow_experimental_hash_functions, false, "Enable experimental hash functions (hashid, etc)", 0) \
->>>>>>> 30a7b07d
     M(Bool, allow_experimental_object_type, false, "Allow Object and JSON data types", 0) \
     M(String, insert_deduplication_token, "", "If not empty, used for duplicate detection instead of data digest", 0) \
     M(Bool, count_distinct_optimization, false, "Rewrite count distinct to subquery of group by", 0) \
