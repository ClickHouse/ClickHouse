--- conflicted
+++ resolved
@@ -1281,7 +1281,7 @@
     M(Bool, output_format_sql_insert_include_column_names, true, "Include column names in INSERT query", 0) \
     M(Bool, output_format_sql_insert_use_replace, false, "Use REPLACE statement instead of INSERT", 0) \
     M(Bool, output_format_sql_insert_quote_names, true, "Quote column names with '`' characters", 0) \
-    \
+
     M(Bool, output_format_values_escape_quote_with_quote, false, "If true escape ' with '', otherwise quoted with \\'", 0) \
     \
     M(Bool, output_format_bson_string_as_string, false, "Use BSON String type instead of Binary for String columns.", 0) \
@@ -1296,18 +1296,15 @@
     M(Bool, precise_float_parsing, false, "Prefer more precise (but slower) float parsing algorithm", 0) \
     M(DateTimeOverflowBehavior, date_time_overflow_behavior, "ignore", "Overflow mode for Date, Date32, DateTime, DateTime64 types. Possible values: 'ignore', 'throw', 'saturate'.", 0) \
     M(Bool, validate_experimental_and_suspicious_types_inside_nested_types, true, "Validate usage of experimental and suspicious types inside nested types like Array/Map/Tuple", 0) \
-<<<<<<< HEAD
     M(Bool, output_format_always_quote_identifiers, false, "Always quote identifiers", 0) \
     M(IdentifierQuotingStyle, output_format_identifier_quoting_style, IdentifierQuotingStyle::Backticks, "Set the quoting style for identifiers", 0) \
     M(UInt64, distributed_query_retries, 3, "Maximum number of retries for distributed queries.", 0) \
     M(UInt64, distributed_query_retry_interval_ms, 1000, "Interval between retries for distributed queries in milliseconds.", 0) \
     M(UInt64, distributed_query_timeout_ms, 30000, "Timeout for each retry attempt in distributed queries in milliseconds.", 0) \
-=======
     \
     M(Bool, output_format_always_quote_identifiers, false, "Always quote identifiers", 0) \
     M(IdentifierQuotingStyle, output_format_identifier_quoting_style, IdentifierQuotingStyle::Backticks, "Set the quoting style for identifiers", 0) \
 
->>>>>>> 592910d5
 
 // End of FORMAT_FACTORY_SETTINGS
 // Please add settings non-related to formats into the COMMON_SETTINGS above.
