#include <Access/AccessControl.h>
#include <Core/BackgroundSchedulePool.h>
#include <Core/BaseSettings.h>
#include <Core/BaseSettingsFwdMacrosImpl.h>
#include <Core/ServerSettings.h>
#include <IO/MMappedFileCache.h>
#include <IO/UncompressedCache.h>
#include <Interpreters/Context.h>
#include <Interpreters/ProcessList.h>
#include <Storages/MarkCache.h>
#include <Storages/MergeTree/MergeTreeBackgroundExecutor.h>
#include <Storages/System/ServerSettingColumnsParams.h>
#include <Common/Config/ConfigReloader.h>
#include <Common/MemoryTracker.h>

#include <Poco/Util/AbstractConfiguration.h>


namespace CurrentMetrics
{
extern const Metric BackgroundSchedulePoolSize;
extern const Metric BackgroundBufferFlushSchedulePoolSize;
extern const Metric BackgroundDistributedSchedulePoolSize;
extern const Metric BackgroundMessageBrokerSchedulePoolSize;
}

namespace DB
{

// clang-format off

#define LIST_OF_SERVER_SETTINGS(DECLARE, ALIAS) \
    DECLARE(Bool, show_addresses_in_stack_traces, true, "If it is set true will show addresses in stack traces", 0) \
    DECLARE(Bool, shutdown_wait_unfinished_queries, false, "If set true ClickHouse will wait for running queries finish before shutdown.", 0) \
    DECLARE(UInt64, shutdown_wait_unfinished, 5, "Delay in seconds to wait for unfinished queries", 0) \
    DECLARE(UInt64, max_thread_pool_size, 10000, "The maximum number of threads that could be allocated from the OS and used for query execution and background operations.", 0) \
    DECLARE(UInt64, max_thread_pool_free_size, 1000, "The maximum number of threads that will always stay in a global thread pool once allocated and remain idle in case of insufficient number of tasks.", 0) \
    DECLARE(UInt64, thread_pool_queue_size, 10000, "The maximum number of tasks that will be placed in a queue and wait for execution.", 0) \
    DECLARE(UInt64, max_io_thread_pool_size, 100, "The maximum number of threads that would be used for IO operations", 0) \
    DECLARE(UInt64, max_io_thread_pool_free_size, 0, "Max free size for IO thread pool.", 0) \
    DECLARE(UInt64, io_thread_pool_queue_size, 10000, "Queue size for IO thread pool.", 0) \
    DECLARE(UInt64, max_active_parts_loading_thread_pool_size, 64, "The number of threads to load active set of data parts (Active ones) at startup.", 0) \
    DECLARE(UInt64, max_outdated_parts_loading_thread_pool_size, 32, "The number of threads to load inactive set of data parts (Outdated ones) at startup.", 0) \
    DECLARE(UInt64, max_unexpected_parts_loading_thread_pool_size, 8, "The number of threads to load inactive set of data parts (Unexpected ones) at startup.", 0) \
    DECLARE(UInt64, max_parts_cleaning_thread_pool_size, 128, "The number of threads for concurrent removal of inactive data parts.", 0) \
    DECLARE(UInt64, max_mutations_bandwidth_for_server, 0, "The maximum read speed of all mutations on server in bytes per second. Zero means unlimited.", 0) \
    DECLARE(UInt64, max_merges_bandwidth_for_server, 0, "The maximum read speed of all merges on server in bytes per second. Zero means unlimited.", 0) \
    DECLARE(UInt64, max_replicated_fetches_network_bandwidth_for_server, 0, "The maximum speed of data exchange over the network in bytes per second for replicated fetches. Zero means unlimited.", 0) \
    DECLARE(UInt64, max_replicated_sends_network_bandwidth_for_server, 0, "The maximum speed of data exchange over the network in bytes per second for replicated sends. Zero means unlimited.", 0) \
    DECLARE(UInt64, max_remote_read_network_bandwidth_for_server, 0, "The maximum speed of data exchange over the network in bytes per second for read. Zero means unlimited.", 0) \
    DECLARE(UInt64, max_remote_write_network_bandwidth_for_server, 0, "The maximum speed of data exchange over the network in bytes per second for write. Zero means unlimited.", 0) \
    DECLARE(UInt64, max_local_read_bandwidth_for_server, 0, "The maximum speed of local reads in bytes per second. Zero means unlimited.", 0) \
    DECLARE(UInt64, max_local_write_bandwidth_for_server, 0, "The maximum speed of local writes in bytes per second. Zero means unlimited.", 0) \
    DECLARE(UInt64, max_backups_io_thread_pool_size, 1000, "The maximum number of threads that would be used for IO operations for BACKUP queries", 0) \
    DECLARE(UInt64, max_backups_io_thread_pool_free_size, 0, "Max free size for backups IO thread pool.", 0) \
    DECLARE(UInt64, backups_io_thread_pool_queue_size, 0, "Queue size for backups IO thread pool.", 0) \
    DECLARE(UInt64, backup_threads, 16, "The maximum number of threads to execute BACKUP requests.", 0) \
    DECLARE(UInt64, max_backup_bandwidth_for_server, 0, "The maximum read speed in bytes per second for all backups on server. Zero means unlimited.", 0) \
    DECLARE(UInt64, restore_threads, 16, "The maximum number of threads to execute RESTORE requests.", 0) \
    DECLARE(Bool, shutdown_wait_backups_and_restores, true, "If set to true ClickHouse will wait for running backups and restores to finish before shutdown.", 0) \
    DECLARE(Double, cannot_allocate_thread_fault_injection_probability, 0, "For testing purposes.", 0) \
    DECLARE(Int32, max_connections, 4096, "Max server connections.", 0) \
    DECLARE(UInt32, asynchronous_metrics_update_period_s, 1, "Period in seconds for updating asynchronous metrics.", 0) \
    DECLARE(Bool, asynchronous_metrics_enable_heavy_metrics, false, "Enable the calculation of heavy asynchronous metrics.", 0) \
    DECLARE(UInt32, asynchronous_heavy_metrics_update_period_s, 120, "Period in seconds for updating heavy asynchronous metrics.", 0) \
    DECLARE(String, default_database, "default", "Default database name.", 0) \
    DECLARE(String, tmp_policy, "", "Policy for storage with temporary data.", 0) \
    DECLARE(UInt64, max_temporary_data_on_disk_size, 0, "The maximum amount of storage that could be used for external aggregation, joins or sorting.", 0) \
    DECLARE(String, temporary_data_in_cache, "", "Cache disk name for temporary data.", 0) \
    DECLARE(UInt64, aggregate_function_group_array_max_element_size, 0xFFFFFF, "Max array element size in bytes for groupArray function. This limit is checked at serialization and help to avoid large state size.", 0) \
    DECLARE(GroupArrayActionWhenLimitReached, aggregate_function_group_array_action_when_limit_is_reached, GroupArrayActionWhenLimitReached::THROW, "Action to execute when max array element size is exceeded in groupArray: `throw` exception, or `discard` extra values", 0) \
    DECLARE(UInt64, max_server_memory_usage, 0, "Maximum total memory usage of the server in bytes. Zero means unlimited.", 0) \
    DECLARE(Double, max_server_memory_usage_to_ram_ratio, 0.9, "Same as max_server_memory_usage but in to RAM ratio. Allows to lower max memory on low-memory systems.", 0) \
    DECLARE(UInt64, merges_mutations_memory_usage_soft_limit, 0, "Maximum total memory usage for merges and mutations in bytes. Zero means unlimited.", 0) \
    DECLARE(Double, merges_mutations_memory_usage_to_ram_ratio, 0.5, "Same as merges_mutations_memory_usage_soft_limit but in to RAM ratio. Allows to lower memory limit on low-memory systems.", 0) \
    DECLARE(Bool, allow_use_jemalloc_memory, true, "Allows to use jemalloc memory.", 0) \
    DECLARE(UInt64, cgroups_memory_usage_observer_wait_time, 15, "Polling interval in seconds to read the current memory usage from cgroups. Zero means disabled.", 0) \
    DECLARE(Double, cgroup_memory_watcher_hard_limit_ratio, 0.95, "Hard memory limit ratio for cgroup memory usage observer", 0) \
    DECLARE(Double, cgroup_memory_watcher_soft_limit_ratio, 0.9, "Soft memory limit ratio limit for cgroup memory usage observer", 0) \
    DECLARE(UInt64, async_insert_threads, 16, "Maximum number of threads to actually parse and insert data in background. Zero means asynchronous mode is disabled", 0) \
    DECLARE(Bool, async_insert_queue_flush_on_shutdown, true, "If true queue of asynchronous inserts is flushed on graceful shutdown", 0) \
    DECLARE(Bool, ignore_empty_sql_security_in_create_view_query, true, "If true, ClickHouse doesn't write defaults for empty SQL security statement in CREATE VIEW queries. This setting is only necessary for the migration period and will become obsolete in 24.4", 0)  \
    DECLARE(UInt64, max_build_vector_similarity_index_thread_pool_size, 16, "The maximum number of threads to use to build vector similarity indexes. 0 means all cores.", 0) \
    \
    /* Database Catalog */ \
    DECLARE(UInt64, database_atomic_delay_before_drop_table_sec, 8 * 60, "The delay during which a dropped table can be restored using the UNDROP statement. If DROP TABLE ran with a SYNC modifier, the setting is ignored.", 0) \
    DECLARE(UInt64, database_catalog_unused_dir_hide_timeout_sec, 60 * 60, "Parameter of a task that cleans up garbage from store/ directory. If some subdirectory is not used by clickhouse-server and this directory was not modified for last database_catalog_unused_dir_hide_timeout_sec seconds, the task will 'hide' this directory by removing all access rights. It also works for directories that clickhouse-server does not expect to see inside store/. Zero means 'immediately'.", 0) \
    DECLARE(UInt64, database_catalog_unused_dir_rm_timeout_sec, 30 * 24 * 60 * 60, "Parameter of a task that cleans up garbage from store/ directory. If some subdirectory is not used by clickhouse-server and it was previously 'hidden' (see database_catalog_unused_dir_hide_timeout_sec) and this directory was not modified for last database_catalog_unused_dir_rm_timeout_sec seconds, the task will remove this directory. It also works for directories that clickhouse-server does not expect to see inside store/. Zero means 'never'.", 0) \
    DECLARE(UInt64, database_catalog_unused_dir_cleanup_period_sec, 24 * 60 * 60, "Parameter of a task that cleans up garbage from store/ directory. Sets scheduling period of the task. Zero means 'never'.", 0) \
    DECLARE(UInt64, database_catalog_drop_error_cooldown_sec, 5, "In case if drop table failed, ClickHouse will wait for this timeout before retrying the operation.", 0) \
    DECLARE(UInt64, database_catalog_drop_table_concurrency, 16, "The size of the threadpool used for dropping tables.", 0) \
    \
    \
    DECLARE(UInt64, max_concurrent_queries, 0, "Maximum number of concurrently executed queries. Zero means unlimited.", 0) \
    DECLARE(UInt64, max_concurrent_insert_queries, 0, "Maximum number of concurrently INSERT queries. Zero means unlimited.", 0) \
    DECLARE(UInt64, max_concurrent_select_queries, 0, "Maximum number of concurrently SELECT queries. Zero means unlimited.", 0) \
    DECLARE(UInt64, max_waiting_queries, 0, "Maximum number of concurrently waiting queries blocked due to `async_load_databases`. Note that waiting queries are not considered by `max_concurrent_*queries*` limits. Zero means unlimited.", 0) \
    \
    DECLARE(Double, cache_size_to_ram_max_ratio, 0.5, "Set cache size to RAM max ratio. Allows to lower cache size on low-memory systems.", 0) \
    DECLARE(String, uncompressed_cache_policy, DEFAULT_UNCOMPRESSED_CACHE_POLICY, "Uncompressed cache policy name.", 0) \
    DECLARE(UInt64, uncompressed_cache_size, DEFAULT_UNCOMPRESSED_CACHE_MAX_SIZE, "Size of cache for uncompressed blocks. Zero means disabled.", 0) \
    DECLARE(Double, uncompressed_cache_size_ratio, DEFAULT_UNCOMPRESSED_CACHE_SIZE_RATIO, "The size of the protected queue in the uncompressed cache relative to the cache's total size.", 0) \
    DECLARE(String, mark_cache_policy, DEFAULT_MARK_CACHE_POLICY, "Mark cache policy name.", 0) \
    DECLARE(UInt64, mark_cache_size, DEFAULT_MARK_CACHE_MAX_SIZE, "Size of cache for marks (index of MergeTree family of tables).", 0) \
    DECLARE(Double, mark_cache_size_ratio, DEFAULT_MARK_CACHE_SIZE_RATIO, "The size of the protected queue in the mark cache relative to the cache's total size.", 0) \
    DECLARE(Double, mark_cache_prewarm_ratio, 0.95, "The ratio of total size of mark cache to fill during prewarm.", 0) \
    DECLARE(String, primary_index_cache_policy, DEFAULT_PRIMARY_INDEX_CACHE_POLICY, "Primary index cache policy name.", 0) \
    DECLARE(UInt64, primary_index_cache_size, DEFAULT_PRIMARY_INDEX_CACHE_MAX_SIZE, "Size of cache for primary index (index of MergeTree family of tables).", 0) \
    DECLARE(Double, primary_index_cache_size_ratio, DEFAULT_PRIMARY_INDEX_CACHE_SIZE_RATIO, "The size of the protected queue in the primary index cache relative to the cache's total size.", 0) \
    DECLARE(Double, primary_index_cache_prewarm_ratio, 0.95, "The ratio of total size of mark cache to fill during prewarm.", 0) \
    DECLARE(String, index_uncompressed_cache_policy, DEFAULT_INDEX_UNCOMPRESSED_CACHE_POLICY, "Secondary index uncompressed cache policy name.", 0) \
    DECLARE(UInt64, index_uncompressed_cache_size, DEFAULT_INDEX_UNCOMPRESSED_CACHE_MAX_SIZE, "Size of cache for uncompressed blocks of secondary indices. Zero means disabled.", 0) \
    DECLARE(Double, index_uncompressed_cache_size_ratio, DEFAULT_INDEX_UNCOMPRESSED_CACHE_SIZE_RATIO, "The size of the protected queue in the secondary index uncompressed cache relative to the cache's total size.", 0) \
    DECLARE(String, index_mark_cache_policy, DEFAULT_INDEX_MARK_CACHE_POLICY, "Secondary index mark cache policy name.", 0) \
    DECLARE(UInt64, index_mark_cache_size, DEFAULT_INDEX_MARK_CACHE_MAX_SIZE, "Size of cache for secondary index marks. Zero means disabled.", 0) \
    DECLARE(Double, index_mark_cache_size_ratio, DEFAULT_INDEX_MARK_CACHE_SIZE_RATIO, "The size of the protected queue in the secondary index mark cache relative to the cache's total size.", 0) \
    DECLARE(UInt64, page_cache_chunk_size, 2 << 20, "Bytes per chunk in userspace page cache. Rounded up to a multiple of page size (typically 4 KiB) or huge page size (typically 2 MiB, only if page_cache_use_thp is enabled).", 0) \
    DECLARE(UInt64, page_cache_mmap_size, 1 << 30, "Bytes per memory mapping in userspace page cache. Not important.", 0) \
    DECLARE(UInt64, page_cache_size, 0, "Amount of virtual memory to map for userspace page cache. If page_cache_use_madv_free is enabled, it's recommended to set this higher than the machine's RAM size. Use 0 to disable userspace page cache.", 0) \
    DECLARE(Bool, page_cache_use_madv_free, DBMS_DEFAULT_PAGE_CACHE_USE_MADV_FREE, "If true, the userspace page cache will allow the OS to automatically reclaim memory from the cache on memory pressure (using MADV_FREE).", 0) \
    DECLARE(Bool, page_cache_use_transparent_huge_pages, true, "Userspace will attempt to use transparent huge pages on Linux. This is best-effort.", 0) \
    DECLARE(UInt64, mmap_cache_size, DEFAULT_MMAP_CACHE_MAX_SIZE, "A cache for mmapped files.", 0) \
    DECLARE(UInt64, compiled_expression_cache_size, DEFAULT_COMPILED_EXPRESSION_CACHE_MAX_SIZE, "Byte size of compiled expressions cache.", 0) \
    DECLARE(UInt64, compiled_expression_cache_elements_size, DEFAULT_COMPILED_EXPRESSION_CACHE_MAX_ENTRIES, "Maximum entries in compiled expressions cache.", 0) \
    \
    DECLARE(Bool,   disable_internal_dns_cache, false, "Disable internal DNS caching at all.", 0) \
    DECLARE(UInt64, dns_cache_max_entries, 10000, "Internal DNS cache max entries.", 0) \
    DECLARE(Int32,  dns_cache_update_period, 15, "Internal DNS cache update period in seconds.", 0) \
    DECLARE(UInt32, dns_max_consecutive_failures, 10, "Max DNS resolve failures of a hostname before dropping the hostname from ClickHouse DNS cache.", 0) \
    DECLARE(Bool, dns_allow_resolve_names_to_ipv4, true, "Allows resolve names to ipv4 addresses.", 0) \
    DECLARE(Bool, dns_allow_resolve_names_to_ipv6, true, "Allows resolve names to ipv6 addresses.", 0) \
    \
    DECLARE(UInt64, max_table_size_to_drop, 50000000000lu, "If size of a table is greater than this value (in bytes) than table could not be dropped with any DROP query.", 0) \
    DECLARE(UInt64, max_partition_size_to_drop, 50000000000lu, "Same as max_table_size_to_drop, but for the partitions.", 0) \
    DECLARE(UInt64, max_table_num_to_warn, 5000lu, "If the number of tables is greater than this value, the server will create a warning that will displayed to user.", 0) \
    DECLARE(UInt64, max_view_num_to_warn, 10000lu, "If the number of views is greater than this value, the server will create a warning that will displayed to user.", 0) \
    DECLARE(UInt64, max_dictionary_num_to_warn, 1000lu, "If the number of dictionaries is greater than this value, the server will create a warning that will displayed to user.", 0) \
    DECLARE(UInt64, max_database_num_to_warn, 1000lu, "If the number of databases is greater than this value, the server will create a warning that will displayed to user.", 0) \
    DECLARE(UInt64, max_part_num_to_warn, 100000lu, "If the number of parts is greater than this value, the server will create a warning that will displayed to user.", 0) \
    DECLARE(UInt64, max_table_num_to_throw, 0lu, "If number of tables is greater than this value, server will throw an exception. 0 means no limitation. View, remote tables, dictionary, system tables are not counted. Only count table in Atomic/Ordinary/Replicated/Lazy database engine.", 0) \
    DECLARE(UInt64, max_replicated_table_num_to_throw, 0lu, "If number of replicated tables is greater than this value, server will throw an exception. 0 means no limitation. Only count table in Atomic/Ordinary/Replicated/Lazy database engine.", 0) \
    DECLARE(UInt64, max_dictionary_num_to_throw, 0lu, "If number of dictionaries is greater than this value, server will throw an exception. 0 means no limitation. Only count table in Atomic/Ordinary/Replicated/Lazy database engine.", 0) \
    DECLARE(UInt64, max_view_num_to_throw, 0lu, "If number of views is greater than this value, server will throw an exception. 0 means no limitation. Only count table in Atomic/Ordinary/Replicated/Lazy database engine.", 0) \
    DECLARE(UInt64, max_database_num_to_throw, 0lu, "If number of databases is greater than this value, server will throw an exception. 0 means no limitation.", 0) \
    DECLARE(UInt64, max_authentication_methods_per_user, 100, "The maximum number of authentication methods a user can be created with or altered. Changing this setting does not affect existing users. Zero means unlimited", 0) \
    DECLARE(UInt64, concurrent_threads_soft_limit_num, 0, "Sets how many concurrent thread can be allocated before applying CPU pressure. Zero means unlimited.", 0) \
    DECLARE(UInt64, concurrent_threads_soft_limit_ratio_to_cores, 0, "Same as concurrent_threads_soft_limit_num, but with ratio to cores.", 0) \
    \
    DECLARE(UInt64, background_pool_size, 16, "The maximum number of threads what will be used for merging or mutating data parts for *MergeTree-engine tables in a background.", 0) \
    DECLARE(Float, background_merges_mutations_concurrency_ratio, 2, "The number of part mutation tasks that can be executed concurrently by each thread in background pool.", 0) \
    DECLARE(String, background_merges_mutations_scheduling_policy, "round_robin", "The policy on how to perform a scheduling for background merges and mutations. Possible values are: `round_robin` and `shortest_task_first`. ", 0) \
    DECLARE(UInt64, background_move_pool_size, 8, "The maximum number of threads that will be used for moving data parts to another disk or volume for *MergeTree-engine tables in a background.", 0) \
    DECLARE(UInt64, background_fetches_pool_size, 16, "The maximum number of threads that will be used for fetching data parts from another replica for *MergeTree-engine tables in a background.", 0) \
    DECLARE(UInt64, background_common_pool_size, 8, "The maximum number of threads that will be used for performing a variety of operations (mostly garbage collection) for *MergeTree-engine tables in a background.", 0) \
    DECLARE(UInt64, background_buffer_flush_schedule_pool_size, 16, "The maximum number of threads that will be used for performing flush operations for Buffer-engine tables in a background.", 0) \
    DECLARE(UInt64, background_schedule_pool_size, 512, "The maximum number of threads that will be used for constantly executing some lightweight periodic operations.", 0) \
    DECLARE(UInt64, background_message_broker_schedule_pool_size, 16, "The maximum number of threads that will be used for executing background operations for message streaming.", 0) \
    DECLARE(UInt64, background_distributed_schedule_pool_size, 16, "The maximum number of threads that will be used for executing distributed sends.", 0) \
    DECLARE(UInt64, tables_loader_foreground_pool_size, 0, "The maximum number of threads that will be used for foreground (that is being waited for by a query) loading of tables. Also used for synchronous loading of tables before the server start. Zero means use all CPUs.", 0) \
    DECLARE(UInt64, tables_loader_background_pool_size, 0, "The maximum number of threads that will be used for background async loading of tables. Zero means use all CPUs.", 0) \
    DECLARE(Bool, async_load_databases, false, "Enable asynchronous loading of databases and tables to speedup server startup. Queries to not yet loaded entity will be blocked until load is finished.", 0) \
    DECLARE(Bool, async_load_system_database, false, "Enable asynchronous loading of system tables that are not required on server startup. Queries to not yet loaded tables will be blocked until load is finished.", 0) \
    DECLARE(Bool, display_secrets_in_show_and_select, false, "Allow showing secrets in SHOW and SELECT queries via a format setting and a grant", 0) \
    DECLARE(Seconds, keep_alive_timeout, DEFAULT_HTTP_KEEP_ALIVE_TIMEOUT, "The number of seconds that ClickHouse waits for incoming requests before closing the connection.", 0) \
    DECLARE(UInt64, max_keep_alive_requests, 10000, "The maximum number of requests handled via a single http keepalive connection before the server closes this connection.", 0) \
    DECLARE(Seconds, replicated_fetches_http_connection_timeout, 0, "HTTP connection timeout for part fetch requests. Inherited from default profile `http_connection_timeout` if not set explicitly.", 0) \
    DECLARE(Seconds, replicated_fetches_http_send_timeout, 0, "HTTP send timeout for part fetch requests. Inherited from default profile `http_send_timeout` if not set explicitly.", 0) \
    DECLARE(Seconds, replicated_fetches_http_receive_timeout, 0, "HTTP receive timeout for fetch part requests. Inherited from default profile `http_receive_timeout` if not set explicitly.", 0) \
    DECLARE(UInt64, total_memory_profiler_step, 0, "Whenever server memory usage becomes larger than every next step in number of bytes the memory profiler will collect the allocating stack trace. Zero means disabled memory profiler. Values lower than a few megabytes will slow down server.", 0) \
    DECLARE(Double, total_memory_tracker_sample_probability, 0, "Collect random allocations and deallocations and write them into system.trace_log with 'MemorySample' trace_type. The probability is for every alloc/free regardless to the size of the allocation (can be changed with `memory_profiler_sample_min_allocation_size` and `memory_profiler_sample_max_allocation_size`). Note that sampling happens only when the amount of untracked memory exceeds 'max_untracked_memory'. You may want to set 'max_untracked_memory' to 0 for extra fine grained sampling.", 0) \
    DECLARE(UInt64, total_memory_profiler_sample_min_allocation_size, 0, "Collect random allocations of size greater or equal than specified value with probability equal to `total_memory_profiler_sample_probability`. 0 means disabled. You may want to set 'max_untracked_memory' to 0 to make this threshold to work as expected.", 0) \
    DECLARE(UInt64, total_memory_profiler_sample_max_allocation_size, 0, "Collect random allocations of size less or equal than specified value with probability equal to `total_memory_profiler_sample_probability`. 0 means disabled. You may want to set 'max_untracked_memory' to 0 to make this threshold to work as expected.", 0) \
    DECLARE(Bool, validate_tcp_client_information, false, "Validate client_information in the query packet over the native TCP protocol.", 0) \
    DECLARE(Bool, storage_metadata_write_full_object_key, false, "Write disk metadata files with VERSION_FULL_OBJECT_KEY format", 0) \
    DECLARE(UInt64, max_materialized_views_count_for_table, 0, "A limit on the number of materialized views attached to a table.", 0) \
    DECLARE(UInt32, max_database_replicated_create_table_thread_pool_size, 1, "The number of threads to create tables during replica recovery in DatabaseReplicated. Zero means number of threads equal number of cores.", 0) \
    DECLARE(Bool, database_replicated_allow_detach_permanently, true, "Allow detaching tables permanently in Replicated databases", 0) \
    DECLARE(Bool, format_alter_operations_with_parentheses, false, "If enabled, each operation in alter queries will be surrounded with parentheses in formatted queries to make them less ambiguous.", 0) \
    DECLARE(String, default_replica_path, "/clickhouse/tables/{uuid}/{shard}", "The path to the table in ZooKeeper", 0) \
    DECLARE(String, default_replica_name, "{replica}", "The replica name in ZooKeeper", 0) \
    DECLARE(UInt64, disk_connections_soft_limit, 5000, "Connections above this limit have significantly shorter time to live. The limit applies to the disks connections.", 0) \
    DECLARE(UInt64, disk_connections_warn_limit, 10000, "Warning massages are written to the logs if number of in-use connections are higher than this limit. The limit applies to the disks connections.", 0) \
    DECLARE(UInt64, disk_connections_store_limit, 30000, "Connections above this limit reset after use. Set to 0 to turn connection cache off. The limit applies to the disks connections.", 0) \
    DECLARE(UInt64, storage_connections_soft_limit, 100, "Connections above this limit have significantly shorter time to live. The limit applies to the storages connections.", 0) \
    DECLARE(UInt64, storage_connections_warn_limit, 1000, "Warning massages are written to the logs if number of in-use connections are higher than this limit. The limit applies to the storages connections.", 0) \
    DECLARE(UInt64, storage_connections_store_limit, 5000, "Connections above this limit reset after use. Set to 0 to turn connection cache off. The limit applies to the storages connections.", 0) \
    DECLARE(UInt64, http_connections_soft_limit, 100, "Connections above this limit have significantly shorter time to live. The limit applies to the http connections which do not belong to any disk or storage.", 0) \
    DECLARE(UInt64, http_connections_warn_limit, 1000, "Warning massages are written to the logs if number of in-use connections are higher than this limit. The limit applies to the http connections which do not belong to any disk or storage.", 0) \
    DECLARE(UInt64, http_connections_store_limit, 5000, "Connections above this limit reset after use. Set to 0 to turn connection cache off. The limit applies to the http connections which do not belong to any disk or storage.", 0) \
    DECLARE(UInt64, global_profiler_real_time_period_ns, 0, "Period for real clock timer of global profiler (in nanoseconds). Set 0 value to turn off the real clock global profiler. Recommended value is at least 10000000 (100 times a second) for single queries or 1000000000 (once a second) for cluster-wide profiling.", 0) \
    DECLARE(UInt64, global_profiler_cpu_time_period_ns, 0, "Period for CPU clock timer of global profiler (in nanoseconds). Set 0 value to turn off the CPU clock global profiler. Recommended value is at least 10000000 (100 times a second) for single queries or 1000000000 (once a second) for cluster-wide profiling.", 0) \
    DECLARE(Bool, enable_azure_sdk_logging, false, "Enables logging from Azure sdk", 0) \
    DECLARE(UInt64, max_entries_for_hash_table_stats, 10'000, "How many entries hash table statistics collected during aggregation is allowed to have", 0) \
    DECLARE(String, merge_workload, "default", "Name of workload to be used to access resources for all merges (may be overridden by a merge tree setting)", 0) \
    DECLARE(String, mutation_workload, "default", "Name of workload to be used to access resources for all mutations (may be overridden by a merge tree setting)", 0) \
    DECLARE(Bool, prepare_system_log_tables_on_startup, false, "If true, ClickHouse creates all configured `system.*_log` tables before the startup. It can be helpful if some startup scripts depend on these tables.", 0) \
    DECLARE(UInt64, config_reload_interval_ms, 2000, "How often clickhouse will reload config and check for new changes", 0) \
    DECLARE(UInt64, memory_worker_period_ms, 0, "Tick period of background memory worker which corrects memory tracker memory usages and cleans up unused pages during higher memory usage. If set to 0, default value will be used depending on the memory usage source", 0) \
    DECLARE(Bool, disable_insertion_and_mutation, false, "Disable all insert/alter/delete queries. This setting will be enabled if someone needs read-only nodes to prevent insertion and mutation affect reading performance.", 0) \
    DECLARE(UInt64, parts_kill_delay_period, 30, "Period to completely remove parts for SharedMergeTree. Only available in ClickHouse Cloud", 0) \
    DECLARE(UInt64, parts_kill_delay_period_random_add, 10, "Add uniformly distributed value from 0 to x seconds to kill_delay_period to avoid thundering herd effect and subsequent DoS of ZooKeeper in case of very large number of tables. Only available in ClickHouse Cloud", 0) \
    DECLARE(UInt64, parts_killer_pool_size, 128, "Threads for cleanup of shared merge tree outdated threads. Only available in ClickHouse Cloud", 0) \
    DECLARE(UInt64, keeper_multiread_batch_size, 10'000, "Maximum size of batch for MultiRead request to [Zoo]Keeper that support batching. If set to 0, batching is disabled. Available only in ClickHouse Cloud.", 0) \
    DECLARE(Bool, use_legacy_mongodb_integration, false, "Use the legacy MongoDB integration implementation. Note: it's highly recommended to set this option to false, since legacy implementation will be removed in the future. Please submit any issues you encounter with the new implementation.", 0) \
    DECLARE(Bool, send_settings_to_client, true, "Send user settings from server configuration to clients (in the server Hello message).", 0) \
    \
    DECLARE(UInt64, prefetch_threadpool_pool_size, 100, "Size of background pool for prefetches for remote object storages", 0) \
    DECLARE(UInt64, prefetch_threadpool_queue_size, 1000000, "Number of tasks which is possible to push into prefetches pool", 0) \
    DECLARE(UInt64, load_marks_threadpool_pool_size, 50, "Size of background pool for marks loading", 0) \
    DECLARE(UInt64, load_marks_threadpool_queue_size, 1000000, "Number of tasks which is possible to push into prefetches pool", 0) \
    DECLARE(UInt64, threadpool_writer_pool_size, 100, "Size of background pool for write requests to object storages", 0) \
    DECLARE(UInt64, threadpool_writer_queue_size, 1000000, "Number of tasks which is possible to push into background pool for write requests to object storages", 0) \
    DECLARE(UInt64, iceberg_catalog_threadpool_pool_size, 50, "Size of background pool for iceberg catalog", 0) \
    DECLARE(UInt64, iceberg_catalog_threadpool_queue_size, 1000000, "Number of tasks which is possible to push into iceberg catalog pool", 0) \
    DECLARE(UInt32, allow_feature_tier, 0, "0 - All feature tiers allowed (experimental, beta, production). 1 - Only beta and production feature tiers allowed. 2 - Only production feature tier allowed", 0) \
<<<<<<< HEAD
    DECLARE(UInt64, max_cached_fiber_stacks_per_cpu, 64, "Maximum number of cached fiber stacks per CPU", 0) \
=======
    DECLARE(Bool, dictionaries_lazy_load, 1, "1 - Load dictionaries lazily, i.e. a dictionary will be loaded when it's used for the first time. 0 - ClickHouse will start loading dictionaries immediately at startup.", 0) \
    DECLARE(Bool, wait_dictionaries_load_at_startup, 1, "Wait at startup until all the dictionaries finish their loading (successfully or not) before receiving any connections. Affects dictionaries only if `dictionaries_lazy_load` is false. Setting this to false can make ClickHouse start faster, however some queries can be executed slower.", 0) \
>>>>>>> 8a04621f


// clang-format on

/// If you add a setting which can be updated at runtime, please update 'changeable_settings' map in dumpToSystemServerSettingsColumns below

DECLARE_SETTINGS_TRAITS(ServerSettingsTraits, LIST_OF_SERVER_SETTINGS)
IMPLEMENT_SETTINGS_TRAITS(ServerSettingsTraits, LIST_OF_SERVER_SETTINGS)

struct ServerSettingsImpl : public BaseSettings<ServerSettingsTraits>
{
    void loadSettingsFromConfig(const Poco::Util::AbstractConfiguration & config);
};

void ServerSettingsImpl::loadSettingsFromConfig(const Poco::Util::AbstractConfiguration & config)
{
    // settings which can be loaded from the the default profile, see also MAKE_DEPRECATED_BY_SERVER_CONFIG in src/Core/Settings.h
    std::unordered_set<std::string> settings_from_profile_allowlist = {
        "background_pool_size",
        "background_merges_mutations_concurrency_ratio",
        "background_merges_mutations_scheduling_policy",
        "background_move_pool_size",
        "background_fetches_pool_size",
        "background_common_pool_size",
        "background_buffer_flush_schedule_pool_size",
        "background_schedule_pool_size",
        "background_message_broker_schedule_pool_size",
        "background_distributed_schedule_pool_size",

        "max_remote_read_network_bandwidth_for_server",
        "max_remote_write_network_bandwidth_for_server",
    };

    for (const auto & setting : all())
    {
        const auto & name = setting.getName();
        if (config.has(name))
            set(name, config.getString(name));
        else if (settings_from_profile_allowlist.contains(name) && config.has("profiles.default." + name))
            set(name, config.getString("profiles.default." + name));
    }
}


#define INITIALIZE_SETTING_EXTERN(TYPE, NAME, DEFAULT, DESCRIPTION, FLAGS) ServerSettings##TYPE NAME = &ServerSettingsImpl ::NAME;

namespace ServerSetting
{
LIST_OF_SERVER_SETTINGS(INITIALIZE_SETTING_EXTERN, SKIP_ALIAS)
}

#undef INITIALIZE_SETTING_EXTERN

ServerSettings::ServerSettings() : impl(std::make_unique<ServerSettingsImpl>())
{
}

ServerSettings::ServerSettings(const ServerSettings & settings) : impl(std::make_unique<ServerSettingsImpl>(*settings.impl))
{
}

ServerSettings::~ServerSettings() = default;

SERVER_SETTINGS_SUPPORTED_TYPES(ServerSettings, IMPLEMENT_SETTING_SUBSCRIPT_OPERATOR)

void ServerSettings::set(std::string_view name, const Field & value)
{
    impl->set(name, value);
}

void ServerSettings::loadSettingsFromConfig(const Poco::Util::AbstractConfiguration & config)
{
    impl->loadSettingsFromConfig(config);
}


void ServerSettings::dumpToSystemServerSettingsColumns(ServerSettingColumnsParams & params) const
{
    MutableColumns & res_columns = params.res_columns;
    ContextPtr context = params.context;

    /// When the server configuration file is periodically re-loaded from disk, the server components (e.g. memory tracking) are updated
    /// with new the setting values but the settings themselves are not stored between re-loads. As a result, if one wants to know the
    /// current setting values, one needs to ask the components directly.
    std::unordered_map<String, std::pair<String, ChangeableWithoutRestart>> changeable_settings
        = {
            {"max_server_memory_usage", {std::to_string(total_memory_tracker.getHardLimit()), ChangeableWithoutRestart::Yes}},

            {"max_table_size_to_drop", {std::to_string(context->getMaxTableSizeToDrop()), ChangeableWithoutRestart::Yes}},
            {"max_partition_size_to_drop", {std::to_string(context->getMaxPartitionSizeToDrop()), ChangeableWithoutRestart::Yes}},

            {"max_concurrent_queries", {std::to_string(context->getProcessList().getMaxSize()), ChangeableWithoutRestart::Yes}},
            {"max_concurrent_insert_queries",
            {std::to_string(context->getProcessList().getMaxInsertQueriesAmount()), ChangeableWithoutRestart::Yes}},
            {"max_concurrent_select_queries",
            {std::to_string(context->getProcessList().getMaxSelectQueriesAmount()), ChangeableWithoutRestart::Yes}},
            {"max_waiting_queries", {std::to_string(context->getProcessList().getMaxWaitingQueriesAmount()), ChangeableWithoutRestart::Yes}},

            {"background_buffer_flush_schedule_pool_size",
                {std::to_string(CurrentMetrics::get(CurrentMetrics::BackgroundBufferFlushSchedulePoolSize)), ChangeableWithoutRestart::IncreaseOnly}},
            {"background_schedule_pool_size",
                {std::to_string(CurrentMetrics::get(CurrentMetrics::BackgroundSchedulePoolSize)), ChangeableWithoutRestart::IncreaseOnly}},
            {"background_message_broker_schedule_pool_size",
                {std::to_string(CurrentMetrics::get(CurrentMetrics::BackgroundMessageBrokerSchedulePoolSize)), ChangeableWithoutRestart::IncreaseOnly}},
            {"background_distributed_schedule_pool_size",
                {std::to_string(CurrentMetrics::get(CurrentMetrics::BackgroundDistributedSchedulePoolSize)), ChangeableWithoutRestart::IncreaseOnly}},

            {"mark_cache_size", {std::to_string(context->getMarkCache()->maxSizeInBytes()), ChangeableWithoutRestart::Yes}},
            {"uncompressed_cache_size", {std::to_string(context->getUncompressedCache()->maxSizeInBytes()), ChangeableWithoutRestart::Yes}},
            {"index_mark_cache_size", {std::to_string(context->getIndexMarkCache()->maxSizeInBytes()), ChangeableWithoutRestart::Yes}},
            {"index_uncompressed_cache_size",
                {std::to_string(context->getIndexUncompressedCache()->maxSizeInBytes()), ChangeableWithoutRestart::Yes}},
            {"mmap_cache_size", {std::to_string(context->getMMappedFileCache()->maxSizeInBytes()), ChangeableWithoutRestart::Yes}},

            {"merge_workload", {context->getMergeWorkload(), ChangeableWithoutRestart::Yes}},
            {"mutation_workload", {context->getMutationWorkload(), ChangeableWithoutRestart::Yes}},
            {"config_reload_interval_ms", {std::to_string(context->getConfigReloaderInterval()), ChangeableWithoutRestart::Yes}},

            {"allow_feature_tier",
                {std::to_string(context->getAccessControl().getAllowTierSettings()), ChangeableWithoutRestart::Yes}},
    };

    if (context->areBackgroundExecutorsInitialized())
    {
        changeable_settings.insert(
            {"background_pool_size",
             {std::to_string(context->getMergeMutateExecutor()->getMaxThreads()), ChangeableWithoutRestart::IncreaseOnly}});
        changeable_settings.insert(
            {"background_move_pool_size",
             {std::to_string(context->getMovesExecutor()->getMaxThreads()), ChangeableWithoutRestart::IncreaseOnly}});
        changeable_settings.insert(
            {"background_fetches_pool_size",
             {std::to_string(context->getFetchesExecutor()->getMaxThreads()), ChangeableWithoutRestart::IncreaseOnly}});
        changeable_settings.insert(
            {"background_common_pool_size",
             {std::to_string(context->getCommonExecutor()->getMaxThreads()), ChangeableWithoutRestart::IncreaseOnly}});
    }

    for (const auto & setting : impl->all())
    {
        const auto & setting_name = setting.getName();

        const auto & changeable_settings_it = changeable_settings.find(setting_name);
        const bool is_changeable = (changeable_settings_it != changeable_settings.end());

        res_columns[0]->insert(setting_name);
        res_columns[1]->insert(is_changeable ? changeable_settings_it->second.first : setting.getValueString());
        res_columns[2]->insert(setting.getDefaultValueString());
        res_columns[3]->insert(setting.isValueChanged());
        res_columns[4]->insert(setting.getDescription());
        res_columns[5]->insert(setting.getTypeName());
        res_columns[6]->insert(is_changeable ? changeable_settings_it->second.second : ChangeableWithoutRestart::No);
        res_columns[7]->insert(setting.getTier() == SettingsTierType::OBSOLETE);
    }
}
}<|MERGE_RESOLUTION|>--- conflicted
+++ resolved
@@ -213,12 +213,9 @@
     DECLARE(UInt64, iceberg_catalog_threadpool_pool_size, 50, "Size of background pool for iceberg catalog", 0) \
     DECLARE(UInt64, iceberg_catalog_threadpool_queue_size, 1000000, "Number of tasks which is possible to push into iceberg catalog pool", 0) \
     DECLARE(UInt32, allow_feature_tier, 0, "0 - All feature tiers allowed (experimental, beta, production). 1 - Only beta and production feature tiers allowed. 2 - Only production feature tier allowed", 0) \
-<<<<<<< HEAD
     DECLARE(UInt64, max_cached_fiber_stacks_per_cpu, 64, "Maximum number of cached fiber stacks per CPU", 0) \
-=======
     DECLARE(Bool, dictionaries_lazy_load, 1, "1 - Load dictionaries lazily, i.e. a dictionary will be loaded when it's used for the first time. 0 - ClickHouse will start loading dictionaries immediately at startup.", 0) \
     DECLARE(Bool, wait_dictionaries_load_at_startup, 1, "Wait at startup until all the dictionaries finish their loading (successfully or not) before receiving any connections. Affects dictionaries only if `dictionaries_lazy_load` is false. Setting this to false can make ClickHouse start faster, however some queries can be executed slower.", 0) \
->>>>>>> 8a04621f
 
 
 // clang-format on
