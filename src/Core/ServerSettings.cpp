--- conflicted
+++ resolved
@@ -145,248 +145,6 @@
     DECLARE(UInt64, max_authentication_methods_per_user, 100, "The maximum number of authentication methods a user can be created with or altered. Changing this setting does not affect existing users. Zero means unlimited", 0) \
     DECLARE(UInt64, concurrent_threads_soft_limit_num, 0, "Sets how many concurrent thread can be allocated before applying CPU pressure. Zero means unlimited.", 0) \
     DECLARE(UInt64, concurrent_threads_soft_limit_ratio_to_cores, 0, "Same as concurrent_threads_soft_limit_num, but with ratio to cores.", 0) \
-<<<<<<< HEAD
-    DECLARE(UInt64, background_pool_size, 16, R"(
-    Sets the number of threads performing background merges and mutations for tables with MergeTree engines.
-
-    :::note
-    - This setting could also be applied at server startup from the `default` profile configuration for backward compatibility at the ClickHouse server start.
-    - You can only increase the number of threads at runtime.
-    - To lower the number of threads you have to restart the server.
-    - By adjusting this setting, you manage CPU and disk load.
-    :::
-
-    :::danger
-    Smaller pool size utilizes less CPU and disk resources, but background processes advance slower which might eventually impact query performance.
-    :::
-
-    Before changing it, please also take a look at related MergeTree settings, such as:
-    - [`number_of_free_entries_in_pool_to_lower_max_size_of_merge`](../../operations/settings/merge-tree-settings.md#number-of-free-entries-in-pool-to-lower-max-size-of-merge) .
-    - [`number_of_free_entries_in_pool_to_execute_mutation`](../../operations/settings/merge-tree-settings.md#number-of-free-entries-in-pool-to-execute-mutation).
-
-    **Example**
-
-    ```xml
-    <background_pool_size>16</background_pool_size>
-    ```
-    )", 0) \
-    DECLARE(Float, background_merges_mutations_concurrency_ratio, 2, R"(
-    Sets a ratio between the number of threads and the number of background merges and mutations that can be executed concurrently.
-
-    For example, if the ratio equals to 2 and [`background_pool_size`](#background_pool_size) is set to 16 then ClickHouse can execute 32 background merges concurrently. This is possible, because background operations could be suspended and postponed. This is needed to give small merges more execution priority.
-
-    :::note
-    You can only increase this ratio at runtime. To lower it you have to restart the server.
-
-    As with the [`background_pool_size`](#background_pool_size) setting [`background_merges_mutations_concurrency_ratio`](#background_merges_mutations_concurrency_ratio) could be applied from the `default` profile for backward compatibility.
-    :::
-    )", 0) \
-    DECLARE(String, background_merges_mutations_scheduling_policy, "round_robin", R"(
-    The policy on how to perform a scheduling for background merges and mutations. Possible values are: `round_robin` and `shortest_task_first`.
-
-    Algorithm used to select next merge or mutation to be executed by background thread pool. Policy may be changed at runtime without server restart.
-    Could be applied from the `default` profile for backward compatibility.
-
-    Possible values:
-
-    - `round_robin` — Every concurrent merge and mutation is executed in round-robin order to ensure starvation-free operation. Smaller merges are completed faster than bigger ones just because they have fewer blocks to merge.
-    - `shortest_task_first` — Always execute smaller merge or mutation. Merges and mutations are assigned priorities based on their resulting size. Merges with smaller sizes are strictly preferred over bigger ones. This policy ensures the fastest possible merge of small parts but can lead to indefinite starvation of big merges in partitions heavily overloaded by `INSERT`s.
-    )", 0) \
-    DECLARE(UInt64, background_move_pool_size, 8, R"(The maximum number of threads that will be used for moving data parts to another disk or volume for *MergeTree-engine tables in a background.)", 0) \
-    DECLARE(UInt64, background_fetches_pool_size, 16, R"(The maximum number of threads that will be used for fetching data parts from another replica for [*MergeTree-engine](/docs/en/engines/table-engines/mergetree-family) tables in the background.)", 0) \
-    DECLARE(UInt64, background_common_pool_size, 8, R"(The maximum number of threads that will be used for performing a variety of operations (mostly garbage collection) for [*MergeTree-engine](/docs/en/engines/table-engines/mergetree-family) tables in the background.)", 0) \
-    DECLARE(UInt64, background_buffer_flush_schedule_pool_size, 16, R"(The maximum number of threads that will be used for performing flush operations for [Buffer-engine tables](/docs/en/engines/table-engines/special/buffer) in the background.)", 0) \
-    DECLARE(UInt64, background_schedule_pool_size, 512, R"(The maximum number of threads that will be used for constantly executing some lightweight periodic operations for replicated tables, Kafka streaming, and DNS cache updates.)", 0) \
-    DECLARE(UInt64, background_message_broker_schedule_pool_size, 16, R"(The maximum number of threads that will be used for executing background operations for message streaming.)", 0) \
-    DECLARE(UInt64, background_distributed_schedule_pool_size, 16, R"(The maximum number of threads that will be used for executing distributed sends.)", 0) \
-    DECLARE(UInt64, tables_loader_foreground_pool_size, 0, R"(
-    Sets the number of threads performing load jobs in foreground pool. The foreground pool is used for loading table synchronously before server start listening on a port and for loading tables that are waited for. Foreground pool has higher priority than background pool. It means that no job starts in background pool while there are jobs running in foreground pool.
-
-    :::note
-    A value of `0` means all available CPUs will be used.
-    :::
-    )", 0) \
-    DECLARE(UInt64, tables_loader_background_pool_size, 0, R"(
-    Sets the number of threads performing asynchronous load jobs in background pool. The background pool is used for loading tables asynchronously after server start in case there are no queries waiting for the table. It could be beneficial to keep low number of threads in background pool if there are a lot of tables. It will reserve CPU resources for concurrent query execution.
-
-    :::note
-    A value of `0` means all available CPUs will be used.
-    :::
-    )", 0) \
-    DECLARE(Bool, async_load_databases, true, R"(
-    Asynchronous loading of databases and tables.
-
-    - If `true` all non-system databases with `Ordinary`, `Atomic` and `Replicated` engine will be loaded asynchronously after the ClickHouse server start up. See `system.asynchronous_loader` table, `tables_loader_background_pool_size` and `tables_loader_foreground_pool_size` server settings. Any query that tries to access a table, that is not yet loaded, will wait for exactly this table to be started up. If load job fails, query will rethrow an error (instead of shutting down the whole server in case of `async_load_databases = false`). The table that is waited for by at least one query will be loaded with higher priority. DDL queries on a database will wait for exactly that database to be started up. Also consider setting a limit `max_waiting_queries` for the total number of waiting queries.
-    - If `false`, all databases are loaded when the server starts.
-
-    **Example**
-
-    ``` xml
-    <async_load_databases>true</async_load_databases>
-    ```
-    )", 0) \
-    DECLARE(Bool, async_load_system_database, false, R"(
-    Asynchronous loading of system tables. Helpful if there is a high amount of log tables and parts in the `system` database. Independent of the `async_load_databases` setting.
-
-    - If set to `true`, all system databases with `Ordinary`, `Atomic`, and `Replicated` engines will be loaded asynchronously after the ClickHouse server starts. See `system.asynchronous_loader` table, `tables_loader_background_pool_size` and `tables_loader_foreground_pool_size` server settings. Any query that tries to access a system table, that is not yet loaded, will wait for exactly this table to be started up. The table that is waited for by at least one query will be loaded with higher priority. Also consider setting the `max_waiting_queries` setting to limit the total number of waiting queries.
-    - If set to `false`, system database loads before server start.
-
-    **Example**
-
-    ``` xml
-    <async_load_system_database>true</async_load_system_database>
-    ```
-    )", 0) \
-    DECLARE(Bool, display_secrets_in_show_and_select, false, R"(
-    Enables or disables showing secrets in `SHOW` and `SELECT` queries for tables, databases, table functions, and dictionaries.
-
-    User wishing to see secrets must also have
-    [`format_display_secrets_in_show_and_select` format setting](../settings/formats#format_display_secrets_in_show_and_select)
-    turned on and a
-    [`displaySecretsInShowAndSelect`](../../sql-reference/statements/grant#display-secrets) privilege.
-
-    Possible values:
-
-    - `0` — Disabled.
-    - `1` — Enabled.
-    )", 0) \
-    DECLARE(Seconds, keep_alive_timeout, DEFAULT_HTTP_KEEP_ALIVE_TIMEOUT, R"(
-    The number of seconds that ClickHouse waits for incoming requests before closing the connection.
-
-    **Example**
-
-    ``` xml
-    <keep_alive_timeout>10</keep_alive_timeout>
-    ```
-    )", 0) \
-    DECLARE(UInt64, max_keep_alive_requests, 10000, R"(
-    Maximal number of requests through a single keep-alive connection until it will be closed by ClickHouse server.
-
-    **Example**
-
-    ``` xml
-    <max_keep_alive_requests>10</max_keep_alive_requests>
-    ```
-    )", 0) \
-    DECLARE(Seconds, replicated_fetches_http_connection_timeout, 0, R"(HTTP connection timeout for part fetch requests. Inherited from default profile `http_connection_timeout` if not set explicitly.)", 0) \
-    DECLARE(Seconds, replicated_fetches_http_send_timeout, 0, R"(HTTP send timeout for part fetch requests. Inherited from default profile `http_send_timeout` if not set explicitly.)", 0) \
-    DECLARE(Seconds, replicated_fetches_http_receive_timeout, 0, R"(HTTP receive timeout for fetch part requests. Inherited from default profile `http_receive_timeout` if not set explicitly.)", 0) \
-    DECLARE(UInt64, total_memory_profiler_step, 0, R"(Whenever server memory usage becomes larger than every next step in number of bytes the memory profiler will collect the allocating stack trace. Zero means disabled memory profiler. Values lower than a few megabytes will slow down server.)", 0) \
-    DECLARE(Double, total_memory_tracker_sample_probability, 0, R"(
-    Allows to collect random allocations and de-allocations and writes them in the [system.trace_log](../../operations/system-tables/trace_log.md) system table with `trace_type` equal to a `MemorySample` with the specified probability. The probability is for every allocation or deallocations, regardless of the size of the allocation. Note that sampling happens only when the amount of untracked memory exceeds the untracked memory limit (default value is `4` MiB). It can be lowered if [total_memory_profiler_step](#total-memory-profiler-step) is lowered. You can set `total_memory_profiler_step` equal to `1` for extra fine-grained sampling.
-
-    Possible values:
-
-    - Positive integer.
-    - `0` — Writing of random allocations and de-allocations in the `system.trace_log` system table is disabled.
-    )", 0) \
-    DECLARE(UInt64, total_memory_profiler_sample_min_allocation_size, 0, R"(Collect random allocations of size greater or equal than specified value with probability equal to `total_memory_profiler_sample_probability`. 0 means disabled. You may want to set 'max_untracked_memory' to 0 to make this threshold to work as expected.)", 0) \
-    DECLARE(UInt64, total_memory_profiler_sample_max_allocation_size, 0, R"(Collect random allocations of size less or equal than specified value with probability equal to `total_memory_profiler_sample_probability`. 0 means disabled. You may want to set 'max_untracked_memory' to 0 to make this threshold to work as expected.)", 0) \
-    DECLARE(Bool, validate_tcp_client_information, false, R"(Validate client_information in the query packet over the native TCP protocol.)", 0) \
-    DECLARE(Bool, storage_metadata_write_full_object_key, false, R"(Write disk metadata files with VERSION_FULL_OBJECT_KEY format)", 0) \
-    DECLARE(UInt64, max_materialized_views_count_for_table, 0, R"(
-    A limit on the number of materialized views attached to a table.
-
-    :::note
-    Only directly dependent views are considered here, and the creation of one view on top of another view is not considered.
-    :::
-    )", 0) \
-    DECLARE(UInt32, max_database_replicated_create_table_thread_pool_size, 1, R"(The number of threads to create tables during replica recovery in DatabaseReplicated. Zero means number of threads equal number of cores.)", 0) \
-    DECLARE(Bool, database_replicated_allow_detach_permanently, true, R"(Allow detaching tables permanently in Replicated databases)", 0) \
-    DECLARE(Bool, format_alter_operations_with_parentheses, true, R"(If set to `true`, then alter operations will be surrounded by parentheses in formatted queries. This makes the parsing of formatted alter queries less ambiguous.)", 0) \
-    DECLARE(String, default_replica_path, "/clickhouse/tables/{uuid}/{shard}", R"(
-    The path to the table in ZooKeeper.
-
-    **Example**
-
-    ``` xml
-    <default_replica_path>/clickhouse/tables/{uuid}/{shard}</default_replica_path>
-    ```
-    )", 0) \
-    DECLARE(String, default_replica_name, "{replica}", R"(
-    The replica name in ZooKeeper.
-
-    **Example**
-
-    ``` xml
-    <default_replica_name>{replica}</default_replica_name>
-    ```
-    )", 0) \
-    DECLARE(UInt64, disk_connections_soft_limit, 5000, R"(Connections above this limit have significantly shorter time to live. The limit applies to the disks connections.)", 0) \
-    DECLARE(UInt64, disk_connections_warn_limit, 10000, R"(Warning massages are written to the logs if number of in-use connections are higher than this limit. The limit applies to the disks connections.)", 0) \
-    DECLARE(UInt64, disk_connections_store_limit, 30000, R"(Connections above this limit reset after use. Set to 0 to turn connection cache off. The limit applies to the disks connections.)", 0) \
-    DECLARE(UInt64, storage_connections_soft_limit, 100, R"(Connections above this limit have significantly shorter time to live. The limit applies to the storages connections.)", 0) \
-    DECLARE(UInt64, storage_connections_warn_limit, 1000, R"(Warning massages are written to the logs if number of in-use connections are higher than this limit. The limit applies to the storages connections.)", 0) \
-    DECLARE(UInt64, storage_connections_store_limit, 5000, R"(Connections above this limit reset after use. Set to 0 to turn connection cache off. The limit applies to the storages connections.)", 0) \
-    DECLARE(UInt64, http_connections_soft_limit, 100, R"(Connections above this limit have significantly shorter time to live. The limit applies to the http connections which do not belong to any disk or storage.)", 0) \
-    DECLARE(UInt64, http_connections_warn_limit, 1000, R"(Warning massages are written to the logs if number of in-use connections are higher than this limit. The limit applies to the http connections which do not belong to any disk or storage.)", 0) \
-    DECLARE(UInt64, http_connections_store_limit, 5000, R"(Connections above this limit reset after use. Set to 0 to turn connection cache off. The limit applies to the http connections which do not belong to any disk or storage.)", 0) \
-    DECLARE(UInt64, global_profiler_real_time_period_ns, 0, R"(Period for real clock timer of global profiler (in nanoseconds). Set 0 value to turn off the real clock global profiler. Recommended value is at least 10000000 (100 times a second) for single queries or 1000000000 (once a second) for cluster-wide profiling.)", 0) \
-    DECLARE(UInt64, global_profiler_cpu_time_period_ns, 0, R"(Period for CPU clock timer of global profiler (in nanoseconds). Set 0 value to turn off the CPU clock global profiler. Recommended value is at least 10000000 (100 times a second) for single queries or 1000000000 (once a second) for cluster-wide profiling.)", 0) \
-    DECLARE(Bool, enable_azure_sdk_logging, false, R"(Enables logging from Azure sdk)", 0) \
-    DECLARE(UInt64, max_entries_for_hash_table_stats, 10'000, R"(How many entries hash table statistics collected during aggregation is allowed to have)", 0) \
-    DECLARE(String, merge_workload, "default", R"(
-    Used to regulate how resources are utilized and shared between merges and other workloads. Specified value is used as `workload` setting value for all background merges. Can be overridden by a merge tree setting.
-
-    **See Also**
-    - [Workload Scheduling](/docs/en/operations/workload-scheduling.md)
-    )", 0) \
-    DECLARE(String, mutation_workload, "default", R"(
-    Used to regulate how resources are utilized and shared between mutations and other workloads. Specified value is used as `workload` setting value for all background mutations. Can be overridden by a merge tree setting.
-
-    **See Also**
-    - [Workload Scheduling](/docs/en/operations/workload-scheduling.md)
-    )", 0) \
-    DECLARE(Bool, throw_on_unknown_workload, false, R"(
-    Defines behaviour on access to unknown WORKLOAD with query setting 'workload'.
-
-    - If `true`, RESOURCE_ACCESS_DENIED exception is thrown from a query that is trying to access unknown workload. Useful to enforce resource scheduling for all queries after WORKLOAD hierarchy is established and contains WORKLOAD default.
-    - If `false` (default), unlimited access w/o resource scheduling is provided to a query with 'workload' setting pointing to unknown WORKLOAD. This is important during setting up hierarchy of WORKLOAD, before WORKLOAD default is added.
-
-    **Example**
-
-    ``` xml
-    <throw_on_unknown_workload>true</throw_on_unknown_workload>
-    ```
-
-    **See Also**
-    - [Workload Scheduling](/docs/en/operations/workload-scheduling.md)
-    )", 0) \
-    DECLARE(String, series_keeper_path, "/clickhouse/series", R"(
-    Path in Keeper with auto-incremental numbers, generated by the `generateSerialID` function. Each series will be a node under this path.
-    )", 0) \
-    DECLARE(Bool, prepare_system_log_tables_on_startup, false, R"(
-    If true, ClickHouse creates all configured `system.*_log` tables before the startup. It can be helpful if some startup scripts depend on these tables.
-    )", 0) \
-    DECLARE(UInt64, config_reload_interval_ms, 2000, R"(
-    How often clickhouse will reload config and check for new changes
-    )", 0) \
-    DECLARE(UInt64, memory_worker_period_ms, 0, R"(
-    Tick period of background memory worker which corrects memory tracker memory usages and cleans up unused pages during higher memory usage. If set to 0, default value will be used depending on the memory usage source
-    )", 0) \
-    DECLARE(Bool, memory_worker_correct_memory_tracker, 0, R"(
-    Whether background memory worker should correct internal memory tracker based on the information from external sources like jemalloc and cgroups
-    )", 0) \
-    DECLARE(Bool, disable_insertion_and_mutation, false, R"(
-    Disable all insert/alter/delete queries. This setting will be enabled if someone needs read-only nodes to prevent insertion and mutation affect reading performance.
-    )", 0) \
-    DECLARE(UInt64, parts_kill_delay_period, 30, R"(
-    Period to completely remove parts for SharedMergeTree. Only available in ClickHouse Cloud
-    )", 0) \
-    DECLARE(UInt64, parts_kill_delay_period_random_add, 10, R"(
-    Add uniformly distributed value from 0 to x seconds to kill_delay_period to avoid thundering herd effect and subsequent DoS of ZooKeeper in case of very large number of tables. Only available in ClickHouse Cloud
-    )", 0) \
-    DECLARE(UInt64, parts_killer_pool_size, 128, R"(
-    Threads for cleanup of shared merge tree outdated threads. Only available in ClickHouse Cloud
-    )", 0) \
-    DECLARE(UInt64, keeper_multiread_batch_size, 10'000, R"(
-    Maximum size of batch for MultiRead request to [Zoo]Keeper that support batching. If set to 0, batching is disabled. Available only in ClickHouse Cloud.
-    )", 0) \
-    DECLARE(Bool, use_legacy_mongodb_integration, false, R"(
-    Use the legacy MongoDB integration implementation. Note: it's highly recommended to set this option to false, since legacy implementation will be removed in the future. Please submit any issues you encounter with the new implementation.
-    )", 0) \
-=======
->>>>>>> 55698052
     \
     DECLARE(UInt64, background_pool_size, 16, "The maximum number of threads what will be used for merging or mutating data parts for *MergeTree-engine tables in a background.", 0) \
     DECLARE(Float, background_merges_mutations_concurrency_ratio, 2, "The number of part mutation tasks that can be executed concurrently by each thread in background pool.", 0) \
@@ -435,6 +193,7 @@
     DECLARE(UInt64, max_entries_for_hash_table_stats, 10'000, "How many entries hash table statistics collected during aggregation is allowed to have", 0) \
     DECLARE(String, merge_workload, "default", "Name of workload to be used to access resources for all merges (may be overridden by a merge tree setting)", 0) \
     DECLARE(String, mutation_workload, "default", "Name of workload to be used to access resources for all mutations (may be overridden by a merge tree setting)", 0) \
+    DECLARE(Bool, throw_on_unknown_workload, false, "Defines behaviour on access to unknown WORKLOAD with query setting 'workload': throw or provide unlimited access", 0) \
     DECLARE(Bool, prepare_system_log_tables_on_startup, false, "If true, ClickHouse creates all configured `system.*_log` tables before the startup. It can be helpful if some startup scripts depend on these tables.", 0) \
     DECLARE(UInt64, config_reload_interval_ms, 2000, "How often clickhouse will reload config and check for new changes", 0) \
     DECLARE(UInt64, memory_worker_period_ms, 0, "Tick period of background memory worker which corrects memory tracker memory usages and cleans up unused pages during higher memory usage. If set to 0, default value will be used depending on the memory usage source", 0) \
