#include <Access/AccessControl.h>
#include <Columns/IColumn.h>
#include <Core/BaseSettings.h>
#include <Core/BaseSettingsFwdMacrosImpl.h>
#include <Core/ServerSettings.h>
#include <IO/MMappedFileCache.h>
#include <Interpreters/Cache/QueryConditionCache.h>
#include <IO/UncompressedCache.h>
#include <IO/SharedThreadPools.h>
#include <Interpreters/Context.h>
#include <Interpreters/ProcessList.h>
#include <Storages/MarkCache.h>
#include <Storages/MergeTree/MergeTreeBackgroundExecutor.h>
#include <Storages/System/ServerSettingColumnsParams.h>
#include <Common/Config/ConfigReloader.h>
#include <Common/MemoryTracker.h>

#include <Poco/Util/AbstractConfiguration.h>


namespace CurrentMetrics
{
extern const Metric BackgroundSchedulePoolSize;
extern const Metric BackgroundBufferFlushSchedulePoolSize;
extern const Metric BackgroundDistributedSchedulePoolSize;
extern const Metric BackgroundMessageBrokerSchedulePoolSize;
}

namespace DB
{

// clang-format off

#define LIST_OF_SERVER_SETTINGS(DECLARE, ALIAS) \
    DECLARE(UInt64, dictionary_background_reconnect_interval, 1000, "Interval in milliseconds for reconnection attempts of failed MySQL and Postgres dictionaries having `background_reconnect` enabled.", 0) \
    DECLARE(Bool, show_addresses_in_stack_traces, true, R"(If it is set true will show addresses in stack traces)", 0) \
    DECLARE(Bool, shutdown_wait_unfinished_queries, false, R"(If set true ClickHouse will wait for running queries finish before shutdown.)", 0) \
    DECLARE(UInt64, shutdown_wait_unfinished, 5, R"(Delay in seconds to wait for unfinished queries)", 0) \
    DECLARE(UInt64, max_thread_pool_size, 10000, R"(
    ClickHouse uses threads from the Global Thread pool to process queries. If there is no idle thread to process a query, then a new thread is created in the pool. `max_thread_pool_size` limits the maximum number of threads in the pool.

    **Example**

    ```xml
    <max_thread_pool_size>12000</max_thread_pool_size>
    ```
    )", 0) \
    DECLARE(UInt64, max_thread_pool_free_size, 1000, R"(
    If the number of **idle** threads in the Global Thread pool is greater than [`max_thread_pool_free_size`](/operations/server-configuration-parameters/settings#max_thread_pool_free_size), then ClickHouse releases resources occupied by some threads and the pool size is decreased. Threads can be created again if necessary.

    **Example**

    ```xml
    <max_thread_pool_free_size>1200</max_thread_pool_free_size>
    ```
    )", 0) \
    DECLARE(UInt64, thread_pool_queue_size, 10000, R"(
    The maximum number of jobs that can be scheduled on the Global Thread pool. Increasing queue size leads to larger memory usage. It is recommended to keep this value equal to [`max_thread_pool_size`](/operations/server-configuration-parameters/settings#max_thread_pool_size).

    :::note
    A value of `0` means unlimited.
    :::

    **Example**

    ```xml
    <thread_pool_queue_size>12000</thread_pool_queue_size>
    ```
    )", 0) \
    DECLARE(UInt64, max_io_thread_pool_size, 100, R"(
    ClickHouse uses threads from the IO Thread pool to do some IO operations (e.g. to interact with S3). `max_io_thread_pool_size` limits the maximum number of threads in the pool.
    )", 0) \
    DECLARE(UInt64, max_io_thread_pool_free_size, 0, R"(
    If the number of **idle** threads in the IO Thread pool exceeds `max_io_thread_pool_free_size`, ClickHouse will release resources occupied by idling threads and decrease the pool size. Threads can be created again if necessary.
    )", 0) \
    DECLARE(UInt64, io_thread_pool_queue_size, 10000, R"(
    The maximum number of jobs that can be scheduled on the IO Thread pool.

    :::note
    A value of `0` means unlimited.
    :::
    )", 0) \
    DECLARE(UInt64, max_prefixes_deserialization_thread_pool_size, 100, R"(
    ClickHouse uses threads from the prefixes deserialization Thread pool for parallel reading of metadata of columns and subcolumns from file prefixes in Wide parts in MergeTree. `max_prefixes_deserialization_thread_pool_size` limits the maximum number of threads in the pool.
    )", 0) \
    DECLARE(UInt64, max_prefixes_deserialization_thread_pool_free_size, 0, R"(
    If the number of **idle** threads in the prefixes deserialization Thread pool exceeds `max_prefixes_deserialization_thread_pool_free_size`, ClickHouse will release resources occupied by idling threads and decrease the pool size. Threads can be created again if necessary.
    )", 0) \
    DECLARE(UInt64, prefixes_deserialization_thread_pool_thread_pool_queue_size, 10000, R"(
    The maximum number of jobs that can be scheduled on the prefixes deserialization Thread pool.

    :::note
    A value of `0` means unlimited.
    :::
    )", 0) \
    DECLARE(UInt64, max_format_parsing_thread_pool_size, 100, R"(
    Maximum total number of threads to use for parsing input.
    )", 0) \
    DECLARE(UInt64, max_format_parsing_thread_pool_free_size, 0, R"(
    Maximum number of idle standby threads to keep in the thread pool for parsing input.
    )", 0) \
    DECLARE(UInt64, format_parsing_thread_pool_queue_size, 10000, R"(
    The maximum number of jobs that can be scheduled on thread pool for parsing input.

    :::note
    A value of `0` means unlimited.
    :::
    )", 0) \
    DECLARE(UInt64, max_fetch_partition_thread_pool_size, 64, R"(The number of threads for ALTER TABLE FETCH PARTITION.)", 0) \
    DECLARE(UInt64, max_active_parts_loading_thread_pool_size, 64, R"(The number of threads to load active set of data parts (Active ones) at startup.)", 0) \
    DECLARE(UInt64, max_outdated_parts_loading_thread_pool_size, 32, R"(The number of threads to load inactive set of data parts (Outdated ones) at startup.)", 0) \
    DECLARE(UInt64, max_unexpected_parts_loading_thread_pool_size, 8, R"(The number of threads to load inactive set of data parts (Unexpected ones) at startup.)", 0) \
    DECLARE(UInt64, max_parts_cleaning_thread_pool_size, 128, R"(The number of threads for concurrent removal of inactive data parts.)", 0) \
    DECLARE(UInt64, max_mutations_bandwidth_for_server, 0, R"(The maximum read speed of all mutations on server in bytes per second. Zero means unlimited.)", 0) \
    DECLARE(UInt64, max_merges_bandwidth_for_server, 0, R"(The maximum read speed of all merges on server in bytes per second. Zero means unlimited.)", 0) \
    DECLARE(UInt64, max_replicated_fetches_network_bandwidth_for_server, 0, R"(The maximum speed of data exchange over the network in bytes per second for replicated fetches. Zero means unlimited.)", 0) \
    DECLARE(UInt64, max_replicated_sends_network_bandwidth_for_server, 0, R"(The maximum speed of data exchange over the network in bytes per second for replicated sends. Zero means unlimited.)", 0) \
    DECLARE(UInt64, max_remote_read_network_bandwidth_for_server, 0, R"(
    The maximum speed of data exchange over the network in bytes per second for read.

    :::note
    A value of `0` (default) means unlimited.
    :::
    )", 0) \
    DECLARE(UInt64, max_remote_write_network_bandwidth_for_server, 0, R"(
    The maximum speed of data exchange over the network in bytes per second for write.

    :::note
    A value of `0` (default) means unlimited.
    :::
    )", 0) \
    DECLARE(UInt64, max_local_read_bandwidth_for_server, 0, R"(
    The maximum speed of local reads in bytes per second.

    :::note
    A value of `0` means unlimited.
    :::
    )", 0) \
    DECLARE(UInt64, max_local_write_bandwidth_for_server, 0, R"(
    The maximum speed of local writes in bytes per seconds.

    :::note
    A value of `0` means unlimited.
    :::
    )", 0) \
    DECLARE(UInt64, max_backups_io_thread_pool_size, 1000, R"(ClickHouse uses threads from the Backups IO Thread pool to do S3 backup IO operations. `max_backups_io_thread_pool_size` limits the maximum number of threads in the pool.)", 0) \
    DECLARE(UInt64, max_backups_io_thread_pool_free_size, 0, R"(If the number of **idle** threads in the Backups IO Thread pool exceeds `max_backup_io_thread_pool_free_size`, ClickHouse will release resources occupied by idling threads and decrease the pool size. Threads can be created again if necessary.)", 0) \
    DECLARE(UInt64, backups_io_thread_pool_queue_size, 0, R"(
    The maximum number of jobs that can be scheduled on the Backups IO Thread pool. It is recommended to keep this queue unlimited due to the current S3 backup logic.

    :::note
    A value of `0` (default) means unlimited.
    :::
    )", 0) \
    DECLARE(NonZeroUInt64, backup_threads, 16, R"(The maximum number of threads to execute `BACKUP` requests.)", 0) \
    DECLARE(UInt64, max_backup_bandwidth_for_server, 0, R"(The maximum read speed in bytes per second for all backups on server. Zero means unlimited.)", 0) \
    DECLARE(NonZeroUInt64, restore_threads, 16, R"(The maximum number of threads to execute RESTORE requests.)", 0) \
    DECLARE(Bool, shutdown_wait_backups_and_restores, true, R"(If set to true ClickHouse will wait for running backups and restores to finish before shutdown.)", 0) \
    DECLARE(Double, cannot_allocate_thread_fault_injection_probability, 0, R"(For testing purposes.)", 0) \
    DECLARE(Int32, max_connections, 4096, R"(Max server connections.)", 0) \
    DECLARE(UInt32, asynchronous_metrics_update_period_s, 1, R"(Period in seconds for updating asynchronous metrics.)", 0) \
    DECLARE(Bool, asynchronous_metrics_enable_heavy_metrics, false, R"(Enable the calculation of heavy asynchronous metrics.)", 0) \
    DECLARE(UInt32, asynchronous_heavy_metrics_update_period_s, 120, R"(Period in seconds for updating heavy asynchronous metrics.)", 0) \
    DECLARE(String, default_database, "default", R"(The default database name.)", 0) \
    DECLARE(String, tmp_policy, "", R"(
    Policy for storage with temporary data. All files with `tmp` prefix will be removed at start.

    :::note
    Recommendations for using object storage as `tmp_policy`:
    - Use separate `bucket:path` on each server
    - Use `metadata_type=plain`
    - You may also want to set TTL for this bucket
    :::

    :::note
    - Only one option can be used to configure temporary data storage: `tmp_path` ,`tmp_policy`, `temporary_data_in_cache`.
    - `move_factor`, `keep_free_space_bytes`,`max_data_part_size_bytes` and are ignored.
    - Policy should have exactly *one volume*

    For more information see the [MergeTree Table Engine](/engines/table-engines/mergetree-family/mergetree) documentation.
    :::

    **Example**

    When `/disk1` is full, temporary data will be stored on `/disk2`.

    ```xml
    <clickhouse>
    <storage_configuration>
        <disks>
            <disk1>
                <path>/disk1/</path>
            </disk1>
            <disk2>
                <path>/disk2/</path>
            </disk2>
        </disks>

        <policies>
            <!-- highlight-start -->
            <tmp_two_disks>
                <volumes>
                    <main>
                        <disk>disk1</disk>
                        <disk>disk2</disk>
                    </main>
                </volumes>
            </tmp_two_disks>
            <!-- highlight-end -->
        </policies>
    </storage_configuration>

    <!-- highlight-start -->
    <tmp_policy>tmp_two_disks</tmp_policy>
    <!-- highlight-end -->
    </clickhouse>
    ```
    )", 0) \
    DECLARE(UInt64, max_temporary_data_on_disk_size, 0, R"(
    The maximum amount of storage that could be used for external aggregation, joins or sorting.
    Queries that exceed this limit will fail with an exception.

    :::note
    A value of `0` means unlimited.
    :::

    See also:
    - [`max_temporary_data_on_disk_size_for_user`](/operations/settings/settings#max_temporary_data_on_disk_size_for_user)
    - [`max_temporary_data_on_disk_size_for_query`](/operations/settings/settings#max_temporary_data_on_disk_size_for_query)
    )", 0) \
    DECLARE(String, temporary_data_in_cache, "", R"(
    With this option, temporary data will be stored in the cache for the particular disk.
    In this section, you should specify the disk name with the type `cache`.
    In that case, the cache and temporary data will share the same space, and the disk cache can be evicted to create temporary data.

    :::note
    Only one option can be used to configure temporary data storage: `tmp_path` ,`tmp_policy`, `temporary_data_in_cache`.
    :::

    **Example**

    Both the cache for `local_disk`, and temporary data will be stored in `/tiny_local_cache` on the filesystem, managed by `tiny_local_cache`.

    ```xml
    <clickhouse>
    <storage_configuration>
        <disks>
            <local_disk>
                <type>local</type>
                <path>/local_disk/</path>
            </local_disk>

            <!-- highlight-start -->
            <tiny_local_cache>
                <type>cache</type>
                <disk>local_disk</disk>
                <path>/tiny_local_cache/</path>
                <max_size_rows>10M</max_size_rows>
                <max_file_segment_size>1M</max_file_segment_size>
                <cache_on_write_operations>1</cache_on_write_operations>
            </tiny_local_cache>
            <!-- highlight-end -->
        </disks>
    </storage_configuration>

    <!-- highlight-start -->
    <temporary_data_in_cache>tiny_local_cache</temporary_data_in_cache>
    <!-- highlight-end -->
    </clickhouse>
    ```
    )", 0) \
    DECLARE(UInt64, aggregate_function_group_array_max_element_size, 0xFFFFFF, R"(Max array element size in bytes for groupArray function. This limit is checked at serialization and help to avoid large state size.)", 0) \
    DECLARE(GroupArrayActionWhenLimitReached, aggregate_function_group_array_action_when_limit_is_reached, GroupArrayActionWhenLimitReached::THROW, R"(Action to execute when max array element size is exceeded in groupArray: `throw` exception, or `discard` extra values)", 0) \
    DECLARE(UInt64, max_server_memory_usage, 0, R"(
    The maximum amount of memory the server is allowed to use, expressed in bytes.

    :::note
    The maximum memory consumption of the server is further restricted by setting `max_server_memory_usage_to_ram_ratio`.
    :::

    As a special case, a value of `0` (default) means the server may consume all available memory (excluding further restrictions imposed by `max_server_memory_usage_to_ram_ratio`).
    )", 0) \
    DECLARE(Double, max_server_memory_usage_to_ram_ratio, 0.9, R"(
    The maximum amount of memory the server is allowed to use, expressed as a ratio to all available memory.

    For example, a value of `0.9` (default) means that the server may consume 90% of the available memory.

    Allows lowering the memory usage on low-memory systems.
    On hosts with low RAM and swap, you may possibly need setting [`max_server_memory_usage_to_ram_ratio`](#max_server_memory_usage_to_ram_ratio) set larger than 1.

    :::note
    The maximum memory consumption of the server is further restricted by setting `max_server_memory_usage`.
    :::
    )", 0) \
    DECLARE(UInt64, merges_mutations_memory_usage_soft_limit, 0, R"(
    Sets the limit on how much RAM is allowed to use for performing merge and mutation operations.
    If ClickHouse reaches the limit set, it won't schedule any new background merge or mutation operations but will continue to execute already scheduled tasks.

    :::note
    A value of `0` means unlimited.
    :::

    **Example**

    ```xml
    <merges_mutations_memory_usage_soft_limit>0</merges_mutations_memory_usage_soft_limit>
    ```
    )", 0) \
    DECLARE(Double, merges_mutations_memory_usage_to_ram_ratio, 0.5, R"(
    The default `merges_mutations_memory_usage_soft_limit` value is calculated as `memory_amount * merges_mutations_memory_usage_to_ram_ratio`.

    **See also:**

    - [max_memory_usage](/operations/settings/settings#max_memory_usage)
    - [merges_mutations_memory_usage_soft_limit](/operations/server-configuration-parameters/settings#merges_mutations_memory_usage_soft_limit)
    )", 0) \
    DECLARE(Bool, allow_use_jemalloc_memory, true, R"(Allows to use jemalloc memory.)", 0) \
    DECLARE(UInt64, cgroups_memory_usage_observer_wait_time, 15, R"(
    Interval in seconds during which the server's maximum allowed memory consumption is adjusted by the corresponding threshold in cgroups.

    To disable the cgroup observer, set this value to `0`.

    see settings:
    - [`cgroup_memory_watcher_hard_limit_ratio`](/operations/server-configuration-parameters/settings#cgroup_memory_watcher_hard_limit_ratio)
    - [`cgroup_memory_watcher_soft_limit_ratio`](/operations/server-configuration-parameters/settings#cgroup_memory_watcher_soft_limit_ratio).
    )", 0) \
    DECLARE(Double, cgroup_memory_watcher_hard_limit_ratio, 0.95, R"(
    Specifies the "hard" threshold of the memory consumption of the server process according to cgroups after which the server's
    maximum memory consumption is adjusted to the threshold value.

    See settings:
    - [`cgroups_memory_usage_observer_wait_time`](/operations/server-configuration-parameters/settings#cgroups_memory_usage_observer_wait_time)
    - [`cgroup_memory_watcher_soft_limit_ratio`](/operations/server-configuration-parameters/settings#cgroup_memory_watcher_soft_limit_ratio)
    )", 0) \
    DECLARE(Double, cgroup_memory_watcher_soft_limit_ratio, 0.9, R"(
    Specifies the "soft" threshold of the memory consumption of the server process according to cgroups after which arenas in
    jemalloc are purged.

    See settings:
    - [`cgroups_memory_usage_observer_wait_time`](/operations/server-configuration-parameters/settings#cgroups_memory_usage_observer_wait_time)
    - [`cgroup_memory_watcher_hard_limit_ratio`](/operations/server-configuration-parameters/settings#cgroup_memory_watcher_hard_limit_ratio)
    )", 0) \
    DECLARE(UInt64, async_insert_threads, 16, R"(Maximum number of threads to actually parse and insert data in background. Zero means asynchronous mode is disabled)", 0) \
    DECLARE(Bool, async_insert_queue_flush_on_shutdown, true, R"(If true queue of asynchronous inserts is flushed on graceful shutdown)", 0) \
    DECLARE(Bool, ignore_empty_sql_security_in_create_view_query, true, R"(
    If true, ClickHouse doesn't write defaults for empty SQL security statement in `CREATE VIEW` queries.

    :::note
    This setting is only necessary for the migration period and will become obsolete in 24.4
    :::
    )", 0)  \
    DECLARE(UInt64, max_build_vector_similarity_index_thread_pool_size, 16, R"(
    The maximum number of threads to use for building vector indexes.

    :::note
    A value of `0` means all cores.
    :::
    )", 0) \
    \
    /* Database Catalog */ \
    DECLARE(UInt64, database_atomic_delay_before_drop_table_sec, 8 * 60, R"(
    The delay during which a dropped table can be restored using the [`UNDROP`](/sql-reference/statements/undrop.md) statement. If `DROP TABLE` ran with a `SYNC` modifier, the setting is ignored.
    The default for this setting is `480` (8 minutes).
    )", 0) \
    DECLARE(UInt64, database_catalog_unused_dir_hide_timeout_sec, 60 * 60, R"(
    Parameter of a task that cleans up garbage from `store/` directory.
    If some subdirectory is not used by clickhouse-server and this directory was not modified for last
    [`database_catalog_unused_dir_hide_timeout_sec`](/operations/server-configuration-parameters/settings#database_catalog_unused_dir_hide_timeout_sec) seconds, the task will "hide" this directory by
    removing all access rights. It also works for directories that clickhouse-server does not
    expect to see inside `store/`.

    :::note
    A value of `0` means "immediately".
    :::
    )", 0) \
    DECLARE(UInt64, database_catalog_unused_dir_rm_timeout_sec, 30 * 24 * 60 * 60, R"(
    Parameter of a task that cleans up garbage from `store/` directory.
    If some subdirectory is not used by clickhouse-server and it was previously "hidden"
    (see [database_catalog_unused_dir_hide_timeout_sec](/operations/server-configuration-parameters/settings#database_catalog_unused_dir_hide_timeout_sec))
    and this directory was not modified for last
    [`database_catalog_unused_dir_rm_timeout_sec`]/operations/server-configuration-parameters/settings#database_catalog_unused_dir_rm_timeout_sec) seconds, the task will remove this directory.
    It also works for directories that clickhouse-server does not
    expect to see inside `store/`.

    :::note
    A value of `0` means "never". The default value corresponds to 30 days.
    :::
    )", 0) \
    DECLARE(UInt64, database_catalog_unused_dir_cleanup_period_sec, 24 * 60 * 60, R"(
    Parameter of a task that cleans up garbage from `store/` directory.
    Sets scheduling period of the task.

    :::note
    A value of `0` means "never". The default value corresponds to 1 day.
    :::
    )", 0) \
    DECLARE(UInt64, database_catalog_drop_error_cooldown_sec, 5, R"(In case of a failed table drop, ClickHouse will wait for this time-out before retrying the operation.)", 0) \
    DECLARE(UInt64, database_catalog_drop_table_concurrency, 16, R"(The size of the threadpool used for dropping tables.)", 0) \
    \
    \
    DECLARE(UInt64, max_concurrent_queries, 0, R"(
    Limit on total number of concurrently executed queries. Note that limits on `INSERT` and `SELECT` queries, and on the maximum number of queries for users must also be considered.

    See also:
    - [`max_concurrent_insert_queries`](/operations/server-configuration-parameters/settings#max_concurrent_insert_queries)
    - [`max_concurrent_select_queries`](/operations/server-configuration-parameters/settings#max_concurrent_select_queries)
    - [`max_concurrent_queries_for_all_users`](/operations/settings/settings#max_concurrent_queries_for_all_users)

    :::note

    A value of `0` (default) means unlimited.

    This setting can be modified at runtime and will take effect immediately. Queries that are already running will remain unchanged.
    :::
    )", 0) \
    DECLARE(UInt64, max_concurrent_insert_queries, 0, R"(
    Limit on total number of concurrent insert queries.

    :::note

    A value of `0` (default) means unlimited.

    This setting can be modified at runtime and will take effect immediately. Queries that are already running will remain unchanged.
    :::
    )", 0) \
    DECLARE(UInt64, max_concurrent_select_queries, 0, R"(
    Limit on total number of concurrently select queries.

    :::note

    A value of `0` (default) means unlimited.

    This setting can be modified at runtime and will take effect immediately. Queries that are already running will remain unchanged.
    :::
    )", 0) \
    DECLARE(UInt64, max_waiting_queries, 0, R"(
    Limit on total number of concurrently waiting queries.
    Execution of a waiting query is blocked while required tables are loading asynchronously (see [`async_load_databases`](/operations/server-configuration-parameters/settings#async_load_databases).

    :::note
    Waiting queries are not counted when limits controlled by the following settings are checked:

    - [`max_concurrent_queries`](/operations/server-configuration-parameters/settings#max_concurrent_queries)
    - [`max_concurrent_insert_queries`](/operations/server-configuration-parameters/settings#max_concurrent_insert_queries)
    - [`max_concurrent_select_queries`](/operations/server-configuration-parameters/settings#max_concurrent_select_queries)
    - [`max_concurrent_queries_for_user`](/operations/settings/settings#max_concurrent_queries_for_user)
    - [`max_concurrent_queries_for_all_users`](/operations/settings/settings#max_concurrent_queries_for_all_users)

    This correction is done to avoid hitting these limits just after server startup.
    :::

    :::note

    A value of `0` (default) means unlimited.

    This setting can be modified at runtime and will take effect immediately. Queries that are already running will remain unchanged.
    :::
    )", 0) \
    \
    DECLARE(Double, cache_size_to_ram_max_ratio, 0.5, R"(Set cache size to RAM max ratio. Allows lowering the cache size on low-memory systems.)", 0) \
    DECLARE(String, uncompressed_cache_policy, DEFAULT_UNCOMPRESSED_CACHE_POLICY, R"(Uncompressed cache policy name.)", 0) \
    DECLARE(UInt64, uncompressed_cache_size, DEFAULT_UNCOMPRESSED_CACHE_MAX_SIZE, R"(
    Maximum size (in bytes) for uncompressed data used by table engines from the MergeTree family.

    There is one shared cache for the server. Memory is allocated on demand. The cache is used if the option `use_uncompressed_cache` is enabled.

    The uncompressed cache is advantageous for very short queries in individual cases.

    :::note
    A value of `0` means disabled.

    This setting can be modified at runtime and will take effect immediately.
    :::
    )", 0) \
    DECLARE(Double, uncompressed_cache_size_ratio, DEFAULT_UNCOMPRESSED_CACHE_SIZE_RATIO, R"(The size of the protected queue (in case of SLRU policy) in the uncompressed cache relative to the cache's total size.)", 0) \
    DECLARE(String, mark_cache_policy, DEFAULT_MARK_CACHE_POLICY, R"(Mark cache policy name.)", 0) \
    DECLARE(UInt64, mark_cache_size, DEFAULT_MARK_CACHE_MAX_SIZE, R"(
    Maximum size of cache for marks (index of [`MergeTree`](/engines/table-engines/mergetree-family) family of tables).

    :::note
    This setting can be modified at runtime and will take effect immediately.
    :::
    )", 0) \
    DECLARE(Double, mark_cache_size_ratio, DEFAULT_MARK_CACHE_SIZE_RATIO, R"(The size of the protected queue (in case of SLRU policy) in the mark cache relative to the cache's total size.)", 0) \
    DECLARE(Double, mark_cache_prewarm_ratio, 0.95, R"(The ratio of total size of mark cache to fill during prewarm.)", 0) \
    DECLARE(String, primary_index_cache_policy, DEFAULT_PRIMARY_INDEX_CACHE_POLICY, R"(Primary index cache policy name.)", 0) \
    DECLARE(UInt64, primary_index_cache_size, DEFAULT_PRIMARY_INDEX_CACHE_MAX_SIZE, R"(Maximum size of cache for primary index (index of MergeTree family of tables).)", 0) \
    DECLARE(Double, primary_index_cache_size_ratio, DEFAULT_PRIMARY_INDEX_CACHE_SIZE_RATIO, R"(The size of the protected queue (in case of SLRU policy) in the primary index cache relative to the cache's total size.)", 0) \
    DECLARE(Double, primary_index_cache_prewarm_ratio, 0.95, R"(The ratio of total size of mark cache to fill during prewarm.)", 0) \
    DECLARE(String, iceberg_metadata_files_cache_policy, DEFAULT_ICEBERG_METADATA_CACHE_POLICY, "Iceberg metadata cache policy name.", 0) \
    DECLARE(UInt64, iceberg_metadata_files_cache_size, DEFAULT_ICEBERG_METADATA_CACHE_MAX_SIZE, "Maximum size of iceberg metadata cache in bytes. Zero means disabled.", 0) \
    DECLARE(UInt64, iceberg_metadata_files_cache_max_entries, DEFAULT_ICEBERG_METADATA_CACHE_MAX_ENTRIES, "Maximum size of iceberg metadata files cache in entries. Zero means disabled.", 0) \
    DECLARE(Double, iceberg_metadata_files_cache_size_ratio, DEFAULT_ICEBERG_METADATA_CACHE_SIZE_RATIO, "The size of the protected queue (in case of SLRU policy) in the iceberg metadata cache relative to the cache's total size.", 0) \
    DECLARE(String, vector_similarity_index_cache_policy, DEFAULT_VECTOR_SIMILARITY_INDEX_CACHE_POLICY, "Vector similarity index cache policy name.", 0) \
    DECLARE(UInt64, vector_similarity_index_cache_size, DEFAULT_VECTOR_SIMILARITY_INDEX_CACHE_MAX_SIZE, R"(Size of cache for vector similarity indexes. Zero means disabled.

    :::note
    This setting can be modified at runtime and will take effect immediately.
    :::)", 0) \
    DECLARE(UInt64, vector_similarity_index_cache_max_entries, DEFAULT_VECTOR_SIMILARITY_INDEX_CACHE_MAX_ENTRIES, "Size of cache for vector similarity index in entries. Zero means disabled.", 0) \
    DECLARE(Double, vector_similarity_index_cache_size_ratio, DEFAULT_VECTOR_SIMILARITY_INDEX_CACHE_SIZE_RATIO, "The size of the protected queue (in case of SLRU policy) in the vector similarity index cache relative to the cache's total size.", 0) \
    DECLARE(String, index_uncompressed_cache_policy, DEFAULT_INDEX_UNCOMPRESSED_CACHE_POLICY, R"(Secondary index uncompressed cache policy name.)", 0) \
    DECLARE(UInt64, index_uncompressed_cache_size, DEFAULT_INDEX_UNCOMPRESSED_CACHE_MAX_SIZE, R"(
    Maximum size of cache for uncompressed blocks of `MergeTree` indices.

    :::note
    A value of `0` means disabled.

    This setting can be modified at runtime and will take effect immediately.
    :::
    )", 0) \
    DECLARE(Double, index_uncompressed_cache_size_ratio, DEFAULT_INDEX_UNCOMPRESSED_CACHE_SIZE_RATIO, R"(The size of the protected queue (in case of SLRU policy) in the secondary index uncompressed cache relative to the cache's total size.)", 0) \
    DECLARE(String, index_mark_cache_policy, DEFAULT_INDEX_MARK_CACHE_POLICY, R"(Secondary index mark cache policy name.)", 0) \
    DECLARE(UInt64, index_mark_cache_size, DEFAULT_INDEX_MARK_CACHE_MAX_SIZE, R"(
    Maximum size of cache for index marks.

    :::note

    A value of `0` means disabled.

    This setting can be modified at runtime and will take effect immediately.
    :::
    )", 0) \
    DECLARE(Double, index_mark_cache_size_ratio, DEFAULT_INDEX_MARK_CACHE_SIZE_RATIO, R"(The size of the protected queue (in case of SLRU policy) in the secondary index mark cache relative to the cache's total size.)", 0) \
    DECLARE(UInt64, page_cache_history_window_ms, 1000, "Delay before freed memory can be used by userspace page cache.", 0) \
    DECLARE(String, page_cache_policy, DEFAULT_PAGE_CACHE_POLICY, "Userspace page cache policy name.", 0) \
    DECLARE(Double, page_cache_size_ratio, DEFAULT_PAGE_CACHE_SIZE_RATIO, "The size of the protected queue in the userspace page cache relative to the cache's total size.", 0) \
    DECLARE(UInt64, page_cache_min_size, DEFAULT_PAGE_CACHE_MIN_SIZE, "Minimum size of the userspace page cache.", 0) \
    DECLARE(UInt64, page_cache_max_size, DEFAULT_PAGE_CACHE_MAX_SIZE, "Maximum size of the userspace page cache. Set to 0 to disable the cache. If greater than page_cache_min_size, the cache size will be continuously adjusted within this range, to use most of the available memory while keeping the total memory usage below the limit (max_server_memory_usage[_to_ram_ratio]).", 0) \
    DECLARE(Double, page_cache_free_memory_ratio, 0.15, "Fraction of the memory limit to keep free from the userspace page cache. Analogous to Linux min_free_kbytes setting.", 0) \
    DECLARE(UInt64, page_cache_shards, 4, "Stripe userspace page cache over this many shards to reduce mutex contention. Experimental, not likely to improve performance.", 0) \
    DECLARE(UInt64, mmap_cache_size, DEFAULT_MMAP_CACHE_MAX_SIZE, R"(
    This setting allows avoiding frequent open/close calls (which are very expensive due to consequent page faults), and to reuse mappings from several threads and queries. The setting value is the number of mapped regions (usually equal to the number of mapped files).

    The amount of data in mapped files can be monitored in the following system tables with the following metrics:

    - `MMappedFiles`/`MMappedFileBytes`/`MMapCacheCells` in [`system.metrics`](/operations/system-tables/metrics), [`system.metric_log`](/operations/system-tables/metric_log)
    - `CreatedReadBufferMMap`/`CreatedReadBufferMMapFailed`/`MMappedFileCacheHits`/`MMappedFileCacheMisses` in [`system.events`](/operations/system-tables/events), [`system.processes`](/operations/system-tables/processes), [`system.query_log`](/operations/system-tables/query_log), [`system.query_thread_log`](/operations/system-tables/query_thread_log), [`system.query_views_log`](/operations/system-tables/query_views_log)

    :::note
    The amount of data in mapped files does not consume memory directly and is not accounted for in query or server memory usage — because this memory can be discarded similar to the OS page cache. The cache is dropped (the files are closed) automatically on the removal of old parts in tables of the MergeTree family, also it can be dropped manually by the `SYSTEM DROP MMAP CACHE` query.

    This setting can be modified at runtime and will take effect immediately.
    :::
    )", 0) \
    DECLARE(UInt64, compiled_expression_cache_size, DEFAULT_COMPILED_EXPRESSION_CACHE_MAX_SIZE, R"(Sets the cache size (in bytes) for [compiled expressions](../../operations/caches.md).)", 0) \
    \
    DECLARE(UInt64, compiled_expression_cache_elements_size, DEFAULT_COMPILED_EXPRESSION_CACHE_MAX_ENTRIES, R"(Sets the cache size (in elements) for [compiled expressions](../../operations/caches.md).)", 0) \
    DECLARE(String, query_condition_cache_policy, DEFAULT_QUERY_CONDITION_CACHE_POLICY, "Query condition cache policy name.", 0) \
    DECLARE(UInt64, query_condition_cache_size, DEFAULT_QUERY_CONDITION_CACHE_MAX_SIZE, R"(
    Maximum size of the query condition cache.
    :::note
    This setting can be modified at runtime and will take effect immediately.
    :::
    )", 0) \
    DECLARE(Double, query_condition_cache_size_ratio, DEFAULT_QUERY_CONDITION_CACHE_SIZE_RATIO, "The size of the protected queue (in case of SLRU policy) in the query condition cache relative to the cache's total size.", 0) \
    \
    DECLARE(Bool, disable_internal_dns_cache, false, "Disables the internal DNS cache. Recommended for operating ClickHouse in systems with frequently changing infrastructure such as Kubernetes.", 0) \
    DECLARE(UInt64, dns_cache_max_entries, 10000, R"(Internal DNS cache max entries.)", 0) \
    DECLARE(Int32, dns_cache_update_period, 15, "Internal DNS cache update period in seconds.", 0) \
    DECLARE(UInt32, dns_max_consecutive_failures, 10, "Max DNS resolve failures of a hostname before dropping the hostname from ClickHouse DNS cache.", 0) \
    DECLARE(Bool, dns_allow_resolve_names_to_ipv4, true, "Allows resolve names to ipv4 addresses.", 0) \
    DECLARE(Bool, dns_allow_resolve_names_to_ipv6, true, "Allows resolve names to ipv6 addresses.", 0) \
    \
    DECLARE(UInt64, max_table_size_to_drop, 50000000000lu, R"(
    Restriction on deleting tables.

    If the size of a [MergeTree](../../engines/table-engines/mergetree-family/mergetree.md) table exceeds `max_table_size_to_drop` (in bytes), you can't delete it using a [`DROP`](../../sql-reference/statements/drop.md) query or [`TRUNCATE`](../../sql-reference/statements/truncate.md) query.

    :::note
    A value of `0` means that you can delete all tables without any restrictions.

    This setting does not require a restart of the ClickHouse server to apply. Another way to disable the restriction is to create the `<clickhouse-path>/flags/force_drop_table` file.
    :::

    **Example**

    ```xml
    <max_table_size_to_drop>0</max_table_size_to_drop>
    ```
    )", 0) \
    DECLARE(UInt64, max_partition_size_to_drop, 50000000000lu, R"(
    Restriction on dropping partitions.

    If the size of a [MergeTree](../../engines/table-engines/mergetree-family/mergetree.md) table exceeds [`max_partition_size_to_drop`](#max_partition_size_to_drop) (in bytes), you can't drop a partition using a [DROP PARTITION](../../sql-reference/statements/alter/partition.md#drop-partitionpart) query.
    This setting does not require a restart of the ClickHouse server to apply. Another way to disable the restriction is to create the `<clickhouse-path>/flags/force_drop_table` file.

    :::note
    The value `0` means that you can drop partitions without any restrictions.

    This limitation does not restrict drop table and truncate table, see [max_table_size_to_drop](/operations/settings/settings#max_table_size_to_drop)
    :::

    **Example**

    ```xml
    <max_partition_size_to_drop>0</max_partition_size_to_drop>
    ```
    )", 0) \
    DECLARE(UInt64, max_table_num_to_warn, 5000lu, R"(
    If the number of attached tables exceeds the specified value, clickhouse server will add warning messages to `system.warnings` table.

    **Example**

    ```xml
    <max_table_num_to_warn>400</max_table_num_to_warn>
    ```
    )", 0) \
    DECLARE(UInt64, max_pending_mutations_to_warn, 500lu, R"(
    If the number of pending mutations exceeds the specified value, clickhouse server will add warning messages to `system.warnings` table.

    **Example**

    ```xml
    <max_pending_mutations_to_warn>400</max_pending_mutations_to_warn>
    ```
    )", 0) \
    DECLARE(UInt64, max_pending_mutations_execution_time_to_warn, 86400lu, R"(
    If any of the pending mutations exceeds the specified value in seconds, clickhouse server will add warning messages to `system.warnings` table.

    **Example**

    ```xml
    <max_pending_mutations_execution_time_to_warn>10000</max_pending_mutations_execution_time_to_warn>
    ```
    )", 0) \
    DECLARE(UInt64, max_view_num_to_warn, 10000lu, R"(
    If the number of attached views exceeds the specified value, clickhouse server will add warning messages to `system.warnings` table.

    **Example**

    ```xml
    <max_view_num_to_warn>400</max_view_num_to_warn>
    ```
    )", 0) \
    DECLARE(UInt64, max_dictionary_num_to_warn, 1000lu, R"(
    If the number of attached dictionaries exceeds the specified value, clickhouse server will add warning messages to `system.warnings` table.

    **Example**

    ```xml
    <max_dictionary_num_to_warn>400</max_dictionary_num_to_warn>
    ```
    )", 0) \
    DECLARE(UInt64, max_database_num_to_warn, 1000lu, R"(
    If the number of attached databases exceeds the specified value, clickhouse server will add warning messages to `system.warnings` table.

    **Example**

    ```xml
    <max_database_num_to_warn>50</max_database_num_to_warn>
    ```
    )", 0) \
    DECLARE(UInt64, max_part_num_to_warn, 100000lu, R"(
    If the number of active parts exceeds the specified value, clickhouse server will add warning messages to `system.warnings` table.

    **Example**

    ```xml
    <max_part_num_to_warn>400</max_part_num_to_warn>
    ```
    )", 0) \
    DECLARE(UInt64, max_table_num_to_throw, 0lu, R"(
    If number of tables is greater than this value, server will throw an exception.

    The following tables are not counted:
    - view
    - remote
    - dictionary
    - system

    Only counts tables for database engines:
    - Atomic
    - Ordinary
    - Replicated
    - Lazy

    :::note
    A value of `0` means no limitation.
    :::

    **Example**
    ```xml
    <max_table_num_to_throw>400</max_table_num_to_throw>
    ```
    )", 0) \
    DECLARE(UInt64, max_replicated_table_num_to_throw, 0lu, R"(
    If the number of replicated tables is greater than this value, the server will throw an exception.

    Only counts tables for database engines:
    - Atomic
    - Ordinary
    - Replicated
    - Lazy

    :::note
    A value of `0` means no limitation.
    :::

    **Example**
    ```xml
    <max_replicated_table_num_to_throw>400</max_replicated_table_num_to_throw>
    ```
    )", 0) \
    DECLARE(UInt64, max_dictionary_num_to_throw, 0lu, R"(
    If the number of dictionaries is greater than this value, the server will throw an exception.

    Only counts tables for database engines:
    - Atomic
    - Ordinary
    - Replicated
    - Lazy

    :::note
    A value of `0` means no limitation.
    :::

    **Example**
    ```xml
    <max_dictionary_num_to_throw>400</max_dictionary_num_to_throw>
    ```
    )", 0) \
    DECLARE(UInt64, max_view_num_to_throw, 0lu, R"(
    If the number of views is greater than this value, the server will throw an exception.

    Only counts tables for database engines:
    - Atomic
    - Ordinary
    - Replicated
    - Lazy

    :::note
    A value of `0` means no limitation.
    :::

    **Example**
    ```xml
    <max_view_num_to_throw>400</max_view_num_to_throw>
    ```
    )", 0) \
    DECLARE(UInt64, max_database_num_to_throw, 0lu, R"(If number of databases is greater than this value, server will throw an exception. 0 means no limitation.)", 0) \
    DECLARE(UInt64, max_authentication_methods_per_user, 100, R"(
    The maximum number of authentication methods a user can be created with or altered to.
    Changing this setting does not affect existing users. Create/alter authentication-related queries will fail if they exceed the limit specified in this setting.
    Non authentication create/alter queries will succeed.

    :::note
    A value of `0` means unlimited.
    :::
    )", 0) \
    DECLARE(UInt64, concurrent_threads_soft_limit_num, 0, R"(
    The maximum number of query processing threads, excluding threads for retrieving data from remote servers, allowed to run all queries. This is not a hard limit. In case if the limit is reached the query will still get at least one thread to run. Query can upscale to desired number of threads during execution if more threads become available.

    :::note
    A value of `0` (default) means unlimited.
    :::
    )", 0) \
    DECLARE(UInt64, concurrent_threads_soft_limit_ratio_to_cores, 0, "Same as [`concurrent_threads_soft_limit_num`](#concurrent_threads_soft_limit_num), but with ratio to cores.", 0) \
    DECLARE(String, concurrent_threads_scheduler, "fair_round_robin", R"(
The policy on how to perform a scheduling of CPU slots specified by `concurrent_threads_soft_limit_num` and `concurrent_threads_soft_limit_ratio_to_cores`. Algorithm used to govern how limited number of CPU slots are distributed among concurrent queries. Scheduler may be changed at runtime without server restart.

    Possible values:

    - `round_robin` — Every query with setting `use_concurrency_control` = 1 allocates up to `max_threads` CPU slots. One slot per thread. On contention CPU slot are granted to queries using round-robin. Note that the first slot is granted unconditionally, which could lead to unfairness and increased latency of queries having high `max_threads` in presence of high number of queries with `max_threads` = 1.
    - `fair_round_robin` — Every query with setting `use_concurrency_control` = 1 allocates up to `max_threads - 1` CPU slots. Variation of `round_robin` that does not require a CPU slot for the first thread of every query. This way queries having `max_threads` = 1 do not require any slot and could not unfairly allocate all slots. There are no slots granted unconditionally.
    )", 0) \
    DECLARE(UInt64, background_pool_size, 16, R"(
    Sets the number of threads performing background merges and mutations for tables with MergeTree engines.

    :::note
    - This setting could also be applied at server startup from the `default` profile configuration for backward compatibility at the ClickHouse server start.
    - You can only increase the number of threads at runtime.
    - To lower the number of threads you have to restart the server.
    - By adjusting this setting, you manage CPU and disk load.
    :::

    :::danger
    Smaller pool size utilizes less CPU and disk resources, but background processes advance slower which might eventually impact query performance.
    :::

    Before changing it, please also take a look at related MergeTree settings, such as:
    - [`number_of_free_entries_in_pool_to_lower_max_size_of_merge`](../../operations/settings/merge-tree-settings.md#number_of_free_entries_in_pool_to_lower_max_size_of_merge).
    - [`number_of_free_entries_in_pool_to_execute_mutation`](../../operations/settings/merge-tree-settings.md#number_of_free_entries_in_pool_to_execute_mutation).

    **Example**

    ```xml
    <background_pool_size>16</background_pool_size>
    ```
    )", 0) \
    DECLARE(Float, background_merges_mutations_concurrency_ratio, 2, R"(
    Sets a ratio between the number of threads and the number of background merges and mutations that can be executed concurrently.

    For example, if the ratio equals to 2 and [`background_pool_size`](/operations/server-configuration-parameters/settings#background_pool_size) is set to 16 then ClickHouse can execute 32 background merges concurrently. This is possible, because background operations could be suspended and postponed. This is needed to give small merges more execution priority.

    :::note
    You can only increase this ratio at runtime. To lower it you have to restart the server.

    As with the [`background_pool_size`](/operations/server-configuration-parameters/settings#background_pool_size) setting [`background_merges_mutations_concurrency_ratio`](/operations/server-configuration-parameters/settings#background_merges_mutations_concurrency_ratio) could be applied from the `default` profile for backward compatibility.
    :::
    )", 0) \
    DECLARE(String, background_merges_mutations_scheduling_policy, "round_robin", R"(
    The policy on how to perform a scheduling for background merges and mutations. Possible values are: `round_robin` and `shortest_task_first`.

    Algorithm used to select next merge or mutation to be executed by background thread pool. Policy may be changed at runtime without server restart.
    Could be applied from the `default` profile for backward compatibility.

    Possible values:

    - `round_robin` — Every concurrent merge and mutation is executed in round-robin order to ensure starvation-free operation. Smaller merges are completed faster than bigger ones just because they have fewer blocks to merge.
    - `shortest_task_first` — Always execute smaller merge or mutation. Merges and mutations are assigned priorities based on their resulting size. Merges with smaller sizes are strictly preferred over bigger ones. This policy ensures the fastest possible merge of small parts but can lead to indefinite starvation of big merges in partitions heavily overloaded by `INSERT`s.
    )", 0) \
    DECLARE(UInt64, background_move_pool_size, 8, R"(The maximum number of threads that will be used for moving data parts to another disk or volume for *MergeTree-engine tables in a background.)", 0) \
    DECLARE(UInt64, background_fetches_pool_size, 16, R"(The maximum number of threads that will be used for fetching data parts from another replica for [*MergeTree-engine](/engines/table-engines/mergetree-family) tables in the background.)", 0) \
    DECLARE(UInt64, background_common_pool_size, 8, R"(The maximum number of threads that will be used for performing a variety of operations (mostly garbage collection) for [*MergeTree-engine](/engines/table-engines/mergetree-family) tables in the background.)", 0) \
    DECLARE(UInt64, background_buffer_flush_schedule_pool_size, 16, R"(The maximum number of threads that will be used for performing flush operations for [Buffer-engine tables](/engines/table-engines/special/buffer) in the background.)", 0) \
    DECLARE(UInt64, background_schedule_pool_size, 512, R"(The maximum number of threads that will be used for constantly executing some lightweight periodic operations for replicated tables, Kafka streaming, and DNS cache updates.)", 0) \
    DECLARE(UInt64, background_message_broker_schedule_pool_size, 16, R"(The maximum number of threads that will be used for executing background operations for message streaming.)", 0) \
    DECLARE(UInt64, background_distributed_schedule_pool_size, 16, R"(The maximum number of threads that will be used for executing distributed sends.)", 0) \
    DECLARE(UInt64, tables_loader_foreground_pool_size, 0, R"(
    Sets the number of threads performing load jobs in foreground pool. The foreground pool is used for loading table synchronously before server start listening on a port and for loading tables that are waited for. Foreground pool has higher priority than background pool. It means that no job starts in background pool while there are jobs running in foreground pool.

    :::note
    A value of `0` means all available CPUs will be used.
    :::
    )", 0) \
    DECLARE(UInt64, tables_loader_background_pool_size, 0, R"(
    Sets the number of threads performing asynchronous load jobs in background pool. The background pool is used for loading tables asynchronously after server start in case there are no queries waiting for the table. It could be beneficial to keep low number of threads in background pool if there are a lot of tables. It will reserve CPU resources for concurrent query execution.

    :::note
    A value of `0` means all available CPUs will be used.
    :::
    )", 0) \
    DECLARE(Bool, async_load_databases, true, R"(
    Asynchronous loading of databases and tables.

    - If `true` all non-system databases with `Ordinary`, `Atomic` and `Replicated` engine will be loaded asynchronously after the ClickHouse server start up. See `system.asynchronous_loader` table, `tables_loader_background_pool_size` and `tables_loader_foreground_pool_size` server settings. Any query that tries to access a table, that is not yet loaded, will wait for exactly this table to be started up. If load job fails, query will rethrow an error (instead of shutting down the whole server in case of `async_load_databases = false`). The table that is waited for by at least one query will be loaded with higher priority. DDL queries on a database will wait for exactly that database to be started up. Also consider setting a limit `max_waiting_queries` for the total number of waiting queries.
    - If `false`, all databases are loaded when the server starts.

    **Example**

    ```xml
    <async_load_databases>true</async_load_databases>
    ```
    )", 0) \
    DECLARE(Bool, async_load_system_database, false, R"(
    Asynchronous loading of system tables. Helpful if there is a high amount of log tables and parts in the `system` database. Independent of the `async_load_databases` setting.

    - If set to `true`, all system databases with `Ordinary`, `Atomic`, and `Replicated` engines will be loaded asynchronously after the ClickHouse server starts. See `system.asynchronous_loader` table, `tables_loader_background_pool_size` and `tables_loader_foreground_pool_size` server settings. Any query that tries to access a system table, that is not yet loaded, will wait for exactly this table to be started up. The table that is waited for by at least one query will be loaded with higher priority. Also consider setting the `max_waiting_queries` setting to limit the total number of waiting queries.
    - If set to `false`, system database loads before server start.

    **Example**

    ```xml
    <async_load_system_database>true</async_load_system_database>
    ```
    )", 0) \
    DECLARE(Bool, display_secrets_in_show_and_select, false, R"(
    Enables or disables showing secrets in `SHOW` and `SELECT` queries for tables, databases, table functions, and dictionaries.

    User wishing to see secrets must also have
    [`format_display_secrets_in_show_and_select` format setting](../settings/formats#format_display_secrets_in_show_and_select)
    turned on and a
    [`displaySecretsInShowAndSelect`](/sql-reference/statements/grant#displaysecretsinshowandselect) privilege.

    Possible values:

    - `0` — Disabled.
    - `1` — Enabled.
    )", 0) \
    DECLARE(Seconds, keep_alive_timeout, DEFAULT_HTTP_KEEP_ALIVE_TIMEOUT, R"(
    The number of seconds that ClickHouse waits for incoming requests for HTTP protocol before closing the connection.

    **Example**

    ```xml
    <keep_alive_timeout>10</keep_alive_timeout>
    ```
    )", 0) \
    DECLARE(UInt64, max_keep_alive_requests, 10000, R"(
    Maximal number of requests through a single keep-alive connection until it will be closed by ClickHouse server.

    **Example**

    ```xml
    <max_keep_alive_requests>10</max_keep_alive_requests>
    ```
    )", 0) \
    DECLARE(Seconds, replicated_fetches_http_connection_timeout, 0, R"(HTTP connection timeout for part fetch requests. Inherited from default profile `http_connection_timeout` if not set explicitly.)", 0) \
    DECLARE(Seconds, replicated_fetches_http_send_timeout, 0, R"(HTTP send timeout for part fetch requests. Inherited from default profile `http_send_timeout` if not set explicitly.)", 0) \
    DECLARE(Seconds, replicated_fetches_http_receive_timeout, 0, R"(HTTP receive timeout for fetch part requests. Inherited from default profile `http_receive_timeout` if not set explicitly.)", 0) \
    DECLARE(UInt64, total_memory_profiler_step, 0, R"(Whenever server memory usage becomes larger than every next step in number of bytes the memory profiler will collect the allocating stack trace. Zero means disabled memory profiler. Values lower than a few megabytes will slow down server.)", 0) \
    DECLARE(Double, total_memory_tracker_sample_probability, 0, R"(
    Allows to collect random allocations and de-allocations and writes them in the [system.trace_log](../../operations/system-tables/trace_log.md) system table with `trace_type` equal to a `MemorySample` with the specified probability. The probability is for every allocation or deallocations, regardless of the size of the allocation. Note that sampling happens only when the amount of untracked memory exceeds the untracked memory limit (default value is `4` MiB). It can be lowered if [total_memory_profiler_step](/operations/server-configuration-parameters/settings#total_memory_profiler_step) is lowered. You can set `total_memory_profiler_step` equal to `1` for extra fine-grained sampling.

    Possible values:

    - Positive double.
    - `0` — Writing of random allocations and de-allocations in the `system.trace_log` system table is disabled.
    )", 0) \
    DECLARE(UInt64, total_memory_profiler_sample_min_allocation_size, 0, R"(Collect random allocations of size greater or equal than specified value with probability equal to `total_memory_profiler_sample_probability`. 0 means disabled. You may want to set 'max_untracked_memory' to 0 to make this threshold to work as expected.)", 0) \
    DECLARE(UInt64, total_memory_profiler_sample_max_allocation_size, 0, R"(Collect random allocations of size less or equal than specified value with probability equal to `total_memory_profiler_sample_probability`. 0 means disabled. You may want to set 'max_untracked_memory' to 0 to make this threshold to work as expected.)", 0) \
    DECLARE(Bool, validate_tcp_client_information, false, R"(Determines whether validation of client information is enabled when a query packet is received.

    By default, it is `false`:

    ```xml
    <validate_tcp_client_information>false</validate_tcp_client_information>
    ```)", 0) \
    DECLARE(Bool, storage_metadata_write_full_object_key, false, R"(Write disk metadata files with VERSION_FULL_OBJECT_KEY format)", 0) \
    DECLARE(UInt64, max_materialized_views_count_for_table, 0, R"(
    A limit on the number of materialized views attached to a table.

    :::note
    Only directly dependent views are considered here, and the creation of one view on top of another view is not considered.
    :::
    )", 0) \
    DECLARE(UInt32, max_database_replicated_create_table_thread_pool_size, 1, R"(The number of threads to create tables during replica recovery in DatabaseReplicated. Zero means number of threads equal number of cores.)", 0) \
    DECLARE(Bool, database_replicated_allow_detach_permanently, true, R"(Allow detaching tables permanently in Replicated databases)", 0) \
    DECLARE(String, default_replica_path, "/clickhouse/tables/{uuid}/{shard}", R"(
    The path to the table in ZooKeeper.

    **Example**

    ```xml
    <default_replica_path>/clickhouse/tables/{uuid}/{shard}</default_replica_path>
    ```
    )", 0) \
    DECLARE(String, default_replica_name, "{replica}", R"(
    The replica name in ZooKeeper.

    **Example**

    ```xml
    <default_replica_name>{replica}</default_replica_name>
    ```
    )", 0) \
    DECLARE(UInt64, disk_connections_soft_limit, 5000, R"(Connections above this limit have significantly shorter time to live. The limit applies to the disks connections.)", 0) \
    DECLARE(UInt64, disk_connections_warn_limit, 10000, R"(Warning massages are written to the logs if number of in-use connections are higher than this limit. The limit applies to the disks connections.)", 0) \
    DECLARE(UInt64, disk_connections_store_limit, 30000, R"(Connections above this limit reset after use. Set to 0 to turn connection cache off. The limit applies to the disks connections.)", 0) \
    DECLARE(UInt64, storage_connections_soft_limit, 100, R"(Connections above this limit have significantly shorter time to live. The limit applies to the storages connections.)", 0) \
    DECLARE(UInt64, storage_connections_warn_limit, 1000, R"(Warning massages are written to the logs if number of in-use connections are higher than this limit. The limit applies to the storages connections.)", 0) \
    DECLARE(UInt64, storage_connections_store_limit, 5000, R"(Connections above this limit reset after use. Set to 0 to turn connection cache off. The limit applies to the storages connections.)", 0) \
    DECLARE(UInt64, http_connections_soft_limit, 100, R"(Connections above this limit have significantly shorter time to live. The limit applies to the http connections which do not belong to any disk or storage.)", 0) \
    DECLARE(UInt64, http_connections_warn_limit, 1000, R"(Warning massages are written to the logs if number of in-use connections are higher than this limit. The limit applies to the http connections which do not belong to any disk or storage.)", 0) \
    DECLARE(UInt64, http_connections_store_limit, 5000, R"(Connections above this limit reset after use. Set to 0 to turn connection cache off. The limit applies to the http connections which do not belong to any disk or storage.)", 0) \
    DECLARE(UInt64, global_profiler_real_time_period_ns, 0, R"(Period for real clock timer of global profiler (in nanoseconds). Set 0 value to turn off the real clock global profiler. Recommended value is at least 10000000 (100 times a second) for single queries or 1000000000 (once a second) for cluster-wide profiling.)", 0) \
    DECLARE(UInt64, global_profiler_cpu_time_period_ns, 0, R"(Period for CPU clock timer of global profiler (in nanoseconds). Set 0 value to turn off the CPU clock global profiler. Recommended value is at least 10000000 (100 times a second) for single queries or 1000000000 (once a second) for cluster-wide profiling.)", 0) \
    DECLARE(Bool, enable_azure_sdk_logging, false, R"(Enables logging from Azure sdk)", 0) \
    DECLARE(Bool, s3queue_disable_streaming, false, "Disable streaming in S3Queue even if the table is created and there are attached materiaized views", 0) \
    DECLARE(UInt64, max_entries_for_hash_table_stats, 10'000, R"(How many entries hash table statistics collected during aggregation is allowed to have)", 0) \
    DECLARE(String, merge_workload, "default", R"(
    Used to regulate how resources are utilized and shared between merges and other workloads. Specified value is used as `workload` setting value for all background merges. Can be overridden by a merge tree setting.

    **See Also**
    - [Workload Scheduling](/operations/workload-scheduling.md)
    )", 0) \
    DECLARE(String, mutation_workload, "default", R"(
    Used to regulate how resources are utilized and shared between mutations and other workloads. Specified value is used as `workload` setting value for all background mutations. Can be overridden by a merge tree setting.

    **See Also**
    - [Workload Scheduling](/operations/workload-scheduling.md)
    )", 0) \
    DECLARE(Bool, throw_on_unknown_workload, false, R"(
    Defines behaviour on access to unknown WORKLOAD with query setting 'workload'.

    - If `true`, RESOURCE_ACCESS_DENIED exception is thrown from a query that is trying to access unknown workload. Useful to enforce resource scheduling for all queries after WORKLOAD hierarchy is established and contains WORKLOAD default.
    - If `false` (default), unlimited access w/o resource scheduling is provided to a query with 'workload' setting pointing to unknown WORKLOAD. This is important during setting up hierarchy of WORKLOAD, before WORKLOAD default is added.

    **Example**

    ```xml
    <throw_on_unknown_workload>true</throw_on_unknown_workload>
    ```

    **See Also**
    - [Workload Scheduling](/operations/workload-scheduling.md)
    )", 0) \
    DECLARE(Bool, cpu_slot_preemption, false, R"(
    Defines how workload scheduling for CPU resources (MASTER THREAD and WORKER THREAD) is done.

    - If `true` (recommended), accounting is done based on actual CPU time consumed. A fair number of CPU time would be allocated to competing workloads. Slots are allocated for a limited amount of time and re-requested after expiry. Slot requesting may block thread execution in case of CPU resource overload, i.e., preemption may happen. This ensures CPU-time fairness.
    - If `false` (default), accounting is based on the number of CPU slots allocated. A fair number of CPU slots would be allocated to competing workloads. A slot is allocated when a thread starts, held continuously, and released when the thread ends execution. The number of threads allocated for query execution may only increase from 1 to `max_threads` and never decrease. This is more favorable to long-running queries and may lead to CPU starvation of short queries.

    **Example**

    ```xml
    <cpu_slot_preemption>true</cpu_slot_preemption>
    ```

    **See Also**
    - [Workload Scheduling](/operations/workload-scheduling.md)
    )", 0) \
    DECLARE(UInt64, cpu_slot_quantum_ns, 10000000, R"(
    It defines how many CPU nanoseconds a thread is allowed to consume after acquired a CPU slot and before it should request another CPU slot. Makes sense only if `cpu_slot_preemption` is enabled and CPU resource is defined for MASTER THREAD or WORKER THREAD.

    **Example**

    ```xml
    <cpu_slot_quantum_ns>10000000</cpu_slot_quantum_ns>
    ```

    **See Also**
    - [Workload Scheduling](/operations/workload-scheduling.md)
    )", 0) \
    DECLARE(UInt64, cpu_slot_preemption_timeout_ms, 1000, R"(
    It defines how many milliseconds could a worker thread wait during preemption, i.e. while waiting for another CPU slot to be granted. After this timeout, if thread was unable to acquire a new CPU slot it will exit and the query is scaled down to a lower number of concurrently executing threads dynamically. Note that master thread never downscaled, but could be preempted indefinitely. Makes sense only when `cpu_slot_preemption` is enabled and CPU resource is defined for WORKER THREAD.

    **Example**

    ```xml
    <cpu_slot_preemption_timeout_ms>1000</cpu_slot_preemption_timeout_ms>
    ```

    **See Also**
    - [Workload Scheduling](/operations/workload-scheduling.md)
    )", 0) \
    DECLARE(String, series_keeper_path, "/clickhouse/series", R"(
    Path in Keeper with auto-incremental numbers, generated by the `generateSerialID` function. Each series will be a node under this path.
    )", 0) \
    DECLARE(Bool, prepare_system_log_tables_on_startup, false, R"(
    If true, ClickHouse creates all configured `system.*_log` tables before the startup. It can be helpful if some startup scripts depend on these tables.
    )", 0) \
    DECLARE(UInt64, config_reload_interval_ms, 2000, R"(
    How often clickhouse will reload config and check for new changes
    )", 0) \
    DECLARE(UInt64, memory_worker_period_ms, 0, R"(
    Tick period of background memory worker which corrects memory tracker memory usages and cleans up unused pages during higher memory usage. If set to 0, default value will be used depending on the memory usage source
    )", 0) \
    DECLARE(Bool, memory_worker_correct_memory_tracker, 0, R"(
    Whether background memory worker should correct internal memory tracker based on the information from external sources like jemalloc and cgroups
    )", 0) \
    DECLARE(Bool, memory_worker_use_cgroup, true, "Use current cgroup memory usage information to correct memory tracking.", 0) \
    DECLARE(Bool, disable_insertion_and_mutation, false, R"(
    Disable all insert/alter/delete queries. This setting will be enabled if someone needs read-only nodes to prevent insertion and mutation affect reading performance.
    )", 0) \
    DECLARE(UInt64, parts_kill_delay_period, 30, R"(
    Period to completely remove parts for SharedMergeTree. Only available in ClickHouse Cloud
    )", 0) \
    DECLARE(UInt64, parts_kill_delay_period_random_add, 10, R"(
    Add uniformly distributed value from 0 to x seconds to kill_delay_period to avoid thundering herd effect and subsequent DoS of ZooKeeper in case of very large number of tables. Only available in ClickHouse Cloud
    )", 0) \
    DECLARE(UInt64, parts_killer_pool_size, 128, R"(
    Threads for cleanup of shared merge tree outdated threads. Only available in ClickHouse Cloud
    )", 0) \
    DECLARE(UInt64, keeper_multiread_batch_size, 10'000, R"(
    Maximum size of batch for MultiRead request to [Zoo]Keeper that support batching. If set to 0, batching is disabled. Available only in ClickHouse Cloud.
    )", 0) \
    DECLARE(String, license_key, "", "License key for ClickHouse Enterprise Edition", 0) \
    DECLARE(NonZeroUInt64, prefetch_threadpool_pool_size, 100, R"(Size of background pool for prefetches for remote object storages)", 0) \
    DECLARE(UInt64, prefetch_threadpool_queue_size, 1000000, R"(Number of tasks which is possible to push into prefetches pool)", 0) \
    DECLARE(UInt64, load_marks_threadpool_pool_size, 50, R"(Size of background pool for marks loading)", 0) \
    DECLARE(UInt64, load_marks_threadpool_queue_size, 1000000, R"(Number of tasks which is possible to push into prefetches pool)", 0) \
    DECLARE(NonZeroUInt64, threadpool_writer_pool_size, 100, R"(Size of background pool for write requests to object storages)", 0) \
    DECLARE(UInt64, threadpool_writer_queue_size, 1000000, R"(Number of tasks which is possible to push into background pool for write requests to object storages)", 0) \
    DECLARE(UInt64, iceberg_catalog_threadpool_pool_size, 50, R"(Size of background pool for iceberg catalog)", 0) \
    DECLARE(UInt64, iceberg_catalog_threadpool_queue_size, 1000000, R"(Number of tasks which is possible to push into iceberg catalog pool)", 0) \
    DECLARE(UInt64, drop_distributed_cache_pool_size, 8, R"(The size of the threadpool used for dropping distributed cache.)", 0) \
    DECLARE(UInt64, drop_distributed_cache_queue_size, 1000, R"(The queue size of the threadpool used for dropping distributed cache.)", 0) \
    DECLARE(Bool, distributed_cache_apply_throttling_settings_from_client, true, R"(Whether cache server should apply throttling settings received from client.)", 0) \
    DECLARE(UInt32, allow_feature_tier, 0, R"(
    Controls if the user can change settings related to the different feature tiers.

    - `0` - Changes to any setting are allowed (experimental, beta, production).
    - `1` - Only changes to beta and production feature settings are allowed. Changes to experimental settings are rejected.
    - `2` - Only changes to production settings are allowed. Changes to experimental or beta settings are rejected.

    This is equivalent to setting a readonly constraint on all `EXPERIMENTAL` / `BETA` features.

    :::note
    A value of `0` means that all settings can be changed.
    :::
    )", 0) \
    DECLARE(Bool, dictionaries_lazy_load, 1, R"(
    Lazy loading of dictionaries.

    - If `true`, then each dictionary is loaded on the first use. If the loading is failed, the function that was using the dictionary throws an exception.
    - If `false`, then the server loads all dictionaries at startup.

    :::note
    The server will wait at startup until all the dictionaries finish their loading before receiving any connections
    (exception: if [`wait_dictionaries_load_at_startup`](/operations/server-configuration-parameters/settings#wait_dictionaries_load_at_startup) is set to `false`).
    :::

    **Example**

    ```xml
    <dictionaries_lazy_load>true</dictionaries_lazy_load>
    ```
    )", 0) \
    DECLARE(Bool, wait_dictionaries_load_at_startup, 1, R"(
    This setting allows to specify behavior if `dictionaries_lazy_load` is `false`.
    (If `dictionaries_lazy_load` is `true` this setting doesn't affect anything.)

    If `wait_dictionaries_load_at_startup` is `false`, then the server
    will start loading all the dictionaries at startup and it will receive connections in parallel with that loading.
    When a dictionary is used in a query for the first time then the query will wait until the dictionary is loaded if it's not loaded yet.
    Setting `wait_dictionaries_load_at_startup` to `false` can make ClickHouse start faster, however some queries can be executed slower
    (because they will have to wait for some dictionaries to be loaded).

    If `wait_dictionaries_load_at_startup` is `true`, then the server will wait at startup
    until all the dictionaries finish their loading (successfully or not) before receiving any connections.

    **Example**

    ```xml
    <wait_dictionaries_load_at_startup>true</wait_dictionaries_load_at_startup>
    ```
    )", 0) \
    DECLARE(Bool, process_query_plan_packet, false, R"(
    This setting allows reading QueryPlan packet. This packet is sent for distributed queries when serialize_query_plan is enabled.
    Disabled by default to avoid possible security issues which can be caused by bugs in query plan binary deserialization.

    **Example**

    ```xml
    <process_query_plan_packet>true</process_query_plan_packet>
    ```
    )", 0) \
    DECLARE(Bool, storage_shared_set_join_use_inner_uuid, true, "If enabled, an inner UUID is generated during the creation of SharedSet and SharedJoin. ClickHouse Cloud only", 0) \
    DECLARE(UInt64, startup_mv_delay_ms, 0, R"(Debug parameter to simulate materizlied view creation delay)", 0) \
    DECLARE(UInt64, os_cpu_busy_time_threshold, 1'000'000, "Threshold of OS CPU busy time in microseconds (OSCPUVirtualTimeMicroseconds metric) to consider CPU doing some useful work, no CPU overload would be considered if busy time was below this value.", 0) \
    DECLARE(Float, min_os_cpu_wait_time_ratio_to_drop_connection, 0, R"(
    Min ratio between OS CPU wait (OSCPUWaitMicroseconds metric) and busy (OSCPUVirtualTimeMicroseconds metric) times to consider dropping connections. Linear interpolation between min and max ratio is used to calculate the probability, the probability is 0 at this point.
    See [Controlling behavior on server CPU overload](/operations/settings/server-overload) for more details.
    )", 0) \
    DECLARE(Float, max_os_cpu_wait_time_ratio_to_drop_connection, 0, R"(
    Max ratio between OS CPU wait (OSCPUWaitMicroseconds metric) and busy (OSCPUVirtualTimeMicroseconds metric) times to consider dropping connections. Linear interpolation between min and max ratio is used to calculate the probability, the probability is 1 at this point.
    See [Controlling behavior on server CPU overload](/operations/settings/server-overload) for more details.
    )", 0) \
    DECLARE(Float, distributed_cache_keep_up_free_connections_ratio, 0.1f, "Soft limit for number of active connection distributed cache will try to keep free. After the number of free connections goes below distributed_cache_keep_up_free_connections_ratio * max_connections, connections with oldest activity will be closed until the number goes above the limit.", 0) \
<<<<<<< HEAD
    DECLARE(Bool, enable_uuids_for_columns, false, R"(Enables UUIDs for columns in Atomic databases)", 0) \

=======
    DECLARE(UInt64, tcp_close_connection_after_queries_num, 0, R"(Maximum number of queries allowed per TCP connection before the connection is closed. Set to 0 for unlimited queries.)", 0) \
    DECLARE(UInt64, tcp_close_connection_after_queries_seconds, 0, R"(Maximum lifetime of a TCP connection in seconds before it is closed. Set to 0 for unlimited connection lifetime.)", 0) \
    DECLARE(Bool, skip_binary_checksum_checks, false, R"(Skips ClickHouse binary checksum integrity checks)", 0) \
    DECLARE(Bool, abort_on_logical_error, false, R"(Crash the server on LOGICAL_ERROR exceptions. Only for experts.)", 0) \
    DECLARE(UInt64, jemalloc_flush_profile_interval_bytes, 0, R"(Flushing jemalloc profile will be done after global peak memory usage increased by jemalloc_flush_profile_interval_bytes)", 0) \
    DECLARE(Bool, jemalloc_flush_profile_on_memory_exceeded, 0, R"(Flushing jemalloc profile will be done on total memory exceeded errors)", 0) \
>>>>>>> e818551a

// clang-format on

/// If you add a setting which can be updated at runtime, please update 'changeable_settings' map in dumpToSystemServerSettingsColumns below

DECLARE_SETTINGS_TRAITS(ServerSettingsTraits, LIST_OF_SERVER_SETTINGS)
IMPLEMENT_SETTINGS_TRAITS(ServerSettingsTraits, LIST_OF_SERVER_SETTINGS)

struct ServerSettingsImpl : public BaseSettings<ServerSettingsTraits>
{
    void loadSettingsFromConfig(const Poco::Util::AbstractConfiguration & config);
};

void ServerSettingsImpl::loadSettingsFromConfig(const Poco::Util::AbstractConfiguration & config)
{
    // settings which can be loaded from the the default profile, see also MAKE_DEPRECATED_BY_SERVER_CONFIG in src/Core/Settings.h
    std::unordered_set<std::string> settings_from_profile_allowlist = {
        "background_pool_size",
        "background_merges_mutations_concurrency_ratio",
        "background_merges_mutations_scheduling_policy",
        "background_move_pool_size",
        "background_fetches_pool_size",
        "background_common_pool_size",
        "background_buffer_flush_schedule_pool_size",
        "background_schedule_pool_size",
        "background_message_broker_schedule_pool_size",
        "background_distributed_schedule_pool_size",

        "max_remote_read_network_bandwidth_for_server",
        "max_remote_write_network_bandwidth_for_server",
        "max_local_read_bandwidth_for_server",
        "max_local_write_bandwidth_for_server",
    };

    for (const auto & setting : all())
    {
        const auto & name = setting.getName();
        try
        {
            if (config.has(name))
                set(name, config.getString(name));
            else if (settings_from_profile_allowlist.contains(name) && config.has("profiles.default." + name))
                set(name, config.getString("profiles.default." + name));
        }
        catch (Exception & e)
        {
            e.addMessage("while parsing setting '{}' value", name);
            throw;
        }
    }
}


#define INITIALIZE_SETTING_EXTERN(TYPE, NAME, DEFAULT, DESCRIPTION, FLAGS, ...) ServerSettings##TYPE NAME = &ServerSettingsImpl ::NAME;

namespace ServerSetting
{
LIST_OF_SERVER_SETTINGS(INITIALIZE_SETTING_EXTERN, INITIALIZE_SETTING_EXTERN)
}

#undef INITIALIZE_SETTING_EXTERN

ServerSettings::ServerSettings() : impl(std::make_unique<ServerSettingsImpl>())
{
}

ServerSettings::ServerSettings(const ServerSettings & settings) : impl(std::make_unique<ServerSettingsImpl>(*settings.impl))
{
}

ServerSettings::~ServerSettings() = default;

SERVER_SETTINGS_SUPPORTED_TYPES(ServerSettings, IMPLEMENT_SETTING_SUBSCRIPT_OPERATOR)

Field ServerSettings::get(std::string_view name) const
{
    return impl->get(name);
}

void ServerSettings::set(std::string_view name, const Field & value)
{
    impl->set(name, value);
}

void ServerSettings::loadSettingsFromConfig(const Poco::Util::AbstractConfiguration & config)
{
    impl->loadSettingsFromConfig(config);
}


void ServerSettings::dumpToSystemServerSettingsColumns(ServerSettingColumnsParams & params) const
{
    MutableColumns & res_columns = params.res_columns;
    ContextPtr context = params.context;

    /// When the server configuration file is periodically re-loaded from disk, the server components (e.g. memory tracking) are updated
    /// with new the setting values but the settings themselves are not stored between re-loads. As a result, if one wants to know the
    /// current setting values, one needs to ask the components directly.
    std::unordered_map<String, std::pair<String, ChangeableWithoutRestart>> changeable_settings
        = {
            {"max_server_memory_usage", {std::to_string(total_memory_tracker.getHardLimit()), ChangeableWithoutRestart::Yes}},

            {"max_table_size_to_drop", {std::to_string(context->getMaxTableSizeToDrop()), ChangeableWithoutRestart::Yes}},
            {"max_table_num_to_warn", {std::to_string(context->getMaxTableNumToWarn()), ChangeableWithoutRestart::Yes}},
            {"max_view_num_to_warn", {std::to_string(context->getMaxViewNumToWarn()), ChangeableWithoutRestart::Yes}},
            {"max_dictionary_num_to_warn", {std::to_string(context->getMaxDictionaryNumToWarn()), ChangeableWithoutRestart::Yes}},
            {"max_database_num_to_warn", {std::to_string(context->getMaxDatabaseNumToWarn()), ChangeableWithoutRestart::Yes}},
            {"max_part_num_to_warn", {std::to_string(context->getMaxPartNumToWarn()), ChangeableWithoutRestart::Yes}},
            {"max_pending_mutations_to_warn", {std::to_string(context->getMaxPendingMutationsToWarn()), ChangeableWithoutRestart::Yes}},
            {"max_pending_mutations_execution_time_to_warn", {std::to_string(context->getMaxPendingMutationsExecutionTimeToWarn()), ChangeableWithoutRestart::Yes}},
            {"max_partition_size_to_drop", {std::to_string(context->getMaxPartitionSizeToDrop()), ChangeableWithoutRestart::Yes}},

            {"min_os_cpu_wait_time_ratio_to_drop_connection", {std::to_string(context->getMinOSCPUWaitTimeRatioToDropConnection()), ChangeableWithoutRestart::Yes}},
            {"max_os_cpu_wait_time_ratio_to_drop_connection", {std::to_string(context->getMaxOSCPUWaitTimeRatioToDropConnection()), ChangeableWithoutRestart::Yes}},

            {"max_concurrent_queries", {std::to_string(context->getProcessList().getMaxSize()), ChangeableWithoutRestart::Yes}},
            {"max_concurrent_insert_queries",
            {std::to_string(context->getProcessList().getMaxInsertQueriesAmount()), ChangeableWithoutRestart::Yes}},
            {"max_concurrent_select_queries",
            {std::to_string(context->getProcessList().getMaxSelectQueriesAmount()), ChangeableWithoutRestart::Yes}},
            {"max_waiting_queries", {std::to_string(context->getProcessList().getMaxWaitingQueriesAmount()), ChangeableWithoutRestart::Yes}},
            {"concurrent_threads_soft_limit_num", {std::to_string(context->getConcurrentThreadsSoftLimitNum()), ChangeableWithoutRestart::Yes}},
            {"concurrent_threads_soft_limit_ratio_to_cores", {std::to_string(context->getConcurrentThreadsSoftLimitRatioToCores()), ChangeableWithoutRestart::Yes}},
            {"concurrent_threads_scheduler", {context->getConcurrentThreadsScheduler(), ChangeableWithoutRestart::Yes}},

            {"background_buffer_flush_schedule_pool_size",
                {std::to_string(CurrentMetrics::get(CurrentMetrics::BackgroundBufferFlushSchedulePoolSize)), ChangeableWithoutRestart::IncreaseOnly}},
            {"background_schedule_pool_size",
                {std::to_string(CurrentMetrics::get(CurrentMetrics::BackgroundSchedulePoolSize)), ChangeableWithoutRestart::IncreaseOnly}},
            {"background_message_broker_schedule_pool_size",
                {std::to_string(CurrentMetrics::get(CurrentMetrics::BackgroundMessageBrokerSchedulePoolSize)), ChangeableWithoutRestart::IncreaseOnly}},
            {"background_distributed_schedule_pool_size",
                {std::to_string(CurrentMetrics::get(CurrentMetrics::BackgroundDistributedSchedulePoolSize)), ChangeableWithoutRestart::IncreaseOnly}},

            {"mark_cache_size", {std::to_string(context->getMarkCache()->maxSizeInBytes()), ChangeableWithoutRestart::Yes}},
            {"uncompressed_cache_size", {std::to_string(context->getUncompressedCache()->maxSizeInBytes()), ChangeableWithoutRestart::Yes}},
            {"index_mark_cache_size", {std::to_string(context->getIndexMarkCache()->maxSizeInBytes()), ChangeableWithoutRestart::Yes}},
            {"index_uncompressed_cache_size", {std::to_string(context->getIndexUncompressedCache()->maxSizeInBytes()), ChangeableWithoutRestart::Yes}},
            {"mmap_cache_size", {std::to_string(context->getMMappedFileCache()->maxSizeInBytes()), ChangeableWithoutRestart::Yes}},
            {"query_condition_cache_size", {std::to_string(context->getQueryConditionCache()->maxSizeInBytes()), ChangeableWithoutRestart::Yes}},

            {"merge_workload", {context->getMergeWorkload(), ChangeableWithoutRestart::Yes}},
            {"mutation_workload", {context->getMutationWorkload(), ChangeableWithoutRestart::Yes}},
            {"throw_on_unknown_workload", {std::to_string(context->getThrowOnUnknownWorkload()), ChangeableWithoutRestart::Yes}},
            {"cpu_slot_preemption", {std::to_string(context->getCPUSlotPreemption()), ChangeableWithoutRestart::Yes}},
            {"cpu_slot_quantum_ns", {std::to_string(context->getCPUSlotQuantum()), ChangeableWithoutRestart::Yes}},
            {"cpu_slot_preemption_timeout_ms", {std::to_string(context->getCPUSlotPreemptionTimeout()), ChangeableWithoutRestart::Yes}},
            {"config_reload_interval_ms", {std::to_string(context->getConfigReloaderInterval()), ChangeableWithoutRestart::Yes}},

            {"allow_feature_tier",
                {std::to_string(context->getAccessControl().getAllowTierSettings()), ChangeableWithoutRestart::Yes}},
            {"s3queue_disable_streaming", {"0", ChangeableWithoutRestart::Yes}},

            {"max_remote_read_network_bandwidth_for_server",
             {context->getRemoteReadThrottler() ? std::to_string(context->getRemoteReadThrottler()->getMaxSpeed()) : "0", ChangeableWithoutRestart::Yes}},
            {"max_remote_write_network_bandwidth_for_server",
             {context->getRemoteWriteThrottler() ? std::to_string(context->getRemoteWriteThrottler()->getMaxSpeed()) : "0", ChangeableWithoutRestart::Yes}},
            {"max_local_read_bandwidth_for_server",
             {context->getLocalReadThrottler() ? std::to_string(context->getLocalReadThrottler()->getMaxSpeed()) : "0", ChangeableWithoutRestart::Yes}},
            {"max_local_write_bandwidth_for_server",
             {context->getLocalWriteThrottler() ? std::to_string(context->getLocalWriteThrottler()->getMaxSpeed()) : "0", ChangeableWithoutRestart::Yes}},
            {"max_io_thread_pool_size",
             {getIOThreadPool().isInitialized() ? std::to_string(getIOThreadPool().get().getMaxThreads()) : "0", ChangeableWithoutRestart::Yes}},
            {"max_io_thread_pool_free_size",
             {getIOThreadPool().isInitialized() ? std::to_string(getIOThreadPool().get().getMaxFreeThreads()) : "0", ChangeableWithoutRestart::Yes}},
            {"io_thread_pool_queue_size",
             {getIOThreadPool().isInitialized() ? std::to_string(getIOThreadPool().get().getQueueSize()) : "0", ChangeableWithoutRestart::Yes}},
            {"max_backups_io_thread_pool_size",
             {getBackupsIOThreadPool().isInitialized() ? std::to_string(getBackupsIOThreadPool().get().getMaxThreads()) : "0", ChangeableWithoutRestart::Yes}},
            {"max_backups_io_thread_pool_free_size",
             {getBackupsIOThreadPool().isInitialized() ? std::to_string(getBackupsIOThreadPool().get().getMaxFreeThreads()) : "0", ChangeableWithoutRestart::Yes}},
            {"backups_io_thread_pool_queue_size",
             {getBackupsIOThreadPool().isInitialized() ? std::to_string(getBackupsIOThreadPool().get().getQueueSize()) : "0", ChangeableWithoutRestart::Yes}},
            {"max_fetch_partition_thread_pool_size",
             {getFetchPartitionThreadPool().isInitialized() ? std::to_string(getFetchPartitionThreadPool().get().getMaxThreads()) : "0", ChangeableWithoutRestart::Yes}},
            {"max_active_parts_loading_thread_pool_size",
             {getActivePartsLoadingThreadPool().isInitialized() ? std::to_string(getActivePartsLoadingThreadPool().get().getMaxThreads()) : "0", ChangeableWithoutRestart::Yes}},
            {"max_outdated_parts_loading_thread_pool_size",
             {getOutdatedPartsLoadingThreadPool().isInitialized() ? std::to_string(getOutdatedPartsLoadingThreadPool().get().getMaxThreads()) : "0", ChangeableWithoutRestart::Yes}},
            {"max_parts_cleaning_thread_pool_size",
             {getPartsCleaningThreadPool().isInitialized() ? std::to_string(getPartsCleaningThreadPool().get().getMaxThreads()) : "0", ChangeableWithoutRestart::Yes}},
            {"max_prefixes_deserialization_thread_pool_size",
             {getMergeTreePrefixesDeserializationThreadPool().isInitialized() ? std::to_string(getMergeTreePrefixesDeserializationThreadPool().get().getMaxThreads()) : "0", ChangeableWithoutRestart::Yes}},
            {"max_prefixes_deserialization_thread_pool_free_size",
             {getMergeTreePrefixesDeserializationThreadPool().isInitialized() ? std::to_string(getMergeTreePrefixesDeserializationThreadPool().get().getMaxFreeThreads()) : "0", ChangeableWithoutRestart::Yes}},
            {"prefixes_deserialization_thread_pool_thread_pool_queue_size",
             {getMergeTreePrefixesDeserializationThreadPool().isInitialized() ? std::to_string(getMergeTreePrefixesDeserializationThreadPool().get().getQueueSize()) : "0", ChangeableWithoutRestart::Yes}},
            {"max_format_parsing_thread_pool_size",
             {getFormatParsingThreadPool().isInitialized() ? std::to_string(getFormatParsingThreadPool().get().getMaxThreads()) : "0", ChangeableWithoutRestart::Yes}},
            {"max_format_parsing_thread_pool_free_size",
             {getFormatParsingThreadPool().isInitialized() ? std::to_string(getFormatParsingThreadPool().get().getMaxFreeThreads()) : "0", ChangeableWithoutRestart::Yes}},
            {"format_parsing_thread_pool_queue_size",
             {getFormatParsingThreadPool().isInitialized() ? std::to_string(getFormatParsingThreadPool().get().getQueueSize()) : "0", ChangeableWithoutRestart::Yes}},

            {"abort_on_logical_error", {std::to_string(DB::abort_on_logical_error), ChangeableWithoutRestart::Yes}},
    };

    if (context->areBackgroundExecutorsInitialized())
    {
        changeable_settings.insert(
            {"background_pool_size",
             {std::to_string(context->getMergeMutateExecutor()->getMaxThreads()), ChangeableWithoutRestart::IncreaseOnly}});
        changeable_settings.insert(
            {"background_move_pool_size",
             {std::to_string(context->getMovesExecutor()->getMaxThreads()), ChangeableWithoutRestart::IncreaseOnly}});
        changeable_settings.insert(
            {"background_fetches_pool_size",
             {std::to_string(context->getFetchesExecutor()->getMaxThreads()), ChangeableWithoutRestart::IncreaseOnly}});
        changeable_settings.insert(
            {"background_common_pool_size",
             {std::to_string(context->getCommonExecutor()->getMaxThreads()), ChangeableWithoutRestart::IncreaseOnly}});
    }

    for (const auto & setting : impl->all())
    {
        const auto & setting_name = setting.getName();

        const auto & changeable_settings_it = changeable_settings.find(setting_name);
        const bool is_changeable = (changeable_settings_it != changeable_settings.end());

        res_columns[0]->insert(setting_name);
        res_columns[1]->insert(is_changeable ? changeable_settings_it->second.first : setting.getValueString());
        res_columns[2]->insert(setting.getDefaultValueString());
        res_columns[3]->insert(setting.isValueChanged());
        res_columns[4]->insert(setting.getDescription());
        res_columns[5]->insert(setting.getTypeName());
        res_columns[6]->insert(is_changeable ? changeable_settings_it->second.second : ChangeableWithoutRestart::No);
        res_columns[7]->insert(setting.getTier() == SettingsTierType::OBSOLETE);
    }
}
}<|MERGE_RESOLUTION|>--- conflicted
+++ resolved
@@ -1129,17 +1129,13 @@
     See [Controlling behavior on server CPU overload](/operations/settings/server-overload) for more details.
     )", 0) \
     DECLARE(Float, distributed_cache_keep_up_free_connections_ratio, 0.1f, "Soft limit for number of active connection distributed cache will try to keep free. After the number of free connections goes below distributed_cache_keep_up_free_connections_ratio * max_connections, connections with oldest activity will be closed until the number goes above the limit.", 0) \
-<<<<<<< HEAD
     DECLARE(Bool, enable_uuids_for_columns, false, R"(Enables UUIDs for columns in Atomic databases)", 0) \
-
-=======
     DECLARE(UInt64, tcp_close_connection_after_queries_num, 0, R"(Maximum number of queries allowed per TCP connection before the connection is closed. Set to 0 for unlimited queries.)", 0) \
     DECLARE(UInt64, tcp_close_connection_after_queries_seconds, 0, R"(Maximum lifetime of a TCP connection in seconds before it is closed. Set to 0 for unlimited connection lifetime.)", 0) \
     DECLARE(Bool, skip_binary_checksum_checks, false, R"(Skips ClickHouse binary checksum integrity checks)", 0) \
     DECLARE(Bool, abort_on_logical_error, false, R"(Crash the server on LOGICAL_ERROR exceptions. Only for experts.)", 0) \
     DECLARE(UInt64, jemalloc_flush_profile_interval_bytes, 0, R"(Flushing jemalloc profile will be done after global peak memory usage increased by jemalloc_flush_profile_interval_bytes)", 0) \
     DECLARE(Bool, jemalloc_flush_profile_on_memory_exceeded, 0, R"(Flushing jemalloc profile will be done on total memory exceeded errors)", 0) \
->>>>>>> e818551a
 
 // clang-format on
 
