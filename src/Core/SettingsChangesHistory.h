#pragma once

#include <Core/Field.h>
#include <Core/Settings.h>
#include <IO/ReadHelpers.h>
#include <IO/ReadBufferFromString.h>
#include <boost/algorithm/string.hpp>
#include <map>


namespace DB
{

namespace ErrorCodes
{
    extern const int BAD_ARGUMENTS;
}

class ClickHouseVersion
{
public:
    ClickHouseVersion(const String & version) /// NOLINT(google-explicit-constructor)
    {
        Strings split;
        boost::split(split, version, [](char c){ return c == '.'; });
        components.reserve(split.size());
        if (split.empty())
            throw Exception{ErrorCodes::BAD_ARGUMENTS, "Cannot parse ClickHouse version here: {}", version};

        for (const auto & split_element : split)
        {
            size_t component;
            ReadBufferFromString buf(split_element);
            if (!tryReadIntText(component, buf) || !buf.eof())
                throw Exception{ErrorCodes::BAD_ARGUMENTS, "Cannot parse ClickHouse version here: {}", version};
            components.push_back(component);
        }
    }

    ClickHouseVersion(const char * version) : ClickHouseVersion(String(version)) {} /// NOLINT(google-explicit-constructor)

    String toString() const
    {
        String version = std::to_string(components[0]);
        for (size_t i = 1; i < components.size(); ++i)
            version += "." + std::to_string(components[i]);

        return version;
    }

    bool operator<(const ClickHouseVersion & other) const
    {
        return components < other.components;
    }

    bool operator>=(const ClickHouseVersion & other) const
    {
        return components >= other.components;
    }

private:
    std::vector<size_t> components;
};

namespace SettingsChangesHistory
{
    struct SettingChange
    {
        String name;
        Field previous_value;
        Field new_value;
        String reason;
    };

    using SettingsChanges = std::vector<SettingChange>;
}

/// History of settings changes that controls some backward incompatible changes
/// across all ClickHouse versions. It maps ClickHouse version to settings changes that were done
/// in this version. This history contains both changes to existing settings and newly added settings.
/// Settings changes is a vector of structs
///     {setting_name, previous_value, new_value, reason}.
/// For newly added setting choose the most appropriate previous_value (for example, if new setting
/// controls new feature and it's 'true' by default, use 'false' as previous_value).
/// It's used to implement `compatibility` setting (see https://github.com/ClickHouse/ClickHouse/issues/35972)
static std::map<ClickHouseVersion, SettingsChangesHistory::SettingsChanges> settings_changes_history =
{
    {"24.5", {{"allow_deprecated_functions", true, false, "Allow usage of deprecated functions"},
              {"allow_experimental_join_condition", false, false, "Support join with inequal conditions which involve columns from both left and right table. e.g. t1.y < t2.y."},
              {"output_format_parquet_use_custom_encoder", false, true, "Enable custom Parquet encoder."},
              {"cross_join_min_rows_to_compress", 0, 10000000, "A new setting."},
              {"cross_join_min_bytes_to_compress", 0, 1_GiB, "A new setting."},
              {"prefer_external_sort_block_bytes", 0, DEFAULT_BLOCK_SIZE * 256, "Prefer maximum block bytes for external sort, reduce the memory usage during merging."},
<<<<<<< HEAD
              {"output_format_pretty_preserve_border_for_multiline_string", 1, 1, "Applies better rendering for multiline strings."},
=======
              {"input_format_force_null_for_omitted_fields", false, false, "Disable type-defaults for omitted fields when needed"},
>>>>>>> 35d96f98
              }},
    {"24.4", {{"input_format_json_throw_on_bad_escape_sequence", true, true, "Allow to save JSON strings with bad escape sequences"},
              {"max_parsing_threads", 0, 0, "Add a separate setting to control number of threads in parallel parsing from files"},
              {"ignore_drop_queries_probability", 0, 0, "Allow to ignore drop queries in server with specified probability for testing purposes"},
              {"lightweight_deletes_sync", 2, 2, "The same as 'mutation_sync', but controls only execution of lightweight deletes"},
              {"query_cache_system_table_handling", "save", "throw", "The query cache no longer caches results of queries against system tables"},
              {"input_format_json_ignore_unnecessary_fields", false, true, "Ignore unnecessary fields and not parse them. Enabling this may not throw exceptions on json strings of invalid format or with duplicated fields"},
              {"input_format_hive_text_allow_variable_number_of_columns", false, true, "Ignore extra columns in Hive Text input (if file has more columns than expected) and treat missing fields in Hive Text input as default values."},
              {"allow_experimental_database_replicated", false, true, "Database engine Replicated is now in Beta stage"},
              {"temporary_data_in_cache_reserve_space_wait_lock_timeout_milliseconds", (10 * 60 * 1000), (10 * 60 * 1000), "Wait time to lock cache for sapce reservation in temporary data in filesystem cache"},
              {"optimize_rewrite_sum_if_to_count_if", false, true, "Only available for the analyzer, where it works correctly"},
              {"azure_allow_parallel_part_upload", "true", "true", "Use multiple threads for azure multipart upload."},
              {"max_recursive_cte_evaluation_depth", DBMS_RECURSIVE_CTE_MAX_EVALUATION_DEPTH, DBMS_RECURSIVE_CTE_MAX_EVALUATION_DEPTH, "Maximum limit on recursive CTE evaluation depth"},
              {"query_plan_convert_outer_join_to_inner_join", false, true, "Allow to convert OUTER JOIN to INNER JOIN if filter after JOIN always filters default values"},
              }},
    {"24.3", {{"s3_connect_timeout_ms", 1000, 1000, "Introduce new dedicated setting for s3 connection timeout"},
              {"allow_experimental_shared_merge_tree", false, true, "The setting is obsolete"},
              {"use_page_cache_for_disks_without_file_cache", false, false, "Added userspace page cache"},
              {"read_from_page_cache_if_exists_otherwise_bypass_cache", false, false, "Added userspace page cache"},
              {"page_cache_inject_eviction", false, false, "Added userspace page cache"},
              {"default_table_engine", "None", "MergeTree", "Set default table engine to MergeTree for better usability"},
              {"input_format_json_use_string_type_for_ambiguous_paths_in_named_tuples_inference_from_objects", false, false, "Allow to use String type for ambiguous paths during named tuple inference from JSON objects"},
              {"traverse_shadow_remote_data_paths", false, false, "Traverse shadow directory when query system.remote_data_paths."},
              {"throw_if_deduplication_in_dependent_materialized_views_enabled_with_async_insert", false, true, "Deduplication is dependent materialized view cannot work together with async inserts."},
              {"parallel_replicas_allow_in_with_subquery", false, true, "If true, subquery for IN will be executed on every follower replica"},
              {"log_processors_profiles", false, true, "Enable by default"},
              {"function_locate_has_mysql_compatible_argument_order", false, true, "Increase compatibility with MySQL's locate function."},
              {"allow_suspicious_primary_key", true, false, "Forbid suspicious PRIMARY KEY/ORDER BY for MergeTree (i.e. SimpleAggregateFunction)"},
              {"filesystem_cache_reserve_space_wait_lock_timeout_milliseconds", 1000, 1000, "Wait time to lock cache for sapce reservation in filesystem cache"},
              {"max_parser_backtracks", 0, 1000000, "Limiting the complexity of parsing"},
              {"analyzer_compatibility_join_using_top_level_identifier", false, false, "Force to resolve identifier in JOIN USING from projection"},
              {"distributed_insert_skip_read_only_replicas", false, false, "If true, INSERT into Distributed will skip read-only replicas"},
              {"keeper_max_retries", 10, 10, "Max retries for general keeper operations"},
              {"keeper_retry_initial_backoff_ms", 100, 100, "Initial backoff timeout for general keeper operations"},
              {"keeper_retry_max_backoff_ms", 5000, 5000, "Max backoff timeout for general keeper operations"},
              {"s3queue_allow_experimental_sharded_mode", false, false, "Enable experimental sharded mode of S3Queue table engine. It is experimental because it will be rewritten"},
              {"allow_experimental_analyzer", false, true, "Enable analyzer and planner by default."},
              {"merge_tree_read_split_ranges_into_intersecting_and_non_intersecting_injection_probability", 0.0, 0.0, "For testing of `PartsSplitter` - split read ranges into intersecting and non intersecting every time you read from MergeTree with the specified probability."},
              {"allow_get_client_http_header", false, false, "Introduced a new function."},
              {"output_format_pretty_row_numbers", false, true, "It is better for usability."},
              {"output_format_pretty_max_value_width_apply_for_single_value", true, false, "Single values in Pretty formats won't be cut."},
              {"output_format_parquet_string_as_string", false, true, "ClickHouse allows arbitrary binary data in the String data type, which is typically UTF-8. Parquet/ORC/Arrow Strings only support UTF-8. That's why you can choose which Arrow's data type to use for the ClickHouse String data type - String or Binary. While Binary would be more correct and compatible, using String by default will correspond to user expectations in most cases."},
              {"output_format_orc_string_as_string", false, true, "ClickHouse allows arbitrary binary data in the String data type, which is typically UTF-8. Parquet/ORC/Arrow Strings only support UTF-8. That's why you can choose which Arrow's data type to use for the ClickHouse String data type - String or Binary. While Binary would be more correct and compatible, using String by default will correspond to user expectations in most cases."},
              {"output_format_arrow_string_as_string", false, true, "ClickHouse allows arbitrary binary data in the String data type, which is typically UTF-8. Parquet/ORC/Arrow Strings only support UTF-8. That's why you can choose which Arrow's data type to use for the ClickHouse String data type - String or Binary. While Binary would be more correct and compatible, using String by default will correspond to user expectations in most cases."},
              {"output_format_parquet_compression_method", "lz4", "zstd", "Parquet/ORC/Arrow support many compression methods, including lz4 and zstd. ClickHouse supports each and every compression method. Some inferior tools, such as 'duckdb', lack support for the faster `lz4` compression method, that's why we set zstd by default."},
              {"output_format_orc_compression_method", "lz4", "zstd", "Parquet/ORC/Arrow support many compression methods, including lz4 and zstd. ClickHouse supports each and every compression method. Some inferior tools, such as 'duckdb', lack support for the faster `lz4` compression method, that's why we set zstd by default."},
              {"output_format_pretty_highlight_digit_groups", false, true, "If enabled and if output is a terminal, highlight every digit corresponding to the number of thousands, millions, etc. with underline."},
              {"geo_distance_returns_float64_on_float64_arguments", false, true, "Increase the default precision."},
              {"azure_max_inflight_parts_for_one_file", 20, 20, "The maximum number of a concurrent loaded parts in multipart upload request. 0 means unlimited."},
              {"azure_strict_upload_part_size", 0, 0, "The exact size of part to upload during multipart upload to Azure blob storage."},
              {"azure_min_upload_part_size", 16*1024*1024, 16*1024*1024, "The minimum size of part to upload during multipart upload to Azure blob storage."},
              {"azure_max_upload_part_size", 5ull*1024*1024*1024, 5ull*1024*1024*1024, "The maximum size of part to upload during multipart upload to Azure blob storage."},
              {"azure_upload_part_size_multiply_factor", 2, 2, "Multiply azure_min_upload_part_size by this factor each time azure_multiply_parts_count_threshold parts were uploaded from a single write to Azure blob storage."},
              {"azure_upload_part_size_multiply_parts_count_threshold", 500, 500, "Each time this number of parts was uploaded to Azure blob storage, azure_min_upload_part_size is multiplied by azure_upload_part_size_multiply_factor."},
              }},
    {"24.2", {{"allow_suspicious_variant_types", true, false, "Don't allow creating Variant type with suspicious variants by default"},
              {"validate_experimental_and_suspicious_types_inside_nested_types", false, true, "Validate usage of experimental and suspicious types inside nested types"},
              {"output_format_values_escape_quote_with_quote", false, false, "If true escape ' with '', otherwise quoted with \\'"},
              {"output_format_pretty_single_large_number_tip_threshold", 0, 1'000'000, "Print a readable number tip on the right side of the table if the block consists of a single number which exceeds this value (except 0)"},
              {"input_format_try_infer_exponent_floats", true, false, "Don't infer floats in exponential notation by default"},
              {"query_plan_optimize_prewhere", true, true, "Allow to push down filter to PREWHERE expression for supported storages"},
              {"async_insert_max_data_size", 1000000, 10485760, "The previous value appeared to be too small."},
              {"async_insert_poll_timeout_ms", 10, 10, "Timeout in milliseconds for polling data from asynchronous insert queue"},
              {"async_insert_use_adaptive_busy_timeout", false, true, "Use adaptive asynchronous insert timeout"},
              {"async_insert_busy_timeout_min_ms", 50, 50, "The minimum value of the asynchronous insert timeout in milliseconds; it also serves as the initial value, which may be increased later by the adaptive algorithm"},
              {"async_insert_busy_timeout_max_ms", 200, 200, "The minimum value of the asynchronous insert timeout in milliseconds; async_insert_busy_timeout_ms is aliased to async_insert_busy_timeout_max_ms"},
              {"async_insert_busy_timeout_increase_rate", 0.2, 0.2, "The exponential growth rate at which the adaptive asynchronous insert timeout increases"},
              {"async_insert_busy_timeout_decrease_rate", 0.2, 0.2, "The exponential growth rate at which the adaptive asynchronous insert timeout decreases"},
              {"format_template_row_format", "", "", "Template row format string can be set directly in query"},
              {"format_template_resultset_format", "", "", "Template result set format string can be set in query"},
              {"split_parts_ranges_into_intersecting_and_non_intersecting_final", true, true, "Allow to split parts ranges into intersecting and non intersecting during FINAL optimization"},
              {"split_intersecting_parts_ranges_into_layers_final", true, true, "Allow to split intersecting parts ranges into layers during FINAL optimization"},
              {"azure_max_single_part_copy_size", 256*1024*1024, 256*1024*1024, "The maximum size of object to copy using single part copy to Azure blob storage."},
              {"min_external_table_block_size_rows", DEFAULT_INSERT_BLOCK_SIZE, DEFAULT_INSERT_BLOCK_SIZE, "Squash blocks passed to external table to specified size in rows, if blocks are not big enough"},
              {"min_external_table_block_size_bytes", DEFAULT_INSERT_BLOCK_SIZE * 256, DEFAULT_INSERT_BLOCK_SIZE * 256, "Squash blocks passed to external table to specified size in bytes, if blocks are not big enough."},
              {"parallel_replicas_prefer_local_join", true, true, "If true, and JOIN can be executed with parallel replicas algorithm, and all storages of right JOIN part are *MergeTree, local JOIN will be used instead of GLOBAL JOIN."},
              {"optimize_time_filter_with_preimage", true, true, "Optimize Date and DateTime predicates by converting functions into equivalent comparisons without conversions (e.g. toYear(col) = 2023 -> col >= '2023-01-01' AND col <= '2023-12-31')"},
              {"extract_key_value_pairs_max_pairs_per_row", 0, 0, "Max number of pairs that can be produced by the `extractKeyValuePairs` function. Used as a safeguard against consuming too much memory."},
              {"default_view_definer", "CURRENT_USER", "CURRENT_USER", "Allows to set default `DEFINER` option while creating a view"},
              {"default_materialized_view_sql_security", "DEFINER", "DEFINER", "Allows to set a default value for SQL SECURITY option when creating a materialized view"},
              {"default_normal_view_sql_security", "INVOKER", "INVOKER", "Allows to set default `SQL SECURITY` option while creating a normal view"},
              {"mysql_map_string_to_text_in_show_columns", false, true, "Reduce the configuration effort to connect ClickHouse with BI tools."},
              {"mysql_map_fixed_string_to_text_in_show_columns", false, true, "Reduce the configuration effort to connect ClickHouse with BI tools."},
              }},
    {"24.1", {{"print_pretty_type_names", false, true, "Better user experience."},
              {"input_format_json_read_bools_as_strings", false, true, "Allow to read bools as strings in JSON formats by default"},
              {"output_format_arrow_use_signed_indexes_for_dictionary", false, true, "Use signed indexes type for Arrow dictionaries by default as it's recommended"},
              {"allow_experimental_variant_type", false, false, "Add new experimental Variant type"},
              {"use_variant_as_common_type", false, false, "Allow to use Variant in if/multiIf if there is no common type"},
              {"output_format_arrow_use_64_bit_indexes_for_dictionary", false, false, "Allow to use 64 bit indexes type in Arrow dictionaries"},
              {"parallel_replicas_mark_segment_size", 128, 128, "Add new setting to control segment size in new parallel replicas coordinator implementation"},
              {"ignore_materialized_views_with_dropped_target_table", false, false, "Add new setting to allow to ignore materialized views with dropped target table"},
              {"output_format_compression_level", 3, 3, "Allow to change compression level in the query output"},
              {"output_format_compression_zstd_window_log", 0, 0, "Allow to change zstd window log in the query output when zstd compression is used"},
              {"enable_zstd_qat_codec", false, false, "Add new ZSTD_QAT codec"},
              {"enable_vertical_final", false, true, "Use vertical final by default"},
              {"output_format_arrow_use_64_bit_indexes_for_dictionary", false, false, "Allow to use 64 bit indexes type in Arrow dictionaries"},
              {"max_rows_in_set_to_optimize_join", 100000, 0, "Disable join optimization as it prevents from read in order optimization"},
              {"output_format_pretty_color", true, "auto", "Setting is changed to allow also for auto value, disabling ANSI escapes if output is not a tty"},
              {"function_visible_width_behavior", 0, 1, "We changed the default behavior of `visibleWidth` to be more precise"},
              {"max_estimated_execution_time", 0, 0, "Separate max_execution_time and max_estimated_execution_time"},
              {"iceberg_engine_ignore_schema_evolution", false, false, "Allow to ignore schema evolution in Iceberg table engine"},
              {"optimize_injective_functions_in_group_by", false, true, "Replace injective functions by it's arguments in GROUP BY section in analyzer"},
              {"update_insert_deduplication_token_in_dependent_materialized_views", false, false, "Allow to update insert deduplication token with table identifier during insert in dependent materialized views"},
              {"azure_max_unexpected_write_error_retries", 4, 4, "The maximum number of retries in case of unexpected errors during Azure blob storage write"},
              {"split_parts_ranges_into_intersecting_and_non_intersecting_final", false, true, "Allow to split parts ranges into intersecting and non intersecting during FINAL optimization"},
              {"split_intersecting_parts_ranges_into_layers_final", true, true, "Allow to split intersecting parts ranges into layers during FINAL optimization"}}},
    {"23.12", {{"allow_suspicious_ttl_expressions", true, false, "It is a new setting, and in previous versions the behavior was equivalent to allowing."},
              {"input_format_parquet_allow_missing_columns", false, true, "Allow missing columns in Parquet files by default"},
              {"input_format_orc_allow_missing_columns", false, true, "Allow missing columns in ORC files by default"},
              {"input_format_arrow_allow_missing_columns", false, true, "Allow missing columns in Arrow files by default"}}},
    {"23.9", {{"optimize_group_by_constant_keys", false, true, "Optimize group by constant keys by default"},
              {"input_format_json_try_infer_named_tuples_from_objects", false, true, "Try to infer named Tuples from JSON objects by default"},
              {"input_format_json_read_numbers_as_strings", false, true, "Allow to read numbers as strings in JSON formats by default"},
              {"input_format_json_read_arrays_as_strings", false, true, "Allow to read arrays as strings in JSON formats by default"},
              {"input_format_json_infer_incomplete_types_as_strings", false, true, "Allow to infer incomplete types as Strings in JSON formats by default"},
              {"input_format_json_try_infer_numbers_from_strings", true, false, "Don't infer numbers from strings in JSON formats by default to prevent possible parsing errors"},
              {"http_write_exception_in_output_format", false, true, "Output valid JSON/XML on exception in HTTP streaming."}}},
    {"23.8", {{"rewrite_count_distinct_if_with_count_distinct_implementation", false, true, "Rewrite countDistinctIf with count_distinct_implementation configuration"}}},
    {"23.7", {{"function_sleep_max_microseconds_per_block", 0, 3000000, "In previous versions, the maximum sleep time of 3 seconds was applied only for `sleep`, but not for `sleepEachRow` function. In the new version, we introduce this setting. If you set compatibility with the previous versions, we will disable the limit altogether."}}},
    {"23.6", {{"http_send_timeout", 180, 30, "3 minutes seems crazy long. Note that this is timeout for a single network write call, not for the whole upload operation."},
              {"http_receive_timeout", 180, 30, "See http_send_timeout."}}},
    {"23.5", {{"input_format_parquet_preserve_order", true, false, "Allow Parquet reader to reorder rows for better parallelism."},
              {"parallelize_output_from_storages", false, true, "Allow parallelism when executing queries that read from file/url/s3/etc. This may reorder rows."},
              {"use_with_fill_by_sorting_prefix", false, true, "Columns preceding WITH FILL columns in ORDER BY clause form sorting prefix. Rows with different values in sorting prefix are filled independently"},
              {"output_format_parquet_compliant_nested_types", false, true, "Change an internal field name in output Parquet file schema."}}},
    {"23.4", {{"allow_suspicious_indices", true, false, "If true, index can defined with identical expressions"},
              {"allow_nonconst_timezone_arguments", true, false, "Allow non-const timezone arguments in certain time-related functions like toTimeZone(), fromUnixTimestamp*(), snowflakeToDateTime*()."},
              {"connect_timeout_with_failover_ms", 50, 1000, "Increase default connect timeout because of async connect"},
              {"connect_timeout_with_failover_secure_ms", 100, 1000, "Increase default secure connect timeout because of async connect"},
              {"hedged_connection_timeout_ms", 100, 50, "Start new connection in hedged requests after 50 ms instead of 100 to correspond with previous connect timeout"}}},
    {"23.3", {{"output_format_parquet_version", "1.0", "2.latest", "Use latest Parquet format version for output format"},
              {"input_format_json_ignore_unknown_keys_in_named_tuple", false, true, "Improve parsing JSON objects as named tuples"},
              {"input_format_native_allow_types_conversion", false, true, "Allow types conversion in Native input forma"},
              {"output_format_arrow_compression_method", "none", "lz4_frame", "Use lz4 compression in Arrow output format by default"},
              {"output_format_parquet_compression_method", "snappy", "lz4", "Use lz4 compression in Parquet output format by default"},
              {"output_format_orc_compression_method", "none", "lz4_frame", "Use lz4 compression in ORC output format by default"},
              {"async_query_sending_for_remote", false, true, "Create connections and send query async across shards"}}},
    {"23.2", {{"output_format_parquet_fixed_string_as_fixed_byte_array", false, true, "Use Parquet FIXED_LENGTH_BYTE_ARRAY type for FixedString by default"},
              {"output_format_arrow_fixed_string_as_fixed_byte_array", false, true, "Use Arrow FIXED_SIZE_BINARY type for FixedString by default"},
              {"query_plan_remove_redundant_distinct", false, true, "Remove redundant Distinct step in query plan"},
              {"optimize_duplicate_order_by_and_distinct", true, false, "Remove duplicate ORDER BY and DISTINCT if it's possible"},
              {"insert_keeper_max_retries", 0, 20, "Enable reconnections to Keeper on INSERT, improve reliability"}}},
    {"23.1", {{"input_format_json_read_objects_as_strings", 0, 1, "Enable reading nested json objects as strings while object type is experimental"},
              {"input_format_json_defaults_for_missing_elements_in_named_tuple", false, true, "Allow missing elements in JSON objects while reading named tuples by default"},
              {"input_format_csv_detect_header", false, true, "Detect header in CSV format by default"},
              {"input_format_tsv_detect_header", false, true, "Detect header in TSV format by default"},
              {"input_format_custom_detect_header", false, true, "Detect header in CustomSeparated format by default"},
              {"query_plan_remove_redundant_sorting", false, true, "Remove redundant sorting in query plan. For example, sorting steps related to ORDER BY clauses in subqueries"}}},
    {"22.12", {{"max_size_to_preallocate_for_aggregation", 10'000'000, 100'000'000, "This optimizes performance"},
               {"query_plan_aggregation_in_order", 0, 1, "Enable some refactoring around query plan"},
               {"format_binary_max_string_size", 0, 1_GiB, "Prevent allocating large amount of memory"}}},
    {"22.11", {{"use_structure_from_insertion_table_in_table_functions", 0, 2, "Improve using structure from insertion table in table functions"}}},
    {"23.4", {{"formatdatetime_f_prints_single_zero", true, false, "Improved compatibility with MySQL DATE_FORMAT()/STR_TO_DATE()"}}},
    {"23.4", {{"formatdatetime_parsedatetime_m_is_month_name", false, true, "Improved compatibility with MySQL DATE_FORMAT/STR_TO_DATE"}}},
    {"23.11", {{"parsedatetime_parse_without_leading_zeros", false, true, "Improved compatibility with MySQL DATE_FORMAT/STR_TO_DATE"}}},
    {"22.9", {{"force_grouping_standard_compatibility", false, true, "Make GROUPING function output the same as in SQL standard and other DBMS"}}},
    {"22.7", {{"cross_to_inner_join_rewrite", 1, 2, "Force rewrite comma join to inner"},
              {"enable_positional_arguments", false, true, "Enable positional arguments feature by default"},
              {"format_csv_allow_single_quotes", true, false, "Most tools don't treat single quote in CSV specially, don't do it by default too"}}},
    {"22.6", {{"output_format_json_named_tuples_as_objects", false, true, "Allow to serialize named tuples as JSON objects in JSON formats by default"},
              {"input_format_skip_unknown_fields", false, true, "Optimize reading subset of columns for some input formats"}}},
    {"22.5", {{"memory_overcommit_ratio_denominator", 0, 1073741824, "Enable memory overcommit feature by default"},
              {"memory_overcommit_ratio_denominator_for_user", 0, 1073741824, "Enable memory overcommit feature by default"}}},
    {"22.4", {{"allow_settings_after_format_in_insert", true, false, "Do not allow SETTINGS after FORMAT for INSERT queries because ClickHouse interpret SETTINGS as some values, which is misleading"}}},
    {"22.3", {{"cast_ipv4_ipv6_default_on_conversion_error", true, false, "Make functions cast(value, 'IPv4') and cast(value, 'IPv6') behave same as toIPv4 and toIPv6 functions"}}},
    {"21.12", {{"stream_like_engine_allow_direct_select", true, false, "Do not allow direct select for Kafka/RabbitMQ/FileLog by default"}}},
    {"21.9", {{"output_format_decimal_trailing_zeros", true, false, "Do not output trailing zeros in text representation of Decimal types by default for better looking output"},
              {"use_hedged_requests", false, true, "Enable Hedged Requests feature by default"}}},
    {"21.7", {{"legacy_column_name_of_tuple_literal", true, false, "Add this setting only for compatibility reasons. It makes sense to set to 'true', while doing rolling update of cluster from version lower than 21.7 to higher"}}},
    {"21.5", {{"async_socket_for_remote", false, true, "Fix all problems and turn on asynchronous reads from socket for remote queries by default again"}}},
    {"21.3", {{"async_socket_for_remote", true, false, "Turn off asynchronous reads from socket for remote queries because of some problems"},
              {"optimize_normalize_count_variants", false, true, "Rewrite aggregate functions that semantically equals to count() as count() by default"},
              {"normalize_function_names", false, true, "Normalize function names to their canonical names, this was needed for projection query routing"}}},
    {"21.2", {{"enable_global_with_statement", false, true, "Propagate WITH statements to UNION queries and all subqueries by default"}}},
    {"21.1", {{"insert_quorum_parallel", false, true, "Use parallel quorum inserts by default. It is significantly more convenient to use than sequential quorum inserts"},
              {"input_format_null_as_default", false, true, "Allow to insert NULL as default for input formats by default"},
              {"optimize_on_insert", false, true, "Enable data optimization on INSERT by default for better user experience"},
              {"use_compact_format_in_distributed_parts_names", false, true, "Use compact format for async INSERT into Distributed tables by default"}}},
    {"20.10", {{"format_regexp_escaping_rule", "Escaped", "Raw", "Use Raw as default escaping rule for Regexp format to male the behaviour more like to what users expect"}}},
    {"20.7", {{"show_table_uuid_in_table_create_query_if_not_nil", true, false, "Stop showing  UID of the table in its CREATE query for Engine=Atomic"}}},
    {"20.5", {{"input_format_with_names_use_header", false, true, "Enable using header with names for formats with WithNames/WithNamesAndTypes suffixes"},
              {"allow_suspicious_codecs", true, false, "Don't allow to specify meaningless compression codecs"}}},
    {"20.4", {{"validate_polygons", false, true, "Throw exception if polygon is invalid in function pointInPolygon by default instead of returning possibly wrong results"}}},
    {"19.18", {{"enable_scalar_subquery_optimization", false, true, "Prevent scalar subqueries from (de)serializing large scalar values and possibly avoid running the same subquery more than once"}}},
    {"19.14", {{"any_join_distinct_right_table_keys", true, false, "Disable ANY RIGHT and ANY FULL JOINs by default to avoid inconsistency"}}},
    {"19.12", {{"input_format_defaults_for_omitted_fields", false, true, "Enable calculation of complex default expressions for omitted fields for some input formats, because it should be the expected behaviour"}}},
    {"19.5", {{"max_partitions_per_insert_block", 0, 100, "Add a limit for the number of partitions in one block"}}},
    {"18.12.17", {{"enable_optimize_predicate_expression", 0, 1, "Optimize predicates to subqueries by default"}}},
};

}<|MERGE_RESOLUTION|>--- conflicted
+++ resolved
@@ -91,11 +91,8 @@
               {"cross_join_min_rows_to_compress", 0, 10000000, "A new setting."},
               {"cross_join_min_bytes_to_compress", 0, 1_GiB, "A new setting."},
               {"prefer_external_sort_block_bytes", 0, DEFAULT_BLOCK_SIZE * 256, "Prefer maximum block bytes for external sort, reduce the memory usage during merging."},
-<<<<<<< HEAD
+              {"input_format_force_null_for_omitted_fields", false, false, "Disable type-defaults for omitted fields when needed"},
               {"output_format_pretty_preserve_border_for_multiline_string", 1, 1, "Applies better rendering for multiline strings."},
-=======
-              {"input_format_force_null_for_omitted_fields", false, false, "Disable type-defaults for omitted fields when needed"},
->>>>>>> 35d96f98
               }},
     {"24.4", {{"input_format_json_throw_on_bad_escape_sequence", true, true, "Allow to save JSON strings with bad escape sequences"},
               {"max_parsing_threads", 0, 0, "Add a separate setting to control number of threads in parallel parsing from files"},
