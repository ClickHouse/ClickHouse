#pragma once

#include <Core/Field.h>
#include <Core/Settings.h>
#include <IO/ReadHelpers.h>
#include <IO/ReadBufferFromString.h>
#include <boost/algorithm/string.hpp>
#include <map>


namespace DB
{

namespace ErrorCodes
{
    extern const int BAD_ARGUMENTS;
}

class ClickHouseVersion
{
public:
    ClickHouseVersion(const String & version) /// NOLINT(google-explicit-constructor)
    {
        Strings split;
        boost::split(split, version, [](char c){ return c == '.'; });
        components.reserve(split.size());
        if (split.empty())
            throw Exception{ErrorCodes::BAD_ARGUMENTS, "Cannot parse ClickHouse version here: {}", version};

        for (const auto & split_element : split)
        {
            size_t component;
            ReadBufferFromString buf(split_element);
            if (!tryReadIntText(component, buf) || !buf.eof())
                throw Exception{ErrorCodes::BAD_ARGUMENTS, "Cannot parse ClickHouse version here: {}", version};
            components.push_back(component);
        }
    }

    ClickHouseVersion(const char * version) : ClickHouseVersion(String(version)) {} /// NOLINT(google-explicit-constructor)

    String toString() const
    {
        String version = std::to_string(components[0]);
        for (size_t i = 1; i < components.size(); ++i)
            version += "." + std::to_string(components[i]);

        return version;
    }

    bool operator<(const ClickHouseVersion & other) const
    {
        return components < other.components;
    }

    bool operator>=(const ClickHouseVersion & other) const
    {
        return components >= other.components;
    }

private:
    std::vector<size_t> components;
};

namespace SettingsChangesHistory
{
    struct SettingChange
    {
        String name;
        Field previous_value;
        Field new_value;
        String reason;
    };

    using SettingsChanges = std::vector<SettingChange>;
}

/// History of settings changes that controls some backward incompatible changes
/// across all ClickHouse versions. It maps ClickHouse version to settings changes that were done
/// in this version. This history contains both changes to existing settings and newly added settings.
/// Settings changes is a vector of structs
///     {setting_name, previous_value, new_value, reason}.
/// For newly added setting choose the most appropriate previous_value (for example, if new setting
/// controls new feature and it's 'true' by default, use 'false' as previous_value).
/// It's used to implement `compatibility` setting (see https://github.com/ClickHouse/ClickHouse/issues/35972)
static std::map<ClickHouseVersion, SettingsChangesHistory::SettingsChanges> settings_changes_history =
{
    {"24.3", {{"s3_connect_timeout_ms", 1000, 1000, "Introduce new dedicated setting for s3 connection timeout"},
              {"allow_experimental_shared_merge_tree", false, true, "The setting is obsolete"},
              {"use_page_cache_for_disks_without_file_cache", false, false, "Added userspace page cache"},
              {"read_from_page_cache_if_exists_otherwise_bypass_cache", false, false, "Added userspace page cache"},
              {"page_cache_inject_eviction", false, false, "Added userspace page cache"},
              {"default_table_engine", "None", "MergeTree", "Set default table engine to MergeTree for better usability"},
              {"input_format_json_use_string_type_for_ambiguous_paths_in_named_tuples_inference_from_objects", false, false, "Allow to use String type for ambiguous paths during named tuple inference from JSON objects"},
              {"traverse_shadow_remote_data_paths", false, false, "Traverse shadow directory when query system.remote_data_paths."},
              {"throw_if_deduplication_in_dependent_materialized_views_enabled_with_async_insert", false, true, "Deduplication is dependent materialized view cannot work together with async inserts."},
              {"parallel_replicas_allow_in_with_subquery", false, true, "If true, subquery for IN will be executed on every follower replica"},
              {"log_processors_profiles", false, true, "Enable by default"},
              {"function_locate_has_mysql_compatible_argument_order", false, true, "Increase compatibility with MySQL's locate function."},
              {"allow_suspicious_primary_key", true, false, "Forbid suspicious PRIMARY KEY/ORDER BY for MergeTree (i.e. SimpleAggregateFunction)"},
              {"filesystem_cache_reserve_space_wait_lock_timeout_milliseconds", 1000, 1000, "Wait time to lock cache for sapce reservation in filesystem cache"},
              {"max_parser_backtracks", 0, 1000000, "Limiting the complexity of parsing"},
              {"analyzer_compatibility_join_using_top_level_identifier", false, false, "Force to resolve identifier in JOIN USING from projection"},
              {"keeper_max_retries", 10, 10, "Max retries for general keeper operations"},
              {"keeper_retry_initial_backoff_ms", 100, 100, "Initial backoff timeout for general keeper operations"},
              {"keeper_retry_max_backoff_ms", 5000, 5000, "Max backoff timeout for general keeper operations"},
              {"s3queue_allow_experimental_sharded_mode", false, false, "Enable experimental sharded mode of S3Queue table engine. It is experimental because it will be rewritten"},
              {"merge_tree_read_split_ranges_into_intersecting_and_non_intersecting_injection_probability", 0.0, 0.0, "For testing of `PartsSplitter` - split read ranges into intersecting and non intersecting every time you read from MergeTree with the specified probability."},
<<<<<<< HEAD
              {"optimize_project_query", false, false, "Use to utilize projection feature for certain query matching requirements"},
=======
              {"output_format_pretty_row_numbers", false, true, "It is better for usability."},
              {"output_format_pretty_max_value_width_apply_for_single_value", true, false, "Single values in Pretty formats won't be cut."},
              {"output_format_parquet_string_as_string", false, true, "ClickHouse allows arbitrary binary data in the String data type, which is typically UTF-8. Parquet/ORC/Arrow Strings only support UTF-8. That's why you can choose which Arrow's data type to use for the ClickHouse String data type - String or Binary. While Binary would be more correct and compatible, using String by default will correspond to user expectations in most cases."},
              {"output_format_orc_string_as_string", false, true, "ClickHouse allows arbitrary binary data in the String data type, which is typically UTF-8. Parquet/ORC/Arrow Strings only support UTF-8. That's why you can choose which Arrow's data type to use for the ClickHouse String data type - String or Binary. While Binary would be more correct and compatible, using String by default will correspond to user expectations in most cases."},
              {"output_format_arrow_string_as_string", false, true, "ClickHouse allows arbitrary binary data in the String data type, which is typically UTF-8. Parquet/ORC/Arrow Strings only support UTF-8. That's why you can choose which Arrow's data type to use for the ClickHouse String data type - String or Binary. While Binary would be more correct and compatible, using String by default will correspond to user expectations in most cases."},
              {"output_format_parquet_compression_method", "lz4", "zstd", "Parquet/ORC/Arrow support many compression methods, including lz4 and zstd. ClickHouse supports each and every compression method. Some inferior tools, such as 'duckdb', lack support for the faster `lz4` compression method, that's why we set zstd by default."},
              {"output_format_orc_compression_method", "lz4", "zstd", "Parquet/ORC/Arrow support many compression methods, including lz4 and zstd. ClickHouse supports each and every compression method. Some inferior tools, such as 'duckdb', lack support for the faster `lz4` compression method, that's why we set zstd by default."},
              {"output_format_pretty_highlight_digit_groups", false, true, "If enabled and if output is a terminal, highlight every digit corresponding to the number of thousands, millions, etc. with underline."},
              {"azure_max_inflight_parts_for_one_file", 20, 20, "The maximum number of a concurrent loaded parts in multipart upload request. 0 means unlimited."},
              {"azure_strict_upload_part_size", 0, 0, "The exact size of part to upload during multipart upload to Azure blob storage."},
              {"azure_min_upload_part_size", 16*1024*1024, 16*1024*1024, "The minimum size of part to upload during multipart upload to Azure blob storage."},
              {"azure_max_upload_part_size", 5ull*1024*1024*1024, 5ull*1024*1024*1024, "The maximum size of part to upload during multipart upload to Azure blob storage."},
              {"azure_upload_part_size_multiply_factor", 2, 2, "Multiply azure_min_upload_part_size by this factor each time azure_multiply_parts_count_threshold parts were uploaded from a single write to Azure blob storage."},
              {"azure_upload_part_size_multiply_parts_count_threshold", 500, 500, "Each time this number of parts was uploaded to Azure blob storage, azure_min_upload_part_size is multiplied by azure_upload_part_size_multiply_factor."},
>>>>>>> d4063e37
              }},
    {"24.2", {{"allow_suspicious_variant_types", true, false, "Don't allow creating Variant type with suspicious variants by default"},
              {"validate_experimental_and_suspicious_types_inside_nested_types", false, true, "Validate usage of experimental and suspicious types inside nested types"},
              {"output_format_values_escape_quote_with_quote", false, false, "If true escape ' with '', otherwise quoted with \\'"},
              {"output_format_pretty_single_large_number_tip_threshold", 0, 1'000'000, "Print a readable number tip on the right side of the table if the block consists of a single number which exceeds this value (except 0)"},
              {"input_format_try_infer_exponent_floats", true, false, "Don't infer floats in exponential notation by default"},
              {"query_plan_optimize_prewhere", true, true, "Allow to push down filter to PREWHERE expression for supported storages"},
              {"async_insert_max_data_size", 1000000, 10485760, "The previous value appeared to be too small."},
              {"async_insert_poll_timeout_ms", 10, 10, "Timeout in milliseconds for polling data from asynchronous insert queue"},
              {"async_insert_use_adaptive_busy_timeout", false, true, "Use adaptive asynchronous insert timeout"},
              {"async_insert_busy_timeout_min_ms", 50, 50, "The minimum value of the asynchronous insert timeout in milliseconds; it also serves as the initial value, which may be increased later by the adaptive algorithm"},
              {"async_insert_busy_timeout_max_ms", 200, 200, "The minimum value of the asynchronous insert timeout in milliseconds; async_insert_busy_timeout_ms is aliased to async_insert_busy_timeout_max_ms"},
              {"async_insert_busy_timeout_increase_rate", 0.2, 0.2, "The exponential growth rate at which the adaptive asynchronous insert timeout increases"},
              {"async_insert_busy_timeout_decrease_rate", 0.2, 0.2, "The exponential growth rate at which the adaptive asynchronous insert timeout decreases"},
              {"format_template_row_format", "", "", "Template row format string can be set directly in query"},
              {"format_template_resultset_format", "", "", "Template result set format string can be set in query"},
              {"split_parts_ranges_into_intersecting_and_non_intersecting_final", true, true, "Allow to split parts ranges into intersecting and non intersecting during FINAL optimization"},
              {"split_intersecting_parts_ranges_into_layers_final", true, true, "Allow to split intersecting parts ranges into layers during FINAL optimization"},
              {"azure_max_single_part_copy_size", 256*1024*1024, 256*1024*1024, "The maximum size of object to copy using single part copy to Azure blob storage."},
              {"min_external_table_block_size_rows", DEFAULT_INSERT_BLOCK_SIZE, DEFAULT_INSERT_BLOCK_SIZE, "Squash blocks passed to external table to specified size in rows, if blocks are not big enough"},
              {"min_external_table_block_size_bytes", DEFAULT_INSERT_BLOCK_SIZE * 256, DEFAULT_INSERT_BLOCK_SIZE * 256, "Squash blocks passed to external table to specified size in bytes, if blocks are not big enough."},
              {"parallel_replicas_prefer_local_join", true, true, "If true, and JOIN can be executed with parallel replicas algorithm, and all storages of right JOIN part are *MergeTree, local JOIN will be used instead of GLOBAL JOIN."},
              {"optimize_time_filter_with_preimage", true, true, "Optimize Date and DateTime predicates by converting functions into equivalent comparisons without conversions (e.g. toYear(col) = 2023 -> col >= '2023-01-01' AND col <= '2023-12-31')"},
              {"extract_key_value_pairs_max_pairs_per_row", 0, 0, "Max number of pairs that can be produced by the `extractKeyValuePairs` function. Used as a safeguard against consuming too much memory."},
              {"default_view_definer", "CURRENT_USER", "CURRENT_USER", "Allows to set default `DEFINER` option while creating a view"},
              {"default_materialized_view_sql_security", "DEFINER", "DEFINER", "Allows to set a default value for SQL SECURITY option when creating a materialized view"},
              {"default_normal_view_sql_security", "INVOKER", "INVOKER", "Allows to set default `SQL SECURITY` option while creating a normal view"},
              {"mysql_map_string_to_text_in_show_columns", false, true, "Reduce the configuration effort to connect ClickHouse with BI tools."},
              {"mysql_map_fixed_string_to_text_in_show_columns", false, true, "Reduce the configuration effort to connect ClickHouse with BI tools."},
              }},
    {"24.1", {{"print_pretty_type_names", false, true, "Better user experience."},
              {"input_format_json_read_bools_as_strings", false, true, "Allow to read bools as strings in JSON formats by default"},
              {"output_format_arrow_use_signed_indexes_for_dictionary", false, true, "Use signed indexes type for Arrow dictionaries by default as it's recommended"},
              {"allow_experimental_variant_type", false, false, "Add new experimental Variant type"},
              {"use_variant_as_common_type", false, false, "Allow to use Variant in if/multiIf if there is no common type"},
              {"output_format_arrow_use_64_bit_indexes_for_dictionary", false, false, "Allow to use 64 bit indexes type in Arrow dictionaries"},
              {"parallel_replicas_mark_segment_size", 128, 128, "Add new setting to control segment size in new parallel replicas coordinator implementation"},
              {"ignore_materialized_views_with_dropped_target_table", false, false, "Add new setting to allow to ignore materialized views with dropped target table"},
              {"output_format_compression_level", 3, 3, "Allow to change compression level in the query output"},
              {"output_format_compression_zstd_window_log", 0, 0, "Allow to change zstd window log in the query output when zstd compression is used"},
              {"enable_zstd_qat_codec", false, false, "Add new ZSTD_QAT codec"},
              {"enable_vertical_final", false, true, "Use vertical final by default"},
              {"output_format_arrow_use_64_bit_indexes_for_dictionary", false, false, "Allow to use 64 bit indexes type in Arrow dictionaries"},
              {"max_rows_in_set_to_optimize_join", 100000, 0, "Disable join optimization as it prevents from read in order optimization"},
              {"output_format_pretty_color", true, "auto", "Setting is changed to allow also for auto value, disabling ANSI escapes if output is not a tty"},
              {"function_visible_width_behavior", 0, 1, "We changed the default behavior of `visibleWidth` to be more precise"},
              {"max_estimated_execution_time", 0, 0, "Separate max_execution_time and max_estimated_execution_time"},
              {"iceberg_engine_ignore_schema_evolution", false, false, "Allow to ignore schema evolution in Iceberg table engine"},
              {"optimize_injective_functions_in_group_by", false, true, "Replace injective functions by it's arguments in GROUP BY section in analyzer"},
              {"update_insert_deduplication_token_in_dependent_materialized_views", false, false, "Allow to update insert deduplication token with table identifier during insert in dependent materialized views"},
              {"azure_max_unexpected_write_error_retries", 4, 4, "The maximum number of retries in case of unexpected errors during Azure blob storage write"},
              {"split_parts_ranges_into_intersecting_and_non_intersecting_final", false, true, "Allow to split parts ranges into intersecting and non intersecting during FINAL optimization"},
              {"split_intersecting_parts_ranges_into_layers_final", true, true, "Allow to split intersecting parts ranges into layers during FINAL optimization"}}},
    {"23.12", {{"allow_suspicious_ttl_expressions", true, false, "It is a new setting, and in previous versions the behavior was equivalent to allowing."},
              {"input_format_parquet_allow_missing_columns", false, true, "Allow missing columns in Parquet files by default"},
              {"input_format_orc_allow_missing_columns", false, true, "Allow missing columns in ORC files by default"},
              {"input_format_arrow_allow_missing_columns", false, true, "Allow missing columns in Arrow files by default"}}},
    {"23.9", {{"optimize_group_by_constant_keys", false, true, "Optimize group by constant keys by default"},
              {"input_format_json_try_infer_named_tuples_from_objects", false, true, "Try to infer named Tuples from JSON objects by default"},
              {"input_format_json_read_numbers_as_strings", false, true, "Allow to read numbers as strings in JSON formats by default"},
              {"input_format_json_read_arrays_as_strings", false, true, "Allow to read arrays as strings in JSON formats by default"},
              {"input_format_json_infer_incomplete_types_as_strings", false, true, "Allow to infer incomplete types as Strings in JSON formats by default"},
              {"input_format_json_try_infer_numbers_from_strings", true, false, "Don't infer numbers from strings in JSON formats by default to prevent possible parsing errors"},
              {"http_write_exception_in_output_format", false, true, "Output valid JSON/XML on exception in HTTP streaming."}}},
    {"23.8", {{"rewrite_count_distinct_if_with_count_distinct_implementation", false, true, "Rewrite countDistinctIf with count_distinct_implementation configuration"}}},
    {"23.7", {{"function_sleep_max_microseconds_per_block", 0, 3000000, "In previous versions, the maximum sleep time of 3 seconds was applied only for `sleep`, but not for `sleepEachRow` function. In the new version, we introduce this setting. If you set compatibility with the previous versions, we will disable the limit altogether."}}},
    {"23.6", {{"http_send_timeout", 180, 30, "3 minutes seems crazy long. Note that this is timeout for a single network write call, not for the whole upload operation."},
              {"http_receive_timeout", 180, 30, "See http_send_timeout."}}},
    {"23.5", {{"input_format_parquet_preserve_order", true, false, "Allow Parquet reader to reorder rows for better parallelism."},
              {"parallelize_output_from_storages", false, true, "Allow parallelism when executing queries that read from file/url/s3/etc. This may reorder rows."},
              {"use_with_fill_by_sorting_prefix", false, true, "Columns preceding WITH FILL columns in ORDER BY clause form sorting prefix. Rows with different values in sorting prefix are filled independently"},
              {"output_format_parquet_compliant_nested_types", false, true, "Change an internal field name in output Parquet file schema."}}},
    {"23.4", {{"allow_suspicious_indices", true, false, "If true, index can defined with identical expressions"},
              {"allow_nonconst_timezone_arguments", true, false, "Allow non-const timezone arguments in certain time-related functions like toTimeZone(), fromUnixTimestamp*(), snowflakeToDateTime*()."},
              {"connect_timeout_with_failover_ms", 50, 1000, "Increase default connect timeout because of async connect"},
              {"connect_timeout_with_failover_secure_ms", 100, 1000, "Increase default secure connect timeout because of async connect"},
              {"hedged_connection_timeout_ms", 100, 50, "Start new connection in hedged requests after 50 ms instead of 100 to correspond with previous connect timeout"}}},
    {"23.3", {{"output_format_parquet_version", "1.0", "2.latest", "Use latest Parquet format version for output format"},
              {"input_format_json_ignore_unknown_keys_in_named_tuple", false, true, "Improve parsing JSON objects as named tuples"},
              {"input_format_native_allow_types_conversion", false, true, "Allow types conversion in Native input forma"},
              {"output_format_arrow_compression_method", "none", "lz4_frame", "Use lz4 compression in Arrow output format by default"},
              {"output_format_parquet_compression_method", "snappy", "lz4", "Use lz4 compression in Parquet output format by default"},
              {"output_format_orc_compression_method", "none", "lz4_frame", "Use lz4 compression in ORC output format by default"},
              {"async_query_sending_for_remote", false, true, "Create connections and send query async across shards"}}},
    {"23.2", {{"output_format_parquet_fixed_string_as_fixed_byte_array", false, true, "Use Parquet FIXED_LENGTH_BYTE_ARRAY type for FixedString by default"},
              {"output_format_arrow_fixed_string_as_fixed_byte_array", false, true, "Use Arrow FIXED_SIZE_BINARY type for FixedString by default"},
              {"query_plan_remove_redundant_distinct", false, true, "Remove redundant Distinct step in query plan"},
              {"optimize_duplicate_order_by_and_distinct", true, false, "Remove duplicate ORDER BY and DISTINCT if it's possible"},
              {"insert_keeper_max_retries", 0, 20, "Enable reconnections to Keeper on INSERT, improve reliability"}}},
    {"23.1", {{"input_format_json_read_objects_as_strings", 0, 1, "Enable reading nested json objects as strings while object type is experimental"},
              {"input_format_json_defaults_for_missing_elements_in_named_tuple", false, true, "Allow missing elements in JSON objects while reading named tuples by default"},
              {"input_format_csv_detect_header", false, true, "Detect header in CSV format by default"},
              {"input_format_tsv_detect_header", false, true, "Detect header in TSV format by default"},
              {"input_format_custom_detect_header", false, true, "Detect header in CustomSeparated format by default"},
              {"query_plan_remove_redundant_sorting", false, true, "Remove redundant sorting in query plan. For example, sorting steps related to ORDER BY clauses in subqueries"}}},
    {"22.12", {{"max_size_to_preallocate_for_aggregation", 10'000'000, 100'000'000, "This optimizes performance"},
               {"query_plan_aggregation_in_order", 0, 1, "Enable some refactoring around query plan"},
               {"format_binary_max_string_size", 0, 1_GiB, "Prevent allocating large amount of memory"}}},
    {"22.11", {{"use_structure_from_insertion_table_in_table_functions", 0, 2, "Improve using structure from insertion table in table functions"}}},
    {"23.4", {{"formatdatetime_f_prints_single_zero", true, false, "Improved compatibility with MySQL DATE_FORMAT()/STR_TO_DATE()"}}},
    {"23.4", {{"formatdatetime_parsedatetime_m_is_month_name", false, true, "Improved compatibility with MySQL DATE_FORMAT/STR_TO_DATE"}}},
    {"23.11", {{"parsedatetime_parse_without_leading_zeros", false, true, "Improved compatibility with MySQL DATE_FORMAT/STR_TO_DATE"}}},
    {"22.9", {{"force_grouping_standard_compatibility", false, true, "Make GROUPING function output the same as in SQL standard and other DBMS"}}},
    {"22.7", {{"cross_to_inner_join_rewrite", 1, 2, "Force rewrite comma join to inner"},
              {"enable_positional_arguments", false, true, "Enable positional arguments feature by default"},
              {"format_csv_allow_single_quotes", true, false, "Most tools don't treat single quote in CSV specially, don't do it by default too"}}},
    {"22.6", {{"output_format_json_named_tuples_as_objects", false, true, "Allow to serialize named tuples as JSON objects in JSON formats by default"},
              {"input_format_skip_unknown_fields", false, true, "Optimize reading subset of columns for some input formats"}}},
    {"22.5", {{"memory_overcommit_ratio_denominator", 0, 1073741824, "Enable memory overcommit feature by default"},
              {"memory_overcommit_ratio_denominator_for_user", 0, 1073741824, "Enable memory overcommit feature by default"}}},
    {"22.4", {{"allow_settings_after_format_in_insert", true, false, "Do not allow SETTINGS after FORMAT for INSERT queries because ClickHouse interpret SETTINGS as some values, which is misleading"}}},
    {"22.3", {{"cast_ipv4_ipv6_default_on_conversion_error", true, false, "Make functions cast(value, 'IPv4') and cast(value, 'IPv6') behave same as toIPv4 and toIPv6 functions"}}},
    {"21.12", {{"stream_like_engine_allow_direct_select", true, false, "Do not allow direct select for Kafka/RabbitMQ/FileLog by default"}}},
    {"21.9", {{"output_format_decimal_trailing_zeros", true, false, "Do not output trailing zeros in text representation of Decimal types by default for better looking output"},
              {"use_hedged_requests", false, true, "Enable Hedged Requests feature by default"}}},
    {"21.7", {{"legacy_column_name_of_tuple_literal", true, false, "Add this setting only for compatibility reasons. It makes sense to set to 'true', while doing rolling update of cluster from version lower than 21.7 to higher"}}},
    {"21.5", {{"async_socket_for_remote", false, true, "Fix all problems and turn on asynchronous reads from socket for remote queries by default again"}}},
    {"21.3", {{"async_socket_for_remote", true, false, "Turn off asynchronous reads from socket for remote queries because of some problems"},
              {"optimize_normalize_count_variants", false, true, "Rewrite aggregate functions that semantically equals to count() as count() by default"},
              {"normalize_function_names", false, true, "Normalize function names to their canonical names, this was needed for projection query routing"}}},
    {"21.2", {{"enable_global_with_statement", false, true, "Propagate WITH statements to UNION queries and all subqueries by default"}}},
    {"21.1", {{"insert_quorum_parallel", false, true, "Use parallel quorum inserts by default. It is significantly more convenient to use than sequential quorum inserts"},
              {"input_format_null_as_default", false, true, "Allow to insert NULL as default for input formats by default"},
              {"optimize_on_insert", false, true, "Enable data optimization on INSERT by default for better user experience"},
              {"use_compact_format_in_distributed_parts_names", false, true, "Use compact format for async INSERT into Distributed tables by default"}}},
    {"20.10", {{"format_regexp_escaping_rule", "Escaped", "Raw", "Use Raw as default escaping rule for Regexp format to male the behaviour more like to what users expect"}}},
    {"20.7", {{"show_table_uuid_in_table_create_query_if_not_nil", true, false, "Stop showing  UID of the table in its CREATE query for Engine=Atomic"}}},
    {"20.5", {{"input_format_with_names_use_header", false, true, "Enable using header with names for formats with WithNames/WithNamesAndTypes suffixes"},
              {"allow_suspicious_codecs", true, false, "Don't allow to specify meaningless compression codecs"}}},
    {"20.4", {{"validate_polygons", false, true, "Throw exception if polygon is invalid in function pointInPolygon by default instead of returning possibly wrong results"}}},
    {"19.18", {{"enable_scalar_subquery_optimization", false, true, "Prevent scalar subqueries from (de)serializing large scalar values and possibly avoid running the same subquery more than once"}}},
    {"19.14", {{"any_join_distinct_right_table_keys", true, false, "Disable ANY RIGHT and ANY FULL JOINs by default to avoid inconsistency"}}},
    {"19.12", {{"input_format_defaults_for_omitted_fields", false, true, "Enable calculation of complex default expressions for omitted fields for some input formats, because it should be the expected behaviour"}}},
    {"19.5", {{"max_partitions_per_insert_block", 0, 100, "Add a limit for the number of partitions in one block"}}},
    {"18.12.17", {{"enable_optimize_predicate_expression", 0, 1, "Optimize predicates to subqueries by default"}}},
};

}<|MERGE_RESOLUTION|>--- conflicted
+++ resolved
@@ -106,9 +106,7 @@
               {"keeper_retry_max_backoff_ms", 5000, 5000, "Max backoff timeout for general keeper operations"},
               {"s3queue_allow_experimental_sharded_mode", false, false, "Enable experimental sharded mode of S3Queue table engine. It is experimental because it will be rewritten"},
               {"merge_tree_read_split_ranges_into_intersecting_and_non_intersecting_injection_probability", 0.0, 0.0, "For testing of `PartsSplitter` - split read ranges into intersecting and non intersecting every time you read from MergeTree with the specified probability."},
-<<<<<<< HEAD
               {"optimize_project_query", false, false, "Use to utilize projection feature for certain query matching requirements"},
-=======
               {"output_format_pretty_row_numbers", false, true, "It is better for usability."},
               {"output_format_pretty_max_value_width_apply_for_single_value", true, false, "Single values in Pretty formats won't be cut."},
               {"output_format_parquet_string_as_string", false, true, "ClickHouse allows arbitrary binary data in the String data type, which is typically UTF-8. Parquet/ORC/Arrow Strings only support UTF-8. That's why you can choose which Arrow's data type to use for the ClickHouse String data type - String or Binary. While Binary would be more correct and compatible, using String by default will correspond to user expectations in most cases."},
@@ -123,7 +121,6 @@
               {"azure_max_upload_part_size", 5ull*1024*1024*1024, 5ull*1024*1024*1024, "The maximum size of part to upload during multipart upload to Azure blob storage."},
               {"azure_upload_part_size_multiply_factor", 2, 2, "Multiply azure_min_upload_part_size by this factor each time azure_multiply_parts_count_threshold parts were uploaded from a single write to Azure blob storage."},
               {"azure_upload_part_size_multiply_parts_count_threshold", 500, 500, "Each time this number of parts was uploaded to Azure blob storage, azure_min_upload_part_size is multiplied by azure_upload_part_size_multiply_factor."},
->>>>>>> d4063e37
               }},
     {"24.2", {{"allow_suspicious_variant_types", true, false, "Don't allow creating Variant type with suspicious variants by default"},
               {"validate_experimental_and_suspicious_types_inside_nested_types", false, true, "Validate usage of experimental and suspicious types inside nested types"},
