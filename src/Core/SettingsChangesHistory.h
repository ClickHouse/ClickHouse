--- conflicted
+++ resolved
@@ -132,11 +132,7 @@
               {"azure_max_blocks_in_multipart_upload", 50000, 50000, "Maximum number of blocks in multipart upload for Azure."},
               }},
     {"24.4", {{"input_format_json_throw_on_bad_escape_sequence", true, true, "Allow to save JSON strings with bad escape sequences"},
-<<<<<<< HEAD
-              {"cluster_query_shards", true, true, "For ReplicatedMergeTree Cluster mode query all shards"},
-=======
               {"max_parsing_threads", 0, 0, "Add a separate setting to control number of threads in parallel parsing from files"},
->>>>>>> 7892e77d
               {"ignore_drop_queries_probability", 0, 0, "Allow to ignore drop queries in server with specified probability for testing purposes"},
               {"lightweight_deletes_sync", 2, 2, "The same as 'mutation_sync', but controls only execution of lightweight deletes"},
               {"query_cache_system_table_handling", "save", "throw", "The query cache no longer caches results of queries against system tables"},
@@ -243,6 +239,8 @@
               {"update_insert_deduplication_token_in_dependent_materialized_views", false, false, "Allow to update insert deduplication token with table identifier during insert in dependent materialized views"},
               {"azure_max_unexpected_write_error_retries", 4, 4, "The maximum number of retries in case of unexpected errors during Azure blob storage write"},
               {"split_parts_ranges_into_intersecting_and_non_intersecting_final", false, true, "Allow to split parts ranges into intersecting and non intersecting during FINAL optimization"},
+              /* FIXME: move this into release version */
+              {"cluster_query_shards", true, true, ""},
               {"split_intersecting_parts_ranges_into_layers_final", true, true, "Allow to split intersecting parts ranges into layers during FINAL optimization"}}},
     {"23.12", {{"allow_suspicious_ttl_expressions", true, false, "It is a new setting, and in previous versions the behavior was equivalent to allowing."},
               {"input_format_parquet_allow_missing_columns", false, true, "Allow missing columns in Parquet files by default"},
