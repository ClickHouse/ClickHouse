#pragma once

#include <Core/Field.h>
#include <Core/Settings.h>
#include <IO/ReadHelpers.h>
#include <IO/ReadBufferFromString.h>
#include <boost/algorithm/string.hpp>
#include <map>


namespace DB
{

namespace ErrorCodes
{
    extern const int BAD_ARGUMENTS;
}

class ClickHouseVersion
{
public:
    ClickHouseVersion(const String & version) /// NOLINT(google-explicit-constructor)
    {
        Strings split;
        boost::split(split, version, [](char c){ return c == '.'; });
        components.reserve(split.size());
        if (split.empty())
            throw Exception{ErrorCodes::BAD_ARGUMENTS, "Cannot parse ClickHouse version here: {}", version};

        for (const auto & split_element : split)
        {
            size_t component;
            ReadBufferFromString buf(split_element);
            if (!tryReadIntText(component, buf) || !buf.eof())
                throw Exception{ErrorCodes::BAD_ARGUMENTS, "Cannot parse ClickHouse version here: {}", version};
            components.push_back(component);
        }
    }

    ClickHouseVersion(const char * version) : ClickHouseVersion(String(version)) {} /// NOLINT(google-explicit-constructor)

    String toString() const
    {
        String version = std::to_string(components[0]);
        for (size_t i = 1; i < components.size(); ++i)
            version += "." + std::to_string(components[i]);

        return version;
    }

    bool operator<(const ClickHouseVersion & other) const
    {
        return components < other.components;
    }

    bool operator>=(const ClickHouseVersion & other) const
    {
        return components >= other.components;
    }

private:
    std::vector<size_t> components;
};

namespace SettingsChangesHistory
{
    struct SettingChange
    {
        String name;
        Field previous_value;
        Field new_value;
        String reason;
    };

    using SettingsChanges = std::vector<SettingChange>;
}

/// History of settings changes that controls some backward incompatible changes
/// across all ClickHouse versions. It maps ClickHouse version to settings changes that were done
/// in this version. This history contains both changes to existing settings and newly added settings.
/// Settings changes is a vector of structs
///     {setting_name, previous_value, new_value, reason}.
/// For newly added setting choose the most appropriate previous_value (for example, if new setting
/// controls new feature and it's 'true' by default, use 'false' as previous_value).
/// It's used to implement `compatibility` setting (see https://github.com/ClickHouse/ClickHouse/issues/35972)
static std::map<ClickHouseVersion, SettingsChangesHistory::SettingsChanges> settings_changes_history =
{
    {"24.3", {{"s3_connect_timeout_ms", 1000, 1000, "Introduce new dedicated setting for s3 connection timeout"},
              {"allow_experimental_shared_merge_tree", false, true, "The setting is obsolete"},
              {"use_page_cache_for_disks_without_file_cache", false, false, "Added userspace page cache"},
              {"read_from_page_cache_if_exists_otherwise_bypass_cache", false, false, "Added userspace page cache"},
              {"page_cache_inject_eviction", false, false, "Added userspace page cache"},
<<<<<<< HEAD
              {"default_table_engine", "None", "MergeTree", "Set default table engine to MergeTree for better usability"},
=======
              {"input_format_json_use_string_type_for_ambiguous_paths_in_named_tuples_inference_from_objects", false, false, "Allow to use String type for ambiguous paths during named tuple inference from JSON objects"},
              {"throw_if_deduplication_in_dependent_materialized_views_enabled_with_async_insert", false, true, "Deduplication is dependent materialized view cannot work together with async inserts."},
              {"parallel_replicas_allow_in_with_subquery", false, true, "If true, subquery for IN will be executed on every follower replica"},
>>>>>>> c3806edc
              }},
    {"24.2", {{"allow_suspicious_variant_types", true, false, "Don't allow creating Variant type with suspicious variants by default"},
              {"validate_experimental_and_suspicious_types_inside_nested_types", false, true, "Validate usage of experimental and suspicious types inside nested types"},
              {"output_format_values_escape_quote_with_quote", false, false, "If true escape ' with '', otherwise quoted with \\'"},
              {"output_format_pretty_single_large_number_tip_threshold", 0, 1'000'000, "Print a readable number tip on the right side of the table if the block consists of a single number which exceeds this value (except 0)"},
              {"input_format_try_infer_exponent_floats", true, false, "Don't infer floats in exponential notation by default"},
              {"query_plan_optimize_prewhere", true, true, "Allow to push down filter to PREWHERE expression for supported storages"},
              {"async_insert_max_data_size", 1000000, 10485760, "The previous value appeared to be too small."},
              {"async_insert_poll_timeout_ms", 10, 10, "Timeout in milliseconds for polling data from asynchronous insert queue"},
              {"async_insert_use_adaptive_busy_timeout", true, true, "Use adaptive asynchronous insert timeout"},
              {"async_insert_busy_timeout_min_ms", 50, 50, "The minimum value of the asynchronous insert timeout in milliseconds; it also serves as the initial value, which may be increased later by the adaptive algorithm"},
              {"async_insert_busy_timeout_max_ms", 200, 200, "The minimum value of the asynchronous insert timeout in milliseconds; async_insert_busy_timeout_ms is aliased to async_insert_busy_timeout_max_ms"},
              {"async_insert_busy_timeout_increase_rate", 0.2, 0.2, "The exponential growth rate at which the adaptive asynchronous insert timeout increases"},
              {"async_insert_busy_timeout_decrease_rate", 0.2, 0.2, "The exponential growth rate at which the adaptive asynchronous insert timeout decreases"},
              {"format_template_row_format", "", "", "Template row format string can be set directly in query"},
              {"format_template_resultset_format", "", "", "Template result set format string can be set in query"},
              {"split_parts_ranges_into_intersecting_and_non_intersecting_final", true, true, "Allow to split parts ranges into intersecting and non intersecting during FINAL optimization"},
              {"split_intersecting_parts_ranges_into_layers_final", true, true, "Allow to split intersecting parts ranges into layers during FINAL optimization"},
              {"azure_max_single_part_copy_size", 256*1024*1024, 256*1024*1024, "The maximum size of object to copy using single part copy to Azure blob storage."},
              {"min_external_table_block_size_rows", DEFAULT_INSERT_BLOCK_SIZE, DEFAULT_INSERT_BLOCK_SIZE, "Squash blocks passed to external table to specified size in rows, if blocks are not big enough"},
              {"min_external_table_block_size_bytes", DEFAULT_INSERT_BLOCK_SIZE * 256, DEFAULT_INSERT_BLOCK_SIZE * 256, "Squash blocks passed to external table to specified size in bytes, if blocks are not big enough."},
              {"parallel_replicas_prefer_local_join", true, true, "If true, and JOIN can be executed with parallel replicas algorithm, and all storages of right JOIN part are *MergeTree, local JOIN will be used instead of GLOBAL JOIN."},
              {"optimize_time_filter_with_preimage", true, true, "Optimize Date and DateTime predicates by converting functions into equivalent comparisons without conversions (e.g. toYear(col) = 2023 -> col >= '2023-01-01' AND col <= '2023-12-31')"},
              {"extract_key_value_pairs_max_pairs_per_row", 0, 0, "Max number of pairs that can be produced by the `extractKeyValuePairs` function. Used as a safeguard against consuming too much memory."},
              {"default_view_definer", "CURRENT_USER", "CURRENT_USER", "Allows to set default `DEFINER` option while creating a view"},
              {"default_materialized_view_sql_security", "DEFINER", "DEFINER", "Allows to set a default value for SQL SECURITY option when creating a materialized view"},
              {"default_normal_view_sql_security", "INVOKER", "INVOKER", "Allows to set default `SQL SECURITY` option while creating a normal view"},
              {"mysql_map_string_to_text_in_show_columns", false, true, "Reduce the configuration effort to connect ClickHouse with BI tools."},
              {"mysql_map_fixed_string_to_text_in_show_columns", false, true, "Reduce the configuration effort to connect ClickHouse with BI tools."},
              }},
    {"24.1", {{"print_pretty_type_names", false, true, "Better user experience."},
              {"input_format_json_read_bools_as_strings", false, true, "Allow to read bools as strings in JSON formats by default"},
              {"output_format_arrow_use_signed_indexes_for_dictionary", false, true, "Use signed indexes type for Arrow dictionaries by default as it's recommended"},
              {"allow_experimental_variant_type", false, false, "Add new experimental Variant type"},
              {"use_variant_as_common_type", false, false, "Allow to use Variant in if/multiIf if there is no common type"},
              {"output_format_arrow_use_64_bit_indexes_for_dictionary", false, false, "Allow to use 64 bit indexes type in Arrow dictionaries"},
              {"parallel_replicas_mark_segment_size", 128, 128, "Add new setting to control segment size in new parallel replicas coordinator implementation"},
              {"ignore_materialized_views_with_dropped_target_table", false, false, "Add new setting to allow to ignore materialized views with dropped target table"},
              {"output_format_compression_level", 3, 3, "Allow to change compression level in the query output"},
              {"output_format_compression_zstd_window_log", 0, 0, "Allow to change zstd window log in the query output when zstd compression is used"},
              {"enable_zstd_qat_codec", false, false, "Add new ZSTD_QAT codec"},
              {"enable_vertical_final", false, true, "Use vertical final by default"},
              {"output_format_arrow_use_64_bit_indexes_for_dictionary", false, false, "Allow to use 64 bit indexes type in Arrow dictionaries"},
              {"max_rows_in_set_to_optimize_join", 100000, 0, "Disable join optimization as it prevents from read in order optimization"},
              {"output_format_pretty_color", true, "auto", "Setting is changed to allow also for auto value, disabling ANSI escapes if output is not a tty"},
              {"function_visible_width_behavior", 0, 1, "We changed the default behavior of `visibleWidth` to be more precise"},
              {"max_estimated_execution_time", 0, 0, "Separate max_execution_time and max_estimated_execution_time"},
              {"iceberg_engine_ignore_schema_evolution", false, false, "Allow to ignore schema evolution in Iceberg table engine"},
              {"optimize_injective_functions_in_group_by", false, true, "Replace injective functions by it's arguments in GROUP BY section in analyzer"},
              {"update_insert_deduplication_token_in_dependent_materialized_views", false, false, "Allow to update insert deduplication token with table identifier during insert in dependent materialized views"},
              {"azure_max_unexpected_write_error_retries", 4, 4, "The maximum number of retries in case of unexpected errors during Azure blob storage write"},
              {"split_parts_ranges_into_intersecting_and_non_intersecting_final", false, true, "Allow to split parts ranges into intersecting and non intersecting during FINAL optimization"},
              {"split_intersecting_parts_ranges_into_layers_final", true, true, "Allow to split intersecting parts ranges into layers during FINAL optimization"}}},
    {"23.12", {{"allow_suspicious_ttl_expressions", true, false, "It is a new setting, and in previous versions the behavior was equivalent to allowing."},
              {"input_format_parquet_allow_missing_columns", false, true, "Allow missing columns in Parquet files by default"},
              {"input_format_orc_allow_missing_columns", false, true, "Allow missing columns in ORC files by default"},
              {"input_format_arrow_allow_missing_columns", false, true, "Allow missing columns in Arrow files by default"}}},
    {"23.9", {{"optimize_group_by_constant_keys", false, true, "Optimize group by constant keys by default"},
              {"input_format_json_try_infer_named_tuples_from_objects", false, true, "Try to infer named Tuples from JSON objects by default"},
              {"input_format_json_read_numbers_as_strings", false, true, "Allow to read numbers as strings in JSON formats by default"},
              {"input_format_json_read_arrays_as_strings", false, true, "Allow to read arrays as strings in JSON formats by default"},
              {"input_format_json_infer_incomplete_types_as_strings", false, true, "Allow to infer incomplete types as Strings in JSON formats by default"},
              {"input_format_json_try_infer_numbers_from_strings", true, false, "Don't infer numbers from strings in JSON formats by default to prevent possible parsing errors"},
              {"http_write_exception_in_output_format", false, true, "Output valid JSON/XML on exception in HTTP streaming."}}},
    {"23.8", {{"rewrite_count_distinct_if_with_count_distinct_implementation", false, true, "Rewrite countDistinctIf with count_distinct_implementation configuration"}}},
    {"23.7", {{"function_sleep_max_microseconds_per_block", 0, 3000000, "In previous versions, the maximum sleep time of 3 seconds was applied only for `sleep`, but not for `sleepEachRow` function. In the new version, we introduce this setting. If you set compatibility with the previous versions, we will disable the limit altogether."}}},
    {"23.6", {{"http_send_timeout", 180, 30, "3 minutes seems crazy long. Note that this is timeout for a single network write call, not for the whole upload operation."},
              {"http_receive_timeout", 180, 30, "See http_send_timeout."}}},
    {"23.5", {{"input_format_parquet_preserve_order", true, false, "Allow Parquet reader to reorder rows for better parallelism."},
              {"parallelize_output_from_storages", false, true, "Allow parallelism when executing queries that read from file/url/s3/etc. This may reorder rows."},
              {"use_with_fill_by_sorting_prefix", false, true, "Columns preceding WITH FILL columns in ORDER BY clause form sorting prefix. Rows with different values in sorting prefix are filled independently"},
              {"output_format_parquet_compliant_nested_types", false, true, "Change an internal field name in output Parquet file schema."}}},
    {"23.4", {{"allow_suspicious_indices", true, false, "If true, index can defined with identical expressions"},
              {"allow_nonconst_timezone_arguments", true, false, "Allow non-const timezone arguments in certain time-related functions like toTimeZone(), fromUnixTimestamp*(), snowflakeToDateTime*()."},
              {"connect_timeout_with_failover_ms", 50, 1000, "Increase default connect timeout because of async connect"},
              {"connect_timeout_with_failover_secure_ms", 100, 1000, "Increase default secure connect timeout because of async connect"},
              {"hedged_connection_timeout_ms", 100, 50, "Start new connection in hedged requests after 50 ms instead of 100 to correspond with previous connect timeout"}}},
    {"23.3", {{"output_format_parquet_version", "1.0", "2.latest", "Use latest Parquet format version for output format"},
              {"input_format_json_ignore_unknown_keys_in_named_tuple", false, true, "Improve parsing JSON objects as named tuples"},
              {"input_format_native_allow_types_conversion", false, true, "Allow types conversion in Native input forma"},
              {"output_format_arrow_compression_method", "none", "lz4_frame", "Use lz4 compression in Arrow output format by default"},
              {"output_format_parquet_compression_method", "snappy", "lz4", "Use lz4 compression in Parquet output format by default"},
              {"output_format_orc_compression_method", "none", "lz4_frame", "Use lz4 compression in ORC output format by default"},
              {"async_query_sending_for_remote", false, true, "Create connections and send query async across shards"}}},
    {"23.2", {{"output_format_parquet_fixed_string_as_fixed_byte_array", false, true, "Use Parquet FIXED_LENGTH_BYTE_ARRAY type for FixedString by default"},
              {"output_format_arrow_fixed_string_as_fixed_byte_array", false, true, "Use Arrow FIXED_SIZE_BINARY type for FixedString by default"},
              {"query_plan_remove_redundant_distinct", false, true, "Remove redundant Distinct step in query plan"},
              {"optimize_duplicate_order_by_and_distinct", true, false, "Remove duplicate ORDER BY and DISTINCT if it's possible"},
              {"insert_keeper_max_retries", 0, 20, "Enable reconnections to Keeper on INSERT, improve reliability"}}},
    {"23.1", {{"input_format_json_read_objects_as_strings", 0, 1, "Enable reading nested json objects as strings while object type is experimental"},
              {"input_format_json_defaults_for_missing_elements_in_named_tuple", false, true, "Allow missing elements in JSON objects while reading named tuples by default"},
              {"input_format_csv_detect_header", false, true, "Detect header in CSV format by default"},
              {"input_format_tsv_detect_header", false, true, "Detect header in TSV format by default"},
              {"input_format_custom_detect_header", false, true, "Detect header in CustomSeparated format by default"},
              {"query_plan_remove_redundant_sorting", false, true, "Remove redundant sorting in query plan. For example, sorting steps related to ORDER BY clauses in subqueries"}}},
    {"22.12", {{"max_size_to_preallocate_for_aggregation", 10'000'000, 100'000'000, "This optimizes performance"},
               {"query_plan_aggregation_in_order", 0, 1, "Enable some refactoring around query plan"},
               {"format_binary_max_string_size", 0, 1_GiB, "Prevent allocating large amount of memory"}}},
    {"22.11", {{"use_structure_from_insertion_table_in_table_functions", 0, 2, "Improve using structure from insertion table in table functions"}}},
    {"23.4", {{"formatdatetime_f_prints_single_zero", true, false, "Improved compatibility with MySQL DATE_FORMAT()/STR_TO_DATE()"}}},
    {"23.4", {{"formatdatetime_parsedatetime_m_is_month_name", false, true, "Improved compatibility with MySQL DATE_FORMAT/STR_TO_DATE"}}},
    {"23.11", {{"parsedatetime_parse_without_leading_zeros", false, true, "Improved compatibility with MySQL DATE_FORMAT/STR_TO_DATE"}}},
    {"22.9", {{"force_grouping_standard_compatibility", false, true, "Make GROUPING function output the same as in SQL standard and other DBMS"}}},
    {"22.7", {{"cross_to_inner_join_rewrite", 1, 2, "Force rewrite comma join to inner"},
              {"enable_positional_arguments", false, true, "Enable positional arguments feature by default"},
              {"format_csv_allow_single_quotes", true, false, "Most tools don't treat single quote in CSV specially, don't do it by default too"}}},
    {"22.6", {{"output_format_json_named_tuples_as_objects", false, true, "Allow to serialize named tuples as JSON objects in JSON formats by default"},
              {"input_format_skip_unknown_fields", false, true, "Optimize reading subset of columns for some input formats"}}},
    {"22.5", {{"memory_overcommit_ratio_denominator", 0, 1073741824, "Enable memory overcommit feature by default"},
              {"memory_overcommit_ratio_denominator_for_user", 0, 1073741824, "Enable memory overcommit feature by default"}}},
    {"22.4", {{"allow_settings_after_format_in_insert", true, false, "Do not allow SETTINGS after FORMAT for INSERT queries because ClickHouse interpret SETTINGS as some values, which is misleading"}}},
    {"22.3", {{"cast_ipv4_ipv6_default_on_conversion_error", true, false, "Make functions cast(value, 'IPv4') and cast(value, 'IPv6') behave same as toIPv4 and toIPv6 functions"}}},
    {"21.12", {{"stream_like_engine_allow_direct_select", true, false, "Do not allow direct select for Kafka/RabbitMQ/FileLog by default"}}},
    {"21.9", {{"output_format_decimal_trailing_zeros", true, false, "Do not output trailing zeros in text representation of Decimal types by default for better looking output"},
              {"use_hedged_requests", false, true, "Enable Hedged Requests feature by default"}}},
    {"21.7", {{"legacy_column_name_of_tuple_literal", true, false, "Add this setting only for compatibility reasons. It makes sense to set to 'true', while doing rolling update of cluster from version lower than 21.7 to higher"}}},
    {"21.5", {{"async_socket_for_remote", false, true, "Fix all problems and turn on asynchronous reads from socket for remote queries by default again"}}},
    {"21.3", {{"async_socket_for_remote", true, false, "Turn off asynchronous reads from socket for remote queries because of some problems"},
              {"optimize_normalize_count_variants", false, true, "Rewrite aggregate functions that semantically equals to count() as count() by default"},
              {"normalize_function_names", false, true, "Normalize function names to their canonical names, this was needed for projection query routing"}}},
    {"21.2", {{"enable_global_with_statement", false, true, "Propagate WITH statements to UNION queries and all subqueries by default"}}},
    {"21.1", {{"insert_quorum_parallel", false, true, "Use parallel quorum inserts by default. It is significantly more convenient to use than sequential quorum inserts"},
              {"input_format_null_as_default", false, true, "Allow to insert NULL as default for input formats by default"},
              {"optimize_on_insert", false, true, "Enable data optimization on INSERT by default for better user experience"},
              {"use_compact_format_in_distributed_parts_names", false, true, "Use compact format for async INSERT into Distributed tables by default"}}},
    {"20.10", {{"format_regexp_escaping_rule", "Escaped", "Raw", "Use Raw as default escaping rule for Regexp format to male the behaviour more like to what users expect"}}},
    {"20.7", {{"show_table_uuid_in_table_create_query_if_not_nil", true, false, "Stop showing  UID of the table in its CREATE query for Engine=Atomic"}}},
    {"20.5", {{"input_format_with_names_use_header", false, true, "Enable using header with names for formats with WithNames/WithNamesAndTypes suffixes"},
              {"allow_suspicious_codecs", true, false, "Don't allow to specify meaningless compression codecs"}}},
    {"20.4", {{"validate_polygons", false, true, "Throw exception if polygon is invalid in function pointInPolygon by default instead of returning possibly wrong results"}}},
    {"19.18", {{"enable_scalar_subquery_optimization", false, true, "Prevent scalar subqueries from (de)serializing large scalar values and possibly avoid running the same subquery more than once"}}},
    {"19.14", {{"any_join_distinct_right_table_keys", true, false, "Disable ANY RIGHT and ANY FULL JOINs by default to avoid inconsistency"}}},
    {"19.12", {{"input_format_defaults_for_omitted_fields", false, true, "Enable calculation of complex default expressions for omitted fields for some input formats, because it should be the expected behaviour"}}},
    {"19.5", {{"max_partitions_per_insert_block", 0, 100, "Add a limit for the number of partitions in one block"}}},
    {"18.12.17", {{"enable_optimize_predicate_expression", 0, 1, "Optimize predicates to subqueries by default"}}},
};

}<|MERGE_RESOLUTION|>--- conflicted
+++ resolved
@@ -90,13 +90,10 @@
               {"use_page_cache_for_disks_without_file_cache", false, false, "Added userspace page cache"},
               {"read_from_page_cache_if_exists_otherwise_bypass_cache", false, false, "Added userspace page cache"},
               {"page_cache_inject_eviction", false, false, "Added userspace page cache"},
-<<<<<<< HEAD
               {"default_table_engine", "None", "MergeTree", "Set default table engine to MergeTree for better usability"},
-=======
               {"input_format_json_use_string_type_for_ambiguous_paths_in_named_tuples_inference_from_objects", false, false, "Allow to use String type for ambiguous paths during named tuple inference from JSON objects"},
               {"throw_if_deduplication_in_dependent_materialized_views_enabled_with_async_insert", false, true, "Deduplication is dependent materialized view cannot work together with async inserts."},
               {"parallel_replicas_allow_in_with_subquery", false, true, "If true, subquery for IN will be executed on every follower replica"},
->>>>>>> c3806edc
               }},
     {"24.2", {{"allow_suspicious_variant_types", true, false, "Don't allow creating Variant type with suspicious variants by default"},
               {"validate_experimental_and_suspicious_types_inside_nested_types", false, true, "Validate usage of experimental and suspicious types inside nested types"},
