--- conflicted
+++ resolved
@@ -114,12 +114,9 @@
     M(Bool, validate_tcp_client_information, false, "Validate client_information in the query packet over the native TCP protocol.", 0) \
     M(Bool, storage_metadata_write_full_object_key, false, "Write disk metadata files with VERSION_FULL_OBJECT_KEY format", 0) \
     M(UInt64, max_materialized_views_count_for_table, 0, "A limit on the number of materialized views attached to a table.", 0) \
-<<<<<<< HEAD
+    M(UInt64, max_database_replicated_create_table_thread_pool_size, 0, "The number of threads to create tables during replica recovery in DatabaseReplicated. Value less than two means tables will be created sequentially.", 0) \
     M(Bool, format_ttl_expressions_with_parentheses, false, "If enabled, each TTL expression will be surrounded with parentheses in formatted queries to make them less ambiguous.", 0) \
     M(Bool, format_alter_operations_with_parentheses, false, "If enabled, each operation in alter queries will be surrounded with parentheses in formatted queries to make them less ambiguous.", 0) \
-=======
-    M(UInt64, max_database_replicated_create_table_thread_pool_size, 0, "The number of threads to create tables during replica recovery in DatabaseReplicated. Value less than two means tables will be created sequentially.", 0) \
->>>>>>> 569b8487
 
     /// If you add a setting which can be updated at runtime, please update 'changeable_settings' map in StorageSystemServerSettings.cpp
 
