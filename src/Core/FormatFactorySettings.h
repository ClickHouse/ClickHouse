#pragma once

/// This header exists so we can share it between multiple setting objects that include format settings

#include <Core/SettingsObsoleteMacros.h>
#include <Core/SettingsFields.h>
#include <Core/Defines.h>

// clang-format off
#if defined(__CLION_IDE__)
/// CLion freezes for a minute every time it processes this
#define FORMAT_FACTORY_SETTINGS(M, ALIAS)
#define OBSOLETE_FORMAT_SETTINGS(M, ALIAS)
#else

#define FORMAT_FACTORY_SETTINGS(DECLARE, ALIAS) \
    DECLARE(Char, format_csv_delimiter, ',', R"(
The character to be considered as a delimiter in CSV data. If setting with a string, a string has to have a length of 1.
)", 0) \
    DECLARE(Bool, format_csv_allow_single_quotes, false, R"(
If it is set to true, allow strings in single quotes.
)", 0) \
    DECLARE(Bool, format_csv_allow_double_quotes, true, R"(
If it is set to true, allow strings in double quotes.
)", 0) \
    DECLARE(Bool, output_format_csv_serialize_tuple_into_separate_columns, true, R"(
If it set to true, then Tuples in CSV format are serialized as separate columns (that is, their nesting in the tuple is lost)
)", 0) \
    DECLARE(Bool, input_format_csv_deserialize_separate_columns_into_tuple, true, R"(
If it set to true, then separate columns written in CSV format can be deserialized to Tuple column.
)", 0) \
    DECLARE(Bool, output_format_csv_crlf_end_of_line, false, R"(
If it is set true, end of line in CSV format will be \\r\\n instead of \\n.
)", 0) \
    DECLARE(Bool, input_format_csv_allow_cr_end_of_line, false, R"(
If it is set true, \\r will be allowed at end of line not followed by \\n
)", 0) \
    DECLARE(Bool, input_format_csv_enum_as_number, false, R"(
Treat inserted enum values in CSV formats as enum indices
)", 0) \
    DECLARE(Bool, input_format_csv_arrays_as_nested_csv, false, R"(
When reading Array from CSV, expect that its elements were serialized in nested CSV and then put into string. Example: \"[\"\"Hello\"\", \"\"world\"\", \"\"42\"\"\"\" TV\"\"]\". Braces around array can be omitted.
)", 0) \
    DECLARE(Bool, input_format_skip_unknown_fields, true, R"(
Enables or disables skipping insertion of extra data.

When writing data, ClickHouse throws an exception if input data contain columns that do not exist in the target table. If skipping is enabled, ClickHouse does not insert extra data and does not throw an exception.

Supported formats:

- [JSONEachRow](/interfaces/formats/JSONEachRow) (and other JSON formats)
- [BSONEachRow](/interfaces/formats/BSONEachRow) (and other JSON formats)
- [TSKV](/interfaces/formats/TSKV)
- All formats with suffixes WithNames/WithNamesAndTypes
- [MySQLDump](/interfaces/formats/MySQLDump)
- [Native](/interfaces/formats/Native)

Possible values:

- 0 — Disabled.
- 1 — Enabled.
)", 0) \
    DECLARE(Bool, input_format_with_names_use_header, true, R"(
Enables or disables checking the column order when inserting data.

To improve insert performance, we recommend disabling this check if you are sure that the column order of the input data is the same as in the target table.

Supported formats:

- [CSVWithNames](/interfaces/formats/CSVWithNames)
- [CSVWithNamesAndTypes](/interfaces/formats/CSVWithNamesAndTypes)
- [TabSeparatedWithNames](/interfaces/formats/TabSeparatedWithNames)
- [TabSeparatedWithNamesAndTypes](/interfaces/formats/TabSeparatedWithNamesAndTypes)
- [JSONCompactEachRowWithNames](/interfaces/formats/JSONCompactEachRowWithNames)
- [JSONCompactEachRowWithNamesAndTypes](/interfaces/formats/JSONCompactEachRowWithNamesAndTypes)
- [JSONCompactStringsEachRowWithNames](/interfaces/formats/JSONCompactStringsEachRowWithNames)
- [JSONCompactStringsEachRowWithNamesAndTypes](/interfaces/formats/JSONCompactStringsEachRowWithNamesAndTypes)
- [RowBinaryWithNames](/interfaces/formats/RowBinaryWithNames)
- [RowBinaryWithNamesAndTypes](/interfaces/formats/RowBinaryWithNamesAndTypes)
- [CustomSeparatedWithNames](/interfaces/formats/CustomSeparatedWithNames)
- [CustomSeparatedWithNamesAndTypes](/interfaces/formats/CustomSeparatedWithNamesAndTypes)

Possible values:

- 0 — Disabled.
- 1 — Enabled.
)", 0) \
    DECLARE(Bool, input_format_with_types_use_header, true, R"(
Controls whether format parser should check if data types from the input data match data types from the target table.

Supported formats:

- [CSVWithNamesAndTypes](/interfaces/formats/CSVWithNamesAndTypes)
- [TabSeparatedWithNamesAndTypes](/interfaces/formats/TabSeparatedWithNamesAndTypes)
- [JSONCompactEachRowWithNamesAndTypes](/interfaces/formats/JSONCompactEachRowWithNamesAndTypes)
- [JSONCompactStringsEachRowWithNamesAndTypes](/interfaces/formats/JSONCompactStringsEachRowWithNamesAndTypes)
- [RowBinaryWithNamesAndTypes](/interfaces/formats/RowBinaryWithNamesAndTypes)
- [CustomSeparatedWithNamesAndTypes](/interfaces/formats/CustomSeparatedWithNamesAndTypes)

Possible values:

- 0 — Disabled.
- 1 — Enabled.
)", 0) \
    DECLARE(Bool, input_format_import_nested_json, false, R"(
Enables or disables the insertion of JSON data with nested objects.

Supported formats:

- [JSONEachRow](/interfaces/formats/JSONEachRow)

Possible values:

- 0 — Disabled.
- 1 — Enabled.

See also:

- [Usage of Nested Structures](/integrations/data-formats/json/other-formats#accessing-nested-json-objects) with the `JSONEachRow` format.
)", 0) \
    DECLARE(Bool, input_format_defaults_for_omitted_fields, true, R"(
When performing `INSERT` queries, replace omitted input column values with default values of the respective columns. This option applies to [JSONEachRow](/interfaces/formats/JSONEachRow) (and other JSON formats), [CSV](/interfaces/formats/CSV), [TabSeparated](/interfaces/formats/TabSeparated), [TSKV](/interfaces/formats/TSKV), [Parquet](/interfaces/formats/Parquet), [Arrow](/interfaces/formats/Arrow), [Avro](/interfaces/formats/Avro), [ORC](/interfaces/formats/ORC), [Native](/interfaces/formats/Native) formats and formats with `WithNames`/`WithNamesAndTypes` suffixes.

:::note
When this option is enabled, extended table metadata are sent from server to client. It consumes additional computing resources on the server and can reduce performance.
:::

Possible values:

- 0 — Disabled.
- 1 — Enabled.
)", IMPORTANT) \
    DECLARE(Bool, input_format_csv_empty_as_default, true, R"(
Treat empty fields in CSV input as default values.
)", 0) \
    DECLARE(Bool, input_format_tsv_empty_as_default, false, R"(
Treat empty fields in TSV input as default values.
)", 0) \
    DECLARE(Bool, input_format_tsv_enum_as_number, false, R"(
Treat inserted enum values in TSV formats as enum indices.
)", 0) \
    DECLARE(Bool, input_format_null_as_default, true, R"(
Enables or disables the initialization of [NULL](/sql-reference/syntax#literals) fields with [default values](/sql-reference/statements/create/table#default_values), if data type of these fields is not [nullable](/sql-reference/data-types/nullable).
If column type is not nullable and this setting is disabled, then inserting `NULL` causes an exception. If column type is nullable, then `NULL` values are inserted as is, regardless of this setting.

This setting is applicable for most input formats.

For complex default expressions `input_format_defaults_for_omitted_fields` must be enabled too.

Possible values:

- 0 — Inserting `NULL` into a not nullable column causes an exception.
- 1 — `NULL` fields are initialized with default column values.
)", 0) \
    DECLARE(Bool, input_format_force_null_for_omitted_fields, false, R"(
Force initialize omitted fields with null values
)", 0) \
    DECLARE(Bool, input_format_arrow_case_insensitive_column_matching, false, R"(
Ignore case when matching Arrow columns with CH columns.
)", 0) \
    DECLARE(Int64, input_format_orc_row_batch_size, 100'000, R"(
Batch size when reading ORC stripes.
)", 0) \
    DECLARE(Bool, input_format_orc_case_insensitive_column_matching, false, R"(
Ignore case when matching ORC columns with CH columns.
)", 0) \
    DECLARE(Bool, input_format_parquet_case_insensitive_column_matching, false, R"(
Ignore case when matching Parquet columns with CH columns.
)", 0) \
    DECLARE(Bool, input_format_parquet_preserve_order, false, R"(
Avoid reordering rows when reading from Parquet files. Usually makes it much slower.
)", 0) \
    DECLARE(Bool, input_format_parquet_filter_push_down, true, R"(
When reading Parquet files, skip whole row groups based on the WHERE/PREWHERE expressions and min/max statistics in the Parquet metadata.
)", 0) \
    DECLARE(Bool, input_format_parquet_bloom_filter_push_down, true, R"(
When reading Parquet files, skip whole row groups based on the WHERE expressions and bloom filter in the Parquet metadata.
)", 0) \
    DECLARE(Bool, input_format_parquet_use_native_reader, false, R"(
When reading Parquet files, to use native reader instead of arrow reader.
)", 0) \
<<<<<<< HEAD
    DECLARE(Bool, input_format_parquet_use_native_reader_v2, false, R"(
A new parquet reader support full filter push down.
)", 0) \
=======
DECLARE(Bool, input_format_parquet_enable_json_parsing, true, R"(
  When reading Parquet files, parse JSON columns as ClickHouse JSON Column.
  )", 0) \
>>>>>>> dbfe9328
    DECLARE(Bool, input_format_allow_seeks, true, R"(
Allow seeks while reading in ORC/Parquet/Arrow input formats.

Enabled by default.
)", 0) \
    DECLARE(Bool, input_format_orc_allow_missing_columns, true, R"(
Allow missing columns while reading ORC input formats
)", 0) \
    DECLARE(Bool, input_format_orc_use_fast_decoder, true, R"(
Use a faster ORC decoder implementation.
)", 0) \
    DECLARE(Bool, input_format_orc_filter_push_down, true, R"(
When reading ORC files, skip whole stripes or row groups based on the WHERE/PREWHERE expressions, min/max statistics or bloom filter in the ORC metadata.
)", 0) \
    DECLARE(String, input_format_orc_reader_time_zone_name, "GMT", R"(
The time zone name for ORC row reader, the default ORC row reader's time zone is GMT.
)", 0) \
    DECLARE(Bool, input_format_orc_dictionary_as_low_cardinality, true, R"(
Treat ORC dictionary encoded columns as LowCardinality columns while reading ORC files.
)", 0) \
    DECLARE(Bool, input_format_parquet_allow_missing_columns, true, R"(
Allow missing columns while reading Parquet input formats
)", 0) \
    DECLARE(UInt64, input_format_parquet_local_file_min_bytes_for_seek, 8192, R"(
Min bytes required for local read (file) to do seek, instead of read with ignore in Parquet input format
)", 0) \
    DECLARE(Bool, input_format_parquet_enable_row_group_prefetch, true, R"(
Enable row group prefetching during parquet parsing. Currently, only single-threaded parsing can prefetch.
)", 0) \
    DECLARE(Bool, input_format_arrow_allow_missing_columns, true, R"(
Allow missing columns while reading Arrow input formats
)", 0) \
    DECLARE(Char, input_format_hive_text_fields_delimiter, '\x01', R"(
Delimiter between fields in Hive Text File
)", 0) \
    DECLARE(Char, input_format_hive_text_collection_items_delimiter, '\x02', R"(
Delimiter between collection(array or map) items in Hive Text File
)", 0) \
    DECLARE(Char, input_format_hive_text_map_keys_delimiter, '\x03', R"(
Delimiter between a pair of map key/values in Hive Text File
)", 0) \
    DECLARE(Bool, input_format_hive_text_allow_variable_number_of_columns, true, R"(
Ignore extra columns in Hive Text input (if file has more columns than expected) and treat missing fields in Hive Text input as default values
)", 0) \
    DECLARE(UInt64, input_format_msgpack_number_of_columns, 0, R"(
The number of columns in inserted MsgPack data. Used for automatic schema inference from data.
)", 0) \
    DECLARE(MsgPackUUIDRepresentation, output_format_msgpack_uuid_representation, FormatSettings::MsgPackUUIDRepresentation::EXT, R"(
The way how to output UUID in MsgPack format.
)", 0) \
    DECLARE(UInt64, input_format_max_rows_to_read_for_schema_inference, 25000, R"(
The maximum rows of data to read for automatic schema inference.
)", 0) \
    DECLARE(UInt64, input_format_max_bytes_to_read_for_schema_inference, 32 * 1024 * 1024, R"(
The maximum amount of data in bytes to read for automatic schema inference.
)", 0) \
    DECLARE(Bool, input_format_csv_use_best_effort_in_schema_inference, true, R"(
Use some tweaks and heuristics to infer schema in CSV format
)", 0) \
    DECLARE(Bool, input_format_csv_try_infer_numbers_from_strings, false, R"(
If enabled, during schema inference ClickHouse will try to infer numbers from string fields.
It can be useful if CSV data contains quoted UInt64 numbers.

Disabled by default.
)", 0) \
    DECLARE(Bool, input_format_csv_try_infer_strings_from_quoted_tuples, true, R"(
Interpret quoted tuples in the input data as a value of type String.
)", 0) \
    DECLARE(Bool, input_format_tsv_use_best_effort_in_schema_inference, true, R"(
Use some tweaks and heuristics to infer schema in TSV format
)", 0) \
    DECLARE(Bool, input_format_csv_detect_header, true, R"(
Automatically detect header with names and types in CSV format
)", 0) \
    DECLARE(Bool, input_format_csv_allow_whitespace_or_tab_as_delimiter, false, R"(
Allow to use spaces and tabs(\\t) as field delimiter in the CSV strings
)", 0) \
    DECLARE(Bool, input_format_csv_trim_whitespaces, true, R"(
Trims spaces and tabs (\\t) characters at the beginning and end in CSV strings
)", 0) \
    DECLARE(Bool, input_format_csv_use_default_on_bad_values, false, R"(
Allow to set default value to column when CSV field deserialization failed on bad value
)", 0) \
    DECLARE(Bool, input_format_csv_allow_variable_number_of_columns, false, R"(
Ignore extra columns in CSV input (if file has more columns than expected) and treat missing fields in CSV input as default values
)", 0) \
    DECLARE(Bool, input_format_tsv_allow_variable_number_of_columns, false, R"(
Ignore extra columns in TSV input (if file has more columns than expected) and treat missing fields in TSV input as default values
)", 0) \
    DECLARE(Bool, input_format_custom_allow_variable_number_of_columns, false, R"(
Ignore extra columns in CustomSeparated input (if file has more columns than expected) and treat missing fields in CustomSeparated input as default values
)", 0) \
    DECLARE(Bool, input_format_json_compact_allow_variable_number_of_columns, false, R"(
Allow variable number of columns in rows in JSONCompact/JSONCompactEachRow input formats.
Ignore extra columns in rows with more columns than expected and treat missing columns as default values.

Disabled by default.
)", 0) \
    DECLARE(Bool, input_format_tsv_detect_header, true, R"(
Automatically detect header with names and types in TSV format
)", 0) \
    DECLARE(Bool, input_format_custom_detect_header, true, R"(
Automatically detect header with names and types in CustomSeparated format
)", 0) \
    DECLARE(Bool, input_format_parquet_skip_columns_with_unsupported_types_in_schema_inference, false, R"(
Skip columns with unsupported types while schema inference for format Parquet
)", 0) \
    DECLARE(NonZeroUInt64, input_format_parquet_max_block_size, DEFAULT_BLOCK_SIZE, R"(
Max block size for parquet reader.
)", 0) \
    DECLARE(UInt64, input_format_parquet_prefer_block_bytes, DEFAULT_BLOCK_SIZE * 256, R"(
Average block bytes output by parquet reader
)", 0) \
    DECLARE(Bool, input_format_protobuf_skip_fields_with_unsupported_types_in_schema_inference, false, R"(
Skip fields with unsupported types while schema inference for format Protobuf
)", 0) \
    DECLARE(Bool, input_format_capn_proto_skip_fields_with_unsupported_types_in_schema_inference, false, R"(
Skip columns with unsupported types while schema inference for format CapnProto
)", 0) \
    DECLARE(Bool, input_format_orc_skip_columns_with_unsupported_types_in_schema_inference, false, R"(
Skip columns with unsupported types while schema inference for format ORC
)", 0) \
    DECLARE(Bool, input_format_arrow_skip_columns_with_unsupported_types_in_schema_inference, false, R"(
Skip columns with unsupported types while schema inference for format Arrow
)", 0) \
    DECLARE(String, column_names_for_schema_inference, "", R"(
The list of column names to use in schema inference for formats without column names. The format: 'column1,column2,column3,...'
)", 0) \
    DECLARE(String, schema_inference_hints, "", R"(
The list of column names and types to use as hints in schema inference for formats without schema.

Example:

Query:
```sql
desc format(JSONEachRow, '{"x" : 1, "y" : "String", "z" : "0.0.0.0" }') settings schema_inference_hints='x UInt8, z IPv4';
```

Result:
```sql
x   UInt8
y   Nullable(String)
z   IPv4
```

:::note
If the `schema_inference_hints` is not formatted properly, or if there is a typo or a wrong datatype, etc... the whole schema_inference_hints will be ignored.
:::
)", 0) \
    DECLARE(SchemaInferenceMode, schema_inference_mode, "default", R"(
Mode of schema inference. 'default' - assume that all files have the same schema and schema can be inferred from any file, 'union' - files can have different schemas and the resulting schema should be the a union of schemas of all files
)", 0) \
    DECLARE(UInt64Auto, schema_inference_make_columns_nullable, 1, R"(
Controls making inferred types `Nullable` in schema inference.
If the setting is enabled, all inferred type will be `Nullable`, if disabled, the inferred type will never be `Nullable`, if set to `auto`, the inferred type will be `Nullable` only if the column contains `NULL` in a sample that is parsed during schema inference or file metadata contains information about column nullability.
)", 0) \
    DECLARE(Bool, schema_inference_make_json_columns_nullable, 0, R"(
Controls making inferred JSON types `Nullable` in schema inference.
If this setting is enabled together with schema_inference_make_columns_nullable, inferred JSON type will be `Nullable`.
)", 0) \
    DECLARE(Bool, input_format_json_read_bools_as_numbers, true, R"(
Allow parsing bools as numbers in JSON input formats.

Enabled by default.
)", 0) \
    DECLARE(Bool, input_format_json_read_bools_as_strings, true, R"(
Allow parsing bools as strings in JSON input formats.

Enabled by default.
)", 0) \
    DECLARE(Bool, input_format_json_try_infer_numbers_from_strings, false, R"(
If enabled, during schema inference ClickHouse will try to infer numbers from string fields.
It can be useful if JSON data contains quoted UInt64 numbers.

Disabled by default.
)", 0) \
    DECLARE(Bool, input_format_json_validate_types_from_metadata, true, R"(
For JSON/JSONCompact/JSONColumnsWithMetadata input formats, if this setting is set to 1,
the types from metadata in input data will be compared with the types of the corresponding columns from the table.

Enabled by default.
)", 0) \
    DECLARE(Bool, input_format_json_read_numbers_as_strings, true, R"(
Allow parsing numbers as strings in JSON input formats.

Enabled by default.
)", 0) \
    DECLARE(Bool, input_format_json_read_objects_as_strings, true, R"(
Allow parsing JSON objects as strings in JSON input formats.

Example:

```sql
SET input_format_json_read_objects_as_strings = 1;
CREATE TABLE test (id UInt64, obj String, date Date) ENGINE=Memory();
INSERT INTO test FORMAT JSONEachRow {"id" : 1, "obj" : {"a" : 1, "b" : "Hello"}, "date" : "2020-01-01"};
SELECT * FROM test;
```

Result:

```
┌─id─┬─obj──────────────────────┬───────date─┐
│  1 │ {"a" : 1, "b" : "Hello"} │ 2020-01-01 │
└────┴──────────────────────────┴────────────┘
```

Enabled by default.
)", 0) \
    DECLARE(Bool, input_format_json_read_arrays_as_strings, true, R"(
Allow parsing JSON arrays as strings in JSON input formats.

Example:

```sql
SET input_format_json_read_arrays_as_strings = 1;
SELECT arr, toTypeName(arr), JSONExtractArrayRaw(arr)[3] from format(JSONEachRow, 'arr String', '{"arr" : [1, "Hello", [1,2,3]]}');
```

Result:
```
┌─arr───────────────────┬─toTypeName(arr)─┬─arrayElement(JSONExtractArrayRaw(arr), 3)─┐
│ [1, "Hello", [1,2,3]] │ String          │ [1,2,3]                                   │
└───────────────────────┴─────────────────┴───────────────────────────────────────────┘
```

Enabled by default.
)", 0) \
    DECLARE(Bool, input_format_json_try_infer_named_tuples_from_objects, true, R"(
If enabled, during schema inference ClickHouse will try to infer named Tuple from JSON objects.
The resulting named Tuple will contain all elements from all corresponding JSON objects from sample data.

Example:

```sql
SET input_format_json_try_infer_named_tuples_from_objects = 1;
DESC format(JSONEachRow, '{"obj" : {"a" : 42, "b" : "Hello"}}, {"obj" : {"a" : 43, "c" : [1, 2, 3]}}, {"obj" : {"d" : {"e" : 42}}}')
```

Result:

```
┌─name─┬─type───────────────────────────────────────────────────────────────────────────────────────────────┬─default_type─┬─default_expression─┬─comment─┬─codec_expression─┬─ttl_expression─┐
│ obj  │ Tuple(a Nullable(Int64), b Nullable(String), c Array(Nullable(Int64)), d Tuple(e Nullable(Int64))) │              │                    │         │                  │                │
└──────┴────────────────────────────────────────────────────────────────────────────────────────────────────┴──────────────┴────────────────────┴─────────┴──────────────────┴────────────────┘
```

Enabled by default.
)", 0) \
    DECLARE(Bool, input_format_json_use_string_type_for_ambiguous_paths_in_named_tuples_inference_from_objects, false, R"(
Use String type instead of an exception in case of ambiguous paths in JSON objects during named tuples inference
)", 0) \
    DECLARE(Bool, input_format_json_infer_incomplete_types_as_strings, true, R"(
Allow to use String type for JSON keys that contain only `Null`/`{}`/`[]` in data sample during schema inference.
In JSON formats any value can be read as String, and we can avoid errors like `Cannot determine type for column 'column_name' by first 25000 rows of data, most likely this column contains only Nulls or empty Arrays/Maps` during schema inference
by using String type for keys with unknown types.

Example:

```sql
SET input_format_json_infer_incomplete_types_as_strings = 1, input_format_json_try_infer_named_tuples_from_objects = 1;
DESCRIBE format(JSONEachRow, '{"obj" : {"a" : [1,2,3], "b" : "hello", "c" : null, "d" : {}, "e" : []}}');
SELECT * FROM format(JSONEachRow, '{"obj" : {"a" : [1,2,3], "b" : "hello", "c" : null, "d" : {}, "e" : []}}');
```

Result:
```
┌─name─┬─type───────────────────────────────────────────────────────────────────────────────────────────────────────────────────┬─default_type─┬─default_expression─┬─comment─┬─codec_expression─┬─ttl_expression─┐
│ obj  │ Tuple(a Array(Nullable(Int64)), b Nullable(String), c Nullable(String), d Nullable(String), e Array(Nullable(String))) │              │                    │         │                  │                │
└──────┴────────────────────────────────────────────────────────────────────────────────────────────────────────────────────────┴──────────────┴────────────────────┴─────────┴──────────────────┴────────────────┘

┌─obj────────────────────────────┐
│ ([1,2,3],'hello',NULL,'{}',[]) │
└────────────────────────────────┘
```

Enabled by default.
)", 0) \
    DECLARE(Bool, input_format_json_named_tuples_as_objects, true, R"(
Parse named tuple columns as JSON objects.

Enabled by default.
)", 0) \
    DECLARE(Bool, input_format_json_ignore_unknown_keys_in_named_tuple, true, R"(
Ignore unknown keys in json object for named tuples.

Enabled by default.
)", 0) \
    DECLARE(Bool, input_format_json_defaults_for_missing_elements_in_named_tuple, true, R"(
Insert default values for missing elements in JSON object while parsing named tuple.
This setting works only when setting `input_format_json_named_tuples_as_objects` is enabled.

Enabled by default.
)", 0) \
    DECLARE(Bool, input_format_json_throw_on_bad_escape_sequence, true, R"(
Throw an exception if JSON string contains bad escape sequence in JSON input formats. If disabled, bad escape sequences will remain as is in the data.

Enabled by default.
)", 0) \
    DECLARE(Bool, input_format_json_ignore_unnecessary_fields, true, R"(
Ignore unnecessary fields and not parse them. Enabling this may not throw exceptions on json strings of invalid format or with duplicated fields
)", 0) \
    DECLARE(Bool, input_format_try_infer_variants, false, R"(
If enabled, ClickHouse will try to infer type [`Variant`](../../sql-reference/data-types/variant.md) in schema inference for text formats when there is more than one possible type for column/array elements.

Possible values:

- 0 — Disabled.
- 1 — Enabled.
)", 0) \
    DECLARE(Bool, type_json_skip_duplicated_paths, false, R"(
When enabled, during parsing JSON object into JSON type duplicated paths will be ignored and only the first one will be inserted instead of an exception
)", 0) \
    DECLARE(UInt64, input_format_json_max_depth, 1000, R"(
Maximum depth of a field in JSON. This is not a strict limit, it does not have to be applied precisely.
)", 0) \
    DECLARE(Bool, input_format_json_empty_as_default, false, R"(
When enabled, replace empty input fields in JSON with default values. For complex default expressions `input_format_defaults_for_omitted_fields` must be enabled too.

Possible values:

+ 0 — Disable.
+ 1 — Enable.
)", 0) \
    DECLARE(Bool, input_format_try_infer_integers, true, R"(
If enabled, ClickHouse will try to infer integers instead of floats in schema inference for text formats. If all numbers in the column from input data are integers, the result type will be `Int64`, if at least one number is float, the result type will be `Float64`.

Enabled by default.
)", 0) \
    DECLARE(Bool, input_format_try_infer_dates, true, R"(
If enabled, ClickHouse will try to infer type `Date` from string fields in schema inference for text formats. If all fields from a column in input data were successfully parsed as dates, the result type will be `Date`, if at least one field was not parsed as date, the result type will be `String`.

Enabled by default.
)", 0) \
    DECLARE(Bool, input_format_try_infer_datetimes, true, R"(
If enabled, ClickHouse will try to infer type `DateTime64` from string fields in schema inference for text formats. If all fields from a column in input data were successfully parsed as datetimes, the result type will be `DateTime64`, if at least one field was not parsed as datetime, the result type will be `String`.

Enabled by default.
)", 0) \
    DECLARE(Bool, input_format_try_infer_datetimes_only_datetime64, false, R"(
When input_format_try_infer_datetimes is enabled, infer only DateTime64 but not DateTime types
)", 0) \
    DECLARE(Bool, input_format_try_infer_exponent_floats, false, R"(
Try to infer floats in exponential notation while schema inference in text formats (except JSON, where exponent numbers are always inferred)
)", 0) \
    DECLARE(Bool, output_format_markdown_escape_special_characters, false, R"(
When enabled, escape special characters in Markdown.

[Common Mark](https://spec.commonmark.org/0.30/#example-12) defines the following special characters that can be escaped by \:

```
! " # $ % & ' ( ) * + , - . / : ; < = > ? @ [ \ ] ^ _ ` { | } ~
```

Possible values:

+ 0 — Disable.
+ 1 — Enable.
)", 0) \
    DECLARE(Bool, input_format_protobuf_flatten_google_wrappers, false, R"(
Enable Google wrappers for regular non-nested columns, e.g. google.protobuf.StringValue 'str' for String column 'str'. For Nullable columns empty wrappers are recognized as defaults, and missing as nulls
)", 0) \
    DECLARE(Bool, output_format_protobuf_nullables_with_google_wrappers, false, R"(
When serializing Nullable columns with Google wrappers, serialize default values as empty wrappers. If turned off, default and null values are not serialized
)", 0) \
    DECLARE(UInt64, input_format_csv_skip_first_lines, 0, R"(
Skip specified number of lines at the beginning of data in CSV format
)", 0) \
    DECLARE(UInt64, input_format_tsv_skip_first_lines, 0, R"(
Skip specified number of lines at the beginning of data in TSV format
)", 0) \
    DECLARE(Bool, input_format_csv_skip_trailing_empty_lines, false, R"(
Skip trailing empty lines in CSV format
)", 0) \
    DECLARE(Bool, input_format_tsv_skip_trailing_empty_lines, false, R"(
Skip trailing empty lines in TSV format
)", 0) \
    DECLARE(Bool, input_format_custom_skip_trailing_empty_lines, false, R"(
Skip trailing empty lines in CustomSeparated format
)", 0) \
    DECLARE(Bool, input_format_tsv_crlf_end_of_line, false, R"(
If it is set true, file function will read TSV format with \\r\\n instead of \\n.
)", 0) \
    \
    DECLARE(Bool, input_format_native_allow_types_conversion, true, R"(
Allow data types conversion in Native input format
)", 0) \
    DECLARE(Bool, input_format_native_decode_types_in_binary_format, false, R"(
Read data types in binary format instead of type names in Native input format
)", 0) \
    DECLARE(Bool, output_format_native_encode_types_in_binary_format, false, R"(
Write data types in binary format instead of type names in Native output format
)", 0) \
    DECLARE(Bool, output_format_native_write_json_as_string, false, R"(
Write data of [JSON](../../sql-reference/data-types/newjson.md) column as [String](../../sql-reference/data-types/string.md) column containing JSON strings instead of default native JSON serialization.
)", 0) \
    DECLARE(Bool, output_format_native_use_flattened_dynamic_and_json_serialization, false, R"(
Write data of [JSON](../../sql-reference/data-types/newjson.md) and [Dynamic](../../sql-reference/data-types/dynamic.md) columns in a flattened format (all types/paths as separate subcolumns).
)", 0) \
    \
    DECLARE(DateTimeInputFormat, date_time_input_format, FormatSettings::DateTimeInputFormat::Basic, R"(
Allows choosing a parser of the text representation of date and time.

The setting does not apply to [date and time functions](../../sql-reference/functions/date-time-functions.md).

Possible values:

- `'best_effort'` — Enables extended parsing.

    ClickHouse can parse the basic `YYYY-MM-DD HH:MM:SS` format and all [ISO 8601](https://en.wikipedia.org/wiki/ISO_8601) date and time formats. For example, `'2018-06-08T01:02:03.000Z'`.

- `'best_effort_us'` — Similar to `best_effort` (see the difference in [parseDateTimeBestEffortUS](../../sql-reference/functions/type-conversion-functions#parsedatetimebesteffortus)

- `'basic'` — Use basic parser.

    ClickHouse can parse only the basic `YYYY-MM-DD HH:MM:SS` or `YYYY-MM-DD` format. For example, `2019-08-20 10:18:56` or `2019-08-20`.

Cloud default value: `'best_effort'`.

See also:

- [DateTime data type.](../../sql-reference/data-types/datetime.md)
- [Functions for working with dates and times.](../../sql-reference/functions/date-time-functions.md)
)", 0) \
    DECLARE(DateTimeOutputFormat, date_time_output_format, FormatSettings::DateTimeOutputFormat::Simple, R"(
Allows choosing different output formats of the text representation of date and time.

Possible values:

- `simple` - Simple output format.

    ClickHouse output date and time `YYYY-MM-DD hh:mm:ss` format. For example, `2019-08-20 10:18:56`. The calculation is performed according to the data type's time zone (if present) or server time zone.

- `iso` - ISO output format.

    ClickHouse output date and time in [ISO 8601](https://en.wikipedia.org/wiki/ISO_8601) `YYYY-MM-DDThh:mm:ssZ` format. For example, `2019-08-20T10:18:56Z`. Note that output is in UTC (`Z` means UTC).

- `unix_timestamp` - Unix timestamp output format.

    ClickHouse output date and time in [Unix timestamp](https://en.wikipedia.org/wiki/Unix_time) format. For example `1566285536`.

See also:

- [DateTime data type.](../../sql-reference/data-types/datetime.md)
- [Functions for working with dates and times.](../../sql-reference/functions/date-time-functions.md)
)", 0) \
    DECLARE(IntervalOutputFormat, interval_output_format, FormatSettings::IntervalOutputFormat::Numeric, R"(
Allows choosing different output formats of the text representation of interval types.

Possible values:

-   `kusto` - KQL-style output format.

    ClickHouse outputs intervals in [KQL format](https://learn.microsoft.com/en-us/dotnet/standard/base-types/standard-timespan-format-strings#the-constant-c-format-specifier). For example, `toIntervalDay(2)` would be formatted as `2.00:00:00`. Please note that for interval types of varying length (ie. `IntervalMonth` and `IntervalYear`) the average number of seconds per interval is taken into account.

-   `numeric` - Numeric output format.

    ClickHouse outputs intervals as their underlying numeric representation. For example, `toIntervalDay(2)` would be formatted as `2`.

See also:

-   [Interval](../../sql-reference/data-types/special-data-types/interval.md)
)", 0) \
    \
    DECLARE(Bool, date_time_64_output_format_cut_trailing_zeros_align_to_groups_of_thousands, false, R"(
Dynamically trim the trailing zeros of datetime64 values to adjust the output scale to [0, 3, 6],
corresponding to 'seconds', 'milliseconds', and 'microseconds')", 0) \
    DECLARE(Bool, input_format_ipv4_default_on_conversion_error, false, R"(
Deserialization of IPv4 will use default values instead of throwing exception on conversion error.

Disabled by default.
)", 0) \
    DECLARE(Bool, input_format_ipv6_default_on_conversion_error, false, R"(
Deserialization of IPV6 will use default values instead of throwing exception on conversion error.

Disabled by default.
)", 0) \
    DECLARE(String, bool_true_representation, "true", R"(
Text to represent true bool value in TSV/CSV/Vertical/Pretty formats.
)", 0) \
    DECLARE(String, bool_false_representation, "false", R"(
Text to represent false bool value in TSV/CSV/Vertical/Pretty formats.
)", 0) \
    \
    DECLARE(Bool, allow_special_bool_values_inside_variant, false, R"(
Allows to parse Bool values inside Variant type from special text bool values like "on", "off", "enable", "disable", etc.
)", 0) \
    \
    DECLARE(Bool, input_format_values_interpret_expressions, true, R"(
For Values format: if the field could not be parsed by streaming parser, run SQL parser and try to interpret it as SQL expression.
)", 0) \
    DECLARE(Bool, input_format_values_deduce_templates_of_expressions, true, R"(
For Values format: if the field could not be parsed by streaming parser, run SQL parser, deduce template of the SQL expression, try to parse all rows using template and then interpret expression for all rows.
)", 0) \
    DECLARE(Bool, input_format_values_accurate_types_of_literals, true, R"(
For Values format: when parsing and interpreting expressions using template, check actual type of literal to avoid possible overflow and precision issues.
)", 0) \
    DECLARE(Bool, input_format_avro_allow_missing_fields, false, R"(
For Avro/AvroConfluent format: when field is not found in schema use default value instead of error
)", 0) \
    /** This setting is obsolete and do nothing, left for compatibility reasons. */ \
    DECLARE(Bool, input_format_avro_null_as_default, false, R"(
For Avro/AvroConfluent format: insert default in case of null and non Nullable column
)", 0) \
    DECLARE(UInt64, format_binary_max_string_size, 1_GiB, R"(
The maximum allowed size for String in RowBinary format. It prevents allocating large amount of memory in case of corrupted data. 0 means there is no limit
)", 0) \
    DECLARE(UInt64, format_binary_max_array_size, 1_GiB, R"(
The maximum allowed size for Array in RowBinary format. It prevents allocating large amount of memory in case of corrupted data. 0 means there is no limit
)", 0) \
    DECLARE(Bool, input_format_binary_decode_types_in_binary_format, false, R"(
Read data types in binary format instead of type names in RowBinaryWithNamesAndTypes input format
)", 0) \
    DECLARE(Bool, output_format_binary_encode_types_in_binary_format, false, R"(
Write data types in binary format instead of type names in RowBinaryWithNamesAndTypes output format
)", 0) \
    DECLARE(URI, format_avro_schema_registry_url, "", R"(
For AvroConfluent format: Confluent Schema Registry URL.
)", 0) \
    DECLARE(Bool, input_format_binary_read_json_as_string, false, R"(
Read values of [JSON](../../sql-reference/data-types/newjson.md) data type as JSON [String](../../sql-reference/data-types/string.md) values in RowBinary input format.
)", 0) \
    DECLARE(Bool, output_format_binary_write_json_as_string, false, R"(
Write values of [JSON](../../sql-reference/data-types/newjson.md) data type as JSON [String](../../sql-reference/data-types/string.md) values in RowBinary output format.
)", 0) \
    \
    DECLARE(Bool, output_format_json_quote_64bit_integers, true, R"(
Controls quoting of 64-bit or bigger [integers](../../sql-reference/data-types/int-uint.md) (like `UInt64` or `Int128`) when they are output in a [JSON](/interfaces/formats/JSON) format.
Such integers are enclosed in quotes by default. This behavior is compatible with most JavaScript implementations.

Possible values:

- 0 — Integers are output without quotes.
- 1 — Integers are enclosed in quotes.
)", 0) \
    DECLARE(Bool, output_format_json_quote_denormals, false, R"str(
Enables `+nan`, `-nan`, `+inf`, `-inf` outputs in [JSON](/interfaces/formats/JSON) output format.

Possible values:

- 0 — Disabled.
- 1 — Enabled.

**Example**

Consider the following table `account_orders`:

```text
┌─id─┬─name───┬─duration─┬─period─┬─area─┐
│  1 │ Andrew │       20 │      0 │  400 │
│  2 │ John   │       40 │      0 │    0 │
│  3 │ Bob    │       15 │      0 │ -100 │
└────┴────────┴──────────┴────────┴──────┘
```

When `output_format_json_quote_denormals = 0`, the query returns `null` values in output:

```sql
SELECT area/period FROM account_orders FORMAT JSON;
```

```json
{
        "meta":
        [
                {
                        "name": "divide(area, period)",
                        "type": "Float64"
                }
        ],

        "data":
        [
                {
                        "divide(area, period)": null
                },
                {
                        "divide(area, period)": null
                },
                {
                        "divide(area, period)": null
                }
        ],

        "rows": 3,

        "statistics":
        {
                "elapsed": 0.003648093,
                "rows_read": 3,
                "bytes_read": 24
        }
}
```

When `output_format_json_quote_denormals = 1`, the query returns:

```json
{
        "meta":
        [
                {
                        "name": "divide(area, period)",
                        "type": "Float64"
                }
        ],

        "data":
        [
                {
                        "divide(area, period)": "inf"
                },
                {
                        "divide(area, period)": "-nan"
                },
                {
                        "divide(area, period)": "-inf"
                }
        ],

        "rows": 3,

        "statistics":
        {
                "elapsed": 0.000070241,
                "rows_read": 3,
                "bytes_read": 24
        }
}
```
)str", 0) \
    DECLARE(Bool, output_format_json_quote_decimals, false, R"(
Controls quoting of decimals in JSON output formats.

Disabled by default.
)", 0) \
    DECLARE(Bool, output_format_json_quote_64bit_floats, false, R"(
Controls quoting of 64-bit [floats](../../sql-reference/data-types/float.md) when they are output in JSON* formats.

Disabled by default.
)", 0) \
    \
    DECLARE(Bool, output_format_json_escape_forward_slashes, true, R"(
Controls escaping forward slashes for string outputs in JSON output format. This is intended for compatibility with JavaScript. Don't confuse with backslashes that are always escaped.

Enabled by default.
)", 0) \
    DECLARE(Bool, output_format_json_named_tuples_as_objects, true, R"(
Serialize named tuple columns as JSON objects.

Enabled by default.
)", 0) \
    DECLARE(Bool, output_format_json_skip_null_value_in_named_tuples, false, R"(
Skip key value pairs with null value when serialize named tuple columns as JSON objects. It is only valid when output_format_json_named_tuples_as_objects is true.
)", 0) \
    DECLARE(Bool, output_format_json_array_of_rows, false, R"(
Enables the ability to output all rows as a JSON array in the [JSONEachRow](/interfaces/formats/JSONEachRow) format.

Possible values:

- 1 — ClickHouse outputs all rows as an array, each row in the `JSONEachRow` format.
- 0 — ClickHouse outputs each row separately in the `JSONEachRow` format.

**Example of a query with the enabled setting**

Query:

```sql
SET output_format_json_array_of_rows = 1;
SELECT number FROM numbers(3) FORMAT JSONEachRow;
```

Result:

```text
[
{"number":"0"},
{"number":"1"},
{"number":"2"}
]
```

**Example of a query with the disabled setting**

Query:

```sql
SET output_format_json_array_of_rows = 0;
SELECT number FROM numbers(3) FORMAT JSONEachRow;
```

Result:

```text
{"number":"0"}
{"number":"1"}
{"number":"2"}
```
)", 0) \
    DECLARE(Bool, output_format_json_validate_utf8, false, R"(
Controls validation of UTF-8 sequences in JSON output formats, doesn't impact formats JSON/JSONCompact/JSONColumnsWithMetadata, they always validate UTF-8.

Disabled by default.
)", 0) \
    DECLARE(Bool, output_format_json_pretty_print, true, R"(
When enabled, values of complex data types like Tuple/Array/Map in JSON output format in 'data' section will be printed in pretty format.

Enabled by default.
)", 0) \
    \
    DECLARE(String, format_json_object_each_row_column_for_object_name, "", R"(
The name of column that will be used for storing/writing object names in [JSONObjectEachRow](/interfaces/formats/JSONObjectEachRow) format.
Column type should be String. If value is empty, default names `row_{i}`will be used for object names.
)", 0) \
    \
    DECLARE(UInt64, output_format_pretty_max_rows, 1000, R"(
Rows limit for Pretty formats.
)", 0) \
    DECLARE(UInt64, output_format_pretty_max_column_pad_width, 250, R"(
Maximum width to pad all values in a column in Pretty formats.
)", 0) \
    DECLARE(UInt64, output_format_pretty_max_column_name_width_cut_to, 24, R"(
If the column name is too long, cut it to this length.
The column will be cut if it is longer than `output_format_pretty_max_column_name_width_cut_to` plus `output_format_pretty_max_column_name_width_min_chars_to_cut`.
)", 0) \
    DECLARE(UInt64, output_format_pretty_max_column_name_width_min_chars_to_cut, 4, R"(
Minimum characters to cut if the column name is too long.
The column will be cut if it is longer than `output_format_pretty_max_column_name_width_cut_to` plus `output_format_pretty_max_column_name_width_min_chars_to_cut`.
)", 0) \
    DECLARE(UInt64, output_format_pretty_max_value_width, 10000, R"(
Maximum width of value to display in Pretty formats. If greater - it will be cut.
The value 0 means - never cut.
)", 0) \
    DECLARE(UInt64, output_format_pretty_max_value_width_apply_for_single_value, false, R"(
Only cut values (see the `output_format_pretty_max_value_width` setting) when it is not a single value in a block. Otherwise output it entirely, which is useful for the `SHOW CREATE TABLE` query.
)", 0) \
DECLARE(UInt64, output_format_pretty_squash_consecutive_ms, 50, R"(
Wait for the next block for up to specified number of milliseconds and squash it to the previous before writing.
This avoids frequent output of too small blocks, but still allows to display data in a streaming fashion.
)", 0) \
DECLARE(UInt64, output_format_pretty_squash_max_wait_ms, 1000, R"(
Output the pending block in pretty formats if more than the specified number of milliseconds has passed since the previous output.
)", 0) \
    DECLARE(UInt64Auto, output_format_pretty_color, "auto", R"(
Use ANSI escape sequences in Pretty formats. 0 - disabled, 1 - enabled, 'auto' - enabled if a terminal.
)", 0) \
    DECLARE(UInt64Auto, output_format_pretty_glue_chunks, "auto", R"(
If the data rendered in Pretty formats arrived in multiple chunks, even after a delay, but the next chunk has the same column widths as the previous, use ANSI escape sequences to move back to the previous line and overwrite the footer of the previous chunk to continue it with the data of the new chunk. This makes the result more visually pleasant.

0 - disabled, 1 - enabled, 'auto' - enabled if a terminal.
)", 0) \
    DECLARE(String, output_format_pretty_grid_charset, "UTF-8", R"(
Charset for printing grid borders. Available charsets: ASCII, UTF-8 (default one).
)", 0) \
    DECLARE(UInt64, output_format_pretty_display_footer_column_names, true, R"(
Display column names in the footer if there are many table rows.

Possible values:

- 0 — No column names are displayed in the footer.
- 1 — Column names are displayed in the footer if row count is greater than or equal to the threshold value set by [output_format_pretty_display_footer_column_names_min_rows](#output_format_pretty_display_footer_column_names_min_rows) (50 by default).

**Example**

Query:

```sql
SELECT *, toTypeName(*) FROM (SELECT * FROM system.numbers LIMIT 1000);
```

Result:

```response
      ┌─number─┬─toTypeName(number)─┐
   1. │      0 │ UInt64             │
   2. │      1 │ UInt64             │
   3. │      2 │ UInt64             │
   ...
 999. │    998 │ UInt64             │
1000. │    999 │ UInt64             │
      └─number─┴─toTypeName(number)─┘
```
)", 0) \
    DECLARE(UInt64, output_format_pretty_display_footer_column_names_min_rows, 50, R"(
Sets the minimum number of rows for which a footer with column names will be displayed if setting [output_format_pretty_display_footer_column_names](#output_format_pretty_display_footer_column_names) is enabled.
)", 0) \
    DECLARE(UInt64, output_format_parquet_row_group_size, 1000000, R"(
Target row group size in rows.
)", 0) \
    DECLARE(UInt64, output_format_parquet_row_group_size_bytes, 512 * 1024 * 1024, R"(
Target row group size in bytes, before compression.
)", 0) \
    DECLARE(Bool, output_format_parquet_string_as_string, true, R"(
Use Parquet String type instead of Binary for String columns.
)", 0) \
    DECLARE(Bool, output_format_parquet_fixed_string_as_fixed_byte_array, true, R"(
Use Parquet FIXED_LENGTH_BYTE_ARRAY type instead of Binary for FixedString columns.
)", 0) \
    DECLARE(ParquetVersion, output_format_parquet_version, "2.latest", R"(
Parquet format version for output format. Supported versions: 1.0, 2.4, 2.6 and 2.latest (default)
)", 0) \
    DECLARE(ParquetCompression, output_format_parquet_compression_method, "zstd", R"(
Compression method for Parquet output format. Supported codecs: snappy, lz4, brotli, zstd, gzip, none (uncompressed)
)", 0) \
    DECLARE(Bool, output_format_parquet_compliant_nested_types, true, R"(
In parquet file schema, use name 'element' instead of 'item' for list elements. This is a historical artifact of Arrow library implementation. Generally increases compatibility, except perhaps with some old versions of Arrow.
)", 0) \
    DECLARE(Bool, output_format_parquet_use_custom_encoder, true, R"(
Use a faster Parquet encoder implementation.
)", 0) \
    DECLARE(Bool, output_format_parquet_parallel_encoding, true, R"(
Do Parquet encoding in multiple threads. Requires output_format_parquet_use_custom_encoder.
)", 0) \
    DECLARE(UInt64, output_format_parquet_data_page_size, 1024 * 1024, R"(
Target page size in bytes, before compression.
)", 0) \
    DECLARE(NonZeroUInt64, output_format_parquet_batch_size, 1024, R"(
Check page size every this many rows. Consider decreasing if you have columns with average values size above a few KBs.
)", 0) \
    DECLARE(Bool, output_format_parquet_write_page_index, true, R"(
Write column index and offset index (i.e. statistics about each data page, which may be used for filter pushdown on read) into parquet files.
)", 0) \
    DECLARE(Bool, output_format_parquet_write_bloom_filter, true, R"(
Write bloom filters in parquet files. Requires output_format_parquet_use_custom_encoder = true.
)", 0) \
    DECLARE(Double, output_format_parquet_bloom_filter_bits_per_value, 10.5, R"(
Approximate number of bits to use for each distinct value in parquet bloom filters. Estimated false positive rates:
  *  6   bits - 10%
  * 10.5 bits -  1%
  * 16.9 bits -  0.1%
  * 26.4 bits -  0.01%
  * 41   bits -  0.001%
)", 0) \
    DECLARE(UInt64, output_format_parquet_bloom_filter_flush_threshold_bytes, 128 * 1024 * 1024, R"(
Where in the parquet file to place the bloom filters. Bloom filters will be written in groups of approximately this size. In particular:
  * if 0, each row group's bloom filters are written immediately after the row group,
  * if greater than the total size of all bloom filters, bloom filters for all row groups will be accumulated in memory, then written together near the end of the file,
  * otherwise, bloom filters will be accumulated in memory and written out whenever their total size goes above this value.
)", 0) \
    DECLARE(Bool, output_format_parquet_datetime_as_uint32, false, R"(
Write DateTime values as raw unix timestamp (read back as UInt32), instead of converting to milliseconds (read back as DateTime64(3)).
)", 0) \
    DECLARE(String, output_format_avro_codec, "", R"(
Compression codec used for output. Possible values: 'null', 'deflate', 'snappy', 'zstd'.
)", 0) \
    DECLARE(UInt64, output_format_avro_sync_interval, 16 * 1024, R"(
Sync interval in bytes.
)", 0) \
    DECLARE(String, output_format_avro_string_column_pattern, "", R"(
For Avro format: regexp of String columns to select as AVRO string.
)", 0) \
    DECLARE(UInt64, output_format_avro_rows_in_file, 1, R"(
Max rows in a file (if permitted by storage)
)", 0) \
    DECLARE(Bool, output_format_tsv_crlf_end_of_line, false, R"(
If it is set true, end of line in TSV format will be \\r\\n instead of \\n.
)", 0) \
    DECLARE(String, format_csv_null_representation, "\\N", R"(
Custom NULL representation in CSV format
)", 0) \
    DECLARE(String, format_tsv_null_representation, "\\N", R"(
Custom NULL representation in TSV format
)", 0) \
    DECLARE(Bool, output_format_decimal_trailing_zeros, false, R"(
Output trailing zeros when printing Decimal values. E.g. 1.230000 instead of 1.23.

Disabled by default.
)", 0) \
    \
    DECLARE(UInt64, input_format_allow_errors_num, 0, R"(
Sets the maximum number of acceptable errors when reading from text formats (CSV, TSV, etc.).

The default value is 0.

Always pair it with `input_format_allow_errors_ratio`.

If an error occurred while reading rows but the error counter is still less than `input_format_allow_errors_num`, ClickHouse ignores the row and moves on to the next one.

If both `input_format_allow_errors_num` and `input_format_allow_errors_ratio` are exceeded, ClickHouse throws an exception.
)", 0) \
    DECLARE(Float, input_format_allow_errors_ratio, 0, R"(
Sets the maximum percentage of errors allowed when reading from text formats (CSV, TSV, etc.).
The percentage of errors is set as a floating-point number between 0 and 1.

The default value is 0.

Always pair it with `input_format_allow_errors_num`.

If an error occurred while reading rows but the error counter is still less than `input_format_allow_errors_ratio`, ClickHouse ignores the row and moves on to the next one.

If both `input_format_allow_errors_num` and `input_format_allow_errors_ratio` are exceeded, ClickHouse throws an exception.
)", 0) \
    DECLARE(String, input_format_record_errors_file_path, "", R"(
Path of the file used to record errors while reading text formats (CSV, TSV).
)", 0) \
    DECLARE(String, errors_output_format, "CSV", R"(
Method to write Errors to text output.
)", 0) \
    \
    DECLARE(String, format_schema, "", R"(
This parameter is useful when you are using formats that require a schema definition, such as [Cap'n Proto](https://capnproto.org/) or [Protobuf](https://developers.google.com/protocol-buffers/). The value depends on the format.
)", 0) \
    DECLARE(String, format_template_resultset, "", R"(
Path to file which contains format string for result set (for Template format)
)", 0) \
    DECLARE(String, format_template_row, "", R"(
Path to file which contains format string for rows (for Template format)
)", 0) \
    DECLARE(String, format_template_row_format, "", R"(
Format string for rows (for Template format)
)", 0) \
    DECLARE(String, format_template_resultset_format, "", R"(
Format string for result set (for Template format)
)", 0) \
    DECLARE(String, format_template_rows_between_delimiter, "\n", R"(
Delimiter between rows (for Template format)
)", 0) \
    \
    DECLARE(EscapingRule, format_custom_escaping_rule, "Escaped", R"(
Field escaping rule (for CustomSeparated format)
)", 0) \
    DECLARE(String, format_custom_field_delimiter, "\t", R"(
Delimiter between fields (for CustomSeparated format)
)", 0) \
    DECLARE(String, format_custom_row_before_delimiter, "", R"(
Delimiter before field of the first column (for CustomSeparated format)
)", 0) \
    DECLARE(String, format_custom_row_after_delimiter, "\n", R"(
Delimiter after field of the last column (for CustomSeparated format)
)", 0) \
    DECLARE(String, format_custom_row_between_delimiter, "", R"(
Delimiter between rows (for CustomSeparated format)
)", 0) \
    DECLARE(String, format_custom_result_before_delimiter, "", R"(
Prefix before result set (for CustomSeparated format)
)", 0) \
    DECLARE(String, format_custom_result_after_delimiter, "", R"(
Suffix after result set (for CustomSeparated format)
)", 0) \
    \
    DECLARE(String, format_regexp, "", R"(
Regular expression (for Regexp format)
)", 0) \
    DECLARE(EscapingRule, format_regexp_escaping_rule, "Raw", R"(
Field escaping rule (for Regexp format)
)", 0) \
    DECLARE(Bool, format_regexp_skip_unmatched, false, R"(
Skip lines unmatched by regular expression (for Regexp format)
)", 0) \
    DECLARE(Bool, output_format_write_statistics, true, R"(
Write statistics about read rows, bytes, time elapsed in suitable output formats.

Enabled by default
)", 0) \
    DECLARE(Bool, output_format_pretty_row_numbers, true, R"(
Add row numbers before each row for pretty output format
)", 0) \
    DECLARE(Bool, output_format_pretty_highlight_digit_groups, true, R"(
If enabled and if output is a terminal, highlight every digit corresponding to the number of thousands, millions, etc. with underline.
)", 0) \
    DECLARE(UInt64, output_format_pretty_single_large_number_tip_threshold, 1'000'000, R"(
Print a readable number tip on the right side of the table if the block consists of a single number which exceeds this value (except 0)
)", 0) \
    DECLARE(Bool, output_format_pretty_highlight_trailing_spaces, true, R"(
If enabled and if output is a terminal, highlight trailing spaces with a gray color and underline.
)", 0) \
    DECLARE(Bool, output_format_pretty_multiline_fields, true, R"(
If enabled, Pretty formats will render multi-line fields inside table cell, so the table's outline will be preserved.
If not, they will be rendered as is, potentially deforming the table (one upside of keeping it off is that copy-pasting multi-line values will be easier).
)", 0) \
    DECLARE(Bool, output_format_pretty_fallback_to_vertical, true, R"(
If enabled, and the table is wide but short, the Pretty format will output it as the Vertical format does.
See `output_format_pretty_fallback_to_vertical_max_rows_per_chunk` and `output_format_pretty_fallback_to_vertical_min_table_width` for detailed tuning of this behavior.
)", 0) \
    DECLARE(UInt64, output_format_pretty_fallback_to_vertical_max_rows_per_chunk, 10, R"(
The fallback to Vertical format (see `output_format_pretty_fallback_to_vertical`) will be activated only if the number of records in a chunk is not more than the specified value.
)", 0) \
    DECLARE(UInt64, output_format_pretty_fallback_to_vertical_min_table_width, 250, R"(
The fallback to Vertical format (see `output_format_pretty_fallback_to_vertical`) will be activated only if the sum of lengths of columns in a table is at least the specified value, or if at least one value contains a newline character.
)", 0) \
    DECLARE(UInt64, output_format_pretty_fallback_to_vertical_min_columns, 5, R"(
The fallback to Vertical format (see `output_format_pretty_fallback_to_vertical`) will be activated only if the number of columns is greater than the specified value.
)", 0) \
    DECLARE(Bool, insert_distributed_one_random_shard, false, R"(
Enables or disables random shard insertion into a [Distributed](/engines/table-engines/special/distributed) table when there is no distributed key.

By default, when inserting data into a `Distributed` table with more than one shard, the ClickHouse server will reject any insertion request if there is no distributed key. When `insert_distributed_one_random_shard = 1`, insertions are allowed and data is forwarded randomly among all shards.

Possible values:

- 0 — Insertion is rejected if there are multiple shards and no distributed key is given.
- 1 — Insertion is done randomly among all available shards when no distributed key is given.
)", 0) \
    \
    DECLARE(Bool, exact_rows_before_limit, false, R"(
When enabled, ClickHouse will provide exact value for rows_before_limit_at_least statistic, but with the cost that the data before limit will have to be read completely
)", 0) \
    DECLARE(Bool, rows_before_aggregation, false, R"(
When enabled, ClickHouse will provide exact value for rows_before_aggregation statistic, represents the number of rows read before aggregation
)", 0) \
    DECLARE(UInt64, cross_to_inner_join_rewrite, 1, R"(
Use inner join instead of comma/cross join if there are joining expressions in the WHERE section. Values: 0 - no rewrite, 1 - apply if possible for comma/cross, 2 - force rewrite all comma joins, cross - if possible
)", 0) \
    \
    DECLARE(Bool, output_format_arrow_low_cardinality_as_dictionary, false, R"(
Enable output LowCardinality type as Dictionary Arrow type
)", 0) \
    DECLARE(Bool, output_format_arrow_use_signed_indexes_for_dictionary, true, R"(
Use signed integers for dictionary indexes in Arrow format
)", 0) \
    DECLARE(Bool, output_format_arrow_use_64_bit_indexes_for_dictionary, false, R"(
Always use 64 bit integers for dictionary indexes in Arrow format
)", 0) \
    DECLARE(Bool, output_format_arrow_string_as_string, true, R"(
Use Arrow String type instead of Binary for String columns
)", 0) \
    DECLARE(Bool, output_format_arrow_fixed_string_as_fixed_byte_array, true, R"(
Use Arrow FIXED_SIZE_BINARY type instead of Binary for FixedString columns.
)", 0) \
    DECLARE(ArrowCompression, output_format_arrow_compression_method, "lz4_frame", R"(
Compression method for Arrow output format. Supported codecs: lz4_frame, zstd, none (uncompressed)
)", 0) \
    \
    DECLARE(Bool, output_format_orc_string_as_string, true, R"(
Use ORC String type instead of Binary for String columns
)", 0) \
    DECLARE(ORCCompression, output_format_orc_compression_method, "zstd", R"(
Compression method for ORC output format. Supported codecs: lz4, snappy, zlib, zstd, none (uncompressed)
)", 0) \
    DECLARE(UInt64, output_format_orc_row_index_stride, 10'000, R"(
Target row index stride in ORC output format
)", 0) \
    DECLARE(Double, output_format_orc_dictionary_key_size_threshold, 0.0, R"(
For a string column in ORC output format, if the number of distinct values is greater than this fraction of the total number of non-null rows, turn off dictionary encoding. Otherwise dictionary encoding is enabled
)", 0) \
    DECLARE(String, output_format_orc_writer_time_zone_name, "GMT", R"(
The time zone name for ORC writer, the default ORC writer's time zone is GMT.
)", 0) \
    \
    DECLARE(CapnProtoEnumComparingMode, format_capn_proto_enum_comparising_mode, FormatSettings::CapnProtoEnumComparingMode::BY_VALUES, R"(
How to map ClickHouse Enum and CapnProto Enum
)", 0) \
    \
    DECLARE(Bool, format_capn_proto_use_autogenerated_schema, true, R"(
Use autogenerated CapnProto schema when format_schema is not set
)", 0) \
    DECLARE(Bool, format_protobuf_use_autogenerated_schema, true, R"(
Use autogenerated Protobuf when format_schema is not set
)", 0) \
    DECLARE(String, output_format_schema, "", R"(
The path to the file where the automatically generated schema will be saved in [Cap'n Proto](/interfaces/formats/CapnProto) or [Protobuf](/interfaces/formats/Protobuf) formats.
)", 0) \
    \
    DECLARE(String, input_format_mysql_dump_table_name, "", R"(
Name of the table in MySQL dump from which to read data
)", 0) \
    DECLARE(Bool, input_format_mysql_dump_map_column_names, true, R"(
Match columns from table in MySQL dump and columns from ClickHouse table by names
)", 0) \
    \
    DECLARE(UInt64, output_format_sql_insert_max_batch_size, DEFAULT_BLOCK_SIZE, R"(
The maximum number  of rows in one INSERT statement.
)", 0) \
    DECLARE(String, output_format_sql_insert_table_name, "table", R"(
The name of table in the output INSERT query
)", 0) \
    DECLARE(Bool, output_format_sql_insert_include_column_names, true, R"(
Include column names in INSERT query
)", 0) \
    DECLARE(Bool, output_format_sql_insert_use_replace, false, R"(
Use REPLACE statement instead of INSERT
)", 0) \
    DECLARE(Bool, output_format_sql_insert_quote_names, true, R"(
Quote column names with '`' characters
)", 0) \
    \
    DECLARE(Bool, output_format_values_escape_quote_with_quote, false, R"(
If true escape ' with '', otherwise quoted with \\'
)", 0) \
    \
    DECLARE(Bool, output_format_bson_string_as_string, false, R"(
Use BSON String type instead of Binary for String columns.
)", 0) \
    DECLARE(Bool, input_format_bson_skip_fields_with_unsupported_types_in_schema_inference, false, R"(
Skip fields with unsupported types while schema inference for format BSON.
)", 0) \
    \
    DECLARE(Bool, format_display_secrets_in_show_and_select, false, R"(
Enables or disables showing secrets in `SHOW` and `SELECT` queries for tables, databases,
table functions, and dictionaries.

User wishing to see secrets must also have
[`display_secrets_in_show_and_select` server setting](../server-configuration-parameters/settings#display_secrets_in_show_and_select)
turned on and a
[`displaySecretsInShowAndSelect`](/sql-reference/statements/grant#displaysecretsinshowandselect) privilege.

Possible values:

-   0 — Disabled.
-   1 — Enabled.
)", IMPORTANT) \
    DECLARE(Bool, regexp_dict_allow_hyperscan, true, R"(
Allow regexp_tree dictionary using Hyperscan library.
)", 0) \
    DECLARE(Bool, regexp_dict_flag_case_insensitive, false, R"(
Use case-insensitive matching for a regexp_tree dictionary. Can be overridden in individual expressions with (?i) and (?-i).
)", 0) \
    DECLARE(Bool, regexp_dict_flag_dotall, false, R"(
Allow '.' to match newline characters for a regexp_tree dictionary.
)", 0) \
    \
    DECLARE(Bool, dictionary_use_async_executor, false, R"(
Execute a pipeline for reading dictionary source in several threads. It's supported only by dictionaries with local CLICKHOUSE source.
)", 0) \
    DECLARE(Bool, precise_float_parsing, false, R"(
Prefer more precise (but slower) float parsing algorithm
)", 0) \
    DECLARE(DateTimeOverflowBehavior, date_time_overflow_behavior, "ignore", R"(
Defines the behavior when [Date](../../sql-reference/data-types/date.md), [Date32](../../sql-reference/data-types/date32.md), [DateTime](../../sql-reference/data-types/datetime.md), [DateTime64](../../sql-reference/data-types/datetime64.md) or integers are converted into Date, Date32, DateTime or DateTime64 but the value cannot be represented in the result type.

Possible values:

- `ignore` — Silently ignore overflows. Result are undefined.
- `throw` — Throw an exception in case of overflow.
- `saturate` — Saturate the result. If the value is smaller than the smallest value that can be represented by the target type, the result is chosen as the smallest representable value. If the value is bigger than the largest value that can be represented by the target type, the result is chosen as the largest representable value.

Default value: `ignore`.
)", 0) \
    DECLARE(Bool, validate_experimental_and_suspicious_types_inside_nested_types, true, R"(
Validate usage of experimental and suspicious types inside nested types like Array/Map/Tuple
)", 0) \
    \
    DECLARE(IdentifierQuotingRule, show_create_query_identifier_quoting_rule, IdentifierQuotingRule::WhenNecessary, R"(
Set the quoting rule for identifiers in SHOW CREATE query
)", 0) \
    DECLARE(IdentifierQuotingStyle, show_create_query_identifier_quoting_style, IdentifierQuotingStyle::Backticks, R"(
Set the quoting style for identifiers in SHOW CREATE query
)", 0) \
    DECLARE(UInt64, input_format_max_block_size_bytes, 0, R"(
Limits the size of the blocks formed during data parsing in input formats in bytes. Used in row based input formats when block is formed on ClickHouse side.
0 means no limit in bytes.
)", 0) \
    DECLARE(Bool, input_format_parquet_allow_geoparquet_parser, true, R"(
Use geo column parser to convert Array(UInt8) into Point/Linestring/Polygon/MultiLineString/MultiPolygon types
)", 0) \


// End of FORMAT_FACTORY_SETTINGS

#define OBSOLETE_FORMAT_SETTINGS(M, ALIAS) \
    /** Obsolete format settings that do nothing but left for compatibility reasons. Remove each one after half a year of obsolescence. */ \
    MAKE_OBSOLETE(M, Bool, input_format_arrow_import_nested, false) \
    MAKE_OBSOLETE(M, Bool, input_format_parquet_import_nested, false) \
    MAKE_OBSOLETE(M, Bool, input_format_orc_import_nested, false) \
    MAKE_OBSOLETE(M, Bool, output_format_enable_streaming, false) \

#endif // __CLION_IDE__

#define LIST_OF_ALL_FORMAT_SETTINGS(M, ALIAS) \
    FORMAT_FACTORY_SETTINGS(M, ALIAS) \
    OBSOLETE_FORMAT_SETTINGS(M, ALIAS)<|MERGE_RESOLUTION|>--- conflicted
+++ resolved
@@ -179,15 +179,12 @@
     DECLARE(Bool, input_format_parquet_use_native_reader, false, R"(
 When reading Parquet files, to use native reader instead of arrow reader.
 )", 0) \
-<<<<<<< HEAD
     DECLARE(Bool, input_format_parquet_use_native_reader_v2, false, R"(
 A new parquet reader support full filter push down.
 )", 0) \
-=======
-DECLARE(Bool, input_format_parquet_enable_json_parsing, true, R"(
-  When reading Parquet files, parse JSON columns as ClickHouse JSON Column.
-  )", 0) \
->>>>>>> dbfe9328
+    DECLARE(Bool, input_format_parquet_enable_json_parsing, true, R"(
+When reading Parquet files, parse JSON columns as ClickHouse JSON Column.
+)", 0) \
     DECLARE(Bool, input_format_allow_seeks, true, R"(
 Allow seeks while reading in ORC/Parquet/Arrow input formats.
 
