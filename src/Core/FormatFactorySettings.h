#pragma once

/// This header exists so we can share it between multiple setting objects that include format settings

#include <Core/SettingsObsoleteMacros.h>
#include <Core/SettingsFields.h>
#include <Core/Defines.h>

// clang-format off
#if defined(__CLION_IDE__)
/// CLion freezes for a minute every time it processes this
#define FORMAT_FACTORY_SETTINGS(M, ALIAS)
#define OBSOLETE_FORMAT_SETTINGS(M, ALIAS)
#else

#define FORMAT_FACTORY_SETTINGS(DECLARE, ALIAS) \
    DECLARE(Char, format_csv_delimiter, ',', R"(
The character to be considered as a delimiter in CSV data. If setting with a string, a string has to have a length of 1.
)", 0) \
    DECLARE(Bool, format_csv_allow_single_quotes, false, R"(
If it is set to true, allow strings in single quotes.
)", 0) \
    DECLARE(Bool, format_csv_allow_double_quotes, true, R"(
If it is set to true, allow strings in double quotes.
)", 0) \
    DECLARE(Bool, output_format_csv_serialize_tuple_into_separate_columns, true, R"(
If it set to true, then Tuples in CSV format are serialized as separate columns (that is, their nesting in the tuple is lost)
)", 0) \
    DECLARE(Bool, input_format_csv_deserialize_separate_columns_into_tuple, true, R"(
If it set to true, then separate columns written in CSV format can be deserialized to Tuple column.
)", 0) \
    DECLARE(Bool, output_format_csv_crlf_end_of_line, false, R"(
If it is set true, end of line in CSV format will be \\r\\n instead of \\n.
)", 0) \
    DECLARE(Bool, input_format_csv_allow_cr_end_of_line, false, R"(
If it is set true, \\r will be allowed at end of line not followed by \\n
)", 0) \
    DECLARE(Bool, input_format_csv_enum_as_number, false, R"(
Treat inserted enum values in CSV formats as enum indices
)", 0) \
    DECLARE(Bool, input_format_csv_arrays_as_nested_csv, false, R"(
When reading Array from CSV, expect that its elements were serialized in nested CSV and then put into string. Example: \"[\"\"Hello\"\", \"\"world\"\", \"\"42\"\"\"\" TV\"\"]\". Braces around array can be omitted.
)", 0) \
    DECLARE(Bool, input_format_skip_unknown_fields, true, R"(
Enables or disables skipping insertion of extra data.

When writing data, ClickHouse throws an exception if input data contain columns that do not exist in the target table. If skipping is enabled, ClickHouse does not insert extra data and does not throw an exception.

Supported formats:

- [JSONEachRow](/interfaces/formats/JSONEachRow) (and other JSON formats)
- [BSONEachRow](/interfaces/formats/BSONEachRow) (and other JSON formats)
- [TSKV](/interfaces/formats/TSKV)
- All formats with suffixes WithNames/WithNamesAndTypes
- [MySQLDump](/interfaces/formats/MySQLDump)
- [Native](/interfaces/formats/Native)

Possible values:

- 0 — Disabled.
- 1 — Enabled.
)", 0) \
    DECLARE(Bool, input_format_with_names_use_header, true, R"(
Enables or disables checking the column order when inserting data.

To improve insert performance, we recommend disabling this check if you are sure that the column order of the input data is the same as in the target table.

Supported formats:

- [CSVWithNames](/interfaces/formats/CSVWithNames)
- [CSVWithNamesAndTypes](/interfaces/formats/CSVWithNamesAndTypes)
- [TabSeparatedWithNames](/interfaces/formats/TabSeparatedWithNames)
- [TabSeparatedWithNamesAndTypes](/interfaces/formats/TabSeparatedWithNamesAndTypes)
- [JSONCompactEachRowWithNames](/interfaces/formats/JSONCompactEachRowWithNames)
- [JSONCompactEachRowWithNamesAndTypes](/interfaces/formats/JSONCompactEachRowWithNamesAndTypes)
- [JSONCompactStringsEachRowWithNames](/interfaces/formats/JSONCompactStringsEachRowWithNames)
- [JSONCompactStringsEachRowWithNamesAndTypes](/interfaces/formats/JSONCompactStringsEachRowWithNamesAndTypes)
- [RowBinaryWithNames](/interfaces/formats/RowBinaryWithNames)
- [RowBinaryWithNamesAndTypes](/interfaces/formats/RowBinaryWithNamesAndTypes)
- [CustomSeparatedWithNames](/interfaces/formats/CustomSeparatedWithNames)
- [CustomSeparatedWithNamesAndTypes](/interfaces/formats/CustomSeparatedWithNamesAndTypes)

Possible values:

- 0 — Disabled.
- 1 — Enabled.
)", 0) \
    DECLARE(Bool, input_format_with_types_use_header, true, R"(
Controls whether format parser should check if data types from the input data match data types from the target table.

Supported formats:

- [CSVWithNamesAndTypes](/interfaces/formats/CSVWithNamesAndTypes)
- [TabSeparatedWithNamesAndTypes](/interfaces/formats/TabSeparatedWithNamesAndTypes)
- [JSONCompactEachRowWithNamesAndTypes](/interfaces/formats/JSONCompactEachRowWithNamesAndTypes)
- [JSONCompactStringsEachRowWithNamesAndTypes](/interfaces/formats/JSONCompactStringsEachRowWithNamesAndTypes)
- [RowBinaryWithNamesAndTypes](/interfaces/formats/RowBinaryWithNamesAndTypes)
- [CustomSeparatedWithNamesAndTypes](/interfaces/formats/CustomSeparatedWithNamesAndTypes)

Possible values:

- 0 — Disabled.
- 1 — Enabled.
)", 0) \
    DECLARE(Bool, input_format_import_nested_json, false, R"(
Enables or disables the insertion of JSON data with nested objects.

Supported formats:

- [JSONEachRow](/interfaces/formats/JSONEachRow)

Possible values:

- 0 — Disabled.
- 1 — Enabled.

See also:

- [Usage of Nested Structures](/integrations/data-formats/json/other-formats#accessing-nested-json-objects) with the `JSONEachRow` format.
)", 0) \
    DECLARE(Bool, input_format_defaults_for_omitted_fields, true, R"(
When performing `INSERT` queries, replace omitted input column values with default values of the respective columns. This option applies to [JSONEachRow](/interfaces/formats/JSONEachRow) (and other JSON formats), [CSV](/interfaces/formats/CSV), [TabSeparated](/interfaces/formats/TabSeparated), [TSKV](/interfaces/formats/TSKV), [Parquet](/interfaces/formats/Parquet), [Arrow](/interfaces/formats/Arrow), [Avro](/interfaces/formats/Avro), [ORC](/interfaces/formats/ORC), [Native](/interfaces/formats/Native) formats and formats with `WithNames`/`WithNamesAndTypes` suffixes.

:::note
When this option is enabled, extended table metadata are sent from server to client. It consumes additional computing resources on the server and can reduce performance.
:::

Possible values:

- 0 — Disabled.
- 1 — Enabled.
)", IMPORTANT) \
    DECLARE(Bool, input_format_csv_empty_as_default, true, R"(
Treat empty fields in CSV input as default values.
)", 0) \
    DECLARE(Bool, input_format_tsv_empty_as_default, false, R"(
Treat empty fields in TSV input as default values.
)", 0) \
    DECLARE(Bool, input_format_tsv_enum_as_number, false, R"(
Treat inserted enum values in TSV formats as enum indices.
)", 0) \
    DECLARE(Bool, input_format_null_as_default, true, R"(
Enables or disables the initialization of [NULL](/sql-reference/syntax#literals) fields with [default values](/sql-reference/statements/create/table#default_values), if data type of these fields is not [nullable](/sql-reference/data-types/nullable).
If column type is not nullable and this setting is disabled, then inserting `NULL` causes an exception. If column type is nullable, then `NULL` values are inserted as is, regardless of this setting.

This setting is applicable for most input formats.

For complex default expressions `input_format_defaults_for_omitted_fields` must be enabled too.

Possible values:

- 0 — Inserting `NULL` into a not nullable column causes an exception.
- 1 — `NULL` fields are initialized with default column values.
)", 0) \
    DECLARE(Bool, input_format_force_null_for_omitted_fields, false, R"(
Force initialize omitted fields with null values
)", 0) \
    DECLARE(Bool, input_format_arrow_case_insensitive_column_matching, false, R"(
Ignore case when matching Arrow columns with CH columns.
)", 0) \
    DECLARE(Int64, input_format_orc_row_batch_size, 100'000, R"(
Batch size when reading ORC stripes.
)", 0) \
    DECLARE(Bool, input_format_orc_case_insensitive_column_matching, false, R"(
Ignore case when matching ORC columns with CH columns.
)", 0) \
    DECLARE(Bool, input_format_parquet_case_insensitive_column_matching, false, R"(
Ignore case when matching Parquet columns with CH columns.
)", 0) \
    DECLARE(Bool, input_format_parquet_preserve_order, false, R"(
Avoid reordering rows when reading from Parquet files. Usually makes it much slower. Not recommended as row ordering is generally not guaranteed, and other parts of query pipeline may break it.
)", 0) \
    DECLARE(Bool, input_format_parquet_filter_push_down, true, R"(
When reading Parquet files, skip whole row groups based on the WHERE/PREWHERE expressions and min/max statistics in the Parquet metadata.
)", 0) \
    DECLARE(Bool, input_format_parquet_bloom_filter_push_down, true, R"(
When reading Parquet files, skip whole row groups based on the WHERE expressions and bloom filter in the Parquet metadata.
)", 0) \
    DECLARE(Bool, input_format_parquet_enable_json_parsing, true, R"(
When reading Parquet files, parse JSON columns as ClickHouse JSON Column.
)", 0) \
    DECLARE(Bool, input_format_parquet_use_native_reader, false, R"(
Use native parquet reader v1. It's relatively fast but unfinished. Deprecated.
)", 0) \
    DECLARE(Bool, input_format_parquet_use_native_reader_v3, false, R"(
Use Parquet reader v3. Experimental, has bugs.
)", 0) \
    DECLARE(UInt64, input_format_parquet_memory_low_watermark, 2ul << 20, R"(
Schedule prefetches more aggressively if memory usage is below than threshold. Potentially useful e.g. if there are many small bloom filters to read over network.
)", 0) \
    DECLARE(UInt64, input_format_parquet_memory_high_watermark, 4ul << 30, R"(
Approximate memory limit for Parquet reader v3. Limits how many row groups or columns can be read in parallel. When reading multiple files in one query, the limit is on total memory usage across those files.
)", 0) \
    DECLARE(Bool, input_format_parquet_page_filter_push_down, true, R"(
Skip pages using min/max values from column index.
)", 0) \
    DECLARE(Bool, input_format_parquet_use_offset_index, true, R"(
Minor tweak to how pages are read from parquet file when no page filtering is used.
)", 0) \
    DECLARE(Bool, input_format_allow_seeks, true, R"(
Allow seeks while reading in ORC/Parquet/Arrow input formats.

Enabled by default.
)", 0) \
    DECLARE(Bool, input_format_orc_allow_missing_columns, true, R"(
Allow missing columns while reading ORC input formats
)", 0) \
    DECLARE(Bool, input_format_orc_use_fast_decoder, true, R"(
Use a faster ORC decoder implementation.
)", 0) \
    DECLARE(Bool, input_format_orc_filter_push_down, true, R"(
When reading ORC files, skip whole stripes or row groups based on the WHERE/PREWHERE expressions, min/max statistics or bloom filter in the ORC metadata.
)", 0) \
    DECLARE(String, input_format_orc_reader_time_zone_name, "GMT", R"(
The time zone name for ORC row reader, the default ORC row reader's time zone is GMT.
)", 0) \
    DECLARE(Bool, input_format_orc_dictionary_as_low_cardinality, true, R"(
Treat ORC dictionary encoded columns as LowCardinality columns while reading ORC files.
)", 0) \
    DECLARE(Bool, input_format_parquet_allow_missing_columns, true, R"(
Allow missing columns while reading Parquet input formats
)", 0) \
    DECLARE(UInt64, input_format_parquet_local_file_min_bytes_for_seek, 8192, R"(
Min bytes required for local read (file) to do seek, instead of read with ignore in Parquet input format
)", 0) \
    DECLARE(Bool, input_format_parquet_enable_row_group_prefetch, true, R"(
Enable row group prefetching during parquet parsing. Currently, only single-threaded parsing can prefetch.
)", 0) \
    DECLARE(Bool, input_format_arrow_allow_missing_columns, true, R"(
Allow missing columns while reading Arrow input formats
)", 0) \
    DECLARE(Char, input_format_hive_text_fields_delimiter, '\x01', R"(
Delimiter between fields in Hive Text File
)", 0) \
    DECLARE(Char, input_format_hive_text_collection_items_delimiter, '\x02', R"(
Delimiter between collection(array or map) items in Hive Text File
)", 0) \
    DECLARE(Char, input_format_hive_text_map_keys_delimiter, '\x03', R"(
Delimiter between a pair of map key/values in Hive Text File
)", 0) \
    DECLARE(Bool, input_format_hive_text_allow_variable_number_of_columns, true, R"(
Ignore extra columns in Hive Text input (if file has more columns than expected) and treat missing fields in Hive Text input as default values
)", 0) \
    DECLARE(UInt64, input_format_msgpack_number_of_columns, 0, R"(
The number of columns in inserted MsgPack data. Used for automatic schema inference from data.
)", 0) \
    DECLARE(MsgPackUUIDRepresentation, output_format_msgpack_uuid_representation, FormatSettings::MsgPackUUIDRepresentation::EXT, R"(
The way how to output UUID in MsgPack format.
)", 0) \
    DECLARE(UInt64, input_format_max_rows_to_read_for_schema_inference, 25000, R"(
The maximum rows of data to read for automatic schema inference.
)", 0) \
    DECLARE(UInt64, input_format_max_bytes_to_read_for_schema_inference, 32 * 1024 * 1024, R"(
The maximum amount of data in bytes to read for automatic schema inference.
)", 0) \
    DECLARE(Bool, input_format_csv_use_best_effort_in_schema_inference, true, R"(
Use some tweaks and heuristics to infer schema in CSV format
)", 0) \
    DECLARE(Bool, input_format_csv_try_infer_numbers_from_strings, false, R"(
If enabled, during schema inference ClickHouse will try to infer numbers from string fields.
It can be useful if CSV data contains quoted UInt64 numbers.

Disabled by default.
)", 0) \
    DECLARE(Bool, input_format_csv_try_infer_strings_from_quoted_tuples, true, R"(
Interpret quoted tuples in the input data as a value of type String.
)", 0) \
    DECLARE(Bool, input_format_tsv_use_best_effort_in_schema_inference, true, R"(
Use some tweaks and heuristics to infer schema in TSV format
)", 0) \
    DECLARE(Bool, input_format_csv_detect_header, true, R"(
Automatically detect header with names and types in CSV format
)", 0) \
    DECLARE(Bool, input_format_csv_allow_whitespace_or_tab_as_delimiter, false, R"(
Allow to use spaces and tabs(\\t) as field delimiter in the CSV strings
)", 0) \
    DECLARE(Bool, input_format_csv_trim_whitespaces, true, R"(
Trims spaces and tabs (\\t) characters at the beginning and end in CSV strings
)", 0) \
    DECLARE(Bool, input_format_csv_use_default_on_bad_values, false, R"(
Allow to set default value to column when CSV field deserialization failed on bad value
)", 0) \
    DECLARE(Bool, input_format_csv_allow_variable_number_of_columns, false, R"(
Ignore extra columns in CSV input (if file has more columns than expected) and treat missing fields in CSV input as default values
)", 0) \
    DECLARE(Bool, input_format_tsv_allow_variable_number_of_columns, false, R"(
Ignore extra columns in TSV input (if file has more columns than expected) and treat missing fields in TSV input as default values
)", 0) \
    DECLARE(Bool, input_format_custom_allow_variable_number_of_columns, false, R"(
Ignore extra columns in CustomSeparated input (if file has more columns than expected) and treat missing fields in CustomSeparated input as default values
)", 0) \
    DECLARE(Bool, input_format_json_compact_allow_variable_number_of_columns, false, R"(
Allow variable number of columns in rows in JSONCompact/JSONCompactEachRow input formats.
Ignore extra columns in rows with more columns than expected and treat missing columns as default values.

Disabled by default.
)", 0) \
    DECLARE(Bool, input_format_tsv_detect_header, true, R"(
Automatically detect header with names and types in TSV format
)", 0) \
    DECLARE(Bool, input_format_custom_detect_header, true, R"(
Automatically detect header with names and types in CustomSeparated format
)", 0) \
    DECLARE(Bool, input_format_parquet_skip_columns_with_unsupported_types_in_schema_inference, false, R"(
Skip columns with unsupported types while schema inference for format Parquet
)", 0) \
    DECLARE(NonZeroUInt64, input_format_parquet_max_block_size, DEFAULT_BLOCK_SIZE, R"(
Max block size for parquet reader.
)", 0) \
    DECLARE(UInt64, input_format_parquet_prefer_block_bytes, DEFAULT_BLOCK_SIZE * 256, R"(
Average block bytes output by parquet reader
)", 0) \
    DECLARE(Bool, input_format_protobuf_skip_fields_with_unsupported_types_in_schema_inference, false, R"(
Skip fields with unsupported types while schema inference for format Protobuf
)", 0) \
    DECLARE(Bool, input_format_capn_proto_skip_fields_with_unsupported_types_in_schema_inference, false, R"(
Skip columns with unsupported types while schema inference for format CapnProto
)", 0) \
    DECLARE(Bool, input_format_orc_skip_columns_with_unsupported_types_in_schema_inference, false, R"(
Skip columns with unsupported types while schema inference for format ORC
)", 0) \
    DECLARE(Bool, input_format_arrow_skip_columns_with_unsupported_types_in_schema_inference, false, R"(
Skip columns with unsupported types while schema inference for format Arrow
)", 0) \
    DECLARE(String, column_names_for_schema_inference, "", R"(
The list of column names to use in schema inference for formats without column names. The format: 'column1,column2,column3,...'
)", 0) \
    DECLARE(String, schema_inference_hints, "", R"(
The list of column names and types to use as hints in schema inference for formats without schema.

Example:

Query:
```sql
desc format(JSONEachRow, '{"x" : 1, "y" : "String", "z" : "0.0.0.0" }') settings schema_inference_hints='x UInt8, z IPv4';
```

Result:
```sql
x   UInt8
y   Nullable(String)
z   IPv4
```

:::note
If the `schema_inference_hints` is not formatted properly, or if there is a typo or a wrong datatype, etc... the whole schema_inference_hints will be ignored.
:::
)", 0) \
    DECLARE(SchemaInferenceMode, schema_inference_mode, "default", R"(
Mode of schema inference. 'default' - assume that all files have the same schema and schema can be inferred from any file, 'union' - files can have different schemas and the resulting schema should be the a union of schemas of all files
)", 0) \
    DECLARE(UInt64Auto, schema_inference_make_columns_nullable, 1, R"(
Controls making inferred types `Nullable` in schema inference.
If the setting is enabled, all inferred type will be `Nullable`, if disabled, the inferred type will never be `Nullable`, if set to `auto`, the inferred type will be `Nullable` only if the column contains `NULL` in a sample that is parsed during schema inference or file metadata contains information about column nullability.
)", 0) \
    DECLARE(Bool, schema_inference_make_json_columns_nullable, 0, R"(
Controls making inferred JSON types `Nullable` in schema inference.
If this setting is enabled together with schema_inference_make_columns_nullable, inferred JSON type will be `Nullable`.
)", 0) \
    DECLARE(Bool, input_format_json_read_bools_as_numbers, true, R"(
Allow parsing bools as numbers in JSON input formats.

Enabled by default.
)", 0) \
    DECLARE(Bool, input_format_json_read_bools_as_strings, true, R"(
Allow parsing bools as strings in JSON input formats.

Enabled by default.
)", 0) \
    DECLARE(Bool, input_format_json_try_infer_numbers_from_strings, false, R"(
If enabled, during schema inference ClickHouse will try to infer numbers from string fields.
It can be useful if JSON data contains quoted UInt64 numbers.

Disabled by default.
)", 0) \
    DECLARE(Bool, input_format_json_validate_types_from_metadata, true, R"(
For JSON/JSONCompact/JSONColumnsWithMetadata input formats, if this setting is set to 1,
the types from metadata in input data will be compared with the types of the corresponding columns from the table.

Enabled by default.
)", 0) \
    DECLARE(Bool, input_format_json_read_numbers_as_strings, true, R"(
Allow parsing numbers as strings in JSON input formats.

Enabled by default.
)", 0) \
    DECLARE(Bool, input_format_json_read_objects_as_strings, true, R"(
Allow parsing JSON objects as strings in JSON input formats.

Example:

```sql
SET input_format_json_read_objects_as_strings = 1;
CREATE TABLE test (id UInt64, obj String, date Date) ENGINE=Memory();
INSERT INTO test FORMAT JSONEachRow {"id" : 1, "obj" : {"a" : 1, "b" : "Hello"}, "date" : "2020-01-01"};
SELECT * FROM test;
```

Result:

```
┌─id─┬─obj──────────────────────┬───────date─┐
│  1 │ {"a" : 1, "b" : "Hello"} │ 2020-01-01 │
└────┴──────────────────────────┴────────────┘
```

Enabled by default.
)", 0) \
    DECLARE(Bool, input_format_json_read_arrays_as_strings, true, R"(
Allow parsing JSON arrays as strings in JSON input formats.

Example:

```sql
SET input_format_json_read_arrays_as_strings = 1;
SELECT arr, toTypeName(arr), JSONExtractArrayRaw(arr)[3] from format(JSONEachRow, 'arr String', '{"arr" : [1, "Hello", [1,2,3]]}');
```

Result:
```
┌─arr───────────────────┬─toTypeName(arr)─┬─arrayElement(JSONExtractArrayRaw(arr), 3)─┐
│ [1, "Hello", [1,2,3]] │ String          │ [1,2,3]                                   │
└───────────────────────┴─────────────────┴───────────────────────────────────────────┘
```

Enabled by default.
)", 0) \
    DECLARE(Bool, input_format_json_try_infer_named_tuples_from_objects, true, R"(
If enabled, during schema inference ClickHouse will try to infer named Tuple from JSON objects.
The resulting named Tuple will contain all elements from all corresponding JSON objects from sample data.

Example:

```sql
SET input_format_json_try_infer_named_tuples_from_objects = 1;
DESC format(JSONEachRow, '{"obj" : {"a" : 42, "b" : "Hello"}}, {"obj" : {"a" : 43, "c" : [1, 2, 3]}}, {"obj" : {"d" : {"e" : 42}}}')
```

Result:

```
┌─name─┬─type───────────────────────────────────────────────────────────────────────────────────────────────┬─default_type─┬─default_expression─┬─comment─┬─codec_expression─┬─ttl_expression─┐
│ obj  │ Tuple(a Nullable(Int64), b Nullable(String), c Array(Nullable(Int64)), d Tuple(e Nullable(Int64))) │              │                    │         │                  │                │
└──────┴────────────────────────────────────────────────────────────────────────────────────────────────────┴──────────────┴────────────────────┴─────────┴──────────────────┴────────────────┘
```

Enabled by default.
)", 0) \
    DECLARE(Bool, input_format_json_use_string_type_for_ambiguous_paths_in_named_tuples_inference_from_objects, false, R"(
Use String type instead of an exception in case of ambiguous paths in JSON objects during named tuples inference
)", 0) \
    DECLARE(Bool, input_format_json_infer_incomplete_types_as_strings, true, R"(
Allow to use String type for JSON keys that contain only `Null`/`{}`/`[]` in data sample during schema inference.
In JSON formats any value can be read as String, and we can avoid errors like `Cannot determine type for column 'column_name' by first 25000 rows of data, most likely this column contains only Nulls or empty Arrays/Maps` during schema inference
by using String type for keys with unknown types.

Example:

```sql
SET input_format_json_infer_incomplete_types_as_strings = 1, input_format_json_try_infer_named_tuples_from_objects = 1;
DESCRIBE format(JSONEachRow, '{"obj" : {"a" : [1,2,3], "b" : "hello", "c" : null, "d" : {}, "e" : []}}');
SELECT * FROM format(JSONEachRow, '{"obj" : {"a" : [1,2,3], "b" : "hello", "c" : null, "d" : {}, "e" : []}}');
```

Result:
```
┌─name─┬─type───────────────────────────────────────────────────────────────────────────────────────────────────────────────────┬─default_type─┬─default_expression─┬─comment─┬─codec_expression─┬─ttl_expression─┐
│ obj  │ Tuple(a Array(Nullable(Int64)), b Nullable(String), c Nullable(String), d Nullable(String), e Array(Nullable(String))) │              │                    │         │                  │                │
└──────┴────────────────────────────────────────────────────────────────────────────────────────────────────────────────────────┴──────────────┴────────────────────┴─────────┴──────────────────┴────────────────┘

┌─obj────────────────────────────┐
│ ([1,2,3],'hello',NULL,'{}',[]) │
└────────────────────────────────┘
```

Enabled by default.
)", 0) \
    DECLARE(Bool, input_format_json_named_tuples_as_objects, true, R"(
Parse named tuple columns as JSON objects.

Enabled by default.
)", 0) \
    DECLARE(Bool, input_format_json_ignore_unknown_keys_in_named_tuple, true, R"(
Ignore unknown keys in json object for named tuples.

Enabled by default.
)", 0) \
    DECLARE(Bool, input_format_json_defaults_for_missing_elements_in_named_tuple, true, R"(
Insert default values for missing elements in JSON object while parsing named tuple.
This setting works only when setting `input_format_json_named_tuples_as_objects` is enabled.

Enabled by default.
)", 0) \
    DECLARE(Bool, input_format_json_throw_on_bad_escape_sequence, true, R"(
Throw an exception if JSON string contains bad escape sequence in JSON input formats. If disabled, bad escape sequences will remain as is in the data.

Enabled by default.
)", 0) \
    DECLARE(Bool, input_format_json_ignore_unnecessary_fields, true, R"(
Ignore unnecessary fields and not parse them. Enabling this may not throw exceptions on json strings of invalid format or with duplicated fields
)", 0) \
    DECLARE(Bool, input_format_try_infer_variants, false, R"(
If enabled, ClickHouse will try to infer type [`Variant`](../../sql-reference/data-types/variant.md) in schema inference for text formats when there is more than one possible type for column/array elements.

Possible values:

- 0 — Disabled.
- 1 — Enabled.
)", 0) \
    DECLARE(Bool, type_json_skip_duplicated_paths, false, R"(
When enabled, during parsing JSON object into JSON type duplicated paths will be ignored and only the first one will be inserted instead of an exception
)", 0) \
    DECLARE(UInt64, input_format_json_max_depth, 1000, R"(
Maximum depth of a field in JSON. This is not a strict limit, it does not have to be applied precisely.
)", 0) \
    DECLARE(Bool, input_format_json_empty_as_default, false, R"(
When enabled, replace empty input fields in JSON with default values. For complex default expressions `input_format_defaults_for_omitted_fields` must be enabled too.

Possible values:

+ 0 — Disable.
+ 1 — Enable.
)", 0) \
    DECLARE(Bool, input_format_try_infer_integers, true, R"(
If enabled, ClickHouse will try to infer integers instead of floats in schema inference for text formats. If all numbers in the column from input data are integers, the result type will be `Int64`, if at least one number is float, the result type will be `Float64`.

Enabled by default.
)", 0) \
    DECLARE(Bool, input_format_try_infer_dates, true, R"(
If enabled, ClickHouse will try to infer type `Date` from string fields in schema inference for text formats. If all fields from a column in input data were successfully parsed as dates, the result type will be `Date`, if at least one field was not parsed as date, the result type will be `String`.

Enabled by default.
)", 0) \
    DECLARE(Bool, input_format_try_infer_datetimes, true, R"(
If enabled, ClickHouse will try to infer type `DateTime64` from string fields in schema inference for text formats. If all fields from a column in input data were successfully parsed as datetimes, the result type will be `DateTime64`, if at least one field was not parsed as datetime, the result type will be `String`.

Enabled by default.
)", 0) \
    DECLARE(Bool, input_format_try_infer_datetimes_only_datetime64, false, R"(
When input_format_try_infer_datetimes is enabled, infer only DateTime64 but not DateTime types
)", 0) \
    DECLARE(Bool, input_format_try_infer_exponent_floats, false, R"(
Try to infer floats in exponential notation while schema inference in text formats (except JSON, where exponent numbers are always inferred)
)", 0) \
    DECLARE(Bool, output_format_markdown_escape_special_characters, false, R"(
When enabled, escape special characters in Markdown.

[Common Mark](https://spec.commonmark.org/0.30/#example-12) defines the following special characters that can be escaped by \:

```
! " # $ % & ' ( ) * + , - . / : ; < = > ? @ [ \ ] ^ _ ` { | } ~
```

Possible values:

+ 0 — Disable.
+ 1 — Enable.
)", 0) \
    DECLARE(Bool, input_format_protobuf_flatten_google_wrappers, false, R"(
Enable Google wrappers for regular non-nested columns, e.g. google.protobuf.StringValue 'str' for String column 'str'. For Nullable columns empty wrappers are recognized as defaults, and missing as nulls
)", 0) \
    DECLARE(Bool, output_format_protobuf_nullables_with_google_wrappers, false, R"(
When serializing Nullable columns with Google wrappers, serialize default values as empty wrappers. If turned off, default and null values are not serialized
)", 0) \
    DECLARE(UInt64, input_format_csv_skip_first_lines, 0, R"(
Skip specified number of lines at the beginning of data in CSV format
)", 0) \
    DECLARE(UInt64, input_format_tsv_skip_first_lines, 0, R"(
Skip specified number of lines at the beginning of data in TSV format
)", 0) \
    DECLARE(Bool, input_format_csv_skip_trailing_empty_lines, false, R"(
Skip trailing empty lines in CSV format
)", 0) \
    DECLARE(Bool, input_format_tsv_skip_trailing_empty_lines, false, R"(
Skip trailing empty lines in TSV format
)", 0) \
    DECLARE(Bool, input_format_custom_skip_trailing_empty_lines, false, R"(
Skip trailing empty lines in CustomSeparated format
)", 0) \
    DECLARE(Bool, input_format_tsv_crlf_end_of_line, false, R"(
If it is set true, file function will read TSV format with \\r\\n instead of \\n.
)", 0) \
    \
    DECLARE(Bool, input_format_native_allow_types_conversion, true, R"(
Allow data types conversion in Native input format
)", 0) \
    DECLARE(Bool, input_format_native_decode_types_in_binary_format, false, R"(
Read data types in binary format instead of type names in Native input format
)", 0) \
    DECLARE(Bool, output_format_native_encode_types_in_binary_format, false, R"(
Write data types in binary format instead of type names in Native output format
)", 0) \
    DECLARE(Bool, output_format_native_write_json_as_string, false, R"(
Write data of [JSON](../../sql-reference/data-types/newjson.md) column as [String](../../sql-reference/data-types/string.md) column containing JSON strings instead of default native JSON serialization.
)", 0) \
    DECLARE(Bool, output_format_native_use_flattened_dynamic_and_json_serialization, false, R"(
Write data of [JSON](../../sql-reference/data-types/newjson.md) and [Dynamic](../../sql-reference/data-types/dynamic.md) columns in a flattened format (all types/paths as separate subcolumns).
)", 0) \
    \
    DECLARE(DateTimeInputFormat, date_time_input_format, FormatSettings::DateTimeInputFormat::Basic, R"(
Allows choosing a parser of the text representation of date and time.

The setting does not apply to [date and time functions](../../sql-reference/functions/date-time-functions.md).

Possible values:

- `'best_effort'` — Enables extended parsing.

    ClickHouse can parse the basic `YYYY-MM-DD HH:MM:SS` format and all [ISO 8601](https://en.wikipedia.org/wiki/ISO_8601) date and time formats. For example, `'2018-06-08T01:02:03.000Z'`.

- `'best_effort_us'` — Similar to `best_effort` (see the difference in [parseDateTimeBestEffortUS](../../sql-reference/functions/type-conversion-functions#parsedatetimebesteffortus)

- `'basic'` — Use basic parser.

    ClickHouse can parse only the basic `YYYY-MM-DD HH:MM:SS` or `YYYY-MM-DD` format. For example, `2019-08-20 10:18:56` or `2019-08-20`.

Cloud default value: `'best_effort'`.

See also:

- [DateTime data type.](../../sql-reference/data-types/datetime.md)
- [Functions for working with dates and times.](../../sql-reference/functions/date-time-functions.md)
)", 0) \
    DECLARE(DateTimeOutputFormat, date_time_output_format, FormatSettings::DateTimeOutputFormat::Simple, R"(
Allows choosing different output formats of the text representation of date and time.

Possible values:

- `simple` - Simple output format.

    ClickHouse output date and time `YYYY-MM-DD hh:mm:ss` format. For example, `2019-08-20 10:18:56`. The calculation is performed according to the data type's time zone (if present) or server time zone.

- `iso` - ISO output format.

    ClickHouse output date and time in [ISO 8601](https://en.wikipedia.org/wiki/ISO_8601) `YYYY-MM-DDThh:mm:ssZ` format. For example, `2019-08-20T10:18:56Z`. Note that output is in UTC (`Z` means UTC).

- `unix_timestamp` - Unix timestamp output format.

    ClickHouse output date and time in [Unix timestamp](https://en.wikipedia.org/wiki/Unix_time) format. For example `1566285536`.

See also:

- [DateTime data type.](../../sql-reference/data-types/datetime.md)
- [Functions for working with dates and times.](../../sql-reference/functions/date-time-functions.md)
)", 0) \
    DECLARE(IntervalOutputFormat, interval_output_format, FormatSettings::IntervalOutputFormat::Numeric, R"(
Allows choosing different output formats of the text representation of interval types.

Possible values:

-   `kusto` - KQL-style output format.

    ClickHouse outputs intervals in [KQL format](https://learn.microsoft.com/en-us/dotnet/standard/base-types/standard-timespan-format-strings#the-constant-c-format-specifier). For example, `toIntervalDay(2)` would be formatted as `2.00:00:00`. Please note that for interval types of varying length (ie. `IntervalMonth` and `IntervalYear`) the average number of seconds per interval is taken into account.

-   `numeric` - Numeric output format.

    ClickHouse outputs intervals as their underlying numeric representation. For example, `toIntervalDay(2)` would be formatted as `2`.

See also:

-   [Interval](../../sql-reference/data-types/special-data-types/interval.md)
)", 0) \
    \
    DECLARE(Bool, date_time_64_output_format_cut_trailing_zeros_align_to_groups_of_thousands, false, R"(
Dynamically trim the trailing zeros of datetime64 values to adjust the output scale to [0, 3, 6],
corresponding to 'seconds', 'milliseconds', and 'microseconds')", 0) \
    DECLARE(Bool, input_format_ipv4_default_on_conversion_error, false, R"(
Deserialization of IPv4 will use default values instead of throwing exception on conversion error.

Disabled by default.
)", 0) \
    DECLARE(Bool, input_format_ipv6_default_on_conversion_error, false, R"(
Deserialization of IPV6 will use default values instead of throwing exception on conversion error.

Disabled by default.
)", 0) \
    DECLARE(String, bool_true_representation, "true", R"(
Text to represent true bool value in TSV/CSV/Vertical/Pretty formats.
)", 0) \
    DECLARE(String, bool_false_representation, "false", R"(
Text to represent false bool value in TSV/CSV/Vertical/Pretty formats.
)", 0) \
    \
    DECLARE(Bool, allow_special_bool_values_inside_variant, false, R"(
Allows to parse Bool values inside Variant type from special text bool values like "on", "off", "enable", "disable", etc.
)", 0) \
    \
    DECLARE(Bool, input_format_values_interpret_expressions, true, R"(
For Values format: if the field could not be parsed by streaming parser, run SQL parser and try to interpret it as SQL expression.
)", 0) \
    DECLARE(Bool, input_format_values_deduce_templates_of_expressions, true, R"(
For Values format: if the field could not be parsed by streaming parser, run SQL parser, deduce template of the SQL expression, try to parse all rows using template and then interpret expression for all rows.
)", 0) \
    DECLARE(Bool, input_format_values_accurate_types_of_literals, true, R"(
For Values format: when parsing and interpreting expressions using template, check actual type of literal to avoid possible overflow and precision issues.
)", 0) \
    DECLARE(Bool, input_format_avro_allow_missing_fields, false, R"(
For Avro/AvroConfluent format: when field is not found in schema use default value instead of error
)", 0) \
    /** This setting is obsolete and do nothing, left for compatibility reasons. */ \
    DECLARE(Bool, input_format_avro_null_as_default, false, R"(
For Avro/AvroConfluent format: insert default in case of null and non Nullable column
)", 0) \
    DECLARE(UInt64, format_binary_max_string_size, 1_GiB, R"(
The maximum allowed size for String in RowBinary format. It prevents allocating large amount of memory in case of corrupted data. 0 means there is no limit
)", 0) \
    DECLARE(UInt64, format_binary_max_array_size, 1_GiB, R"(
The maximum allowed size for Array in RowBinary format. It prevents allocating large amount of memory in case of corrupted data. 0 means there is no limit
)", 0) \
    DECLARE(Bool, input_format_binary_decode_types_in_binary_format, false, R"(
Read data types in binary format instead of type names in RowBinaryWithNamesAndTypes input format
)", 0) \
    DECLARE(Bool, output_format_binary_encode_types_in_binary_format, false, R"(
Write data types in binary format instead of type names in RowBinaryWithNamesAndTypes output format
)", 0) \
    DECLARE(URI, format_avro_schema_registry_url, "", R"(
For AvroConfluent format: Confluent Schema Registry URL.
)", 0) \
    DECLARE(Bool, input_format_binary_read_json_as_string, false, R"(
Read values of [JSON](../../sql-reference/data-types/newjson.md) data type as JSON [String](../../sql-reference/data-types/string.md) values in RowBinary input format.
)", 0) \
    DECLARE(Bool, output_format_binary_write_json_as_string, false, R"(
Write values of [JSON](../../sql-reference/data-types/newjson.md) data type as JSON [String](../../sql-reference/data-types/string.md) values in RowBinary output format.
)", 0) \
    \
    DECLARE(Bool, output_format_json_quote_64bit_integers, true, R"(
Controls quoting of 64-bit or bigger [integers](../../sql-reference/data-types/int-uint.md) (like `UInt64` or `Int128`) when they are output in a [JSON](/interfaces/formats/JSON) format.
Such integers are enclosed in quotes by default. This behavior is compatible with most JavaScript implementations.

Possible values:

- 0 — Integers are output without quotes.
- 1 — Integers are enclosed in quotes.
)", 0) \
    DECLARE(Bool, output_format_json_quote_denormals, false, R"str(
Enables `+nan`, `-nan`, `+inf`, `-inf` outputs in [JSON](/interfaces/formats/JSON) output format.

Possible values:

- 0 — Disabled.
- 1 — Enabled.

**Example**

Consider the following table `account_orders`:

```text
┌─id─┬─name───┬─duration─┬─period─┬─area─┐
│  1 │ Andrew │       20 │      0 │  400 │
│  2 │ John   │       40 │      0 │    0 │
│  3 │ Bob    │       15 │      0 │ -100 │
└────┴────────┴──────────┴────────┴──────┘
```

When `output_format_json_quote_denormals = 0`, the query returns `null` values in output:

```sql
SELECT area/period FROM account_orders FORMAT JSON;
```

```json
{
        "meta":
        [
                {
                        "name": "divide(area, period)",
                        "type": "Float64"
                }
        ],

        "data":
        [
                {
                        "divide(area, period)": null
                },
                {
                        "divide(area, period)": null
                },
                {
                        "divide(area, period)": null
                }
        ],

        "rows": 3,

        "statistics":
        {
                "elapsed": 0.003648093,
                "rows_read": 3,
                "bytes_read": 24
        }
}
```

When `output_format_json_quote_denormals = 1`, the query returns:

```json
{
        "meta":
        [
                {
                        "name": "divide(area, period)",
                        "type": "Float64"
                }
        ],

        "data":
        [
                {
                        "divide(area, period)": "inf"
                },
                {
                        "divide(area, period)": "-nan"
                },
                {
                        "divide(area, period)": "-inf"
                }
        ],

        "rows": 3,

        "statistics":
        {
                "elapsed": 0.000070241,
                "rows_read": 3,
                "bytes_read": 24
        }
}
```
)str", 0) \
    DECLARE(Bool, output_format_json_quote_decimals, false, R"(
Controls quoting of decimals in JSON output formats.

Disabled by default.
)", 0) \
    DECLARE(Bool, output_format_json_quote_64bit_floats, false, R"(
Controls quoting of 64-bit [floats](../../sql-reference/data-types/float.md) when they are output in JSON* formats.

Disabled by default.
)", 0) \
    \
    DECLARE(Bool, output_format_json_escape_forward_slashes, true, R"(
Controls escaping forward slashes for string outputs in JSON output format. This is intended for compatibility with JavaScript. Don't confuse with backslashes that are always escaped.

Enabled by default.
)", 0) \
    DECLARE(Bool, output_format_json_named_tuples_as_objects, true, R"(
Serialize named tuple columns as JSON objects.

Enabled by default.
)", 0) \
    DECLARE(Bool, output_format_json_skip_null_value_in_named_tuples, false, R"(
Skip key value pairs with null value when serialize named tuple columns as JSON objects. It is only valid when output_format_json_named_tuples_as_objects is true.
)", 0) \
    DECLARE(Bool, output_format_json_array_of_rows, false, R"(
Enables the ability to output all rows as a JSON array in the [JSONEachRow](/interfaces/formats/JSONEachRow) format.

Possible values:

- 1 — ClickHouse outputs all rows as an array, each row in the `JSONEachRow` format.
- 0 — ClickHouse outputs each row separately in the `JSONEachRow` format.

**Example of a query with the enabled setting**

Query:

```sql
SET output_format_json_array_of_rows = 1;
SELECT number FROM numbers(3) FORMAT JSONEachRow;
```

Result:

```text
[
{"number":"0"},
{"number":"1"},
{"number":"2"}
]
```

**Example of a query with the disabled setting**

Query:

```sql
SET output_format_json_array_of_rows = 0;
SELECT number FROM numbers(3) FORMAT JSONEachRow;
```

Result:

```text
{"number":"0"}
{"number":"1"}
{"number":"2"}
```
)", 0) \
    DECLARE(Bool, output_format_json_validate_utf8, false, R"(
Controls validation of UTF-8 sequences in JSON output formats, doesn't impact formats JSON/JSONCompact/JSONColumnsWithMetadata, they always validate UTF-8.

Disabled by default.
)", 0) \
    DECLARE(Bool, output_format_json_pretty_print, true, R"(
When enabled, values of complex data types like Tuple/Array/Map in JSON output format in 'data' section will be printed in pretty format.

Enabled by default.
)", 0) \
    DECLARE(Bool, output_format_json_map_as_array_of_tuples, false, R"(
Serialize maps columns as JSON arrays of tuples.

Disabled by default.
)", 0) \
    DECLARE(Bool, input_format_json_map_as_array_of_tuples, false, R"(
Deserialize maps columns as JSON arrays of tuples.

Disabled by default.
)", 0) \
    \
    DECLARE(String, format_json_object_each_row_column_for_object_name, "", R"(
The name of column that will be used for storing/writing object names in [JSONObjectEachRow](/interfaces/formats/JSONObjectEachRow) format.
Column type should be String. If value is empty, default names `row_{i}`will be used for object names.
)", 0) \
    \
    DECLARE(UInt64, output_format_pretty_max_rows, 1000, R"(
Rows limit for Pretty formats.
)", 0) \
    DECLARE(UInt64, output_format_pretty_max_column_pad_width, 250, R"(
Maximum width to pad all values in a column in Pretty formats.
)", 0) \
    DECLARE(UInt64, output_format_pretty_max_column_name_width_cut_to, 24, R"(
If the column name is too long, cut it to this length.
The column will be cut if it is longer than `output_format_pretty_max_column_name_width_cut_to` plus `output_format_pretty_max_column_name_width_min_chars_to_cut`.
)", 0) \
    DECLARE(UInt64, output_format_pretty_max_column_name_width_min_chars_to_cut, 4, R"(
Minimum characters to cut if the column name is too long.
The column will be cut if it is longer than `output_format_pretty_max_column_name_width_cut_to` plus `output_format_pretty_max_column_name_width_min_chars_to_cut`.
)", 0) \
    DECLARE(UInt64, output_format_pretty_max_value_width, 10000, R"(
Maximum width of value to display in Pretty formats. If greater - it will be cut.
The value 0 means - never cut.
)", 0) \
    DECLARE(UInt64, output_format_pretty_max_value_width_apply_for_single_value, false, R"(
Only cut values (see the `output_format_pretty_max_value_width` setting) when it is not a single value in a block. Otherwise output it entirely, which is useful for the `SHOW CREATE TABLE` query.
)", 0) \
DECLARE(UInt64, output_format_pretty_squash_consecutive_ms, 50, R"(
Wait for the next block for up to specified number of milliseconds and squash it to the previous before writing.
This avoids frequent output of too small blocks, but still allows to display data in a streaming fashion.
)", 0) \
DECLARE(UInt64, output_format_pretty_squash_max_wait_ms, 1000, R"(
Output the pending block in pretty formats if more than the specified number of milliseconds has passed since the previous output.
)", 0) \
    DECLARE(UInt64Auto, output_format_pretty_color, "auto", R"(
Use ANSI escape sequences in Pretty formats. 0 - disabled, 1 - enabled, 'auto' - enabled if a terminal.
)", 0) \
    DECLARE(UInt64Auto, output_format_pretty_glue_chunks, "auto", R"(
If the data rendered in Pretty formats arrived in multiple chunks, even after a delay, but the next chunk has the same column widths as the previous, use ANSI escape sequences to move back to the previous line and overwrite the footer of the previous chunk to continue it with the data of the new chunk. This makes the result more visually pleasant.

0 - disabled, 1 - enabled, 'auto' - enabled if a terminal.
)", 0) \
    DECLARE(String, output_format_pretty_grid_charset, "UTF-8", R"(
Charset for printing grid borders. Available charsets: ASCII, UTF-8 (default one).
)", 0) \
    DECLARE(UInt64, output_format_pretty_display_footer_column_names, true, R"(
Display column names in the footer if there are many table rows.

Possible values:

- 0 — No column names are displayed in the footer.
- 1 — Column names are displayed in the footer if row count is greater than or equal to the threshold value set by [output_format_pretty_display_footer_column_names_min_rows](#output_format_pretty_display_footer_column_names_min_rows) (50 by default).

**Example**

Query:

```sql
SELECT *, toTypeName(*) FROM (SELECT * FROM system.numbers LIMIT 1000);
```

Result:

```response
      ┌─number─┬─toTypeName(number)─┐
   1. │      0 │ UInt64             │
   2. │      1 │ UInt64             │
   3. │      2 │ UInt64             │
   ...
 999. │    998 │ UInt64             │
1000. │    999 │ UInt64             │
      └─number─┴─toTypeName(number)─┘
```
)", 0) \
    DECLARE(UInt64, output_format_pretty_display_footer_column_names_min_rows, 50, R"(
Sets the minimum number of rows for which a footer with column names will be displayed if setting [output_format_pretty_display_footer_column_names](#output_format_pretty_display_footer_column_names) is enabled.
)", 0) \
    DECLARE(UInt64, output_format_parquet_row_group_size, 1000000, R"(
Target row group size in rows.
)", 0) \
    DECLARE(UInt64, output_format_parquet_row_group_size_bytes, 512 * 1024 * 1024, R"(
Target row group size in bytes, before compression.
)", 0) \
    DECLARE(Bool, output_format_parquet_string_as_string, true, R"(
Use Parquet String type instead of Binary for String columns.
)", 0) \
    DECLARE(Bool, output_format_parquet_fixed_string_as_fixed_byte_array, true, R"(
Use Parquet FIXED_LENGTH_BYTE_ARRAY type instead of Binary for FixedString columns.
)", 0) \
    DECLARE(ParquetVersion, output_format_parquet_version, "2.latest", R"(
Parquet format version for output format. Supported versions: 1.0, 2.4, 2.6 and 2.latest (default)
)", 0) \
    DECLARE(ParquetCompression, output_format_parquet_compression_method, "zstd", R"(
Compression method for Parquet output format. Supported codecs: snappy, lz4, brotli, zstd, gzip, none (uncompressed)
)", 0) \
    DECLARE(Bool, output_format_parquet_compliant_nested_types, true, R"(
In parquet file schema, use name 'element' instead of 'item' for list elements. This is a historical artifact of Arrow library implementation. Generally increases compatibility, except perhaps with some old versions of Arrow.
)", 0) \
    DECLARE(Bool, output_format_parquet_use_custom_encoder, true, R"(
Use a faster Parquet encoder implementation.
)", 0) \
    DECLARE(Bool, output_format_parquet_parallel_encoding, true, R"(
Do Parquet encoding in multiple threads. Requires output_format_parquet_use_custom_encoder.
)", 0) \
    DECLARE(UInt64, output_format_parquet_data_page_size, 1024 * 1024, R"(
Target page size in bytes, before compression.
)", 0) \
    DECLARE(NonZeroUInt64, output_format_parquet_batch_size, 1024, R"(
Check page size every this many rows. Consider decreasing if you have columns with average values size above a few KBs.
)", 0) \
    DECLARE(Bool, output_format_parquet_write_page_index, true, R"(
Write column index and offset index (i.e. statistics about each data page, which may be used for filter pushdown on read) into parquet files.
)", 0) \
    DECLARE(Bool, output_format_parquet_write_bloom_filter, true, R"(
Write bloom filters in parquet files. Requires output_format_parquet_use_custom_encoder = true.
)", 0) \
    DECLARE(Double, output_format_parquet_bloom_filter_bits_per_value, 10.5, R"(
Approximate number of bits to use for each distinct value in parquet bloom filters. Estimated false positive rates:
  *  6   bits - 10%
  * 10.5 bits -  1%
  * 16.9 bits -  0.1%
  * 26.4 bits -  0.01%
  * 41   bits -  0.001%
)", 0) \
    DECLARE(UInt64, output_format_parquet_bloom_filter_flush_threshold_bytes, 128 * 1024 * 1024, R"(
Where in the parquet file to place the bloom filters. Bloom filters will be written in groups of approximately this size. In particular:
  * if 0, each row group's bloom filters are written immediately after the row group,
  * if greater than the total size of all bloom filters, bloom filters for all row groups will be accumulated in memory, then written together near the end of the file,
  * otherwise, bloom filters will be accumulated in memory and written out whenever their total size goes above this value.
)", 0) \
    DECLARE(Bool, output_format_parquet_datetime_as_uint32, false, R"(
Write DateTime values as raw unix timestamp (read back as UInt32), instead of converting to milliseconds (read back as DateTime64(3)).
)", 0) \
<<<<<<< HEAD
    DECLARE(UInt64, output_format_parquet_max_dictionary_size, 1024 * 1024, R"(
If dictionary size grows bigger than this many bytes, switch to encoding without dictionary. Set to 0 to disable dictionary encoding.
=======
    DECLARE(Bool, output_format_parquet_enum_as_byte_array, false, R"(
Write enum using parquet physical type: BYTE_ARRAY and logical type: ENUM
>>>>>>> 43e03c62
)", 0) \
    DECLARE(String, output_format_avro_codec, "", R"(
Compression codec used for output. Possible values: 'null', 'deflate', 'snappy', 'zstd'.
)", 0) \
    DECLARE(UInt64, output_format_avro_sync_interval, 16 * 1024, R"(
Sync interval in bytes.
)", 0) \
    DECLARE(String, output_format_avro_string_column_pattern, "", R"(
For Avro format: regexp of String columns to select as AVRO string.
)", 0) \
    DECLARE(UInt64, output_format_avro_rows_in_file, 1, R"(
Max rows in a file (if permitted by storage)
)", 0) \
    DECLARE(Bool, output_format_tsv_crlf_end_of_line, false, R"(
If it is set true, end of line in TSV format will be \\r\\n instead of \\n.
)", 0) \
    DECLARE(String, format_csv_null_representation, "\\N", R"(
Custom NULL representation in CSV format
)", 0) \
    DECLARE(String, format_tsv_null_representation, "\\N", R"(
Custom NULL representation in TSV format
)", 0) \
    DECLARE(Bool, output_format_decimal_trailing_zeros, false, R"(
Output trailing zeros when printing Decimal values. E.g. 1.230000 instead of 1.23.

Disabled by default.
)", 0) \
    \
    DECLARE(UInt64, input_format_allow_errors_num, 0, R"(
Sets the maximum number of acceptable errors when reading from text formats (CSV, TSV, etc.).

The default value is 0.

Always pair it with `input_format_allow_errors_ratio`.

If an error occurred while reading rows but the error counter is still less than `input_format_allow_errors_num`, ClickHouse ignores the row and moves on to the next one.

If both `input_format_allow_errors_num` and `input_format_allow_errors_ratio` are exceeded, ClickHouse throws an exception.
)", 0) \
    DECLARE(Float, input_format_allow_errors_ratio, 0, R"(
Sets the maximum percentage of errors allowed when reading from text formats (CSV, TSV, etc.).
The percentage of errors is set as a floating-point number between 0 and 1.

The default value is 0.

Always pair it with `input_format_allow_errors_num`.

If an error occurred while reading rows but the error counter is still less than `input_format_allow_errors_ratio`, ClickHouse ignores the row and moves on to the next one.

If both `input_format_allow_errors_num` and `input_format_allow_errors_ratio` are exceeded, ClickHouse throws an exception.
)", 0) \
    DECLARE(String, input_format_record_errors_file_path, "", R"(
Path of the file used to record errors while reading text formats (CSV, TSV).
)", 0) \
    DECLARE(String, errors_output_format, "CSV", R"(
Method to write Errors to text output.
)", 0) \
    \
    DECLARE(String, format_schema_source, "file", R"(
Define the source of `format_schema`.
Possible values:
- 'file' (default):: The `format_schema` is the name of a schema file located in the `format_schemas` directory.
- 'string': The `format_schema` is the literal content of the schema.
- 'query': The `format_schema` is a query to retrieve the schema.
When `format_schema_source` is set to 'query', the following conditions apply:
- The query must return exactly one value: a single row with a single string column.
- The result of the query is treated as the schema content.
- This result is cached locally in the `format_schemas` directory.
- You can clear the local cache using the command: `SYSTEM DROP FORMAT SCHEMA CACHE FOR Files`.
- Once cached, identical queries are not executed to fetch the schema again until the cache is explicitly cleared
- In addition to local cache files, Protobuf messages are also cached in memory. Even after clearing the local cache files, the in-memory cache must be cleared using `SYSTEM DROP FORMAT SCHEMA CACHE [FOR Protobuf]` to fully refresh the schema.
- Run the query `SYSTEM DROP FORMAT SCHEMA CACHE` to clear the cache for both cache files and Protobuf messages schemas at once.
)", 0) \
    DECLARE(String, format_schema, "", R"(
This parameter is useful when you are using formats that require a schema definition, such as [Cap'n Proto](https://capnproto.org/) or [Protobuf](https://developers.google.com/protocol-buffers/). The value depends on the format.
)", 0) \
    DECLARE(String, format_schema_message_name, "", R"(
Define the name of the required message in the schema defined in `format_schema`.
To maintain compatibility with the legacy format_schema format (`file_name:message_name`):
- If `format_schema_message_name` is not specified, the message name is inferred from the `message_name` part of the legacy `format_schema` value.
- If `format_schema_message_name` is specified while using the legacy format, an error will be raised.
)", 0) \
    DECLARE(String, format_template_resultset, "", R"(
Path to file which contains format string for result set (for Template format)
)", 0) \
    DECLARE(String, format_template_row, "", R"(
Path to file which contains format string for rows (for Template format)
)", 0) \
    DECLARE(String, format_template_row_format, "", R"(
Format string for rows (for Template format)
)", 0) \
    DECLARE(String, format_template_resultset_format, "", R"(
Format string for result set (for Template format)
)", 0) \
    DECLARE(String, format_template_rows_between_delimiter, "\n", R"(
Delimiter between rows (for Template format)
)", 0) \
    \
    DECLARE(EscapingRule, format_custom_escaping_rule, "Escaped", R"(
Field escaping rule (for CustomSeparated format)
)", 0) \
    DECLARE(String, format_custom_field_delimiter, "\t", R"(
Delimiter between fields (for CustomSeparated format)
)", 0) \
    DECLARE(String, format_custom_row_before_delimiter, "", R"(
Delimiter before field of the first column (for CustomSeparated format)
)", 0) \
    DECLARE(String, format_custom_row_after_delimiter, "\n", R"(
Delimiter after field of the last column (for CustomSeparated format)
)", 0) \
    DECLARE(String, format_custom_row_between_delimiter, "", R"(
Delimiter between rows (for CustomSeparated format)
)", 0) \
    DECLARE(String, format_custom_result_before_delimiter, "", R"(
Prefix before result set (for CustomSeparated format)
)", 0) \
    DECLARE(String, format_custom_result_after_delimiter, "", R"(
Suffix after result set (for CustomSeparated format)
)", 0) \
    \
    DECLARE(String, format_regexp, "", R"(
Regular expression (for Regexp format)
)", 0) \
    DECLARE(EscapingRule, format_regexp_escaping_rule, "Raw", R"(
Field escaping rule (for Regexp format)
)", 0) \
    DECLARE(Bool, format_regexp_skip_unmatched, false, R"(
Skip lines unmatched by regular expression (for Regexp format)
)", 0) \
    DECLARE(Bool, output_format_write_statistics, true, R"(
Write statistics about read rows, bytes, time elapsed in suitable output formats.

Enabled by default
)", 0) \
    DECLARE(Bool, output_format_pretty_row_numbers, true, R"(
Add row numbers before each row for pretty output format
)", 0) \
    DECLARE(Bool, output_format_pretty_highlight_digit_groups, true, R"(
If enabled and if output is a terminal, highlight every digit corresponding to the number of thousands, millions, etc. with underline.
)", 0) \
    DECLARE(UInt64, output_format_pretty_single_large_number_tip_threshold, 1'000'000, R"(
Print a readable number tip on the right side of the table if the block consists of a single number which exceeds this value (except 0)
)", 0) \
    DECLARE(Bool, output_format_pretty_highlight_trailing_spaces, true, R"(
If enabled and if output is a terminal, highlight trailing spaces with a gray color and underline.
)", 0) \
    DECLARE(Bool, output_format_pretty_multiline_fields, true, R"(
If enabled, Pretty formats will render multi-line fields inside table cell, so the table's outline will be preserved.
If not, they will be rendered as is, potentially deforming the table (one upside of keeping it off is that copy-pasting multi-line values will be easier).
)", 0) \
    DECLARE(Bool, output_format_pretty_fallback_to_vertical, true, R"(
If enabled, and the table is wide but short, the Pretty format will output it as the Vertical format does.
See `output_format_pretty_fallback_to_vertical_max_rows_per_chunk` and `output_format_pretty_fallback_to_vertical_min_table_width` for detailed tuning of this behavior.
)", 0) \
    DECLARE(UInt64, output_format_pretty_fallback_to_vertical_max_rows_per_chunk, 10, R"(
The fallback to Vertical format (see `output_format_pretty_fallback_to_vertical`) will be activated only if the number of records in a chunk is not more than the specified value.
)", 0) \
    DECLARE(UInt64, output_format_pretty_fallback_to_vertical_min_table_width, 250, R"(
The fallback to Vertical format (see `output_format_pretty_fallback_to_vertical`) will be activated only if the sum of lengths of columns in a table is at least the specified value, or if at least one value contains a newline character.
)", 0) \
    DECLARE(UInt64, output_format_pretty_fallback_to_vertical_min_columns, 5, R"(
The fallback to Vertical format (see `output_format_pretty_fallback_to_vertical`) will be activated only if the number of columns is greater than the specified value.
)", 0) \
    DECLARE(Bool, insert_distributed_one_random_shard, false, R"(
Enables or disables random shard insertion into a [Distributed](/engines/table-engines/special/distributed) table when there is no distributed key.

By default, when inserting data into a `Distributed` table with more than one shard, the ClickHouse server will reject any insertion request if there is no distributed key. When `insert_distributed_one_random_shard = 1`, insertions are allowed and data is forwarded randomly among all shards.

Possible values:

- 0 — Insertion is rejected if there are multiple shards and no distributed key is given.
- 1 — Insertion is done randomly among all available shards when no distributed key is given.
)", 0) \
    \
    DECLARE(Bool, exact_rows_before_limit, false, R"(
When enabled, ClickHouse will provide exact value for rows_before_limit_at_least statistic, but with the cost that the data before limit will have to be read completely
)", 0) \
    DECLARE(Bool, rows_before_aggregation, false, R"(
When enabled, ClickHouse will provide exact value for rows_before_aggregation statistic, represents the number of rows read before aggregation
)", 0) \
    DECLARE(UInt64, cross_to_inner_join_rewrite, 1, R"(
Use inner join instead of comma/cross join if there are joining expressions in the WHERE section. Values: 0 - no rewrite, 1 - apply if possible for comma/cross, 2 - force rewrite all comma joins, cross - if possible
)", 0) \
    \
    DECLARE(Bool, output_format_arrow_low_cardinality_as_dictionary, false, R"(
Enable output LowCardinality type as Dictionary Arrow type
)", 0) \
    DECLARE(Bool, output_format_arrow_use_signed_indexes_for_dictionary, true, R"(
Use signed integers for dictionary indexes in Arrow format
)", 0) \
    DECLARE(Bool, output_format_arrow_use_64_bit_indexes_for_dictionary, false, R"(
Always use 64 bit integers for dictionary indexes in Arrow format
)", 0) \
    DECLARE(Bool, output_format_arrow_string_as_string, true, R"(
Use Arrow String type instead of Binary for String columns
)", 0) \
    DECLARE(Bool, output_format_arrow_fixed_string_as_fixed_byte_array, true, R"(
Use Arrow FIXED_SIZE_BINARY type instead of Binary for FixedString columns.
)", 0) \
    DECLARE(ArrowCompression, output_format_arrow_compression_method, "lz4_frame", R"(
Compression method for Arrow output format. Supported codecs: lz4_frame, zstd, none (uncompressed)
)", 0) \
    \
    DECLARE(Bool, output_format_orc_string_as_string, true, R"(
Use ORC String type instead of Binary for String columns
)", 0) \
    DECLARE(ORCCompression, output_format_orc_compression_method, "zstd", R"(
Compression method for ORC output format. Supported codecs: lz4, snappy, zlib, zstd, none (uncompressed)
)", 0) \
    DECLARE(UInt64, output_format_orc_row_index_stride, 10'000, R"(
Target row index stride in ORC output format
)", 0) \
    DECLARE(Double, output_format_orc_dictionary_key_size_threshold, 0.0, R"(
For a string column in ORC output format, if the number of distinct values is greater than this fraction of the total number of non-null rows, turn off dictionary encoding. Otherwise dictionary encoding is enabled
)", 0) \
    DECLARE(String, output_format_orc_writer_time_zone_name, "GMT", R"(
The time zone name for ORC writer, the default ORC writer's time zone is GMT.
)", 0) \
    \
    DECLARE(CapnProtoEnumComparingMode, format_capn_proto_enum_comparising_mode, FormatSettings::CapnProtoEnumComparingMode::BY_VALUES, R"(
How to map ClickHouse Enum and CapnProto Enum
)", 0) \
    \
    DECLARE(Bool, format_capn_proto_use_autogenerated_schema, true, R"(
Use autogenerated CapnProto schema when format_schema is not set
)", 0) \
    DECLARE(Bool, format_protobuf_use_autogenerated_schema, true, R"(
Use autogenerated Protobuf when format_schema is not set
)", 0) \
    DECLARE(String, output_format_schema, "", R"(
The path to the file where the automatically generated schema will be saved in [Cap'n Proto](/interfaces/formats/CapnProto) or [Protobuf](/interfaces/formats/Protobuf) formats.
)", 0) \
    \
    DECLARE(String, input_format_mysql_dump_table_name, "", R"(
Name of the table in MySQL dump from which to read data
)", 0) \
    DECLARE(Bool, input_format_mysql_dump_map_column_names, true, R"(
Match columns from table in MySQL dump and columns from ClickHouse table by names
)", 0) \
    \
    DECLARE(UInt64, output_format_sql_insert_max_batch_size, DEFAULT_BLOCK_SIZE, R"(
The maximum number  of rows in one INSERT statement.
)", 0) \
    DECLARE(String, output_format_sql_insert_table_name, "table", R"(
The name of table in the output INSERT query
)", 0) \
    DECLARE(Bool, output_format_sql_insert_include_column_names, true, R"(
Include column names in INSERT query
)", 0) \
    DECLARE(Bool, output_format_sql_insert_use_replace, false, R"(
Use REPLACE statement instead of INSERT
)", 0) \
    DECLARE(Bool, output_format_sql_insert_quote_names, true, R"(
Quote column names with '`' characters
)", 0) \
    \
    DECLARE(Bool, output_format_values_escape_quote_with_quote, false, R"(
If true escape ' with '', otherwise quoted with \\'
)", 0) \
    \
    DECLARE(Bool, output_format_bson_string_as_string, false, R"(
Use BSON String type instead of Binary for String columns.
)", 0) \
    DECLARE(Bool, input_format_bson_skip_fields_with_unsupported_types_in_schema_inference, false, R"(
Skip fields with unsupported types while schema inference for format BSON.
)", 0) \
    \
    DECLARE(Bool, format_display_secrets_in_show_and_select, false, R"(
Enables or disables showing secrets in `SHOW` and `SELECT` queries for tables, databases,
table functions, and dictionaries.

User wishing to see secrets must also have
[`display_secrets_in_show_and_select` server setting](../server-configuration-parameters/settings#display_secrets_in_show_and_select)
turned on and a
[`displaySecretsInShowAndSelect`](/sql-reference/statements/grant#displaysecretsinshowandselect) privilege.

Possible values:

-   0 — Disabled.
-   1 — Enabled.
)", IMPORTANT) \
    DECLARE(Bool, regexp_dict_allow_hyperscan, true, R"(
Allow regexp_tree dictionary using Hyperscan library.
)", 0) \
    DECLARE(Bool, regexp_dict_flag_case_insensitive, false, R"(
Use case-insensitive matching for a regexp_tree dictionary. Can be overridden in individual expressions with (?i) and (?-i).
)", 0) \
    DECLARE(Bool, regexp_dict_flag_dotall, false, R"(
Allow '.' to match newline characters for a regexp_tree dictionary.
)", 0) \
    \
    DECLARE(Bool, dictionary_use_async_executor, false, R"(
Execute a pipeline for reading dictionary source in several threads. It's supported only by dictionaries with local CLICKHOUSE source.
)", 0) \
    DECLARE(Bool, precise_float_parsing, false, R"(
Prefer more precise (but slower) float parsing algorithm
)", 0) \
    DECLARE(DateTimeOverflowBehavior, date_time_overflow_behavior, "ignore", R"(
Defines the behavior when [Date](../../sql-reference/data-types/date.md), [Date32](../../sql-reference/data-types/date32.md), [DateTime](../../sql-reference/data-types/datetime.md), [DateTime64](../../sql-reference/data-types/datetime64.md) or integers are converted into Date, Date32, DateTime or DateTime64 but the value cannot be represented in the result type.

Possible values:

- `ignore` — Silently ignore overflows. Result are undefined.
- `throw` — Throw an exception in case of overflow.
- `saturate` — Saturate the result. If the value is smaller than the smallest value that can be represented by the target type, the result is chosen as the smallest representable value. If the value is bigger than the largest value that can be represented by the target type, the result is chosen as the largest representable value.

Default value: `ignore`.
)", 0) \
    DECLARE(Bool, validate_experimental_and_suspicious_types_inside_nested_types, true, R"(
Validate usage of experimental and suspicious types inside nested types like Array/Map/Tuple
)", 0) \
    \
    DECLARE(IdentifierQuotingRule, show_create_query_identifier_quoting_rule, IdentifierQuotingRule::WhenNecessary, R"(
Set the quoting rule for identifiers in SHOW CREATE query
)", 0) \
    DECLARE(IdentifierQuotingStyle, show_create_query_identifier_quoting_style, IdentifierQuotingStyle::Backticks, R"(
Set the quoting style for identifiers in SHOW CREATE query
)", 0) \
    DECLARE(UInt64, input_format_max_block_size_bytes, 0, R"(
Limits the size of the blocks formed during data parsing in input formats in bytes. Used in row based input formats when block is formed on ClickHouse side.
0 means no limit in bytes.
)", 0) \
    DECLARE(Bool, input_format_parquet_allow_geoparquet_parser, true, R"(
Use geo column parser to convert Array(UInt8) into Point/Linestring/Polygon/MultiLineString/MultiPolygon types
)", 0) \
    DECLARE(Bool, output_format_parquet_geometadata, true, R"(
Allow to write information about geo columns in parquet metadata and encode columns in WKB format.
)", 0) \


// End of FORMAT_FACTORY_SETTINGS

#define OBSOLETE_FORMAT_SETTINGS(M, ALIAS) \
    /** Obsolete format settings that do nothing but left for compatibility reasons. Remove each one after half a year of obsolescence. */ \
    MAKE_OBSOLETE(M, Bool, input_format_arrow_import_nested, false) \
    MAKE_OBSOLETE(M, Bool, input_format_parquet_import_nested, false) \
    MAKE_OBSOLETE(M, Bool, input_format_orc_import_nested, false) \
    MAKE_OBSOLETE(M, Bool, output_format_enable_streaming, false) \

#endif // __CLION_IDE__

#define LIST_OF_ALL_FORMAT_SETTINGS(M, ALIAS) \
    FORMAT_FACTORY_SETTINGS(M, ALIAS) \
    OBSOLETE_FORMAT_SETTINGS(M, ALIAS)<|MERGE_RESOLUTION|>--- conflicted
+++ resolved
@@ -1049,13 +1049,11 @@
     DECLARE(Bool, output_format_parquet_datetime_as_uint32, false, R"(
 Write DateTime values as raw unix timestamp (read back as UInt32), instead of converting to milliseconds (read back as DateTime64(3)).
 )", 0) \
-<<<<<<< HEAD
     DECLARE(UInt64, output_format_parquet_max_dictionary_size, 1024 * 1024, R"(
 If dictionary size grows bigger than this many bytes, switch to encoding without dictionary. Set to 0 to disable dictionary encoding.
-=======
+)", 0) \
     DECLARE(Bool, output_format_parquet_enum_as_byte_array, false, R"(
 Write enum using parquet physical type: BYTE_ARRAY and logical type: ENUM
->>>>>>> 43e03c62
 )", 0) \
     DECLARE(String, output_format_avro_codec, "", R"(
 Compression codec used for output. Possible values: 'null', 'deflate', 'snappy', 'zstd'.
