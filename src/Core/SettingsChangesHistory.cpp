#include <Core/SettingsChangesHistory.h>

#include <Core/SettingsEnums.h>

#include <Common/Exception.h>

namespace DB
{

namespace ErrorCodes
{
    extern const int LOGICAL_ERROR;
}

static void addSettingsChanges(
    VersionToSettingsChangesMap & settings_changes_history,
    std::string_view version,
    SettingsChangesHistory::SettingsChanges && changes)
{
    /// Forbid duplicate versions
    auto [_, inserted] = settings_changes_history.emplace(ClickHouseVersion(version), std::move(changes));
    if (!inserted)
        throw Exception{ErrorCodes::LOGICAL_ERROR, "Detected duplicate version '{}'", ClickHouseVersion(version).toString()};
}

const VersionToSettingsChangesMap & getSettingsChangesHistory()
{
    static VersionToSettingsChangesMap settings_changes_history;
    static std::once_flag initialized_flag;
    std::call_once(initialized_flag, [&]
    {
        // clang-format off
        /// History of settings changes that controls some backward incompatible changes
        /// across all ClickHouse versions. It maps ClickHouse version to settings changes that were done
        /// in this version. This history contains both changes to existing settings and newly added settings.
        /// Settings changes is a vector of structs
        ///     {setting_name, previous_value, new_value, reason}.
        /// For newly added setting choose the most appropriate previous_value (for example, if new setting
        /// controls new feature and it's 'true' by default, use 'false' as previous_value).
        /// It's used to implement `compatibility` setting (see https://github.com/ClickHouse/ClickHouse/issues/35972)
        /// Note: please check if the key already exists to prevent duplicate entries.
        addSettingsChanges(settings_changes_history, "25.8",
        {
            {"output_format_json_quote_64bit_integers", true, false, "Disable quoting of the 64 bit integers in JSON by default"},
            {"show_data_lake_catalogs_in_system_tables", true, true, "New setting"},
            {"optimize_rewrite_regexp_functions", false, true, "A new setting"},
            {"max_joined_block_size_bytes", 0, 4 * 1024 * 1024, "New setting"},
            {"azure_max_single_part_upload_size", 100 * 1024 * 1024, 32 * 1024 * 1024, "Align with S3"},
            {"azure_max_redirects", 10, 10, "New setting"},
            {"azure_max_get_rps", 0, 0, "New setting"},
            {"azure_max_get_burst", 0, 0, "New setting"},
            {"azure_max_put_rps", 0, 0, "New setting"},
            {"azure_max_put_burst", 0, 0, "New setting"},
            {"azure_use_adaptive_timeouts", true, true, "New setting"},
            {"azure_request_timeout_ms", 30000, 30000, "New setting"},
            {"azure_connect_timeout_ms", 1000, 1000, "New setting"},
            {"azure_sdk_use_native_client", false, true, "New setting"},
            {"analyzer_compatibility_allow_compound_identifiers_in_unflatten_nested", false, true, "New setting."},
            {"distributed_cache_connect_backoff_min_ms", 0, 0, "New setting"},
            {"distributed_cache_connect_backoff_max_ms", 50, 50, "New setting"},
            {"distributed_cache_read_request_max_tries", 20, 10, "Changed setting value"},
            {"distributed_cache_connect_max_tries", 20, 5, "Changed setting value"},
            {"opentelemetry_trace_cpu_scheduling", false, false, "New setting to trace `cpu_slot_preemption` feature."},
            {"output_format_parquet_max_dictionary_size", 1024 * 1024, 1024 * 1024, "New setting"},
            {"input_format_parquet_use_native_reader_v3", false, true, "New setting"},
            {"input_format_parquet_memory_low_watermark", 2ul << 20, 2ul << 20, "New setting"},
            {"input_format_parquet_memory_high_watermark", 4ul << 30, 4ul << 30, "New setting"},
            {"input_format_parquet_page_filter_push_down", true, true, "New setting (no effect when input_format_parquet_use_native_reader_v3 is disabled)"},
            {"input_format_parquet_use_offset_index", true, true, "New setting (no effect when input_format_parquet_use_native_reader_v3 is disabled)"},
            {"output_format_parquet_enum_as_byte_array", false, true, "Enable writing Enum as byte array in Parquet by default"},
            {"json_type_escape_dots_in_keys", false, false, "Add new setting that allows to escape dots in JSON keys during JSON type parsing"},
            {"parallel_replicas_support_projection", false, true, "New setting. Optimization of projections can be applied in parallel replicas. Effective only with enabled parallel_replicas_local_plan and aggregation_in_order is inactive."},
            {"input_format_json_infer_array_of_dynamic_from_array_of_different_types", false, true, "Infer Array(Dynamic) for JSON arrays with different values types by default"},
            {"enable_add_distinct_to_in_subqueries", false, false, "New setting to reduce the size of temporary tables transferred for distributed IN subqueries."},
            {"enable_vector_similarity_index", false, true, "Vector similarity indexes are GA."},
            {"execute_exists_as_scalar_subquery", false, true, "New setting"},
            {"allow_experimental_vector_similarity_index", false, true, "Vector similarity indexes are GA."},
            {"vector_search_with_rescoring", true, false, "New setting."},
            {"delta_lake_enable_expression_visitor_logging", false, false, "New setting"},
            {"write_full_path_in_iceberg_metadata", false, false, "New setting."},
            {"output_format_orc_compression_block_size", 65536, 262144, "New setting"},
            {"allow_database_iceberg", false, false, "Added an alias for setting `allow_experimental_database_iceberg`"},
            {"allow_database_unity_catalog", false, false, "Added an alias for setting `allow_experimental_database_unity_catalog`"},
            {"allow_database_glue_catalog", false, false, "Added an alias for setting `allow_experimental_database_glue_catalog`"},
            {"apply_patch_parts_join_cache_buckets", 8, 8, "New setting"},
            {"delta_lake_throw_on_engine_predicate_error", false, false, "New setting"},
            {"delta_lake_enable_engine_predicate", true, true, "New setting"},
            {"backup_restore_s3_retry_initial_backoff_ms", 25, 25, "New setting"},
            {"backup_restore_s3_retry_max_backoff_ms", 5000, 5000, "New setting"},
            {"backup_restore_s3_retry_jitter_factor", 0.0, 0.1, "New setting"},
            {"vector_search_index_fetch_multiplier", 1.0, 1.0, "Alias for setting 'vector_search_postfilter_multiplier'"},
            {"backup_slow_all_threads_after_retryable_s3_error", false, false, "New setting"},
            {"allow_experimental_ytsaurus_table_engine", false, false, "New setting."},
            {"allow_experimental_ytsaurus_table_function", false, false, "New setting."},
            {"allow_experimental_ytsaurus_dictionary_source", false, false, "New setting."},
            {"per_part_index_stats", false, false, "New setting."},
            {"allow_experimental_iceberg_compaction", 0, 0, "New setting"},
            {"delta_lake_snapshot_version", -1, -1, "New setting"},
            {"delta_lake_insert_max_bytes_in_data_file", 1_GiB, 1_GiB, "New setting."},
            {"delta_lake_insert_max_rows_in_data_file", 100000, 100000, "New setting."},
            {"use_roaring_bitmap_iceberg_positional_deletes", false, false, "New setting"},
            {"iceberg_metadata_compression_method", "", "", "New setting"},
            {"allow_experimental_correlated_subqueries", false, true, "Mark correlated subqueries support as Beta."},
            {"promql_database", "", "", "New experimental setting"},
            {"promql_table", "", "", "New experimental setting"},
            {"evaluation_time", 0, 0, "New experimental setting"},
            {"output_format_parquet_date_as_uint16", false, false, "Added a compatibility setting for a minor compatibility-breaking change introduced back in 24.12."},
            {"allow_experimental_delta_lake_writes", false, false, "New setting."},
            {"enable_lightweight_update", false, true, "Lightweight updates were moved to Beta. Added an alias for setting 'allow_experimental_lightweight_update'."},
            {"allow_experimental_lightweight_update", false, true, "Lightweight updates were moved to Beta."},
            {"s3_slow_all_threads_after_retryable_error", false, false, "Added an alias for setting `backup_slow_all_threads_after_retryable_s3_error`"},
            {"serialize_string_in_memory_with_zero_byte", true, true, "New setting"},
            {"iceberg_metadata_log_level", "none", "none", "New setting."},
        });
        addSettingsChanges(settings_changes_history, "25.7",
        {
            /// RELEASE CLOSED
            {"correlated_subqueries_substitute_equivalent_expressions", false, true, "New setting to correlated subquery planning optimization."},
            {"function_date_trunc_return_type_behavior", 0, 0, "Add new setting to preserve old behaviour of dateTrunc function"},
            {"output_format_parquet_geometadata", false, true, "A new setting to allow to write information about geo columns in parquet metadata and encode columns in WKB format."},
            {"cluster_function_process_archive_on_multiple_nodes", false, true, "New setting"},
            {"enable_vector_similarity_index", false, false, "Added an alias for setting `allow_experimental_vector_similarity_index`"},
            {"distributed_plan_max_rows_to_broadcast", 20000, 20000, "New experimental setting."},
            {"output_format_json_map_as_array_of_tuples", false, false, "New setting"},
            {"input_format_json_map_as_array_of_tuples", false, false, "New setting"},
            {"parallel_distributed_insert_select", 0, 2, "Enable parallel distributed insert select by default"},
            {"write_through_distributed_cache_buffer_size", 0, 0, "New cloud setting"},
            {"min_joined_block_size_rows", 0, DEFAULT_BLOCK_SIZE, "New setting."},
            {"table_engine_read_through_distributed_cache", false, false, "New setting"},
            {"distributed_cache_alignment", 0, 0, "Rename of distributed_cache_read_alignment"},
            {"enable_scopes_for_with_statement", true, true, "New setting for backward compatibility with the old analyzer."},
            {"output_format_parquet_enum_as_byte_array", false, false, "Write enum using parquet physical type: BYTE_ARRAY and logical type: ENUM"},
            {"distributed_plan_force_shuffle_aggregation", 0, 0, "New experimental setting"},
            {"allow_experimental_insert_into_iceberg", false, false, "New setting."},
            /// RELEASE CLOSED
        });
        addSettingsChanges(settings_changes_history, "25.6",
        {
            /// RELEASE CLOSED
            {"output_format_native_use_flattened_dynamic_and_json_serialization", false, false, "Add flattened Dynamic/JSON serializations to Native format"},
            {"cast_string_to_date_time_mode", "basic", "basic", "Allow to use different DateTime parsing mode in String to DateTime cast"},
            {"parallel_replicas_connect_timeout_ms", 1000, 300, "Separate connection timeout for parallel replicas queries"},
            {"use_iceberg_partition_pruning", false, true, "Enable Iceberg partition pruning by default."},
            {"distributed_cache_credentials_refresh_period_seconds", 5, 5, "New private setting"},
            {"enable_shared_storage_snapshot_in_query", false, false, "A new setting to share storage snapshot in query"},
            {"merge_tree_storage_snapshot_sleep_ms", 0, 0, "A new setting to debug storage snapshot consistency in query"},
            {"enable_job_stack_trace", false, false, "The setting was disabled by default to avoid performance overhead."},
            {"use_legacy_to_time", true, true, "New setting. Allows for user to use the old function logic for toTime, which works as toTimeWithFixedDate."},
            {"allow_experimental_time_time64_type", false, false, "New settings. Allows to use a new experimental Time and Time64 data types."},
            {"enable_time_time64_type", false, false, "New settings. Allows to use a new experimental Time and Time64 data types."},
            {"optimize_use_projection_filtering", false, true, "New setting"},
            {"input_format_parquet_enable_json_parsing", false, true, "When reading Parquet files, parse JSON columns as ClickHouse JSON Column."},
            {"use_skip_indexes_if_final", 0, 1, "Change in default value of setting"},
            {"use_skip_indexes_if_final_exact_mode", 0, 1, "Change in default value of setting"},
            {"allow_experimental_time_series_aggregate_functions", false, false, "New setting to enable experimental timeSeries* aggregate functions."},
            {"min_outstreams_per_resize_after_split", 0, 24, "New setting."},
            {"count_matches_stop_at_empty_match", true, false, "New setting."},
            {"enable_parallel_blocks_marshalling", "false", "true", "A new setting"},
            {"format_schema_source", "file", "file", "New setting"},
            {"format_schema_message_name", "", "", "New setting"},
            {"enable_scopes_for_with_statement", true, true, "New setting for backward compatibility with the old analyzer."},
            {"backup_slow_all_threads_after_retryable_s3_error", false, false, "New setting"},
            {"s3_slow_all_threads_after_retryable_error", false, false, "Added an alias for setting `backup_slow_all_threads_after_retryable_s3_error`"},
            /// RELEASE CLOSED
        });
        addSettingsChanges(settings_changes_history, "25.5",
        {
            /// Release closed. Please use 25.6
            {"geotoh3_argument_order", "lon_lat", "lat_lon", "A new setting for legacy behaviour to set lon and lat argument order"},
            {"secondary_indices_enable_bulk_filtering", false, true, "A new algorithm for filtering by data skipping indices"},
            {"implicit_table_at_top_level", "", "", "A new setting, used in clickhouse-local"},
            {"use_skip_indexes_if_final_exact_mode", 0, 0, "This setting was introduced to help FINAL query return correct results with skip indexes"},
            {"parsedatetime_e_requires_space_padding", true, false, "Improved compatibility with MySQL DATE_FORMAT/STR_TO_DATE"},
            {"formatdatetime_e_with_space_padding", true, false, "Improved compatibility with MySQL DATE_FORMAT/STR_TO_DATE"},
            {"input_format_max_block_size_bytes", 0, 0, "New setting to limit bytes size if blocks created by input format"},
            {"parallel_replicas_insert_select_local_pipeline", false, true, "Use local pipeline during distributed INSERT SELECT with parallel replicas. Currently disabled due to performance issues"},
            {"page_cache_block_size", 1048576, 1048576, "Made this setting adjustable on a per-query level."},
            {"page_cache_lookahead_blocks", 16, 16, "Made this setting adjustable on a per-query level."},
            {"output_format_pretty_glue_chunks", "0", "auto", "A new setting to make Pretty formats prettier."},
            {"distributed_cache_read_only_from_current_az", true, true, "New setting"},
            {"parallel_hash_join_threshold", 0, 100'000, "New setting"},
            {"max_limit_for_ann_queries", 1'000, 0, "Obsolete setting"},
            {"max_limit_for_vector_search_queries", 1'000, 1'000, "New setting"},
            {"min_os_cpu_wait_time_ratio_to_throw", 0, 0, "Setting values were changed and backported to 25.4"},
            {"max_os_cpu_wait_time_ratio_to_throw", 0, 0, "Setting values were changed and backported to 25.4"},
            {"make_distributed_plan", 0, 0, "New experimental setting."},
            {"distributed_plan_execute_locally", 0, 0, "New experimental setting."},
            {"distributed_plan_default_shuffle_join_bucket_count", 8, 8, "New experimental setting."},
            {"distributed_plan_default_reader_bucket_count", 8, 8, "New experimental setting."},
            {"distributed_plan_optimize_exchanges", true, true, "New experimental setting."},
            {"distributed_plan_force_exchange_kind", "", "", "New experimental setting."},
            {"update_sequential_consistency", true, true, "A new setting"},
            {"update_parallel_mode", "auto", "auto", "A new setting"},
            {"lightweight_delete_mode", "alter_update", "alter_update", "A new setting"},
            {"alter_update_mode", "heavy", "heavy", "A new setting"},
            {"apply_patch_parts", true, true, "A new setting"},
            {"allow_experimental_lightweight_update", false, false, "A new setting"},
            {"allow_experimental_delta_kernel_rs", false, true, "New setting"},
            {"allow_experimental_database_hms_catalog", false, false, "Allow experimental database engine DataLakeCatalog with catalog_type = 'hive'"},
            {"vector_search_filter_strategy", "auto", "auto", "New setting"},
            {"vector_search_postfilter_multiplier", 1.0, 1.0, "New setting"},
            {"compile_expressions", false, true, "We believe that the LLVM infrastructure behind the JIT compiler is stable enough to enable this setting by default."},
            {"input_format_parquet_bloom_filter_push_down", false, true, "When reading Parquet files, skip whole row groups based on the WHERE/PREWHERE expressions and bloom filter in the Parquet metadata."},
            {"input_format_parquet_allow_geoparquet_parser", false, true, "A new setting to use geo columns in parquet file"},
            {"enable_url_encoding", true, false, "Changed existing setting's default value"},
            {"s3_slow_all_threads_after_network_error", false, true, "New setting"},
            {"enable_scopes_for_with_statement", true, true, "New setting for backward compatibility with the old analyzer."},
            /// Release closed. Please use 25.6
        });
        addSettingsChanges(settings_changes_history, "25.4",
        {
            /// Release closed. Please use 25.5
            {"use_query_condition_cache", false, true, "A new optimization"},
            {"allow_materialized_view_with_bad_select", true, false, "Don't allow creating MVs referencing nonexistent columns or tables"},
            {"query_plan_optimize_lazy_materialization", false, true, "Added new setting to use query plan for lazy materialization optimisation"},
            {"query_plan_max_limit_for_lazy_materialization", 10, 10, "Added new setting to control maximum limit value that allows to use query plan for lazy materialization optimisation. If zero, there is no limit"},
            {"query_plan_convert_join_to_in", false, false, "New setting"},
            {"enable_hdfs_pread", true, true, "New setting."},
            {"low_priority_query_wait_time_ms", 1000, 1000, "New setting."},
            {"allow_experimental_correlated_subqueries", false, false, "Added new setting to allow correlated subqueries execution."},
            {"serialize_query_plan", false, false, "NewSetting"},
            {"allow_experimental_shared_set_join", 0, 1, "A setting for ClickHouse Cloud to enable SharedSet and SharedJoin"},
            {"allow_special_bool_values_inside_variant", true, false, "Don't allow special bool values during Variant type parsing"},
            {"cast_string_to_variant_use_inference", true, true, "New setting to enable/disable types inference during CAST from String to Variant"},
            {"distributed_cache_read_request_max_tries", 20, 20, "New setting"},
            {"query_condition_cache_store_conditions_as_plaintext", false, false, "New setting"},
            {"min_os_cpu_wait_time_ratio_to_throw", 0, 0, "New setting"},
            {"max_os_cpu_wait_time_ratio_to_throw", 0, 0, "New setting"},
            {"query_plan_merge_filter_into_join_condition", false, true, "Added new setting to merge filter into join condition"},
            {"use_local_cache_for_remote_storage", true, false, "Obsolete setting."},
            {"iceberg_timestamp_ms", 0, 0, "New setting."},
            {"iceberg_snapshot_id", 0, 0, "New setting."},
            {"use_iceberg_metadata_files_cache", true, true, "New setting"},
            {"query_plan_join_shard_by_pk_ranges", false, false, "New setting"},
            {"parallel_replicas_insert_select_local_pipeline", false, false, "Use local pipeline during distributed INSERT SELECT with parallel replicas. Currently disabled due to performance issues"},
            {"parallel_hash_join_threshold", 0, 0, "New setting"},
            {"function_date_trunc_return_type_behavior", 1, 0, "Change the result type for dateTrunc function for DateTime64/Date32 arguments to DateTime64/Date32 regardless of time unit to get correct result for negative values"},
            {"enable_scopes_for_with_statement", true, true, "New setting for backward compatibility with the old analyzer."},
            /// Release closed. Please use 25.5
        });
        addSettingsChanges(settings_changes_history, "25.3",
        {
            /// Release closed. Please use 25.4
            {"enable_json_type", false, true, "JSON data type is production-ready"},
            {"enable_dynamic_type", false, true, "Dynamic data type is production-ready"},
            {"enable_variant_type", false, true, "Variant data type is production-ready"},
            {"allow_experimental_json_type", false, true, "JSON data type is production-ready"},
            {"allow_experimental_dynamic_type", false, true, "Dynamic data type is production-ready"},
            {"allow_experimental_variant_type", false, true, "Variant data type is production-ready"},
            {"allow_experimental_database_unity_catalog", false, false, "Allow experimental database engine DataLakeCatalog with catalog_type = 'unity'"},
            {"allow_experimental_database_glue_catalog", false, false, "Allow experimental database engine DataLakeCatalog with catalog_type = 'glue'"},
            {"use_page_cache_with_distributed_cache", false, false, "New setting"},
            {"use_query_condition_cache", false, false, "New setting."},
            {"parallel_replicas_for_cluster_engines", false, true, "New setting."},
            {"parallel_hash_join_threshold", 0, 0, "New setting"},
            /// Release closed. Please use 25.4
        });
        addSettingsChanges(settings_changes_history, "25.2",
        {
            /// Release closed. Please use 25.3
            {"schema_inference_make_json_columns_nullable", false, false, "Allow to infer Nullable(JSON) during schema inference"},
            {"query_plan_use_new_logical_join_step", false, true, "Enable new step"},
            {"postgresql_fault_injection_probability", 0., 0., "New setting"},
            {"apply_settings_from_server", false, true, "Client-side code (e.g. INSERT input parsing and query output formatting) will use the same settings as the server, including settings from server config."},
            {"merge_tree_use_deserialization_prefixes_cache", true, true, "A new setting to control the usage of deserialization prefixes cache in MergeTree"},
            {"merge_tree_use_prefixes_deserialization_thread_pool", true, true, "A new setting controlling the usage of the thread pool for parallel prefixes deserialization in MergeTree"},
            {"optimize_and_compare_chain", false, true, "A new setting"},
            {"enable_adaptive_memory_spill_scheduler", false, false, "New setting. Enable spill memory data into external storage adaptively."},
            {"output_format_parquet_write_bloom_filter", false, true, "Added support for writing Parquet bloom filters."},
            {"output_format_parquet_bloom_filter_bits_per_value", 10.5, 10.5, "New setting."},
            {"output_format_parquet_bloom_filter_flush_threshold_bytes", 128 * 1024 * 1024, 128 * 1024 * 1024, "New setting."},
            {"output_format_pretty_max_rows", 10000, 1000, "It is better for usability - less amount to scroll."},
            {"restore_replicated_merge_tree_to_shared_merge_tree", false, false, "New setting."},
            {"parallel_replicas_only_with_analyzer", true, true, "Parallel replicas is supported only with analyzer enabled"},
            {"s3_allow_multipart_copy", true, true, "New setting."},
        });
        addSettingsChanges(settings_changes_history, "25.1",
        {
            /// Release closed. Please use 25.2
            {"allow_not_comparable_types_in_order_by", true, false, "Don't allow not comparable types in order by by default"},
            {"allow_not_comparable_types_in_comparison_functions", true, false, "Don't allow not comparable types in comparison functions by default"},
            {"output_format_json_pretty_print", false, true, "Print values in a pretty format in JSON output format by default"},
            {"allow_experimental_ts_to_grid_aggregate_function", false, false, "Cloud only"},
            {"formatdatetime_f_prints_scale_number_of_digits", true, false, "New setting."},
            {"distributed_cache_connect_max_tries", 20, 20, "Cloud only"},
            {"query_plan_use_new_logical_join_step", false, false, "New join step, internal change"},
            {"distributed_cache_min_bytes_for_seek", 0, 0, "New private setting."},
            {"use_iceberg_partition_pruning", false, false, "New setting for Iceberg partition pruning."},
            {"max_bytes_ratio_before_external_group_by", 0.0, 0.5, "Enable automatic spilling to disk by default."},
            {"max_bytes_ratio_before_external_sort", 0.0, 0.5, "Enable automatic spilling to disk by default."},
            {"min_external_sort_block_bytes", 0., 100_MiB, "New setting."},
            {"s3queue_migrate_old_metadata_to_buckets", false, false, "New setting."},
            {"distributed_cache_pool_behaviour_on_limit", "allocate_bypassing_pool", "wait", "Cloud only"},
            {"use_hive_partitioning", false, true, "Enabled the setting by default."},
            {"query_plan_try_use_vector_search", false, true, "New setting."},
            {"short_circuit_function_evaluation_for_nulls", false, true, "Allow to execute functions with Nullable arguments only on rows with non-NULL values in all arguments"},
            {"short_circuit_function_evaluation_for_nulls_threshold", 1.0, 1.0, "Ratio threshold of NULL values to execute functions with Nullable arguments only on rows with non-NULL values in all arguments. Applies when setting short_circuit_function_evaluation_for_nulls is enabled."},
            {"output_format_orc_writer_time_zone_name", "GMT", "GMT", "The time zone name for ORC writer, the default ORC writer's time zone is GMT."},
            {"output_format_pretty_highlight_trailing_spaces", false, true, "A new setting."},
            {"allow_experimental_bfloat16_type", false, true, "Add new BFloat16 type"},
            {"allow_push_predicate_ast_for_distributed_subqueries", false, true, "A new setting"},
            {"output_format_pretty_squash_consecutive_ms", 0, 50, "Add new setting"},
            {"output_format_pretty_squash_max_wait_ms", 0, 1000, "Add new setting"},
            {"output_format_pretty_max_column_name_width_cut_to", 0, 24, "A new setting"},
            {"output_format_pretty_max_column_name_width_min_chars_to_cut", 0, 4, "A new setting"},
            {"output_format_pretty_multiline_fields", false, true, "A new setting"},
            {"output_format_pretty_fallback_to_vertical", false, true, "A new setting"},
            {"output_format_pretty_fallback_to_vertical_max_rows_per_chunk", 0, 100, "A new setting"},
            {"output_format_pretty_fallback_to_vertical_min_columns", 0, 5, "A new setting"},
            {"output_format_pretty_fallback_to_vertical_min_table_width", 0, 250, "A new setting"},
            {"merge_table_max_tables_to_look_for_schema_inference", 1, 1000, "A new setting"},
            {"max_autoincrement_series", 1000, 1000, "A new setting"},
            {"validate_enum_literals_in_operators", false, false, "A new setting"},
            {"allow_experimental_kusto_dialect", true, false, "A new setting"},
            {"allow_experimental_prql_dialect", true, false, "A new setting"},
            {"h3togeo_lon_lat_result_order", true, false, "A new setting"},
            {"max_parallel_replicas", 1, 1000, "Use up to 1000 parallel replicas by default."},
            {"allow_general_join_planning", false, true, "Allow more general join planning algorithm when hash join algorithm is enabled."},
            {"optimize_extract_common_expressions", false, true, "Optimize WHERE, PREWHERE, ON, HAVING and QUALIFY expressions by extracting common expressions out from disjunction of conjunctions."},
            /// Release closed. Please use 25.2
        });
        addSettingsChanges(settings_changes_history, "24.12",
        {
            /// Release closed. Please use 25.1
            {"allow_experimental_database_iceberg", false, false, "New setting."},
            {"shared_merge_tree_sync_parts_on_partition_operations", 1, 1, "New setting. By default parts are always synchronized"},
            {"query_plan_join_swap_table", "false", "auto", "New setting. Right table was always chosen before."},
            {"max_size_to_preallocate_for_aggregation", 100'000'000, 1'000'000'000'000, "Enable optimisation for bigger tables."},
            {"max_size_to_preallocate_for_joins", 100'000'000, 1'000'000'000'000, "Enable optimisation for bigger tables."},
            {"max_bytes_ratio_before_external_group_by", 0., 0., "New setting."},
            {"optimize_extract_common_expressions", false, false, "Introduce setting to optimize WHERE, PREWHERE, ON, HAVING and QUALIFY expressions by extracting common expressions out from disjunction of conjunctions."},
            {"max_bytes_ratio_before_external_sort", 0., 0., "New setting."},
            {"use_async_executor_for_materialized_views", false, false, "New setting."},
            {"http_response_headers", "", "", "New setting."},
            {"output_format_parquet_datetime_as_uint32", true, false, "Write DateTime as DateTime64(3) instead of UInt32 (these are the two Parquet types closest to DateTime)."},
            {"output_format_parquet_date_as_uint16", true, false, "Write Date as Date32 instead of plain UInt16 (these are the two Parquet types closest to Date)."},
            {"skip_redundant_aliases_in_udf", false, false, "When enabled, this allows you to use the same user defined function several times for several materialized columns in the same table."},
            {"parallel_replicas_index_analysis_only_on_coordinator", true, true, "Index analysis done only on replica-coordinator and skipped on other replicas. Effective only with enabled parallel_replicas_local_plan"}, // enabling it was moved to 24.10
            {"least_greatest_legacy_null_behavior", true, false, "New setting"},
            {"use_concurrency_control", false, true, "Enable concurrency control by default"},
            {"join_algorithm", "default", "direct,parallel_hash,hash", "'default' was deprecated in favor of explicitly specified join algorithms, also parallel_hash is now preferred over hash"},
            /// Release closed. Please use 25.1
        });
        addSettingsChanges(settings_changes_history, "24.11",
        {
            {"validate_mutation_query", false, true, "New setting to validate mutation queries by default."},
            {"enable_job_stack_trace", false, false, "Enables collecting stack traces from job's scheduling. Disabled by default to avoid performance overhead."},
            {"allow_suspicious_types_in_group_by", true, false, "Don't allow Variant/Dynamic types in GROUP BY by default"},
            {"allow_suspicious_types_in_order_by", true, false, "Don't allow Variant/Dynamic types in ORDER BY by default"},
            {"distributed_cache_discard_connection_if_unread_data", true, true, "New setting"},
            {"filesystem_cache_enable_background_download_for_metadata_files_in_packed_storage", true, true, "New setting"},
            {"filesystem_cache_enable_background_download_during_fetch", true, true, "New setting"},
            {"azure_check_objects_after_upload", false, false, "Check each uploaded object in azure blob storage to be sure that upload was successful"},
            {"backup_restore_keeper_max_retries", 20, 1000, "Should be big enough so the whole operation BACKUP or RESTORE operation won't fail because of a temporary [Zoo]Keeper failure in the middle of it."},
            {"backup_restore_failure_after_host_disconnected_for_seconds", 0, 3600, "New setting."},
            {"backup_restore_keeper_max_retries_while_initializing", 0, 20, "New setting."},
            {"backup_restore_keeper_max_retries_while_handling_error", 0, 20, "New setting."},
            {"backup_restore_finish_timeout_after_error_sec", 0, 180, "New setting."},
            {"query_plan_merge_filters", false, true, "Allow to merge filters in the query plan. This is required to properly support filter-push-down with a new analyzer."},
            {"parallel_replicas_local_plan", false, true, "Use local plan for local replica in a query with parallel replicas"},
            {"merge_tree_use_v1_object_and_dynamic_serialization", true, false, "Add new serialization V2 version for JSON and Dynamic types"},
            {"min_joined_block_size_bytes", 524288, 524288, "New setting."},
            {"allow_experimental_bfloat16_type", false, false, "Add new experimental BFloat16 type"},
            {"filesystem_cache_skip_download_if_exceeds_per_query_cache_write_limit", 1, 1, "Rename of setting skip_download_if_exceeds_query_cache_limit"},
            {"filesystem_cache_prefer_bigger_buffer_size", true, true, "New setting"},
            {"read_in_order_use_virtual_row", false, false, "Use virtual row while reading in order of primary key or its monotonic function fashion. It is useful when searching over multiple parts as only relevant ones are touched."},
            {"s3_skip_empty_files", false, true, "We hope it will provide better UX"},
            {"filesystem_cache_boundary_alignment", 0, 0, "New setting"},
            {"push_external_roles_in_interserver_queries", false, true, "New setting."},
            {"enable_variant_type", false, false, "Add alias to allow_experimental_variant_type"},
            {"enable_dynamic_type", false, false, "Add alias to allow_experimental_dynamic_type"},
            {"enable_json_type", false, false, "Add alias to allow_experimental_json_type"},
        });
        addSettingsChanges(settings_changes_history, "24.10",
        {
            {"query_metric_log_interval", 0, -1, "New setting."},
            {"enforce_strict_identifier_format", false, false, "New setting."},
            {"enable_parsing_to_custom_serialization", false, true, "New setting"},
            {"mongodb_throw_on_unsupported_query", false, true, "New setting."},
            {"enable_parallel_replicas", false, false, "Parallel replicas with read tasks became the Beta tier feature."},
            {"parallel_replicas_mode", "read_tasks", "read_tasks", "This setting was introduced as a part of making parallel replicas feature Beta"},
            {"filesystem_cache_name", "", "", "Filesystem cache name to use for stateless table engines or data lakes"},
            {"restore_replace_external_dictionary_source_to_null", false, false, "New setting."},
            {"show_create_query_identifier_quoting_rule", "when_necessary", "when_necessary", "New setting."},
            {"show_create_query_identifier_quoting_style", "Backticks", "Backticks", "New setting."},
            {"merge_tree_min_read_task_size", 8, 8, "New setting"},
            {"merge_tree_min_rows_for_concurrent_read_for_remote_filesystem", (20 * 8192), 0, "Setting is deprecated"},
            {"merge_tree_min_bytes_for_concurrent_read_for_remote_filesystem", (24 * 10 * 1024 * 1024), 0, "Setting is deprecated"},
            {"implicit_select", false, false, "A new setting."},
            {"output_format_native_write_json_as_string", false, false, "Add new setting to allow write JSON column as single String column in Native format"},
            {"output_format_binary_write_json_as_string", false, false, "Add new setting to write values of JSON type as JSON string in RowBinary output format"},
            {"input_format_binary_read_json_as_string", false, false, "Add new setting to read values of JSON type as JSON string in RowBinary input format"},
            {"min_free_disk_bytes_to_perform_insert", 0, 0, "New setting."},
            {"min_free_disk_ratio_to_perform_insert", 0.0, 0.0, "New setting."},
            {"parallel_replicas_local_plan", false, true, "Use local plan for local replica in a query with parallel replicas"},
            {"enable_named_columns_in_function_tuple", false, false, "Disabled pending usability improvements"},
            {"cloud_mode_database_engine", 1, 1, "A setting for ClickHouse Cloud"},
            {"allow_experimental_shared_set_join", 0, 0, "A setting for ClickHouse Cloud"},
            {"read_through_distributed_cache", 0, 0, "A setting for ClickHouse Cloud"},
            {"write_through_distributed_cache", 0, 0, "A setting for ClickHouse Cloud"},
            {"distributed_cache_throw_on_error", 0, 0, "A setting for ClickHouse Cloud"},
            {"distributed_cache_log_mode", "on_error", "on_error", "A setting for ClickHouse Cloud"},
            {"distributed_cache_fetch_metrics_only_from_current_az", 1, 1, "A setting for ClickHouse Cloud"},
            {"distributed_cache_connect_max_tries", 20, 20, "A setting for ClickHouse Cloud"},
            {"distributed_cache_receive_response_wait_milliseconds", 60000, 60000, "A setting for ClickHouse Cloud"},
            {"distributed_cache_receive_timeout_milliseconds", 10000, 10000, "A setting for ClickHouse Cloud"},
            {"distributed_cache_wait_connection_from_pool_milliseconds", 100, 100, "A setting for ClickHouse Cloud"},
            {"distributed_cache_bypass_connection_pool", 0, 0, "A setting for ClickHouse Cloud"},
            {"distributed_cache_pool_behaviour_on_limit", "allocate_bypassing_pool", "allocate_bypassing_pool", "A setting for ClickHouse Cloud"},
            {"distributed_cache_read_alignment", 0, 0, "A setting for ClickHouse Cloud"},
            {"distributed_cache_max_unacked_inflight_packets", 10, 10, "A setting for ClickHouse Cloud"},
            {"distributed_cache_data_packet_ack_window", 5, 5, "A setting for ClickHouse Cloud"},
            {"input_format_parquet_enable_row_group_prefetch", false, true, "Enable row group prefetching during parquet parsing. Currently, only single-threaded parsing can prefetch."},
            {"input_format_orc_dictionary_as_low_cardinality", false, true, "Treat ORC dictionary encoded columns as LowCardinality columns while reading ORC files"},
            {"allow_experimental_refreshable_materialized_view", false, true, "Not experimental anymore"},
            {"max_parts_to_move", 0, 1000, "New setting"},
            {"hnsw_candidate_list_size_for_search", 64, 256, "New setting. Previously, the value was optionally specified in CREATE INDEX and 64 by default."},
            {"allow_reorder_prewhere_conditions", true, true, "New setting"},
            {"input_format_parquet_bloom_filter_push_down", false, false, "When reading Parquet files, skip whole row groups based on the WHERE/PREWHERE expressions and bloom filter in the Parquet metadata."},
            {"date_time_64_output_format_cut_trailing_zeros_align_to_groups_of_thousands", false, false, "Dynamically trim the trailing zeros of datetime64 values to adjust the output scale to (0, 3, 6), corresponding to 'seconds', 'milliseconds', and 'microseconds'."},
            {"parallel_replicas_index_analysis_only_on_coordinator", false, true, "Index analysis done only on replica-coordinator and skipped on other replicas. Effective only with enabled parallel_replicas_local_plan"},
            {"distributed_cache_discard_connection_if_unread_data", true, true, "New setting"},
            {"azure_check_objects_after_upload", false, false, "Check each uploaded object in azure blob storage to be sure that upload was successful"},
            {"backup_restore_keeper_max_retries", 20, 1000, "Should be big enough so the whole operation BACKUP or RESTORE operation won't fail because of a temporary [Zoo]Keeper failure in the middle of it."},
            {"backup_restore_failure_after_host_disconnected_for_seconds", 0, 3600, "New setting."},
            {"backup_restore_keeper_max_retries_while_initializing", 0, 20, "New setting."},
            {"backup_restore_keeper_max_retries_while_handling_error", 0, 20, "New setting."},
            {"backup_restore_finish_timeout_after_error_sec", 0, 180, "New setting."},
        });
        addSettingsChanges(settings_changes_history, "24.9",
        {
            {"output_format_orc_dictionary_key_size_threshold", 0.0, 0.0, "For a string column in ORC output format, if the number of distinct values is greater than this fraction of the total number of non-null rows, turn off dictionary encoding. Otherwise dictionary encoding is enabled"},
            {"input_format_json_empty_as_default", false, false, "Added new setting to allow to treat empty fields in JSON input as default values."},
            {"input_format_try_infer_variants", false, false, "Try to infer Variant type in text formats when there is more than one possible type for column/array elements"},
            {"join_output_by_rowlist_perkey_rows_threshold", 0, 5, "The lower limit of per-key average rows in the right table to determine whether to output by row list in hash join."},
            {"create_if_not_exists", false, false, "New setting."},
            {"allow_materialized_view_with_bad_select", true, true, "Support (but not enable yet) stricter validation in CREATE MATERIALIZED VIEW"},
            {"parallel_replicas_mark_segment_size", 128, 0, "Value for this setting now determined automatically"},
            {"database_replicated_allow_replicated_engine_arguments", 1, 0, "Don't allow explicit arguments by default"},
            {"database_replicated_allow_explicit_uuid", 1, 0, "Added a new setting to disallow explicitly specifying table UUID"},
            {"parallel_replicas_local_plan", false, false, "Use local plan for local replica in a query with parallel replicas"},
            {"join_to_sort_minimum_perkey_rows", 0, 40, "The lower limit of per-key average rows in the right table to determine whether to rerange the right table by key in left or inner join. This setting ensures that the optimization is not applied for sparse table keys"},
            {"join_to_sort_maximum_table_rows", 0, 10000, "The maximum number of rows in the right table to determine whether to rerange the right table by key in left or inner join"},
            {"allow_experimental_join_right_table_sorting", false, false, "If it is set to true, and the conditions of `join_to_sort_minimum_perkey_rows` and `join_to_sort_maximum_table_rows` are met, rerange the right table by key to improve the performance in left or inner hash join"},
            {"mongodb_throw_on_unsupported_query", false, true, "New setting."},
            {"min_free_disk_bytes_to_perform_insert", 0, 0, "Maintain some free disk space bytes from inserts while still allowing for temporary writing."},
            {"min_free_disk_ratio_to_perform_insert", 0.0, 0.0, "Maintain some free disk space bytes expressed as ratio to total disk space from inserts while still allowing for temporary writing."},
        });
        addSettingsChanges(settings_changes_history, "24.8",
        {
            {"rows_before_aggregation", false, false, "Provide exact value for rows_before_aggregation statistic, represents the number of rows read before aggregation"},
            {"restore_replace_external_table_functions_to_null", false, false, "New setting."},
            {"restore_replace_external_engines_to_null", false, false, "New setting."},
            {"input_format_json_max_depth", 1000000, 1000, "It was unlimited in previous versions, but that was unsafe."},
            {"merge_tree_min_bytes_per_task_for_remote_reading", 4194304, 2097152, "Value is unified with `filesystem_prefetch_min_bytes_for_single_read_task`"},
            {"use_hive_partitioning", false, false, "Allows to use hive partitioning for File, URL, S3, AzureBlobStorage and HDFS engines."},
            {"allow_experimental_kafka_offsets_storage_in_keeper", false, false, "Allow the usage of experimental Kafka storage engine that stores the committed offsets in ClickHouse Keeper"},
            {"allow_archive_path_syntax", true, true, "Added new setting to allow disabling archive path syntax."},
            {"query_cache_tag", "", "", "New setting for labeling query cache settings."},
            {"allow_experimental_time_series_table", false, false, "Added new setting to allow the TimeSeries table engine"},
            {"enable_analyzer", 1, 1, "Added an alias to a setting `allow_experimental_analyzer`."},
            {"optimize_functions_to_subcolumns", false, true, "Enabled settings by default"},
            {"allow_experimental_json_type", false, false, "Add new experimental JSON type"},
            {"use_json_alias_for_old_object_type", true, false, "Use JSON type alias to create new JSON type"},
            {"type_json_skip_duplicated_paths", false, false, "Allow to skip duplicated paths during JSON parsing"},
            {"allow_experimental_vector_similarity_index", false, false, "Added new setting to allow experimental vector similarity indexes"},
            {"input_format_try_infer_datetimes_only_datetime64", true, false, "Allow to infer DateTime instead of DateTime64 in data formats"},
        });
        addSettingsChanges(settings_changes_history, "24.7",
        {
            {"output_format_parquet_write_page_index", false, true, "Add a possibility to write page index into parquet files."},
            {"output_format_binary_encode_types_in_binary_format", false, false, "Added new setting to allow to write type names in binary format in RowBinaryWithNamesAndTypes output format"},
            {"input_format_binary_decode_types_in_binary_format", false, false, "Added new setting to allow to read type names in binary format in RowBinaryWithNamesAndTypes input format"},
            {"output_format_native_encode_types_in_binary_format", false, false, "Added new setting to allow to write type names in binary format in Native output format"},
            {"input_format_native_decode_types_in_binary_format", false, false, "Added new setting to allow to read type names in binary format in Native output format"},
            {"read_in_order_use_buffering", false, true, "Use buffering before merging while reading in order of primary key"},
            {"enable_named_columns_in_function_tuple", false, false, "Generate named tuples in function tuple() when all names are unique and can be treated as unquoted identifiers."},
            {"optimize_trivial_insert_select", true, false, "The optimization does not make sense in many cases."},
            {"dictionary_validate_primary_key_type", false, false, "Validate primary key type for dictionaries. By default id type for simple layouts will be implicitly converted to UInt64."},
            {"collect_hash_table_stats_during_joins", false, true, "New setting."},
            {"max_size_to_preallocate_for_joins", 0, 100'000'000, "New setting."},
            {"input_format_orc_reader_time_zone_name", "GMT", "GMT", "The time zone name for ORC row reader, the default ORC row reader's time zone is GMT."},
            {"database_replicated_allow_heavy_create", true, false, "Long-running DDL queries (CREATE AS SELECT and POPULATE) for Replicated database engine was forbidden"},
            {"query_plan_merge_filters", false, false, "Allow to merge filters in the query plan"},
            {"azure_sdk_max_retries", 10, 10, "Maximum number of retries in azure sdk"},
            {"azure_sdk_retry_initial_backoff_ms", 10, 10, "Minimal backoff between retries in azure sdk"},
            {"azure_sdk_retry_max_backoff_ms", 1000, 1000, "Maximal backoff between retries in azure sdk"},
            {"ignore_on_cluster_for_replicated_named_collections_queries", false, false, "Ignore ON CLUSTER clause for replicated named collections management queries."},
            {"backup_restore_s3_retry_attempts", 1000,1000, "Setting for Aws::Client::RetryStrategy, Aws::Client does retries itself, 0 means no retries. It takes place only for backup/restore."},
            {"postgresql_connection_attempt_timeout", 2, 2, "Allow to control 'connect_timeout' parameter of PostgreSQL connection."},
            {"postgresql_connection_pool_retries", 2, 2, "Allow to control the number of retries in PostgreSQL connection pool."}
        });
        addSettingsChanges(settings_changes_history, "24.6",
        {
            {"materialize_skip_indexes_on_insert", true, true, "Added new setting to allow to disable materialization of skip indexes on insert"},
            {"materialize_statistics_on_insert", true, true, "Added new setting to allow to disable materialization of statistics on insert"},
            {"input_format_parquet_use_native_reader", false, false, "When reading Parquet files, to use native reader instead of arrow reader."},
            {"hdfs_throw_on_zero_files_match", false, false, "Allow to throw an error when ListObjects request cannot match any files in HDFS engine instead of empty query result"},
            {"azure_throw_on_zero_files_match", false, false, "Allow to throw an error when ListObjects request cannot match any files in AzureBlobStorage engine instead of empty query result"},
            {"s3_validate_request_settings", true, true, "Allow to disable S3 request settings validation"},
            {"allow_experimental_full_text_index", false, false, "Enable experimental text index"},
            {"azure_skip_empty_files", false, false, "Allow to skip empty files in azure table engine"},
            {"hdfs_ignore_file_doesnt_exist", false, false, "Allow to return 0 rows when the requested files don't exist instead of throwing an exception in HDFS table engine"},
            {"azure_ignore_file_doesnt_exist", false, false, "Allow to return 0 rows when the requested files don't exist instead of throwing an exception in AzureBlobStorage table engine"},
            {"s3_ignore_file_doesnt_exist", false, false, "Allow to return 0 rows when the requested files don't exist instead of throwing an exception in S3 table engine"},
            {"s3_max_part_number", 10000, 10000, "Maximum part number number for s3 upload part"},
            {"s3_max_single_operation_copy_size", 32 * 1024 * 1024, 32 * 1024 * 1024, "Maximum size for a single copy operation in s3"},
            {"input_format_parquet_max_block_size", 8192, DEFAULT_BLOCK_SIZE, "Increase block size for parquet reader."},
            {"input_format_parquet_prefer_block_bytes", 0, DEFAULT_BLOCK_SIZE * 256, "Average block bytes output by parquet reader."},
            {"enable_blob_storage_log", true, true, "Write information about blob storage operations to system.blob_storage_log table"},
            {"allow_deprecated_snowflake_conversion_functions", true, false, "Disabled deprecated functions snowflakeToDateTime[64] and dateTime[64]ToSnowflake."},
            {"allow_statistic_optimize", false, false, "Old setting which popped up here being renamed."},
            {"allow_experimental_statistic", false, false, "Old setting which popped up here being renamed."},
            {"allow_statistics_optimize", false, false, "The setting was renamed. The previous name is `allow_statistic_optimize`."},
            {"allow_experimental_statistics", false, false, "The setting was renamed. The previous name is `allow_experimental_statistic`."},
            {"enable_vertical_final", false, true, "Enable vertical final by default again after fixing bug"},
            {"parallel_replicas_custom_key_range_lower", 0, 0, "Add settings to control the range filter when using parallel replicas with dynamic shards"},
            {"parallel_replicas_custom_key_range_upper", 0, 0, "Add settings to control the range filter when using parallel replicas with dynamic shards. A value of 0 disables the upper limit"},
            {"output_format_pretty_display_footer_column_names", 0, 1, "Add a setting to display column names in the footer if there are many rows. Threshold value is controlled by output_format_pretty_display_footer_column_names_min_rows."},
            {"output_format_pretty_display_footer_column_names_min_rows", 0, 50, "Add a setting to control the threshold value for setting output_format_pretty_display_footer_column_names_min_rows. Default 50."},
            {"output_format_csv_serialize_tuple_into_separate_columns", true, true, "A new way of how interpret tuples in CSV format was added."},
            {"input_format_csv_deserialize_separate_columns_into_tuple", true, true, "A new way of how interpret tuples in CSV format was added."},
            {"input_format_csv_try_infer_strings_from_quoted_tuples", true, true, "A new way of how interpret tuples in CSV format was added."},
        });
        addSettingsChanges(settings_changes_history, "24.5",
        {
            {"allow_deprecated_error_prone_window_functions", true, false, "Allow usage of deprecated error prone window functions (neighbor, runningAccumulate, runningDifferenceStartingWithFirstValue, runningDifference)"},
            {"allow_experimental_join_condition", false, false, "Support join with inequal conditions which involve columns from both left and right table. e.g. t1.y < t2.y."},
            {"input_format_tsv_crlf_end_of_line", false, false, "Enables reading of CRLF line endings with TSV formats"},
            {"output_format_parquet_use_custom_encoder", false, true, "Enable custom Parquet encoder."},
            {"cross_join_min_rows_to_compress", 0, 10000000, "Minimal count of rows to compress block in CROSS JOIN. Zero value means - disable this threshold. This block is compressed when any of the two thresholds (by rows or by bytes) are reached."},
            {"cross_join_min_bytes_to_compress", 0, 1_GiB, "Minimal size of block to compress in CROSS JOIN. Zero value means - disable this threshold. This block is compressed when any of the two thresholds (by rows or by bytes) are reached."},
            {"http_max_chunk_size", 0, 0, "Internal limitation"},
            {"prefer_external_sort_block_bytes", 0, DEFAULT_BLOCK_SIZE * 256, "Prefer maximum block bytes for external sort, reduce the memory usage during merging."},
            {"input_format_force_null_for_omitted_fields", false, false, "Disable type-defaults for omitted fields when needed"},
            {"cast_string_to_dynamic_use_inference", false, false, "Add setting to allow converting String to Dynamic through parsing"},
            {"allow_experimental_dynamic_type", false, false, "Add new experimental Dynamic type"},
            {"azure_max_blocks_in_multipart_upload", 50000, 50000, "Maximum number of blocks in multipart upload for Azure."},
            {"allow_archive_path_syntax", false, true, "Added new setting to allow disabling archive path syntax."},
        });
        addSettingsChanges(settings_changes_history, "24.4",
        {
            {"input_format_json_throw_on_bad_escape_sequence", true, true, "Allow to save JSON strings with bad escape sequences"},
            {"max_parsing_threads", 0, 0, "Add a separate setting to control number of threads in parallel parsing from files"},
            {"ignore_drop_queries_probability", 0, 0, "Allow to ignore drop queries in server with specified probability for testing purposes"},
            {"lightweight_deletes_sync", 2, 2, "The same as 'mutation_sync', but controls only execution of lightweight deletes"},
            {"query_cache_system_table_handling", "save", "throw", "The query cache no longer caches results of queries against system tables"},
            {"input_format_json_ignore_unnecessary_fields", false, true, "Ignore unnecessary fields and not parse them. Enabling this may not throw exceptions on json strings of invalid format or with duplicated fields"},
            {"input_format_hive_text_allow_variable_number_of_columns", false, true, "Ignore extra columns in Hive Text input (if file has more columns than expected) and treat missing fields in Hive Text input as default values."},
            {"allow_experimental_database_replicated", false, true, "Database engine Replicated is now in Beta stage"},
            {"temporary_data_in_cache_reserve_space_wait_lock_timeout_milliseconds", (10 * 60 * 1000), (10 * 60 * 1000), "Wait time to lock cache for sapce reservation in temporary data in filesystem cache"},
            {"optimize_rewrite_sum_if_to_count_if", false, true, "Only available for the analyzer, where it works correctly"},
            {"azure_allow_parallel_part_upload", "true", "true", "Use multiple threads for azure multipart upload."},
            {"max_recursive_cte_evaluation_depth", DBMS_RECURSIVE_CTE_MAX_EVALUATION_DEPTH, DBMS_RECURSIVE_CTE_MAX_EVALUATION_DEPTH, "Maximum limit on recursive CTE evaluation depth"},
            {"query_plan_convert_outer_join_to_inner_join", false, true, "Allow to convert OUTER JOIN to INNER JOIN if filter after JOIN always filters default values"},
        });
        addSettingsChanges(settings_changes_history, "24.3",
        {
            {"s3_connect_timeout_ms", 1000, 1000, "Introduce new dedicated setting for s3 connection timeout"},
            {"allow_experimental_shared_merge_tree", false, true, "The setting is obsolete"},
            {"use_page_cache_for_disks_without_file_cache", false, false, "Added userspace page cache"},
            {"read_from_page_cache_if_exists_otherwise_bypass_cache", false, false, "Added userspace page cache"},
            {"page_cache_inject_eviction", false, false, "Added userspace page cache"},
            {"default_table_engine", "None", "MergeTree", "Set default table engine to MergeTree for better usability"},
            {"input_format_json_use_string_type_for_ambiguous_paths_in_named_tuples_inference_from_objects", false, false, "Allow to use String type for ambiguous paths during named tuple inference from JSON objects"},
            {"traverse_shadow_remote_data_paths", false, false, "Traverse shadow directory when query system.remote_data_paths."},
            {"throw_if_deduplication_in_dependent_materialized_views_enabled_with_async_insert", false, true, "Deduplication in dependent materialized view cannot work together with async inserts."},
            {"parallel_replicas_allow_in_with_subquery", false, true, "If true, subquery for IN will be executed on every follower replica"},
            {"log_processors_profiles", false, true, "Enable by default"},
            {"function_locate_has_mysql_compatible_argument_order", false, true, "Increase compatibility with MySQL's locate function."},
            {"allow_suspicious_primary_key", true, false, "Forbid suspicious PRIMARY KEY/ORDER BY for MergeTree (i.e. SimpleAggregateFunction)"},
            {"filesystem_cache_reserve_space_wait_lock_timeout_milliseconds", 1000, 1000, "Wait time to lock cache for sapce reservation in filesystem cache"},
            {"max_parser_backtracks", 0, 1000000, "Limiting the complexity of parsing"},
            {"analyzer_compatibility_join_using_top_level_identifier", false, false, "Force to resolve identifier in JOIN USING from projection"},
            {"distributed_insert_skip_read_only_replicas", false, false, "If true, INSERT into Distributed will skip read-only replicas"},
            {"keeper_max_retries", 10, 10, "Max retries for general keeper operations"},
            {"keeper_retry_initial_backoff_ms", 100, 100, "Initial backoff timeout for general keeper operations"},
            {"keeper_retry_max_backoff_ms", 5000, 5000, "Max backoff timeout for general keeper operations"},
            {"s3queue_allow_experimental_sharded_mode", false, false, "Enable experimental sharded mode of S3Queue table engine. It is experimental because it will be rewritten"},
            {"allow_experimental_analyzer", false, true, "Enable analyzer and planner by default."},
            {"merge_tree_read_split_ranges_into_intersecting_and_non_intersecting_injection_probability", 0.0, 0.0, "For testing of `PartsSplitter` - split read ranges into intersecting and non intersecting every time you read from MergeTree with the specified probability."},
            {"allow_get_client_http_header", false, false, "Introduced a new function."},
            {"output_format_pretty_row_numbers", false, true, "It is better for usability."},
            {"output_format_pretty_max_value_width_apply_for_single_value", true, false, "Single values in Pretty formats won't be cut."},
            {"output_format_parquet_string_as_string", false, true, "ClickHouse allows arbitrary binary data in the String data type, which is typically UTF-8. Parquet/ORC/Arrow Strings only support UTF-8. That's why you can choose which Arrow's data type to use for the ClickHouse String data type - String or Binary. While Binary would be more correct and compatible, using String by default will correspond to user expectations in most cases."},
            {"output_format_orc_string_as_string", false, true, "ClickHouse allows arbitrary binary data in the String data type, which is typically UTF-8. Parquet/ORC/Arrow Strings only support UTF-8. That's why you can choose which Arrow's data type to use for the ClickHouse String data type - String or Binary. While Binary would be more correct and compatible, using String by default will correspond to user expectations in most cases."},
            {"output_format_arrow_string_as_string", false, true, "ClickHouse allows arbitrary binary data in the String data type, which is typically UTF-8. Parquet/ORC/Arrow Strings only support UTF-8. That's why you can choose which Arrow's data type to use for the ClickHouse String data type - String or Binary. While Binary would be more correct and compatible, using String by default will correspond to user expectations in most cases."},
            {"output_format_parquet_compression_method", "lz4", "zstd", "Parquet/ORC/Arrow support many compression methods, including lz4 and zstd. ClickHouse supports each and every compression method. Some inferior tools, such as 'duckdb', lack support for the faster `lz4` compression method, that's why we set zstd by default."},
            {"output_format_orc_compression_method", "lz4", "zstd", "Parquet/ORC/Arrow support many compression methods, including lz4 and zstd. ClickHouse supports each and every compression method. Some inferior tools, such as 'duckdb', lack support for the faster `lz4` compression method, that's why we set zstd by default."},
            {"output_format_pretty_highlight_digit_groups", false, true, "If enabled and if output is a terminal, highlight every digit corresponding to the number of thousands, millions, etc. with underline."},
            {"geo_distance_returns_float64_on_float64_arguments", false, true, "Increase the default precision."},
            {"azure_max_inflight_parts_for_one_file", 20, 20, "The maximum number of a concurrent loaded parts in multipart upload request. 0 means unlimited."},
            {"azure_strict_upload_part_size", 0, 0, "The exact size of part to upload during multipart upload to Azure blob storage."},
            {"azure_min_upload_part_size", 16*1024*1024, 16*1024*1024, "The minimum size of part to upload during multipart upload to Azure blob storage."},
            {"azure_max_upload_part_size", 5ull*1024*1024*1024, 5ull*1024*1024*1024, "The maximum size of part to upload during multipart upload to Azure blob storage."},
            {"azure_upload_part_size_multiply_factor", 2, 2, "Multiply azure_min_upload_part_size by this factor each time azure_multiply_parts_count_threshold parts were uploaded from a single write to Azure blob storage."},
            {"azure_upload_part_size_multiply_parts_count_threshold", 500, 500, "Each time this number of parts was uploaded to Azure blob storage, azure_min_upload_part_size is multiplied by azure_upload_part_size_multiply_factor."},
            {"output_format_csv_serialize_tuple_into_separate_columns", true, true, "A new way of how interpret tuples in CSV format was added."},
            {"input_format_csv_deserialize_separate_columns_into_tuple", true, true, "A new way of how interpret tuples in CSV format was added."},
            {"input_format_csv_try_infer_strings_from_quoted_tuples", true, true, "A new way of how interpret tuples in CSV format was added."},
        });
        addSettingsChanges(settings_changes_history, "24.2",
        {
            {"allow_suspicious_variant_types", true, false, "Don't allow creating Variant type with suspicious variants by default"},
            {"validate_experimental_and_suspicious_types_inside_nested_types", false, true, "Validate usage of experimental and suspicious types inside nested types"},
            {"output_format_values_escape_quote_with_quote", false, false, "If true escape ' with '', otherwise quoted with \\'"},
            {"output_format_pretty_single_large_number_tip_threshold", 0, 1'000'000, "Print a readable number tip on the right side of the table if the block consists of a single number which exceeds this value (except 0)"},
            {"input_format_try_infer_exponent_floats", true, false, "Don't infer floats in exponential notation by default"},
            {"query_plan_optimize_prewhere", true, true, "Allow to push down filter to PREWHERE expression for supported storages"},
            {"async_insert_max_data_size", 1000000, 10485760, "The previous value appeared to be too small."},
            {"async_insert_poll_timeout_ms", 10, 10, "Timeout in milliseconds for polling data from asynchronous insert queue"},
            {"async_insert_use_adaptive_busy_timeout", false, true, "Use adaptive asynchronous insert timeout"},
            {"async_insert_busy_timeout_min_ms", 50, 50, "The minimum value of the asynchronous insert timeout in milliseconds; it also serves as the initial value, which may be increased later by the adaptive algorithm"},
            {"async_insert_busy_timeout_max_ms", 200, 200, "The minimum value of the asynchronous insert timeout in milliseconds; async_insert_busy_timeout_ms is aliased to async_insert_busy_timeout_max_ms"},
            {"async_insert_busy_timeout_increase_rate", 0.2, 0.2, "The exponential growth rate at which the adaptive asynchronous insert timeout increases"},
            {"async_insert_busy_timeout_decrease_rate", 0.2, 0.2, "The exponential growth rate at which the adaptive asynchronous insert timeout decreases"},
            {"format_template_row_format", "", "", "Template row format string can be set directly in query"},
            {"format_template_resultset_format", "", "", "Template result set format string can be set in query"},
            {"split_parts_ranges_into_intersecting_and_non_intersecting_final", true, true, "Allow to split parts ranges into intersecting and non intersecting during FINAL optimization"},
            {"split_intersecting_parts_ranges_into_layers_final", true, true, "Allow to split intersecting parts ranges into layers during FINAL optimization"},
            {"azure_max_single_part_copy_size", 256*1024*1024, 256*1024*1024, "The maximum size of object to copy using single part copy to Azure blob storage."},
            {"min_external_table_block_size_rows", DEFAULT_INSERT_BLOCK_SIZE, DEFAULT_INSERT_BLOCK_SIZE, "Squash blocks passed to external table to specified size in rows, if blocks are not big enough"},
            {"min_external_table_block_size_bytes", DEFAULT_INSERT_BLOCK_SIZE * 256, DEFAULT_INSERT_BLOCK_SIZE * 256, "Squash blocks passed to external table to specified size in bytes, if blocks are not big enough."},
            {"parallel_replicas_prefer_local_join", true, true, "If true, and JOIN can be executed with parallel replicas algorithm, and all storages of right JOIN part are *MergeTree, local JOIN will be used instead of GLOBAL JOIN."},
            {"optimize_time_filter_with_preimage", true, true, "Optimize Date and DateTime predicates by converting functions into equivalent comparisons without conversions (e.g. toYear(col) = 2023 -> col >= '2023-01-01' AND col <= '2023-12-31')"},
            {"extract_key_value_pairs_max_pairs_per_row", 0, 0, "Max number of pairs that can be produced by the `extractKeyValuePairs` function. Used as a safeguard against consuming too much memory."},
            {"default_view_definer", "CURRENT_USER", "CURRENT_USER", "Allows to set default `DEFINER` option while creating a view"},
            {"default_materialized_view_sql_security", "DEFINER", "DEFINER", "Allows to set a default value for SQL SECURITY option when creating a materialized view"},
            {"default_normal_view_sql_security", "INVOKER", "INVOKER", "Allows to set default `SQL SECURITY` option while creating a normal view"},
            {"mysql_map_string_to_text_in_show_columns", false, true, "Reduce the configuration effort to connect ClickHouse with BI tools."},
            {"mysql_map_fixed_string_to_text_in_show_columns", false, true, "Reduce the configuration effort to connect ClickHouse with BI tools."},
        });
        addSettingsChanges(settings_changes_history, "24.1",
        {
            {"print_pretty_type_names", false, true, "Better user experience."},
            {"input_format_json_read_bools_as_strings", false, true, "Allow to read bools as strings in JSON formats by default"},
            {"output_format_arrow_use_signed_indexes_for_dictionary", false, true, "Use signed indexes type for Arrow dictionaries by default as it's recommended"},
            {"allow_experimental_variant_type", false, false, "Add new experimental Variant type"},
            {"use_variant_as_common_type", false, false, "Allow to use Variant in if/multiIf if there is no common type"},
            {"output_format_arrow_use_64_bit_indexes_for_dictionary", false, false, "Allow to use 64 bit indexes type in Arrow dictionaries"},
            {"parallel_replicas_mark_segment_size", 128, 128, "Add new setting to control segment size in new parallel replicas coordinator implementation"},
            {"ignore_materialized_views_with_dropped_target_table", false, false, "Add new setting to allow to ignore materialized views with dropped target table"},
            {"output_format_compression_level", 3, 3, "Allow to change compression level in the query output"},
            {"output_format_compression_zstd_window_log", 0, 0, "Allow to change zstd window log in the query output when zstd compression is used"},
            {"enable_zstd_qat_codec", false, false, "Add new ZSTD_QAT codec"},
            {"enable_vertical_final", false, true, "Use vertical final by default"},
            {"output_format_arrow_use_64_bit_indexes_for_dictionary", false, false, "Allow to use 64 bit indexes type in Arrow dictionaries"},
            {"max_rows_in_set_to_optimize_join", 100000, 0, "Disable join optimization as it prevents from read in order optimization"},
            {"output_format_pretty_color", true, "auto", "Setting is changed to allow also for auto value, disabling ANSI escapes if output is not a tty"},
            {"function_visible_width_behavior", 0, 1, "We changed the default behavior of `visibleWidth` to be more precise"},
            {"max_estimated_execution_time", 0, 0, "Separate max_execution_time and max_estimated_execution_time"},
            {"iceberg_engine_ignore_schema_evolution", false, false, "Allow to ignore schema evolution in Iceberg table engine"},
            {"optimize_injective_functions_in_group_by", false, true, "Replace injective functions by it's arguments in GROUP BY section in analyzer"},
            {"update_insert_deduplication_token_in_dependent_materialized_views", false, false, "Allow to update insert deduplication token with table identifier during insert in dependent materialized views"},
            {"azure_max_unexpected_write_error_retries", 4, 4, "The maximum number of retries in case of unexpected errors during Azure blob storage write"},
            {"split_parts_ranges_into_intersecting_and_non_intersecting_final", false, true, "Allow to split parts ranges into intersecting and non intersecting during FINAL optimization"},
            {"split_intersecting_parts_ranges_into_layers_final", true, true, "Allow to split intersecting parts ranges into layers during FINAL optimization"}
        });
        addSettingsChanges(settings_changes_history, "23.12",
        {
            {"allow_suspicious_ttl_expressions", true, false, "It is a new setting, and in previous versions the behavior was equivalent to allowing."},
            {"input_format_parquet_allow_missing_columns", false, true, "Allow missing columns in Parquet files by default"},
            {"input_format_orc_allow_missing_columns", false, true, "Allow missing columns in ORC files by default"},
            {"input_format_arrow_allow_missing_columns", false, true, "Allow missing columns in Arrow files by default"}
        });
        addSettingsChanges(settings_changes_history, "23.11",
        {
            {"parsedatetime_parse_without_leading_zeros", false, true, "Improved compatibility with MySQL DATE_FORMAT/STR_TO_DATE"}
        });
        addSettingsChanges(settings_changes_history, "23.9",
        {
            {"optimize_group_by_constant_keys", false, true, "Optimize group by constant keys by default"},
            {"input_format_json_try_infer_named_tuples_from_objects", false, true, "Try to infer named Tuples from JSON objects by default"},
            {"input_format_json_read_numbers_as_strings", false, true, "Allow to read numbers as strings in JSON formats by default"},
            {"input_format_json_read_arrays_as_strings", false, true, "Allow to read arrays as strings in JSON formats by default"},
            {"input_format_json_infer_incomplete_types_as_strings", false, true, "Allow to infer incomplete types as Strings in JSON formats by default"},
            {"input_format_json_try_infer_numbers_from_strings", true, false, "Don't infer numbers from strings in JSON formats by default to prevent possible parsing errors"},
            {"http_write_exception_in_output_format", false, true, "Output valid JSON/XML on exception in HTTP streaming."}
        });
        addSettingsChanges(settings_changes_history, "23.8",
        {
            {"rewrite_count_distinct_if_with_count_distinct_implementation", false, true, "Rewrite countDistinctIf with count_distinct_implementation configuration"}
        });
        addSettingsChanges(settings_changes_history, "23.7",
        {
            {"function_sleep_max_microseconds_per_block", 0, 3000000, "In previous versions, the maximum sleep time of 3 seconds was applied only for `sleep`, but not for `sleepEachRow` function. In the new version, we introduce this setting. If you set compatibility with the previous versions, we will disable the limit altogether."}
        });
        addSettingsChanges(settings_changes_history, "23.6",
        {
            {"http_send_timeout", 180, 30, "3 minutes seems crazy long. Note that this is timeout for a single network write call, not for the whole upload operation."},
            {"http_receive_timeout", 180, 30, "See http_send_timeout."}
        });
        addSettingsChanges(settings_changes_history, "23.5",
        {
            {"input_format_parquet_preserve_order", true, false, "Allow Parquet reader to reorder rows for better parallelism."},
            {"parallelize_output_from_storages", false, true, "Allow parallelism when executing queries that read from file/url/s3/etc. This may reorder rows."},
            {"use_with_fill_by_sorting_prefix", false, true, "Columns preceding WITH FILL columns in ORDER BY clause form sorting prefix. Rows with different values in sorting prefix are filled independently"},
            {"output_format_parquet_compliant_nested_types", false, true, "Change an internal field name in output Parquet file schema."}
        });
        addSettingsChanges(settings_changes_history, "23.4",
        {
            {"allow_suspicious_indices", true, false, "If true, index can defined with identical expressions"},
            {"allow_nonconst_timezone_arguments", true, false, "Allow non-const timezone arguments in certain time-related functions like toTimeZone(), fromUnixTimestamp*(), snowflakeToDateTime*()."},
            {"connect_timeout_with_failover_ms", 50, 1000, "Increase default connect timeout because of async connect"},
            {"connect_timeout_with_failover_secure_ms", 100, 1000, "Increase default secure connect timeout because of async connect"},
            {"hedged_connection_timeout_ms", 100, 50, "Start new connection in hedged requests after 50 ms instead of 100 to correspond with previous connect timeout"},
            {"formatdatetime_f_prints_single_zero", true, false, "Improved compatibility with MySQL DATE_FORMAT()/STR_TO_DATE()"},
            {"formatdatetime_parsedatetime_m_is_month_name", false, true, "Improved compatibility with MySQL DATE_FORMAT/STR_TO_DATE"}
        });
        addSettingsChanges(settings_changes_history, "23.3",
        {
            {"output_format_parquet_version", "1.0", "2.latest", "Use latest Parquet format version for output format"},
            {"input_format_json_ignore_unknown_keys_in_named_tuple", false, true, "Improve parsing JSON objects as named tuples"},
            {"input_format_native_allow_types_conversion", false, true, "Allow types conversion in Native input forma"},
            {"output_format_arrow_compression_method", "none", "lz4_frame", "Use lz4 compression in Arrow output format by default"},
            {"output_format_parquet_compression_method", "snappy", "lz4", "Use lz4 compression in Parquet output format by default"},
            {"output_format_orc_compression_method", "none", "lz4_frame", "Use lz4 compression in ORC output format by default"},
            {"async_query_sending_for_remote", false, true, "Create connections and send query async across shards"}
        });
        addSettingsChanges(settings_changes_history, "23.2",
        {
            {"output_format_parquet_fixed_string_as_fixed_byte_array", false, true, "Use Parquet FIXED_LENGTH_BYTE_ARRAY type for FixedString by default"},
            {"output_format_arrow_fixed_string_as_fixed_byte_array", false, true, "Use Arrow FIXED_SIZE_BINARY type for FixedString by default"},
            {"query_plan_remove_redundant_distinct", false, true, "Remove redundant Distinct step in query plan"},
            {"optimize_duplicate_order_by_and_distinct", true, false, "Remove duplicate ORDER BY and DISTINCT if it's possible"},
            {"insert_keeper_max_retries", 0, 20, "Enable reconnections to Keeper on INSERT, improve reliability"}
        });
        addSettingsChanges(settings_changes_history, "23.1",
        {
            {"input_format_json_read_objects_as_strings", 0, 1, "Enable reading nested json objects as strings while object type is experimental"},
            {"input_format_json_defaults_for_missing_elements_in_named_tuple", false, true, "Allow missing elements in JSON objects while reading named tuples by default"},
            {"input_format_csv_detect_header", false, true, "Detect header in CSV format by default"},
            {"input_format_tsv_detect_header", false, true, "Detect header in TSV format by default"},
            {"input_format_custom_detect_header", false, true, "Detect header in CustomSeparated format by default"},
            {"query_plan_remove_redundant_sorting", false, true, "Remove redundant sorting in query plan. For example, sorting steps related to ORDER BY clauses in subqueries"}
        });
        addSettingsChanges(settings_changes_history, "22.12",
        {
            {"max_size_to_preallocate_for_aggregation", 10'000'000, 100'000'000, "This optimizes performance"},
            {"query_plan_aggregation_in_order", 0, 1, "Enable some refactoring around query plan"},
            {"format_binary_max_string_size", 0, 1_GiB, "Prevent allocating large amount of memory"}
        });
        addSettingsChanges(settings_changes_history, "22.11",
        {
            {"use_structure_from_insertion_table_in_table_functions", 0, 2, "Improve using structure from insertion table in table functions"}
        });
        addSettingsChanges(settings_changes_history, "22.9",
        {
            {"force_grouping_standard_compatibility", false, true, "Make GROUPING function output the same as in SQL standard and other DBMS"}
        });
        addSettingsChanges(settings_changes_history, "22.7",
        {
            {"cross_to_inner_join_rewrite", 1, 2, "Force rewrite comma join to inner"},
            {"enable_positional_arguments", false, true, "Enable positional arguments feature by default"},
            {"format_csv_allow_single_quotes", true, false, "Most tools don't treat single quote in CSV specially, don't do it by default too"}
        });
        addSettingsChanges(settings_changes_history, "22.6",
        {
            {"output_format_json_named_tuples_as_objects", false, true, "Allow to serialize named tuples as JSON objects in JSON formats by default"},
            {"input_format_skip_unknown_fields", false, true, "Optimize reading subset of columns for some input formats"}
        });
        addSettingsChanges(settings_changes_history, "22.5",
        {
            {"memory_overcommit_ratio_denominator", 0, 1073741824, "Enable memory overcommit feature by default"},
            {"memory_overcommit_ratio_denominator_for_user", 0, 1073741824, "Enable memory overcommit feature by default"}
        });
        addSettingsChanges(settings_changes_history, "22.4",
        {
            {"allow_settings_after_format_in_insert", true, false, "Do not allow SETTINGS after FORMAT for INSERT queries because ClickHouse interpret SETTINGS as some values, which is misleading"}
        });
        addSettingsChanges(settings_changes_history, "22.3",
        {
            {"cast_ipv4_ipv6_default_on_conversion_error", true, false, "Make functions cast(value, 'IPv4') and cast(value, 'IPv6') behave same as toIPv4 and toIPv6 functions"}
        });
        addSettingsChanges(settings_changes_history, "21.12",
        {
            {"stream_like_engine_allow_direct_select", true, false, "Do not allow direct select for Kafka/RabbitMQ/FileLog by default"}
        });
        addSettingsChanges(settings_changes_history, "21.9",
        {
            {"output_format_decimal_trailing_zeros", true, false, "Do not output trailing zeros in text representation of Decimal types by default for better looking output"},
            {"use_hedged_requests", false, true, "Enable Hedged Requests feature by default"}
        });
        addSettingsChanges(settings_changes_history, "21.7",
        {
            {"legacy_column_name_of_tuple_literal", true, false, "Add this setting only for compatibility reasons. It makes sense to set to 'true', while doing rolling update of cluster from version lower than 21.7 to higher"}
        });
        addSettingsChanges(settings_changes_history, "21.5",
        {
            {"async_socket_for_remote", false, true, "Fix all problems and turn on asynchronous reads from socket for remote queries by default again"}
        });
        addSettingsChanges(settings_changes_history, "21.3",
        {
            {"async_socket_for_remote", true, false, "Turn off asynchronous reads from socket for remote queries because of some problems"},
            {"optimize_normalize_count_variants", false, true, "Rewrite aggregate functions that semantically equals to count() as count() by default"},
            {"normalize_function_names", false, true, "Normalize function names to their canonical names, this was needed for projection query routing"}
        });
        addSettingsChanges(settings_changes_history, "21.2",
        {
            {"enable_global_with_statement", false, true, "Propagate WITH statements to UNION queries and all subqueries by default"}
        });
        addSettingsChanges(settings_changes_history, "21.1",
        {
            {"insert_quorum_parallel", false, true, "Use parallel quorum inserts by default. It is significantly more convenient to use than sequential quorum inserts"},
            {"input_format_null_as_default", false, true, "Allow to insert NULL as default for input formats by default"},
            {"optimize_on_insert", false, true, "Enable data optimization on INSERT by default for better user experience"},
            {"use_compact_format_in_distributed_parts_names", false, true, "Use compact format for async INSERT into Distributed tables by default"}
        });
        addSettingsChanges(settings_changes_history, "20.10",
        {
            {"format_regexp_escaping_rule", "Escaped", "Raw", "Use Raw as default escaping rule for Regexp format to male the behaviour more like to what users expect"}
        });
        addSettingsChanges(settings_changes_history, "20.7",
        {
            {"show_table_uuid_in_table_create_query_if_not_nil", true, false, "Stop showing  UID of the table in its CREATE query for Engine=Atomic"}
        });
        addSettingsChanges(settings_changes_history, "20.5",
        {
            {"input_format_with_names_use_header", false, true, "Enable using header with names for formats with WithNames/WithNamesAndTypes suffixes"},
            {"allow_suspicious_codecs", true, false, "Don't allow to specify meaningless compression codecs"}
        });
        addSettingsChanges(settings_changes_history, "20.4",
        {
            {"validate_polygons", false, true, "Throw exception if polygon is invalid in function pointInPolygon by default instead of returning possibly wrong results"}
        });
        addSettingsChanges(settings_changes_history, "19.18",
        {
            {"enable_scalar_subquery_optimization", false, true, "Prevent scalar subqueries from (de)serializing large scalar values and possibly avoid running the same subquery more than once"}
        });
        addSettingsChanges(settings_changes_history, "19.14",
        {
            {"any_join_distinct_right_table_keys", true, false, "Disable ANY RIGHT and ANY FULL JOINs by default to avoid inconsistency"}
        });
        addSettingsChanges(settings_changes_history, "19.12",
        {
            {"input_format_defaults_for_omitted_fields", false, true, "Enable calculation of complex default expressions for omitted fields for some input formats, because it should be the expected behaviour"}
        });
        addSettingsChanges(settings_changes_history, "19.5",
        {
            {"max_partitions_per_insert_block", 0, 100, "Add a limit for the number of partitions in one block"}
        });
        addSettingsChanges(settings_changes_history, "18.12.17",
        {
            {"enable_optimize_predicate_expression", 0, 1, "Optimize predicates to subqueries by default"}
        });
    });
    return settings_changes_history;
}

const VersionToSettingsChangesMap & getMergeTreeSettingsChangesHistory()
{
    static VersionToSettingsChangesMap merge_tree_settings_changes_history;
    static std::once_flag initialized_flag;
    std::call_once(initialized_flag, [&]
    {
<<<<<<< HEAD
        addSettingsChanges(merge_tree_settings_changes_history, "25.11",
        {
            {"merge_max_dynamic_subcolumns_in_wide_part", "auto", "auto", "Add a new setting to limit number of dynamic subcolumns in Wide part after merge regardless the parameters specified in the data type"},
            {"refresh_statistics_interval", 0, 0, "New setting"},
            {"shared_merge_tree_create_per_replica_metadata_nodes", true, false, "Reduce the amount of metadata in Keeper."},
            {"serialization_info_version", "basic", "with_types", "Change to the newer format allowing custom string serialization"},
            {"string_serialization_version", "single_stream", "with_size_stream", "Change to the newer format with separate sizes"},
        });
        addSettingsChanges(merge_tree_settings_changes_history, "25.10",
        {
            {"auto_statistics_types", "", "", "New setting"},
            {"exclude_materialize_skip_indexes_on_merge", "", "", "New setting."},
            {"serialization_info_version", "basic", "basic", "New setting"},
            {"string_serialization_version", "single_stream", "single_stream", "New setting"},
            {"replicated_deduplication_window_seconds", 7 * 24 * 60 * 60, 60*60, "decrease default value"},
            {"shared_merge_tree_activate_coordinated_merges_tasks", false, false, "New settings"},
            {"shared_merge_tree_merge_coordinator_factor", 1.1f, 1.1f, "Lower coordinator sleep time after load"},
            {"min_level_for_wide_part", 0, 0, "New setting"},
            {"min_level_for_full_part_storage", 0, 0, "New setting"},
        });
        addSettingsChanges(merge_tree_settings_changes_history, "25.9",
        {
            {"vertical_merge_optimize_lightweight_delete", false, true, "New setting"},
            {"replicated_deduplication_window", 1000, 10000, "increase default value"},
            {"shared_merge_tree_enable_automatic_empty_partitions_cleanup", false, false, "New setting"},
            {"shared_merge_tree_empty_partition_lifetime", 86400, 86400, "New setting"},
            {"shared_merge_tree_outdated_parts_group_size", 2, 2, "New setting"},
            {"shared_merge_tree_use_outdated_parts_compact_format", false, true, "Enable outdated parts v3 by default"},
            {"shared_merge_tree_activate_coordinated_merges_tasks", false, false, "New settings"},
        });
=======
>>>>>>> bec5634a
        addSettingsChanges(merge_tree_settings_changes_history, "25.8",
        {
            {"object_serialization_version", "v2", "v2", "Add a setting to control JSON serialization versions"},
            {"object_shared_data_serialization_version", "map", "map", "Add a setting to control JSON serialization versions"},
            {"object_shared_data_serialization_version_for_zero_level_parts", "map", "map", "Add a setting to control JSON serialization versions  for zero level parts"},
            {"object_shared_data_buckets_for_compact_part", 8, 8, "Add a setting to control number of buckets for shared data in JSON serialization in compact parts"},
            {"object_shared_data_buckets_for_wide_part", 32, 32, "Add a setting to control number of buckets for shared data in JSON serialization in wide parts"},
            {"dynamic_serialization_version", "v2", "v2", "Add a setting to control Dynamic serialization versions"},
            {"search_orphaned_parts_disks", "any", "any", "New setting"},
            {"shared_merge_tree_virtual_parts_discovery_batch", 1, 1, "New setting"},
            {"max_digestion_size_per_segment", 256_MiB, 256_MiB, "Obsolete setting"},
            {"shared_merge_tree_update_replica_flags_delay_ms", 30000, 30000, "New setting"},
            {"write_marks_for_substreams_in_compact_parts", false, true, "Enable writing marks for substreams in compact parts by default"},
            {"allow_part_offset_column_in_projections", false, true, "Now projections can use _part_offset column."},
            {"max_uncompressed_bytes_in_patches", 0, 30ULL * 1024 * 1024 * 1024, "New setting"},
        });
        addSettingsChanges(merge_tree_settings_changes_history, "25.7",
        {
            /// RELEASE CLOSED
        });
        addSettingsChanges(merge_tree_settings_changes_history, "25.6",
        {
            /// RELEASE CLOSED
            {"cache_populated_by_fetch_filename_regexp", "", "", "New setting"},
            {"allow_coalescing_columns_in_partition_or_order_key", false, false, "New setting to allow coalescing of partition or sorting key columns."},
            /// RELEASE CLOSED
        });
        addSettingsChanges(merge_tree_settings_changes_history, "25.5",
        {
            /// Release closed. Please use 25.6
            {"shared_merge_tree_enable_coordinated_merges", false, false, "New setting"},
            {"shared_merge_tree_merge_coordinator_merges_prepare_count", 100, 100, "New setting"},
            {"shared_merge_tree_merge_coordinator_fetch_fresh_metadata_period_ms", 10000, 10000, "New setting"},
            {"shared_merge_tree_merge_coordinator_max_merge_request_size", 20, 20, "New setting"},
            {"shared_merge_tree_merge_coordinator_election_check_period_ms", 30000, 30000, "New setting"},
            {"shared_merge_tree_merge_coordinator_min_period_ms", 1, 1, "New setting"},
            {"shared_merge_tree_merge_coordinator_max_period_ms", 10000, 10000, "New setting"},
            {"shared_merge_tree_merge_coordinator_factor", 2, 2, "New setting"},
            {"shared_merge_tree_merge_worker_fast_timeout_ms", 100, 100, "New setting"},
            {"shared_merge_tree_merge_worker_regular_timeout_ms", 10000, 10000, "New setting"},
            {"apply_patches_on_merge", true, true, "New setting"},
            {"remove_unused_patch_parts", true, true, "New setting"},
            {"write_marks_for_substreams_in_compact_parts", false, false, "New setting"},
            /// Release closed. Please use 25.6
            {"allow_part_offset_column_in_projections", false, false, "New setting, it protects from creating projections with parent part offset column until it is stabilized."},
        });
        addSettingsChanges(merge_tree_settings_changes_history, "25.4",
        {
            /// Release closed. Please use 25.5
            {"max_postpone_time_for_failed_replicated_fetches_ms", 0, 1ULL * 60 * 1000, "Added new setting to enable postponing fetch tasks in the replication queue."},
            {"max_postpone_time_for_failed_replicated_merges_ms", 0, 1ULL * 60 * 1000, "Added new setting to enable postponing merge tasks in the replication queue."},
            {"max_postpone_time_for_failed_replicated_tasks_ms", 0, 5ULL * 60 * 1000, "Added new setting to enable postponing tasks in the replication queue."},
            {"default_compression_codec", "", "", "New setting"},
            {"refresh_parts_interval", 0, 0, "A new setting"},
            {"max_merge_delayed_streams_for_parallel_write", 40, 40, "New setting"},
            {"allow_summing_columns_in_partition_or_order_key", true, false, "New setting to allow summing of partition or sorting key columns"},
            /// Release closed. Please use 25.5
        });
        addSettingsChanges(merge_tree_settings_changes_history, "25.3",
        {
            /// Release closed. Please use 25.4
            {"shared_merge_tree_enable_keeper_parts_extra_data", false, false, "New setting"},
            {"zero_copy_merge_mutation_min_parts_size_sleep_no_scale_before_lock", 0, 0, "New setting"},
            {"enable_replacing_merge_with_cleanup_for_min_age_to_force_merge", false, false, "New setting to allow automatic cleanup merges for ReplacingMergeTree"},
            /// Release closed. Please use 25.4
        });
        addSettingsChanges(merge_tree_settings_changes_history, "25.2",
        {
            /// Release closed. Please use 25.3
            {"shared_merge_tree_initial_parts_update_backoff_ms", 50, 50, "New setting"},
            {"shared_merge_tree_max_parts_update_backoff_ms", 5000, 5000, "New setting"},
            {"shared_merge_tree_interserver_http_connection_timeout_ms", 100, 100, "New setting"},
            {"columns_and_secondary_indices_sizes_lazy_calculation", true, true, "New setting to calculate columns and indices sizes lazily"},
            {"table_disk", false, false, "New setting"},
            {"allow_reduce_blocking_parts_task", false, true, "Now SMT will remove stale blocking parts from ZooKeeper by default"},
            {"shared_merge_tree_max_suspicious_broken_parts", 0, 0, "Max broken parts for SMT, if more - deny automatic detach"},
            {"shared_merge_tree_max_suspicious_broken_parts_bytes", 0, 0, "Max size of all broken parts for SMT, if more - deny automatic detach"},
            /// Release closed. Please use 25.3
        });
        addSettingsChanges(merge_tree_settings_changes_history, "25.1",
        {
            /// Release closed. Please use 25.2
            {"shared_merge_tree_try_fetch_part_in_memory_data_from_replicas", false, false, "New setting to fetch parts data from other replicas"},
            {"enable_max_bytes_limit_for_min_age_to_force_merge", false, false, "Added new setting to limit max bytes for min_age_to_force_merge."},
            {"enable_max_bytes_limit_for_min_age_to_force_merge", false, false, "New setting"},
            {"add_minmax_index_for_numeric_columns", false, false, "New setting"},
            {"add_minmax_index_for_string_columns", false, false, "New setting"},
            {"materialize_skip_indexes_on_merge", true, true, "New setting"},
            {"merge_max_bytes_to_prewarm_cache", 1ULL * 1024 * 1024 * 1024, 1ULL * 1024 * 1024 * 1024, "Cloud sync"},
            {"merge_total_max_bytes_to_prewarm_cache", 15ULL * 1024 * 1024 * 1024, 15ULL * 1024 * 1024 * 1024, "Cloud sync"},
            {"reduce_blocking_parts_sleep_ms", 5000, 5000, "Cloud sync"},
            {"number_of_partitions_to_consider_for_merge", 10, 10, "Cloud sync"},
            {"shared_merge_tree_enable_outdated_parts_check", true, true, "Cloud sync"},
            {"shared_merge_tree_max_parts_update_leaders_in_total", 6, 6, "Cloud sync"},
            {"shared_merge_tree_max_parts_update_leaders_per_az", 2, 2, "Cloud sync"},
            {"shared_merge_tree_leader_update_period_seconds", 30, 30, "Cloud sync"},
            {"shared_merge_tree_leader_update_period_random_add_seconds", 10, 10, "Cloud sync"},
            {"shared_merge_tree_read_virtual_parts_from_leader", true, true, "Cloud sync"},
            {"shared_merge_tree_interserver_http_timeout_ms", 10000, 10000, "Cloud sync"},
            {"shared_merge_tree_max_replicas_for_parts_deletion", 10, 10, "Cloud sync"},
            {"shared_merge_tree_max_replicas_to_merge_parts_for_each_parts_range", 5, 5, "Cloud sync"},
            {"shared_merge_tree_use_outdated_parts_compact_format", false, false, "Cloud sync"},
            {"shared_merge_tree_memo_ids_remove_timeout_seconds", 1800, 1800, "Cloud sync"},
            {"shared_merge_tree_idle_parts_update_seconds", 3600, 3600, "Cloud sync"},
            {"shared_merge_tree_max_outdated_parts_to_process_at_once", 1000, 1000, "Cloud sync"},
            {"shared_merge_tree_postpone_next_merge_for_locally_merged_parts_rows_threshold", 1000000, 1000000, "Cloud sync"},
            {"shared_merge_tree_postpone_next_merge_for_locally_merged_parts_ms", 0, 0, "Cloud sync"},
            {"shared_merge_tree_range_for_merge_window_size", 10, 10, "Cloud sync"},
            {"shared_merge_tree_use_too_many_parts_count_from_virtual_parts", 0, 0, "Cloud sync"},
            {"shared_merge_tree_create_per_replica_metadata_nodes", true, true, "Cloud sync"},
            {"shared_merge_tree_use_metadata_hints_cache", true, true, "Cloud sync"},
            {"notify_newest_block_number", false, false, "Cloud sync"},
            {"allow_reduce_blocking_parts_task", false, false, "Cloud sync"},
            /// Release closed. Please use 25.2
        });
        addSettingsChanges(merge_tree_settings_changes_history, "24.12",
        {
            /// Release closed. Please use 25.1
            {"enforce_index_structure_match_on_partition_manipulation", true, false, "New setting"},
            {"use_primary_key_cache", false, false, "New setting"},
            {"prewarm_primary_key_cache", false, false, "New setting"},
            {"min_bytes_to_prewarm_caches", 0, 0, "New setting"},
            {"allow_experimental_reverse_key", false, false, "New setting"},
            /// Release closed. Please use 25.1
        });
        addSettingsChanges(merge_tree_settings_changes_history, "24.11",
        {
        });
        addSettingsChanges(merge_tree_settings_changes_history, "24.10",
        {
        });
        addSettingsChanges(merge_tree_settings_changes_history, "24.9",
        {
        });
        addSettingsChanges(merge_tree_settings_changes_history, "24.8",
        {
            {"deduplicate_merge_projection_mode", "ignore", "throw", "Do not allow to create inconsistent projection"}
        });
    });

    return merge_tree_settings_changes_history;
}

}<|MERGE_RESOLUTION|>--- conflicted
+++ resolved
@@ -853,7 +853,6 @@
     static std::once_flag initialized_flag;
     std::call_once(initialized_flag, [&]
     {
-<<<<<<< HEAD
         addSettingsChanges(merge_tree_settings_changes_history, "25.11",
         {
             {"merge_max_dynamic_subcolumns_in_wide_part", "auto", "auto", "Add a new setting to limit number of dynamic subcolumns in Wide part after merge regardless the parameters specified in the data type"},
@@ -884,8 +883,6 @@
             {"shared_merge_tree_use_outdated_parts_compact_format", false, true, "Enable outdated parts v3 by default"},
             {"shared_merge_tree_activate_coordinated_merges_tasks", false, false, "New settings"},
         });
-=======
->>>>>>> bec5634a
         addSettingsChanges(merge_tree_settings_changes_history, "25.8",
         {
             {"object_serialization_version", "v2", "v2", "Add a setting to control JSON serialization versions"},
