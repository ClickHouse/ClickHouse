#include <Core/SettingsChangesHistory.h>

#include <Core/SettingsEnums.h>

#include <Common/Exception.h>

namespace DB
{

namespace ErrorCodes
{
    extern const int LOGICAL_ERROR;
}

static void addSettingsChanges(
    VersionToSettingsChangesMap & settings_changes_history,
    std::string_view version,
    SettingsChangesHistory::SettingsChanges && changes)
{
    /// Forbid duplicate versions
    auto [_, inserted] = settings_changes_history.emplace(ClickHouseVersion(version), std::move(changes));
    if (!inserted)
        throw Exception{ErrorCodes::LOGICAL_ERROR, "Detected duplicate version '{}'", ClickHouseVersion(version).toString()};
}

const VersionToSettingsChangesMap & getSettingsChangesHistory()
{
    static VersionToSettingsChangesMap settings_changes_history;
    static std::once_flag initialized_flag;
    std::call_once(initialized_flag, [&]
    {
        // clang-format off
        /// History of settings changes that controls some backward incompatible changes
        /// across all ClickHouse versions. It maps ClickHouse version to settings changes that were done
        /// in this version. This history contains both changes to existing settings and newly added settings.
        /// Settings changes is a vector of structs
        ///     {setting_name, previous_value, new_value, reason}.
        /// For newly added setting choose the most appropriate previous_value (for example, if new setting
        /// controls new feature and it's 'true' by default, use 'false' as previous_value).
        /// It's used to implement `compatibility` setting (see https://github.com/ClickHouse/ClickHouse/issues/35972)
        /// Note: please check if the key already exists to prevent duplicate entries.
        addSettingsChanges(settings_changes_history, "25.9",
        {
            {"input_format_protobuf_oneof_presence", false, false, "New setting"},
            {"iceberg_delete_data_on_drop", false, false, "New setting"},
            {"use_skip_indexes_on_data_read", false, false, "New setting"},
            {"s3_slow_all_threads_after_retryable_error", true, true, "Added an alias for setting `backup_slow_all_threads_after_retryable_s3_error`"},
            {"iceberg_metadata_log_level", "none", "none", "New setting."},
            {"max_iceberg_data_file_rows", 100000, 100000, "New setting."},
            {"max_iceberg_data_file_bytes", 100000000, 100000000, "New setting."},
            {"query_plan_optimize_join_order_limit", 1, 1, "New setting"},
            {"query_plan_display_internal_aliases", false, false, "New setting"},
            {"allow_experimental_delta_lake_writes", false, false, "New setting."},
            {"jemalloc_enable_profiler", false, false, "New setting"},
            {"jemalloc_collect_profile_samples_in_trace_log", false, false, "New setting"},
            {"delta_lake_insert_max_bytes_in_data_file", 1_GiB, 1_GiB, "New setting."},
            {"delta_lake_insert_max_rows_in_data_file", 100000, 100000, "New setting."},
            {"promql_evaluation_time", Field{"auto"}, Field{"auto"}, "The setting was renamed. The previous name is `evaluation_time`."},
            {"evaluation_time", 0, 0, "Old setting which popped up here being renamed."},
        });
        addSettingsChanges(settings_changes_history, "25.8",
        {
            {"output_format_json_quote_64bit_integers", true, false, "Disable quoting of the 64 bit integers in JSON by default"},
            {"show_data_lake_catalogs_in_system_tables", true, true, "New setting"},
            {"optimize_rewrite_regexp_functions", false, true, "A new setting"},
            {"max_joined_block_size_bytes", 0, 4 * 1024 * 1024, "New setting"},
            {"azure_max_single_part_upload_size", 100 * 1024 * 1024, 32 * 1024 * 1024, "Align with S3"},
            {"azure_max_redirects", 10, 10, "New setting"},
            {"azure_max_get_rps", 0, 0, "New setting"},
            {"azure_max_get_burst", 0, 0, "New setting"},
            {"azure_max_put_rps", 0, 0, "New setting"},
            {"azure_max_put_burst", 0, 0, "New setting"},
            {"azure_use_adaptive_timeouts", true, true, "New setting"},
            {"azure_request_timeout_ms", 30000, 30000, "New setting"},
            {"azure_connect_timeout_ms", 1000, 1000, "New setting"},
            {"azure_sdk_use_native_client", false, true, "New setting"},
            {"analyzer_compatibility_allow_compound_identifiers_in_unflatten_nested", false, true, "New setting."},
            {"distributed_cache_connect_backoff_min_ms", 0, 0, "New setting"},
            {"distributed_cache_connect_backoff_max_ms", 50, 50, "New setting"},
            {"distributed_cache_read_request_max_tries", 20, 10, "Changed setting value"},
            {"distributed_cache_connect_max_tries", 20, 5, "Changed setting value"},
            {"opentelemetry_trace_cpu_scheduling", false, false, "New setting to trace `cpu_slot_preemption` feature."},
            {"output_format_parquet_max_dictionary_size", 1024 * 1024, 1024 * 1024, "New setting"},
            {"input_format_parquet_use_native_reader_v3", false, true, "New setting"},
            {"input_format_parquet_memory_low_watermark", 2ul << 20, 2ul << 20, "New setting"},
            {"input_format_parquet_memory_high_watermark", 4ul << 30, 4ul << 30, "New setting"},
            {"input_format_parquet_page_filter_push_down", true, true, "New setting (no effect when input_format_parquet_use_native_reader_v3 is disabled)"},
            {"input_format_parquet_use_offset_index", true, true, "New setting (no effect when input_format_parquet_use_native_reader_v3 is disabled)"},
            {"output_format_parquet_enum_as_byte_array", false, true, "Enable writing Enum as byte array in Parquet by default"},
            {"json_type_escape_dots_in_keys", false, false, "Add new setting that allows to escape dots in JSON keys during JSON type parsing"},
            {"parallel_replicas_support_projection", false, true, "New setting. Optimization of projections can be applied in parallel replicas. Effective only with enabled parallel_replicas_local_plan and aggregation_in_order is inactive."},
            {"input_format_json_infer_array_of_dynamic_from_array_of_different_types", false, true, "Infer Array(Dynamic) for JSON arrays with different values types by default"},
            {"enable_add_distinct_to_in_subqueries", false, false, "New setting to reduce the size of temporary tables transferred for distributed IN subqueries."},
            {"enable_vector_similarity_index", false, true, "Vector similarity indexes are GA."},
            {"execute_exists_as_scalar_subquery", false, true, "New setting"},
            {"allow_experimental_vector_similarity_index", false, true, "Vector similarity indexes are GA."},
            {"vector_search_with_rescoring", true, false, "New setting."},
            {"delta_lake_enable_expression_visitor_logging", false, false, "New setting"},
            {"write_full_path_in_iceberg_metadata", false, false, "New setting."},
            {"output_format_orc_compression_block_size", 65536, 262144, "New setting"},
            {"allow_database_iceberg", false, false, "Added an alias for setting `allow_experimental_database_iceberg`"},
            {"allow_database_unity_catalog", false, false, "Added an alias for setting `allow_experimental_database_unity_catalog`"},
            {"allow_database_glue_catalog", false, false, "Added an alias for setting `allow_experimental_database_glue_catalog`"},
            {"apply_patch_parts_join_cache_buckets", 8, 8, "New setting"},
            {"delta_lake_throw_on_engine_predicate_error", false, false, "New setting"},
            {"delta_lake_enable_engine_predicate", true, true, "New setting"},
            {"backup_restore_s3_retry_initial_backoff_ms", 25, 25, "New setting"},
            {"backup_restore_s3_retry_max_backoff_ms", 5000, 5000, "New setting"},
            {"backup_restore_s3_retry_jitter_factor", 0.0, 0.1, "New setting"},
            {"vector_search_index_fetch_multiplier", 1.0, 1.0, "Alias for setting 'vector_search_postfilter_multiplier'"},
            {"backup_slow_all_threads_after_retryable_s3_error", true, true, "New setting"},
            {"allow_experimental_ytsaurus_table_engine", false, false, "New setting."},
            {"allow_experimental_ytsaurus_table_function", false, false, "New setting."},
            {"allow_experimental_ytsaurus_dictionary_source", false, false, "New setting."},
            {"per_part_index_stats", false, false, "New setting."},
            {"allow_experimental_iceberg_compaction", 0, 0, "New setting "},
            {"delta_lake_snapshot_version", -1, -1, "New setting"},
            {"use_roaring_bitmap_iceberg_positional_deletes", false, false, "New setting"},
            {"iceberg_metadata_compression_method", "", "", "New setting"},
            {"allow_experimental_correlated_subqueries", false, true, "Mark correlated subqueries support as Beta."},
            {"promql_database", "", "", "New experimental setting"},
            {"promql_table", "", "", "New experimental setting"},
            {"evaluation_time", 0, 0, "New experimental setting"},
            {"output_format_parquet_date_as_uint16", false, false, "Added a compatibility setting for a minor compatibility-breaking change introduced back in 24.12."},
            {"allow_experimental_delta_lake_writes", false, false, "New setting."},
            {"enable_lightweight_update", false, true, "Lightweight updates were moved to Beta. Added an alias for setting 'allow_experimental_lightweight_update'."},
            {"allow_experimental_lightweight_update", false, true, "Lightweight updates were moved to Beta."},
            {"s3_slow_all_threads_after_retryable_error", true, true, "Added an alias for setting `backup_slow_all_threads_after_retryable_s3_error`"},
        });
        addSettingsChanges(settings_changes_history, "25.7",
        {
            /// RELEASE CLOSED
            {"correlated_subqueries_substitute_equivalent_expressions", false, true, "New setting to correlated subquery planning optimization."},
            {"function_date_trunc_return_type_behavior", 0, 0, "Add new setting to preserve old behaviour of dateTrunc function"},
            {"output_format_parquet_geometadata", false, true, "A new setting to allow to write information about geo columns in parquet metadata and encode columns in WKB format."},
            {"cluster_function_process_archive_on_multiple_nodes", false, true, "New setting"},
            {"enable_vector_similarity_index", false, false, "Added an alias for setting `allow_experimental_vector_similarity_index`"},
            {"distributed_plan_max_rows_to_broadcast", 20000, 20000, "New experimental setting."},
            {"output_format_json_map_as_array_of_tuples", false, false, "New setting"},
            {"input_format_json_map_as_array_of_tuples", false, false, "New setting"},
            {"parallel_distributed_insert_select", 0, 2, "Enable parallel distributed insert select by default"},
            {"write_through_distributed_cache_buffer_size", 0, 0, "New cloud setting"},
            {"min_joined_block_size_rows", 0, DEFAULT_BLOCK_SIZE, "New setting."},
            {"table_engine_read_through_distributed_cache", false, false, "New setting"},
            {"distributed_cache_alignment", 0, 0, "Rename of distributed_cache_read_alignment"},
            {"enable_scopes_for_with_statement", true, true, "New setting for backward compatibility with the old analyzer."},
            {"output_format_parquet_enum_as_byte_array", false, false, "Write enum using parquet physical type: BYTE_ARRAY and logical type: ENUM"},
            {"distributed_plan_force_shuffle_aggregation", 0, 0, "New experimental setting"},
            {"allow_experimental_insert_into_iceberg", false, false, "New setting."},
            /// RELEASE CLOSED
        });
        addSettingsChanges(settings_changes_history, "25.6",
        {
            /// RELEASE CLOSED
            {"output_format_native_use_flattened_dynamic_and_json_serialization", false, false, "Add flattened Dynamic/JSON serializations to Native format"},
            {"cast_string_to_date_time_mode", "basic", "basic", "Allow to use different DateTime parsing mode in String to DateTime cast"},
            {"parallel_replicas_connect_timeout_ms", 1000, 300, "Separate connection timeout for parallel replicas queries"},
            {"use_iceberg_partition_pruning", false, true, "Enable Iceberg partition pruning by default."},
            {"distributed_cache_credentials_refresh_period_seconds", 5, 5, "New private setting"},
            {"enable_shared_storage_snapshot_in_query", false, false, "A new setting to share storage snapshot in query"},
            {"merge_tree_storage_snapshot_sleep_ms", 0, 0, "A new setting to debug storage snapshot consistency in query"},
            {"enable_job_stack_trace", false, false, "The setting was disabled by default to avoid performance overhead."},
            {"use_legacy_to_time", true, true, "New setting. Allows for user to use the old function logic for toTime, which works as toTimeWithFixedDate."},
            {"allow_experimental_time_time64_type", false, false, "New settings. Allows to use a new experimental Time and Time64 data types."},
            {"enable_time_time64_type", false, false, "New settings. Allows to use a new experimental Time and Time64 data types."},
            {"optimize_use_projection_filtering", false, true, "New setting"},
            {"input_format_parquet_enable_json_parsing", false, true, "When reading Parquet files, parse JSON columns as ClickHouse JSON Column."},
            {"use_skip_indexes_if_final", 0, 1, "Change in default value of setting"},
            {"use_skip_indexes_if_final_exact_mode", 0, 1, "Change in default value of setting"},
            {"allow_experimental_time_series_aggregate_functions", false, false, "New setting to enable experimental timeSeries* aggregate functions."},
            {"min_outstreams_per_resize_after_split", 0, 24, "New setting."},
            {"count_matches_stop_at_empty_match", true, false, "New setting."},
            {"enable_parallel_blocks_marshalling", "false", "true", "A new setting"},
            {"format_schema_source", "file", "file", "New setting"},
            {"format_schema_message_name", "", "", "New setting"},
            {"enable_scopes_for_with_statement", true, true, "New setting for backward compatibility with the old analyzer."},
            {"backup_slow_all_threads_after_retryable_s3_error", true, true, "New setting"},
            {"s3_slow_all_threads_after_retryable_error", true, true, "Added an alias for setting `backup_slow_all_threads_after_retryable_s3_error`"},
            /// RELEASE CLOSED
        });
        addSettingsChanges(settings_changes_history, "25.5",
        {
            /// Release closed. Please use 25.6
            {"geotoh3_argument_order", "lon_lat", "lat_lon", "A new setting for legacy behaviour to set lon and lat argument order"},
            {"secondary_indices_enable_bulk_filtering", false, true, "A new algorithm for filtering by data skipping indices"},
            {"implicit_table_at_top_level", "", "", "A new setting, used in clickhouse-local"},
            {"use_skip_indexes_if_final_exact_mode", 0, 0, "This setting was introduced to help FINAL query return correct results with skip indexes"},
            {"parsedatetime_e_requires_space_padding", true, false, "Improved compatibility with MySQL DATE_FORMAT/STR_TO_DATE"},
            {"formatdatetime_e_with_space_padding", true, false, "Improved compatibility with MySQL DATE_FORMAT/STR_TO_DATE"},
            {"input_format_max_block_size_bytes", 0, 0, "New setting to limit bytes size if blocks created by input format"},
            {"parallel_replicas_insert_select_local_pipeline", false, true, "Use local pipeline during distributed INSERT SELECT with parallel replicas. Currently disabled due to performance issues"},
            {"page_cache_block_size", 1048576, 1048576, "Made this setting adjustable on a per-query level."},
            {"page_cache_lookahead_blocks", 16, 16, "Made this setting adjustable on a per-query level."},
            {"output_format_pretty_glue_chunks", "0", "auto", "A new setting to make Pretty formats prettier."},
            {"distributed_cache_read_only_from_current_az", true, true, "New setting"},
            {"parallel_hash_join_threshold", 0, 100'000, "New setting"},
            {"max_limit_for_ann_queries", 1'000, 0, "Obsolete setting"},
            {"max_limit_for_vector_search_queries", 1'000, 1'000, "New setting"},
            {"min_os_cpu_wait_time_ratio_to_throw", 0, 0, "Setting values were changed and backported to 25.4"},
            {"max_os_cpu_wait_time_ratio_to_throw", 0, 0, "Setting values were changed and backported to 25.4"},
            {"make_distributed_plan", 0, 0, "New experimental setting."},
            {"distributed_plan_execute_locally", 0, 0, "New experimental setting."},
            {"distributed_plan_default_shuffle_join_bucket_count", 8, 8, "New experimental setting."},
            {"distributed_plan_default_reader_bucket_count", 8, 8, "New experimental setting."},
            {"distributed_plan_optimize_exchanges", true, true, "New experimental setting."},
            {"distributed_plan_force_exchange_kind", "", "", "New experimental setting."},
            {"update_sequential_consistency", true, true, "A new setting"},
            {"update_parallel_mode", "auto", "auto", "A new setting"},
            {"lightweight_delete_mode", "alter_update", "alter_update", "A new setting"},
            {"alter_update_mode", "heavy", "heavy", "A new setting"},
            {"apply_patch_parts", true, true, "A new setting"},
            {"allow_experimental_lightweight_update", false, false, "A new setting"},
            {"allow_experimental_delta_kernel_rs", false, true, "New setting"},
            {"allow_experimental_database_hms_catalog", false, false, "Allow experimental database engine DataLakeCatalog with catalog_type = 'hive'"},
            {"vector_search_filter_strategy", "auto", "auto", "New setting"},
            {"vector_search_postfilter_multiplier", 1.0, 1.0, "New setting"},
            {"compile_expressions", false, true, "We believe that the LLVM infrastructure behind the JIT compiler is stable enough to enable this setting by default."},
            {"input_format_parquet_bloom_filter_push_down", false, true, "When reading Parquet files, skip whole row groups based on the WHERE/PREWHERE expressions and bloom filter in the Parquet metadata."},
            {"input_format_parquet_allow_geoparquet_parser", false, true, "A new setting to use geo columns in parquet file"},
            {"enable_url_encoding", true, false, "Changed existing setting's default value"},
            {"s3_slow_all_threads_after_network_error", false, true, "New setting"},
            {"enable_scopes_for_with_statement", true, true, "New setting for backward compatibility with the old analyzer."},
            /// Release closed. Please use 25.6
        });
        addSettingsChanges(settings_changes_history, "25.4",
        {
            /// Release closed. Please use 25.5
            {"use_query_condition_cache", false, true, "A new optimization"},
            {"allow_materialized_view_with_bad_select", true, false, "Don't allow creating MVs referencing nonexistent columns or tables"},
            {"query_plan_optimize_lazy_materialization", false, true, "Added new setting to use query plan for lazy materialization optimisation"},
            {"query_plan_max_limit_for_lazy_materialization", 10, 10, "Added new setting to control maximum limit value that allows to use query plan for lazy materialization optimisation. If zero, there is no limit"},
            {"query_plan_convert_join_to_in", false, false, "New setting"},
            {"enable_hdfs_pread", true, true, "New setting."},
            {"low_priority_query_wait_time_ms", 1000, 1000, "New setting."},
            {"allow_experimental_correlated_subqueries", false, false, "Added new setting to allow correlated subqueries execution."},
            {"serialize_query_plan", false, false, "NewSetting"},
            {"allow_experimental_shared_set_join", 0, 1, "A setting for ClickHouse Cloud to enable SharedSet and SharedJoin"},
            {"allow_special_bool_values_inside_variant", true, false, "Don't allow special bool values during Variant type parsing"},
            {"cast_string_to_variant_use_inference", true, true, "New setting to enable/disable types inference during CAST from String to Variant"},
            {"distributed_cache_read_request_max_tries", 20, 20, "New setting"},
            {"query_condition_cache_store_conditions_as_plaintext", false, false, "New setting"},
            {"min_os_cpu_wait_time_ratio_to_throw", 0, 0, "New setting"},
            {"max_os_cpu_wait_time_ratio_to_throw", 0, 0, "New setting"},
            {"query_plan_merge_filter_into_join_condition", false, true, "Added new setting to merge filter into join condition"},
            {"use_local_cache_for_remote_storage", true, false, "Obsolete setting."},
            {"iceberg_timestamp_ms", 0, 0, "New setting."},
            {"iceberg_snapshot_id", 0, 0, "New setting."},
            {"use_iceberg_metadata_files_cache", true, true, "New setting"},
            {"query_plan_join_shard_by_pk_ranges", false, false, "New setting"},
            {"parallel_replicas_insert_select_local_pipeline", false, false, "Use local pipeline during distributed INSERT SELECT with parallel replicas. Currently disabled due to performance issues"},
            {"parallel_hash_join_threshold", 0, 0, "New setting"},
            {"function_date_trunc_return_type_behavior", 1, 0, "Change the result type for dateTrunc function for DateTime64/Date32 arguments to DateTime64/Date32 regardless of time unit to get correct result for negative values"},
            {"enable_scopes_for_with_statement", true, true, "New setting for backward compatibility with the old analyzer."},
            /// Release closed. Please use 25.5
        });
        addSettingsChanges(settings_changes_history, "25.3",
        {
            /// Release closed. Please use 25.4
            {"enable_json_type", false, true, "JSON data type is production-ready"},
            {"enable_dynamic_type", false, true, "Dynamic data type is production-ready"},
            {"enable_variant_type", false, true, "Variant data type is production-ready"},
            {"allow_experimental_json_type", false, true, "JSON data type is production-ready"},
            {"allow_experimental_dynamic_type", false, true, "Dynamic data type is production-ready"},
            {"allow_experimental_variant_type", false, true, "Variant data type is production-ready"},
            {"allow_experimental_database_unity_catalog", false, false, "Allow experimental database engine DataLakeCatalog with catalog_type = 'unity'"},
            {"allow_experimental_database_glue_catalog", false, false, "Allow experimental database engine DataLakeCatalog with catalog_type = 'glue'"},
            {"use_page_cache_with_distributed_cache", false, false, "New setting"},
            {"use_query_condition_cache", false, false, "New setting."},
            {"parallel_replicas_for_cluster_engines", false, true, "New setting."},
            {"parallel_hash_join_threshold", 0, 0, "New setting"},
            /// Release closed. Please use 25.4
        });
        addSettingsChanges(settings_changes_history, "25.2",
        {
            /// Release closed. Please use 25.3
            {"schema_inference_make_json_columns_nullable", false, false, "Allow to infer Nullable(JSON) during schema inference"},
            {"query_plan_use_new_logical_join_step", false, true, "Enable new step"},
            {"postgresql_fault_injection_probability", 0., 0., "New setting"},
            {"apply_settings_from_server", false, true, "Client-side code (e.g. INSERT input parsing and query output formatting) will use the same settings as the server, including settings from server config."},
            {"merge_tree_use_deserialization_prefixes_cache", true, true, "A new setting to control the usage of deserialization prefixes cache in MergeTree"},
            {"merge_tree_use_prefixes_deserialization_thread_pool", true, true, "A new setting controlling the usage of the thread pool for parallel prefixes deserialization in MergeTree"},
            {"optimize_and_compare_chain", false, true, "A new setting"},
            {"enable_adaptive_memory_spill_scheduler", false, false, "New setting. Enable spill memory data into external storage adaptively."},
            {"output_format_parquet_write_bloom_filter", false, true, "Added support for writing Parquet bloom filters."},
            {"output_format_parquet_bloom_filter_bits_per_value", 10.5, 10.5, "New setting."},
            {"output_format_parquet_bloom_filter_flush_threshold_bytes", 128 * 1024 * 1024, 128 * 1024 * 1024, "New setting."},
            {"output_format_pretty_max_rows", 10000, 1000, "It is better for usability - less amount to scroll."},
            {"restore_replicated_merge_tree_to_shared_merge_tree", false, false, "New setting."},
            {"parallel_replicas_only_with_analyzer", true, true, "Parallel replicas is supported only with analyzer enabled"},
            {"s3_allow_multipart_copy", true, true, "New setting."},
        });
        addSettingsChanges(settings_changes_history, "25.1",
        {
            /// Release closed. Please use 25.2
            {"allow_not_comparable_types_in_order_by", true, false, "Don't allow not comparable types in order by by default"},
            {"allow_not_comparable_types_in_comparison_functions", true, false, "Don't allow not comparable types in comparison functions by default"},
            {"output_format_json_pretty_print", false, true, "Print values in a pretty format in JSON output format by default"},
            {"allow_experimental_ts_to_grid_aggregate_function", false, false, "Cloud only"},
            {"formatdatetime_f_prints_scale_number_of_digits", true, false, "New setting."},
            {"distributed_cache_connect_max_tries", 20, 20, "Cloud only"},
            {"query_plan_use_new_logical_join_step", false, false, "New join step, internal change"},
            {"distributed_cache_min_bytes_for_seek", 0, 0, "New private setting."},
            {"use_iceberg_partition_pruning", false, false, "New setting for Iceberg partition pruning."},
            {"max_bytes_ratio_before_external_group_by", 0.0, 0.5, "Enable automatic spilling to disk by default."},
            {"max_bytes_ratio_before_external_sort", 0.0, 0.5, "Enable automatic spilling to disk by default."},
            {"min_external_sort_block_bytes", 0., 100_MiB, "New setting."},
            {"s3queue_migrate_old_metadata_to_buckets", false, false, "New setting."},
            {"distributed_cache_pool_behaviour_on_limit", "allocate_bypassing_pool", "wait", "Cloud only"},
            {"use_hive_partitioning", false, true, "Enabled the setting by default."},
            {"query_plan_try_use_vector_search", false, true, "New setting."},
            {"short_circuit_function_evaluation_for_nulls", false, true, "Allow to execute functions with Nullable arguments only on rows with non-NULL values in all arguments"},
            {"short_circuit_function_evaluation_for_nulls_threshold", 1.0, 1.0, "Ratio threshold of NULL values to execute functions with Nullable arguments only on rows with non-NULL values in all arguments. Applies when setting short_circuit_function_evaluation_for_nulls is enabled."},
            {"output_format_orc_writer_time_zone_name", "GMT", "GMT", "The time zone name for ORC writer, the default ORC writer's time zone is GMT."},
            {"output_format_pretty_highlight_trailing_spaces", false, true, "A new setting."},
            {"allow_experimental_bfloat16_type", false, true, "Add new BFloat16 type"},
            {"allow_push_predicate_ast_for_distributed_subqueries", false, true, "A new setting"},
            {"output_format_pretty_squash_consecutive_ms", 0, 50, "Add new setting"},
            {"output_format_pretty_squash_max_wait_ms", 0, 1000, "Add new setting"},
            {"output_format_pretty_max_column_name_width_cut_to", 0, 24, "A new setting"},
            {"output_format_pretty_max_column_name_width_min_chars_to_cut", 0, 4, "A new setting"},
            {"output_format_pretty_multiline_fields", false, true, "A new setting"},
            {"output_format_pretty_fallback_to_vertical", false, true, "A new setting"},
            {"output_format_pretty_fallback_to_vertical_max_rows_per_chunk", 0, 100, "A new setting"},
            {"output_format_pretty_fallback_to_vertical_min_columns", 0, 5, "A new setting"},
            {"output_format_pretty_fallback_to_vertical_min_table_width", 0, 250, "A new setting"},
            {"merge_table_max_tables_to_look_for_schema_inference", 1, 1000, "A new setting"},
            {"max_autoincrement_series", 1000, 1000, "A new setting"},
            {"validate_enum_literals_in_operators", false, false, "A new setting"},
            {"allow_experimental_kusto_dialect", true, false, "A new setting"},
            {"allow_experimental_prql_dialect", true, false, "A new setting"},
            {"h3togeo_lon_lat_result_order", true, false, "A new setting"},
            {"max_parallel_replicas", 1, 1000, "Use up to 1000 parallel replicas by default."},
            {"allow_general_join_planning", false, true, "Allow more general join planning algorithm when hash join algorithm is enabled."},
            {"optimize_extract_common_expressions", false, true, "Optimize WHERE, PREWHERE, ON, HAVING and QUALIFY expressions by extracting common expressions out from disjunction of conjunctions."},
            /// Release closed. Please use 25.2
        });
        addSettingsChanges(settings_changes_history, "24.12",
        {
            /// Release closed. Please use 25.1
            {"allow_experimental_database_iceberg", false, false, "New setting."},
            {"shared_merge_tree_sync_parts_on_partition_operations", 1, 1, "New setting. By default parts are always synchronized"},
            {"query_plan_join_swap_table", "false", "auto", "New setting. Right table was always chosen before."},
            {"max_size_to_preallocate_for_aggregation", 100'000'000, 1'000'000'000'000, "Enable optimisation for bigger tables."},
            {"max_size_to_preallocate_for_joins", 100'000'000, 1'000'000'000'000, "Enable optimisation for bigger tables."},
            {"max_bytes_ratio_before_external_group_by", 0., 0., "New setting."},
            {"optimize_extract_common_expressions", false, false, "Introduce setting to optimize WHERE, PREWHERE, ON, HAVING and QUALIFY expressions by extracting common expressions out from disjunction of conjunctions."},
            {"max_bytes_ratio_before_external_sort", 0., 0., "New setting."},
            {"use_async_executor_for_materialized_views", false, false, "New setting."},
            {"http_response_headers", "", "", "New setting."},
            {"output_format_parquet_datetime_as_uint32", true, false, "Write DateTime as DateTime64(3) instead of UInt32 (these are the two Parquet types closest to DateTime)."},
            {"output_format_parquet_date_as_uint16", true, false, "Write Date as Date32 instead of plain UInt16 (these are the two Parquet types closest to Date)."},
            {"skip_redundant_aliases_in_udf", false, false, "When enabled, this allows you to use the same user defined function several times for several materialized columns in the same table."},
            {"parallel_replicas_index_analysis_only_on_coordinator", true, true, "Index analysis done only on replica-coordinator and skipped on other replicas. Effective only with enabled parallel_replicas_local_plan"}, // enabling it was moved to 24.10
            {"least_greatest_legacy_null_behavior", true, false, "New setting"},
            {"use_concurrency_control", false, true, "Enable concurrency control by default"},
            {"join_algorithm", "default", "direct,parallel_hash,hash", "'default' was deprecated in favor of explicitly specified join algorithms, also parallel_hash is now preferred over hash"},
            /// Release closed. Please use 25.1
        });
        addSettingsChanges(settings_changes_history, "24.11",
        {
            {"validate_mutation_query", false, true, "New setting to validate mutation queries by default."},
            {"enable_job_stack_trace", false, false, "Enables collecting stack traces from job's scheduling. Disabled by default to avoid performance overhead."},
            {"allow_suspicious_types_in_group_by", true, false, "Don't allow Variant/Dynamic types in GROUP BY by default"},
            {"allow_suspicious_types_in_order_by", true, false, "Don't allow Variant/Dynamic types in ORDER BY by default"},
            {"distributed_cache_discard_connection_if_unread_data", true, true, "New setting"},
            {"filesystem_cache_enable_background_download_for_metadata_files_in_packed_storage", true, true, "New setting"},
            {"filesystem_cache_enable_background_download_during_fetch", true, true, "New setting"},
            {"azure_check_objects_after_upload", false, false, "Check each uploaded object in azure blob storage to be sure that upload was successful"},
            {"backup_restore_keeper_max_retries", 20, 1000, "Should be big enough so the whole operation BACKUP or RESTORE operation won't fail because of a temporary [Zoo]Keeper failure in the middle of it."},
            {"backup_restore_failure_after_host_disconnected_for_seconds", 0, 3600, "New setting."},
            {"backup_restore_keeper_max_retries_while_initializing", 0, 20, "New setting."},
            {"backup_restore_keeper_max_retries_while_handling_error", 0, 20, "New setting."},
            {"backup_restore_finish_timeout_after_error_sec", 0, 180, "New setting."},
            {"query_plan_merge_filters", false, true, "Allow to merge filters in the query plan. This is required to properly support filter-push-down with a new analyzer."},
            {"parallel_replicas_local_plan", false, true, "Use local plan for local replica in a query with parallel replicas"},
            {"merge_tree_use_v1_object_and_dynamic_serialization", true, false, "Add new serialization V2 version for JSON and Dynamic types"},
            {"min_joined_block_size_bytes", 524288, 524288, "New setting."},
            {"allow_experimental_bfloat16_type", false, false, "Add new experimental BFloat16 type"},
            {"filesystem_cache_skip_download_if_exceeds_per_query_cache_write_limit", 1, 1, "Rename of setting skip_download_if_exceeds_query_cache_limit"},
            {"filesystem_cache_prefer_bigger_buffer_size", true, true, "New setting"},
            {"read_in_order_use_virtual_row", false, false, "Use virtual row while reading in order of primary key or its monotonic function fashion. It is useful when searching over multiple parts as only relevant ones are touched."},
            {"s3_skip_empty_files", false, true, "We hope it will provide better UX"},
            {"filesystem_cache_boundary_alignment", 0, 0, "New setting"},
            {"push_external_roles_in_interserver_queries", false, true, "New setting."},
            {"enable_variant_type", false, false, "Add alias to allow_experimental_variant_type"},
            {"enable_dynamic_type", false, false, "Add alias to allow_experimental_dynamic_type"},
            {"enable_json_type", false, false, "Add alias to allow_experimental_json_type"},
        });
        addSettingsChanges(settings_changes_history, "24.10",
        {
            {"query_metric_log_interval", 0, -1, "New setting."},
            {"enforce_strict_identifier_format", false, false, "New setting."},
            {"enable_parsing_to_custom_serialization", false, true, "New setting"},
            {"mongodb_throw_on_unsupported_query", false, true, "New setting."},
            {"enable_parallel_replicas", false, false, "Parallel replicas with read tasks became the Beta tier feature."},
            {"parallel_replicas_mode", "read_tasks", "read_tasks", "This setting was introduced as a part of making parallel replicas feature Beta"},
            {"filesystem_cache_name", "", "", "Filesystem cache name to use for stateless table engines or data lakes"},
            {"restore_replace_external_dictionary_source_to_null", false, false, "New setting."},
            {"show_create_query_identifier_quoting_rule", "when_necessary", "when_necessary", "New setting."},
            {"show_create_query_identifier_quoting_style", "Backticks", "Backticks", "New setting."},
            {"merge_tree_min_read_task_size", 8, 8, "New setting"},
            {"merge_tree_min_rows_for_concurrent_read_for_remote_filesystem", (20 * 8192), 0, "Setting is deprecated"},
            {"merge_tree_min_bytes_for_concurrent_read_for_remote_filesystem", (24 * 10 * 1024 * 1024), 0, "Setting is deprecated"},
            {"implicit_select", false, false, "A new setting."},
            {"output_format_native_write_json_as_string", false, false, "Add new setting to allow write JSON column as single String column in Native format"},
            {"output_format_binary_write_json_as_string", false, false, "Add new setting to write values of JSON type as JSON string in RowBinary output format"},
            {"input_format_binary_read_json_as_string", false, false, "Add new setting to read values of JSON type as JSON string in RowBinary input format"},
            {"min_free_disk_bytes_to_perform_insert", 0, 0, "New setting."},
            {"min_free_disk_ratio_to_perform_insert", 0.0, 0.0, "New setting."},
            {"parallel_replicas_local_plan", false, true, "Use local plan for local replica in a query with parallel replicas"},
            {"enable_named_columns_in_function_tuple", false, false, "Disabled pending usability improvements"},
            {"cloud_mode_database_engine", 1, 1, "A setting for ClickHouse Cloud"},
            {"allow_experimental_shared_set_join", 0, 0, "A setting for ClickHouse Cloud"},
            {"read_through_distributed_cache", 0, 0, "A setting for ClickHouse Cloud"},
            {"write_through_distributed_cache", 0, 0, "A setting for ClickHouse Cloud"},
            {"distributed_cache_throw_on_error", 0, 0, "A setting for ClickHouse Cloud"},
            {"distributed_cache_log_mode", "on_error", "on_error", "A setting for ClickHouse Cloud"},
            {"distributed_cache_fetch_metrics_only_from_current_az", 1, 1, "A setting for ClickHouse Cloud"},
            {"distributed_cache_connect_max_tries", 20, 20, "A setting for ClickHouse Cloud"},
            {"distributed_cache_receive_response_wait_milliseconds", 60000, 60000, "A setting for ClickHouse Cloud"},
            {"distributed_cache_receive_timeout_milliseconds", 10000, 10000, "A setting for ClickHouse Cloud"},
            {"distributed_cache_wait_connection_from_pool_milliseconds", 100, 100, "A setting for ClickHouse Cloud"},
            {"distributed_cache_bypass_connection_pool", 0, 0, "A setting for ClickHouse Cloud"},
            {"distributed_cache_pool_behaviour_on_limit", "allocate_bypassing_pool", "allocate_bypassing_pool", "A setting for ClickHouse Cloud"},
            {"distributed_cache_read_alignment", 0, 0, "A setting for ClickHouse Cloud"},
            {"distributed_cache_max_unacked_inflight_packets", 10, 10, "A setting for ClickHouse Cloud"},
            {"distributed_cache_data_packet_ack_window", 5, 5, "A setting for ClickHouse Cloud"},
            {"input_format_parquet_enable_row_group_prefetch", false, true, "Enable row group prefetching during parquet parsing. Currently, only single-threaded parsing can prefetch."},
            {"input_format_orc_dictionary_as_low_cardinality", false, true, "Treat ORC dictionary encoded columns as LowCardinality columns while reading ORC files"},
            {"allow_experimental_refreshable_materialized_view", false, true, "Not experimental anymore"},
            {"max_parts_to_move", 0, 1000, "New setting"},
            {"hnsw_candidate_list_size_for_search", 64, 256, "New setting. Previously, the value was optionally specified in CREATE INDEX and 64 by default."},
            {"allow_reorder_prewhere_conditions", true, true, "New setting"},
            {"input_format_parquet_bloom_filter_push_down", false, false, "When reading Parquet files, skip whole row groups based on the WHERE/PREWHERE expressions and bloom filter in the Parquet metadata."},
            {"date_time_64_output_format_cut_trailing_zeros_align_to_groups_of_thousands", false, false, "Dynamically trim the trailing zeros of datetime64 values to adjust the output scale to (0, 3, 6), corresponding to 'seconds', 'milliseconds', and 'microseconds'."},
            {"parallel_replicas_index_analysis_only_on_coordinator", false, true, "Index analysis done only on replica-coordinator and skipped on other replicas. Effective only with enabled parallel_replicas_local_plan"},
            {"distributed_cache_discard_connection_if_unread_data", true, true, "New setting"},
            {"azure_check_objects_after_upload", false, false, "Check each uploaded object in azure blob storage to be sure that upload was successful"},
            {"backup_restore_keeper_max_retries", 20, 1000, "Should be big enough so the whole operation BACKUP or RESTORE operation won't fail because of a temporary [Zoo]Keeper failure in the middle of it."},
            {"backup_restore_failure_after_host_disconnected_for_seconds", 0, 3600, "New setting."},
            {"backup_restore_keeper_max_retries_while_initializing", 0, 20, "New setting."},
            {"backup_restore_keeper_max_retries_while_handling_error", 0, 20, "New setting."},
            {"backup_restore_finish_timeout_after_error_sec", 0, 180, "New setting."},
        });
        addSettingsChanges(settings_changes_history, "24.9",
        {
            {"output_format_orc_dictionary_key_size_threshold", 0.0, 0.0, "For a string column in ORC output format, if the number of distinct values is greater than this fraction of the total number of non-null rows, turn off dictionary encoding. Otherwise dictionary encoding is enabled"},
            {"input_format_json_empty_as_default", false, false, "Added new setting to allow to treat empty fields in JSON input as default values."},
            {"input_format_try_infer_variants", false, false, "Try to infer Variant type in text formats when there is more than one possible type for column/array elements"},
            {"join_output_by_rowlist_perkey_rows_threshold", 0, 5, "The lower limit of per-key average rows in the right table to determine whether to output by row list in hash join."},
            {"create_if_not_exists", false, false, "New setting."},
            {"allow_materialized_view_with_bad_select", true, true, "Support (but not enable yet) stricter validation in CREATE MATERIALIZED VIEW"},
            {"parallel_replicas_mark_segment_size", 128, 0, "Value for this setting now determined automatically"},
            {"database_replicated_allow_replicated_engine_arguments", 1, 0, "Don't allow explicit arguments by default"},
            {"database_replicated_allow_explicit_uuid", 1, 0, "Added a new setting to disallow explicitly specifying table UUID"},
            {"parallel_replicas_local_plan", false, false, "Use local plan for local replica in a query with parallel replicas"},
            {"join_to_sort_minimum_perkey_rows", 0, 40, "The lower limit of per-key average rows in the right table to determine whether to rerange the right table by key in left or inner join. This setting ensures that the optimization is not applied for sparse table keys"},
            {"join_to_sort_maximum_table_rows", 0, 10000, "The maximum number of rows in the right table to determine whether to rerange the right table by key in left or inner join"},
            {"allow_experimental_join_right_table_sorting", false, false, "If it is set to true, and the conditions of `join_to_sort_minimum_perkey_rows` and `join_to_sort_maximum_table_rows` are met, rerange the right table by key to improve the performance in left or inner hash join"},
            {"mongodb_throw_on_unsupported_query", false, true, "New setting."},
            {"min_free_disk_bytes_to_perform_insert", 0, 0, "Maintain some free disk space bytes from inserts while still allowing for temporary writing."},
            {"min_free_disk_ratio_to_perform_insert", 0.0, 0.0, "Maintain some free disk space bytes expressed as ratio to total disk space from inserts while still allowing for temporary writing."},
        });
        addSettingsChanges(settings_changes_history, "24.8",
        {
            {"rows_before_aggregation", false, false, "Provide exact value for rows_before_aggregation statistic, represents the number of rows read before aggregation"},
            {"restore_replace_external_table_functions_to_null", false, false, "New setting."},
            {"restore_replace_external_engines_to_null", false, false, "New setting."},
            {"input_format_json_max_depth", 1000000, 1000, "It was unlimited in previous versions, but that was unsafe."},
            {"merge_tree_min_bytes_per_task_for_remote_reading", 4194304, 2097152, "Value is unified with `filesystem_prefetch_min_bytes_for_single_read_task`"},
            {"use_hive_partitioning", false, false, "Allows to use hive partitioning for File, URL, S3, AzureBlobStorage and HDFS engines."},
            {"allow_experimental_kafka_offsets_storage_in_keeper", false, false, "Allow the usage of experimental Kafka storage engine that stores the committed offsets in ClickHouse Keeper"},
            {"allow_archive_path_syntax", true, true, "Added new setting to allow disabling archive path syntax."},
            {"query_cache_tag", "", "", "New setting for labeling query cache settings."},
            {"allow_experimental_time_series_table", false, false, "Added new setting to allow the TimeSeries table engine"},
            {"enable_analyzer", 1, 1, "Added an alias to a setting `allow_experimental_analyzer`."},
            {"optimize_functions_to_subcolumns", false, true, "Enabled settings by default"},
            {"allow_experimental_json_type", false, false, "Add new experimental JSON type"},
            {"use_json_alias_for_old_object_type", true, false, "Use JSON type alias to create new JSON type"},
            {"type_json_skip_duplicated_paths", false, false, "Allow to skip duplicated paths during JSON parsing"},
            {"allow_experimental_vector_similarity_index", false, false, "Added new setting to allow experimental vector similarity indexes"},
            {"input_format_try_infer_datetimes_only_datetime64", true, false, "Allow to infer DateTime instead of DateTime64 in data formats"},
        });
        addSettingsChanges(settings_changes_history, "24.7",
        {
            {"output_format_parquet_write_page_index", false, true, "Add a possibility to write page index into parquet files."},
            {"output_format_binary_encode_types_in_binary_format", false, false, "Added new setting to allow to write type names in binary format in RowBinaryWithNamesAndTypes output format"},
            {"input_format_binary_decode_types_in_binary_format", false, false, "Added new setting to allow to read type names in binary format in RowBinaryWithNamesAndTypes input format"},
            {"output_format_native_encode_types_in_binary_format", false, false, "Added new setting to allow to write type names in binary format in Native output format"},
            {"input_format_native_decode_types_in_binary_format", false, false, "Added new setting to allow to read type names in binary format in Native output format"},
            {"read_in_order_use_buffering", false, true, "Use buffering before merging while reading in order of primary key"},
            {"enable_named_columns_in_function_tuple", false, false, "Generate named tuples in function tuple() when all names are unique and can be treated as unquoted identifiers."},
            {"optimize_trivial_insert_select", true, false, "The optimization does not make sense in many cases."},
            {"dictionary_validate_primary_key_type", false, false, "Validate primary key type for dictionaries. By default id type for simple layouts will be implicitly converted to UInt64."},
            {"collect_hash_table_stats_during_joins", false, true, "New setting."},
            {"max_size_to_preallocate_for_joins", 0, 100'000'000, "New setting."},
            {"input_format_orc_reader_time_zone_name", "GMT", "GMT", "The time zone name for ORC row reader, the default ORC row reader's time zone is GMT."},
            {"database_replicated_allow_heavy_create", true, false, "Long-running DDL queries (CREATE AS SELECT and POPULATE) for Replicated database engine was forbidden"},
            {"query_plan_merge_filters", false, false, "Allow to merge filters in the query plan"},
            {"azure_sdk_max_retries", 10, 10, "Maximum number of retries in azure sdk"},
            {"azure_sdk_retry_initial_backoff_ms", 10, 10, "Minimal backoff between retries in azure sdk"},
            {"azure_sdk_retry_max_backoff_ms", 1000, 1000, "Maximal backoff between retries in azure sdk"},
            {"ignore_on_cluster_for_replicated_named_collections_queries", false, false, "Ignore ON CLUSTER clause for replicated named collections management queries."},
            {"backup_restore_s3_retry_attempts", 1000,1000, "Setting for Aws::Client::RetryStrategy, Aws::Client does retries itself, 0 means no retries. It takes place only for backup/restore."},
            {"postgresql_connection_attempt_timeout", 2, 2, "Allow to control 'connect_timeout' parameter of PostgreSQL connection."},
            {"postgresql_connection_pool_retries", 2, 2, "Allow to control the number of retries in PostgreSQL connection pool."}
        });
        addSettingsChanges(settings_changes_history, "24.6",
        {
            {"materialize_skip_indexes_on_insert", true, true, "Added new setting to allow to disable materialization of skip indexes on insert"},
            {"materialize_statistics_on_insert", true, true, "Added new setting to allow to disable materialization of statistics on insert"},
            {"input_format_parquet_use_native_reader", false, false, "When reading Parquet files, to use native reader instead of arrow reader."},
            {"hdfs_throw_on_zero_files_match", false, false, "Allow to throw an error when ListObjects request cannot match any files in HDFS engine instead of empty query result"},
            {"azure_throw_on_zero_files_match", false, false, "Allow to throw an error when ListObjects request cannot match any files in AzureBlobStorage engine instead of empty query result"},
            {"s3_validate_request_settings", true, true, "Allow to disable S3 request settings validation"},
            {"allow_experimental_full_text_index", false, false, "Enable experimental text index"},
            {"azure_skip_empty_files", false, false, "Allow to skip empty files in azure table engine"},
            {"hdfs_ignore_file_doesnt_exist", false, false, "Allow to return 0 rows when the requested files don't exist instead of throwing an exception in HDFS table engine"},
            {"azure_ignore_file_doesnt_exist", false, false, "Allow to return 0 rows when the requested files don't exist instead of throwing an exception in AzureBlobStorage table engine"},
            {"s3_ignore_file_doesnt_exist", false, false, "Allow to return 0 rows when the requested files don't exist instead of throwing an exception in S3 table engine"},
            {"s3_max_part_number", 10000, 10000, "Maximum part number number for s3 upload part"},
            {"s3_max_single_operation_copy_size", 32 * 1024 * 1024, 32 * 1024 * 1024, "Maximum size for a single copy operation in s3"},
            {"input_format_parquet_max_block_size", 8192, DEFAULT_BLOCK_SIZE, "Increase block size for parquet reader."},
            {"input_format_parquet_prefer_block_bytes", 0, DEFAULT_BLOCK_SIZE * 256, "Average block bytes output by parquet reader."},
            {"enable_blob_storage_log", true, true, "Write information about blob storage operations to system.blob_storage_log table"},
            {"allow_deprecated_snowflake_conversion_functions", true, false, "Disabled deprecated functions snowflakeToDateTime[64] and dateTime[64]ToSnowflake."},
            {"allow_statistic_optimize", false, false, "Old setting which popped up here being renamed."},
            {"allow_experimental_statistic", false, false, "Old setting which popped up here being renamed."},
            {"allow_statistics_optimize", false, false, "The setting was renamed. The previous name is `allow_statistic_optimize`."},
            {"allow_experimental_statistics", false, false, "The setting was renamed. The previous name is `allow_experimental_statistic`."},
            {"enable_vertical_final", false, true, "Enable vertical final by default again after fixing bug"},
            {"parallel_replicas_custom_key_range_lower", 0, 0, "Add settings to control the range filter when using parallel replicas with dynamic shards"},
            {"parallel_replicas_custom_key_range_upper", 0, 0, "Add settings to control the range filter when using parallel replicas with dynamic shards. A value of 0 disables the upper limit"},
            {"output_format_pretty_display_footer_column_names", 0, 1, "Add a setting to display column names in the footer if there are many rows. Threshold value is controlled by output_format_pretty_display_footer_column_names_min_rows."},
            {"output_format_pretty_display_footer_column_names_min_rows", 0, 50, "Add a setting to control the threshold value for setting output_format_pretty_display_footer_column_names_min_rows. Default 50."},
            {"output_format_csv_serialize_tuple_into_separate_columns", true, true, "A new way of how interpret tuples in CSV format was added."},
            {"input_format_csv_deserialize_separate_columns_into_tuple", true, true, "A new way of how interpret tuples in CSV format was added."},
            {"input_format_csv_try_infer_strings_from_quoted_tuples", true, true, "A new way of how interpret tuples in CSV format was added."},
        });
        addSettingsChanges(settings_changes_history, "24.5",
        {
            {"allow_deprecated_error_prone_window_functions", true, false, "Allow usage of deprecated error prone window functions (neighbor, runningAccumulate, runningDifferenceStartingWithFirstValue, runningDifference)"},
            {"allow_experimental_join_condition", false, false, "Support join with inequal conditions which involve columns from both left and right table. e.g. t1.y < t2.y."},
            {"input_format_tsv_crlf_end_of_line", false, false, "Enables reading of CRLF line endings with TSV formats"},
            {"output_format_parquet_use_custom_encoder", false, true, "Enable custom Parquet encoder."},
            {"cross_join_min_rows_to_compress", 0, 10000000, "Minimal count of rows to compress block in CROSS JOIN. Zero value means - disable this threshold. This block is compressed when any of the two thresholds (by rows or by bytes) are reached."},
            {"cross_join_min_bytes_to_compress", 0, 1_GiB, "Minimal size of block to compress in CROSS JOIN. Zero value means - disable this threshold. This block is compressed when any of the two thresholds (by rows or by bytes) are reached."},
            {"http_max_chunk_size", 0, 0, "Internal limitation"},
            {"prefer_external_sort_block_bytes", 0, DEFAULT_BLOCK_SIZE * 256, "Prefer maximum block bytes for external sort, reduce the memory usage during merging."},
            {"input_format_force_null_for_omitted_fields", false, false, "Disable type-defaults for omitted fields when needed"},
            {"cast_string_to_dynamic_use_inference", false, false, "Add setting to allow converting String to Dynamic through parsing"},
            {"allow_experimental_dynamic_type", false, false, "Add new experimental Dynamic type"},
            {"azure_max_blocks_in_multipart_upload", 50000, 50000, "Maximum number of blocks in multipart upload for Azure."},
            {"allow_archive_path_syntax", false, true, "Added new setting to allow disabling archive path syntax."},
        });
        addSettingsChanges(settings_changes_history, "24.4",
        {
            {"input_format_json_throw_on_bad_escape_sequence", true, true, "Allow to save JSON strings with bad escape sequences"},
            {"max_parsing_threads", 0, 0, "Add a separate setting to control number of threads in parallel parsing from files"},
            {"ignore_drop_queries_probability", 0, 0, "Allow to ignore drop queries in server with specified probability for testing purposes"},
            {"lightweight_deletes_sync", 2, 2, "The same as 'mutation_sync', but controls only execution of lightweight deletes"},
            {"query_cache_system_table_handling", "save", "throw", "The query cache no longer caches results of queries against system tables"},
            {"input_format_json_ignore_unnecessary_fields", false, true, "Ignore unnecessary fields and not parse them. Enabling this may not throw exceptions on json strings of invalid format or with duplicated fields"},
            {"input_format_hive_text_allow_variable_number_of_columns", false, true, "Ignore extra columns in Hive Text input (if file has more columns than expected) and treat missing fields in Hive Text input as default values."},
            {"allow_experimental_database_replicated", false, true, "Database engine Replicated is now in Beta stage"},
            {"temporary_data_in_cache_reserve_space_wait_lock_timeout_milliseconds", (10 * 60 * 1000), (10 * 60 * 1000), "Wait time to lock cache for sapce reservation in temporary data in filesystem cache"},
            {"optimize_rewrite_sum_if_to_count_if", false, true, "Only available for the analyzer, where it works correctly"},
            {"azure_allow_parallel_part_upload", "true", "true", "Use multiple threads for azure multipart upload."},
            {"max_recursive_cte_evaluation_depth", DBMS_RECURSIVE_CTE_MAX_EVALUATION_DEPTH, DBMS_RECURSIVE_CTE_MAX_EVALUATION_DEPTH, "Maximum limit on recursive CTE evaluation depth"},
            {"query_plan_convert_outer_join_to_inner_join", false, true, "Allow to convert OUTER JOIN to INNER JOIN if filter after JOIN always filters default values"},
        });
        addSettingsChanges(settings_changes_history, "24.3",
        {
            {"s3_connect_timeout_ms", 1000, 1000, "Introduce new dedicated setting for s3 connection timeout"},
            {"allow_experimental_shared_merge_tree", false, true, "The setting is obsolete"},
            {"use_page_cache_for_disks_without_file_cache", false, false, "Added userspace page cache"},
            {"read_from_page_cache_if_exists_otherwise_bypass_cache", false, false, "Added userspace page cache"},
            {"page_cache_inject_eviction", false, false, "Added userspace page cache"},
            {"default_table_engine", "None", "MergeTree", "Set default table engine to MergeTree for better usability"},
            {"input_format_json_use_string_type_for_ambiguous_paths_in_named_tuples_inference_from_objects", false, false, "Allow to use String type for ambiguous paths during named tuple inference from JSON objects"},
            {"traverse_shadow_remote_data_paths", false, false, "Traverse shadow directory when query system.remote_data_paths."},
            {"throw_if_deduplication_in_dependent_materialized_views_enabled_with_async_insert", false, true, "Deduplication in dependent materialized view cannot work together with async inserts."},
            {"parallel_replicas_allow_in_with_subquery", false, true, "If true, subquery for IN will be executed on every follower replica"},
            {"log_processors_profiles", false, true, "Enable by default"},
            {"function_locate_has_mysql_compatible_argument_order", false, true, "Increase compatibility with MySQL's locate function."},
            {"allow_suspicious_primary_key", true, false, "Forbid suspicious PRIMARY KEY/ORDER BY for MergeTree (i.e. SimpleAggregateFunction)"},
            {"filesystem_cache_reserve_space_wait_lock_timeout_milliseconds", 1000, 1000, "Wait time to lock cache for sapce reservation in filesystem cache"},
            {"max_parser_backtracks", 0, 1000000, "Limiting the complexity of parsing"},
            {"analyzer_compatibility_join_using_top_level_identifier", false, false, "Force to resolve identifier in JOIN USING from projection"},
            {"distributed_insert_skip_read_only_replicas", false, false, "If true, INSERT into Distributed will skip read-only replicas"},
            {"keeper_max_retries", 10, 10, "Max retries for general keeper operations"},
            {"keeper_retry_initial_backoff_ms", 100, 100, "Initial backoff timeout for general keeper operations"},
            {"keeper_retry_max_backoff_ms", 5000, 5000, "Max backoff timeout for general keeper operations"},
            {"s3queue_allow_experimental_sharded_mode", false, false, "Enable experimental sharded mode of S3Queue table engine. It is experimental because it will be rewritten"},
            {"allow_experimental_analyzer", false, true, "Enable analyzer and planner by default."},
            {"merge_tree_read_split_ranges_into_intersecting_and_non_intersecting_injection_probability", 0.0, 0.0, "For testing of `PartsSplitter` - split read ranges into intersecting and non intersecting every time you read from MergeTree with the specified probability."},
            {"allow_get_client_http_header", false, false, "Introduced a new function."},
            {"output_format_pretty_row_numbers", false, true, "It is better for usability."},
            {"output_format_pretty_max_value_width_apply_for_single_value", true, false, "Single values in Pretty formats won't be cut."},
            {"output_format_parquet_string_as_string", false, true, "ClickHouse allows arbitrary binary data in the String data type, which is typically UTF-8. Parquet/ORC/Arrow Strings only support UTF-8. That's why you can choose which Arrow's data type to use for the ClickHouse String data type - String or Binary. While Binary would be more correct and compatible, using String by default will correspond to user expectations in most cases."},
            {"output_format_orc_string_as_string", false, true, "ClickHouse allows arbitrary binary data in the String data type, which is typically UTF-8. Parquet/ORC/Arrow Strings only support UTF-8. That's why you can choose which Arrow's data type to use for the ClickHouse String data type - String or Binary. While Binary would be more correct and compatible, using String by default will correspond to user expectations in most cases."},
            {"output_format_arrow_string_as_string", false, true, "ClickHouse allows arbitrary binary data in the String data type, which is typically UTF-8. Parquet/ORC/Arrow Strings only support UTF-8. That's why you can choose which Arrow's data type to use for the ClickHouse String data type - String or Binary. While Binary would be more correct and compatible, using String by default will correspond to user expectations in most cases."},
            {"output_format_parquet_compression_method", "lz4", "zstd", "Parquet/ORC/Arrow support many compression methods, including lz4 and zstd. ClickHouse supports each and every compression method. Some inferior tools, such as 'duckdb', lack support for the faster `lz4` compression method, that's why we set zstd by default."},
            {"output_format_orc_compression_method", "lz4", "zstd", "Parquet/ORC/Arrow support many compression methods, including lz4 and zstd. ClickHouse supports each and every compression method. Some inferior tools, such as 'duckdb', lack support for the faster `lz4` compression method, that's why we set zstd by default."},
            {"output_format_pretty_highlight_digit_groups", false, true, "If enabled and if output is a terminal, highlight every digit corresponding to the number of thousands, millions, etc. with underline."},
            {"geo_distance_returns_float64_on_float64_arguments", false, true, "Increase the default precision."},
            {"azure_max_inflight_parts_for_one_file", 20, 20, "The maximum number of a concurrent loaded parts in multipart upload request. 0 means unlimited."},
            {"azure_strict_upload_part_size", 0, 0, "The exact size of part to upload during multipart upload to Azure blob storage."},
            {"azure_min_upload_part_size", 16*1024*1024, 16*1024*1024, "The minimum size of part to upload during multipart upload to Azure blob storage."},
            {"azure_max_upload_part_size", 5ull*1024*1024*1024, 5ull*1024*1024*1024, "The maximum size of part to upload during multipart upload to Azure blob storage."},
            {"azure_upload_part_size_multiply_factor", 2, 2, "Multiply azure_min_upload_part_size by this factor each time azure_multiply_parts_count_threshold parts were uploaded from a single write to Azure blob storage."},
            {"azure_upload_part_size_multiply_parts_count_threshold", 500, 500, "Each time this number of parts was uploaded to Azure blob storage, azure_min_upload_part_size is multiplied by azure_upload_part_size_multiply_factor."},
            {"output_format_csv_serialize_tuple_into_separate_columns", true, true, "A new way of how interpret tuples in CSV format was added."},
            {"input_format_csv_deserialize_separate_columns_into_tuple", true, true, "A new way of how interpret tuples in CSV format was added."},
            {"input_format_csv_try_infer_strings_from_quoted_tuples", true, true, "A new way of how interpret tuples in CSV format was added."},
        });
        addSettingsChanges(settings_changes_history, "24.2",
        {
            {"allow_suspicious_variant_types", true, false, "Don't allow creating Variant type with suspicious variants by default"},
            {"validate_experimental_and_suspicious_types_inside_nested_types", false, true, "Validate usage of experimental and suspicious types inside nested types"},
            {"output_format_values_escape_quote_with_quote", false, false, "If true escape ' with '', otherwise quoted with \\'"},
            {"output_format_pretty_single_large_number_tip_threshold", 0, 1'000'000, "Print a readable number tip on the right side of the table if the block consists of a single number which exceeds this value (except 0)"},
            {"input_format_try_infer_exponent_floats", true, false, "Don't infer floats in exponential notation by default"},
            {"query_plan_optimize_prewhere", true, true, "Allow to push down filter to PREWHERE expression for supported storages"},
            {"async_insert_max_data_size", 1000000, 10485760, "The previous value appeared to be too small."},
            {"async_insert_poll_timeout_ms", 10, 10, "Timeout in milliseconds for polling data from asynchronous insert queue"},
            {"async_insert_use_adaptive_busy_timeout", false, true, "Use adaptive asynchronous insert timeout"},
            {"async_insert_busy_timeout_min_ms", 50, 50, "The minimum value of the asynchronous insert timeout in milliseconds; it also serves as the initial value, which may be increased later by the adaptive algorithm"},
            {"async_insert_busy_timeout_max_ms", 200, 200, "The minimum value of the asynchronous insert timeout in milliseconds; async_insert_busy_timeout_ms is aliased to async_insert_busy_timeout_max_ms"},
            {"async_insert_busy_timeout_increase_rate", 0.2, 0.2, "The exponential growth rate at which the adaptive asynchronous insert timeout increases"},
            {"async_insert_busy_timeout_decrease_rate", 0.2, 0.2, "The exponential growth rate at which the adaptive asynchronous insert timeout decreases"},
            {"format_template_row_format", "", "", "Template row format string can be set directly in query"},
            {"format_template_resultset_format", "", "", "Template result set format string can be set in query"},
            {"split_parts_ranges_into_intersecting_and_non_intersecting_final", true, true, "Allow to split parts ranges into intersecting and non intersecting during FINAL optimization"},
            {"split_intersecting_parts_ranges_into_layers_final", true, true, "Allow to split intersecting parts ranges into layers during FINAL optimization"},
            {"azure_max_single_part_copy_size", 256*1024*1024, 256*1024*1024, "The maximum size of object to copy using single part copy to Azure blob storage."},
            {"min_external_table_block_size_rows", DEFAULT_INSERT_BLOCK_SIZE, DEFAULT_INSERT_BLOCK_SIZE, "Squash blocks passed to external table to specified size in rows, if blocks are not big enough"},
            {"min_external_table_block_size_bytes", DEFAULT_INSERT_BLOCK_SIZE * 256, DEFAULT_INSERT_BLOCK_SIZE * 256, "Squash blocks passed to external table to specified size in bytes, if blocks are not big enough."},
            {"parallel_replicas_prefer_local_join", true, true, "If true, and JOIN can be executed with parallel replicas algorithm, and all storages of right JOIN part are *MergeTree, local JOIN will be used instead of GLOBAL JOIN."},
            {"optimize_time_filter_with_preimage", true, true, "Optimize Date and DateTime predicates by converting functions into equivalent comparisons without conversions (e.g. toYear(col) = 2023 -> col >= '2023-01-01' AND col <= '2023-12-31')"},
            {"extract_key_value_pairs_max_pairs_per_row", 0, 0, "Max number of pairs that can be produced by the `extractKeyValuePairs` function. Used as a safeguard against consuming too much memory."},
            {"default_view_definer", "CURRENT_USER", "CURRENT_USER", "Allows to set default `DEFINER` option while creating a view"},
            {"default_materialized_view_sql_security", "DEFINER", "DEFINER", "Allows to set a default value for SQL SECURITY option when creating a materialized view"},
            {"default_normal_view_sql_security", "INVOKER", "INVOKER", "Allows to set default `SQL SECURITY` option while creating a normal view"},
            {"mysql_map_string_to_text_in_show_columns", false, true, "Reduce the configuration effort to connect ClickHouse with BI tools."},
            {"mysql_map_fixed_string_to_text_in_show_columns", false, true, "Reduce the configuration effort to connect ClickHouse with BI tools."},
        });
        addSettingsChanges(settings_changes_history, "24.1",
        {
            {"print_pretty_type_names", false, true, "Better user experience."},
            {"input_format_json_read_bools_as_strings", false, true, "Allow to read bools as strings in JSON formats by default"},
            {"output_format_arrow_use_signed_indexes_for_dictionary", false, true, "Use signed indexes type for Arrow dictionaries by default as it's recommended"},
            {"allow_experimental_variant_type", false, false, "Add new experimental Variant type"},
            {"use_variant_as_common_type", false, false, "Allow to use Variant in if/multiIf if there is no common type"},
            {"output_format_arrow_use_64_bit_indexes_for_dictionary", false, false, "Allow to use 64 bit indexes type in Arrow dictionaries"},
            {"parallel_replicas_mark_segment_size", 128, 128, "Add new setting to control segment size in new parallel replicas coordinator implementation"},
            {"ignore_materialized_views_with_dropped_target_table", false, false, "Add new setting to allow to ignore materialized views with dropped target table"},
            {"output_format_compression_level", 3, 3, "Allow to change compression level in the query output"},
            {"output_format_compression_zstd_window_log", 0, 0, "Allow to change zstd window log in the query output when zstd compression is used"},
            {"enable_zstd_qat_codec", false, false, "Add new ZSTD_QAT codec"},
            {"enable_vertical_final", false, true, "Use vertical final by default"},
            {"output_format_arrow_use_64_bit_indexes_for_dictionary", false, false, "Allow to use 64 bit indexes type in Arrow dictionaries"},
            {"max_rows_in_set_to_optimize_join", 100000, 0, "Disable join optimization as it prevents from read in order optimization"},
            {"output_format_pretty_color", true, "auto", "Setting is changed to allow also for auto value, disabling ANSI escapes if output is not a tty"},
            {"function_visible_width_behavior", 0, 1, "We changed the default behavior of `visibleWidth` to be more precise"},
            {"max_estimated_execution_time", 0, 0, "Separate max_execution_time and max_estimated_execution_time"},
            {"iceberg_engine_ignore_schema_evolution", false, false, "Allow to ignore schema evolution in Iceberg table engine"},
            {"optimize_injective_functions_in_group_by", false, true, "Replace injective functions by it's arguments in GROUP BY section in analyzer"},
            {"update_insert_deduplication_token_in_dependent_materialized_views", false, false, "Allow to update insert deduplication token with table identifier during insert in dependent materialized views"},
            {"azure_max_unexpected_write_error_retries", 4, 4, "The maximum number of retries in case of unexpected errors during Azure blob storage write"},
            {"split_parts_ranges_into_intersecting_and_non_intersecting_final", false, true, "Allow to split parts ranges into intersecting and non intersecting during FINAL optimization"},
            {"split_intersecting_parts_ranges_into_layers_final", true, true, "Allow to split intersecting parts ranges into layers during FINAL optimization"}
        });
        addSettingsChanges(settings_changes_history, "23.12",
        {
            {"allow_suspicious_ttl_expressions", true, false, "It is a new setting, and in previous versions the behavior was equivalent to allowing."},
            {"input_format_parquet_allow_missing_columns", false, true, "Allow missing columns in Parquet files by default"},
            {"input_format_orc_allow_missing_columns", false, true, "Allow missing columns in ORC files by default"},
            {"input_format_arrow_allow_missing_columns", false, true, "Allow missing columns in Arrow files by default"}
        });
        addSettingsChanges(settings_changes_history, "23.11",
        {
            {"parsedatetime_parse_without_leading_zeros", false, true, "Improved compatibility with MySQL DATE_FORMAT/STR_TO_DATE"}
        });
        addSettingsChanges(settings_changes_history, "23.9",
        {
            {"optimize_group_by_constant_keys", false, true, "Optimize group by constant keys by default"},
            {"input_format_json_try_infer_named_tuples_from_objects", false, true, "Try to infer named Tuples from JSON objects by default"},
            {"input_format_json_read_numbers_as_strings", false, true, "Allow to read numbers as strings in JSON formats by default"},
            {"input_format_json_read_arrays_as_strings", false, true, "Allow to read arrays as strings in JSON formats by default"},
            {"input_format_json_infer_incomplete_types_as_strings", false, true, "Allow to infer incomplete types as Strings in JSON formats by default"},
            {"input_format_json_try_infer_numbers_from_strings", true, false, "Don't infer numbers from strings in JSON formats by default to prevent possible parsing errors"},
            {"http_write_exception_in_output_format", false, true, "Output valid JSON/XML on exception in HTTP streaming."}
        });
        addSettingsChanges(settings_changes_history, "23.8",
        {
            {"rewrite_count_distinct_if_with_count_distinct_implementation", false, true, "Rewrite countDistinctIf with count_distinct_implementation configuration"}
        });
        addSettingsChanges(settings_changes_history, "23.7",
        {
            {"function_sleep_max_microseconds_per_block", 0, 3000000, "In previous versions, the maximum sleep time of 3 seconds was applied only for `sleep`, but not for `sleepEachRow` function. In the new version, we introduce this setting. If you set compatibility with the previous versions, we will disable the limit altogether."}
        });
        addSettingsChanges(settings_changes_history, "23.6",
        {
            {"http_send_timeout", 180, 30, "3 minutes seems crazy long. Note that this is timeout for a single network write call, not for the whole upload operation."},
            {"http_receive_timeout", 180, 30, "See http_send_timeout."}
        });
        addSettingsChanges(settings_changes_history, "23.5",
        {
            {"input_format_parquet_preserve_order", true, false, "Allow Parquet reader to reorder rows for better parallelism."},
            {"parallelize_output_from_storages", false, true, "Allow parallelism when executing queries that read from file/url/s3/etc. This may reorder rows."},
            {"use_with_fill_by_sorting_prefix", false, true, "Columns preceding WITH FILL columns in ORDER BY clause form sorting prefix. Rows with different values in sorting prefix are filled independently"},
            {"output_format_parquet_compliant_nested_types", false, true, "Change an internal field name in output Parquet file schema."}
        });
        addSettingsChanges(settings_changes_history, "23.4",
        {
            {"allow_suspicious_indices", true, false, "If true, index can defined with identical expressions"},
            {"allow_nonconst_timezone_arguments", true, false, "Allow non-const timezone arguments in certain time-related functions like toTimeZone(), fromUnixTimestamp*(), snowflakeToDateTime*()."},
            {"connect_timeout_with_failover_ms", 50, 1000, "Increase default connect timeout because of async connect"},
            {"connect_timeout_with_failover_secure_ms", 100, 1000, "Increase default secure connect timeout because of async connect"},
            {"hedged_connection_timeout_ms", 100, 50, "Start new connection in hedged requests after 50 ms instead of 100 to correspond with previous connect timeout"},
            {"formatdatetime_f_prints_single_zero", true, false, "Improved compatibility with MySQL DATE_FORMAT()/STR_TO_DATE()"},
            {"formatdatetime_parsedatetime_m_is_month_name", false, true, "Improved compatibility with MySQL DATE_FORMAT/STR_TO_DATE"}
        });
        addSettingsChanges(settings_changes_history, "23.3",
        {
            {"output_format_parquet_version", "1.0", "2.latest", "Use latest Parquet format version for output format"},
            {"input_format_json_ignore_unknown_keys_in_named_tuple", false, true, "Improve parsing JSON objects as named tuples"},
            {"input_format_native_allow_types_conversion", false, true, "Allow types conversion in Native input forma"},
            {"output_format_arrow_compression_method", "none", "lz4_frame", "Use lz4 compression in Arrow output format by default"},
            {"output_format_parquet_compression_method", "snappy", "lz4", "Use lz4 compression in Parquet output format by default"},
            {"output_format_orc_compression_method", "none", "lz4_frame", "Use lz4 compression in ORC output format by default"},
            {"async_query_sending_for_remote", false, true, "Create connections and send query async across shards"}
        });
        addSettingsChanges(settings_changes_history, "23.2",
        {
            {"output_format_parquet_fixed_string_as_fixed_byte_array", false, true, "Use Parquet FIXED_LENGTH_BYTE_ARRAY type for FixedString by default"},
            {"output_format_arrow_fixed_string_as_fixed_byte_array", false, true, "Use Arrow FIXED_SIZE_BINARY type for FixedString by default"},
            {"query_plan_remove_redundant_distinct", false, true, "Remove redundant Distinct step in query plan"},
            {"optimize_duplicate_order_by_and_distinct", true, false, "Remove duplicate ORDER BY and DISTINCT if it's possible"},
            {"insert_keeper_max_retries", 0, 20, "Enable reconnections to Keeper on INSERT, improve reliability"}
        });
        addSettingsChanges(settings_changes_history, "23.1",
        {
            {"input_format_json_read_objects_as_strings", 0, 1, "Enable reading nested json objects as strings while object type is experimental"},
            {"input_format_json_defaults_for_missing_elements_in_named_tuple", false, true, "Allow missing elements in JSON objects while reading named tuples by default"},
            {"input_format_csv_detect_header", false, true, "Detect header in CSV format by default"},
            {"input_format_tsv_detect_header", false, true, "Detect header in TSV format by default"},
            {"input_format_custom_detect_header", false, true, "Detect header in CustomSeparated format by default"},
            {"query_plan_remove_redundant_sorting", false, true, "Remove redundant sorting in query plan. For example, sorting steps related to ORDER BY clauses in subqueries"}
        });
        addSettingsChanges(settings_changes_history, "22.12",
        {
            {"max_size_to_preallocate_for_aggregation", 10'000'000, 100'000'000, "This optimizes performance"},
            {"query_plan_aggregation_in_order", 0, 1, "Enable some refactoring around query plan"},
            {"format_binary_max_string_size", 0, 1_GiB, "Prevent allocating large amount of memory"}
        });
        addSettingsChanges(settings_changes_history, "22.11",
        {
            {"use_structure_from_insertion_table_in_table_functions", 0, 2, "Improve using structure from insertion table in table functions"}
        });
        addSettingsChanges(settings_changes_history, "22.9",
        {
            {"force_grouping_standard_compatibility", false, true, "Make GROUPING function output the same as in SQL standard and other DBMS"}
        });
        addSettingsChanges(settings_changes_history, "22.7",
        {
            {"cross_to_inner_join_rewrite", 1, 2, "Force rewrite comma join to inner"},
            {"enable_positional_arguments", false, true, "Enable positional arguments feature by default"},
            {"format_csv_allow_single_quotes", true, false, "Most tools don't treat single quote in CSV specially, don't do it by default too"}
        });
        addSettingsChanges(settings_changes_history, "22.6",
        {
            {"output_format_json_named_tuples_as_objects", false, true, "Allow to serialize named tuples as JSON objects in JSON formats by default"},
            {"input_format_skip_unknown_fields", false, true, "Optimize reading subset of columns for some input formats"}
        });
        addSettingsChanges(settings_changes_history, "22.5",
        {
            {"memory_overcommit_ratio_denominator", 0, 1073741824, "Enable memory overcommit feature by default"},
            {"memory_overcommit_ratio_denominator_for_user", 0, 1073741824, "Enable memory overcommit feature by default"}
        });
        addSettingsChanges(settings_changes_history, "22.4",
        {
            {"allow_settings_after_format_in_insert", true, false, "Do not allow SETTINGS after FORMAT for INSERT queries because ClickHouse interpret SETTINGS as some values, which is misleading"}
        });
        addSettingsChanges(settings_changes_history, "22.3",
        {
            {"cast_ipv4_ipv6_default_on_conversion_error", true, false, "Make functions cast(value, 'IPv4') and cast(value, 'IPv6') behave same as toIPv4 and toIPv6 functions"}
        });
        addSettingsChanges(settings_changes_history, "21.12",
        {
            {"stream_like_engine_allow_direct_select", true, false, "Do not allow direct select for Kafka/RabbitMQ/FileLog by default"}
        });
        addSettingsChanges(settings_changes_history, "21.9",
        {
            {"output_format_decimal_trailing_zeros", true, false, "Do not output trailing zeros in text representation of Decimal types by default for better looking output"},
            {"use_hedged_requests", false, true, "Enable Hedged Requests feature by default"}
        });
        addSettingsChanges(settings_changes_history, "21.7",
        {
            {"legacy_column_name_of_tuple_literal", true, false, "Add this setting only for compatibility reasons. It makes sense to set to 'true', while doing rolling update of cluster from version lower than 21.7 to higher"}
        });
        addSettingsChanges(settings_changes_history, "21.5",
        {
            {"async_socket_for_remote", false, true, "Fix all problems and turn on asynchronous reads from socket for remote queries by default again"}
        });
        addSettingsChanges(settings_changes_history, "21.3",
        {
            {"async_socket_for_remote", true, false, "Turn off asynchronous reads from socket for remote queries because of some problems"},
            {"optimize_normalize_count_variants", false, true, "Rewrite aggregate functions that semantically equals to count() as count() by default"},
            {"normalize_function_names", false, true, "Normalize function names to their canonical names, this was needed for projection query routing"}
        });
        addSettingsChanges(settings_changes_history, "21.2",
        {
            {"enable_global_with_statement", false, true, "Propagate WITH statements to UNION queries and all subqueries by default"}
        });
        addSettingsChanges(settings_changes_history, "21.1",
        {
            {"insert_quorum_parallel", false, true, "Use parallel quorum inserts by default. It is significantly more convenient to use than sequential quorum inserts"},
            {"input_format_null_as_default", false, true, "Allow to insert NULL as default for input formats by default"},
            {"optimize_on_insert", false, true, "Enable data optimization on INSERT by default for better user experience"},
            {"use_compact_format_in_distributed_parts_names", false, true, "Use compact format for async INSERT into Distributed tables by default"}
        });
        addSettingsChanges(settings_changes_history, "20.10",
        {
            {"format_regexp_escaping_rule", "Escaped", "Raw", "Use Raw as default escaping rule for Regexp format to male the behaviour more like to what users expect"}
        });
        addSettingsChanges(settings_changes_history, "20.7",
        {
            {"show_table_uuid_in_table_create_query_if_not_nil", true, false, "Stop showing  UID of the table in its CREATE query for Engine=Atomic"}
        });
        addSettingsChanges(settings_changes_history, "20.5",
        {
            {"input_format_with_names_use_header", false, true, "Enable using header with names for formats with WithNames/WithNamesAndTypes suffixes"},
            {"allow_suspicious_codecs", true, false, "Don't allow to specify meaningless compression codecs"}
        });
        addSettingsChanges(settings_changes_history, "20.4",
        {
            {"validate_polygons", false, true, "Throw exception if polygon is invalid in function pointInPolygon by default instead of returning possibly wrong results"}
        });
        addSettingsChanges(settings_changes_history, "19.18",
        {
            {"enable_scalar_subquery_optimization", false, true, "Prevent scalar subqueries from (de)serializing large scalar values and possibly avoid running the same subquery more than once"}
        });
        addSettingsChanges(settings_changes_history, "19.14",
        {
            {"any_join_distinct_right_table_keys", true, false, "Disable ANY RIGHT and ANY FULL JOINs by default to avoid inconsistency"}
        });
        addSettingsChanges(settings_changes_history, "19.12",
        {
            {"input_format_defaults_for_omitted_fields", false, true, "Enable calculation of complex default expressions for omitted fields for some input formats, because it should be the expected behaviour"}
        });
        addSettingsChanges(settings_changes_history, "19.5",
        {
            {"max_partitions_per_insert_block", 0, 100, "Add a limit for the number of partitions in one block"}
        });
        addSettingsChanges(settings_changes_history, "18.12.17",
        {
            {"enable_optimize_predicate_expression", 0, 1, "Optimize predicates to subqueries by default"}
        });
    });
    return settings_changes_history;
}

const VersionToSettingsChangesMap & getMergeTreeSettingsChangesHistory()
{
    static VersionToSettingsChangesMap merge_tree_settings_changes_history;
    static std::once_flag initialized_flag;
    std::call_once(initialized_flag, [&]
    {
        addSettingsChanges(merge_tree_settings_changes_history, "25.9",
        {
<<<<<<< HEAD
            {"vertical_merge_optimize_lightweight_delete", false, true, "New setting"},
=======
            {"replicated_deduplication_window", 1000, 10000, "increase default value"},
>>>>>>> bbc6efc4
            {"shared_merge_tree_enable_automatic_empty_partitions_cleanup", false, false, "New setting"},
            {"shared_merge_tree_empty_partition_lifetime", 86400, 86400, "New setting"},
            {"shared_merge_tree_outdated_parts_group_size", 2, 2, "New setting"},
            {"shared_merge_tree_use_outdated_parts_compact_format", false, true, "Enable outdated parts v3 by default"},
        });
        addSettingsChanges(merge_tree_settings_changes_history, "25.8",
        {
            {"object_serialization_version", "v2", "v2", "Add a setting to control JSON serialization versions"},
            {"object_shared_data_serialization_version", "map", "map", "Add a setting to control JSON serialization versions"},
            {"object_shared_data_serialization_version_for_zero_level_parts", "map", "map", "Add a setting to control JSON serialization versions  for zero level parts"},
            {"object_shared_data_buckets_for_compact_part", 8, 8, "Add a setting to control number of buckets for shared data in JSON serialization in compact parts"},
            {"object_shared_data_buckets_for_wide_part", 32, 32, "Add a setting to control number of buckets for shared data in JSON serialization in wide parts"},
            {"dynamic_serialization_version", "v2", "v2", "Add a setting to control Dynamic serialization versions"},
            {"search_orphaned_parts_disks", "any", "any", "New setting"},
            {"shared_merge_tree_virtual_parts_discovery_batch", 1, 1, "New setting"},
            {"max_digestion_size_per_segment", 256_MiB, 256_MiB, "Obsolete setting"},
            {"shared_merge_tree_update_replica_flags_delay_ms", 30000, 30000, "New setting"},
            {"write_marks_for_substreams_in_compact_parts", false, true, "Enable writing marks for substreams in compact parts by default"},
            {"allow_part_offset_column_in_projections", false, true, "Now projections can use _part_offset column."},
            {"max_uncompressed_bytes_in_patches", 0, 30ULL * 1024 * 1024 * 1024, "New setting"},
        });
        addSettingsChanges(merge_tree_settings_changes_history, "25.7",
        {
            /// RELEASE CLOSED
        });
        addSettingsChanges(merge_tree_settings_changes_history, "25.6",
        {
            /// RELEASE CLOSED
            {"cache_populated_by_fetch_filename_regexp", "", "", "New setting"},
            {"allow_coalescing_columns_in_partition_or_order_key", false, false, "New setting to allow coalescing of partition or sorting key columns."},
            /// RELEASE CLOSED
        });
        addSettingsChanges(merge_tree_settings_changes_history, "25.5",
        {
            /// Release closed. Please use 25.6
            {"shared_merge_tree_enable_coordinated_merges", false, false, "New setting"},
            {"shared_merge_tree_merge_coordinator_merges_prepare_count", 100, 100, "New setting"},
            {"shared_merge_tree_merge_coordinator_fetch_fresh_metadata_period_ms", 10000, 10000, "New setting"},
            {"shared_merge_tree_merge_coordinator_max_merge_request_size", 20, 20, "New setting"},
            {"shared_merge_tree_merge_coordinator_election_check_period_ms", 30000, 30000, "New setting"},
            {"shared_merge_tree_merge_coordinator_min_period_ms", 1, 1, "New setting"},
            {"shared_merge_tree_merge_coordinator_max_period_ms", 10000, 10000, "New setting"},
            {"shared_merge_tree_merge_coordinator_factor", 2, 2, "New setting"},
            {"shared_merge_tree_merge_worker_fast_timeout_ms", 100, 100, "New setting"},
            {"shared_merge_tree_merge_worker_regular_timeout_ms", 10000, 10000, "New setting"},
            {"apply_patches_on_merge", true, true, "New setting"},
            {"remove_unused_patch_parts", true, true, "New setting"},
            {"write_marks_for_substreams_in_compact_parts", false, false, "New setting"},
            /// Release closed. Please use 25.6
            {"allow_part_offset_column_in_projections", false, false, "New setting, it protects from creating projections with parent part offset column until it is stabilized."},
        });
        addSettingsChanges(merge_tree_settings_changes_history, "25.4",
        {
            /// Release closed. Please use 25.5
            {"max_postpone_time_for_failed_replicated_fetches_ms", 0, 1ULL * 60 * 1000, "Added new setting to enable postponing fetch tasks in the replication queue."},
            {"max_postpone_time_for_failed_replicated_merges_ms", 0, 1ULL * 60 * 1000, "Added new setting to enable postponing merge tasks in the replication queue."},
            {"max_postpone_time_for_failed_replicated_tasks_ms", 0, 5ULL * 60 * 1000, "Added new setting to enable postponing tasks in the replication queue."},
            {"default_compression_codec", "", "", "New setting"},
            {"refresh_parts_interval", 0, 0, "A new setting"},
            {"max_merge_delayed_streams_for_parallel_write", 40, 40, "New setting"},
            {"allow_summing_columns_in_partition_or_order_key", true, false, "New setting to allow summing of partition or sorting key columns"},
            /// Release closed. Please use 25.5
        });
        addSettingsChanges(merge_tree_settings_changes_history, "25.3",
        {
            /// Release closed. Please use 25.4
            {"shared_merge_tree_enable_keeper_parts_extra_data", false, false, "New setting"},
            {"zero_copy_merge_mutation_min_parts_size_sleep_no_scale_before_lock", 0, 0, "New setting"},
            {"enable_replacing_merge_with_cleanup_for_min_age_to_force_merge", false, false, "New setting to allow automatic cleanup merges for ReplacingMergeTree"},
            /// Release closed. Please use 25.4
        });
        addSettingsChanges(merge_tree_settings_changes_history, "25.2",
        {
            /// Release closed. Please use 25.3
            {"shared_merge_tree_initial_parts_update_backoff_ms", 50, 50, "New setting"},
            {"shared_merge_tree_max_parts_update_backoff_ms", 5000, 5000, "New setting"},
            {"shared_merge_tree_interserver_http_connection_timeout_ms", 100, 100, "New setting"},
            {"columns_and_secondary_indices_sizes_lazy_calculation", true, true, "New setting to calculate columns and indices sizes lazily"},
            {"table_disk", false, false, "New setting"},
            {"allow_reduce_blocking_parts_task", false, true, "Now SMT will remove stale blocking parts from ZooKeeper by default"},
            {"shared_merge_tree_max_suspicious_broken_parts", 0, 0, "Max broken parts for SMT, if more - deny automatic detach"},
            {"shared_merge_tree_max_suspicious_broken_parts_bytes", 0, 0, "Max size of all broken parts for SMT, if more - deny automatic detach"},
            /// Release closed. Please use 25.3
        });
        addSettingsChanges(merge_tree_settings_changes_history, "25.1",
        {
            /// Release closed. Please use 25.2
            {"shared_merge_tree_try_fetch_part_in_memory_data_from_replicas", false, false, "New setting to fetch parts data from other replicas"},
            {"enable_max_bytes_limit_for_min_age_to_force_merge", false, false, "Added new setting to limit max bytes for min_age_to_force_merge."},
            {"enable_max_bytes_limit_for_min_age_to_force_merge", false, false, "New setting"},
            {"add_minmax_index_for_numeric_columns", false, false, "New setting"},
            {"add_minmax_index_for_string_columns", false, false, "New setting"},
            {"materialize_skip_indexes_on_merge", true, true, "New setting"},
            {"merge_max_bytes_to_prewarm_cache", 1ULL * 1024 * 1024 * 1024, 1ULL * 1024 * 1024 * 1024, "Cloud sync"},
            {"merge_total_max_bytes_to_prewarm_cache", 15ULL * 1024 * 1024 * 1024, 15ULL * 1024 * 1024 * 1024, "Cloud sync"},
            {"reduce_blocking_parts_sleep_ms", 5000, 5000, "Cloud sync"},
            {"number_of_partitions_to_consider_for_merge", 10, 10, "Cloud sync"},
            {"shared_merge_tree_enable_outdated_parts_check", true, true, "Cloud sync"},
            {"shared_merge_tree_max_parts_update_leaders_in_total", 6, 6, "Cloud sync"},
            {"shared_merge_tree_max_parts_update_leaders_per_az", 2, 2, "Cloud sync"},
            {"shared_merge_tree_leader_update_period_seconds", 30, 30, "Cloud sync"},
            {"shared_merge_tree_leader_update_period_random_add_seconds", 10, 10, "Cloud sync"},
            {"shared_merge_tree_read_virtual_parts_from_leader", true, true, "Cloud sync"},
            {"shared_merge_tree_interserver_http_timeout_ms", 10000, 10000, "Cloud sync"},
            {"shared_merge_tree_max_replicas_for_parts_deletion", 10, 10, "Cloud sync"},
            {"shared_merge_tree_max_replicas_to_merge_parts_for_each_parts_range", 5, 5, "Cloud sync"},
            {"shared_merge_tree_use_outdated_parts_compact_format", false, false, "Cloud sync"},
            {"shared_merge_tree_memo_ids_remove_timeout_seconds", 1800, 1800, "Cloud sync"},
            {"shared_merge_tree_idle_parts_update_seconds", 3600, 3600, "Cloud sync"},
            {"shared_merge_tree_max_outdated_parts_to_process_at_once", 1000, 1000, "Cloud sync"},
            {"shared_merge_tree_postpone_next_merge_for_locally_merged_parts_rows_threshold", 1000000, 1000000, "Cloud sync"},
            {"shared_merge_tree_postpone_next_merge_for_locally_merged_parts_ms", 0, 0, "Cloud sync"},
            {"shared_merge_tree_range_for_merge_window_size", 10, 10, "Cloud sync"},
            {"shared_merge_tree_use_too_many_parts_count_from_virtual_parts", 0, 0, "Cloud sync"},
            {"shared_merge_tree_create_per_replica_metadata_nodes", true, true, "Cloud sync"},
            {"shared_merge_tree_use_metadata_hints_cache", true, true, "Cloud sync"},
            {"notify_newest_block_number", false, false, "Cloud sync"},
            {"allow_reduce_blocking_parts_task", false, false, "Cloud sync"},
            /// Release closed. Please use 25.2
        });
        addSettingsChanges(merge_tree_settings_changes_history, "24.12",
        {
            /// Release closed. Please use 25.1
            {"enforce_index_structure_match_on_partition_manipulation", true, false, "New setting"},
            {"use_primary_key_cache", false, false, "New setting"},
            {"prewarm_primary_key_cache", false, false, "New setting"},
            {"min_bytes_to_prewarm_caches", 0, 0, "New setting"},
            {"allow_experimental_reverse_key", false, false, "New setting"},
            /// Release closed. Please use 25.1
        });
        addSettingsChanges(merge_tree_settings_changes_history, "24.11",
        {
        });
        addSettingsChanges(merge_tree_settings_changes_history, "24.10",
        {
        });
        addSettingsChanges(merge_tree_settings_changes_history, "24.9",
        {
        });
        addSettingsChanges(merge_tree_settings_changes_history, "24.8",
        {
            {"deduplicate_merge_projection_mode", "ignore", "throw", "Do not allow to create inconsistent projection"}
        });
    });

    return merge_tree_settings_changes_history;
}

}<|MERGE_RESOLUTION|>--- conflicted
+++ resolved
@@ -870,11 +870,8 @@
     {
         addSettingsChanges(merge_tree_settings_changes_history, "25.9",
         {
-<<<<<<< HEAD
             {"vertical_merge_optimize_lightweight_delete", false, true, "New setting"},
-=======
             {"replicated_deduplication_window", 1000, 10000, "increase default value"},
->>>>>>> bbc6efc4
             {"shared_merge_tree_enable_automatic_empty_partitions_cleanup", false, false, "New setting"},
             {"shared_merge_tree_empty_partition_lifetime", 86400, 86400, "New setting"},
             {"shared_merge_tree_outdated_parts_group_size", 2, 2, "New setting"},
