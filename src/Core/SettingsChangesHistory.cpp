--- conflicted
+++ resolved
@@ -54,11 +54,8 @@
             {"azure_sdk_use_native_client", false, true, "New setting"},
             {"opentelemetry_trace_cpu_scheduling", false, false, "New setting to trace `cpu_slot_preemption` feature."},
             {"vector_search_with_rescoring", true, true, "New setting."},
-<<<<<<< HEAD
             {"output_format_parquet_enum_as_byte_array", false, true, "Enable writing Enum as byte array in Parquet by default"},
-=======
             {"delta_lake_enable_expression_visitor_logging", false, false, "New setting"},
->>>>>>> b3581b8e
         });
         addSettingsChanges(settings_changes_history, "25.7",
         {
