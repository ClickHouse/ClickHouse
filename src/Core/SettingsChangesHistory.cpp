#include <Core/Defines.h>
#include <Core/SettingsChangesHistory.h>
#include <IO/ReadBufferFromString.h>
#include <IO/ReadHelpers.h>
#include <boost/algorithm/string.hpp>
#include <Core/SettingsEnums.h>

#include <fmt/ranges.h>


namespace DB
{

namespace ErrorCodes
{
    extern const int BAD_ARGUMENTS;
    extern const int LOGICAL_ERROR;
}

ClickHouseVersion::ClickHouseVersion(std::string_view version)
{
    Strings split;
    boost::split(split, version, [](char c){ return c == '.'; });
    components.reserve(split.size());
    if (split.empty())
        throw Exception{ErrorCodes::BAD_ARGUMENTS, "Cannot parse ClickHouse version here: {}", version};

    for (const auto & split_element : split)
    {
        size_t component;
        ReadBufferFromString buf(split_element);
        if (!tryReadIntText(component, buf) || !buf.eof())
            throw Exception{ErrorCodes::BAD_ARGUMENTS, "Cannot parse ClickHouse version here: {}", version};
        components.push_back(component);
    }
}

String ClickHouseVersion::toString() const
{
    return fmt::format("{}", fmt::join(components, "."));
}

static void addSettingsChanges(
    VersionToSettingsChangesMap & settings_changes_history,
    std::string_view version,
    SettingsChangesHistory::SettingsChanges && changes)
{
    /// Forbid duplicate versions
    auto [_, inserted] = settings_changes_history.emplace(ClickHouseVersion(version), std::move(changes));
    if (!inserted)
        throw Exception{ErrorCodes::LOGICAL_ERROR, "Detected duplicate version '{}'", ClickHouseVersion(version).toString()};
}

const VersionToSettingsChangesMap & getSettingsChangesHistory()
{
    static VersionToSettingsChangesMap settings_changes_history;
    static std::once_flag initialized_flag;
    std::call_once(initialized_flag, [&]
    {
        // clang-format off
        /// History of settings changes that controls some backward incompatible changes
        /// across all ClickHouse versions. It maps ClickHouse version to settings changes that were done
        /// in this version. This history contains both changes to existing settings and newly added settings.
        /// Settings changes is a vector of structs
        ///     {setting_name, previous_value, new_value, reason}.
        /// For newly added setting choose the most appropriate previous_value (for example, if new setting
        /// controls new feature and it's 'true' by default, use 'false' as previous_value).
        /// It's used to implement `compatibility` setting (see https://github.com/ClickHouse/ClickHouse/issues/35972)
        /// Note: please check if the key already exists to prevent duplicate entries.
<<<<<<< HEAD
        addSettingsChanges(settings_changes_history, "25.7",
        {
            {"function_date_trunc_return_type_behavior", 0, 0, "Add new setting to preserve old behaviour of dateTrunc function"},
            {"output_format_parquet_geometadata", false, true, "A new setting to allow to write information about geo columns in parquet metadata and encode columns in WKB format."},
            {"distributed_plan_max_rows_to_broadcast", 20000, 20000, "New experimental setting."},
        });
=======
>>>>>>> d5837770
        addSettingsChanges(settings_changes_history, "25.6",
        {
            {"output_format_native_use_flattened_dynamic_and_json_serialization", false, false, "Add flattened Dynamic/JSON serializations to Native format"},
            {"cast_string_to_date_time_mode", "basic", "basic", "Allow to use different DateTime parsing mode in String to DateTime cast"},
            {"parallel_replicas_connect_timeout_ms", 1000, 300, "Separate connection timeout for parallel replicas queries"},
            {"use_iceberg_partition_pruning", false, true, "Enable Iceberg partition pruning by default."},
            {"distributed_cache_credentials_refresh_period_seconds", 5, 5, "New private setting"},
            {"enable_shared_storage_snapshot_in_query", false, false, "A new setting to share storage snapshot in query"},
            {"merge_tree_storage_snapshot_sleep_ms", 0, 0, "A new setting to debug storage snapshot consistency in query"},
            {"enable_job_stack_trace", false, false, "The setting was disabled by default to avoid performance overhead."},
            {"use_legacy_to_time", true, true, "New setting. Allows for user to use the old function logic for toTime, which works as toTimeWithFixedDate."},
            {"allow_experimental_time_time64_type", false, false, "New settings. Allows to use a new experimental Time and Time64 data types."},
            {"enable_time_time64_type", false, false, "New settings. Allows to use a new experimental Time and Time64 data types."},
            {"optimize_use_projection_filtering", false, true, "New setting"},
            {"input_format_parquet_enable_json_parsing", false, true, "When reading Parquet files, parse JSON columns as ClickHouse JSON Column."},
            {"use_skip_indexes_if_final", 0, 1, "Change in default value of setting"},
            {"use_skip_indexes_if_final_exact_mode", 0, 1, "Change in default value of setting"},
            {"allow_experimental_time_series_aggregate_functions", false, false, "New setting to enable experimental timeSeries* aggregate functions."},
            {"min_outstreams_per_resize_after_split", 0, 24, "New setting."},
            {"count_matches_stop_at_empty_match", true, false, "New setting."},
            {"enable_parallel_blocks_marshalling", "false", "true", "A new setting"},
            {"format_schema_source", "file", "file", "New setting"},
            {"format_schema_message_name", "", "", "New setting"}
        });
        addSettingsChanges(settings_changes_history, "25.5",
        {
            /// Release closed. Please use 25.6
            {"geotoh3_argument_order", "lon_lat", "lat_lon", "A new setting for legacy behaviour to set lon and lat argument order"},
            {"secondary_indices_enable_bulk_filtering", false, true, "A new algorithm for filtering by data skipping indices"},
            {"implicit_table_at_top_level", "", "", "A new setting, used in clickhouse-local"},
            {"use_skip_indexes_if_final_exact_mode", 0, 0, "This setting was introduced to help FINAL query return correct results with skip indexes"},
            {"parsedatetime_e_requires_space_padding", true, false, "Improved compatibility with MySQL DATE_FORMAT/STR_TO_DATE"},
            {"formatdatetime_e_with_space_padding", true, false, "Improved compatibility with MySQL DATE_FORMAT/STR_TO_DATE"},
            {"input_format_max_block_size_bytes", 0, 0, "New setting to limit bytes size if blocks created by input format"},
            {"parallel_replicas_insert_select_local_pipeline", false, true, "Use local pipeline during distributed INSERT SELECT with parallel replicas. Currently disabled due to performance issues"},
            {"page_cache_block_size", 1048576, 1048576, "Made this setting adjustable on a per-query level."},
            {"page_cache_lookahead_blocks", 16, 16, "Made this setting adjustable on a per-query level."},
            {"output_format_pretty_glue_chunks", "0", "auto", "A new setting to make Pretty formats prettier."},
            {"distributed_cache_read_only_from_current_az", true, true, "New setting"},
            {"parallel_hash_join_threshold", 0, 100'000, "New setting"},
            {"max_limit_for_ann_queries", 1'000, 0, "Obsolete setting"},
            {"max_limit_for_vector_search_queries", 1'000, 1'000, "New setting"},
            {"min_os_cpu_wait_time_ratio_to_throw", 0, 0, "Setting values were changed and backported to 25.4"},
            {"max_os_cpu_wait_time_ratio_to_throw", 0, 0, "Setting values were changed and backported to 25.4"},
            {"make_distributed_plan", 0, 0, "New experimental setting."},
            {"distributed_plan_execute_locally", 0, 0, "New experimental setting."},
            {"distributed_plan_default_shuffle_join_bucket_count", 8, 8, "New experimental setting."},
            {"distributed_plan_default_reader_bucket_count", 8, 8, "New experimental setting."},
            {"distributed_plan_optimize_exchanges", true, true, "New experimental setting."},
            {"distributed_plan_force_exchange_kind", "", "", "New experimental setting."},
            {"update_sequential_consistency", true, true, "A new setting"},
            {"update_parallel_mode", "auto", "auto", "A new setting"},
            {"lightweight_delete_mode", "alter_update", "alter_update", "A new setting"},
            {"alter_update_mode", "heavy", "heavy", "A new setting"},
            {"apply_patch_parts", false, true, "A new setting"},
            {"allow_experimental_lightweight_update", false, false, "A new setting"},
            {"allow_experimental_delta_kernel_rs", true, true, "New setting"},
            {"allow_experimental_database_hms_catalog", false, false, "Allow experimental database engine DataLakeCatalog with catalog_type = 'hive'"},
            {"vector_search_filter_strategy", "auto", "auto", "New setting"},
            {"vector_search_postfilter_multiplier", 1, 1, "New setting"},
            {"compile_expressions", false, true, "We believe that the LLVM infrastructure behind the JIT compiler is stable enough to enable this setting by default."},
            {"input_format_parquet_bloom_filter_push_down", false, true, "When reading Parquet files, skip whole row groups based on the WHERE/PREWHERE expressions and bloom filter in the Parquet metadata."},
            {"input_format_parquet_allow_geoparquet_parser", false, true, "A new setting to use geo columns in parquet file"},
            {"enable_url_encoding", true, false, "Changed existing setting's default value"},
            {"s3_slow_all_threads_after_network_error", false, true, "New setting"},
            /// Release closed. Please use 25.6
        });
        addSettingsChanges(settings_changes_history, "25.4",
        {
            /// Release closed. Please use 25.5
            {"use_query_condition_cache", false, true, "A new optimization"},
            {"allow_materialized_view_with_bad_select", true, false, "Don't allow creating MVs referencing nonexistent columns or tables"},
            {"query_plan_optimize_lazy_materialization", false, true, "Added new setting to use query plan for lazy materialization optimisation"},
            {"query_plan_max_limit_for_lazy_materialization", 10, 10, "Added new setting to control maximum limit value that allows to use query plan for lazy materialization optimisation. If zero, there is no limit"},
            {"query_plan_convert_join_to_in", false, false, "New setting"},
            {"enable_hdfs_pread", true, true, "New setting."},
            {"low_priority_query_wait_time_ms", 1000, 1000, "New setting."},
            {"allow_experimental_correlated_subqueries", false, false, "Added new setting to allow correlated subqueries execution."},
            {"serialize_query_plan", false, false, "NewSetting"},
            {"allow_experimental_shared_set_join", 0, 1, "A setting for ClickHouse Cloud to enable SharedSet and SharedJoin"},
            {"allow_special_bool_values_inside_variant", true, false, "Don't allow special bool values during Variant type parsing"},
            {"cast_string_to_variant_use_inference", true, true, "New setting to enable/disable types inference during CAST from String to Variant"},
            {"distributed_cache_read_request_max_tries", 20, 20, "New setting"},
            {"query_condition_cache_store_conditions_as_plaintext", false, false, "New setting"},
            {"min_os_cpu_wait_time_ratio_to_throw", 0, 0, "New setting"},
            {"max_os_cpu_wait_time_ratio_to_throw", 0, 0, "New setting"},
            {"query_plan_merge_filter_into_join_condition", false, true, "Added new setting to merge filter into join condition"},
            {"use_local_cache_for_remote_storage", true, false, "Obsolete setting."},
            {"iceberg_timestamp_ms", 0, 0, "New setting."},
            {"iceberg_snapshot_id", 0, 0, "New setting."},
            {"use_iceberg_metadata_files_cache", true, true, "New setting"},
            {"query_plan_join_shard_by_pk_ranges", false, false, "New setting"},
            {"parallel_replicas_insert_select_local_pipeline", false, false, "Use local pipeline during distributed INSERT SELECT with parallel replicas. Currently disabled due to performance issues"},
            {"parallel_hash_join_threshold", 0, 0, "New setting"},
            {"function_date_trunc_return_type_behavior", 1, 0, "Change the result type for dateTrunc function for DateTime64/Date32 arguments to DateTime64/Date32 regardless of time unit to get correct result for negative values"}
            /// Release closed. Please use 25.5
        });
        addSettingsChanges(settings_changes_history, "25.3",
        {
            /// Release closed. Please use 25.4
            {"enable_json_type", false, true, "JSON data type is production-ready"},
            {"enable_dynamic_type", false, true, "Dynamic data type is production-ready"},
            {"enable_variant_type", false, true, "Variant data type is production-ready"},
            {"allow_experimental_json_type", false, true, "JSON data type is production-ready"},
            {"allow_experimental_dynamic_type", false, true, "Dynamic data type is production-ready"},
            {"allow_experimental_variant_type", false, true, "Variant data type is production-ready"},
            {"allow_experimental_database_unity_catalog", false, false, "Allow experimental database engine DataLakeCatalog with catalog_type = 'unity'"},
            {"allow_experimental_database_glue_catalog", false, false, "Allow experimental database engine DataLakeCatalog with catalog_type = 'glue'"},
            {"use_page_cache_with_distributed_cache", false, false, "New setting"},
            {"use_query_condition_cache", false, false, "New setting."},
            {"parallel_replicas_for_cluster_engines", false, true, "New setting."},
            {"parallel_hash_join_threshold", 0, 0, "New setting"},
            /// Release closed. Please use 25.4
        });
        addSettingsChanges(settings_changes_history, "25.2",
        {
            /// Release closed. Please use 25.3
            {"schema_inference_make_json_columns_nullable", false, false, "Allow to infer Nullable(JSON) during schema inference"},
            {"query_plan_use_new_logical_join_step", false, true, "Enable new step"},
            {"postgresql_fault_injection_probability", 0., 0., "New setting"},
            {"apply_settings_from_server", false, true, "Client-side code (e.g. INSERT input parsing and query output formatting) will use the same settings as the server, including settings from server config."},
            {"merge_tree_use_deserialization_prefixes_cache", true, true, "A new setting to control the usage of deserialization prefixes cache in MergeTree"},
            {"merge_tree_use_prefixes_deserialization_thread_pool", true, true, "A new setting controlling the usage of the thread pool for parallel prefixes deserialization in MergeTree"},
            {"optimize_and_compare_chain", false, true, "A new setting"},
            {"enable_adaptive_memory_spill_scheduler", false, false, "New setting. Enable spill memory data into external storage adaptively."},
            {"output_format_parquet_write_bloom_filter", false, true, "Added support for writing Parquet bloom filters."},
            {"output_format_parquet_bloom_filter_bits_per_value", 10.5, 10.5, "New setting."},
            {"output_format_parquet_bloom_filter_flush_threshold_bytes", 128 * 1024 * 1024, 128 * 1024 * 1024, "New setting."},
            {"output_format_pretty_max_rows", 10000, 1000, "It is better for usability - less amount to scroll."},
            {"restore_replicated_merge_tree_to_shared_merge_tree", false, false, "New setting."},
            {"parallel_replicas_only_with_analyzer", true, true, "Parallel replicas is supported only with analyzer enabled"},
            {"s3_allow_multipart_copy", true, true, "New setting."},
        });
        addSettingsChanges(settings_changes_history, "25.1",
        {
            /// Release closed. Please use 25.2
            {"allow_not_comparable_types_in_order_by", true, false, "Don't allow not comparable types in order by by default"},
            {"allow_not_comparable_types_in_comparison_functions", true, false, "Don't allow not comparable types in comparison functions by default"},
            {"output_format_json_pretty_print", false, true, "Print values in a pretty format in JSON output format by default"},
            {"allow_experimental_ts_to_grid_aggregate_function", false, false, "Cloud only"},
            {"formatdatetime_f_prints_scale_number_of_digits", true, false, "New setting."},
            {"distributed_cache_connect_max_tries", 20, 20, "Cloud only"},
            {"query_plan_use_new_logical_join_step", false, false, "New join step, internal change"},
            {"distributed_cache_min_bytes_for_seek", 0, 0, "New private setting."},
            {"use_iceberg_partition_pruning", false, false, "New setting for Iceberg partition pruning."},
            {"max_bytes_ratio_before_external_group_by", 0.0, 0.5, "Enable automatic spilling to disk by default."},
            {"max_bytes_ratio_before_external_sort", 0.0, 0.5, "Enable automatic spilling to disk by default."},
            {"min_external_sort_block_bytes", 0., 100_MiB, "New setting."},
            {"s3queue_migrate_old_metadata_to_buckets", false, false, "New setting."},
            {"distributed_cache_pool_behaviour_on_limit", "allocate_bypassing_pool", "wait", "Cloud only"},
            {"use_hive_partitioning", false, true, "Enabled the setting by default."},
            {"query_plan_try_use_vector_search", false, true, "New setting."},
            {"short_circuit_function_evaluation_for_nulls", false, true, "Allow to execute functions with Nullable arguments only on rows with non-NULL values in all arguments"},
            {"short_circuit_function_evaluation_for_nulls_threshold", 1.0, 1.0, "Ratio threshold of NULL values to execute functions with Nullable arguments only on rows with non-NULL values in all arguments. Applies when setting short_circuit_function_evaluation_for_nulls is enabled."},
            {"output_format_orc_writer_time_zone_name", "GMT", "GMT", "The time zone name for ORC writer, the default ORC writer's time zone is GMT."},
            {"output_format_pretty_highlight_trailing_spaces", false, true, "A new setting."},
            {"allow_experimental_bfloat16_type", false, true, "Add new BFloat16 type"},
            {"allow_push_predicate_ast_for_distributed_subqueries", false, true, "A new setting"},
            {"output_format_pretty_squash_consecutive_ms", 0, 50, "Add new setting"},
            {"output_format_pretty_squash_max_wait_ms", 0, 1000, "Add new setting"},
            {"output_format_pretty_max_column_name_width_cut_to", 0, 24, "A new setting"},
            {"output_format_pretty_max_column_name_width_min_chars_to_cut", 0, 4, "A new setting"},
            {"output_format_pretty_multiline_fields", false, true, "A new setting"},
            {"output_format_pretty_fallback_to_vertical", false, true, "A new setting"},
            {"output_format_pretty_fallback_to_vertical_max_rows_per_chunk", 0, 100, "A new setting"},
            {"output_format_pretty_fallback_to_vertical_min_columns", 0, 5, "A new setting"},
            {"output_format_pretty_fallback_to_vertical_min_table_width", 0, 250, "A new setting"},
            {"merge_table_max_tables_to_look_for_schema_inference", 1, 1000, "A new setting"},
            {"max_autoincrement_series", 1000, 1000, "A new setting"},
            {"validate_enum_literals_in_operators", false, false, "A new setting"},
            {"allow_experimental_kusto_dialect", true, false, "A new setting"},
            {"allow_experimental_prql_dialect", true, false, "A new setting"},
            {"h3togeo_lon_lat_result_order", true, false, "A new setting"},
            {"max_parallel_replicas", 1, 1000, "Use up to 1000 parallel replicas by default."},
            {"allow_general_join_planning", false, true, "Allow more general join planning algorithm when hash join algorithm is enabled."},
            {"optimize_extract_common_expressions", false, true, "Optimize WHERE, PREWHERE, ON, HAVING and QUALIFY expressions by extracting common expressions out from disjunction of conjunctions."},
            /// Release closed. Please use 25.2
        });
        addSettingsChanges(settings_changes_history, "24.12",
        {
            /// Release closed. Please use 25.1
            {"allow_experimental_database_iceberg", false, false, "New setting."},
            {"shared_merge_tree_sync_parts_on_partition_operations", 1, 1, "New setting. By default parts are always synchronized"},
            {"query_plan_join_swap_table", "false", "auto", "New setting. Right table was always chosen before."},
            {"max_size_to_preallocate_for_aggregation", 100'000'000, 1'000'000'000'000, "Enable optimisation for bigger tables."},
            {"max_size_to_preallocate_for_joins", 100'000'000, 1'000'000'000'000, "Enable optimisation for bigger tables."},
            {"max_bytes_ratio_before_external_group_by", 0., 0., "New setting."},
            {"optimize_extract_common_expressions", false, false, "Introduce setting to optimize WHERE, PREWHERE, ON, HAVING and QUALIFY expressions by extracting common expressions out from disjunction of conjunctions."},
            {"max_bytes_ratio_before_external_sort", 0., 0., "New setting."},
            {"use_async_executor_for_materialized_views", false, false, "New setting."},
            {"http_response_headers", "", "", "New setting."},
            {"output_format_parquet_datetime_as_uint32", true, false, "Write DateTime as DateTime64(3) instead of UInt32 (these are the two Parquet types closest to DateTime)."},
            {"skip_redundant_aliases_in_udf", false, false, "When enabled, this allows you to use the same user defined function several times for several materialized columns in the same table."},
            {"parallel_replicas_index_analysis_only_on_coordinator", true, true, "Index analysis done only on replica-coordinator and skipped on other replicas. Effective only with enabled parallel_replicas_local_plan"}, // enabling it was moved to 24.10
            {"least_greatest_legacy_null_behavior", true, false, "New setting"},
            {"use_concurrency_control", false, true, "Enable concurrency control by default"},
            {"join_algorithm", "default", "direct,parallel_hash,hash", "'default' was deprecated in favor of explicitly specified join algorithms, also parallel_hash is now preferred over hash"},
            /// Release closed. Please use 25.1
        });
        addSettingsChanges(settings_changes_history, "24.11",
        {
            {"validate_mutation_query", false, true, "New setting to validate mutation queries by default."},
            {"enable_job_stack_trace", false, false, "Enables collecting stack traces from job's scheduling. Disabled by default to avoid performance overhead."},
            {"allow_suspicious_types_in_group_by", true, false, "Don't allow Variant/Dynamic types in GROUP BY by default"},
            {"allow_suspicious_types_in_order_by", true, false, "Don't allow Variant/Dynamic types in ORDER BY by default"},
            {"distributed_cache_discard_connection_if_unread_data", true, true, "New setting"},
            {"filesystem_cache_enable_background_download_for_metadata_files_in_packed_storage", true, true, "New setting"},
            {"filesystem_cache_enable_background_download_during_fetch", true, true, "New setting"},
            {"azure_check_objects_after_upload", false, false, "Check each uploaded object in azure blob storage to be sure that upload was successful"},
            {"backup_restore_keeper_max_retries", 20, 1000, "Should be big enough so the whole operation BACKUP or RESTORE operation won't fail because of a temporary [Zoo]Keeper failure in the middle of it."},
            {"backup_restore_failure_after_host_disconnected_for_seconds", 0, 3600, "New setting."},
            {"backup_restore_keeper_max_retries_while_initializing", 0, 20, "New setting."},
            {"backup_restore_keeper_max_retries_while_handling_error", 0, 20, "New setting."},
            {"backup_restore_finish_timeout_after_error_sec", 0, 180, "New setting."},
            {"query_plan_merge_filters", false, true, "Allow to merge filters in the query plan. This is required to properly support filter-push-down with a new analyzer."},
            {"parallel_replicas_local_plan", false, true, "Use local plan for local replica in a query with parallel replicas"},
            {"merge_tree_use_v1_object_and_dynamic_serialization", true, false, "Add new serialization V2 version for JSON and Dynamic types"},
            {"min_joined_block_size_bytes", 524288, 524288, "New setting."},
            {"allow_experimental_bfloat16_type", false, false, "Add new experimental BFloat16 type"},
            {"filesystem_cache_skip_download_if_exceeds_per_query_cache_write_limit", 1, 1, "Rename of setting skip_download_if_exceeds_query_cache_limit"},
            {"filesystem_cache_prefer_bigger_buffer_size", true, true, "New setting"},
            {"read_in_order_use_virtual_row", false, false, "Use virtual row while reading in order of primary key or its monotonic function fashion. It is useful when searching over multiple parts as only relevant ones are touched."},
            {"s3_skip_empty_files", false, true, "We hope it will provide better UX"},
            {"filesystem_cache_boundary_alignment", 0, 0, "New setting"},
            {"push_external_roles_in_interserver_queries", false, true, "New setting."},
            {"enable_variant_type", false, false, "Add alias to allow_experimental_variant_type"},
            {"enable_dynamic_type", false, false, "Add alias to allow_experimental_dynamic_type"},
            {"enable_json_type", false, false, "Add alias to allow_experimental_json_type"},
        });
        addSettingsChanges(settings_changes_history, "24.10",
        {
            {"query_metric_log_interval", 0, -1, "New setting."},
            {"enforce_strict_identifier_format", false, false, "New setting."},
            {"enable_parsing_to_custom_serialization", false, true, "New setting"},
            {"mongodb_throw_on_unsupported_query", false, true, "New setting."},
            {"enable_parallel_replicas", false, false, "Parallel replicas with read tasks became the Beta tier feature."},
            {"parallel_replicas_mode", "read_tasks", "read_tasks", "This setting was introduced as a part of making parallel replicas feature Beta"},
            {"filesystem_cache_name", "", "", "Filesystem cache name to use for stateless table engines or data lakes"},
            {"restore_replace_external_dictionary_source_to_null", false, false, "New setting."},
            {"show_create_query_identifier_quoting_rule", "when_necessary", "when_necessary", "New setting."},
            {"show_create_query_identifier_quoting_style", "Backticks", "Backticks", "New setting."},
            {"merge_tree_min_read_task_size", 8, 8, "New setting"},
            {"merge_tree_min_rows_for_concurrent_read_for_remote_filesystem", (20 * 8192), 0, "Setting is deprecated"},
            {"merge_tree_min_bytes_for_concurrent_read_for_remote_filesystem", (24 * 10 * 1024 * 1024), 0, "Setting is deprecated"},
            {"implicit_select", false, false, "A new setting."},
            {"output_format_native_write_json_as_string", false, false, "Add new setting to allow write JSON column as single String column in Native format"},
            {"output_format_binary_write_json_as_string", false, false, "Add new setting to write values of JSON type as JSON string in RowBinary output format"},
            {"input_format_binary_read_json_as_string", false, false, "Add new setting to read values of JSON type as JSON string in RowBinary input format"},
            {"min_free_disk_bytes_to_perform_insert", 0, 0, "New setting."},
            {"min_free_disk_ratio_to_perform_insert", 0.0, 0.0, "New setting."},
            {"parallel_replicas_local_plan", false, true, "Use local plan for local replica in a query with parallel replicas"},
            {"enable_named_columns_in_function_tuple", false, false, "Disabled pending usability improvements"},
            {"cloud_mode_database_engine", 1, 1, "A setting for ClickHouse Cloud"},
            {"allow_experimental_shared_set_join", 0, 0, "A setting for ClickHouse Cloud"},
            {"read_through_distributed_cache", 0, 0, "A setting for ClickHouse Cloud"},
            {"write_through_distributed_cache", 0, 0, "A setting for ClickHouse Cloud"},
            {"distributed_cache_throw_on_error", 0, 0, "A setting for ClickHouse Cloud"},
            {"distributed_cache_log_mode", "on_error", "on_error", "A setting for ClickHouse Cloud"},
            {"distributed_cache_fetch_metrics_only_from_current_az", 1, 1, "A setting for ClickHouse Cloud"},
            {"distributed_cache_connect_max_tries", 20, 20, "A setting for ClickHouse Cloud"},
            {"distributed_cache_receive_response_wait_milliseconds", 60000, 60000, "A setting for ClickHouse Cloud"},
            {"distributed_cache_receive_timeout_milliseconds", 10000, 10000, "A setting for ClickHouse Cloud"},
            {"distributed_cache_wait_connection_from_pool_milliseconds", 100, 100, "A setting for ClickHouse Cloud"},
            {"distributed_cache_bypass_connection_pool", 0, 0, "A setting for ClickHouse Cloud"},
            {"distributed_cache_pool_behaviour_on_limit", "allocate_bypassing_pool", "allocate_bypassing_pool", "A setting for ClickHouse Cloud"},
            {"distributed_cache_read_alignment", 0, 0, "A setting for ClickHouse Cloud"},
            {"distributed_cache_max_unacked_inflight_packets", 10, 10, "A setting for ClickHouse Cloud"},
            {"distributed_cache_data_packet_ack_window", 5, 5, "A setting for ClickHouse Cloud"},
            {"input_format_parquet_enable_row_group_prefetch", false, true, "Enable row group prefetching during parquet parsing. Currently, only single-threaded parsing can prefetch."},
            {"input_format_orc_dictionary_as_low_cardinality", false, true, "Treat ORC dictionary encoded columns as LowCardinality columns while reading ORC files"},
            {"allow_experimental_refreshable_materialized_view", false, true, "Not experimental anymore"},
            {"max_parts_to_move", 0, 1000, "New setting"},
            {"hnsw_candidate_list_size_for_search", 64, 256, "New setting. Previously, the value was optionally specified in CREATE INDEX and 64 by default."},
            {"allow_reorder_prewhere_conditions", true, true, "New setting"},
            {"input_format_parquet_bloom_filter_push_down", false, false, "When reading Parquet files, skip whole row groups based on the WHERE/PREWHERE expressions and bloom filter in the Parquet metadata."},
            {"date_time_64_output_format_cut_trailing_zeros_align_to_groups_of_thousands", false, false, "Dynamically trim the trailing zeros of datetime64 values to adjust the output scale to (0, 3, 6), corresponding to 'seconds', 'milliseconds', and 'microseconds'."},
            {"parallel_replicas_index_analysis_only_on_coordinator", false, true, "Index analysis done only on replica-coordinator and skipped on other replicas. Effective only with enabled parallel_replicas_local_plan"},
            {"distributed_cache_discard_connection_if_unread_data", true, true, "New setting"},
            {"azure_check_objects_after_upload", false, false, "Check each uploaded object in azure blob storage to be sure that upload was successful"},
            {"backup_restore_keeper_max_retries", 20, 1000, "Should be big enough so the whole operation BACKUP or RESTORE operation won't fail because of a temporary [Zoo]Keeper failure in the middle of it."},
            {"backup_restore_failure_after_host_disconnected_for_seconds", 0, 3600, "New setting."},
            {"backup_restore_keeper_max_retries_while_initializing", 0, 20, "New setting."},
            {"backup_restore_keeper_max_retries_while_handling_error", 0, 20, "New setting."},
            {"backup_restore_finish_timeout_after_error_sec", 0, 180, "New setting."},
        });
        addSettingsChanges(settings_changes_history, "24.9",
        {
            {"output_format_orc_dictionary_key_size_threshold", 0.0, 0.0, "For a string column in ORC output format, if the number of distinct values is greater than this fraction of the total number of non-null rows, turn off dictionary encoding. Otherwise dictionary encoding is enabled"},
            {"input_format_json_empty_as_default", false, false, "Added new setting to allow to treat empty fields in JSON input as default values."},
            {"input_format_try_infer_variants", false, false, "Try to infer Variant type in text formats when there is more than one possible type for column/array elements"},
            {"join_output_by_rowlist_perkey_rows_threshold", 0, 5, "The lower limit of per-key average rows in the right table to determine whether to output by row list in hash join."},
            {"create_if_not_exists", false, false, "New setting."},
            {"allow_materialized_view_with_bad_select", true, true, "Support (but not enable yet) stricter validation in CREATE MATERIALIZED VIEW"},
            {"parallel_replicas_mark_segment_size", 128, 0, "Value for this setting now determined automatically"},
            {"database_replicated_allow_replicated_engine_arguments", 1, 0, "Don't allow explicit arguments by default"},
            {"database_replicated_allow_explicit_uuid", 1, 0, "Added a new setting to disallow explicitly specifying table UUID"},
            {"parallel_replicas_local_plan", false, false, "Use local plan for local replica in a query with parallel replicas"},
            {"join_to_sort_minimum_perkey_rows", 0, 40, "The lower limit of per-key average rows in the right table to determine whether to rerange the right table by key in left or inner join. This setting ensures that the optimization is not applied for sparse table keys"},
            {"join_to_sort_maximum_table_rows", 0, 10000, "The maximum number of rows in the right table to determine whether to rerange the right table by key in left or inner join"},
            {"allow_experimental_join_right_table_sorting", false, false, "If it is set to true, and the conditions of `join_to_sort_minimum_perkey_rows` and `join_to_sort_maximum_table_rows` are met, rerange the right table by key to improve the performance in left or inner hash join"},
            {"mongodb_throw_on_unsupported_query", false, true, "New setting."},
            {"min_free_disk_bytes_to_perform_insert", 0, 0, "Maintain some free disk space bytes from inserts while still allowing for temporary writing."},
            {"min_free_disk_ratio_to_perform_insert", 0.0, 0.0, "Maintain some free disk space bytes expressed as ratio to total disk space from inserts while still allowing for temporary writing."},
        });
        addSettingsChanges(settings_changes_history, "24.8",
        {
            {"rows_before_aggregation", false, false, "Provide exact value for rows_before_aggregation statistic, represents the number of rows read before aggregation"},
            {"restore_replace_external_table_functions_to_null", false, false, "New setting."},
            {"restore_replace_external_engines_to_null", false, false, "New setting."},
            {"input_format_json_max_depth", 1000000, 1000, "It was unlimited in previous versions, but that was unsafe."},
            {"merge_tree_min_bytes_per_task_for_remote_reading", 4194304, 2097152, "Value is unified with `filesystem_prefetch_min_bytes_for_single_read_task`"},
            {"use_hive_partitioning", false, false, "Allows to use hive partitioning for File, URL, S3, AzureBlobStorage and HDFS engines."},
            {"allow_experimental_kafka_offsets_storage_in_keeper", false, false, "Allow the usage of experimental Kafka storage engine that stores the committed offsets in ClickHouse Keeper"},
            {"allow_archive_path_syntax", true, true, "Added new setting to allow disabling archive path syntax."},
            {"query_cache_tag", "", "", "New setting for labeling query cache settings."},
            {"allow_experimental_time_series_table", false, false, "Added new setting to allow the TimeSeries table engine"},
            {"enable_analyzer", 1, 1, "Added an alias to a setting `allow_experimental_analyzer`."},
            {"optimize_functions_to_subcolumns", false, true, "Enabled settings by default"},
            {"allow_experimental_json_type", false, false, "Add new experimental JSON type"},
            {"use_json_alias_for_old_object_type", true, false, "Use JSON type alias to create new JSON type"},
            {"type_json_skip_duplicated_paths", false, false, "Allow to skip duplicated paths during JSON parsing"},
            {"allow_experimental_vector_similarity_index", false, false, "Added new setting to allow experimental vector similarity indexes"},
            {"input_format_try_infer_datetimes_only_datetime64", true, false, "Allow to infer DateTime instead of DateTime64 in data formats"},
        });
        addSettingsChanges(settings_changes_history, "24.7",
        {
            {"output_format_parquet_write_page_index", false, true, "Add a possibility to write page index into parquet files."},
            {"output_format_binary_encode_types_in_binary_format", false, false, "Added new setting to allow to write type names in binary format in RowBinaryWithNamesAndTypes output format"},
            {"input_format_binary_decode_types_in_binary_format", false, false, "Added new setting to allow to read type names in binary format in RowBinaryWithNamesAndTypes input format"},
            {"output_format_native_encode_types_in_binary_format", false, false, "Added new setting to allow to write type names in binary format in Native output format"},
            {"input_format_native_decode_types_in_binary_format", false, false, "Added new setting to allow to read type names in binary format in Native output format"},
            {"read_in_order_use_buffering", false, true, "Use buffering before merging while reading in order of primary key"},
            {"enable_named_columns_in_function_tuple", false, false, "Generate named tuples in function tuple() when all names are unique and can be treated as unquoted identifiers."},
            {"optimize_trivial_insert_select", true, false, "The optimization does not make sense in many cases."},
            {"dictionary_validate_primary_key_type", false, false, "Validate primary key type for dictionaries. By default id type for simple layouts will be implicitly converted to UInt64."},
            {"collect_hash_table_stats_during_joins", false, true, "New setting."},
            {"max_size_to_preallocate_for_joins", 0, 100'000'000, "New setting."},
            {"input_format_orc_reader_time_zone_name", "GMT", "GMT", "The time zone name for ORC row reader, the default ORC row reader's time zone is GMT."},
            {"database_replicated_allow_heavy_create", true, false, "Long-running DDL queries (CREATE AS SELECT and POPULATE) for Replicated database engine was forbidden"},
            {"query_plan_merge_filters", false, false, "Allow to merge filters in the query plan"},
            {"azure_sdk_max_retries", 10, 10, "Maximum number of retries in azure sdk"},
            {"azure_sdk_retry_initial_backoff_ms", 10, 10, "Minimal backoff between retries in azure sdk"},
            {"azure_sdk_retry_max_backoff_ms", 1000, 1000, "Maximal backoff between retries in azure sdk"},
            {"ignore_on_cluster_for_replicated_named_collections_queries", false, false, "Ignore ON CLUSTER clause for replicated named collections management queries."},
            {"backup_restore_s3_retry_attempts", 1000,1000, "Setting for Aws::Client::RetryStrategy, Aws::Client does retries itself, 0 means no retries. It takes place only for backup/restore."},
            {"postgresql_connection_attempt_timeout", 2, 2, "Allow to control 'connect_timeout' parameter of PostgreSQL connection."},
            {"postgresql_connection_pool_retries", 2, 2, "Allow to control the number of retries in PostgreSQL connection pool."}
        });
        addSettingsChanges(settings_changes_history, "24.6",
        {
            {"materialize_skip_indexes_on_insert", true, true, "Added new setting to allow to disable materialization of skip indexes on insert"},
            {"materialize_statistics_on_insert", true, true, "Added new setting to allow to disable materialization of statistics on insert"},
            {"input_format_parquet_use_native_reader", false, false, "When reading Parquet files, to use native reader instead of arrow reader."},
            {"hdfs_throw_on_zero_files_match", false, false, "Allow to throw an error when ListObjects request cannot match any files in HDFS engine instead of empty query result"},
            {"azure_throw_on_zero_files_match", false, false, "Allow to throw an error when ListObjects request cannot match any files in AzureBlobStorage engine instead of empty query result"},
            {"s3_validate_request_settings", true, true, "Allow to disable S3 request settings validation"},
            {"allow_experimental_full_text_index", false, false, "Enable experimental full-text index"},
            {"azure_skip_empty_files", false, false, "Allow to skip empty files in azure table engine"},
            {"hdfs_ignore_file_doesnt_exist", false, false, "Allow to return 0 rows when the requested files don't exist instead of throwing an exception in HDFS table engine"},
            {"azure_ignore_file_doesnt_exist", false, false, "Allow to return 0 rows when the requested files don't exist instead of throwing an exception in AzureBlobStorage table engine"},
            {"s3_ignore_file_doesnt_exist", false, false, "Allow to return 0 rows when the requested files don't exist instead of throwing an exception in S3 table engine"},
            {"s3_max_part_number", 10000, 10000, "Maximum part number number for s3 upload part"},
            {"s3_max_single_operation_copy_size", 32 * 1024 * 1024, 32 * 1024 * 1024, "Maximum size for a single copy operation in s3"},
            {"input_format_parquet_max_block_size", 8192, DEFAULT_BLOCK_SIZE, "Increase block size for parquet reader."},
            {"input_format_parquet_prefer_block_bytes", 0, DEFAULT_BLOCK_SIZE * 256, "Average block bytes output by parquet reader."},
            {"enable_blob_storage_log", true, true, "Write information about blob storage operations to system.blob_storage_log table"},
            {"allow_deprecated_snowflake_conversion_functions", true, false, "Disabled deprecated functions snowflakeToDateTime[64] and dateTime[64]ToSnowflake."},
            {"allow_statistic_optimize", false, false, "Old setting which popped up here being renamed."},
            {"allow_experimental_statistic", false, false, "Old setting which popped up here being renamed."},
            {"allow_statistics_optimize", false, false, "The setting was renamed. The previous name is `allow_statistic_optimize`."},
            {"allow_experimental_statistics", false, false, "The setting was renamed. The previous name is `allow_experimental_statistic`."},
            {"enable_vertical_final", false, true, "Enable vertical final by default again after fixing bug"},
            {"parallel_replicas_custom_key_range_lower", 0, 0, "Add settings to control the range filter when using parallel replicas with dynamic shards"},
            {"parallel_replicas_custom_key_range_upper", 0, 0, "Add settings to control the range filter when using parallel replicas with dynamic shards. A value of 0 disables the upper limit"},
            {"output_format_pretty_display_footer_column_names", 0, 1, "Add a setting to display column names in the footer if there are many rows. Threshold value is controlled by output_format_pretty_display_footer_column_names_min_rows."},
            {"output_format_pretty_display_footer_column_names_min_rows", 0, 50, "Add a setting to control the threshold value for setting output_format_pretty_display_footer_column_names_min_rows. Default 50."},
            {"output_format_csv_serialize_tuple_into_separate_columns", true, true, "A new way of how interpret tuples in CSV format was added."},
            {"input_format_csv_deserialize_separate_columns_into_tuple", true, true, "A new way of how interpret tuples in CSV format was added."},
            {"input_format_csv_try_infer_strings_from_quoted_tuples", true, true, "A new way of how interpret tuples in CSV format was added."},
        });
        addSettingsChanges(settings_changes_history, "24.5",
        {
            {"allow_deprecated_error_prone_window_functions", true, false, "Allow usage of deprecated error prone window functions (neighbor, runningAccumulate, runningDifferenceStartingWithFirstValue, runningDifference)"},
            {"allow_experimental_join_condition", false, false, "Support join with inequal conditions which involve columns from both left and right table. e.g. t1.y < t2.y."},
            {"input_format_tsv_crlf_end_of_line", false, false, "Enables reading of CRLF line endings with TSV formats"},
            {"output_format_parquet_use_custom_encoder", false, true, "Enable custom Parquet encoder."},
            {"cross_join_min_rows_to_compress", 0, 10000000, "Minimal count of rows to compress block in CROSS JOIN. Zero value means - disable this threshold. This block is compressed when any of the two thresholds (by rows or by bytes) are reached."},
            {"cross_join_min_bytes_to_compress", 0, 1_GiB, "Minimal size of block to compress in CROSS JOIN. Zero value means - disable this threshold. This block is compressed when any of the two thresholds (by rows or by bytes) are reached."},
            {"http_max_chunk_size", 0, 0, "Internal limitation"},
            {"prefer_external_sort_block_bytes", 0, DEFAULT_BLOCK_SIZE * 256, "Prefer maximum block bytes for external sort, reduce the memory usage during merging."},
            {"input_format_force_null_for_omitted_fields", false, false, "Disable type-defaults for omitted fields when needed"},
            {"cast_string_to_dynamic_use_inference", false, false, "Add setting to allow converting String to Dynamic through parsing"},
            {"allow_experimental_dynamic_type", false, false, "Add new experimental Dynamic type"},
            {"azure_max_blocks_in_multipart_upload", 50000, 50000, "Maximum number of blocks in multipart upload for Azure."},
            {"allow_archive_path_syntax", false, true, "Added new setting to allow disabling archive path syntax."},
        });
        addSettingsChanges(settings_changes_history, "24.4",
        {
            {"input_format_json_throw_on_bad_escape_sequence", true, true, "Allow to save JSON strings with bad escape sequences"},
            {"max_parsing_threads", 0, 0, "Add a separate setting to control number of threads in parallel parsing from files"},
            {"ignore_drop_queries_probability", 0, 0, "Allow to ignore drop queries in server with specified probability for testing purposes"},
            {"lightweight_deletes_sync", 2, 2, "The same as 'mutation_sync', but controls only execution of lightweight deletes"},
            {"query_cache_system_table_handling", "save", "throw", "The query cache no longer caches results of queries against system tables"},
            {"input_format_json_ignore_unnecessary_fields", false, true, "Ignore unnecessary fields and not parse them. Enabling this may not throw exceptions on json strings of invalid format or with duplicated fields"},
            {"input_format_hive_text_allow_variable_number_of_columns", false, true, "Ignore extra columns in Hive Text input (if file has more columns than expected) and treat missing fields in Hive Text input as default values."},
            {"allow_experimental_database_replicated", false, true, "Database engine Replicated is now in Beta stage"},
            {"temporary_data_in_cache_reserve_space_wait_lock_timeout_milliseconds", (10 * 60 * 1000), (10 * 60 * 1000), "Wait time to lock cache for sapce reservation in temporary data in filesystem cache"},
            {"optimize_rewrite_sum_if_to_count_if", false, true, "Only available for the analyzer, where it works correctly"},
            {"azure_allow_parallel_part_upload", "true", "true", "Use multiple threads for azure multipart upload."},
            {"max_recursive_cte_evaluation_depth", DBMS_RECURSIVE_CTE_MAX_EVALUATION_DEPTH, DBMS_RECURSIVE_CTE_MAX_EVALUATION_DEPTH, "Maximum limit on recursive CTE evaluation depth"},
            {"query_plan_convert_outer_join_to_inner_join", false, true, "Allow to convert OUTER JOIN to INNER JOIN if filter after JOIN always filters default values"},
        });
        addSettingsChanges(settings_changes_history, "24.3",
        {
            {"s3_connect_timeout_ms", 1000, 1000, "Introduce new dedicated setting for s3 connection timeout"},
            {"allow_experimental_shared_merge_tree", false, true, "The setting is obsolete"},
            {"use_page_cache_for_disks_without_file_cache", false, false, "Added userspace page cache"},
            {"read_from_page_cache_if_exists_otherwise_bypass_cache", false, false, "Added userspace page cache"},
            {"page_cache_inject_eviction", false, false, "Added userspace page cache"},
            {"default_table_engine", "None", "MergeTree", "Set default table engine to MergeTree for better usability"},
            {"input_format_json_use_string_type_for_ambiguous_paths_in_named_tuples_inference_from_objects", false, false, "Allow to use String type for ambiguous paths during named tuple inference from JSON objects"},
            {"traverse_shadow_remote_data_paths", false, false, "Traverse shadow directory when query system.remote_data_paths."},
            {"throw_if_deduplication_in_dependent_materialized_views_enabled_with_async_insert", false, true, "Deduplication in dependent materialized view cannot work together with async inserts."},
            {"parallel_replicas_allow_in_with_subquery", false, true, "If true, subquery for IN will be executed on every follower replica"},
            {"log_processors_profiles", false, true, "Enable by default"},
            {"function_locate_has_mysql_compatible_argument_order", false, true, "Increase compatibility with MySQL's locate function."},
            {"allow_suspicious_primary_key", true, false, "Forbid suspicious PRIMARY KEY/ORDER BY for MergeTree (i.e. SimpleAggregateFunction)"},
            {"filesystem_cache_reserve_space_wait_lock_timeout_milliseconds", 1000, 1000, "Wait time to lock cache for sapce reservation in filesystem cache"},
            {"max_parser_backtracks", 0, 1000000, "Limiting the complexity of parsing"},
            {"analyzer_compatibility_join_using_top_level_identifier", false, false, "Force to resolve identifier in JOIN USING from projection"},
            {"distributed_insert_skip_read_only_replicas", false, false, "If true, INSERT into Distributed will skip read-only replicas"},
            {"keeper_max_retries", 10, 10, "Max retries for general keeper operations"},
            {"keeper_retry_initial_backoff_ms", 100, 100, "Initial backoff timeout for general keeper operations"},
            {"keeper_retry_max_backoff_ms", 5000, 5000, "Max backoff timeout for general keeper operations"},
            {"s3queue_allow_experimental_sharded_mode", false, false, "Enable experimental sharded mode of S3Queue table engine. It is experimental because it will be rewritten"},
            {"allow_experimental_analyzer", false, true, "Enable analyzer and planner by default."},
            {"merge_tree_read_split_ranges_into_intersecting_and_non_intersecting_injection_probability", 0.0, 0.0, "For testing of `PartsSplitter` - split read ranges into intersecting and non intersecting every time you read from MergeTree with the specified probability."},
            {"allow_get_client_http_header", false, false, "Introduced a new function."},
            {"output_format_pretty_row_numbers", false, true, "It is better for usability."},
            {"output_format_pretty_max_value_width_apply_for_single_value", true, false, "Single values in Pretty formats won't be cut."},
            {"output_format_parquet_string_as_string", false, true, "ClickHouse allows arbitrary binary data in the String data type, which is typically UTF-8. Parquet/ORC/Arrow Strings only support UTF-8. That's why you can choose which Arrow's data type to use for the ClickHouse String data type - String or Binary. While Binary would be more correct and compatible, using String by default will correspond to user expectations in most cases."},
            {"output_format_orc_string_as_string", false, true, "ClickHouse allows arbitrary binary data in the String data type, which is typically UTF-8. Parquet/ORC/Arrow Strings only support UTF-8. That's why you can choose which Arrow's data type to use for the ClickHouse String data type - String or Binary. While Binary would be more correct and compatible, using String by default will correspond to user expectations in most cases."},
            {"output_format_arrow_string_as_string", false, true, "ClickHouse allows arbitrary binary data in the String data type, which is typically UTF-8. Parquet/ORC/Arrow Strings only support UTF-8. That's why you can choose which Arrow's data type to use for the ClickHouse String data type - String or Binary. While Binary would be more correct and compatible, using String by default will correspond to user expectations in most cases."},
            {"output_format_parquet_compression_method", "lz4", "zstd", "Parquet/ORC/Arrow support many compression methods, including lz4 and zstd. ClickHouse supports each and every compression method. Some inferior tools, such as 'duckdb', lack support for the faster `lz4` compression method, that's why we set zstd by default."},
            {"output_format_orc_compression_method", "lz4", "zstd", "Parquet/ORC/Arrow support many compression methods, including lz4 and zstd. ClickHouse supports each and every compression method. Some inferior tools, such as 'duckdb', lack support for the faster `lz4` compression method, that's why we set zstd by default."},
            {"output_format_pretty_highlight_digit_groups", false, true, "If enabled and if output is a terminal, highlight every digit corresponding to the number of thousands, millions, etc. with underline."},
            {"geo_distance_returns_float64_on_float64_arguments", false, true, "Increase the default precision."},
            {"azure_max_inflight_parts_for_one_file", 20, 20, "The maximum number of a concurrent loaded parts in multipart upload request. 0 means unlimited."},
            {"azure_strict_upload_part_size", 0, 0, "The exact size of part to upload during multipart upload to Azure blob storage."},
            {"azure_min_upload_part_size", 16*1024*1024, 16*1024*1024, "The minimum size of part to upload during multipart upload to Azure blob storage."},
            {"azure_max_upload_part_size", 5ull*1024*1024*1024, 5ull*1024*1024*1024, "The maximum size of part to upload during multipart upload to Azure blob storage."},
            {"azure_upload_part_size_multiply_factor", 2, 2, "Multiply azure_min_upload_part_size by this factor each time azure_multiply_parts_count_threshold parts were uploaded from a single write to Azure blob storage."},
            {"azure_upload_part_size_multiply_parts_count_threshold", 500, 500, "Each time this number of parts was uploaded to Azure blob storage, azure_min_upload_part_size is multiplied by azure_upload_part_size_multiply_factor."},
            {"output_format_csv_serialize_tuple_into_separate_columns", true, true, "A new way of how interpret tuples in CSV format was added."},
            {"input_format_csv_deserialize_separate_columns_into_tuple", true, true, "A new way of how interpret tuples in CSV format was added."},
            {"input_format_csv_try_infer_strings_from_quoted_tuples", true, true, "A new way of how interpret tuples in CSV format was added."},
        });
        addSettingsChanges(settings_changes_history, "24.2",
        {
            {"allow_suspicious_variant_types", true, false, "Don't allow creating Variant type with suspicious variants by default"},
            {"validate_experimental_and_suspicious_types_inside_nested_types", false, true, "Validate usage of experimental and suspicious types inside nested types"},
            {"output_format_values_escape_quote_with_quote", false, false, "If true escape ' with '', otherwise quoted with \\'"},
            {"output_format_pretty_single_large_number_tip_threshold", 0, 1'000'000, "Print a readable number tip on the right side of the table if the block consists of a single number which exceeds this value (except 0)"},
            {"input_format_try_infer_exponent_floats", true, false, "Don't infer floats in exponential notation by default"},
            {"query_plan_optimize_prewhere", true, true, "Allow to push down filter to PREWHERE expression for supported storages"},
            {"async_insert_max_data_size", 1000000, 10485760, "The previous value appeared to be too small."},
            {"async_insert_poll_timeout_ms", 10, 10, "Timeout in milliseconds for polling data from asynchronous insert queue"},
            {"async_insert_use_adaptive_busy_timeout", false, true, "Use adaptive asynchronous insert timeout"},
            {"async_insert_busy_timeout_min_ms", 50, 50, "The minimum value of the asynchronous insert timeout in milliseconds; it also serves as the initial value, which may be increased later by the adaptive algorithm"},
            {"async_insert_busy_timeout_max_ms", 200, 200, "The minimum value of the asynchronous insert timeout in milliseconds; async_insert_busy_timeout_ms is aliased to async_insert_busy_timeout_max_ms"},
            {"async_insert_busy_timeout_increase_rate", 0.2, 0.2, "The exponential growth rate at which the adaptive asynchronous insert timeout increases"},
            {"async_insert_busy_timeout_decrease_rate", 0.2, 0.2, "The exponential growth rate at which the adaptive asynchronous insert timeout decreases"},
            {"format_template_row_format", "", "", "Template row format string can be set directly in query"},
            {"format_template_resultset_format", "", "", "Template result set format string can be set in query"},
            {"split_parts_ranges_into_intersecting_and_non_intersecting_final", true, true, "Allow to split parts ranges into intersecting and non intersecting during FINAL optimization"},
            {"split_intersecting_parts_ranges_into_layers_final", true, true, "Allow to split intersecting parts ranges into layers during FINAL optimization"},
            {"azure_max_single_part_copy_size", 256*1024*1024, 256*1024*1024, "The maximum size of object to copy using single part copy to Azure blob storage."},
            {"min_external_table_block_size_rows", DEFAULT_INSERT_BLOCK_SIZE, DEFAULT_INSERT_BLOCK_SIZE, "Squash blocks passed to external table to specified size in rows, if blocks are not big enough"},
            {"min_external_table_block_size_bytes", DEFAULT_INSERT_BLOCK_SIZE * 256, DEFAULT_INSERT_BLOCK_SIZE * 256, "Squash blocks passed to external table to specified size in bytes, if blocks are not big enough."},
            {"parallel_replicas_prefer_local_join", true, true, "If true, and JOIN can be executed with parallel replicas algorithm, and all storages of right JOIN part are *MergeTree, local JOIN will be used instead of GLOBAL JOIN."},
            {"optimize_time_filter_with_preimage", true, true, "Optimize Date and DateTime predicates by converting functions into equivalent comparisons without conversions (e.g. toYear(col) = 2023 -> col >= '2023-01-01' AND col <= '2023-12-31')"},
            {"extract_key_value_pairs_max_pairs_per_row", 0, 0, "Max number of pairs that can be produced by the `extractKeyValuePairs` function. Used as a safeguard against consuming too much memory."},
            {"default_view_definer", "CURRENT_USER", "CURRENT_USER", "Allows to set default `DEFINER` option while creating a view"},
            {"default_materialized_view_sql_security", "DEFINER", "DEFINER", "Allows to set a default value for SQL SECURITY option when creating a materialized view"},
            {"default_normal_view_sql_security", "INVOKER", "INVOKER", "Allows to set default `SQL SECURITY` option while creating a normal view"},
            {"mysql_map_string_to_text_in_show_columns", false, true, "Reduce the configuration effort to connect ClickHouse with BI tools."},
            {"mysql_map_fixed_string_to_text_in_show_columns", false, true, "Reduce the configuration effort to connect ClickHouse with BI tools."},
        });
        addSettingsChanges(settings_changes_history, "24.1",
        {
            {"print_pretty_type_names", false, true, "Better user experience."},
            {"input_format_json_read_bools_as_strings", false, true, "Allow to read bools as strings in JSON formats by default"},
            {"output_format_arrow_use_signed_indexes_for_dictionary", false, true, "Use signed indexes type for Arrow dictionaries by default as it's recommended"},
            {"allow_experimental_variant_type", false, false, "Add new experimental Variant type"},
            {"use_variant_as_common_type", false, false, "Allow to use Variant in if/multiIf if there is no common type"},
            {"output_format_arrow_use_64_bit_indexes_for_dictionary", false, false, "Allow to use 64 bit indexes type in Arrow dictionaries"},
            {"parallel_replicas_mark_segment_size", 128, 128, "Add new setting to control segment size in new parallel replicas coordinator implementation"},
            {"ignore_materialized_views_with_dropped_target_table", false, false, "Add new setting to allow to ignore materialized views with dropped target table"},
            {"output_format_compression_level", 3, 3, "Allow to change compression level in the query output"},
            {"output_format_compression_zstd_window_log", 0, 0, "Allow to change zstd window log in the query output when zstd compression is used"},
            {"enable_zstd_qat_codec", false, false, "Add new ZSTD_QAT codec"},
            {"enable_vertical_final", false, true, "Use vertical final by default"},
            {"output_format_arrow_use_64_bit_indexes_for_dictionary", false, false, "Allow to use 64 bit indexes type in Arrow dictionaries"},
            {"max_rows_in_set_to_optimize_join", 100000, 0, "Disable join optimization as it prevents from read in order optimization"},
            {"output_format_pretty_color", true, "auto", "Setting is changed to allow also for auto value, disabling ANSI escapes if output is not a tty"},
            {"function_visible_width_behavior", 0, 1, "We changed the default behavior of `visibleWidth` to be more precise"},
            {"max_estimated_execution_time", 0, 0, "Separate max_execution_time and max_estimated_execution_time"},
            {"iceberg_engine_ignore_schema_evolution", false, false, "Allow to ignore schema evolution in Iceberg table engine"},
            {"optimize_injective_functions_in_group_by", false, true, "Replace injective functions by it's arguments in GROUP BY section in analyzer"},
            {"update_insert_deduplication_token_in_dependent_materialized_views", false, false, "Allow to update insert deduplication token with table identifier during insert in dependent materialized views"},
            {"azure_max_unexpected_write_error_retries", 4, 4, "The maximum number of retries in case of unexpected errors during Azure blob storage write"},
            {"split_parts_ranges_into_intersecting_and_non_intersecting_final", false, true, "Allow to split parts ranges into intersecting and non intersecting during FINAL optimization"},
            {"split_intersecting_parts_ranges_into_layers_final", true, true, "Allow to split intersecting parts ranges into layers during FINAL optimization"}
        });
        addSettingsChanges(settings_changes_history, "23.12",
        {
            {"allow_suspicious_ttl_expressions", true, false, "It is a new setting, and in previous versions the behavior was equivalent to allowing."},
            {"input_format_parquet_allow_missing_columns", false, true, "Allow missing columns in Parquet files by default"},
            {"input_format_orc_allow_missing_columns", false, true, "Allow missing columns in ORC files by default"},
            {"input_format_arrow_allow_missing_columns", false, true, "Allow missing columns in Arrow files by default"}
        });
        addSettingsChanges(settings_changes_history, "23.11",
        {
            {"parsedatetime_parse_without_leading_zeros", false, true, "Improved compatibility with MySQL DATE_FORMAT/STR_TO_DATE"}
        });
        addSettingsChanges(settings_changes_history, "23.9",
        {
            {"optimize_group_by_constant_keys", false, true, "Optimize group by constant keys by default"},
            {"input_format_json_try_infer_named_tuples_from_objects", false, true, "Try to infer named Tuples from JSON objects by default"},
            {"input_format_json_read_numbers_as_strings", false, true, "Allow to read numbers as strings in JSON formats by default"},
            {"input_format_json_read_arrays_as_strings", false, true, "Allow to read arrays as strings in JSON formats by default"},
            {"input_format_json_infer_incomplete_types_as_strings", false, true, "Allow to infer incomplete types as Strings in JSON formats by default"},
            {"input_format_json_try_infer_numbers_from_strings", true, false, "Don't infer numbers from strings in JSON formats by default to prevent possible parsing errors"},
            {"http_write_exception_in_output_format", false, true, "Output valid JSON/XML on exception in HTTP streaming."}
        });
        addSettingsChanges(settings_changes_history, "23.8",
        {
            {"rewrite_count_distinct_if_with_count_distinct_implementation", false, true, "Rewrite countDistinctIf with count_distinct_implementation configuration"}
        });
        addSettingsChanges(settings_changes_history, "23.7",
        {
            {"function_sleep_max_microseconds_per_block", 0, 3000000, "In previous versions, the maximum sleep time of 3 seconds was applied only for `sleep`, but not for `sleepEachRow` function. In the new version, we introduce this setting. If you set compatibility with the previous versions, we will disable the limit altogether."}
        });
        addSettingsChanges(settings_changes_history, "23.6",
        {
            {"http_send_timeout", 180, 30, "3 minutes seems crazy long. Note that this is timeout for a single network write call, not for the whole upload operation."},
            {"http_receive_timeout", 180, 30, "See http_send_timeout."}
        });
        addSettingsChanges(settings_changes_history, "23.5",
        {
            {"input_format_parquet_preserve_order", true, false, "Allow Parquet reader to reorder rows for better parallelism."},
            {"parallelize_output_from_storages", false, true, "Allow parallelism when executing queries that read from file/url/s3/etc. This may reorder rows."},
            {"use_with_fill_by_sorting_prefix", false, true, "Columns preceding WITH FILL columns in ORDER BY clause form sorting prefix. Rows with different values in sorting prefix are filled independently"},
            {"output_format_parquet_compliant_nested_types", false, true, "Change an internal field name in output Parquet file schema."}
        });
        addSettingsChanges(settings_changes_history, "23.4",
        {
            {"allow_suspicious_indices", true, false, "If true, index can defined with identical expressions"},
            {"allow_nonconst_timezone_arguments", true, false, "Allow non-const timezone arguments in certain time-related functions like toTimeZone(), fromUnixTimestamp*(), snowflakeToDateTime*()."},
            {"connect_timeout_with_failover_ms", 50, 1000, "Increase default connect timeout because of async connect"},
            {"connect_timeout_with_failover_secure_ms", 100, 1000, "Increase default secure connect timeout because of async connect"},
            {"hedged_connection_timeout_ms", 100, 50, "Start new connection in hedged requests after 50 ms instead of 100 to correspond with previous connect timeout"},
            {"formatdatetime_f_prints_single_zero", true, false, "Improved compatibility with MySQL DATE_FORMAT()/STR_TO_DATE()"},
            {"formatdatetime_parsedatetime_m_is_month_name", false, true, "Improved compatibility with MySQL DATE_FORMAT/STR_TO_DATE"}
        });
        addSettingsChanges(settings_changes_history, "23.3",
        {
            {"output_format_parquet_version", "1.0", "2.latest", "Use latest Parquet format version for output format"},
            {"input_format_json_ignore_unknown_keys_in_named_tuple", false, true, "Improve parsing JSON objects as named tuples"},
            {"input_format_native_allow_types_conversion", false, true, "Allow types conversion in Native input forma"},
            {"output_format_arrow_compression_method", "none", "lz4_frame", "Use lz4 compression in Arrow output format by default"},
            {"output_format_parquet_compression_method", "snappy", "lz4", "Use lz4 compression in Parquet output format by default"},
            {"output_format_orc_compression_method", "none", "lz4_frame", "Use lz4 compression in ORC output format by default"},
            {"async_query_sending_for_remote", false, true, "Create connections and send query async across shards"}
        });
        addSettingsChanges(settings_changes_history, "23.2",
        {
            {"output_format_parquet_fixed_string_as_fixed_byte_array", false, true, "Use Parquet FIXED_LENGTH_BYTE_ARRAY type for FixedString by default"},
            {"output_format_arrow_fixed_string_as_fixed_byte_array", false, true, "Use Arrow FIXED_SIZE_BINARY type for FixedString by default"},
            {"query_plan_remove_redundant_distinct", false, true, "Remove redundant Distinct step in query plan"},
            {"optimize_duplicate_order_by_and_distinct", true, false, "Remove duplicate ORDER BY and DISTINCT if it's possible"},
            {"insert_keeper_max_retries", 0, 20, "Enable reconnections to Keeper on INSERT, improve reliability"}
        });
        addSettingsChanges(settings_changes_history, "23.1",
        {
            {"input_format_json_read_objects_as_strings", 0, 1, "Enable reading nested json objects as strings while object type is experimental"},
            {"input_format_json_defaults_for_missing_elements_in_named_tuple", false, true, "Allow missing elements in JSON objects while reading named tuples by default"},
            {"input_format_csv_detect_header", false, true, "Detect header in CSV format by default"},
            {"input_format_tsv_detect_header", false, true, "Detect header in TSV format by default"},
            {"input_format_custom_detect_header", false, true, "Detect header in CustomSeparated format by default"},
            {"query_plan_remove_redundant_sorting", false, true, "Remove redundant sorting in query plan. For example, sorting steps related to ORDER BY clauses in subqueries"}
        });
        addSettingsChanges(settings_changes_history, "22.12",
        {
            {"max_size_to_preallocate_for_aggregation", 10'000'000, 100'000'000, "This optimizes performance"},
            {"query_plan_aggregation_in_order", 0, 1, "Enable some refactoring around query plan"},
            {"format_binary_max_string_size", 0, 1_GiB, "Prevent allocating large amount of memory"}
        });
        addSettingsChanges(settings_changes_history, "22.11",
        {
            {"use_structure_from_insertion_table_in_table_functions", 0, 2, "Improve using structure from insertion table in table functions"}
        });
        addSettingsChanges(settings_changes_history, "22.9",
        {
            {"force_grouping_standard_compatibility", false, true, "Make GROUPING function output the same as in SQL standard and other DBMS"}
        });
        addSettingsChanges(settings_changes_history, "22.7",
        {
            {"cross_to_inner_join_rewrite", 1, 2, "Force rewrite comma join to inner"},
            {"enable_positional_arguments", false, true, "Enable positional arguments feature by default"},
            {"format_csv_allow_single_quotes", true, false, "Most tools don't treat single quote in CSV specially, don't do it by default too"}
        });
        addSettingsChanges(settings_changes_history, "22.6",
        {
            {"output_format_json_named_tuples_as_objects", false, true, "Allow to serialize named tuples as JSON objects in JSON formats by default"},
            {"input_format_skip_unknown_fields", false, true, "Optimize reading subset of columns for some input formats"}
        });
        addSettingsChanges(settings_changes_history, "22.5",
        {
            {"memory_overcommit_ratio_denominator", 0, 1073741824, "Enable memory overcommit feature by default"},
            {"memory_overcommit_ratio_denominator_for_user", 0, 1073741824, "Enable memory overcommit feature by default"}
        });
        addSettingsChanges(settings_changes_history, "22.4",
        {
            {"allow_settings_after_format_in_insert", true, false, "Do not allow SETTINGS after FORMAT for INSERT queries because ClickHouse interpret SETTINGS as some values, which is misleading"}
        });
        addSettingsChanges(settings_changes_history, "22.3",
        {
            {"cast_ipv4_ipv6_default_on_conversion_error", true, false, "Make functions cast(value, 'IPv4') and cast(value, 'IPv6') behave same as toIPv4 and toIPv6 functions"}
        });
        addSettingsChanges(settings_changes_history, "21.12",
        {
            {"stream_like_engine_allow_direct_select", true, false, "Do not allow direct select for Kafka/RabbitMQ/FileLog by default"}
        });
        addSettingsChanges(settings_changes_history, "21.9",
        {
            {"output_format_decimal_trailing_zeros", true, false, "Do not output trailing zeros in text representation of Decimal types by default for better looking output"},
            {"use_hedged_requests", false, true, "Enable Hedged Requests feature by default"}
        });
        addSettingsChanges(settings_changes_history, "21.7",
        {
            {"legacy_column_name_of_tuple_literal", true, false, "Add this setting only for compatibility reasons. It makes sense to set to 'true', while doing rolling update of cluster from version lower than 21.7 to higher"}
        });
        addSettingsChanges(settings_changes_history, "21.5",
        {
            {"async_socket_for_remote", false, true, "Fix all problems and turn on asynchronous reads from socket for remote queries by default again"}
        });
        addSettingsChanges(settings_changes_history, "21.3",
        {
            {"async_socket_for_remote", true, false, "Turn off asynchronous reads from socket for remote queries because of some problems"},
            {"optimize_normalize_count_variants", false, true, "Rewrite aggregate functions that semantically equals to count() as count() by default"},
            {"normalize_function_names", false, true, "Normalize function names to their canonical names, this was needed for projection query routing"}
        });
        addSettingsChanges(settings_changes_history, "21.2",
        {
            {"enable_global_with_statement", false, true, "Propagate WITH statements to UNION queries and all subqueries by default"}
        });
        addSettingsChanges(settings_changes_history, "21.1",
        {
            {"insert_quorum_parallel", false, true, "Use parallel quorum inserts by default. It is significantly more convenient to use than sequential quorum inserts"},
            {"input_format_null_as_default", false, true, "Allow to insert NULL as default for input formats by default"},
            {"optimize_on_insert", false, true, "Enable data optimization on INSERT by default for better user experience"},
            {"use_compact_format_in_distributed_parts_names", false, true, "Use compact format for async INSERT into Distributed tables by default"}
        });
        addSettingsChanges(settings_changes_history, "20.10",
        {
            {"format_regexp_escaping_rule", "Escaped", "Raw", "Use Raw as default escaping rule for Regexp format to male the behaviour more like to what users expect"}
        });
        addSettingsChanges(settings_changes_history, "20.7",
        {
            {"show_table_uuid_in_table_create_query_if_not_nil", true, false, "Stop showing  UID of the table in its CREATE query for Engine=Atomic"}
        });
        addSettingsChanges(settings_changes_history, "20.5",
        {
            {"input_format_with_names_use_header", false, true, "Enable using header with names for formats with WithNames/WithNamesAndTypes suffixes"},
            {"allow_suspicious_codecs", true, false, "Don't allow to specify meaningless compression codecs"}
        });
        addSettingsChanges(settings_changes_history, "20.4",
        {
            {"validate_polygons", false, true, "Throw exception if polygon is invalid in function pointInPolygon by default instead of returning possibly wrong results"}
        });
        addSettingsChanges(settings_changes_history, "19.18",
        {
            {"enable_scalar_subquery_optimization", false, true, "Prevent scalar subqueries from (de)serializing large scalar values and possibly avoid running the same subquery more than once"}
        });
        addSettingsChanges(settings_changes_history, "19.14",
        {
            {"any_join_distinct_right_table_keys", true, false, "Disable ANY RIGHT and ANY FULL JOINs by default to avoid inconsistency"}
        });
        addSettingsChanges(settings_changes_history, "19.12",
        {
            {"input_format_defaults_for_omitted_fields", false, true, "Enable calculation of complex default expressions for omitted fields for some input formats, because it should be the expected behaviour"}
        });
        addSettingsChanges(settings_changes_history, "19.5",
        {
            {"max_partitions_per_insert_block", 0, 100, "Add a limit for the number of partitions in one block"}
        });
        addSettingsChanges(settings_changes_history, "18.12.17",
        {
            {"enable_optimize_predicate_expression", 0, 1, "Optimize predicates to subqueries by default"}
        });
    });
    return settings_changes_history;
}

const VersionToSettingsChangesMap & getMergeTreeSettingsChangesHistory()
{
    static VersionToSettingsChangesMap merge_tree_settings_changes_history;
    static std::once_flag initialized_flag;
    std::call_once(initialized_flag, [&]
    {
        addSettingsChanges(merge_tree_settings_changes_history, "25.6",
        {
            {"cache_populated_by_fetch_filename_regexp", "", "", "New setting"},
            {"allow_coalescing_columns_in_partition_or_order_key", false, false, "New setting to allow coalescing of partition or sorting key columns."},
        });
        addSettingsChanges(merge_tree_settings_changes_history, "25.5",
        {
            /// Release closed. Please use 25.6
            {"shared_merge_tree_enable_coordinated_merges", false, false, "New setting"},
            {"shared_merge_tree_merge_coordinator_merges_prepare_count", 100, 100, "New setting"},
            {"shared_merge_tree_merge_coordinator_fetch_fresh_metadata_period_ms", 10000, 10000, "New setting"},
            {"shared_merge_tree_merge_coordinator_max_merge_request_size", 20, 20, "New setting"},
            {"shared_merge_tree_merge_coordinator_election_check_period_ms", 30000, 30000, "New setting"},
            {"shared_merge_tree_merge_coordinator_min_period_ms", 1, 1, "New setting"},
            {"shared_merge_tree_merge_coordinator_max_period_ms", 10000, 10000, "New setting"},
            {"shared_merge_tree_merge_coordinator_factor", 2, 2, "New setting"},
            {"shared_merge_tree_merge_worker_fast_timeout_ms", 100, 100, "New setting"},
            {"shared_merge_tree_merge_worker_regular_timeout_ms", 10000, 10000, "New setting"},
            {"apply_patches_on_merge", true, true, "New setting"},
            {"remove_unused_patch_parts", true, true, "New setting"},
            {"write_marks_for_substreams_in_compact_parts", false, false, "New setting"},
            /// Release closed. Please use 25.6
        });
        addSettingsChanges(merge_tree_settings_changes_history, "25.4",
        {
            /// Release closed. Please use 25.5
            {"max_postpone_time_for_failed_replicated_fetches_ms", 0, 1ULL * 60 * 1000, "Added new setting to enable postponing fetch tasks in the replication queue."},
            {"max_postpone_time_for_failed_replicated_merges_ms", 0, 1ULL * 60 * 1000, "Added new setting to enable postponing merge tasks in the replication queue."},
            {"max_postpone_time_for_failed_replicated_tasks_ms", 0, 5ULL * 60 * 1000, "Added new setting to enable postponing tasks in the replication queue."},
            {"default_compression_codec", "", "", "New setting"},
            {"refresh_parts_interval", 0, 0, "A new setting"},
            {"max_merge_delayed_streams_for_parallel_write", 40, 40, "New setting"},
            {"allow_summing_columns_in_partition_or_order_key", true, false, "New setting to allow summing of partition or sorting key columns"},
            /// Release closed. Please use 25.5
        });
        addSettingsChanges(merge_tree_settings_changes_history, "25.3",
        {
            /// Release closed. Please use 25.4
            {"shared_merge_tree_enable_keeper_parts_extra_data", false, false, "New setting"},
            {"zero_copy_merge_mutation_min_parts_size_sleep_no_scale_before_lock", 0, 0, "New setting"},
            {"enable_replacing_merge_with_cleanup_for_min_age_to_force_merge", false, false, "New setting to allow automatic cleanup merges for ReplacingMergeTree"},
            /// Release closed. Please use 25.4
        });
        addSettingsChanges(merge_tree_settings_changes_history, "25.2",
        {
            /// Release closed. Please use 25.3
            {"shared_merge_tree_initial_parts_update_backoff_ms", 50, 50, "New setting"},
            {"shared_merge_tree_max_parts_update_backoff_ms", 5000, 5000, "New setting"},
            {"shared_merge_tree_interserver_http_connection_timeout_ms", 100, 100, "New setting"},
            {"columns_and_secondary_indices_sizes_lazy_calculation", true, true, "New setting to calculate columns and indices sizes lazily"},
            {"table_disk", false, false, "New setting"},
            {"allow_reduce_blocking_parts_task", false, true, "Now SMT will remove stale blocking parts from ZooKeeper by default"},
            {"shared_merge_tree_max_suspicious_broken_parts", 0, 0, "Max broken parts for SMT, if more - deny automatic detach"},
            {"shared_merge_tree_max_suspicious_broken_parts_bytes", 0, 0, "Max size of all broken parts for SMT, if more - deny automatic detach"},
            /// Release closed. Please use 25.3
        });
        addSettingsChanges(merge_tree_settings_changes_history, "25.1",
        {
            /// Release closed. Please use 25.2
            {"shared_merge_tree_try_fetch_part_in_memory_data_from_replicas", false, false, "New setting to fetch parts data from other replicas"},
            {"enable_max_bytes_limit_for_min_age_to_force_merge", false, false, "Added new setting to limit max bytes for min_age_to_force_merge."},
            {"enable_max_bytes_limit_for_min_age_to_force_merge", false, false, "New setting"},
            {"add_minmax_index_for_numeric_columns", false, false, "New setting"},
            {"add_minmax_index_for_string_columns", false, false, "New setting"},
            {"materialize_skip_indexes_on_merge", true, true, "New setting"},
            {"merge_max_bytes_to_prewarm_cache", 1ULL * 1024 * 1024 * 1024, 1ULL * 1024 * 1024 * 1024, "Cloud sync"},
            {"merge_total_max_bytes_to_prewarm_cache", 15ULL * 1024 * 1024 * 1024, 15ULL * 1024 * 1024 * 1024, "Cloud sync"},
            {"reduce_blocking_parts_sleep_ms", 5000, 5000, "Cloud sync"},
            {"number_of_partitions_to_consider_for_merge", 10, 10, "Cloud sync"},
            {"shared_merge_tree_enable_outdated_parts_check", true, true, "Cloud sync"},
            {"shared_merge_tree_max_parts_update_leaders_in_total", 6, 6, "Cloud sync"},
            {"shared_merge_tree_max_parts_update_leaders_per_az", 2, 2, "Cloud sync"},
            {"shared_merge_tree_leader_update_period_seconds", 30, 30, "Cloud sync"},
            {"shared_merge_tree_leader_update_period_random_add_seconds", 10, 10, "Cloud sync"},
            {"shared_merge_tree_read_virtual_parts_from_leader", true, true, "Cloud sync"},
            {"shared_merge_tree_interserver_http_timeout_ms", 10000, 10000, "Cloud sync"},
            {"shared_merge_tree_max_replicas_for_parts_deletion", 10, 10, "Cloud sync"},
            {"shared_merge_tree_max_replicas_to_merge_parts_for_each_parts_range", 5, 5, "Cloud sync"},
            {"shared_merge_tree_use_outdated_parts_compact_format", false, false, "Cloud sync"},
            {"shared_merge_tree_memo_ids_remove_timeout_seconds", 1800, 1800, "Cloud sync"},
            {"shared_merge_tree_idle_parts_update_seconds", 3600, 3600, "Cloud sync"},
            {"shared_merge_tree_max_outdated_parts_to_process_at_once", 1000, 1000, "Cloud sync"},
            {"shared_merge_tree_postpone_next_merge_for_locally_merged_parts_rows_threshold", 1000000, 1000000, "Cloud sync"},
            {"shared_merge_tree_postpone_next_merge_for_locally_merged_parts_ms", 0, 0, "Cloud sync"},
            {"shared_merge_tree_range_for_merge_window_size", 10, 10, "Cloud sync"},
            {"shared_merge_tree_use_too_many_parts_count_from_virtual_parts", 0, 0, "Cloud sync"},
            {"shared_merge_tree_create_per_replica_metadata_nodes", true, true, "Cloud sync"},
            {"shared_merge_tree_use_metadata_hints_cache", true, true, "Cloud sync"},
            {"notify_newest_block_number", false, false, "Cloud sync"},
            {"allow_reduce_blocking_parts_task", false, false, "Cloud sync"},
            /// Release closed. Please use 25.2
        });
        addSettingsChanges(merge_tree_settings_changes_history, "24.12",
        {
            /// Release closed. Please use 25.1
            {"enforce_index_structure_match_on_partition_manipulation", true, false, "New setting"},
            {"use_primary_key_cache", false, false, "New setting"},
            {"prewarm_primary_key_cache", false, false, "New setting"},
            {"min_bytes_to_prewarm_caches", 0, 0, "New setting"},
            {"allow_experimental_reverse_key", false, false, "New setting"},
            /// Release closed. Please use 25.1
        });
        addSettingsChanges(merge_tree_settings_changes_history, "24.11",
        {
        });
        addSettingsChanges(merge_tree_settings_changes_history, "24.10",
        {
        });
        addSettingsChanges(merge_tree_settings_changes_history, "24.9",
        {
        });
        addSettingsChanges(merge_tree_settings_changes_history, "24.8",
        {
            {"deduplicate_merge_projection_mode", "ignore", "throw", "Do not allow to create inconsistent projection"}
        });
    });

    return merge_tree_settings_changes_history;
}

}<|MERGE_RESOLUTION|>--- conflicted
+++ resolved
@@ -67,15 +67,6 @@
         /// controls new feature and it's 'true' by default, use 'false' as previous_value).
         /// It's used to implement `compatibility` setting (see https://github.com/ClickHouse/ClickHouse/issues/35972)
         /// Note: please check if the key already exists to prevent duplicate entries.
-<<<<<<< HEAD
-        addSettingsChanges(settings_changes_history, "25.7",
-        {
-            {"function_date_trunc_return_type_behavior", 0, 0, "Add new setting to preserve old behaviour of dateTrunc function"},
-            {"output_format_parquet_geometadata", false, true, "A new setting to allow to write information about geo columns in parquet metadata and encode columns in WKB format."},
-            {"distributed_plan_max_rows_to_broadcast", 20000, 20000, "New experimental setting."},
-        });
-=======
->>>>>>> d5837770
         addSettingsChanges(settings_changes_history, "25.6",
         {
             {"output_format_native_use_flattened_dynamic_and_json_serialization", false, false, "Add flattened Dynamic/JSON serializations to Native format"},
