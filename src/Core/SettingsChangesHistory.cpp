#include <Core/SettingsChangesHistory.h>

#include <Core/SettingsEnums.h>

#include <Common/Exception.h>

namespace DB
{

namespace ErrorCodes
{
    extern const int LOGICAL_ERROR;
}

static void addSettingsChanges(
    VersionToSettingsChangesMap & settings_changes_history,
    std::string_view version,
    SettingsChangesHistory::SettingsChanges && changes)
{
    /// Forbid duplicate versions
    auto [_, inserted] = settings_changes_history.emplace(ClickHouseVersion(version), std::move(changes));
    if (!inserted)
        throw Exception{ErrorCodes::LOGICAL_ERROR, "Detected duplicate version '{}'", ClickHouseVersion(version).toString()};
}

const VersionToSettingsChangesMap & getSettingsChangesHistory()
{
    static VersionToSettingsChangesMap settings_changes_history;
    static std::once_flag initialized_flag;
    std::call_once(initialized_flag, [&]
    {
        // clang-format off
        /// History of settings changes that controls some backward incompatible changes
        /// across all ClickHouse versions. It maps ClickHouse version to settings changes that were done
        /// in this version. This history contains both changes to existing settings and newly added settings.
        /// Settings changes is a vector of structs
        ///     {setting_name, previous_value, new_value, reason}.
        /// For newly added setting choose the most appropriate previous_value (for example, if new setting
        /// controls new feature and it's 'true' by default, use 'false' as previous_value).
        /// It's used to implement `compatibility` setting (see https://github.com/ClickHouse/ClickHouse/issues/35972)
        /// Note: please check if the key already exists to prevent duplicate entries.
        addSettingsChanges(settings_changes_history, "25.11",
        {
<<<<<<< HEAD
            {"query_plan_max_limit_for_lazy_materialization", 10, 100, "More optimal"},
=======
            {"create_table_empty_primary_key_by_default", false, true, "Better usability"},
>>>>>>> 9d3f4c46
            {"cluster_table_function_split_granularity", "file", "file", "New setting."},
            {"cluster_table_function_buckets_batch_size", 0, 0, "New setting."},
            {"arrow_flight_request_descriptor_type", "path", "path", "New setting. Type of descriptor to use for Arrow Flight requests: 'path' or 'command'. Dremio requires 'command'."},
            {"send_profile_events", true, true, "New setting. Whether to send profile events to the clients."},
            {"into_outfile_create_parent_directories", false, false, "New setting"},
            {"correlated_subqueries_default_join_kind", "left", "right", "New setting. Default join kind for decorrelated query plan."},
            {"use_statistics_cache", 0, 0, "New setting"},
            {"enable_shared_storage_snapshot_in_query", false, true, "Better consistency guarantees."},
            {"input_format_parquet_use_native_reader_v3", false, true, "Seems stable"},
            {"max_projection_rows_to_use_projection_index", 1'000'000, 1'000'000, "New setting"},
            {"min_table_rows_to_use_projection_index", 1'000'000, 1'000'000, "New setting"},
            {"use_text_index_dictionary_cache", false, false, "New setting"},
            {"use_text_index_header_cache", false, false, "New setting"},
            {"use_text_index_postings_cache", false, false, "New setting"},
            {"s3_retry_attempts", 500, 500, "Changed the value of the obsolete setting"},
            {"http_write_exception_in_output_format", true, false, "Changed for consistency across formats"},
            {"optimize_const_name_size", -1, 256, "Replace with scalar and use hash as a name for large constants (size is estimated by name length)"},
            {"enable_lazy_columns_replication", false, true, "Enable lazy columns replication in JOIN and ARRAY JOIN by default"},
            {"allow_special_serialization_kinds_in_output_formats", false, true, "Enable direct output of special columns representations like Sparse/Replicated in some output formats"},
            {"allow_experimental_alias_table_engine", false, false, "New setting"},
            {"input_format_parquet_local_time_as_utc", false, true, "Use more appropriate type DateTime64(..., 'UTC') for parquet 'local time without timezone' type."},
            {"input_format_parquet_verify_checksums", true, true, "New setting."},
            {"output_format_parquet_write_checksums", false, true, "New setting."},
            {"database_shared_drop_table_delay_seconds", 8 * 60 * 60, 8 * 60 * 60, "New setting."},
            {"filesystem_cache_allow_background_download", true, true, "New setting to control background downloads in filesystem cache per query."},
            {"show_processlist_include_internal", false, true, "New setting."},
        });
        addSettingsChanges(settings_changes_history, "25.10",
        {
            {"allow_special_serialization_kinds_in_output_formats", false, false, "Add a setting to allow output of special columns representations like Sparse/Replicated without converting them to full columns"},
            {"enable_lazy_columns_replication", false, false, "Add a setting to enable lazy columns replication in JOIN and ARRAY JOIN"},
            {"correlated_subqueries_default_join_kind", "left", "right", "New setting. Default join kind for decorrelated query plan."},
            {"show_data_lake_catalogs_in_system_tables", true, false, "Disable catalogs in system tables by default"},
            {"optimize_rewrite_like_perfect_affix", false, true, "New setting"},
            {"allow_dynamic_type_in_join_keys", true, false, "Disallow using Dynamic type in JOIN keys by default"},
            {"s3queue_keeper_fault_injection_probability", 0, 0, "New setting."},
            {"enable_join_runtime_filters", false, false, "New setting"},
            {"join_runtime_filter_exact_values_limit", 10000, 10000, "New setting"},
            {"join_runtime_bloom_filter_bytes", 512_KiB, 512_KiB, "New setting"},
            {"join_runtime_bloom_filter_hash_functions", 3, 3, "New setting"},
            {"use_join_disjunctions_push_down", false, false, "New setting."},
            {"joined_block_split_single_row", false, false, "New setting"},
            {"temporary_files_buffer_size", DBMS_DEFAULT_BUFFER_SIZE, DBMS_DEFAULT_BUFFER_SIZE, "New setting"},
            {"rewrite_in_to_join", false, false, "New experimental setting"},
            {"delta_lake_log_metadata", false, false, "New setting."},
            {"distributed_cache_prefer_bigger_buffer_size", false, false, "New setting."},
            {"allow_experimental_qbit_type", false, false, "New experimental setting"},
            {"optimize_qbit_distance_function_reads", true, true, "New setting"},
            {"read_from_distributed_cache_if_exists_otherwise_bypass_cache", false, false, "New setting"},
            {"s3_slow_all_threads_after_retryable_error", false, false, "Disable the setting by default"},
            {"backup_slow_all_threads_after_retryable_s3_error", false, false, "Disable the setting by default"},
            {"enable_http_compression", false, true, "It should be beneficial in general"},
            {"inject_random_order_for_select_without_order_by", false, false, "New setting"},
            {"exclude_materialize_skip_indexes_on_insert", "", "", "New setting."},
            {"optimize_empty_string_comparisons", false, true, "A new setting."},
            {"query_plan_use_logical_join_step", true, true, "Added alias"},
            {"schema_inference_make_columns_nullable", 1, 3, "Take nullability information from Parquet/ORC/Arrow metadata by default, instead of making everything nullable."},
            {"materialized_views_squash_parallel_inserts", false, true, "Added setting to preserve old behavior if needed."},
            {"distributed_cache_connect_timeout_ms", 50, 50, "New setting"},
            {"distributed_cache_receive_timeout_ms", 3000, 3000, "New setting"},
            {"distributed_cache_send_timeout_ms", 3000, 3000, "New setting"},
            {"distributed_cache_tcp_keep_alive_timeout_ms", 2900, 2900, "New setting"},
        });
        addSettingsChanges(settings_changes_history, "25.9",
        {
            {"input_format_protobuf_oneof_presence", false, false, "New setting"},
            {"iceberg_delete_data_on_drop", false, false, "New setting"},
            {"use_skip_indexes_on_data_read", false, false, "New setting"},
            {"s3_slow_all_threads_after_retryable_error", false, false, "Added an alias for setting `backup_slow_all_threads_after_retryable_s3_error`"},
            {"iceberg_metadata_log_level", "none", "none", "New setting."},
            {"iceberg_insert_max_rows_in_data_file", 1000000, 1000000, "New setting."},
            {"iceberg_insert_max_bytes_in_data_file", 1_GiB, 1_GiB, "New setting."},
            {"query_plan_optimize_join_order_limit", 1, 1, "New setting"},
            {"query_plan_display_internal_aliases", false, false, "New setting"},
            {"query_plan_max_step_description_length", 1000000000, 500, "New setting"},
            {"allow_experimental_delta_lake_writes", false, false, "New setting."},
            {"query_plan_convert_any_join_to_semi_or_anti_join", true, true, "New setting."},
            {"text_index_use_bloom_filter", true, true, "New setting."},
            {"query_plan_direct_read_from_text_index", true, true, "New setting."},
            {"enable_producing_buckets_out_of_order_in_aggregation", false, true, "New setting"},
            {"jemalloc_enable_profiler", false, false, "New setting"},
            {"jemalloc_collect_profile_samples_in_trace_log", false, false, "New setting"},
            {"delta_lake_insert_max_bytes_in_data_file", 1_GiB, 1_GiB, "New setting."},
            {"delta_lake_insert_max_rows_in_data_file", 1000000, 1000000, "New setting."},
            {"promql_evaluation_time", Field{"auto"}, Field{"auto"}, "The setting was renamed. The previous name is `evaluation_time`."},
            {"evaluation_time", 0, 0, "Old setting which popped up here being renamed."},
            {"os_threads_nice_value_query", 0, 0, "New setting."},
            {"os_threads_nice_value_materialized_view", 0, 0, "New setting."},
            {"os_thread_priority", 0, 0, "Alias for os_threads_nice_value_query."},
        });
        addSettingsChanges(settings_changes_history, "25.8",
        {
            {"output_format_json_quote_64bit_integers", true, false, "Disable quoting of the 64 bit integers in JSON by default"},
            {"show_data_lake_catalogs_in_system_tables", true, true, "New setting"},
            {"optimize_rewrite_regexp_functions", false, true, "A new setting"},
            {"max_joined_block_size_bytes", 0, 4 * 1024 * 1024, "New setting"},
            {"azure_max_single_part_upload_size", 100 * 1024 * 1024, 32 * 1024 * 1024, "Align with S3"},
            {"azure_max_redirects", 10, 10, "New setting"},
            {"azure_max_get_rps", 0, 0, "New setting"},
            {"azure_max_get_burst", 0, 0, "New setting"},
            {"azure_max_put_rps", 0, 0, "New setting"},
            {"azure_max_put_burst", 0, 0, "New setting"},
            {"azure_use_adaptive_timeouts", true, true, "New setting"},
            {"azure_request_timeout_ms", 30000, 30000, "New setting"},
            {"azure_connect_timeout_ms", 1000, 1000, "New setting"},
            {"azure_sdk_use_native_client", false, true, "New setting"},
            {"analyzer_compatibility_allow_compound_identifiers_in_unflatten_nested", false, true, "New setting."},
            {"distributed_cache_connect_backoff_min_ms", 0, 0, "New setting"},
            {"distributed_cache_connect_backoff_max_ms", 50, 50, "New setting"},
            {"distributed_cache_read_request_max_tries", 20, 10, "Changed setting value"},
            {"distributed_cache_connect_max_tries", 20, 5, "Changed setting value"},
            {"opentelemetry_trace_cpu_scheduling", false, false, "New setting to trace `cpu_slot_preemption` feature."},
            {"output_format_parquet_max_dictionary_size", 1024 * 1024, 1024 * 1024, "New setting"},
            {"input_format_parquet_use_native_reader_v3", false, false, "New setting"},
            {"input_format_parquet_memory_low_watermark", 2ul << 20, 2ul << 20, "New setting"},
            {"input_format_parquet_memory_high_watermark", 4ul << 30, 4ul << 30, "New setting"},
            {"input_format_parquet_page_filter_push_down", true, true, "New setting (no effect when input_format_parquet_use_native_reader_v3 is disabled)"},
            {"input_format_parquet_use_offset_index", true, true, "New setting (no effect when input_format_parquet_use_native_reader_v3 is disabled)"},
            {"output_format_parquet_enum_as_byte_array", false, true, "Enable writing Enum as byte array in Parquet by default"},
            {"json_type_escape_dots_in_keys", false, false, "Add new setting that allows to escape dots in JSON keys during JSON type parsing"},
            {"parallel_replicas_support_projection", false, true, "New setting. Optimization of projections can be applied in parallel replicas. Effective only with enabled parallel_replicas_local_plan and aggregation_in_order is inactive."},
            {"input_format_json_infer_array_of_dynamic_from_array_of_different_types", false, true, "Infer Array(Dynamic) for JSON arrays with different values types by default"},
            {"enable_add_distinct_to_in_subqueries", false, false, "New setting to reduce the size of temporary tables transferred for distributed IN subqueries."},
            {"enable_vector_similarity_index", false, true, "Vector similarity indexes are GA."},
            {"execute_exists_as_scalar_subquery", false, true, "New setting"},
            {"allow_experimental_vector_similarity_index", false, true, "Vector similarity indexes are GA."},
            {"vector_search_with_rescoring", true, false, "New setting."},
            {"delta_lake_enable_expression_visitor_logging", false, false, "New setting"},
            {"write_full_path_in_iceberg_metadata", false, false, "New setting."},
            {"output_format_orc_compression_block_size", 65536, 262144, "New setting"},
            {"allow_database_iceberg", false, false, "Added an alias for setting `allow_experimental_database_iceberg`"},
            {"allow_database_unity_catalog", false, false, "Added an alias for setting `allow_experimental_database_unity_catalog`"},
            {"allow_database_glue_catalog", false, false, "Added an alias for setting `allow_experimental_database_glue_catalog`"},
            {"apply_patch_parts_join_cache_buckets", 8, 8, "New setting"},
            {"delta_lake_throw_on_engine_predicate_error", false, false, "New setting"},
            {"delta_lake_enable_engine_predicate", true, true, "New setting"},
            {"backup_restore_s3_retry_initial_backoff_ms", 25, 25, "New setting"},
            {"backup_restore_s3_retry_max_backoff_ms", 5000, 5000, "New setting"},
            {"backup_restore_s3_retry_jitter_factor", 0.0, 0.1, "New setting"},
            {"vector_search_index_fetch_multiplier", 1.0, 1.0, "Alias for setting 'vector_search_postfilter_multiplier'"},
            {"backup_slow_all_threads_after_retryable_s3_error", false, false, "New setting"},
            {"allow_experimental_ytsaurus_table_engine", false, false, "New setting."},
            {"allow_experimental_ytsaurus_table_function", false, false, "New setting."},
            {"allow_experimental_ytsaurus_dictionary_source", false, false, "New setting."},
            {"per_part_index_stats", false, false, "New setting."},
            {"allow_experimental_iceberg_compaction", 0, 0, "New setting "},
            {"delta_lake_snapshot_version", -1, -1, "New setting"},
            {"use_roaring_bitmap_iceberg_positional_deletes", false, false, "New setting"},
            {"iceberg_metadata_compression_method", "", "", "New setting"},
            {"allow_experimental_correlated_subqueries", false, true, "Mark correlated subqueries support as Beta."},
            {"promql_database", "", "", "New experimental setting"},
            {"promql_table", "", "", "New experimental setting"},
            {"evaluation_time", 0, 0, "New experimental setting"},
            {"output_format_parquet_date_as_uint16", false, false, "Added a compatibility setting for a minor compatibility-breaking change introduced back in 24.12."},
            {"enable_lightweight_update", false, true, "Lightweight updates were moved to Beta. Added an alias for setting 'allow_experimental_lightweight_update'."},
            {"allow_experimental_lightweight_update", false, true, "Lightweight updates were moved to Beta."},
            {"s3_slow_all_threads_after_retryable_error", false, false, "Added an alias for setting `backup_slow_all_threads_after_retryable_s3_error`"},
        });
        addSettingsChanges(settings_changes_history, "25.7",
        {
            /// RELEASE CLOSED
            {"correlated_subqueries_substitute_equivalent_expressions", false, true, "New setting to correlated subquery planning optimization."},
            {"function_date_trunc_return_type_behavior", 0, 0, "Add new setting to preserve old behaviour of dateTrunc function"},
            {"output_format_parquet_geometadata", false, true, "A new setting to allow to write information about geo columns in parquet metadata and encode columns in WKB format."},
            {"cluster_function_process_archive_on_multiple_nodes", false, true, "New setting"},
            {"enable_vector_similarity_index", false, false, "Added an alias for setting `allow_experimental_vector_similarity_index`"},
            {"distributed_plan_max_rows_to_broadcast", 20000, 20000, "New experimental setting."},
            {"output_format_json_map_as_array_of_tuples", false, false, "New setting"},
            {"input_format_json_map_as_array_of_tuples", false, false, "New setting"},
            {"parallel_distributed_insert_select", 0, 2, "Enable parallel distributed insert select by default"},
            {"write_through_distributed_cache_buffer_size", 0, 0, "New cloud setting"},
            {"min_joined_block_size_rows", 0, DEFAULT_BLOCK_SIZE, "New setting."},
            {"table_engine_read_through_distributed_cache", false, false, "New setting"},
            {"distributed_cache_alignment", 0, 0, "Rename of distributed_cache_read_alignment"},
            {"enable_scopes_for_with_statement", true, true, "New setting for backward compatibility with the old analyzer."},
            {"output_format_parquet_enum_as_byte_array", false, false, "Write enum using parquet physical type: BYTE_ARRAY and logical type: ENUM"},
            {"distributed_plan_force_shuffle_aggregation", 0, 0, "New experimental setting"},
            {"allow_experimental_insert_into_iceberg", false, false, "New setting."},
            /// RELEASE CLOSED
        });
        addSettingsChanges(settings_changes_history, "25.6",
        {
            /// RELEASE CLOSED
            {"output_format_native_use_flattened_dynamic_and_json_serialization", false, false, "Add flattened Dynamic/JSON serializations to Native format"},
            {"cast_string_to_date_time_mode", "basic", "basic", "Allow to use different DateTime parsing mode in String to DateTime cast"},
            {"parallel_replicas_connect_timeout_ms", 1000, 300, "Separate connection timeout for parallel replicas queries"},
            {"use_iceberg_partition_pruning", false, true, "Enable Iceberg partition pruning by default."},
            {"distributed_cache_credentials_refresh_period_seconds", 5, 5, "New private setting"},
            {"enable_shared_storage_snapshot_in_query", false, false, "A new setting to share storage snapshot in query"},
            {"merge_tree_storage_snapshot_sleep_ms", 0, 0, "A new setting to debug storage snapshot consistency in query"},
            {"enable_job_stack_trace", false, false, "The setting was disabled by default to avoid performance overhead."},
            {"use_legacy_to_time", true, true, "New setting. Allows for user to use the old function logic for toTime, which works as toTimeWithFixedDate."},
            {"allow_experimental_time_time64_type", false, false, "New settings. Allows to use a new experimental Time and Time64 data types."},
            {"enable_time_time64_type", false, false, "New settings. Allows to use a new experimental Time and Time64 data types."},
            {"optimize_use_projection_filtering", false, true, "New setting"},
            {"input_format_parquet_enable_json_parsing", false, true, "When reading Parquet files, parse JSON columns as ClickHouse JSON Column."},
            {"use_skip_indexes_if_final", 0, 1, "Change in default value of setting"},
            {"use_skip_indexes_if_final_exact_mode", 0, 1, "Change in default value of setting"},
            {"allow_experimental_time_series_aggregate_functions", false, false, "New setting to enable experimental timeSeries* aggregate functions."},
            {"min_outstreams_per_resize_after_split", 0, 24, "New setting."},
            {"count_matches_stop_at_empty_match", true, false, "New setting."},
            {"enable_parallel_blocks_marshalling", "false", "true", "A new setting"},
            {"format_schema_source", "file", "file", "New setting"},
            {"format_schema_message_name", "", "", "New setting"},
            {"enable_scopes_for_with_statement", true, true, "New setting for backward compatibility with the old analyzer."},
            {"backup_slow_all_threads_after_retryable_s3_error", false, false, "New setting"},
            {"s3_slow_all_threads_after_retryable_error", false, false, "Added an alias for setting `backup_slow_all_threads_after_retryable_s3_error`"},
            {"s3_retry_attempts", 500, 500, "Changed the value of the obsolete setting"},
            /// RELEASE CLOSED
        });
        addSettingsChanges(settings_changes_history, "25.5",
        {
            /// Release closed. Please use 25.6
            {"geotoh3_argument_order", "lon_lat", "lat_lon", "A new setting for legacy behaviour to set lon and lat argument order"},
            {"secondary_indices_enable_bulk_filtering", false, true, "A new algorithm for filtering by data skipping indices"},
            {"implicit_table_at_top_level", "", "", "A new setting, used in clickhouse-local"},
            {"use_skip_indexes_if_final_exact_mode", 0, 0, "This setting was introduced to help FINAL query return correct results with skip indexes"},
            {"parsedatetime_e_requires_space_padding", true, false, "Improved compatibility with MySQL DATE_FORMAT/STR_TO_DATE"},
            {"formatdatetime_e_with_space_padding", true, false, "Improved compatibility with MySQL DATE_FORMAT/STR_TO_DATE"},
            {"input_format_max_block_size_bytes", 0, 0, "New setting to limit bytes size if blocks created by input format"},
            {"parallel_replicas_insert_select_local_pipeline", false, true, "Use local pipeline during distributed INSERT SELECT with parallel replicas. Currently disabled due to performance issues"},
            {"page_cache_block_size", 1048576, 1048576, "Made this setting adjustable on a per-query level."},
            {"page_cache_lookahead_blocks", 16, 16, "Made this setting adjustable on a per-query level."},
            {"output_format_pretty_glue_chunks", "0", "auto", "A new setting to make Pretty formats prettier."},
            {"distributed_cache_read_only_from_current_az", true, true, "New setting"},
            {"parallel_hash_join_threshold", 0, 100'000, "New setting"},
            {"max_limit_for_ann_queries", 1'000, 0, "Obsolete setting"},
            {"max_limit_for_vector_search_queries", 1'000, 1'000, "New setting"},
            {"min_os_cpu_wait_time_ratio_to_throw", 0, 0, "Setting values were changed and backported to 25.4"},
            {"max_os_cpu_wait_time_ratio_to_throw", 0, 0, "Setting values were changed and backported to 25.4"},
            {"make_distributed_plan", 0, 0, "New experimental setting."},
            {"distributed_plan_execute_locally", 0, 0, "New experimental setting."},
            {"distributed_plan_default_shuffle_join_bucket_count", 8, 8, "New experimental setting."},
            {"distributed_plan_default_reader_bucket_count", 8, 8, "New experimental setting."},
            {"distributed_plan_optimize_exchanges", true, true, "New experimental setting."},
            {"distributed_plan_force_exchange_kind", "", "", "New experimental setting."},
            {"update_sequential_consistency", true, true, "A new setting"},
            {"update_parallel_mode", "auto", "auto", "A new setting"},
            {"lightweight_delete_mode", "alter_update", "alter_update", "A new setting"},
            {"alter_update_mode", "heavy", "heavy", "A new setting"},
            {"apply_patch_parts", true, true, "A new setting"},
            {"allow_experimental_lightweight_update", false, false, "A new setting"},
            {"allow_experimental_delta_kernel_rs", false, true, "New setting"},
            {"allow_experimental_database_hms_catalog", false, false, "Allow experimental database engine DataLakeCatalog with catalog_type = 'hive'"},
            {"vector_search_filter_strategy", "auto", "auto", "New setting"},
            {"vector_search_postfilter_multiplier", 1.0, 1.0, "New setting"},
            {"compile_expressions", false, true, "We believe that the LLVM infrastructure behind the JIT compiler is stable enough to enable this setting by default."},
            {"input_format_parquet_bloom_filter_push_down", false, true, "When reading Parquet files, skip whole row groups based on the WHERE/PREWHERE expressions and bloom filter in the Parquet metadata."},
            {"input_format_parquet_allow_geoparquet_parser", false, true, "A new setting to use geo columns in parquet file"},
            {"enable_url_encoding", true, false, "Changed existing setting's default value"},
            {"s3_slow_all_threads_after_network_error", false, true, "New setting"},
            {"enable_scopes_for_with_statement", true, true, "New setting for backward compatibility with the old analyzer."},
            /// Release closed. Please use 25.6
        });
        addSettingsChanges(settings_changes_history, "25.4",
        {
            /// Release closed. Please use 25.5
            {"use_query_condition_cache", false, true, "A new optimization"},
            {"allow_materialized_view_with_bad_select", true, false, "Don't allow creating MVs referencing nonexistent columns or tables"},
            {"query_plan_optimize_lazy_materialization", false, true, "Added new setting to use query plan for lazy materialization optimisation"},
            {"query_plan_max_limit_for_lazy_materialization", 10, 10, "Added new setting to control maximum limit value that allows to use query plan for lazy materialization optimisation. If zero, there is no limit"},
            {"query_plan_convert_join_to_in", false, false, "New setting"},
            {"enable_hdfs_pread", true, true, "New setting."},
            {"low_priority_query_wait_time_ms", 1000, 1000, "New setting."},
            {"allow_experimental_correlated_subqueries", false, false, "Added new setting to allow correlated subqueries execution."},
            {"serialize_query_plan", false, false, "NewSetting"},
            {"allow_experimental_shared_set_join", 0, 1, "A setting for ClickHouse Cloud to enable SharedSet and SharedJoin"},
            {"allow_special_bool_values_inside_variant", true, false, "Don't allow special bool values during Variant type parsing"},
            {"cast_string_to_variant_use_inference", true, true, "New setting to enable/disable types inference during CAST from String to Variant"},
            {"distributed_cache_read_request_max_tries", 20, 20, "New setting"},
            {"query_condition_cache_store_conditions_as_plaintext", false, false, "New setting"},
            {"min_os_cpu_wait_time_ratio_to_throw", 0, 0, "New setting"},
            {"max_os_cpu_wait_time_ratio_to_throw", 0, 0, "New setting"},
            {"query_plan_merge_filter_into_join_condition", false, true, "Added new setting to merge filter into join condition"},
            {"use_local_cache_for_remote_storage", true, false, "Obsolete setting."},
            {"iceberg_timestamp_ms", 0, 0, "New setting."},
            {"iceberg_snapshot_id", 0, 0, "New setting."},
            {"use_iceberg_metadata_files_cache", true, true, "New setting"},
            {"query_plan_join_shard_by_pk_ranges", false, false, "New setting"},
            {"parallel_replicas_insert_select_local_pipeline", false, false, "Use local pipeline during distributed INSERT SELECT with parallel replicas. Currently disabled due to performance issues"},
            {"parallel_hash_join_threshold", 0, 0, "New setting"},
            {"function_date_trunc_return_type_behavior", 1, 0, "Change the result type for dateTrunc function for DateTime64/Date32 arguments to DateTime64/Date32 regardless of time unit to get correct result for negative values"},
            {"enable_scopes_for_with_statement", true, true, "New setting for backward compatibility with the old analyzer."},
            /// Release closed. Please use 25.5
        });
        addSettingsChanges(settings_changes_history, "25.3",
        {
            /// Release closed. Please use 25.4
            {"enable_json_type", false, true, "JSON data type is production-ready"},
            {"enable_dynamic_type", false, true, "Dynamic data type is production-ready"},
            {"enable_variant_type", false, true, "Variant data type is production-ready"},
            {"allow_experimental_json_type", false, true, "JSON data type is production-ready"},
            {"allow_experimental_dynamic_type", false, true, "Dynamic data type is production-ready"},
            {"allow_experimental_variant_type", false, true, "Variant data type is production-ready"},
            {"allow_experimental_database_unity_catalog", false, false, "Allow experimental database engine DataLakeCatalog with catalog_type = 'unity'"},
            {"allow_experimental_database_glue_catalog", false, false, "Allow experimental database engine DataLakeCatalog with catalog_type = 'glue'"},
            {"use_page_cache_with_distributed_cache", false, false, "New setting"},
            {"use_query_condition_cache", false, false, "New setting."},
            {"parallel_replicas_for_cluster_engines", false, true, "New setting."},
            {"parallel_hash_join_threshold", 0, 0, "New setting"},
            /// Release closed. Please use 25.4
        });
        addSettingsChanges(settings_changes_history, "25.2",
        {
            /// Release closed. Please use 25.3
            {"schema_inference_make_json_columns_nullable", false, false, "Allow to infer Nullable(JSON) during schema inference"},
            {"query_plan_use_new_logical_join_step", false, true, "Enable new step"},
            {"postgresql_fault_injection_probability", 0., 0., "New setting"},
            {"apply_settings_from_server", false, true, "Client-side code (e.g. INSERT input parsing and query output formatting) will use the same settings as the server, including settings from server config."},
            {"merge_tree_use_deserialization_prefixes_cache", true, true, "A new setting to control the usage of deserialization prefixes cache in MergeTree"},
            {"merge_tree_use_prefixes_deserialization_thread_pool", true, true, "A new setting controlling the usage of the thread pool for parallel prefixes deserialization in MergeTree"},
            {"optimize_and_compare_chain", false, true, "A new setting"},
            {"enable_adaptive_memory_spill_scheduler", false, false, "New setting. Enable spill memory data into external storage adaptively."},
            {"output_format_parquet_write_bloom_filter", false, true, "Added support for writing Parquet bloom filters."},
            {"output_format_parquet_bloom_filter_bits_per_value", 10.5, 10.5, "New setting."},
            {"output_format_parquet_bloom_filter_flush_threshold_bytes", 128 * 1024 * 1024, 128 * 1024 * 1024, "New setting."},
            {"output_format_pretty_max_rows", 10000, 1000, "It is better for usability - less amount to scroll."},
            {"restore_replicated_merge_tree_to_shared_merge_tree", false, false, "New setting."},
            {"parallel_replicas_only_with_analyzer", true, true, "Parallel replicas is supported only with analyzer enabled"},
            {"s3_allow_multipart_copy", true, true, "New setting."},
        });
        addSettingsChanges(settings_changes_history, "25.1",
        {
            /// Release closed. Please use 25.2
            {"allow_not_comparable_types_in_order_by", true, false, "Don't allow not comparable types in order by by default"},
            {"allow_not_comparable_types_in_comparison_functions", true, false, "Don't allow not comparable types in comparison functions by default"},
            {"output_format_json_pretty_print", false, true, "Print values in a pretty format in JSON output format by default"},
            {"allow_experimental_ts_to_grid_aggregate_function", false, false, "Cloud only"},
            {"formatdatetime_f_prints_scale_number_of_digits", true, false, "New setting."},
            {"distributed_cache_connect_max_tries", 20, 20, "Cloud only"},
            {"query_plan_use_new_logical_join_step", false, false, "New join step, internal change"},
            {"distributed_cache_min_bytes_for_seek", 0, 0, "New private setting."},
            {"use_iceberg_partition_pruning", false, false, "New setting for Iceberg partition pruning."},
            {"max_bytes_ratio_before_external_group_by", 0.0, 0.5, "Enable automatic spilling to disk by default."},
            {"max_bytes_ratio_before_external_sort", 0.0, 0.5, "Enable automatic spilling to disk by default."},
            {"min_external_sort_block_bytes", 0., 100_MiB, "New setting."},
            {"s3queue_migrate_old_metadata_to_buckets", false, false, "New setting."},
            {"distributed_cache_pool_behaviour_on_limit", "allocate_bypassing_pool", "wait", "Cloud only"},
            {"use_hive_partitioning", false, true, "Enabled the setting by default."},
            {"query_plan_try_use_vector_search", false, true, "New setting."},
            {"short_circuit_function_evaluation_for_nulls", false, true, "Allow to execute functions with Nullable arguments only on rows with non-NULL values in all arguments"},
            {"short_circuit_function_evaluation_for_nulls_threshold", 1.0, 1.0, "Ratio threshold of NULL values to execute functions with Nullable arguments only on rows with non-NULL values in all arguments. Applies when setting short_circuit_function_evaluation_for_nulls is enabled."},
            {"output_format_orc_writer_time_zone_name", "GMT", "GMT", "The time zone name for ORC writer, the default ORC writer's time zone is GMT."},
            {"output_format_pretty_highlight_trailing_spaces", false, true, "A new setting."},
            {"allow_experimental_bfloat16_type", false, true, "Add new BFloat16 type"},
            {"allow_push_predicate_ast_for_distributed_subqueries", false, true, "A new setting"},
            {"output_format_pretty_squash_consecutive_ms", 0, 50, "Add new setting"},
            {"output_format_pretty_squash_max_wait_ms", 0, 1000, "Add new setting"},
            {"output_format_pretty_max_column_name_width_cut_to", 0, 24, "A new setting"},
            {"output_format_pretty_max_column_name_width_min_chars_to_cut", 0, 4, "A new setting"},
            {"output_format_pretty_multiline_fields", false, true, "A new setting"},
            {"output_format_pretty_fallback_to_vertical", false, true, "A new setting"},
            {"output_format_pretty_fallback_to_vertical_max_rows_per_chunk", 0, 100, "A new setting"},
            {"output_format_pretty_fallback_to_vertical_min_columns", 0, 5, "A new setting"},
            {"output_format_pretty_fallback_to_vertical_min_table_width", 0, 250, "A new setting"},
            {"merge_table_max_tables_to_look_for_schema_inference", 1, 1000, "A new setting"},
            {"max_autoincrement_series", 1000, 1000, "A new setting"},
            {"validate_enum_literals_in_operators", false, false, "A new setting"},
            {"allow_experimental_kusto_dialect", true, false, "A new setting"},
            {"allow_experimental_prql_dialect", true, false, "A new setting"},
            {"h3togeo_lon_lat_result_order", true, false, "A new setting"},
            {"max_parallel_replicas", 1, 1000, "Use up to 1000 parallel replicas by default."},
            {"allow_general_join_planning", false, true, "Allow more general join planning algorithm when hash join algorithm is enabled."},
            {"optimize_extract_common_expressions", false, true, "Optimize WHERE, PREWHERE, ON, HAVING and QUALIFY expressions by extracting common expressions out from disjunction of conjunctions."},
            /// Release closed. Please use 25.2
        });
        addSettingsChanges(settings_changes_history, "24.12",
        {
            /// Release closed. Please use 25.1
            {"allow_experimental_database_iceberg", false, false, "New setting."},
            {"shared_merge_tree_sync_parts_on_partition_operations", 1, 1, "New setting. By default parts are always synchronized"},
            {"query_plan_join_swap_table", "false", "auto", "New setting. Right table was always chosen before."},
            {"max_size_to_preallocate_for_aggregation", 100'000'000, 1'000'000'000'000, "Enable optimisation for bigger tables."},
            {"max_size_to_preallocate_for_joins", 100'000'000, 1'000'000'000'000, "Enable optimisation for bigger tables."},
            {"max_bytes_ratio_before_external_group_by", 0., 0., "New setting."},
            {"optimize_extract_common_expressions", false, false, "Introduce setting to optimize WHERE, PREWHERE, ON, HAVING and QUALIFY expressions by extracting common expressions out from disjunction of conjunctions."},
            {"max_bytes_ratio_before_external_sort", 0., 0., "New setting."},
            {"use_async_executor_for_materialized_views", false, false, "New setting."},
            {"http_response_headers", "", "", "New setting."},
            {"output_format_parquet_datetime_as_uint32", true, false, "Write DateTime as DateTime64(3) instead of UInt32 (these are the two Parquet types closest to DateTime)."},
            {"output_format_parquet_date_as_uint16", true, false, "Write Date as Date32 instead of plain UInt16 (these are the two Parquet types closest to Date)."},
            {"skip_redundant_aliases_in_udf", false, false, "When enabled, this allows you to use the same user defined function several times for several materialized columns in the same table."},
            {"parallel_replicas_index_analysis_only_on_coordinator", true, true, "Index analysis done only on replica-coordinator and skipped on other replicas. Effective only with enabled parallel_replicas_local_plan"}, // enabling it was moved to 24.10
            {"least_greatest_legacy_null_behavior", true, false, "New setting"},
            {"use_concurrency_control", false, true, "Enable concurrency control by default"},
            {"join_algorithm", "default", "direct,parallel_hash,hash", "'default' was deprecated in favor of explicitly specified join algorithms, also parallel_hash is now preferred over hash"},
            /// Release closed. Please use 25.1
        });
        addSettingsChanges(settings_changes_history, "24.11",
        {
            {"validate_mutation_query", false, true, "New setting to validate mutation queries by default."},
            {"enable_job_stack_trace", false, false, "Enables collecting stack traces from job's scheduling. Disabled by default to avoid performance overhead."},
            {"allow_suspicious_types_in_group_by", true, false, "Don't allow Variant/Dynamic types in GROUP BY by default"},
            {"allow_suspicious_types_in_order_by", true, false, "Don't allow Variant/Dynamic types in ORDER BY by default"},
            {"distributed_cache_discard_connection_if_unread_data", true, true, "New setting"},
            {"filesystem_cache_enable_background_download_for_metadata_files_in_packed_storage", true, true, "New setting"},
            {"filesystem_cache_enable_background_download_during_fetch", true, true, "New setting"},
            {"azure_check_objects_after_upload", false, false, "Check each uploaded object in azure blob storage to be sure that upload was successful"},
            {"backup_restore_keeper_max_retries", 20, 1000, "Should be big enough so the whole operation BACKUP or RESTORE operation won't fail because of a temporary [Zoo]Keeper failure in the middle of it."},
            {"backup_restore_failure_after_host_disconnected_for_seconds", 0, 3600, "New setting."},
            {"backup_restore_keeper_max_retries_while_initializing", 0, 20, "New setting."},
            {"backup_restore_keeper_max_retries_while_handling_error", 0, 20, "New setting."},
            {"backup_restore_finish_timeout_after_error_sec", 0, 180, "New setting."},
            {"query_plan_merge_filters", false, true, "Allow to merge filters in the query plan. This is required to properly support filter-push-down with a new analyzer."},
            {"parallel_replicas_local_plan", false, true, "Use local plan for local replica in a query with parallel replicas"},
            {"merge_tree_use_v1_object_and_dynamic_serialization", true, false, "Add new serialization V2 version for JSON and Dynamic types"},
            {"min_joined_block_size_bytes", 524288, 524288, "New setting."},
            {"allow_experimental_bfloat16_type", false, false, "Add new experimental BFloat16 type"},
            {"filesystem_cache_skip_download_if_exceeds_per_query_cache_write_limit", 1, 1, "Rename of setting skip_download_if_exceeds_query_cache_limit"},
            {"filesystem_cache_prefer_bigger_buffer_size", true, true, "New setting"},
            {"read_in_order_use_virtual_row", false, false, "Use virtual row while reading in order of primary key or its monotonic function fashion. It is useful when searching over multiple parts as only relevant ones are touched."},
            {"s3_skip_empty_files", false, true, "We hope it will provide better UX"},
            {"filesystem_cache_boundary_alignment", 0, 0, "New setting"},
            {"push_external_roles_in_interserver_queries", false, true, "New setting."},
            {"enable_variant_type", false, false, "Add alias to allow_experimental_variant_type"},
            {"enable_dynamic_type", false, false, "Add alias to allow_experimental_dynamic_type"},
            {"enable_json_type", false, false, "Add alias to allow_experimental_json_type"},
        });
        addSettingsChanges(settings_changes_history, "24.10",
        {
            {"query_metric_log_interval", 0, -1, "New setting."},
            {"enforce_strict_identifier_format", false, false, "New setting."},
            {"enable_parsing_to_custom_serialization", false, true, "New setting"},
            {"mongodb_throw_on_unsupported_query", false, true, "New setting."},
            {"enable_parallel_replicas", false, false, "Parallel replicas with read tasks became the Beta tier feature."},
            {"parallel_replicas_mode", "read_tasks", "read_tasks", "This setting was introduced as a part of making parallel replicas feature Beta"},
            {"filesystem_cache_name", "", "", "Filesystem cache name to use for stateless table engines or data lakes"},
            {"restore_replace_external_dictionary_source_to_null", false, false, "New setting."},
            {"show_create_query_identifier_quoting_rule", "when_necessary", "when_necessary", "New setting."},
            {"show_create_query_identifier_quoting_style", "Backticks", "Backticks", "New setting."},
            {"merge_tree_min_read_task_size", 8, 8, "New setting"},
            {"merge_tree_min_rows_for_concurrent_read_for_remote_filesystem", (20 * 8192), 0, "Setting is deprecated"},
            {"merge_tree_min_bytes_for_concurrent_read_for_remote_filesystem", (24 * 10 * 1024 * 1024), 0, "Setting is deprecated"},
            {"implicit_select", false, false, "A new setting."},
            {"output_format_native_write_json_as_string", false, false, "Add new setting to allow write JSON column as single String column in Native format"},
            {"output_format_binary_write_json_as_string", false, false, "Add new setting to write values of JSON type as JSON string in RowBinary output format"},
            {"input_format_binary_read_json_as_string", false, false, "Add new setting to read values of JSON type as JSON string in RowBinary input format"},
            {"min_free_disk_bytes_to_perform_insert", 0, 0, "New setting."},
            {"min_free_disk_ratio_to_perform_insert", 0.0, 0.0, "New setting."},
            {"parallel_replicas_local_plan", false, true, "Use local plan for local replica in a query with parallel replicas"},
            {"enable_named_columns_in_function_tuple", false, false, "Disabled pending usability improvements"},
            {"cloud_mode_database_engine", 1, 1, "A setting for ClickHouse Cloud"},
            {"allow_experimental_shared_set_join", 0, 0, "A setting for ClickHouse Cloud"},
            {"read_through_distributed_cache", 0, 0, "A setting for ClickHouse Cloud"},
            {"write_through_distributed_cache", 0, 0, "A setting for ClickHouse Cloud"},
            {"distributed_cache_throw_on_error", 0, 0, "A setting for ClickHouse Cloud"},
            {"distributed_cache_log_mode", "on_error", "on_error", "A setting for ClickHouse Cloud"},
            {"distributed_cache_fetch_metrics_only_from_current_az", 1, 1, "A setting for ClickHouse Cloud"},
            {"distributed_cache_connect_max_tries", 20, 20, "A setting for ClickHouse Cloud"},
            {"distributed_cache_receive_response_wait_milliseconds", 60000, 60000, "A setting for ClickHouse Cloud"},
            {"distributed_cache_receive_timeout_milliseconds", 10000, 10000, "A setting for ClickHouse Cloud"},
            {"distributed_cache_wait_connection_from_pool_milliseconds", 100, 100, "A setting for ClickHouse Cloud"},
            {"distributed_cache_bypass_connection_pool", 0, 0, "A setting for ClickHouse Cloud"},
            {"distributed_cache_pool_behaviour_on_limit", "allocate_bypassing_pool", "allocate_bypassing_pool", "A setting for ClickHouse Cloud"},
            {"distributed_cache_read_alignment", 0, 0, "A setting for ClickHouse Cloud"},
            {"distributed_cache_max_unacked_inflight_packets", 10, 10, "A setting for ClickHouse Cloud"},
            {"distributed_cache_data_packet_ack_window", 5, 5, "A setting for ClickHouse Cloud"},
            {"input_format_parquet_enable_row_group_prefetch", false, true, "Enable row group prefetching during parquet parsing. Currently, only single-threaded parsing can prefetch."},
            {"input_format_orc_dictionary_as_low_cardinality", false, true, "Treat ORC dictionary encoded columns as LowCardinality columns while reading ORC files"},
            {"allow_experimental_refreshable_materialized_view", false, true, "Not experimental anymore"},
            {"max_parts_to_move", 0, 1000, "New setting"},
            {"hnsw_candidate_list_size_for_search", 64, 256, "New setting. Previously, the value was optionally specified in CREATE INDEX and 64 by default."},
            {"allow_reorder_prewhere_conditions", true, true, "New setting"},
            {"input_format_parquet_bloom_filter_push_down", false, false, "When reading Parquet files, skip whole row groups based on the WHERE/PREWHERE expressions and bloom filter in the Parquet metadata."},
            {"date_time_64_output_format_cut_trailing_zeros_align_to_groups_of_thousands", false, false, "Dynamically trim the trailing zeros of datetime64 values to adjust the output scale to (0, 3, 6), corresponding to 'seconds', 'milliseconds', and 'microseconds'."},
            {"parallel_replicas_index_analysis_only_on_coordinator", false, true, "Index analysis done only on replica-coordinator and skipped on other replicas. Effective only with enabled parallel_replicas_local_plan"},
            {"distributed_cache_discard_connection_if_unread_data", true, true, "New setting"},
            {"azure_check_objects_after_upload", false, false, "Check each uploaded object in azure blob storage to be sure that upload was successful"},
            {"backup_restore_keeper_max_retries", 20, 1000, "Should be big enough so the whole operation BACKUP or RESTORE operation won't fail because of a temporary [Zoo]Keeper failure in the middle of it."},
            {"backup_restore_failure_after_host_disconnected_for_seconds", 0, 3600, "New setting."},
            {"backup_restore_keeper_max_retries_while_initializing", 0, 20, "New setting."},
            {"backup_restore_keeper_max_retries_while_handling_error", 0, 20, "New setting."},
            {"backup_restore_finish_timeout_after_error_sec", 0, 180, "New setting."},
        });
        addSettingsChanges(settings_changes_history, "24.9",
        {
            {"output_format_orc_dictionary_key_size_threshold", 0.0, 0.0, "For a string column in ORC output format, if the number of distinct values is greater than this fraction of the total number of non-null rows, turn off dictionary encoding. Otherwise dictionary encoding is enabled"},
            {"input_format_json_empty_as_default", false, false, "Added new setting to allow to treat empty fields in JSON input as default values."},
            {"input_format_try_infer_variants", false, false, "Try to infer Variant type in text formats when there is more than one possible type for column/array elements"},
            {"join_output_by_rowlist_perkey_rows_threshold", 0, 5, "The lower limit of per-key average rows in the right table to determine whether to output by row list in hash join."},
            {"create_if_not_exists", false, false, "New setting."},
            {"allow_materialized_view_with_bad_select", true, true, "Support (but not enable yet) stricter validation in CREATE MATERIALIZED VIEW"},
            {"parallel_replicas_mark_segment_size", 128, 0, "Value for this setting now determined automatically"},
            {"database_replicated_allow_replicated_engine_arguments", 1, 0, "Don't allow explicit arguments by default"},
            {"database_replicated_allow_explicit_uuid", 1, 0, "Added a new setting to disallow explicitly specifying table UUID"},
            {"parallel_replicas_local_plan", false, false, "Use local plan for local replica in a query with parallel replicas"},
            {"join_to_sort_minimum_perkey_rows", 0, 40, "The lower limit of per-key average rows in the right table to determine whether to rerange the right table by key in left or inner join. This setting ensures that the optimization is not applied for sparse table keys"},
            {"join_to_sort_maximum_table_rows", 0, 10000, "The maximum number of rows in the right table to determine whether to rerange the right table by key in left or inner join"},
            {"allow_experimental_join_right_table_sorting", false, false, "If it is set to true, and the conditions of `join_to_sort_minimum_perkey_rows` and `join_to_sort_maximum_table_rows` are met, rerange the right table by key to improve the performance in left or inner hash join"},
            {"mongodb_throw_on_unsupported_query", false, true, "New setting."},
            {"min_free_disk_bytes_to_perform_insert", 0, 0, "Maintain some free disk space bytes from inserts while still allowing for temporary writing."},
            {"min_free_disk_ratio_to_perform_insert", 0.0, 0.0, "Maintain some free disk space bytes expressed as ratio to total disk space from inserts while still allowing for temporary writing."},
        });
        addSettingsChanges(settings_changes_history, "24.8",
        {
            {"rows_before_aggregation", false, false, "Provide exact value for rows_before_aggregation statistic, represents the number of rows read before aggregation"},
            {"restore_replace_external_table_functions_to_null", false, false, "New setting."},
            {"restore_replace_external_engines_to_null", false, false, "New setting."},
            {"input_format_json_max_depth", 1000000, 1000, "It was unlimited in previous versions, but that was unsafe."},
            {"merge_tree_min_bytes_per_task_for_remote_reading", 4194304, 2097152, "Value is unified with `filesystem_prefetch_min_bytes_for_single_read_task`"},
            {"use_hive_partitioning", false, false, "Allows to use hive partitioning for File, URL, S3, AzureBlobStorage and HDFS engines."},
            {"allow_experimental_kafka_offsets_storage_in_keeper", false, false, "Allow the usage of experimental Kafka storage engine that stores the committed offsets in ClickHouse Keeper"},
            {"allow_archive_path_syntax", true, true, "Added new setting to allow disabling archive path syntax."},
            {"query_cache_tag", "", "", "New setting for labeling query cache settings."},
            {"allow_experimental_time_series_table", false, false, "Added new setting to allow the TimeSeries table engine"},
            {"enable_analyzer", 1, 1, "Added an alias to a setting `allow_experimental_analyzer`."},
            {"optimize_functions_to_subcolumns", false, true, "Enabled settings by default"},
            {"allow_experimental_json_type", false, false, "Add new experimental JSON type"},
            {"use_json_alias_for_old_object_type", true, false, "Use JSON type alias to create new JSON type"},
            {"type_json_skip_duplicated_paths", false, false, "Allow to skip duplicated paths during JSON parsing"},
            {"allow_experimental_vector_similarity_index", false, false, "Added new setting to allow experimental vector similarity indexes"},
            {"input_format_try_infer_datetimes_only_datetime64", true, false, "Allow to infer DateTime instead of DateTime64 in data formats"},
        });
        addSettingsChanges(settings_changes_history, "24.7",
        {
            {"output_format_parquet_write_page_index", false, true, "Add a possibility to write page index into parquet files."},
            {"output_format_binary_encode_types_in_binary_format", false, false, "Added new setting to allow to write type names in binary format in RowBinaryWithNamesAndTypes output format"},
            {"input_format_binary_decode_types_in_binary_format", false, false, "Added new setting to allow to read type names in binary format in RowBinaryWithNamesAndTypes input format"},
            {"output_format_native_encode_types_in_binary_format", false, false, "Added new setting to allow to write type names in binary format in Native output format"},
            {"input_format_native_decode_types_in_binary_format", false, false, "Added new setting to allow to read type names in binary format in Native output format"},
            {"read_in_order_use_buffering", false, true, "Use buffering before merging while reading in order of primary key"},
            {"enable_named_columns_in_function_tuple", false, false, "Generate named tuples in function tuple() when all names are unique and can be treated as unquoted identifiers."},
            {"optimize_trivial_insert_select", true, false, "The optimization does not make sense in many cases."},
            {"dictionary_validate_primary_key_type", false, false, "Validate primary key type for dictionaries. By default id type for simple layouts will be implicitly converted to UInt64."},
            {"collect_hash_table_stats_during_joins", false, true, "New setting."},
            {"max_size_to_preallocate_for_joins", 0, 100'000'000, "New setting."},
            {"input_format_orc_reader_time_zone_name", "GMT", "GMT", "The time zone name for ORC row reader, the default ORC row reader's time zone is GMT."},
            {"database_replicated_allow_heavy_create", true, false, "Long-running DDL queries (CREATE AS SELECT and POPULATE) for Replicated database engine was forbidden"},
            {"query_plan_merge_filters", false, false, "Allow to merge filters in the query plan"},
            {"azure_sdk_max_retries", 10, 10, "Maximum number of retries in azure sdk"},
            {"azure_sdk_retry_initial_backoff_ms", 10, 10, "Minimal backoff between retries in azure sdk"},
            {"azure_sdk_retry_max_backoff_ms", 1000, 1000, "Maximal backoff between retries in azure sdk"},
            {"ignore_on_cluster_for_replicated_named_collections_queries", false, false, "Ignore ON CLUSTER clause for replicated named collections management queries."},
            {"backup_restore_s3_retry_attempts", 1000,1000, "Setting for Aws::Client::RetryStrategy, Aws::Client does retries itself, 0 means no retries. It takes place only for backup/restore."},
            {"postgresql_connection_attempt_timeout", 2, 2, "Allow to control 'connect_timeout' parameter of PostgreSQL connection."},
            {"postgresql_connection_pool_retries", 2, 2, "Allow to control the number of retries in PostgreSQL connection pool."}
        });
        addSettingsChanges(settings_changes_history, "24.6",
        {
            {"materialize_skip_indexes_on_insert", true, true, "Added new setting to allow to disable materialization of skip indexes on insert"},
            {"materialize_statistics_on_insert", true, true, "Added new setting to allow to disable materialization of statistics on insert"},
            {"input_format_parquet_use_native_reader", false, false, "When reading Parquet files, to use native reader instead of arrow reader."},
            {"hdfs_throw_on_zero_files_match", false, false, "Allow to throw an error when ListObjects request cannot match any files in HDFS engine instead of empty query result"},
            {"azure_throw_on_zero_files_match", false, false, "Allow to throw an error when ListObjects request cannot match any files in AzureBlobStorage engine instead of empty query result"},
            {"s3_validate_request_settings", true, true, "Allow to disable S3 request settings validation"},
            {"allow_experimental_full_text_index", false, false, "Enable experimental text index"},
            {"azure_skip_empty_files", false, false, "Allow to skip empty files in azure table engine"},
            {"hdfs_ignore_file_doesnt_exist", false, false, "Allow to return 0 rows when the requested files don't exist instead of throwing an exception in HDFS table engine"},
            {"azure_ignore_file_doesnt_exist", false, false, "Allow to return 0 rows when the requested files don't exist instead of throwing an exception in AzureBlobStorage table engine"},
            {"s3_ignore_file_doesnt_exist", false, false, "Allow to return 0 rows when the requested files don't exist instead of throwing an exception in S3 table engine"},
            {"s3_max_part_number", 10000, 10000, "Maximum part number number for s3 upload part"},
            {"s3_max_single_operation_copy_size", 32 * 1024 * 1024, 32 * 1024 * 1024, "Maximum size for a single copy operation in s3"},
            {"input_format_parquet_max_block_size", 8192, DEFAULT_BLOCK_SIZE, "Increase block size for parquet reader."},
            {"input_format_parquet_prefer_block_bytes", 0, DEFAULT_BLOCK_SIZE * 256, "Average block bytes output by parquet reader."},
            {"enable_blob_storage_log", true, true, "Write information about blob storage operations to system.blob_storage_log table"},
            {"allow_deprecated_snowflake_conversion_functions", true, false, "Disabled deprecated functions snowflakeToDateTime[64] and dateTime[64]ToSnowflake."},
            {"allow_statistic_optimize", false, false, "Old setting which popped up here being renamed."},
            {"allow_experimental_statistic", false, false, "Old setting which popped up here being renamed."},
            {"allow_statistics_optimize", false, false, "The setting was renamed. The previous name is `allow_statistic_optimize`."},
            {"allow_experimental_statistics", false, false, "The setting was renamed. The previous name is `allow_experimental_statistic`."},
            {"enable_vertical_final", false, true, "Enable vertical final by default again after fixing bug"},
            {"parallel_replicas_custom_key_range_lower", 0, 0, "Add settings to control the range filter when using parallel replicas with dynamic shards"},
            {"parallel_replicas_custom_key_range_upper", 0, 0, "Add settings to control the range filter when using parallel replicas with dynamic shards. A value of 0 disables the upper limit"},
            {"output_format_pretty_display_footer_column_names", 0, 1, "Add a setting to display column names in the footer if there are many rows. Threshold value is controlled by output_format_pretty_display_footer_column_names_min_rows."},
            {"output_format_pretty_display_footer_column_names_min_rows", 0, 50, "Add a setting to control the threshold value for setting output_format_pretty_display_footer_column_names_min_rows. Default 50."},
            {"output_format_csv_serialize_tuple_into_separate_columns", true, true, "A new way of how interpret tuples in CSV format was added."},
            {"input_format_csv_deserialize_separate_columns_into_tuple", true, true, "A new way of how interpret tuples in CSV format was added."},
            {"input_format_csv_try_infer_strings_from_quoted_tuples", true, true, "A new way of how interpret tuples in CSV format was added."},
        });
        addSettingsChanges(settings_changes_history, "24.5",
        {
            {"allow_deprecated_error_prone_window_functions", true, false, "Allow usage of deprecated error prone window functions (neighbor, runningAccumulate, runningDifferenceStartingWithFirstValue, runningDifference)"},
            {"allow_experimental_join_condition", false, false, "Support join with inequal conditions which involve columns from both left and right table. e.g. t1.y < t2.y."},
            {"input_format_tsv_crlf_end_of_line", false, false, "Enables reading of CRLF line endings with TSV formats"},
            {"output_format_parquet_use_custom_encoder", false, true, "Enable custom Parquet encoder."},
            {"cross_join_min_rows_to_compress", 0, 10000000, "Minimal count of rows to compress block in CROSS JOIN. Zero value means - disable this threshold. This block is compressed when any of the two thresholds (by rows or by bytes) are reached."},
            {"cross_join_min_bytes_to_compress", 0, 1_GiB, "Minimal size of block to compress in CROSS JOIN. Zero value means - disable this threshold. This block is compressed when any of the two thresholds (by rows or by bytes) are reached."},
            {"http_max_chunk_size", 0, 0, "Internal limitation"},
            {"prefer_external_sort_block_bytes", 0, DEFAULT_BLOCK_SIZE * 256, "Prefer maximum block bytes for external sort, reduce the memory usage during merging."},
            {"input_format_force_null_for_omitted_fields", false, false, "Disable type-defaults for omitted fields when needed"},
            {"cast_string_to_dynamic_use_inference", false, false, "Add setting to allow converting String to Dynamic through parsing"},
            {"allow_experimental_dynamic_type", false, false, "Add new experimental Dynamic type"},
            {"azure_max_blocks_in_multipart_upload", 50000, 50000, "Maximum number of blocks in multipart upload for Azure."},
            {"allow_archive_path_syntax", false, true, "Added new setting to allow disabling archive path syntax."},
        });
        addSettingsChanges(settings_changes_history, "24.4",
        {
            {"input_format_json_throw_on_bad_escape_sequence", true, true, "Allow to save JSON strings with bad escape sequences"},
            {"max_parsing_threads", 0, 0, "Add a separate setting to control number of threads in parallel parsing from files"},
            {"ignore_drop_queries_probability", 0, 0, "Allow to ignore drop queries in server with specified probability for testing purposes"},
            {"lightweight_deletes_sync", 2, 2, "The same as 'mutation_sync', but controls only execution of lightweight deletes"},
            {"query_cache_system_table_handling", "save", "throw", "The query cache no longer caches results of queries against system tables"},
            {"input_format_json_ignore_unnecessary_fields", false, true, "Ignore unnecessary fields and not parse them. Enabling this may not throw exceptions on json strings of invalid format or with duplicated fields"},
            {"input_format_hive_text_allow_variable_number_of_columns", false, true, "Ignore extra columns in Hive Text input (if file has more columns than expected) and treat missing fields in Hive Text input as default values."},
            {"allow_experimental_database_replicated", false, true, "Database engine Replicated is now in Beta stage"},
            {"temporary_data_in_cache_reserve_space_wait_lock_timeout_milliseconds", (10 * 60 * 1000), (10 * 60 * 1000), "Wait time to lock cache for space reservation in temporary data in filesystem cache"},
            {"optimize_rewrite_sum_if_to_count_if", false, true, "Only available for the analyzer, where it works correctly"},
            {"azure_allow_parallel_part_upload", "true", "true", "Use multiple threads for azure multipart upload."},
            {"max_recursive_cte_evaluation_depth", DBMS_RECURSIVE_CTE_MAX_EVALUATION_DEPTH, DBMS_RECURSIVE_CTE_MAX_EVALUATION_DEPTH, "Maximum limit on recursive CTE evaluation depth"},
            {"query_plan_convert_outer_join_to_inner_join", false, true, "Allow to convert OUTER JOIN to INNER JOIN if filter after JOIN always filters default values"},
        });
        addSettingsChanges(settings_changes_history, "24.3",
        {
            {"s3_connect_timeout_ms", 1000, 1000, "Introduce new dedicated setting for s3 connection timeout"},
            {"allow_experimental_shared_merge_tree", false, true, "The setting is obsolete"},
            {"use_page_cache_for_disks_without_file_cache", false, false, "Added userspace page cache"},
            {"read_from_page_cache_if_exists_otherwise_bypass_cache", false, false, "Added userspace page cache"},
            {"page_cache_inject_eviction", false, false, "Added userspace page cache"},
            {"default_table_engine", "None", "MergeTree", "Set default table engine to MergeTree for better usability"},
            {"input_format_json_use_string_type_for_ambiguous_paths_in_named_tuples_inference_from_objects", false, false, "Allow to use String type for ambiguous paths during named tuple inference from JSON objects"},
            {"traverse_shadow_remote_data_paths", false, false, "Traverse shadow directory when query system.remote_data_paths."},
            {"throw_if_deduplication_in_dependent_materialized_views_enabled_with_async_insert", false, true, "Deduplication in dependent materialized view cannot work together with async inserts."},
            {"parallel_replicas_allow_in_with_subquery", false, true, "If true, subquery for IN will be executed on every follower replica"},
            {"log_processors_profiles", false, true, "Enable by default"},
            {"function_locate_has_mysql_compatible_argument_order", false, true, "Increase compatibility with MySQL's locate function."},
            {"allow_suspicious_primary_key", true, false, "Forbid suspicious PRIMARY KEY/ORDER BY for MergeTree (i.e. SimpleAggregateFunction)"},
            {"filesystem_cache_reserve_space_wait_lock_timeout_milliseconds", 1000, 1000, "Wait time to lock cache for space reservation in filesystem cache"},
            {"max_parser_backtracks", 0, 1000000, "Limiting the complexity of parsing"},
            {"analyzer_compatibility_join_using_top_level_identifier", false, false, "Force to resolve identifier in JOIN USING from projection"},
            {"distributed_insert_skip_read_only_replicas", false, false, "If true, INSERT into Distributed will skip read-only replicas"},
            {"keeper_max_retries", 10, 10, "Max retries for general keeper operations"},
            {"keeper_retry_initial_backoff_ms", 100, 100, "Initial backoff timeout for general keeper operations"},
            {"keeper_retry_max_backoff_ms", 5000, 5000, "Max backoff timeout for general keeper operations"},
            {"s3queue_allow_experimental_sharded_mode", false, false, "Enable experimental sharded mode of S3Queue table engine. It is experimental because it will be rewritten"},
            {"allow_experimental_analyzer", false, true, "Enable analyzer and planner by default."},
            {"merge_tree_read_split_ranges_into_intersecting_and_non_intersecting_injection_probability", 0.0, 0.0, "For testing of `PartsSplitter` - split read ranges into intersecting and non intersecting every time you read from MergeTree with the specified probability."},
            {"allow_get_client_http_header", false, false, "Introduced a new function."},
            {"output_format_pretty_row_numbers", false, true, "It is better for usability."},
            {"output_format_pretty_max_value_width_apply_for_single_value", true, false, "Single values in Pretty formats won't be cut."},
            {"output_format_parquet_string_as_string", false, true, "ClickHouse allows arbitrary binary data in the String data type, which is typically UTF-8. Parquet/ORC/Arrow Strings only support UTF-8. That's why you can choose which Arrow's data type to use for the ClickHouse String data type - String or Binary. While Binary would be more correct and compatible, using String by default will correspond to user expectations in most cases."},
            {"output_format_orc_string_as_string", false, true, "ClickHouse allows arbitrary binary data in the String data type, which is typically UTF-8. Parquet/ORC/Arrow Strings only support UTF-8. That's why you can choose which Arrow's data type to use for the ClickHouse String data type - String or Binary. While Binary would be more correct and compatible, using String by default will correspond to user expectations in most cases."},
            {"output_format_arrow_string_as_string", false, true, "ClickHouse allows arbitrary binary data in the String data type, which is typically UTF-8. Parquet/ORC/Arrow Strings only support UTF-8. That's why you can choose which Arrow's data type to use for the ClickHouse String data type - String or Binary. While Binary would be more correct and compatible, using String by default will correspond to user expectations in most cases."},
            {"output_format_parquet_compression_method", "lz4", "zstd", "Parquet/ORC/Arrow support many compression methods, including lz4 and zstd. ClickHouse supports each and every compression method. Some inferior tools, such as 'duckdb', lack support for the faster `lz4` compression method, that's why we set zstd by default."},
            {"output_format_orc_compression_method", "lz4", "zstd", "Parquet/ORC/Arrow support many compression methods, including lz4 and zstd. ClickHouse supports each and every compression method. Some inferior tools, such as 'duckdb', lack support for the faster `lz4` compression method, that's why we set zstd by default."},
            {"output_format_pretty_highlight_digit_groups", false, true, "If enabled and if output is a terminal, highlight every digit corresponding to the number of thousands, millions, etc. with underline."},
            {"geo_distance_returns_float64_on_float64_arguments", false, true, "Increase the default precision."},
            {"azure_max_inflight_parts_for_one_file", 20, 20, "The maximum number of a concurrent loaded parts in multipart upload request. 0 means unlimited."},
            {"azure_strict_upload_part_size", 0, 0, "The exact size of part to upload during multipart upload to Azure blob storage."},
            {"azure_min_upload_part_size", 16*1024*1024, 16*1024*1024, "The minimum size of part to upload during multipart upload to Azure blob storage."},
            {"azure_max_upload_part_size", 5ull*1024*1024*1024, 5ull*1024*1024*1024, "The maximum size of part to upload during multipart upload to Azure blob storage."},
            {"azure_upload_part_size_multiply_factor", 2, 2, "Multiply azure_min_upload_part_size by this factor each time azure_multiply_parts_count_threshold parts were uploaded from a single write to Azure blob storage."},
            {"azure_upload_part_size_multiply_parts_count_threshold", 500, 500, "Each time this number of parts was uploaded to Azure blob storage, azure_min_upload_part_size is multiplied by azure_upload_part_size_multiply_factor."},
            {"output_format_csv_serialize_tuple_into_separate_columns", true, true, "A new way of how interpret tuples in CSV format was added."},
            {"input_format_csv_deserialize_separate_columns_into_tuple", true, true, "A new way of how interpret tuples in CSV format was added."},
            {"input_format_csv_try_infer_strings_from_quoted_tuples", true, true, "A new way of how interpret tuples in CSV format was added."},
        });
        addSettingsChanges(settings_changes_history, "24.2",
        {
            {"allow_suspicious_variant_types", true, false, "Don't allow creating Variant type with suspicious variants by default"},
            {"validate_experimental_and_suspicious_types_inside_nested_types", false, true, "Validate usage of experimental and suspicious types inside nested types"},
            {"output_format_values_escape_quote_with_quote", false, false, "If true escape ' with '', otherwise quoted with \\'"},
            {"output_format_pretty_single_large_number_tip_threshold", 0, 1'000'000, "Print a readable number tip on the right side of the table if the block consists of a single number which exceeds this value (except 0)"},
            {"input_format_try_infer_exponent_floats", true, false, "Don't infer floats in exponential notation by default"},
            {"query_plan_optimize_prewhere", true, true, "Allow to push down filter to PREWHERE expression for supported storages"},
            {"async_insert_max_data_size", 1000000, 10485760, "The previous value appeared to be too small."},
            {"async_insert_poll_timeout_ms", 10, 10, "Timeout in milliseconds for polling data from asynchronous insert queue"},
            {"async_insert_use_adaptive_busy_timeout", false, true, "Use adaptive asynchronous insert timeout"},
            {"async_insert_busy_timeout_min_ms", 50, 50, "The minimum value of the asynchronous insert timeout in milliseconds; it also serves as the initial value, which may be increased later by the adaptive algorithm"},
            {"async_insert_busy_timeout_max_ms", 200, 200, "The minimum value of the asynchronous insert timeout in milliseconds; async_insert_busy_timeout_ms is aliased to async_insert_busy_timeout_max_ms"},
            {"async_insert_busy_timeout_increase_rate", 0.2, 0.2, "The exponential growth rate at which the adaptive asynchronous insert timeout increases"},
            {"async_insert_busy_timeout_decrease_rate", 0.2, 0.2, "The exponential growth rate at which the adaptive asynchronous insert timeout decreases"},
            {"format_template_row_format", "", "", "Template row format string can be set directly in query"},
            {"format_template_resultset_format", "", "", "Template result set format string can be set in query"},
            {"split_parts_ranges_into_intersecting_and_non_intersecting_final", true, true, "Allow to split parts ranges into intersecting and non intersecting during FINAL optimization"},
            {"split_intersecting_parts_ranges_into_layers_final", true, true, "Allow to split intersecting parts ranges into layers during FINAL optimization"},
            {"azure_max_single_part_copy_size", 256*1024*1024, 256*1024*1024, "The maximum size of object to copy using single part copy to Azure blob storage."},
            {"min_external_table_block_size_rows", DEFAULT_INSERT_BLOCK_SIZE, DEFAULT_INSERT_BLOCK_SIZE, "Squash blocks passed to external table to specified size in rows, if blocks are not big enough"},
            {"min_external_table_block_size_bytes", DEFAULT_INSERT_BLOCK_SIZE * 256, DEFAULT_INSERT_BLOCK_SIZE * 256, "Squash blocks passed to external table to specified size in bytes, if blocks are not big enough."},
            {"parallel_replicas_prefer_local_join", true, true, "If true, and JOIN can be executed with parallel replicas algorithm, and all storages of right JOIN part are *MergeTree, local JOIN will be used instead of GLOBAL JOIN."},
            {"optimize_time_filter_with_preimage", true, true, "Optimize Date and DateTime predicates by converting functions into equivalent comparisons without conversions (e.g. toYear(col) = 2023 -> col >= '2023-01-01' AND col <= '2023-12-31')"},
            {"extract_key_value_pairs_max_pairs_per_row", 0, 0, "Max number of pairs that can be produced by the `extractKeyValuePairs` function. Used as a safeguard against consuming too much memory."},
            {"default_view_definer", "CURRENT_USER", "CURRENT_USER", "Allows to set default `DEFINER` option while creating a view"},
            {"default_materialized_view_sql_security", "DEFINER", "DEFINER", "Allows to set a default value for SQL SECURITY option when creating a materialized view"},
            {"default_normal_view_sql_security", "INVOKER", "INVOKER", "Allows to set default `SQL SECURITY` option while creating a normal view"},
            {"mysql_map_string_to_text_in_show_columns", false, true, "Reduce the configuration effort to connect ClickHouse with BI tools."},
            {"mysql_map_fixed_string_to_text_in_show_columns", false, true, "Reduce the configuration effort to connect ClickHouse with BI tools."},
        });
        addSettingsChanges(settings_changes_history, "24.1",
        {
            {"print_pretty_type_names", false, true, "Better user experience."},
            {"input_format_json_read_bools_as_strings", false, true, "Allow to read bools as strings in JSON formats by default"},
            {"output_format_arrow_use_signed_indexes_for_dictionary", false, true, "Use signed indexes type for Arrow dictionaries by default as it's recommended"},
            {"allow_experimental_variant_type", false, false, "Add new experimental Variant type"},
            {"use_variant_as_common_type", false, false, "Allow to use Variant in if/multiIf if there is no common type"},
            {"output_format_arrow_use_64_bit_indexes_for_dictionary", false, false, "Allow to use 64 bit indexes type in Arrow dictionaries"},
            {"parallel_replicas_mark_segment_size", 128, 128, "Add new setting to control segment size in new parallel replicas coordinator implementation"},
            {"ignore_materialized_views_with_dropped_target_table", false, false, "Add new setting to allow to ignore materialized views with dropped target table"},
            {"output_format_compression_level", 3, 3, "Allow to change compression level in the query output"},
            {"output_format_compression_zstd_window_log", 0, 0, "Allow to change zstd window log in the query output when zstd compression is used"},
            {"enable_zstd_qat_codec", false, false, "Add new ZSTD_QAT codec"},
            {"enable_vertical_final", false, true, "Use vertical final by default"},
            {"output_format_arrow_use_64_bit_indexes_for_dictionary", false, false, "Allow to use 64 bit indexes type in Arrow dictionaries"},
            {"max_rows_in_set_to_optimize_join", 100000, 0, "Disable join optimization as it prevents from read in order optimization"},
            {"output_format_pretty_color", true, "auto", "Setting is changed to allow also for auto value, disabling ANSI escapes if output is not a tty"},
            {"function_visible_width_behavior", 0, 1, "We changed the default behavior of `visibleWidth` to be more precise"},
            {"max_estimated_execution_time", 0, 0, "Separate max_execution_time and max_estimated_execution_time"},
            {"iceberg_engine_ignore_schema_evolution", false, false, "Allow to ignore schema evolution in Iceberg table engine"},
            {"optimize_injective_functions_in_group_by", false, true, "Replace injective functions by it's arguments in GROUP BY section in analyzer"},
            {"update_insert_deduplication_token_in_dependent_materialized_views", false, false, "Allow to update insert deduplication token with table identifier during insert in dependent materialized views"},
            {"azure_max_unexpected_write_error_retries", 4, 4, "The maximum number of retries in case of unexpected errors during Azure blob storage write"},
            {"split_parts_ranges_into_intersecting_and_non_intersecting_final", false, true, "Allow to split parts ranges into intersecting and non intersecting during FINAL optimization"},
            {"split_intersecting_parts_ranges_into_layers_final", true, true, "Allow to split intersecting parts ranges into layers during FINAL optimization"}
        });
        addSettingsChanges(settings_changes_history, "23.12",
        {
            {"allow_suspicious_ttl_expressions", true, false, "It is a new setting, and in previous versions the behavior was equivalent to allowing."},
            {"input_format_parquet_allow_missing_columns", false, true, "Allow missing columns in Parquet files by default"},
            {"input_format_orc_allow_missing_columns", false, true, "Allow missing columns in ORC files by default"},
            {"input_format_arrow_allow_missing_columns", false, true, "Allow missing columns in Arrow files by default"}
        });
        addSettingsChanges(settings_changes_history, "23.11",
        {
            {"parsedatetime_parse_without_leading_zeros", false, true, "Improved compatibility with MySQL DATE_FORMAT/STR_TO_DATE"}
        });
        addSettingsChanges(settings_changes_history, "23.9",
        {
            {"optimize_group_by_constant_keys", false, true, "Optimize group by constant keys by default"},
            {"input_format_json_try_infer_named_tuples_from_objects", false, true, "Try to infer named Tuples from JSON objects by default"},
            {"input_format_json_read_numbers_as_strings", false, true, "Allow to read numbers as strings in JSON formats by default"},
            {"input_format_json_read_arrays_as_strings", false, true, "Allow to read arrays as strings in JSON formats by default"},
            {"input_format_json_infer_incomplete_types_as_strings", false, true, "Allow to infer incomplete types as Strings in JSON formats by default"},
            {"input_format_json_try_infer_numbers_from_strings", true, false, "Don't infer numbers from strings in JSON formats by default to prevent possible parsing errors"},
            {"http_write_exception_in_output_format", false, true, "Output valid JSON/XML on exception in HTTP streaming."}
        });
        addSettingsChanges(settings_changes_history, "23.8",
        {
            {"rewrite_count_distinct_if_with_count_distinct_implementation", false, true, "Rewrite countDistinctIf with count_distinct_implementation configuration"}
        });
        addSettingsChanges(settings_changes_history, "23.7",
        {
            {"function_sleep_max_microseconds_per_block", 0, 3000000, "In previous versions, the maximum sleep time of 3 seconds was applied only for `sleep`, but not for `sleepEachRow` function. In the new version, we introduce this setting. If you set compatibility with the previous versions, we will disable the limit altogether."}
        });
        addSettingsChanges(settings_changes_history, "23.6",
        {
            {"http_send_timeout", 180, 30, "3 minutes seems crazy long. Note that this is timeout for a single network write call, not for the whole upload operation."},
            {"http_receive_timeout", 180, 30, "See http_send_timeout."}
        });
        addSettingsChanges(settings_changes_history, "23.5",
        {
            {"input_format_parquet_preserve_order", true, false, "Allow Parquet reader to reorder rows for better parallelism."},
            {"parallelize_output_from_storages", false, true, "Allow parallelism when executing queries that read from file/url/s3/etc. This may reorder rows."},
            {"use_with_fill_by_sorting_prefix", false, true, "Columns preceding WITH FILL columns in ORDER BY clause form sorting prefix. Rows with different values in sorting prefix are filled independently"},
            {"output_format_parquet_compliant_nested_types", false, true, "Change an internal field name in output Parquet file schema."}
        });
        addSettingsChanges(settings_changes_history, "23.4",
        {
            {"allow_suspicious_indices", true, false, "If true, index can defined with identical expressions"},
            {"allow_nonconst_timezone_arguments", true, false, "Allow non-const timezone arguments in certain time-related functions like toTimeZone(), fromUnixTimestamp*(), snowflakeToDateTime*()."},
            {"connect_timeout_with_failover_ms", 50, 1000, "Increase default connect timeout because of async connect"},
            {"connect_timeout_with_failover_secure_ms", 100, 1000, "Increase default secure connect timeout because of async connect"},
            {"hedged_connection_timeout_ms", 100, 50, "Start new connection in hedged requests after 50 ms instead of 100 to correspond with previous connect timeout"},
            {"formatdatetime_f_prints_single_zero", true, false, "Improved compatibility with MySQL DATE_FORMAT()/STR_TO_DATE()"},
            {"formatdatetime_parsedatetime_m_is_month_name", false, true, "Improved compatibility with MySQL DATE_FORMAT/STR_TO_DATE"}
        });
        addSettingsChanges(settings_changes_history, "23.3",
        {
            {"output_format_parquet_version", "1.0", "2.latest", "Use latest Parquet format version for output format"},
            {"input_format_json_ignore_unknown_keys_in_named_tuple", false, true, "Improve parsing JSON objects as named tuples"},
            {"input_format_native_allow_types_conversion", false, true, "Allow types conversion in Native input forma"},
            {"output_format_arrow_compression_method", "none", "lz4_frame", "Use lz4 compression in Arrow output format by default"},
            {"output_format_parquet_compression_method", "snappy", "lz4", "Use lz4 compression in Parquet output format by default"},
            {"output_format_orc_compression_method", "none", "lz4_frame", "Use lz4 compression in ORC output format by default"},
            {"async_query_sending_for_remote", false, true, "Create connections and send query async across shards"}
        });
        addSettingsChanges(settings_changes_history, "23.2",
        {
            {"output_format_parquet_fixed_string_as_fixed_byte_array", false, true, "Use Parquet FIXED_LENGTH_BYTE_ARRAY type for FixedString by default"},
            {"output_format_arrow_fixed_string_as_fixed_byte_array", false, true, "Use Arrow FIXED_SIZE_BINARY type for FixedString by default"},
            {"query_plan_remove_redundant_distinct", false, true, "Remove redundant Distinct step in query plan"},
            {"optimize_duplicate_order_by_and_distinct", true, false, "Remove duplicate ORDER BY and DISTINCT if it's possible"},
            {"insert_keeper_max_retries", 0, 20, "Enable reconnections to Keeper on INSERT, improve reliability"}
        });
        addSettingsChanges(settings_changes_history, "23.1",
        {
            {"input_format_json_read_objects_as_strings", 0, 1, "Enable reading nested json objects as strings while object type is experimental"},
            {"input_format_json_defaults_for_missing_elements_in_named_tuple", false, true, "Allow missing elements in JSON objects while reading named tuples by default"},
            {"input_format_csv_detect_header", false, true, "Detect header in CSV format by default"},
            {"input_format_tsv_detect_header", false, true, "Detect header in TSV format by default"},
            {"input_format_custom_detect_header", false, true, "Detect header in CustomSeparated format by default"},
            {"query_plan_remove_redundant_sorting", false, true, "Remove redundant sorting in query plan. For example, sorting steps related to ORDER BY clauses in subqueries"}
        });
        addSettingsChanges(settings_changes_history, "22.12",
        {
            {"max_size_to_preallocate_for_aggregation", 10'000'000, 100'000'000, "This optimizes performance"},
            {"query_plan_aggregation_in_order", 0, 1, "Enable some refactoring around query plan"},
            {"format_binary_max_string_size", 0, 1_GiB, "Prevent allocating large amount of memory"}
        });
        addSettingsChanges(settings_changes_history, "22.11",
        {
            {"use_structure_from_insertion_table_in_table_functions", 0, 2, "Improve using structure from insertion table in table functions"}
        });
        addSettingsChanges(settings_changes_history, "22.9",
        {
            {"force_grouping_standard_compatibility", false, true, "Make GROUPING function output the same as in SQL standard and other DBMS"}
        });
        addSettingsChanges(settings_changes_history, "22.7",
        {
            {"cross_to_inner_join_rewrite", 1, 2, "Force rewrite comma join to inner"},
            {"enable_positional_arguments", false, true, "Enable positional arguments feature by default"},
            {"format_csv_allow_single_quotes", true, false, "Most tools don't treat single quote in CSV specially, don't do it by default too"}
        });
        addSettingsChanges(settings_changes_history, "22.6",
        {
            {"output_format_json_named_tuples_as_objects", false, true, "Allow to serialize named tuples as JSON objects in JSON formats by default"},
            {"input_format_skip_unknown_fields", false, true, "Optimize reading subset of columns for some input formats"}
        });
        addSettingsChanges(settings_changes_history, "22.5",
        {
            {"memory_overcommit_ratio_denominator", 0, 1073741824, "Enable memory overcommit feature by default"},
            {"memory_overcommit_ratio_denominator_for_user", 0, 1073741824, "Enable memory overcommit feature by default"}
        });
        addSettingsChanges(settings_changes_history, "22.4",
        {
            {"allow_settings_after_format_in_insert", true, false, "Do not allow SETTINGS after FORMAT for INSERT queries because ClickHouse interpret SETTINGS as some values, which is misleading"}
        });
        addSettingsChanges(settings_changes_history, "22.3",
        {
            {"cast_ipv4_ipv6_default_on_conversion_error", true, false, "Make functions cast(value, 'IPv4') and cast(value, 'IPv6') behave same as toIPv4 and toIPv6 functions"}
        });
        addSettingsChanges(settings_changes_history, "21.12",
        {
            {"stream_like_engine_allow_direct_select", true, false, "Do not allow direct select for Kafka/RabbitMQ/FileLog by default"}
        });
        addSettingsChanges(settings_changes_history, "21.9",
        {
            {"output_format_decimal_trailing_zeros", true, false, "Do not output trailing zeros in text representation of Decimal types by default for better looking output"},
            {"use_hedged_requests", false, true, "Enable Hedged Requests feature by default"}
        });
        addSettingsChanges(settings_changes_history, "21.7",
        {
            {"legacy_column_name_of_tuple_literal", true, false, "Add this setting only for compatibility reasons. It makes sense to set to 'true', while doing rolling update of cluster from version lower than 21.7 to higher"}
        });
        addSettingsChanges(settings_changes_history, "21.5",
        {
            {"async_socket_for_remote", false, true, "Fix all problems and turn on asynchronous reads from socket for remote queries by default again"}
        });
        addSettingsChanges(settings_changes_history, "21.3",
        {
            {"async_socket_for_remote", true, false, "Turn off asynchronous reads from socket for remote queries because of some problems"},
            {"optimize_normalize_count_variants", false, true, "Rewrite aggregate functions that semantically equals to count() as count() by default"},
            {"normalize_function_names", false, true, "Normalize function names to their canonical names, this was needed for projection query routing"}
        });
        addSettingsChanges(settings_changes_history, "21.2",
        {
            {"enable_global_with_statement", false, true, "Propagate WITH statements to UNION queries and all subqueries by default"}
        });
        addSettingsChanges(settings_changes_history, "21.1",
        {
            {"insert_quorum_parallel", false, true, "Use parallel quorum inserts by default. It is significantly more convenient to use than sequential quorum inserts"},
            {"input_format_null_as_default", false, true, "Allow to insert NULL as default for input formats by default"},
            {"optimize_on_insert", false, true, "Enable data optimization on INSERT by default for better user experience"},
            {"use_compact_format_in_distributed_parts_names", false, true, "Use compact format for async INSERT into Distributed tables by default"}
        });
        addSettingsChanges(settings_changes_history, "20.10",
        {
            {"format_regexp_escaping_rule", "Escaped", "Raw", "Use Raw as default escaping rule for Regexp format to male the behaviour more like to what users expect"}
        });
        addSettingsChanges(settings_changes_history, "20.7",
        {
            {"show_table_uuid_in_table_create_query_if_not_nil", true, false, "Stop showing  UID of the table in its CREATE query for Engine=Atomic"}
        });
        addSettingsChanges(settings_changes_history, "20.5",
        {
            {"input_format_with_names_use_header", false, true, "Enable using header with names for formats with WithNames/WithNamesAndTypes suffixes"},
            {"allow_suspicious_codecs", true, false, "Don't allow to specify meaningless compression codecs"}
        });
        addSettingsChanges(settings_changes_history, "20.4",
        {
            {"validate_polygons", false, true, "Throw exception if polygon is invalid in function pointInPolygon by default instead of returning possibly wrong results"}
        });
        addSettingsChanges(settings_changes_history, "19.18",
        {
            {"enable_scalar_subquery_optimization", false, true, "Prevent scalar subqueries from (de)serializing large scalar values and possibly avoid running the same subquery more than once"}
        });
        addSettingsChanges(settings_changes_history, "19.14",
        {
            {"any_join_distinct_right_table_keys", true, false, "Disable ANY RIGHT and ANY FULL JOINs by default to avoid inconsistency"}
        });
        addSettingsChanges(settings_changes_history, "19.12",
        {
            {"input_format_defaults_for_omitted_fields", false, true, "Enable calculation of complex default expressions for omitted fields for some input formats, because it should be the expected behaviour"}
        });
        addSettingsChanges(settings_changes_history, "19.5",
        {
            {"max_partitions_per_insert_block", 0, 100, "Add a limit for the number of partitions in one block"}
        });
        addSettingsChanges(settings_changes_history, "18.12.17",
        {
            {"enable_optimize_predicate_expression", 0, 1, "Optimize predicates to subqueries by default"}
        });
    });
    return settings_changes_history;
}

const VersionToSettingsChangesMap & getMergeTreeSettingsChangesHistory()
{
    static VersionToSettingsChangesMap merge_tree_settings_changes_history;
    static std::once_flag initialized_flag;
    std::call_once(initialized_flag, [&]
    {
        addSettingsChanges(merge_tree_settings_changes_history, "25.11",
        {
            {"merge_max_dynamic_subcolumns_in_wide_part", "auto", "auto", "Add a new setting to limit number of dynamic subcolumns in Wide part after merge regardless the parameters specified in the data type"},
            {"refresh_statistics_interval", 0, 0, "New setting"},
            {"shared_merge_tree_create_per_replica_metadata_nodes", true, false, "Reduce the amount of metadata in Keeper."},
            {"serialization_info_version", "basic", "with_types", "Change to the newer format allowing custom string serialization"},
            {"string_serialization_version", "single_stream", "with_size_stream", "Change to the newer format with separate sizes"},
            {"escape_variant_subcolumn_filenames", false, true, "Escape special symbols for filenames created for Variant type subcolumns in Wide parts"},
        });
        addSettingsChanges(merge_tree_settings_changes_history, "25.10",
        {
            {"auto_statistics_types", "", "", "New setting"},
            {"exclude_materialize_skip_indexes_on_merge", "", "", "New setting."},
            {"serialization_info_version", "basic", "basic", "New setting"},
            {"string_serialization_version", "single_stream", "single_stream", "New setting"},
            {"replicated_deduplication_window_seconds", 7 * 24 * 60 * 60, 60*60, "decrease default value"},
            {"shared_merge_tree_activate_coordinated_merges_tasks", false, false, "New settings"},
            {"shared_merge_tree_merge_coordinator_factor", 1.1f, 1.1f, "Lower coordinator sleep time after load"},
            {"min_level_for_wide_part", 0, 0, "New setting"},
            {"min_level_for_full_part_storage", 0, 0, "New setting"},
        });
        addSettingsChanges(merge_tree_settings_changes_history, "25.9",
        {
            {"vertical_merge_optimize_lightweight_delete", false, true, "New setting"},
            {"replicated_deduplication_window", 1000, 10000, "increase default value"},
            {"shared_merge_tree_enable_automatic_empty_partitions_cleanup", false, false, "New setting"},
            {"shared_merge_tree_empty_partition_lifetime", 86400, 86400, "New setting"},
            {"shared_merge_tree_outdated_parts_group_size", 2, 2, "New setting"},
            {"shared_merge_tree_use_outdated_parts_compact_format", false, true, "Enable outdated parts v3 by default"},
            {"shared_merge_tree_activate_coordinated_merges_tasks", false, false, "New settings"},
        });
        addSettingsChanges(merge_tree_settings_changes_history, "25.8",
        {
            {"object_serialization_version", "v2", "v2", "Add a setting to control JSON serialization versions"},
            {"object_shared_data_serialization_version", "map", "map", "Add a setting to control JSON serialization versions"},
            {"object_shared_data_serialization_version_for_zero_level_parts", "map", "map", "Add a setting to control JSON serialization versions  for zero level parts"},
            {"object_shared_data_buckets_for_compact_part", 8, 8, "Add a setting to control number of buckets for shared data in JSON serialization in compact parts"},
            {"object_shared_data_buckets_for_wide_part", 32, 32, "Add a setting to control number of buckets for shared data in JSON serialization in wide parts"},
            {"dynamic_serialization_version", "v2", "v2", "Add a setting to control Dynamic serialization versions"},
            {"search_orphaned_parts_disks", "any", "any", "New setting"},
            {"shared_merge_tree_virtual_parts_discovery_batch", 1, 1, "New setting"},
            {"max_digestion_size_per_segment", 256_MiB, 256_MiB, "Obsolete setting"},
            {"shared_merge_tree_update_replica_flags_delay_ms", 30000, 30000, "New setting"},
            {"write_marks_for_substreams_in_compact_parts", false, true, "Enable writing marks for substreams in compact parts by default"},
            {"allow_part_offset_column_in_projections", false, true, "Now projections can use _part_offset column."},
            {"max_uncompressed_bytes_in_patches", 0, 30ULL * 1024 * 1024 * 1024, "New setting"},
            {"shared_merge_tree_activate_coordinated_merges_tasks", false, false, "New settings"},
        });
        addSettingsChanges(merge_tree_settings_changes_history, "25.7",
        {
            /// RELEASE CLOSED
            {"shared_merge_tree_activate_coordinated_merges_tasks", false, false, "New settings"},
            /// RELEASE CLOSED
        });
        addSettingsChanges(merge_tree_settings_changes_history, "25.6",
        {
            /// RELEASE CLOSED
            {"cache_populated_by_fetch_filename_regexp", "", "", "New setting"},
            {"allow_coalescing_columns_in_partition_or_order_key", false, false, "New setting to allow coalescing of partition or sorting key columns."},
            {"shared_merge_tree_activate_coordinated_merges_tasks", false, false, "New settings"},
            /// RELEASE CLOSED
        });
        addSettingsChanges(merge_tree_settings_changes_history, "25.5",
        {
            /// Release closed. Please use 25.6
            {"shared_merge_tree_enable_coordinated_merges", false, false, "New setting"},
            {"shared_merge_tree_merge_coordinator_merges_prepare_count", 100, 100, "New setting"},
            {"shared_merge_tree_merge_coordinator_fetch_fresh_metadata_period_ms", 10000, 10000, "New setting"},
            {"shared_merge_tree_merge_coordinator_max_merge_request_size", 20, 20, "New setting"},
            {"shared_merge_tree_merge_coordinator_election_check_period_ms", 30000, 30000, "New setting"},
            {"shared_merge_tree_merge_coordinator_min_period_ms", 1, 1, "New setting"},
            {"shared_merge_tree_merge_coordinator_max_period_ms", 10000, 10000, "New setting"},
            {"shared_merge_tree_merge_coordinator_factor", 1.1f, 1.1f, "New setting"},
            {"shared_merge_tree_merge_worker_fast_timeout_ms", 100, 100, "New setting"},
            {"shared_merge_tree_merge_worker_regular_timeout_ms", 10000, 10000, "New setting"},
            {"apply_patches_on_merge", true, true, "New setting"},
            {"remove_unused_patch_parts", true, true, "New setting"},
            {"write_marks_for_substreams_in_compact_parts", false, false, "New setting"},
            /// Release closed. Please use 25.6
            {"allow_part_offset_column_in_projections", false, false, "New setting, it protects from creating projections with parent part offset column until it is stabilized."},
        });
        addSettingsChanges(merge_tree_settings_changes_history, "25.4",
        {
            /// Release closed. Please use 25.5
            {"max_postpone_time_for_failed_replicated_fetches_ms", 0, 1ULL * 60 * 1000, "Added new setting to enable postponing fetch tasks in the replication queue."},
            {"max_postpone_time_for_failed_replicated_merges_ms", 0, 1ULL * 60 * 1000, "Added new setting to enable postponing merge tasks in the replication queue."},
            {"max_postpone_time_for_failed_replicated_tasks_ms", 0, 5ULL * 60 * 1000, "Added new setting to enable postponing tasks in the replication queue."},
            {"default_compression_codec", "", "", "New setting"},
            {"refresh_parts_interval", 0, 0, "A new setting"},
            {"max_merge_delayed_streams_for_parallel_write", 40, 40, "New setting"},
            {"allow_summing_columns_in_partition_or_order_key", true, false, "New setting to allow summing of partition or sorting key columns"},
            /// Release closed. Please use 25.5
        });
        addSettingsChanges(merge_tree_settings_changes_history, "25.3",
        {
            /// Release closed. Please use 25.4
            {"shared_merge_tree_enable_keeper_parts_extra_data", false, false, "New setting"},
            {"zero_copy_merge_mutation_min_parts_size_sleep_no_scale_before_lock", 0, 0, "New setting"},
            {"enable_replacing_merge_with_cleanup_for_min_age_to_force_merge", false, false, "New setting to allow automatic cleanup merges for ReplacingMergeTree"},
            /// Release closed. Please use 25.4
        });
        addSettingsChanges(merge_tree_settings_changes_history, "25.2",
        {
            /// Release closed. Please use 25.3
            {"shared_merge_tree_initial_parts_update_backoff_ms", 50, 50, "New setting"},
            {"shared_merge_tree_max_parts_update_backoff_ms", 5000, 5000, "New setting"},
            {"shared_merge_tree_interserver_http_connection_timeout_ms", 100, 100, "New setting"},
            {"columns_and_secondary_indices_sizes_lazy_calculation", true, true, "New setting to calculate columns and indices sizes lazily"},
            {"table_disk", false, false, "New setting"},
            {"allow_reduce_blocking_parts_task", false, true, "Now SMT will remove stale blocking parts from ZooKeeper by default"},
            {"shared_merge_tree_max_suspicious_broken_parts", 0, 0, "Max broken parts for SMT, if more - deny automatic detach"},
            {"shared_merge_tree_max_suspicious_broken_parts_bytes", 0, 0, "Max size of all broken parts for SMT, if more - deny automatic detach"},
            /// Release closed. Please use 25.3
        });
        addSettingsChanges(merge_tree_settings_changes_history, "25.1",
        {
            /// Release closed. Please use 25.2
            {"shared_merge_tree_try_fetch_part_in_memory_data_from_replicas", false, false, "New setting to fetch parts data from other replicas"},
            {"enable_max_bytes_limit_for_min_age_to_force_merge", false, false, "Added new setting to limit max bytes for min_age_to_force_merge."},
            {"enable_max_bytes_limit_for_min_age_to_force_merge", false, false, "New setting"},
            {"add_minmax_index_for_numeric_columns", false, false, "New setting"},
            {"add_minmax_index_for_string_columns", false, false, "New setting"},
            {"materialize_skip_indexes_on_merge", true, true, "New setting"},
            {"merge_max_bytes_to_prewarm_cache", 1ULL * 1024 * 1024 * 1024, 1ULL * 1024 * 1024 * 1024, "Cloud sync"},
            {"merge_total_max_bytes_to_prewarm_cache", 15ULL * 1024 * 1024 * 1024, 15ULL * 1024 * 1024 * 1024, "Cloud sync"},
            {"reduce_blocking_parts_sleep_ms", 5000, 5000, "Cloud sync"},
            {"number_of_partitions_to_consider_for_merge", 10, 10, "Cloud sync"},
            {"shared_merge_tree_enable_outdated_parts_check", true, true, "Cloud sync"},
            {"shared_merge_tree_max_parts_update_leaders_in_total", 6, 6, "Cloud sync"},
            {"shared_merge_tree_max_parts_update_leaders_per_az", 2, 2, "Cloud sync"},
            {"shared_merge_tree_leader_update_period_seconds", 30, 30, "Cloud sync"},
            {"shared_merge_tree_leader_update_period_random_add_seconds", 10, 10, "Cloud sync"},
            {"shared_merge_tree_read_virtual_parts_from_leader", true, true, "Cloud sync"},
            {"shared_merge_tree_interserver_http_timeout_ms", 10000, 10000, "Cloud sync"},
            {"shared_merge_tree_max_replicas_for_parts_deletion", 10, 10, "Cloud sync"},
            {"shared_merge_tree_max_replicas_to_merge_parts_for_each_parts_range", 5, 5, "Cloud sync"},
            {"shared_merge_tree_use_outdated_parts_compact_format", false, false, "Cloud sync"},
            {"shared_merge_tree_memo_ids_remove_timeout_seconds", 1800, 1800, "Cloud sync"},
            {"shared_merge_tree_idle_parts_update_seconds", 3600, 3600, "Cloud sync"},
            {"shared_merge_tree_max_outdated_parts_to_process_at_once", 1000, 1000, "Cloud sync"},
            {"shared_merge_tree_postpone_next_merge_for_locally_merged_parts_rows_threshold", 1000000, 1000000, "Cloud sync"},
            {"shared_merge_tree_postpone_next_merge_for_locally_merged_parts_ms", 0, 0, "Cloud sync"},
            {"shared_merge_tree_range_for_merge_window_size", 10, 10, "Cloud sync"},
            {"shared_merge_tree_use_too_many_parts_count_from_virtual_parts", 0, 0, "Cloud sync"},
            {"shared_merge_tree_create_per_replica_metadata_nodes", true, true, "Cloud sync"},
            {"shared_merge_tree_use_metadata_hints_cache", true, true, "Cloud sync"},
            {"notify_newest_block_number", false, false, "Cloud sync"},
            {"allow_reduce_blocking_parts_task", false, false, "Cloud sync"},
            /// Release closed. Please use 25.2
        });
        addSettingsChanges(merge_tree_settings_changes_history, "24.12",
        {
            /// Release closed. Please use 25.1
            {"enforce_index_structure_match_on_partition_manipulation", true, false, "New setting"},
            {"use_primary_key_cache", false, false, "New setting"},
            {"prewarm_primary_key_cache", false, false, "New setting"},
            {"min_bytes_to_prewarm_caches", 0, 0, "New setting"},
            {"allow_experimental_reverse_key", false, false, "New setting"},
            /// Release closed. Please use 25.1
        });
        addSettingsChanges(merge_tree_settings_changes_history, "24.11",
        {
        });
        addSettingsChanges(merge_tree_settings_changes_history, "24.10",
        {
        });
        addSettingsChanges(merge_tree_settings_changes_history, "24.9",
        {
        });
        addSettingsChanges(merge_tree_settings_changes_history, "24.8",
        {
            {"deduplicate_merge_projection_mode", "ignore", "throw", "Do not allow to create inconsistent projection"}
        });
    });

    return merge_tree_settings_changes_history;
}

}<|MERGE_RESOLUTION|>--- conflicted
+++ resolved
@@ -41,11 +41,8 @@
         /// Note: please check if the key already exists to prevent duplicate entries.
         addSettingsChanges(settings_changes_history, "25.11",
         {
-<<<<<<< HEAD
             {"query_plan_max_limit_for_lazy_materialization", 10, 100, "More optimal"},
-=======
             {"create_table_empty_primary_key_by_default", false, true, "Better usability"},
->>>>>>> 9d3f4c46
             {"cluster_table_function_split_granularity", "file", "file", "New setting."},
             {"cluster_table_function_buckets_batch_size", 0, 0, "New setting."},
             {"arrow_flight_request_descriptor_type", "path", "path", "New setting. Type of descriptor to use for Arrow Flight requests: 'path' or 'command'. Dremio requires 'command'."},
