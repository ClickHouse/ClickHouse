#include <Core/Defines.h>
#include <Core/SettingsChangesHistory.h>
#include <IO/ReadBufferFromString.h>
#include <IO/ReadHelpers.h>
#include <boost/algorithm/string.hpp>


namespace DB
{

namespace ErrorCodes
{
    extern const int BAD_ARGUMENTS;
    extern const int LOGICAL_ERROR;
}

ClickHouseVersion::ClickHouseVersion(std::string_view version)
{
    Strings split;
    boost::split(split, version, [](char c){ return c == '.'; });
    components.reserve(split.size());
    if (split.empty())
        throw Exception{ErrorCodes::BAD_ARGUMENTS, "Cannot parse ClickHouse version here: {}", version};

    for (const auto & split_element : split)
    {
        size_t component;
        ReadBufferFromString buf(split_element);
        if (!tryReadIntText(component, buf) || !buf.eof())
            throw Exception{ErrorCodes::BAD_ARGUMENTS, "Cannot parse ClickHouse version here: {}", version};
        components.push_back(component);
    }
}

String ClickHouseVersion::toString() const
{
    return fmt::format("{}", fmt::join(components, "."));
}

static void addSettingsChanges(
    VersionToSettingsChangesMap & settings_changes_history,
    std::string_view version,
    SettingsChangesHistory::SettingsChanges && changes)
{
    /// Forbid duplicate versions
    auto [_, inserted] = settings_changes_history.emplace(ClickHouseVersion(version), std::move(changes));
    if (!inserted)
        throw Exception{ErrorCodes::LOGICAL_ERROR, "Detected duplicate version '{}'", ClickHouseVersion(version).toString()};
}

const VersionToSettingsChangesMap & getSettingsChangesHistory()
{
    static VersionToSettingsChangesMap settings_changes_history;
    static std::once_flag initialized_flag;
    std::call_once(initialized_flag, [&]
    {
        // clang-format off
        /// History of settings changes that controls some backward incompatible changes
        /// across all ClickHouse versions. It maps ClickHouse version to settings changes that were done
        /// in this version. This history contains both changes to existing settings and newly added settings.
        /// Settings changes is a vector of structs
        ///     {setting_name, previous_value, new_value, reason}.
        /// For newly added setting choose the most appropriate previous_value (for example, if new setting
        /// controls new feature and it's 'true' by default, use 'false' as previous_value).
        /// It's used to implement `compatibility` setting (see https://github.com/ClickHouse/ClickHouse/issues/35972)
        /// Note: please check if the key already exists to prevent duplicate entries.
        addSettingsChanges(settings_changes_history, "25.2",
        {
<<<<<<< HEAD
            {"merge_tree_min_rows_for_concurrent_read", 163840, 131072, "Tune the min_marks_for_concurrent_read to get better performance in high core count system"},
            {"merge_tree_min_bytes_for_concurrent_read", 251658240, 167772160, "Tune the min_marks_for_concurrent_read to get better performance in high core count system"},
=======
            {"query_plan_use_new_logical_join_step", false, true, "Enable new step"},
>>>>>>> fd436a63
        });
        addSettingsChanges(settings_changes_history, "25.1",
        {
            /// Release closed. Please use 25.2
            {"allow_not_comparable_types_in_order_by", true, false, "Don't allow not comparable types in order by by default"},
            {"allow_not_comparable_types_in_comparison_functions", true, false, "Don't allow not comparable types in comparison functions by default"},
            {"output_format_json_pretty_print", false, true, "Print values in a pretty format in JSON output format by default"},
            {"allow_experimental_ts_to_grid_aggregate_function", false, false, "Cloud only"},
            {"formatdatetime_f_prints_scale_number_of_digits", true, false, "New setting."},
            {"distributed_cache_connect_max_tries", 20, 20, "Cloud only"},
            {"query_plan_use_new_logical_join_step", false, false, "New join step, internal change"},
            {"distributed_cache_min_bytes_for_seek", false, false, "New private setting."},
            {"use_iceberg_partition_pruning", false, false, "New setting"},
            {"max_bytes_ratio_before_external_group_by", 0.0, 0.5, "Enable automatic spilling to disk by default."},
            {"max_bytes_ratio_before_external_sort", 0.0, 0.5, "Enable automatic spilling to disk by default."},
            {"min_external_sort_block_bytes", 0., 100_MiB, "New setting."},
            {"s3queue_migrate_old_metadata_to_buckets", false, false, "New setting."},
            {"distributed_cache_pool_behaviour_on_limit", "allocate_bypassing_pool", "wait", "Cloud only"},
            {"use_hive_partitioning", false, true, "Enabled the setting by default."},
            {"query_plan_try_use_vector_search", false, true, "New setting."},
            {"short_circuit_function_evaluation_for_nulls", false, true, "Allow to execute functions with Nullable arguments only on rows with non-NULL values in all arguments"},
            {"short_circuit_function_evaluation_for_nulls_threshold", 1.0, 1.0, "Ratio threshold of NULL values to execute functions with Nullable arguments only on rows with non-NULL values in all arguments. Applies when setting short_circuit_function_evaluation_for_nulls is enabled."},
            {"output_format_orc_writer_time_zone_name", "GMT", "GMT", "The time zone name for ORC writer, the default ORC writer's time zone is GMT."},
            {"output_format_pretty_highlight_trailing_spaces", false, true, "A new setting."},
            {"allow_experimental_bfloat16_type", false, true, "Add new BFloat16 type"},
            {"allow_push_predicate_ast_for_distributed_subqueries", false, true, "A new setting"},
            {"output_format_pretty_squash_consecutive_ms", 0, 50, "Add new setting"},
            {"output_format_pretty_squash_max_wait_ms", 0, 1000, "Add new setting"},
            {"output_format_pretty_max_column_name_width_cut_to", 0, 24, "A new setting"},
            {"output_format_pretty_max_column_name_width_min_chars_to_cut", 0, 4, "A new setting"},
            {"output_format_pretty_multiline_fields", false, true, "A new setting"},
            {"output_format_pretty_fallback_to_vertical", false, true, "A new setting"},
            {"output_format_pretty_fallback_to_vertical_max_rows_per_chunk", 0, 100, "A new setting"},
            {"output_format_pretty_fallback_to_vertical_min_columns", 0, 5, "A new setting"},
            {"output_format_pretty_fallback_to_vertical_min_table_width", 0, 250, "A new setting"},
            {"merge_table_max_tables_to_look_for_schema_inference", 1, 1000, "A new setting"},
            {"max_autoincrement_series", 1000, 1000, "A new setting"},
            {"validate_enum_literals_in_operators", false, false, "A new setting"},
            {"allow_experimental_kusto_dialect", true, false, "A new setting"},
            {"allow_experimental_prql_dialect", true, false, "A new setting"},
            {"optimize_and_compare_chain", true, false, "A new setting"},
            {"h3togeo_lon_lat_result_order", true, false, "A new setting"},
            {"max_parallel_replicas", 1, 1000, "Use up to 1000 parallel replicas by default."},
            {"allow_general_join_planning", false, true, "Allow more general join planning algorithm when hash join algorithm is enabled."},
            {"optimize_extract_common_expressions", false, true, "Optimize WHERE, PREWHERE, ON, HAVING and QUALIFY expressions by extracting common expressions out from disjunction of conjunctions."},
            /// Release closed. Please use 25.2
        });
        addSettingsChanges(settings_changes_history, "24.12",
        {
            /// Release closed. Please use 25.1
            {"allow_experimental_database_iceberg", false, false, "New setting."},
            {"shared_merge_tree_sync_parts_on_partition_operations", 1, 1, "New setting. By default parts are always synchronized"},
            {"query_plan_join_swap_table", "false", "auto", "New setting. Right table was always chosen before."},
            {"max_size_to_preallocate_for_aggregation", 100'000'000, 1'000'000'000'000, "Enable optimisation for bigger tables."},
            {"max_size_to_preallocate_for_joins", 100'000'000, 1'000'000'000'000, "Enable optimisation for bigger tables."},
            {"max_bytes_ratio_before_external_group_by", 0., 0., "New setting."},
            {"optimize_extract_common_expressions", false, false, "Introduce setting to optimize WHERE, PREWHERE, ON, HAVING and QUALIFY expressions by extracting common expressions out from disjunction of conjunctions."},
            {"max_bytes_ratio_before_external_sort", 0., 0., "New setting."},
            {"use_async_executor_for_materialized_views", false, false, "New setting."},
            {"http_response_headers", "", "", "New setting."},
            {"output_format_parquet_datetime_as_uint32", true, false, "Write DateTime as DateTime64(3) instead of UInt32 (these are the two Parquet types closest to DateTime)."},
            {"skip_redundant_aliases_in_udf", false, false, "When enabled, this allows you to use the same user defined function several times for several materialized columns in the same table."},
            {"parallel_replicas_index_analysis_only_on_coordinator", true, true, "Index analysis done only on replica-coordinator and skipped on other replicas. Effective only with enabled parallel_replicas_local_plan"}, // enabling it was moved to 24.10
            {"least_greatest_legacy_null_behavior", true, false, "New setting"},
            /// Release closed. Please use 25.1
        });
        addSettingsChanges(settings_changes_history, "24.11",
        {
            {"validate_mutation_query", false, true, "New setting to validate mutation queries by default."},
            {"enable_job_stack_trace", false, true, "Enable by default collecting stack traces from job's scheduling."},
            {"allow_suspicious_types_in_group_by", true, false, "Don't allow Variant/Dynamic types in GROUP BY by default"},
            {"allow_suspicious_types_in_order_by", true, false, "Don't allow Variant/Dynamic types in ORDER BY by default"},
            {"distributed_cache_discard_connection_if_unread_data", true, true, "New setting"},
            {"filesystem_cache_enable_background_download_for_metadata_files_in_packed_storage", true, true, "New setting"},
            {"filesystem_cache_enable_background_download_during_fetch", true, true, "New setting"},
            {"azure_check_objects_after_upload", false, false, "Check each uploaded object in azure blob storage to be sure that upload was successful"},
            {"backup_restore_keeper_max_retries", 20, 1000, "Should be big enough so the whole operation BACKUP or RESTORE operation won't fail because of a temporary [Zoo]Keeper failure in the middle of it."},
            {"backup_restore_failure_after_host_disconnected_for_seconds", 0, 3600, "New setting."},
            {"backup_restore_keeper_max_retries_while_initializing", 0, 20, "New setting."},
            {"backup_restore_keeper_max_retries_while_handling_error", 0, 20, "New setting."},
            {"backup_restore_finish_timeout_after_error_sec", 0, 180, "New setting."},
            {"query_plan_merge_filters", false, true, "Allow to merge filters in the query plan. This is required to properly support filter-push-down with a new analyzer."},
            {"parallel_replicas_local_plan", false, true, "Use local plan for local replica in a query with parallel replicas"},
            {"merge_tree_use_v1_object_and_dynamic_serialization", true, false, "Add new serialization V2 version for JSON and Dynamic types"},
            {"min_joined_block_size_bytes", 524288, 524288, "New setting."},
            {"allow_experimental_bfloat16_type", false, false, "Add new experimental BFloat16 type"},
            {"filesystem_cache_skip_download_if_exceeds_per_query_cache_write_limit", 1, 1, "Rename of setting skip_download_if_exceeds_query_cache_limit"},
            {"filesystem_cache_prefer_bigger_buffer_size", true, true, "New setting"},
            {"read_in_order_use_virtual_row", false, false, "Use virtual row while reading in order of primary key or its monotonic function fashion. It is useful when searching over multiple parts as only relevant ones are touched."},
            {"s3_skip_empty_files", false, true, "We hope it will provide better UX"},
            {"filesystem_cache_boundary_alignment", 0, 0, "New setting"},
            {"push_external_roles_in_interserver_queries", false, true, "New setting."},
            {"enable_variant_type", false, false, "Add alias to allow_experimental_variant_type"},
            {"enable_dynamic_type", false, false, "Add alias to allow_experimental_dynamic_type"},
            {"enable_json_type", false, false, "Add alias to allow_experimental_json_type"},
        });
        addSettingsChanges(settings_changes_history, "24.10",
        {
            {"query_metric_log_interval", 0, -1, "New setting."},
            {"enforce_strict_identifier_format", false, false, "New setting."},
            {"enable_parsing_to_custom_serialization", false, true, "New setting"},
            {"mongodb_throw_on_unsupported_query", false, true, "New setting."},
            {"enable_parallel_replicas", false, false, "Parallel replicas with read tasks became the Beta tier feature."},
            {"parallel_replicas_mode", "read_tasks", "read_tasks", "This setting was introduced as a part of making parallel replicas feature Beta"},
            {"filesystem_cache_name", "", "", "Filesystem cache name to use for stateless table engines or data lakes"},
            {"restore_replace_external_dictionary_source_to_null", false, false, "New setting."},
            {"show_create_query_identifier_quoting_rule", "when_necessary", "when_necessary", "New setting."},
            {"show_create_query_identifier_quoting_style", "Backticks", "Backticks", "New setting."},
            {"merge_tree_min_read_task_size", 8, 8, "New setting"},
            {"merge_tree_min_rows_for_concurrent_read_for_remote_filesystem", (20 * 8192), 0, "Setting is deprecated"},
            {"merge_tree_min_bytes_for_concurrent_read_for_remote_filesystem", (24 * 10 * 1024 * 1024), 0, "Setting is deprecated"},
            {"implicit_select", false, false, "A new setting."},
            {"output_format_native_write_json_as_string", false, false, "Add new setting to allow write JSON column as single String column in Native format"},
            {"output_format_binary_write_json_as_string", false, false, "Add new setting to write values of JSON type as JSON string in RowBinary output format"},
            {"input_format_binary_read_json_as_string", false, false, "Add new setting to read values of JSON type as JSON string in RowBinary input format"},
            {"min_free_disk_bytes_to_perform_insert", 0, 0, "New setting."},
            {"min_free_disk_ratio_to_perform_insert", 0.0, 0.0, "New setting."},
            {"parallel_replicas_local_plan", false, true, "Use local plan for local replica in a query with parallel replicas"},
            {"enable_named_columns_in_function_tuple", false, false, "Disabled pending usability improvements"},
            {"cloud_mode_database_engine", 1, 1, "A setting for ClickHouse Cloud"},
            {"allow_experimental_shared_set_join", 0, 0, "A setting for ClickHouse Cloud"},
            {"read_through_distributed_cache", 0, 0, "A setting for ClickHouse Cloud"},
            {"write_through_distributed_cache", 0, 0, "A setting for ClickHouse Cloud"},
            {"distributed_cache_throw_on_error", 0, 0, "A setting for ClickHouse Cloud"},
            {"distributed_cache_log_mode", "on_error", "on_error", "A setting for ClickHouse Cloud"},
            {"distributed_cache_fetch_metrics_only_from_current_az", 1, 1, "A setting for ClickHouse Cloud"},
            {"distributed_cache_connect_max_tries", 20, 20, "A setting for ClickHouse Cloud"},
            {"distributed_cache_receive_response_wait_milliseconds", 60000, 60000, "A setting for ClickHouse Cloud"},
            {"distributed_cache_receive_timeout_milliseconds", 10000, 10000, "A setting for ClickHouse Cloud"},
            {"distributed_cache_wait_connection_from_pool_milliseconds", 100, 100, "A setting for ClickHouse Cloud"},
            {"distributed_cache_bypass_connection_pool", 0, 0, "A setting for ClickHouse Cloud"},
            {"distributed_cache_pool_behaviour_on_limit", "allocate_bypassing_pool", "allocate_bypassing_pool", "A setting for ClickHouse Cloud"},
            {"distributed_cache_read_alignment", 0, 0, "A setting for ClickHouse Cloud"},
            {"distributed_cache_max_unacked_inflight_packets", 10, 10, "A setting for ClickHouse Cloud"},
            {"distributed_cache_data_packet_ack_window", 5, 5, "A setting for ClickHouse Cloud"},
            {"input_format_parquet_enable_row_group_prefetch", false, true, "Enable row group prefetching during parquet parsing. Currently, only single-threaded parsing can prefetch."},
            {"input_format_orc_dictionary_as_low_cardinality", false, true, "Treat ORC dictionary encoded columns as LowCardinality columns while reading ORC files"},
            {"allow_experimental_refreshable_materialized_view", false, true, "Not experimental anymore"},
            {"max_parts_to_move", 0, 1000, "New setting"},
            {"hnsw_candidate_list_size_for_search", 64, 256, "New setting. Previously, the value was optionally specified in CREATE INDEX and 64 by default."},
            {"allow_reorder_prewhere_conditions", true, true, "New setting"},
            {"input_format_parquet_bloom_filter_push_down", false, true, "When reading Parquet files, skip whole row groups based on the WHERE/PREWHERE expressions and bloom filter in the Parquet metadata."},
            {"date_time_64_output_format_cut_trailing_zeros_align_to_groups_of_thousands", false, false, "Dynamically trim the trailing zeros of datetime64 values to adjust the output scale to (0, 3, 6), corresponding to 'seconds', 'milliseconds', and 'microseconds'."},
            {"parallel_replicas_index_analysis_only_on_coordinator", false, true, "Index analysis done only on replica-coordinator and skipped on other replicas. Effective only with enabled parallel_replicas_local_plan"},
            {"distributed_cache_discard_connection_if_unread_data", true, true, "New setting"},
            {"azure_check_objects_after_upload", false, false, "Check each uploaded object in azure blob storage to be sure that upload was successful"},
            {"backup_restore_keeper_max_retries", 20, 1000, "Should be big enough so the whole operation BACKUP or RESTORE operation won't fail because of a temporary [Zoo]Keeper failure in the middle of it."},
            {"backup_restore_failure_after_host_disconnected_for_seconds", 0, 3600, "New setting."},
            {"backup_restore_keeper_max_retries_while_initializing", 0, 20, "New setting."},
            {"backup_restore_keeper_max_retries_while_handling_error", 0, 20, "New setting."},
            {"backup_restore_finish_timeout_after_error_sec", 0, 180, "New setting."},
        });
        addSettingsChanges(settings_changes_history, "24.9",
        {
            {"output_format_orc_dictionary_key_size_threshold", 0.0, 0.0, "For a string column in ORC output format, if the number of distinct values is greater than this fraction of the total number of non-null rows, turn off dictionary encoding. Otherwise dictionary encoding is enabled"},
            {"input_format_json_empty_as_default", false, false, "Added new setting to allow to treat empty fields in JSON input as default values."},
            {"input_format_try_infer_variants", false, false, "Try to infer Variant type in text formats when there is more than one possible type for column/array elements"},
            {"join_output_by_rowlist_perkey_rows_threshold", 0, 5, "The lower limit of per-key average rows in the right table to determine whether to output by row list in hash join."},
            {"create_if_not_exists", false, false, "New setting."},
            {"allow_materialized_view_with_bad_select", true, true, "Support (but not enable yet) stricter validation in CREATE MATERIALIZED VIEW"},
            {"parallel_replicas_mark_segment_size", 128, 0, "Value for this setting now determined automatically"},
            {"database_replicated_allow_replicated_engine_arguments", 1, 0, "Don't allow explicit arguments by default"},
            {"database_replicated_allow_explicit_uuid", 1, 0, "Added a new setting to disallow explicitly specifying table UUID"},
            {"parallel_replicas_local_plan", false, false, "Use local plan for local replica in a query with parallel replicas"},
            {"join_to_sort_minimum_perkey_rows", 0, 40, "The lower limit of per-key average rows in the right table to determine whether to rerange the right table by key in left or inner join. This setting ensures that the optimization is not applied for sparse table keys"},
            {"join_to_sort_maximum_table_rows", 0, 10000, "The maximum number of rows in the right table to determine whether to rerange the right table by key in left or inner join"},
            {"allow_experimental_join_right_table_sorting", false, false, "If it is set to true, and the conditions of `join_to_sort_minimum_perkey_rows` and `join_to_sort_maximum_table_rows` are met, rerange the right table by key to improve the performance in left or inner hash join"},
            {"mongodb_throw_on_unsupported_query", false, true, "New setting."},
            {"min_free_disk_bytes_to_perform_insert", 0, 0, "Maintain some free disk space bytes from inserts while still allowing for temporary writing."},
            {"min_free_disk_ratio_to_perform_insert", 0.0, 0.0, "Maintain some free disk space bytes expressed as ratio to total disk space from inserts while still allowing for temporary writing."},
        });
        addSettingsChanges(settings_changes_history, "24.8",
        {
            {"rows_before_aggregation", false, false, "Provide exact value for rows_before_aggregation statistic, represents the number of rows read before aggregation"},
            {"restore_replace_external_table_functions_to_null", false, false, "New setting."},
            {"restore_replace_external_engines_to_null", false, false, "New setting."},
            {"input_format_json_max_depth", 1000000, 1000, "It was unlimited in previous versions, but that was unsafe."},
            {"merge_tree_min_bytes_per_task_for_remote_reading", 4194304, 2097152, "Value is unified with `filesystem_prefetch_min_bytes_for_single_read_task`"},
            {"use_hive_partitioning", false, false, "Allows to use hive partitioning for File, URL, S3, AzureBlobStorage and HDFS engines."},
            {"allow_experimental_kafka_offsets_storage_in_keeper", false, false, "Allow the usage of experimental Kafka storage engine that stores the committed offsets in ClickHouse Keeper"},
            {"allow_archive_path_syntax", true, true, "Added new setting to allow disabling archive path syntax."},
            {"query_cache_tag", "", "", "New setting for labeling query cache settings."},
            {"allow_experimental_time_series_table", false, false, "Added new setting to allow the TimeSeries table engine"},
            {"enable_analyzer", 1, 1, "Added an alias to a setting `allow_experimental_analyzer`."},
            {"optimize_functions_to_subcolumns", false, true, "Enabled settings by default"},
            {"allow_experimental_json_type", false, false, "Add new experimental JSON type"},
            {"use_json_alias_for_old_object_type", true, false, "Use JSON type alias to create new JSON type"},
            {"type_json_skip_duplicated_paths", false, false, "Allow to skip duplicated paths during JSON parsing"},
            {"allow_experimental_vector_similarity_index", false, false, "Added new setting to allow experimental vector similarity indexes"},
            {"input_format_try_infer_datetimes_only_datetime64", true, false, "Allow to infer DateTime instead of DateTime64 in data formats"},
        });
        addSettingsChanges(settings_changes_history, "24.7",
        {
            {"output_format_parquet_write_page_index", false, true, "Add a possibility to write page index into parquet files."},
            {"output_format_binary_encode_types_in_binary_format", false, false, "Added new setting to allow to write type names in binary format in RowBinaryWithNamesAndTypes output format"},
            {"input_format_binary_decode_types_in_binary_format", false, false, "Added new setting to allow to read type names in binary format in RowBinaryWithNamesAndTypes input format"},
            {"output_format_native_encode_types_in_binary_format", false, false, "Added new setting to allow to write type names in binary format in Native output format"},
            {"input_format_native_decode_types_in_binary_format", false, false, "Added new setting to allow to read type names in binary format in Native output format"},
            {"read_in_order_use_buffering", false, true, "Use buffering before merging while reading in order of primary key"},
            {"enable_named_columns_in_function_tuple", false, false, "Generate named tuples in function tuple() when all names are unique and can be treated as unquoted identifiers."},
            {"optimize_trivial_insert_select", true, false, "The optimization does not make sense in many cases."},
            {"dictionary_validate_primary_key_type", false, false, "Validate primary key type for dictionaries. By default id type for simple layouts will be implicitly converted to UInt64."},
            {"collect_hash_table_stats_during_joins", false, true, "New setting."},
            {"max_size_to_preallocate_for_joins", 0, 100'000'000, "New setting."},
            {"input_format_orc_reader_time_zone_name", "GMT", "GMT", "The time zone name for ORC row reader, the default ORC row reader's time zone is GMT."},
            {"database_replicated_allow_heavy_create", true, false, "Long-running DDL queries (CREATE AS SELECT and POPULATE) for Replicated database engine was forbidden"},
            {"query_plan_merge_filters", false, false, "Allow to merge filters in the query plan"},
            {"azure_sdk_max_retries", 10, 10, "Maximum number of retries in azure sdk"},
            {"azure_sdk_retry_initial_backoff_ms", 10, 10, "Minimal backoff between retries in azure sdk"},
            {"azure_sdk_retry_max_backoff_ms", 1000, 1000, "Maximal backoff between retries in azure sdk"},
            {"ignore_on_cluster_for_replicated_named_collections_queries", false, false, "Ignore ON CLUSTER clause for replicated named collections management queries."},
            {"backup_restore_s3_retry_attempts", 1000,1000, "Setting for Aws::Client::RetryStrategy, Aws::Client does retries itself, 0 means no retries. It takes place only for backup/restore."},
            {"postgresql_connection_attempt_timeout", 2, 2, "Allow to control 'connect_timeout' parameter of PostgreSQL connection."},
            {"postgresql_connection_pool_retries", 2, 2, "Allow to control the number of retries in PostgreSQL connection pool."}
        });
        addSettingsChanges(settings_changes_history, "24.6",
        {
            {"materialize_skip_indexes_on_insert", true, true, "Added new setting to allow to disable materialization of skip indexes on insert"},
            {"materialize_statistics_on_insert", true, true, "Added new setting to allow to disable materialization of statistics on insert"},
            {"input_format_parquet_use_native_reader", false, false, "When reading Parquet files, to use native reader instead of arrow reader."},
            {"hdfs_throw_on_zero_files_match", false, false, "Allow to throw an error when ListObjects request cannot match any files in HDFS engine instead of empty query result"},
            {"azure_throw_on_zero_files_match", false, false, "Allow to throw an error when ListObjects request cannot match any files in AzureBlobStorage engine instead of empty query result"},
            {"s3_validate_request_settings", true, true, "Allow to disable S3 request settings validation"},
            {"allow_experimental_full_text_index", false, false, "Enable experimental full-text index"},
            {"azure_skip_empty_files", false, false, "Allow to skip empty files in azure table engine"},
            {"hdfs_ignore_file_doesnt_exist", false, false, "Allow to return 0 rows when the requested files don't exist instead of throwing an exception in HDFS table engine"},
            {"azure_ignore_file_doesnt_exist", false, false, "Allow to return 0 rows when the requested files don't exist instead of throwing an exception in AzureBlobStorage table engine"},
            {"s3_ignore_file_doesnt_exist", false, false, "Allow to return 0 rows when the requested files don't exist instead of throwing an exception in S3 table engine"},
            {"s3_max_part_number", 10000, 10000, "Maximum part number number for s3 upload part"},
            {"s3_max_single_operation_copy_size", 32 * 1024 * 1024, 32 * 1024 * 1024, "Maximum size for a single copy operation in s3"},
            {"input_format_parquet_max_block_size", 8192, DEFAULT_BLOCK_SIZE, "Increase block size for parquet reader."},
            {"input_format_parquet_prefer_block_bytes", 0, DEFAULT_BLOCK_SIZE * 256, "Average block bytes output by parquet reader."},
            {"enable_blob_storage_log", true, true, "Write information about blob storage operations to system.blob_storage_log table"},
            {"allow_deprecated_snowflake_conversion_functions", true, false, "Disabled deprecated functions snowflakeToDateTime[64] and dateTime[64]ToSnowflake."},
            {"allow_statistic_optimize", false, false, "Old setting which popped up here being renamed."},
            {"allow_experimental_statistic", false, false, "Old setting which popped up here being renamed."},
            {"allow_statistics_optimize", false, false, "The setting was renamed. The previous name is `allow_statistic_optimize`."},
            {"allow_experimental_statistics", false, false, "The setting was renamed. The previous name is `allow_experimental_statistic`."},
            {"enable_vertical_final", false, true, "Enable vertical final by default again after fixing bug"},
            {"parallel_replicas_custom_key_range_lower", 0, 0, "Add settings to control the range filter when using parallel replicas with dynamic shards"},
            {"parallel_replicas_custom_key_range_upper", 0, 0, "Add settings to control the range filter when using parallel replicas with dynamic shards. A value of 0 disables the upper limit"},
            {"output_format_pretty_display_footer_column_names", 0, 1, "Add a setting to display column names in the footer if there are many rows. Threshold value is controlled by output_format_pretty_display_footer_column_names_min_rows."},
            {"output_format_pretty_display_footer_column_names_min_rows", 0, 50, "Add a setting to control the threshold value for setting output_format_pretty_display_footer_column_names_min_rows. Default 50."},
            {"output_format_csv_serialize_tuple_into_separate_columns", true, true, "A new way of how interpret tuples in CSV format was added."},
            {"input_format_csv_deserialize_separate_columns_into_tuple", true, true, "A new way of how interpret tuples in CSV format was added."},
            {"input_format_csv_try_infer_strings_from_quoted_tuples", true, true, "A new way of how interpret tuples in CSV format was added."},
        });
        addSettingsChanges(settings_changes_history, "24.5",
        {
            {"allow_deprecated_error_prone_window_functions", true, false, "Allow usage of deprecated error prone window functions (neighbor, runningAccumulate, runningDifferenceStartingWithFirstValue, runningDifference)"},
            {"allow_experimental_join_condition", false, false, "Support join with inequal conditions which involve columns from both left and right table. e.g. t1.y < t2.y."},
            {"input_format_tsv_crlf_end_of_line", false, false, "Enables reading of CRLF line endings with TSV formats"},
            {"output_format_parquet_use_custom_encoder", false, true, "Enable custom Parquet encoder."},
            {"cross_join_min_rows_to_compress", 0, 10000000, "Minimal count of rows to compress block in CROSS JOIN. Zero value means - disable this threshold. This block is compressed when any of the two thresholds (by rows or by bytes) are reached."},
            {"cross_join_min_bytes_to_compress", 0, 1_GiB, "Minimal size of block to compress in CROSS JOIN. Zero value means - disable this threshold. This block is compressed when any of the two thresholds (by rows or by bytes) are reached."},
            {"http_max_chunk_size", 0, 0, "Internal limitation"},
            {"prefer_external_sort_block_bytes", 0, DEFAULT_BLOCK_SIZE * 256, "Prefer maximum block bytes for external sort, reduce the memory usage during merging."},
            {"input_format_force_null_for_omitted_fields", false, false, "Disable type-defaults for omitted fields when needed"},
            {"cast_string_to_dynamic_use_inference", false, false, "Add setting to allow converting String to Dynamic through parsing"},
            {"allow_experimental_dynamic_type", false, false, "Add new experimental Dynamic type"},
            {"azure_max_blocks_in_multipart_upload", 50000, 50000, "Maximum number of blocks in multipart upload for Azure."},
            {"allow_archive_path_syntax", false, true, "Added new setting to allow disabling archive path syntax."},
        });
        addSettingsChanges(settings_changes_history, "24.4",
        {
            {"input_format_json_throw_on_bad_escape_sequence", true, true, "Allow to save JSON strings with bad escape sequences"},
            {"max_parsing_threads", 0, 0, "Add a separate setting to control number of threads in parallel parsing from files"},
            {"ignore_drop_queries_probability", 0, 0, "Allow to ignore drop queries in server with specified probability for testing purposes"},
            {"lightweight_deletes_sync", 2, 2, "The same as 'mutation_sync', but controls only execution of lightweight deletes"},
            {"query_cache_system_table_handling", "save", "throw", "The query cache no longer caches results of queries against system tables"},
            {"input_format_json_ignore_unnecessary_fields", false, true, "Ignore unnecessary fields and not parse them. Enabling this may not throw exceptions on json strings of invalid format or with duplicated fields"},
            {"input_format_hive_text_allow_variable_number_of_columns", false, true, "Ignore extra columns in Hive Text input (if file has more columns than expected) and treat missing fields in Hive Text input as default values."},
            {"allow_experimental_database_replicated", false, true, "Database engine Replicated is now in Beta stage"},
            {"temporary_data_in_cache_reserve_space_wait_lock_timeout_milliseconds", (10 * 60 * 1000), (10 * 60 * 1000), "Wait time to lock cache for sapce reservation in temporary data in filesystem cache"},
            {"optimize_rewrite_sum_if_to_count_if", false, true, "Only available for the analyzer, where it works correctly"},
            {"azure_allow_parallel_part_upload", "true", "true", "Use multiple threads for azure multipart upload."},
            {"max_recursive_cte_evaluation_depth", DBMS_RECURSIVE_CTE_MAX_EVALUATION_DEPTH, DBMS_RECURSIVE_CTE_MAX_EVALUATION_DEPTH, "Maximum limit on recursive CTE evaluation depth"},
            {"query_plan_convert_outer_join_to_inner_join", false, true, "Allow to convert OUTER JOIN to INNER JOIN if filter after JOIN always filters default values"},
        });
        addSettingsChanges(settings_changes_history, "24.3",
        {
            {"s3_connect_timeout_ms", 1000, 1000, "Introduce new dedicated setting for s3 connection timeout"},
            {"allow_experimental_shared_merge_tree", false, true, "The setting is obsolete"},
            {"use_page_cache_for_disks_without_file_cache", false, false, "Added userspace page cache"},
            {"read_from_page_cache_if_exists_otherwise_bypass_cache", false, false, "Added userspace page cache"},
            {"page_cache_inject_eviction", false, false, "Added userspace page cache"},
            {"default_table_engine", "None", "MergeTree", "Set default table engine to MergeTree for better usability"},
            {"input_format_json_use_string_type_for_ambiguous_paths_in_named_tuples_inference_from_objects", false, false, "Allow to use String type for ambiguous paths during named tuple inference from JSON objects"},
            {"traverse_shadow_remote_data_paths", false, false, "Traverse shadow directory when query system.remote_data_paths."},
            {"throw_if_deduplication_in_dependent_materialized_views_enabled_with_async_insert", false, true, "Deduplication in dependent materialized view cannot work together with async inserts."},
            {"parallel_replicas_allow_in_with_subquery", false, true, "If true, subquery for IN will be executed on every follower replica"},
            {"log_processors_profiles", false, true, "Enable by default"},
            {"function_locate_has_mysql_compatible_argument_order", false, true, "Increase compatibility with MySQL's locate function."},
            {"allow_suspicious_primary_key", true, false, "Forbid suspicious PRIMARY KEY/ORDER BY for MergeTree (i.e. SimpleAggregateFunction)"},
            {"filesystem_cache_reserve_space_wait_lock_timeout_milliseconds", 1000, 1000, "Wait time to lock cache for sapce reservation in filesystem cache"},
            {"max_parser_backtracks", 0, 1000000, "Limiting the complexity of parsing"},
            {"analyzer_compatibility_join_using_top_level_identifier", false, false, "Force to resolve identifier in JOIN USING from projection"},
            {"distributed_insert_skip_read_only_replicas", false, false, "If true, INSERT into Distributed will skip read-only replicas"},
            {"keeper_max_retries", 10, 10, "Max retries for general keeper operations"},
            {"keeper_retry_initial_backoff_ms", 100, 100, "Initial backoff timeout for general keeper operations"},
            {"keeper_retry_max_backoff_ms", 5000, 5000, "Max backoff timeout for general keeper operations"},
            {"s3queue_allow_experimental_sharded_mode", false, false, "Enable experimental sharded mode of S3Queue table engine. It is experimental because it will be rewritten"},
            {"allow_experimental_analyzer", false, true, "Enable analyzer and planner by default."},
            {"merge_tree_read_split_ranges_into_intersecting_and_non_intersecting_injection_probability", 0.0, 0.0, "For testing of `PartsSplitter` - split read ranges into intersecting and non intersecting every time you read from MergeTree with the specified probability."},
            {"allow_get_client_http_header", false, false, "Introduced a new function."},
            {"output_format_pretty_row_numbers", false, true, "It is better for usability."},
            {"output_format_pretty_max_value_width_apply_for_single_value", true, false, "Single values in Pretty formats won't be cut."},
            {"output_format_parquet_string_as_string", false, true, "ClickHouse allows arbitrary binary data in the String data type, which is typically UTF-8. Parquet/ORC/Arrow Strings only support UTF-8. That's why you can choose which Arrow's data type to use for the ClickHouse String data type - String or Binary. While Binary would be more correct and compatible, using String by default will correspond to user expectations in most cases."},
            {"output_format_orc_string_as_string", false, true, "ClickHouse allows arbitrary binary data in the String data type, which is typically UTF-8. Parquet/ORC/Arrow Strings only support UTF-8. That's why you can choose which Arrow's data type to use for the ClickHouse String data type - String or Binary. While Binary would be more correct and compatible, using String by default will correspond to user expectations in most cases."},
            {"output_format_arrow_string_as_string", false, true, "ClickHouse allows arbitrary binary data in the String data type, which is typically UTF-8. Parquet/ORC/Arrow Strings only support UTF-8. That's why you can choose which Arrow's data type to use for the ClickHouse String data type - String or Binary. While Binary would be more correct and compatible, using String by default will correspond to user expectations in most cases."},
            {"output_format_parquet_compression_method", "lz4", "zstd", "Parquet/ORC/Arrow support many compression methods, including lz4 and zstd. ClickHouse supports each and every compression method. Some inferior tools, such as 'duckdb', lack support for the faster `lz4` compression method, that's why we set zstd by default."},
            {"output_format_orc_compression_method", "lz4", "zstd", "Parquet/ORC/Arrow support many compression methods, including lz4 and zstd. ClickHouse supports each and every compression method. Some inferior tools, such as 'duckdb', lack support for the faster `lz4` compression method, that's why we set zstd by default."},
            {"output_format_pretty_highlight_digit_groups", false, true, "If enabled and if output is a terminal, highlight every digit corresponding to the number of thousands, millions, etc. with underline."},
            {"geo_distance_returns_float64_on_float64_arguments", false, true, "Increase the default precision."},
            {"azure_max_inflight_parts_for_one_file", 20, 20, "The maximum number of a concurrent loaded parts in multipart upload request. 0 means unlimited."},
            {"azure_strict_upload_part_size", 0, 0, "The exact size of part to upload during multipart upload to Azure blob storage."},
            {"azure_min_upload_part_size", 16*1024*1024, 16*1024*1024, "The minimum size of part to upload during multipart upload to Azure blob storage."},
            {"azure_max_upload_part_size", 5ull*1024*1024*1024, 5ull*1024*1024*1024, "The maximum size of part to upload during multipart upload to Azure blob storage."},
            {"azure_upload_part_size_multiply_factor", 2, 2, "Multiply azure_min_upload_part_size by this factor each time azure_multiply_parts_count_threshold parts were uploaded from a single write to Azure blob storage."},
            {"azure_upload_part_size_multiply_parts_count_threshold", 500, 500, "Each time this number of parts was uploaded to Azure blob storage, azure_min_upload_part_size is multiplied by azure_upload_part_size_multiply_factor."},
            {"output_format_csv_serialize_tuple_into_separate_columns", true, true, "A new way of how interpret tuples in CSV format was added."},
            {"input_format_csv_deserialize_separate_columns_into_tuple", true, true, "A new way of how interpret tuples in CSV format was added."},
            {"input_format_csv_try_infer_strings_from_quoted_tuples", true, true, "A new way of how interpret tuples in CSV format was added."},
        });
        addSettingsChanges(settings_changes_history, "24.2",
        {
            {"allow_suspicious_variant_types", true, false, "Don't allow creating Variant type with suspicious variants by default"},
            {"validate_experimental_and_suspicious_types_inside_nested_types", false, true, "Validate usage of experimental and suspicious types inside nested types"},
            {"output_format_values_escape_quote_with_quote", false, false, "If true escape ' with '', otherwise quoted with \\'"},
            {"output_format_pretty_single_large_number_tip_threshold", 0, 1'000'000, "Print a readable number tip on the right side of the table if the block consists of a single number which exceeds this value (except 0)"},
            {"input_format_try_infer_exponent_floats", true, false, "Don't infer floats in exponential notation by default"},
            {"query_plan_optimize_prewhere", true, true, "Allow to push down filter to PREWHERE expression for supported storages"},
            {"async_insert_max_data_size", 1000000, 10485760, "The previous value appeared to be too small."},
            {"async_insert_poll_timeout_ms", 10, 10, "Timeout in milliseconds for polling data from asynchronous insert queue"},
            {"async_insert_use_adaptive_busy_timeout", false, true, "Use adaptive asynchronous insert timeout"},
            {"async_insert_busy_timeout_min_ms", 50, 50, "The minimum value of the asynchronous insert timeout in milliseconds; it also serves as the initial value, which may be increased later by the adaptive algorithm"},
            {"async_insert_busy_timeout_max_ms", 200, 200, "The minimum value of the asynchronous insert timeout in milliseconds; async_insert_busy_timeout_ms is aliased to async_insert_busy_timeout_max_ms"},
            {"async_insert_busy_timeout_increase_rate", 0.2, 0.2, "The exponential growth rate at which the adaptive asynchronous insert timeout increases"},
            {"async_insert_busy_timeout_decrease_rate", 0.2, 0.2, "The exponential growth rate at which the adaptive asynchronous insert timeout decreases"},
            {"format_template_row_format", "", "", "Template row format string can be set directly in query"},
            {"format_template_resultset_format", "", "", "Template result set format string can be set in query"},
            {"split_parts_ranges_into_intersecting_and_non_intersecting_final", true, true, "Allow to split parts ranges into intersecting and non intersecting during FINAL optimization"},
            {"split_intersecting_parts_ranges_into_layers_final", true, true, "Allow to split intersecting parts ranges into layers during FINAL optimization"},
            {"azure_max_single_part_copy_size", 256*1024*1024, 256*1024*1024, "The maximum size of object to copy using single part copy to Azure blob storage."},
            {"min_external_table_block_size_rows", DEFAULT_INSERT_BLOCK_SIZE, DEFAULT_INSERT_BLOCK_SIZE, "Squash blocks passed to external table to specified size in rows, if blocks are not big enough"},
            {"min_external_table_block_size_bytes", DEFAULT_INSERT_BLOCK_SIZE * 256, DEFAULT_INSERT_BLOCK_SIZE * 256, "Squash blocks passed to external table to specified size in bytes, if blocks are not big enough."},
            {"parallel_replicas_prefer_local_join", true, true, "If true, and JOIN can be executed with parallel replicas algorithm, and all storages of right JOIN part are *MergeTree, local JOIN will be used instead of GLOBAL JOIN."},
            {"optimize_time_filter_with_preimage", true, true, "Optimize Date and DateTime predicates by converting functions into equivalent comparisons without conversions (e.g. toYear(col) = 2023 -> col >= '2023-01-01' AND col <= '2023-12-31')"},
            {"extract_key_value_pairs_max_pairs_per_row", 0, 0, "Max number of pairs that can be produced by the `extractKeyValuePairs` function. Used as a safeguard against consuming too much memory."},
            {"default_view_definer", "CURRENT_USER", "CURRENT_USER", "Allows to set default `DEFINER` option while creating a view"},
            {"default_materialized_view_sql_security", "DEFINER", "DEFINER", "Allows to set a default value for SQL SECURITY option when creating a materialized view"},
            {"default_normal_view_sql_security", "INVOKER", "INVOKER", "Allows to set default `SQL SECURITY` option while creating a normal view"},
            {"mysql_map_string_to_text_in_show_columns", false, true, "Reduce the configuration effort to connect ClickHouse with BI tools."},
            {"mysql_map_fixed_string_to_text_in_show_columns", false, true, "Reduce the configuration effort to connect ClickHouse with BI tools."},
        });
        addSettingsChanges(settings_changes_history, "24.1",
        {
            {"print_pretty_type_names", false, true, "Better user experience."},
            {"input_format_json_read_bools_as_strings", false, true, "Allow to read bools as strings in JSON formats by default"},
            {"output_format_arrow_use_signed_indexes_for_dictionary", false, true, "Use signed indexes type for Arrow dictionaries by default as it's recommended"},
            {"allow_experimental_variant_type", false, false, "Add new experimental Variant type"},
            {"use_variant_as_common_type", false, false, "Allow to use Variant in if/multiIf if there is no common type"},
            {"output_format_arrow_use_64_bit_indexes_for_dictionary", false, false, "Allow to use 64 bit indexes type in Arrow dictionaries"},
            {"parallel_replicas_mark_segment_size", 128, 128, "Add new setting to control segment size in new parallel replicas coordinator implementation"},
            {"ignore_materialized_views_with_dropped_target_table", false, false, "Add new setting to allow to ignore materialized views with dropped target table"},
            {"output_format_compression_level", 3, 3, "Allow to change compression level in the query output"},
            {"output_format_compression_zstd_window_log", 0, 0, "Allow to change zstd window log in the query output when zstd compression is used"},
            {"enable_zstd_qat_codec", false, false, "Add new ZSTD_QAT codec"},
            {"enable_vertical_final", false, true, "Use vertical final by default"},
            {"output_format_arrow_use_64_bit_indexes_for_dictionary", false, false, "Allow to use 64 bit indexes type in Arrow dictionaries"},
            {"max_rows_in_set_to_optimize_join", 100000, 0, "Disable join optimization as it prevents from read in order optimization"},
            {"output_format_pretty_color", true, "auto", "Setting is changed to allow also for auto value, disabling ANSI escapes if output is not a tty"},
            {"function_visible_width_behavior", 0, 1, "We changed the default behavior of `visibleWidth` to be more precise"},
            {"max_estimated_execution_time", 0, 0, "Separate max_execution_time and max_estimated_execution_time"},
            {"iceberg_engine_ignore_schema_evolution", false, false, "Allow to ignore schema evolution in Iceberg table engine"},
            {"optimize_injective_functions_in_group_by", false, true, "Replace injective functions by it's arguments in GROUP BY section in analyzer"},
            {"update_insert_deduplication_token_in_dependent_materialized_views", false, false, "Allow to update insert deduplication token with table identifier during insert in dependent materialized views"},
            {"azure_max_unexpected_write_error_retries", 4, 4, "The maximum number of retries in case of unexpected errors during Azure blob storage write"},
            {"split_parts_ranges_into_intersecting_and_non_intersecting_final", false, true, "Allow to split parts ranges into intersecting and non intersecting during FINAL optimization"},
            {"split_intersecting_parts_ranges_into_layers_final", true, true, "Allow to split intersecting parts ranges into layers during FINAL optimization"}
        });
        addSettingsChanges(settings_changes_history, "23.12",
        {
            {"allow_suspicious_ttl_expressions", true, false, "It is a new setting, and in previous versions the behavior was equivalent to allowing."},
            {"input_format_parquet_allow_missing_columns", false, true, "Allow missing columns in Parquet files by default"},
            {"input_format_orc_allow_missing_columns", false, true, "Allow missing columns in ORC files by default"},
            {"input_format_arrow_allow_missing_columns", false, true, "Allow missing columns in Arrow files by default"}
        });
        addSettingsChanges(settings_changes_history, "23.11",
        {
            {"parsedatetime_parse_without_leading_zeros", false, true, "Improved compatibility with MySQL DATE_FORMAT/STR_TO_DATE"}
        });
        addSettingsChanges(settings_changes_history, "23.9",
        {
            {"optimize_group_by_constant_keys", false, true, "Optimize group by constant keys by default"},
            {"input_format_json_try_infer_named_tuples_from_objects", false, true, "Try to infer named Tuples from JSON objects by default"},
            {"input_format_json_read_numbers_as_strings", false, true, "Allow to read numbers as strings in JSON formats by default"},
            {"input_format_json_read_arrays_as_strings", false, true, "Allow to read arrays as strings in JSON formats by default"},
            {"input_format_json_infer_incomplete_types_as_strings", false, true, "Allow to infer incomplete types as Strings in JSON formats by default"},
            {"input_format_json_try_infer_numbers_from_strings", true, false, "Don't infer numbers from strings in JSON formats by default to prevent possible parsing errors"},
            {"http_write_exception_in_output_format", false, true, "Output valid JSON/XML on exception in HTTP streaming."}
        });
        addSettingsChanges(settings_changes_history, "23.8",
        {
            {"rewrite_count_distinct_if_with_count_distinct_implementation", false, true, "Rewrite countDistinctIf with count_distinct_implementation configuration"}
        });
        addSettingsChanges(settings_changes_history, "23.7",
        {
            {"function_sleep_max_microseconds_per_block", 0, 3000000, "In previous versions, the maximum sleep time of 3 seconds was applied only for `sleep`, but not for `sleepEachRow` function. In the new version, we introduce this setting. If you set compatibility with the previous versions, we will disable the limit altogether."}
        });
        addSettingsChanges(settings_changes_history, "23.6",
        {
            {"http_send_timeout", 180, 30, "3 minutes seems crazy long. Note that this is timeout for a single network write call, not for the whole upload operation."},
            {"http_receive_timeout", 180, 30, "See http_send_timeout."}
        });
        addSettingsChanges(settings_changes_history, "23.5",
        {
            {"input_format_parquet_preserve_order", true, false, "Allow Parquet reader to reorder rows for better parallelism."},
            {"parallelize_output_from_storages", false, true, "Allow parallelism when executing queries that read from file/url/s3/etc. This may reorder rows."},
            {"use_with_fill_by_sorting_prefix", false, true, "Columns preceding WITH FILL columns in ORDER BY clause form sorting prefix. Rows with different values in sorting prefix are filled independently"},
            {"output_format_parquet_compliant_nested_types", false, true, "Change an internal field name in output Parquet file schema."}
        });
        addSettingsChanges(settings_changes_history, "23.4",
        {
            {"allow_suspicious_indices", true, false, "If true, index can defined with identical expressions"},
            {"allow_nonconst_timezone_arguments", true, false, "Allow non-const timezone arguments in certain time-related functions like toTimeZone(), fromUnixTimestamp*(), snowflakeToDateTime*()."},
            {"connect_timeout_with_failover_ms", 50, 1000, "Increase default connect timeout because of async connect"},
            {"connect_timeout_with_failover_secure_ms", 100, 1000, "Increase default secure connect timeout because of async connect"},
            {"hedged_connection_timeout_ms", 100, 50, "Start new connection in hedged requests after 50 ms instead of 100 to correspond with previous connect timeout"},
            {"formatdatetime_f_prints_single_zero", true, false, "Improved compatibility with MySQL DATE_FORMAT()/STR_TO_DATE()"},
            {"formatdatetime_parsedatetime_m_is_month_name", false, true, "Improved compatibility with MySQL DATE_FORMAT/STR_TO_DATE"}
        });
        addSettingsChanges(settings_changes_history, "23.3",
        {
            {"output_format_parquet_version", "1.0", "2.latest", "Use latest Parquet format version for output format"},
            {"input_format_json_ignore_unknown_keys_in_named_tuple", false, true, "Improve parsing JSON objects as named tuples"},
            {"input_format_native_allow_types_conversion", false, true, "Allow types conversion in Native input forma"},
            {"output_format_arrow_compression_method", "none", "lz4_frame", "Use lz4 compression in Arrow output format by default"},
            {"output_format_parquet_compression_method", "snappy", "lz4", "Use lz4 compression in Parquet output format by default"},
            {"output_format_orc_compression_method", "none", "lz4_frame", "Use lz4 compression in ORC output format by default"},
            {"async_query_sending_for_remote", false, true, "Create connections and send query async across shards"}
        });
        addSettingsChanges(settings_changes_history, "23.2",
        {
            {"output_format_parquet_fixed_string_as_fixed_byte_array", false, true, "Use Parquet FIXED_LENGTH_BYTE_ARRAY type for FixedString by default"},
            {"output_format_arrow_fixed_string_as_fixed_byte_array", false, true, "Use Arrow FIXED_SIZE_BINARY type for FixedString by default"},
            {"query_plan_remove_redundant_distinct", false, true, "Remove redundant Distinct step in query plan"},
            {"optimize_duplicate_order_by_and_distinct", true, false, "Remove duplicate ORDER BY and DISTINCT if it's possible"},
            {"insert_keeper_max_retries", 0, 20, "Enable reconnections to Keeper on INSERT, improve reliability"}
        });
        addSettingsChanges(settings_changes_history, "23.1",
        {
            {"input_format_json_read_objects_as_strings", 0, 1, "Enable reading nested json objects as strings while object type is experimental"},
            {"input_format_json_defaults_for_missing_elements_in_named_tuple", false, true, "Allow missing elements in JSON objects while reading named tuples by default"},
            {"input_format_csv_detect_header", false, true, "Detect header in CSV format by default"},
            {"input_format_tsv_detect_header", false, true, "Detect header in TSV format by default"},
            {"input_format_custom_detect_header", false, true, "Detect header in CustomSeparated format by default"},
            {"query_plan_remove_redundant_sorting", false, true, "Remove redundant sorting in query plan. For example, sorting steps related to ORDER BY clauses in subqueries"}
        });
        addSettingsChanges(settings_changes_history, "22.12",
        {
            {"max_size_to_preallocate_for_aggregation", 10'000'000, 100'000'000, "This optimizes performance"},
            {"query_plan_aggregation_in_order", 0, 1, "Enable some refactoring around query plan"},
            {"format_binary_max_string_size", 0, 1_GiB, "Prevent allocating large amount of memory"}
        });
        addSettingsChanges(settings_changes_history, "22.11",
        {
            {"use_structure_from_insertion_table_in_table_functions", 0, 2, "Improve using structure from insertion table in table functions"}
        });
        addSettingsChanges(settings_changes_history, "22.9",
        {
            {"force_grouping_standard_compatibility", false, true, "Make GROUPING function output the same as in SQL standard and other DBMS"}
        });
        addSettingsChanges(settings_changes_history, "22.7",
        {
            {"cross_to_inner_join_rewrite", 1, 2, "Force rewrite comma join to inner"},
            {"enable_positional_arguments", false, true, "Enable positional arguments feature by default"},
            {"format_csv_allow_single_quotes", true, false, "Most tools don't treat single quote in CSV specially, don't do it by default too"}
        });
        addSettingsChanges(settings_changes_history, "22.6",
        {
            {"output_format_json_named_tuples_as_objects", false, true, "Allow to serialize named tuples as JSON objects in JSON formats by default"},
            {"input_format_skip_unknown_fields", false, true, "Optimize reading subset of columns for some input formats"}
        });
        addSettingsChanges(settings_changes_history, "22.5",
        {
            {"memory_overcommit_ratio_denominator", 0, 1073741824, "Enable memory overcommit feature by default"},
            {"memory_overcommit_ratio_denominator_for_user", 0, 1073741824, "Enable memory overcommit feature by default"}
        });
        addSettingsChanges(settings_changes_history, "22.4",
        {
            {"allow_settings_after_format_in_insert", true, false, "Do not allow SETTINGS after FORMAT for INSERT queries because ClickHouse interpret SETTINGS as some values, which is misleading"}
        });
        addSettingsChanges(settings_changes_history, "22.3",
        {
            {"cast_ipv4_ipv6_default_on_conversion_error", true, false, "Make functions cast(value, 'IPv4') and cast(value, 'IPv6') behave same as toIPv4 and toIPv6 functions"}
        });
        addSettingsChanges(settings_changes_history, "21.12",
        {
            {"stream_like_engine_allow_direct_select", true, false, "Do not allow direct select for Kafka/RabbitMQ/FileLog by default"}
        });
        addSettingsChanges(settings_changes_history, "21.9",
        {
            {"output_format_decimal_trailing_zeros", true, false, "Do not output trailing zeros in text representation of Decimal types by default for better looking output"},
            {"use_hedged_requests", false, true, "Enable Hedged Requests feature by default"}
        });
        addSettingsChanges(settings_changes_history, "21.7",
        {
            {"legacy_column_name_of_tuple_literal", true, false, "Add this setting only for compatibility reasons. It makes sense to set to 'true', while doing rolling update of cluster from version lower than 21.7 to higher"}
        });
        addSettingsChanges(settings_changes_history, "21.5",
        {
            {"async_socket_for_remote", false, true, "Fix all problems and turn on asynchronous reads from socket for remote queries by default again"}
        });
        addSettingsChanges(settings_changes_history, "21.3",
        {
            {"async_socket_for_remote", true, false, "Turn off asynchronous reads from socket for remote queries because of some problems"},
            {"optimize_normalize_count_variants", false, true, "Rewrite aggregate functions that semantically equals to count() as count() by default"},
            {"normalize_function_names", false, true, "Normalize function names to their canonical names, this was needed for projection query routing"}
        });
        addSettingsChanges(settings_changes_history, "21.2",
        {
            {"enable_global_with_statement", false, true, "Propagate WITH statements to UNION queries and all subqueries by default"}
        });
        addSettingsChanges(settings_changes_history, "21.1",
        {
            {"insert_quorum_parallel", false, true, "Use parallel quorum inserts by default. It is significantly more convenient to use than sequential quorum inserts"},
            {"input_format_null_as_default", false, true, "Allow to insert NULL as default for input formats by default"},
            {"optimize_on_insert", false, true, "Enable data optimization on INSERT by default for better user experience"},
            {"use_compact_format_in_distributed_parts_names", false, true, "Use compact format for async INSERT into Distributed tables by default"}
        });
        addSettingsChanges(settings_changes_history, "20.10",
        {
            {"format_regexp_escaping_rule", "Escaped", "Raw", "Use Raw as default escaping rule for Regexp format to male the behaviour more like to what users expect"}
        });
        addSettingsChanges(settings_changes_history, "20.7",
        {
            {"show_table_uuid_in_table_create_query_if_not_nil", true, false, "Stop showing  UID of the table in its CREATE query for Engine=Atomic"}
        });
        addSettingsChanges(settings_changes_history, "20.5",
        {
            {"input_format_with_names_use_header", false, true, "Enable using header with names for formats with WithNames/WithNamesAndTypes suffixes"},
            {"allow_suspicious_codecs", true, false, "Don't allow to specify meaningless compression codecs"}
        });
        addSettingsChanges(settings_changes_history, "20.4",
        {
            {"validate_polygons", false, true, "Throw exception if polygon is invalid in function pointInPolygon by default instead of returning possibly wrong results"}
        });
        addSettingsChanges(settings_changes_history, "19.18",
        {
            {"enable_scalar_subquery_optimization", false, true, "Prevent scalar subqueries from (de)serializing large scalar values and possibly avoid running the same subquery more than once"}
        });
        addSettingsChanges(settings_changes_history, "19.14",
        {
            {"any_join_distinct_right_table_keys", true, false, "Disable ANY RIGHT and ANY FULL JOINs by default to avoid inconsistency"}
        });
        addSettingsChanges(settings_changes_history, "19.12",
        {
            {"input_format_defaults_for_omitted_fields", false, true, "Enable calculation of complex default expressions for omitted fields for some input formats, because it should be the expected behaviour"}
        });
        addSettingsChanges(settings_changes_history, "19.5",
        {
            {"max_partitions_per_insert_block", 0, 100, "Add a limit for the number of partitions in one block"}
        });
        addSettingsChanges(settings_changes_history, "18.12.17",
        {
            {"enable_optimize_predicate_expression", 0, 1, "Optimize predicates to subqueries by default"}
        });
    });
    return settings_changes_history;
}

const VersionToSettingsChangesMap & getMergeTreeSettingsChangesHistory()
{
    static VersionToSettingsChangesMap merge_tree_settings_changes_history;
    static std::once_flag initialized_flag;
    std::call_once(initialized_flag, [&]
    {
        addSettingsChanges(merge_tree_settings_changes_history, "25.2",
        {
        });
        addSettingsChanges(merge_tree_settings_changes_history, "25.1",
        {
            /// Release closed. Please use 25.2
            {"shared_merge_tree_try_fetch_part_in_memory_data_from_replicas", false, false, "New setting to fetch parts data from other replicas"},
            {"enable_max_bytes_limit_for_min_age_to_force_merge", false, false, "Added new setting to limit max bytes for min_age_to_force_merge."},
            {"enable_max_bytes_limit_for_min_age_to_force_merge", false, false, "New setting"},
            {"add_minmax_index_for_numeric_columns", false, false, "New setting"},
            {"add_minmax_index_for_string_columns", false, false, "New setting"},
            {"materialize_skip_indexes_on_merge", true, true, "New setting"},
            {"merge_max_bytes_to_prewarm_cache", 1ULL * 1024 * 1024 * 1024, 1ULL * 1024 * 1024 * 1024, "Cloud sync"},
            {"merge_total_max_bytes_to_prewarm_cache", 15ULL * 1024 * 1024 * 1024, 15ULL * 1024 * 1024 * 1024, "Cloud sync"},
            {"reduce_blocking_parts_sleep_ms", 5000, 5000, "Cloud sync"},
            {"number_of_partitions_to_consider_for_merge", 10, 10, "Cloud sync"},
            {"shared_merge_tree_enable_outdated_parts_check", true, true, "Cloud sync"},
            {"shared_merge_tree_max_parts_update_leaders_in_total", 6, 6, "Cloud sync"},
            {"shared_merge_tree_max_parts_update_leaders_per_az", 2, 2, "Cloud sync"},
            {"shared_merge_tree_leader_update_period_seconds", 30, 30, "Cloud sync"},
            {"shared_merge_tree_leader_update_period_random_add_seconds", 10, 10, "Cloud sync"},
            {"shared_merge_tree_read_virtual_parts_from_leader", true, true, "Cloud sync"},
            {"shared_merge_tree_interserver_http_timeout_ms", 10000, 10000, "Cloud sync"},
            {"shared_merge_tree_max_replicas_for_parts_deletion", 10, 10, "Cloud sync"},
            {"shared_merge_tree_max_replicas_to_merge_parts_for_each_parts_range", 5, 5, "Cloud sync"},
            {"shared_merge_tree_use_outdated_parts_compact_format", false, false, "Cloud sync"},
            {"shared_merge_tree_memo_ids_remove_timeout_seconds", 1800, 1800, "Cloud sync"},
            {"shared_merge_tree_idle_parts_update_seconds", 3600, 3600, "Cloud sync"},
            {"shared_merge_tree_max_outdated_parts_to_process_at_once", 1000, 1000, "Cloud sync"},
            {"shared_merge_tree_postpone_next_merge_for_locally_merged_parts_rows_threshold", 1000000, 1000000, "Cloud sync"},
            {"shared_merge_tree_postpone_next_merge_for_locally_merged_parts_ms", 0, 0, "Cloud sync"},
            {"shared_merge_tree_range_for_merge_window_size", 10, 10, "Cloud sync"},
            {"shared_merge_tree_use_too_many_parts_count_from_virtual_parts", 0, 0, "Cloud sync"},
            {"shared_merge_tree_create_per_replica_metadata_nodes", true, true, "Cloud sync"},
            {"shared_merge_tree_use_metadata_hints_cache", true, true, "Cloud sync"},
            {"notify_newest_block_number", false, false, "Cloud sync"},
            {"allow_reduce_blocking_parts_task", false, false, "Cloud sync"},
            /// Release closed. Please use 25.2
        });
        addSettingsChanges(merge_tree_settings_changes_history, "24.12",
        {
            /// Release closed. Please use 25.1
            {"enforce_index_structure_match_on_partition_manipulation", true, false, "New setting"},
            {"use_primary_key_cache", false, false, "New setting"},
            {"prewarm_primary_key_cache", false, false, "New setting"},
            {"min_bytes_to_prewarm_caches", 0, 0, "New setting"},
            {"allow_experimental_reverse_key", false, false, "New setting"},
            /// Release closed. Please use 25.1
        });
        addSettingsChanges(merge_tree_settings_changes_history, "24.11",
        {
        });
        addSettingsChanges(merge_tree_settings_changes_history, "24.10",
        {
        });
        addSettingsChanges(merge_tree_settings_changes_history, "24.9",
        {
        });
        addSettingsChanges(merge_tree_settings_changes_history, "24.8",
        {
            {"deduplicate_merge_projection_mode", "ignore", "throw", "Do not allow to create inconsistent projection"}
        });
    });

    return merge_tree_settings_changes_history;
}

}<|MERGE_RESOLUTION|>--- conflicted
+++ resolved
@@ -66,12 +66,9 @@
         /// Note: please check if the key already exists to prevent duplicate entries.
         addSettingsChanges(settings_changes_history, "25.2",
         {
-<<<<<<< HEAD
             {"merge_tree_min_rows_for_concurrent_read", 163840, 131072, "Tune the min_marks_for_concurrent_read to get better performance in high core count system"},
             {"merge_tree_min_bytes_for_concurrent_read", 251658240, 167772160, "Tune the min_marks_for_concurrent_read to get better performance in high core count system"},
-=======
             {"query_plan_use_new_logical_join_step", false, true, "Enable new step"},
->>>>>>> fd436a63
         });
         addSettingsChanges(settings_changes_history, "25.1",
         {
