--- conflicted
+++ resolved
@@ -63,13 +63,10 @@
             {"delta_lake_insert_max_rows_in_data_file", 100000, 100000, "New setting."},
             {"promql_evaluation_time", Field{"auto"}, Field{"auto"}, "The setting was renamed. The previous name is `evaluation_time`."},
             {"evaluation_time", 0, 0, "Old setting which popped up here being renamed."},
-<<<<<<< HEAD
             {"query_plan_reuse_storage_ordering_for_window_functions", true, false, "Disable this logic by default."},
-=======
             {"os_threads_nice_value_query", 0, 0, "New setting."},
             {"os_threads_nice_value_materialized_view", 0, 0, "New setting."},
             {"os_thread_priority", 0, 0, "Obsolete setting."},
->>>>>>> 8adba6a2
         });
         addSettingsChanges(settings_changes_history, "25.8",
         {
