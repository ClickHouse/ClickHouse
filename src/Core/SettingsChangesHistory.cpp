--- conflicted
+++ resolved
@@ -39,43 +39,6 @@
         /// controls new feature and it's 'true' by default, use 'false' as previous_value).
         /// It's used to implement `compatibility` setting (see https://github.com/ClickHouse/ClickHouse/issues/35972)
         /// Note: please check if the key already exists to prevent duplicate entries.
-<<<<<<< HEAD
-        addSettingsChanges(settings_changes_history, "25.12",
-        {
-            {"max_streams_for_files_processing_in_cluster_functions", 0, 0, "Add a new setting that allows to limit number of streams for files processing in *Cluster table functions"},
-            {"max_reverse_dictionary_lookup_cache_size_bytes", 100 * 1024 * 1024, 100 * 1024 * 1024, "New setting. Maximum size in bytes of the per-query reverse dictionary lookup cache used by the function `dictGetKeys`. The cache stores serialized key tuples per attribute value to avoid re-scanning the dictionary within the same query."},
-            {"query_plan_remove_unused_columns", false, true, "New setting. Add optimization to remove unused columns in query plan."},
-            {"query_plan_optimize_join_order_limit", 1, 10, "Allow JOIN reordering with more tables by default"},
-            {"iceberg_insert_max_partitions", 100, 100, "New setting."},
-            {"check_query_single_value_result", true, false, "Changed setting to make CHECK TABLE more useful"},
-            {"use_paimon_partition_pruning", false, false, "New setting."},
-            {"use_skip_indexes_for_disjunctions", false, true, "New setting"},
-            {"allow_statistics_optimize", false, true, "Enable this optimization by default."},
-            {"allow_statistic_optimize", false, true, "Enable this optimization by default."},
-            {"query_plan_text_index_add_hint", true, true, "New setting"},
-            {"query_plan_read_in_order_through_join", false, true, "New setting"},
-            {"text_index_hint_max_selectivity", 0.2, 0.2, "New setting"},
-            {"allow_experimental_time_time64_type", false, true, "Enable Time and Time64 type by default"},
-            {"enable_time_time64_type", false, true, "Enable Time and Time64 type by default"},
-            {"use_skip_indexes_for_top_k", false, false, "New setting."},
-            {"use_top_k_dynamic_filtering", false, false, "New setting."},
-            {"query_plan_max_limit_for_top_k_optimization", 0, 1000, "New setting."},
-            {"aggregate_function_input_format", "state", "state", "New setting to control AggregateFunction input format during INSERT operations. Setting Value set to state by default"},
-            {"delta_lake_snapshot_start_version", -1, -1, "New setting."},
-            {"delta_lake_snapshot_end_version", -1, -1, "New setting."},
-            {"compatibility_s3_presigned_url_query_in_path", false, false, "New setting."},
-            {"serialize_string_in_memory_with_zero_byte", true, true, "New setting"},
-            {"optimize_inverse_dictionary_lookup", false, true, "New setting"},
-            {"type_json_skip_invalid_typed_paths", false, false, "Allow skipping typed paths that fail type coercion in JSON columns"},
-            {"query_plan_optimize_join_order_algorithm", "greedy", "greedy", "New experimental setting."},
-            {"s3_path_filter_limit", 0, 1000, "New setting"},
-            {"parallel_replicas_allow_materialized_views", false, true, "Allow usage of materialized views with parallel replicas"},
-            {"distributed_cache_use_clients_cache_for_read", true, true, "New setting"},
-            {"distributed_cache_use_clients_cache_for_write", false, false, "New setting"},
-            {"enable_positional_arguments_for_projections", true, false, "New setting to control positional arguments in projections."},
-        });
-=======
->>>>>>> 68c0c1e3
         addSettingsChanges(settings_changes_history, "25.11",
         {
             {"query_plan_max_limit_for_lazy_materialization", 10, 100, "More optimal"},
@@ -105,11 +68,7 @@
             {"database_shared_drop_table_delay_seconds", 8 * 60 * 60, 8 * 60 * 60, "New setting."},
             {"filesystem_cache_allow_background_download", true, true, "New setting to control background downloads in filesystem cache per query."},
             {"show_processlist_include_internal", false, true, "New setting."},
-<<<<<<< HEAD
-            {"enable_positional_arguments_for_projections", true, false, "New setting to control positional arguments in projections."},
-=======
             {"serialize_string_in_memory_with_zero_byte", true, true, "New setting"},
->>>>>>> 68c0c1e3
         });
         addSettingsChanges(settings_changes_history, "25.10",
         {
