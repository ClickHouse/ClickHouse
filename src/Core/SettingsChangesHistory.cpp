--- conflicted
+++ resolved
@@ -180,10 +180,7 @@
             {"restore_replicated_merge_tree_to_shared_merge_tree", false, false, "New setting."},
             {"parallel_replicas_only_with_analyzer", true, true, "Parallel replicas is supported only with analyzer enabled"},
             {"s3_allow_multipart_copy", true, true, "New setting."},
-<<<<<<< HEAD
             {"input_format_parquet_use_native_reader_v2", false, false, "A new parquet reader support full filter push down"},
-=======
->>>>>>> 08f921f8
             /// Release closed. Please use 25.3
         });
         addSettingsChanges(settings_changes_history, "25.1",
