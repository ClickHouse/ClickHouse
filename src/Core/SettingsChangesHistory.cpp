--- conflicted
+++ resolved
@@ -70,11 +70,8 @@
         addSettingsChanges(settings_changes_history, "25.7",
         {
             {"output_format_parquet_geometadata", false, true, "A new setting to allow to write information about geo columns in parquet metadata and encode columns in WKB format."},
-<<<<<<< HEAD
+            {"distributed_plan_max_rows_to_broadcast", 20000, 20000, "New experimental setting."},
             {"output_format_parquet_enum_as_byte_array", false, false, "Write enum using parquet physical type: BYTE_ARRAY and logical type: ENUM"},
-=======
-            {"distributed_plan_max_rows_to_broadcast", 20000, 20000, "New experimental setting."},
->>>>>>> 24b5ead5
         });
         addSettingsChanges(settings_changes_history, "25.6",
         {
