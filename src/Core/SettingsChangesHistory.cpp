#include <Core/Defines.h>
#include <Core/SettingsChangesHistory.h>
#include <IO/ReadBufferFromString.h>
#include <IO/ReadHelpers.h>
#include <boost/algorithm/string.hpp>


namespace DB
{

namespace ErrorCodes
{
    extern const int BAD_ARGUMENTS;
    extern const int LOGICAL_ERROR;
}

ClickHouseVersion::ClickHouseVersion(const String & version)
{
    Strings split;
    boost::split(split, version, [](char c){ return c == '.'; });
    components.reserve(split.size());
    if (split.empty())
        throw Exception{ErrorCodes::BAD_ARGUMENTS, "Cannot parse ClickHouse version here: {}", version};

    for (const auto & split_element : split)
    {
        size_t component;
        ReadBufferFromString buf(split_element);
        if (!tryReadIntText(component, buf) || !buf.eof())
            throw Exception{ErrorCodes::BAD_ARGUMENTS, "Cannot parse ClickHouse version here: {}", version};
        components.push_back(component);
    }
}

ClickHouseVersion::ClickHouseVersion(const char * version)
    : ClickHouseVersion(String(version))
{
}

String ClickHouseVersion::toString() const
{
    String version = std::to_string(components[0]);
    for (size_t i = 1; i < components.size(); ++i)
        version += "." + std::to_string(components[i]);

    return version;
}

// clang-format off
/// History of settings changes that controls some backward incompatible changes
/// across all ClickHouse versions. It maps ClickHouse version to settings changes that were done
/// in this version. This history contains both changes to existing settings and newly added settings.
/// Settings changes is a vector of structs
///     {setting_name, previous_value, new_value, reason}.
/// For newly added setting choose the most appropriate previous_value (for example, if new setting
/// controls new feature and it's 'true' by default, use 'false' as previous_value).
/// It's used to implement `compatibility` setting (see https://github.com/ClickHouse/ClickHouse/issues/35972)
/// Note: please check if the key already exists to prevent duplicate entries.
static std::initializer_list<std::pair<ClickHouseVersion, SettingsChangesHistory::SettingsChanges>> settings_changes_history_initializer =
{
<<<<<<< HEAD
    {"25.1",
        {
            {"distributed_cache_min_bytes_for_seek", false, false, "New private setting."},

        }
    },
=======
>>>>>>> 02c07fdd
    {"24.12",
        {
        }
    },
    {"24.11",
        {
            {"validate_mutation_query", false, true, "New setting to validate mutation queries by default."},
            {"enable_job_stack_trace", false, true, "Enable by default collecting stack traces from job's scheduling."},
            {"allow_suspicious_types_in_group_by", true, false, "Don't allow Variant/Dynamic types in GROUP BY by default"},
            {"allow_suspicious_types_in_order_by", true, false, "Don't allow Variant/Dynamic types in ORDER BY by default"},
            {"distributed_cache_discard_connection_if_unread_data", true, true, "New setting"},
            {"filesystem_cache_enable_background_download_for_metadata_files_in_packed_storage", true, true, "New setting"},
            {"filesystem_cache_enable_background_download_during_fetch", true, true, "New setting"},
            {"azure_check_objects_after_upload", false, false, "Check each uploaded object in azure blob storage to be sure that upload was successful"},
            {"backup_restore_keeper_max_retries", 20, 1000, "Should be big enough so the whole operation BACKUP or RESTORE operation won't fail because of a temporary [Zoo]Keeper failure in the middle of it."},
            {"backup_restore_failure_after_host_disconnected_for_seconds", 0, 3600, "New setting."},
            {"backup_restore_keeper_max_retries_while_initializing", 0, 20, "New setting."},
            {"backup_restore_keeper_max_retries_while_handling_error", 0, 20, "New setting."},
            {"backup_restore_finish_timeout_after_error_sec", 0, 180, "New setting."},
            {"query_plan_merge_filters", false, true, "Allow to merge filters in the query plan. This is required to properly support filter-push-down with a new analyzer."},
            {"parallel_replicas_local_plan", false, true, "Use local plan for local replica in a query with parallel replicas"},
            {"allow_experimental_shared_set_join", 1, 0, "Disable a setting for ClickHouse Cloud"},
            {"merge_tree_use_v1_object_and_dynamic_serialization", true, false, "Add new serialization V2 version for JSON and Dynamic types"},
            {"min_joined_block_size_bytes", 524288, 524288, "New setting."},
            {"allow_experimental_bfloat16_type", false, false, "Add new experimental BFloat16 type"},
            {"filesystem_cache_skip_download_if_exceeds_per_query_cache_write_limit", 1, 1, "Rename of setting skip_download_if_exceeds_query_cache_limit"},
            {"filesystem_cache_prefer_bigger_buffer_size", true, true, "New setting"},
            {"read_in_order_use_virtual_row", false, false, "Use virtual row while reading in order of primary key or its monotonic function fashion. It is useful when searching over multiple parts as only relevant ones are touched."},
            {"s3_skip_empty_files", false, true, "We hope it will provide better UX"},
            {"filesystem_cache_boundary_alignment", 0, 0, "New setting"},
            {"push_external_roles_in_interserver_queries", false, true, "New setting."},
            {"enable_variant_type", false, false, "Add alias to allow_experimental_variant_type"},
            {"enable_dynamic_type", false, false, "Add alias to allow_experimental_dynamic_type"},
            {"enable_json_type", false, false, "Add alias to allow_experimental_json_type"},
        }
    },
    {"24.10",
        {
            {"query_metric_log_interval", 0, -1, "New setting."},
            {"enforce_strict_identifier_format", false, false, "New setting."},
            {"enable_parsing_to_custom_serialization", false, true, "New setting"},
            {"mongodb_throw_on_unsupported_query", false, true, "New setting."},
            {"enable_parallel_replicas", false, false, "Parallel replicas with read tasks became the Beta tier feature."},
            {"parallel_replicas_mode", "read_tasks", "read_tasks", "This setting was introduced as a part of making parallel replicas feature Beta"},
            {"filesystem_cache_name", "", "", "Filesystem cache name to use for stateless table engines or data lakes"},
            {"restore_replace_external_dictionary_source_to_null", false, false, "New setting."},
            {"show_create_query_identifier_quoting_rule", "when_necessary", "when_necessary", "New setting."},
            {"show_create_query_identifier_quoting_style", "Backticks", "Backticks", "New setting."},
            {"merge_tree_min_read_task_size", 8, 8, "New setting"},
            {"merge_tree_min_rows_for_concurrent_read_for_remote_filesystem", (20 * 8192), 0, "Setting is deprecated"},
            {"merge_tree_min_bytes_for_concurrent_read_for_remote_filesystem", (24 * 10 * 1024 * 1024), 0, "Setting is deprecated"},
            {"implicit_select", false, false, "A new setting."},
            {"output_format_native_write_json_as_string", false, false, "Add new setting to allow write JSON column as single String column in Native format"},
            {"output_format_binary_write_json_as_string", false, false, "Add new setting to write values of JSON type as JSON string in RowBinary output format"},
            {"input_format_binary_read_json_as_string", false, false, "Add new setting to read values of JSON type as JSON string in RowBinary input format"},
            {"min_free_disk_bytes_to_perform_insert", 0, 0, "New setting."},
            {"min_free_disk_ratio_to_perform_insert", 0.0, 0.0, "New setting."},
            {"enable_named_columns_in_function_tuple", false, false, "Disabled pending usability improvements"},
            {"cloud_mode_database_engine", 1, 1, "A setting for ClickHouse Cloud"},
            {"allow_experimental_shared_set_join", 1, 1, "A setting for ClickHouse Cloud"},
            {"read_through_distributed_cache", 0, 0, "A setting for ClickHouse Cloud"},
            {"write_through_distributed_cache", 0, 0, "A setting for ClickHouse Cloud"},
            {"distributed_cache_throw_on_error", 0, 0, "A setting for ClickHouse Cloud"},
            {"distributed_cache_log_mode", "on_error", "on_error", "A setting for ClickHouse Cloud"},
            {"distributed_cache_fetch_metrics_only_from_current_az", 1, 1, "A setting for ClickHouse Cloud"},
            {"distributed_cache_connect_max_tries", 100, 100, "A setting for ClickHouse Cloud"},
            {"distributed_cache_receive_response_wait_milliseconds", 60000, 60000, "A setting for ClickHouse Cloud"},
            {"distributed_cache_receive_timeout_milliseconds", 10000, 10000, "A setting for ClickHouse Cloud"},
            {"distributed_cache_wait_connection_from_pool_milliseconds", 100, 100, "A setting for ClickHouse Cloud"},
            {"distributed_cache_bypass_connection_pool", 0, 0, "A setting for ClickHouse Cloud"},
            {"distributed_cache_pool_behaviour_on_limit", "allocate_bypassing_pool", "allocate_bypassing_pool", "A setting for ClickHouse Cloud"},
            {"distributed_cache_read_alignment", 0, 0, "A setting for ClickHouse Cloud"},
            {"distributed_cache_max_unacked_inflight_packets", 10, 10, "A setting for ClickHouse Cloud"},
            {"distributed_cache_data_packet_ack_window", 5, 5, "A setting for ClickHouse Cloud"},
            {"input_format_parquet_enable_row_group_prefetch", false, true, "Enable row group prefetching during parquet parsing. Currently, only single-threaded parsing can prefetch."},
            {"input_format_orc_dictionary_as_low_cardinality", false, true, "Treat ORC dictionary encoded columns as LowCardinality columns while reading ORC files"},
            {"allow_experimental_refreshable_materialized_view", false, true, "Not experimental anymore"},
            {"max_parts_to_move", 0, 1000, "New setting"},
            {"hnsw_candidate_list_size_for_search", 64, 256, "New setting. Previously, the value was optionally specified in CREATE INDEX and 64 by default."},
            {"allow_reorder_prewhere_conditions", true, true, "New setting"},
            {"input_format_parquet_bloom_filter_push_down", false, true, "When reading Parquet files, skip whole row groups based on the WHERE/PREWHERE expressions and bloom filter in the Parquet metadata."},
            {"date_time_64_output_format_cut_trailing_zeros_align_to_groups_of_thousands", false, false, "Dynamically trim the trailing zeros of datetime64 values to adjust the output scale to (0, 3, 6), corresponding to 'seconds', 'milliseconds', and 'microseconds'."},
            {"parallel_replicas_index_analysis_only_on_coordinator", false, true, "Index analysis done only on replica-coordinator and skipped on other replicas. Effective only with enabled parallel_replicas_local_plan"},
        }
    },
    {"24.9",
        {
            {"output_format_orc_dictionary_key_size_threshold", 0.0, 0.0, "For a string column in ORC output format, if the number of distinct values is greater than this fraction of the total number of non-null rows, turn off dictionary encoding. Otherwise dictionary encoding is enabled"},
            {"input_format_json_empty_as_default", false, false, "Added new setting to allow to treat empty fields in JSON input as default values."},
            {"input_format_try_infer_variants", false, false, "Try to infer Variant type in text formats when there is more than one possible type for column/array elements"},
            {"join_output_by_rowlist_perkey_rows_threshold", 0, 5, "The lower limit of per-key average rows in the right table to determine whether to output by row list in hash join."},
            {"create_if_not_exists", false, false, "New setting."},
            {"allow_materialized_view_with_bad_select", true, true, "Support (but not enable yet) stricter validation in CREATE MATERIALIZED VIEW"},
            {"parallel_replicas_mark_segment_size", 128, 0, "Value for this setting now determined automatically"},
            {"database_replicated_allow_replicated_engine_arguments", 1, 0, "Don't allow explicit arguments by default"},
            {"database_replicated_allow_explicit_uuid", 1, 0, "Added a new setting to disallow explicitly specifying table UUID"},
            {"parallel_replicas_local_plan", false, false, "Use local plan for local replica in a query with parallel replicas"},
            {"join_to_sort_minimum_perkey_rows", 0, 40, "The lower limit of per-key average rows in the right table to determine whether to rerange the right table by key in left or inner join. This setting ensures that the optimization is not applied for sparse table keys"},
            {"join_to_sort_maximum_table_rows", 0, 10000, "The maximum number of rows in the right table to determine whether to rerange the right table by key in left or inner join"},
            {"allow_experimental_join_right_table_sorting", false, false, "If it is set to true, and the conditions of `join_to_sort_minimum_perkey_rows` and `join_to_sort_maximum_table_rows` are met, rerange the right table by key to improve the performance in left or inner hash join"},
            {"mongodb_throw_on_unsupported_query", false, true, "New setting."},
            {"min_free_disk_bytes_to_perform_insert", 0, 0, "Maintain some free disk space bytes from inserts while still allowing for temporary writing."},
            {"min_free_disk_ratio_to_perform_insert", 0.0, 0.0, "Maintain some free disk space bytes expressed as ratio to total disk space from inserts while still allowing for temporary writing."},
        }
    },
    {"24.8",
        {
            {"rows_before_aggregation", false, false, "Provide exact value for rows_before_aggregation statistic, represents the number of rows read before aggregation"},
            {"restore_replace_external_table_functions_to_null", false, false, "New setting."},
            {"restore_replace_external_engines_to_null", false, false, "New setting."},
            {"input_format_json_max_depth", 1000000, 1000, "It was unlimited in previous versions, but that was unsafe."},
            {"merge_tree_min_bytes_per_task_for_remote_reading", 4194304, 2097152, "Value is unified with `filesystem_prefetch_min_bytes_for_single_read_task`"},
            {"use_hive_partitioning", false, false, "Allows to use hive partitioning for File, URL, S3, AzureBlobStorage and HDFS engines."},
            {"allow_experimental_kafka_offsets_storage_in_keeper", false, false, "Allow the usage of experimental Kafka storage engine that stores the committed offsets in ClickHouse Keeper"},
            {"allow_archive_path_syntax", true, true, "Added new setting to allow disabling archive path syntax."},
            {"query_cache_tag", "", "", "New setting for labeling query cache settings."},
            {"allow_experimental_time_series_table", false, false, "Added new setting to allow the TimeSeries table engine"},
            {"enable_analyzer", 1, 1, "Added an alias to a setting `allow_experimental_analyzer`."},
            {"optimize_functions_to_subcolumns", false, true, "Enabled settings by default"},
            {"allow_experimental_json_type", false, false, "Add new experimental JSON type"},
            {"use_json_alias_for_old_object_type", true, false, "Use JSON type alias to create new JSON type"},
            {"type_json_skip_duplicated_paths", false, false, "Allow to skip duplicated paths during JSON parsing"},
            {"allow_experimental_vector_similarity_index", false, false, "Added new setting to allow experimental vector similarity indexes"},
            {"input_format_try_infer_datetimes_only_datetime64", true, false, "Allow to infer DateTime instead of DateTime64 in data formats"},
        }
    },
    {"24.7",
        {
            {"output_format_parquet_write_page_index", false, true, "Add a possibility to write page index into parquet files."},
            {"output_format_binary_encode_types_in_binary_format", false, false, "Added new setting to allow to write type names in binary format in RowBinaryWithNamesAndTypes output format"},
            {"input_format_binary_decode_types_in_binary_format", false, false, "Added new setting to allow to read type names in binary format in RowBinaryWithNamesAndTypes input format"},
            {"output_format_native_encode_types_in_binary_format", false, false, "Added new setting to allow to write type names in binary format in Native output format"},
            {"input_format_native_decode_types_in_binary_format", false, false, "Added new setting to allow to read type names in binary format in Native output format"},
            {"read_in_order_use_buffering", false, true, "Use buffering before merging while reading in order of primary key"},
            {"enable_named_columns_in_function_tuple", false, false, "Generate named tuples in function tuple() when all names are unique and can be treated as unquoted identifiers."},
            {"optimize_trivial_insert_select", true, false, "The optimization does not make sense in many cases."},
            {"dictionary_validate_primary_key_type", false, false, "Validate primary key type for dictionaries. By default id type for simple layouts will be implicitly converted to UInt64."},
            {"collect_hash_table_stats_during_joins", false, true, "New setting."},
            {"max_size_to_preallocate_for_joins", 0, 100'000'000, "New setting."},
            {"input_format_orc_reader_time_zone_name", "GMT", "GMT", "The time zone name for ORC row reader, the default ORC row reader's time zone is GMT."},
            {"database_replicated_allow_heavy_create", true, false, "Long-running DDL queries (CREATE AS SELECT and POPULATE) for Replicated database engine was forbidden"},
            {"query_plan_merge_filters", false, false, "Allow to merge filters in the query plan"},
            {"azure_sdk_max_retries", 10, 10, "Maximum number of retries in azure sdk"},
            {"azure_sdk_retry_initial_backoff_ms", 10, 10, "Minimal backoff between retries in azure sdk"},
            {"azure_sdk_retry_max_backoff_ms", 1000, 1000, "Maximal backoff between retries in azure sdk"},
            {"ignore_on_cluster_for_replicated_named_collections_queries", false, false, "Ignore ON CLUSTER clause for replicated named collections management queries."},
            {"backup_restore_s3_retry_attempts", 1000,1000, "Setting for Aws::Client::RetryStrategy, Aws::Client does retries itself, 0 means no retries. It takes place only for backup/restore."},
            {"postgresql_connection_attempt_timeout", 2, 2, "Allow to control 'connect_timeout' parameter of PostgreSQL connection."},
            {"postgresql_connection_pool_retries", 2, 2, "Allow to control the number of retries in PostgreSQL connection pool."}
        }
    },
    {"24.6",
        {
            {"materialize_skip_indexes_on_insert", true, true, "Added new setting to allow to disable materialization of skip indexes on insert"},
            {"materialize_statistics_on_insert", true, true, "Added new setting to allow to disable materialization of statistics on insert"},
            {"input_format_parquet_use_native_reader", false, false, "When reading Parquet files, to use native reader instead of arrow reader."},
            {"hdfs_throw_on_zero_files_match", false, false, "Allow to throw an error when ListObjects request cannot match any files in HDFS engine instead of empty query result"},
            {"azure_throw_on_zero_files_match", false, false, "Allow to throw an error when ListObjects request cannot match any files in AzureBlobStorage engine instead of empty query result"},
            {"s3_validate_request_settings", true, true, "Allow to disable S3 request settings validation"},
            {"allow_experimental_full_text_index", false, false, "Enable experimental full-text index"},
            {"azure_skip_empty_files", false, false, "Allow to skip empty files in azure table engine"},
            {"hdfs_ignore_file_doesnt_exist", false, false, "Allow to return 0 rows when the requested files don't exist instead of throwing an exception in HDFS table engine"},
            {"azure_ignore_file_doesnt_exist", false, false, "Allow to return 0 rows when the requested files don't exist instead of throwing an exception in AzureBlobStorage table engine"},
            {"s3_ignore_file_doesnt_exist", false, false, "Allow to return 0 rows when the requested files don't exist instead of throwing an exception in S3 table engine"},
            {"s3_max_part_number", 10000, 10000, "Maximum part number number for s3 upload part"},
            {"s3_max_single_operation_copy_size", 32 * 1024 * 1024, 32 * 1024 * 1024, "Maximum size for a single copy operation in s3"},
            {"input_format_parquet_max_block_size", 8192, DEFAULT_BLOCK_SIZE, "Increase block size for parquet reader."},
            {"input_format_parquet_prefer_block_bytes", 0, DEFAULT_BLOCK_SIZE * 256, "Average block bytes output by parquet reader."},
            {"enable_blob_storage_log", true, true, "Write information about blob storage operations to system.blob_storage_log table"},
            {"allow_deprecated_snowflake_conversion_functions", true, false, "Disabled deprecated functions snowflakeToDateTime[64] and dateTime[64]ToSnowflake."},
            {"allow_statistic_optimize", false, false, "Old setting which popped up here being renamed."},
            {"allow_experimental_statistic", false, false, "Old setting which popped up here being renamed."},
            {"allow_statistics_optimize", false, false, "The setting was renamed. The previous name is `allow_statistic_optimize`."},
            {"allow_experimental_statistics", false, false, "The setting was renamed. The previous name is `allow_experimental_statistic`."},
            {"enable_vertical_final", false, true, "Enable vertical final by default again after fixing bug"},
            {"parallel_replicas_custom_key_range_lower", 0, 0, "Add settings to control the range filter when using parallel replicas with dynamic shards"},
            {"parallel_replicas_custom_key_range_upper", 0, 0, "Add settings to control the range filter when using parallel replicas with dynamic shards. A value of 0 disables the upper limit"},
            {"output_format_pretty_display_footer_column_names", 0, 1, "Add a setting to display column names in the footer if there are many rows. Threshold value is controlled by output_format_pretty_display_footer_column_names_min_rows."},
            {"output_format_pretty_display_footer_column_names_min_rows", 0, 50, "Add a setting to control the threshold value for setting output_format_pretty_display_footer_column_names_min_rows. Default 50."},
            {"output_format_csv_serialize_tuple_into_separate_columns", true, true, "A new way of how interpret tuples in CSV format was added."},
            {"input_format_csv_deserialize_separate_columns_into_tuple", true, true, "A new way of how interpret tuples in CSV format was added."},
            {"input_format_csv_try_infer_strings_from_quoted_tuples", true, true, "A new way of how interpret tuples in CSV format was added."},
        }
    },
    {"24.5",
        {
            {"allow_deprecated_error_prone_window_functions", true, false, "Allow usage of deprecated error prone window functions (neighbor, runningAccumulate, runningDifferenceStartingWithFirstValue, runningDifference)"},
            {"allow_experimental_join_condition", false, false, "Support join with inequal conditions which involve columns from both left and right table. e.g. t1.y < t2.y."},
            {"input_format_tsv_crlf_end_of_line", false, false, "Enables reading of CRLF line endings with TSV formats"},
            {"output_format_parquet_use_custom_encoder", false, true, "Enable custom Parquet encoder."},
            {"cross_join_min_rows_to_compress", 0, 10000000, "Minimal count of rows to compress block in CROSS JOIN. Zero value means - disable this threshold. This block is compressed when any of the two thresholds (by rows or by bytes) are reached."},
            {"cross_join_min_bytes_to_compress", 0, 1_GiB, "Minimal size of block to compress in CROSS JOIN. Zero value means - disable this threshold. This block is compressed when any of the two thresholds (by rows or by bytes) are reached."},
            {"http_max_chunk_size", 0, 0, "Internal limitation"},
            {"prefer_external_sort_block_bytes", 0, DEFAULT_BLOCK_SIZE * 256, "Prefer maximum block bytes for external sort, reduce the memory usage during merging."},
            {"input_format_force_null_for_omitted_fields", false, false, "Disable type-defaults for omitted fields when needed"},
            {"cast_string_to_dynamic_use_inference", false, false, "Add setting to allow converting String to Dynamic through parsing"},
            {"allow_experimental_dynamic_type", false, false, "Add new experimental Dynamic type"},
            {"azure_max_blocks_in_multipart_upload", 50000, 50000, "Maximum number of blocks in multipart upload for Azure."},
            {"allow_archive_path_syntax", false, true, "Added new setting to allow disabling archive path syntax."},
        }
    },
    {"24.4",
        {
            {"input_format_json_throw_on_bad_escape_sequence", true, true, "Allow to save JSON strings with bad escape sequences"},
            {"max_parsing_threads", 0, 0, "Add a separate setting to control number of threads in parallel parsing from files"},
            {"ignore_drop_queries_probability", 0, 0, "Allow to ignore drop queries in server with specified probability for testing purposes"},
            {"lightweight_deletes_sync", 2, 2, "The same as 'mutation_sync', but controls only execution of lightweight deletes"},
            {"query_cache_system_table_handling", "save", "throw", "The query cache no longer caches results of queries against system tables"},
            {"input_format_json_ignore_unnecessary_fields", false, true, "Ignore unnecessary fields and not parse them. Enabling this may not throw exceptions on json strings of invalid format or with duplicated fields"},
            {"input_format_hive_text_allow_variable_number_of_columns", false, true, "Ignore extra columns in Hive Text input (if file has more columns than expected) and treat missing fields in Hive Text input as default values."},
            {"allow_experimental_database_replicated", false, true, "Database engine Replicated is now in Beta stage"},
            {"temporary_data_in_cache_reserve_space_wait_lock_timeout_milliseconds", (10 * 60 * 1000), (10 * 60 * 1000), "Wait time to lock cache for sapce reservation in temporary data in filesystem cache"},
            {"optimize_rewrite_sum_if_to_count_if", false, true, "Only available for the analyzer, where it works correctly"},
            {"azure_allow_parallel_part_upload", "true", "true", "Use multiple threads for azure multipart upload."},
            {"max_recursive_cte_evaluation_depth", DBMS_RECURSIVE_CTE_MAX_EVALUATION_DEPTH, DBMS_RECURSIVE_CTE_MAX_EVALUATION_DEPTH, "Maximum limit on recursive CTE evaluation depth"},
            {"query_plan_convert_outer_join_to_inner_join", false, true, "Allow to convert OUTER JOIN to INNER JOIN if filter after JOIN always filters default values"},
        }
    },
    {"24.3",
        {
            {"s3_connect_timeout_ms", 1000, 1000, "Introduce new dedicated setting for s3 connection timeout"},
            {"allow_experimental_shared_merge_tree", false, true, "The setting is obsolete"},
            {"use_page_cache_for_disks_without_file_cache", false, false, "Added userspace page cache"},
            {"read_from_page_cache_if_exists_otherwise_bypass_cache", false, false, "Added userspace page cache"},
            {"page_cache_inject_eviction", false, false, "Added userspace page cache"},
            {"default_table_engine", "None", "MergeTree", "Set default table engine to MergeTree for better usability"},
            {"input_format_json_use_string_type_for_ambiguous_paths_in_named_tuples_inference_from_objects", false, false, "Allow to use String type for ambiguous paths during named tuple inference from JSON objects"},
            {"traverse_shadow_remote_data_paths", false, false, "Traverse shadow directory when query system.remote_data_paths."},
            {"throw_if_deduplication_in_dependent_materialized_views_enabled_with_async_insert", false, true, "Deduplication in dependent materialized view cannot work together with async inserts."},
            {"parallel_replicas_allow_in_with_subquery", false, true, "If true, subquery for IN will be executed on every follower replica"},
            {"log_processors_profiles", false, true, "Enable by default"},
            {"function_locate_has_mysql_compatible_argument_order", false, true, "Increase compatibility with MySQL's locate function."},
            {"allow_suspicious_primary_key", true, false, "Forbid suspicious PRIMARY KEY/ORDER BY for MergeTree (i.e. SimpleAggregateFunction)"},
            {"filesystem_cache_reserve_space_wait_lock_timeout_milliseconds", 1000, 1000, "Wait time to lock cache for sapce reservation in filesystem cache"},
            {"max_parser_backtracks", 0, 1000000, "Limiting the complexity of parsing"},
            {"analyzer_compatibility_join_using_top_level_identifier", false, false, "Force to resolve identifier in JOIN USING from projection"},
            {"distributed_insert_skip_read_only_replicas", false, false, "If true, INSERT into Distributed will skip read-only replicas"},
            {"keeper_max_retries", 10, 10, "Max retries for general keeper operations"},
            {"keeper_retry_initial_backoff_ms", 100, 100, "Initial backoff timeout for general keeper operations"},
            {"keeper_retry_max_backoff_ms", 5000, 5000, "Max backoff timeout for general keeper operations"},
            {"s3queue_allow_experimental_sharded_mode", false, false, "Enable experimental sharded mode of S3Queue table engine. It is experimental because it will be rewritten"},
            {"allow_experimental_analyzer", false, true, "Enable analyzer and planner by default."},
            {"merge_tree_read_split_ranges_into_intersecting_and_non_intersecting_injection_probability", 0.0, 0.0, "For testing of `PartsSplitter` - split read ranges into intersecting and non intersecting every time you read from MergeTree with the specified probability."},
            {"allow_get_client_http_header", false, false, "Introduced a new function."},
            {"output_format_pretty_row_numbers", false, true, "It is better for usability."},
            {"output_format_pretty_max_value_width_apply_for_single_value", true, false, "Single values in Pretty formats won't be cut."},
            {"output_format_parquet_string_as_string", false, true, "ClickHouse allows arbitrary binary data in the String data type, which is typically UTF-8. Parquet/ORC/Arrow Strings only support UTF-8. That's why you can choose which Arrow's data type to use for the ClickHouse String data type - String or Binary. While Binary would be more correct and compatible, using String by default will correspond to user expectations in most cases."},
            {"output_format_orc_string_as_string", false, true, "ClickHouse allows arbitrary binary data in the String data type, which is typically UTF-8. Parquet/ORC/Arrow Strings only support UTF-8. That's why you can choose which Arrow's data type to use for the ClickHouse String data type - String or Binary. While Binary would be more correct and compatible, using String by default will correspond to user expectations in most cases."},
            {"output_format_arrow_string_as_string", false, true, "ClickHouse allows arbitrary binary data in the String data type, which is typically UTF-8. Parquet/ORC/Arrow Strings only support UTF-8. That's why you can choose which Arrow's data type to use for the ClickHouse String data type - String or Binary. While Binary would be more correct and compatible, using String by default will correspond to user expectations in most cases."},
            {"output_format_parquet_compression_method", "lz4", "zstd", "Parquet/ORC/Arrow support many compression methods, including lz4 and zstd. ClickHouse supports each and every compression method. Some inferior tools, such as 'duckdb', lack support for the faster `lz4` compression method, that's why we set zstd by default."},
            {"output_format_orc_compression_method", "lz4", "zstd", "Parquet/ORC/Arrow support many compression methods, including lz4 and zstd. ClickHouse supports each and every compression method. Some inferior tools, such as 'duckdb', lack support for the faster `lz4` compression method, that's why we set zstd by default."},
            {"output_format_pretty_highlight_digit_groups", false, true, "If enabled and if output is a terminal, highlight every digit corresponding to the number of thousands, millions, etc. with underline."},
            {"geo_distance_returns_float64_on_float64_arguments", false, true, "Increase the default precision."},
            {"azure_max_inflight_parts_for_one_file", 20, 20, "The maximum number of a concurrent loaded parts in multipart upload request. 0 means unlimited."},
            {"azure_strict_upload_part_size", 0, 0, "The exact size of part to upload during multipart upload to Azure blob storage."},
            {"azure_min_upload_part_size", 16*1024*1024, 16*1024*1024, "The minimum size of part to upload during multipart upload to Azure blob storage."},
            {"azure_max_upload_part_size", 5ull*1024*1024*1024, 5ull*1024*1024*1024, "The maximum size of part to upload during multipart upload to Azure blob storage."},
            {"azure_upload_part_size_multiply_factor", 2, 2, "Multiply azure_min_upload_part_size by this factor each time azure_multiply_parts_count_threshold parts were uploaded from a single write to Azure blob storage."},
            {"azure_upload_part_size_multiply_parts_count_threshold", 500, 500, "Each time this number of parts was uploaded to Azure blob storage, azure_min_upload_part_size is multiplied by azure_upload_part_size_multiply_factor."},
            {"output_format_csv_serialize_tuple_into_separate_columns", true, true, "A new way of how interpret tuples in CSV format was added."},
            {"input_format_csv_deserialize_separate_columns_into_tuple", true, true, "A new way of how interpret tuples in CSV format was added."},
            {"input_format_csv_try_infer_strings_from_quoted_tuples", true, true, "A new way of how interpret tuples in CSV format was added."},
        }
    },
    {"24.2",
        {
            {"allow_suspicious_variant_types", true, false, "Don't allow creating Variant type with suspicious variants by default"},
            {"validate_experimental_and_suspicious_types_inside_nested_types", false, true, "Validate usage of experimental and suspicious types inside nested types"},
            {"output_format_values_escape_quote_with_quote", false, false, "If true escape ' with '', otherwise quoted with \\'"},
            {"output_format_pretty_single_large_number_tip_threshold", 0, 1'000'000, "Print a readable number tip on the right side of the table if the block consists of a single number which exceeds this value (except 0)"},
            {"input_format_try_infer_exponent_floats", true, false, "Don't infer floats in exponential notation by default"},
            {"query_plan_optimize_prewhere", true, true, "Allow to push down filter to PREWHERE expression for supported storages"},
            {"async_insert_max_data_size", 1000000, 10485760, "The previous value appeared to be too small."},
            {"async_insert_poll_timeout_ms", 10, 10, "Timeout in milliseconds for polling data from asynchronous insert queue"},
            {"async_insert_use_adaptive_busy_timeout", false, true, "Use adaptive asynchronous insert timeout"},
            {"async_insert_busy_timeout_min_ms", 50, 50, "The minimum value of the asynchronous insert timeout in milliseconds; it also serves as the initial value, which may be increased later by the adaptive algorithm"},
            {"async_insert_busy_timeout_max_ms", 200, 200, "The minimum value of the asynchronous insert timeout in milliseconds; async_insert_busy_timeout_ms is aliased to async_insert_busy_timeout_max_ms"},
            {"async_insert_busy_timeout_increase_rate", 0.2, 0.2, "The exponential growth rate at which the adaptive asynchronous insert timeout increases"},
            {"async_insert_busy_timeout_decrease_rate", 0.2, 0.2, "The exponential growth rate at which the adaptive asynchronous insert timeout decreases"},
            {"format_template_row_format", "", "", "Template row format string can be set directly in query"},
            {"format_template_resultset_format", "", "", "Template result set format string can be set in query"},
            {"split_parts_ranges_into_intersecting_and_non_intersecting_final", true, true, "Allow to split parts ranges into intersecting and non intersecting during FINAL optimization"},
            {"split_intersecting_parts_ranges_into_layers_final", true, true, "Allow to split intersecting parts ranges into layers during FINAL optimization"},
            {"azure_max_single_part_copy_size", 256*1024*1024, 256*1024*1024, "The maximum size of object to copy using single part copy to Azure blob storage."},
            {"min_external_table_block_size_rows", DEFAULT_INSERT_BLOCK_SIZE, DEFAULT_INSERT_BLOCK_SIZE, "Squash blocks passed to external table to specified size in rows, if blocks are not big enough"},
            {"min_external_table_block_size_bytes", DEFAULT_INSERT_BLOCK_SIZE * 256, DEFAULT_INSERT_BLOCK_SIZE * 256, "Squash blocks passed to external table to specified size in bytes, if blocks are not big enough."},
            {"parallel_replicas_prefer_local_join", true, true, "If true, and JOIN can be executed with parallel replicas algorithm, and all storages of right JOIN part are *MergeTree, local JOIN will be used instead of GLOBAL JOIN."},
            {"optimize_time_filter_with_preimage", true, true, "Optimize Date and DateTime predicates by converting functions into equivalent comparisons without conversions (e.g. toYear(col) = 2023 -> col >= '2023-01-01' AND col <= '2023-12-31')"},
            {"extract_key_value_pairs_max_pairs_per_row", 0, 0, "Max number of pairs that can be produced by the `extractKeyValuePairs` function. Used as a safeguard against consuming too much memory."},
            {"default_view_definer", "CURRENT_USER", "CURRENT_USER", "Allows to set default `DEFINER` option while creating a view"},
            {"default_materialized_view_sql_security", "DEFINER", "DEFINER", "Allows to set a default value for SQL SECURITY option when creating a materialized view"},
            {"default_normal_view_sql_security", "INVOKER", "INVOKER", "Allows to set default `SQL SECURITY` option while creating a normal view"},
            {"mysql_map_string_to_text_in_show_columns", false, true, "Reduce the configuration effort to connect ClickHouse with BI tools."},
            {"mysql_map_fixed_string_to_text_in_show_columns", false, true, "Reduce the configuration effort to connect ClickHouse with BI tools."},
        }
    },
    {"24.1",
        {
            {"print_pretty_type_names", false, true, "Better user experience."},
            {"input_format_json_read_bools_as_strings", false, true, "Allow to read bools as strings in JSON formats by default"},
            {"output_format_arrow_use_signed_indexes_for_dictionary", false, true, "Use signed indexes type for Arrow dictionaries by default as it's recommended"},
            {"allow_experimental_variant_type", false, false, "Add new experimental Variant type"},
            {"use_variant_as_common_type", false, false, "Allow to use Variant in if/multiIf if there is no common type"},
            {"output_format_arrow_use_64_bit_indexes_for_dictionary", false, false, "Allow to use 64 bit indexes type in Arrow dictionaries"},
            {"parallel_replicas_mark_segment_size", 128, 128, "Add new setting to control segment size in new parallel replicas coordinator implementation"},
            {"ignore_materialized_views_with_dropped_target_table", false, false, "Add new setting to allow to ignore materialized views with dropped target table"},
            {"output_format_compression_level", 3, 3, "Allow to change compression level in the query output"},
            {"output_format_compression_zstd_window_log", 0, 0, "Allow to change zstd window log in the query output when zstd compression is used"},
            {"enable_zstd_qat_codec", false, false, "Add new ZSTD_QAT codec"},
            {"enable_vertical_final", false, true, "Use vertical final by default"},
            {"output_format_arrow_use_64_bit_indexes_for_dictionary", false, false, "Allow to use 64 bit indexes type in Arrow dictionaries"},
            {"max_rows_in_set_to_optimize_join", 100000, 0, "Disable join optimization as it prevents from read in order optimization"},
            {"output_format_pretty_color", true, "auto", "Setting is changed to allow also for auto value, disabling ANSI escapes if output is not a tty"},
            {"function_visible_width_behavior", 0, 1, "We changed the default behavior of `visibleWidth` to be more precise"},
            {"max_estimated_execution_time", 0, 0, "Separate max_execution_time and max_estimated_execution_time"},
            {"iceberg_engine_ignore_schema_evolution", false, false, "Allow to ignore schema evolution in Iceberg table engine"},
            {"optimize_injective_functions_in_group_by", false, true, "Replace injective functions by it's arguments in GROUP BY section in analyzer"},
            {"update_insert_deduplication_token_in_dependent_materialized_views", false, false, "Allow to update insert deduplication token with table identifier during insert in dependent materialized views"},
            {"azure_max_unexpected_write_error_retries", 4, 4, "The maximum number of retries in case of unexpected errors during Azure blob storage write"},
            {"split_parts_ranges_into_intersecting_and_non_intersecting_final", false, true, "Allow to split parts ranges into intersecting and non intersecting during FINAL optimization"},
            {"split_intersecting_parts_ranges_into_layers_final", true, true, "Allow to split intersecting parts ranges into layers during FINAL optimization"}
        }
    },
    {"23.12",
        {
            {"allow_suspicious_ttl_expressions", true, false, "It is a new setting, and in previous versions the behavior was equivalent to allowing."},
            {"input_format_parquet_allow_missing_columns", false, true, "Allow missing columns in Parquet files by default"},
            {"input_format_orc_allow_missing_columns", false, true, "Allow missing columns in ORC files by default"},
            {"input_format_arrow_allow_missing_columns", false, true, "Allow missing columns in Arrow files by default"}
        }
    },
    {"23.11",
        {
            {"parsedatetime_parse_without_leading_zeros", false, true, "Improved compatibility with MySQL DATE_FORMAT/STR_TO_DATE"}
        }
    },
    {"23.9",
        {
            {"optimize_group_by_constant_keys", false, true, "Optimize group by constant keys by default"},
            {"input_format_json_try_infer_named_tuples_from_objects", false, true, "Try to infer named Tuples from JSON objects by default"},
            {"input_format_json_read_numbers_as_strings", false, true, "Allow to read numbers as strings in JSON formats by default"},
            {"input_format_json_read_arrays_as_strings", false, true, "Allow to read arrays as strings in JSON formats by default"},
            {"input_format_json_infer_incomplete_types_as_strings", false, true, "Allow to infer incomplete types as Strings in JSON formats by default"},
            {"input_format_json_try_infer_numbers_from_strings", true, false, "Don't infer numbers from strings in JSON formats by default to prevent possible parsing errors"},
            {"http_write_exception_in_output_format", false, true, "Output valid JSON/XML on exception in HTTP streaming."}
        }
    },
    {"23.8",
        {
            {"rewrite_count_distinct_if_with_count_distinct_implementation", false, true, "Rewrite countDistinctIf with count_distinct_implementation configuration"}
        }
    },
    {"23.7",
        {
            {"function_sleep_max_microseconds_per_block", 0, 3000000, "In previous versions, the maximum sleep time of 3 seconds was applied only for `sleep`, but not for `sleepEachRow` function. In the new version, we introduce this setting. If you set compatibility with the previous versions, we will disable the limit altogether."}
        }
    },
    {"23.6",
        {
            {"http_send_timeout", 180, 30, "3 minutes seems crazy long. Note that this is timeout for a single network write call, not for the whole upload operation."},
            {"http_receive_timeout", 180, 30, "See http_send_timeout."}
        }
    },
    {"23.5",
        {
            {"input_format_parquet_preserve_order", true, false, "Allow Parquet reader to reorder rows for better parallelism."},
            {"parallelize_output_from_storages", false, true, "Allow parallelism when executing queries that read from file/url/s3/etc. This may reorder rows."},
            {"use_with_fill_by_sorting_prefix", false, true, "Columns preceding WITH FILL columns in ORDER BY clause form sorting prefix. Rows with different values in sorting prefix are filled independently"},
            {"output_format_parquet_compliant_nested_types", false, true, "Change an internal field name in output Parquet file schema."}
        }
    },
    {"23.4",
        {
            {"allow_suspicious_indices", true, false, "If true, index can defined with identical expressions"},
            {"allow_nonconst_timezone_arguments", true, false, "Allow non-const timezone arguments in certain time-related functions like toTimeZone(), fromUnixTimestamp*(), snowflakeToDateTime*()."},
            {"connect_timeout_with_failover_ms", 50, 1000, "Increase default connect timeout because of async connect"},
            {"connect_timeout_with_failover_secure_ms", 100, 1000, "Increase default secure connect timeout because of async connect"},
            {"hedged_connection_timeout_ms", 100, 50, "Start new connection in hedged requests after 50 ms instead of 100 to correspond with previous connect timeout"},
            {"formatdatetime_f_prints_single_zero", true, false, "Improved compatibility with MySQL DATE_FORMAT()/STR_TO_DATE()"},
            {"formatdatetime_parsedatetime_m_is_month_name", false, true, "Improved compatibility with MySQL DATE_FORMAT/STR_TO_DATE"}
        }
    },
    {"23.3",
        {
            {"output_format_parquet_version", "1.0", "2.latest", "Use latest Parquet format version for output format"},
            {"input_format_json_ignore_unknown_keys_in_named_tuple", false, true, "Improve parsing JSON objects as named tuples"},
            {"input_format_native_allow_types_conversion", false, true, "Allow types conversion in Native input forma"},
            {"output_format_arrow_compression_method", "none", "lz4_frame", "Use lz4 compression in Arrow output format by default"},
            {"output_format_parquet_compression_method", "snappy", "lz4", "Use lz4 compression in Parquet output format by default"},
            {"output_format_orc_compression_method", "none", "lz4_frame", "Use lz4 compression in ORC output format by default"},
            {"async_query_sending_for_remote", false, true, "Create connections and send query async across shards"}
        }
    },
    {"23.2",
        {
            {"output_format_parquet_fixed_string_as_fixed_byte_array", false, true, "Use Parquet FIXED_LENGTH_BYTE_ARRAY type for FixedString by default"},
            {"output_format_arrow_fixed_string_as_fixed_byte_array", false, true, "Use Arrow FIXED_SIZE_BINARY type for FixedString by default"},
            {"query_plan_remove_redundant_distinct", false, true, "Remove redundant Distinct step in query plan"},
            {"optimize_duplicate_order_by_and_distinct", true, false, "Remove duplicate ORDER BY and DISTINCT if it's possible"},
            {"insert_keeper_max_retries", 0, 20, "Enable reconnections to Keeper on INSERT, improve reliability"}
        }
    },
    {"23.1",
        {
            {"input_format_json_read_objects_as_strings", 0, 1, "Enable reading nested json objects as strings while object type is experimental"},
            {"input_format_json_defaults_for_missing_elements_in_named_tuple", false, true, "Allow missing elements in JSON objects while reading named tuples by default"},
            {"input_format_csv_detect_header", false, true, "Detect header in CSV format by default"},
            {"input_format_tsv_detect_header", false, true, "Detect header in TSV format by default"},
            {"input_format_custom_detect_header", false, true, "Detect header in CustomSeparated format by default"},
            {"query_plan_remove_redundant_sorting", false, true, "Remove redundant sorting in query plan. For example, sorting steps related to ORDER BY clauses in subqueries"}
        }
    },
    {"22.12",
        {
            {"max_size_to_preallocate_for_aggregation", 10'000'000, 100'000'000, "This optimizes performance"},
            {"query_plan_aggregation_in_order", 0, 1, "Enable some refactoring around query plan"},
            {"format_binary_max_string_size", 0, 1_GiB, "Prevent allocating large amount of memory"}
        }
    },
    {"22.11",
        {
            {"use_structure_from_insertion_table_in_table_functions", 0, 2, "Improve using structure from insertion table in table functions"}
        }
    },
    {"22.9",
        {
            {"force_grouping_standard_compatibility", false, true, "Make GROUPING function output the same as in SQL standard and other DBMS"}
        }
    },
    {"22.7",
        {
            {"cross_to_inner_join_rewrite", 1, 2, "Force rewrite comma join to inner"},
            {"enable_positional_arguments", false, true, "Enable positional arguments feature by default"},
            {"format_csv_allow_single_quotes", true, false, "Most tools don't treat single quote in CSV specially, don't do it by default too"}
        }
    },
    {"22.6",
        {
            {"output_format_json_named_tuples_as_objects", false, true, "Allow to serialize named tuples as JSON objects in JSON formats by default"},
            {"input_format_skip_unknown_fields", false, true, "Optimize reading subset of columns for some input formats"}
        }
    },
    {"22.5",
        {
            {"memory_overcommit_ratio_denominator", 0, 1073741824, "Enable memory overcommit feature by default"},
            {"memory_overcommit_ratio_denominator_for_user", 0, 1073741824, "Enable memory overcommit feature by default"}
        }
    },
    {"22.4",
        {
            {"allow_settings_after_format_in_insert", true, false, "Do not allow SETTINGS after FORMAT for INSERT queries because ClickHouse interpret SETTINGS as some values, which is misleading"}
        }
    },
    {"22.3",
        {
            {"cast_ipv4_ipv6_default_on_conversion_error", true, false, "Make functions cast(value, 'IPv4') and cast(value, 'IPv6') behave same as toIPv4 and toIPv6 functions"}
        }
    },
    {"21.12",
        {
            {"stream_like_engine_allow_direct_select", true, false, "Do not allow direct select for Kafka/RabbitMQ/FileLog by default"}
        }
    },
    {"21.9",
        {
            {"output_format_decimal_trailing_zeros", true, false, "Do not output trailing zeros in text representation of Decimal types by default for better looking output"},
            {"use_hedged_requests", false, true, "Enable Hedged Requests feature by default"}
        }
    },
    {"21.7",
        {
            {"legacy_column_name_of_tuple_literal", true, false, "Add this setting only for compatibility reasons. It makes sense to set to 'true', while doing rolling update of cluster from version lower than 21.7 to higher"}
        }
    },
    {"21.5",
        {
            {"async_socket_for_remote", false, true, "Fix all problems and turn on asynchronous reads from socket for remote queries by default again"}
        }
    },
    {"21.3",
        {
            {"async_socket_for_remote", true, false, "Turn off asynchronous reads from socket for remote queries because of some problems"},
            {"optimize_normalize_count_variants", false, true, "Rewrite aggregate functions that semantically equals to count() as count() by default"},
            {"normalize_function_names", false, true, "Normalize function names to their canonical names, this was needed for projection query routing"}
        }
    },
    {"21.2",
        {
            {"enable_global_with_statement", false, true, "Propagate WITH statements to UNION queries and all subqueries by default"}
        }
    },
    {"21.1",
        {
            {"insert_quorum_parallel", false, true, "Use parallel quorum inserts by default. It is significantly more convenient to use than sequential quorum inserts"},
            {"input_format_null_as_default", false, true, "Allow to insert NULL as default for input formats by default"},
            {"optimize_on_insert", false, true, "Enable data optimization on INSERT by default for better user experience"},
            {"use_compact_format_in_distributed_parts_names", false, true, "Use compact format for async INSERT into Distributed tables by default"}
        }
    },
    {"20.10",
        {
            {"format_regexp_escaping_rule", "Escaped", "Raw", "Use Raw as default escaping rule for Regexp format to male the behaviour more like to what users expect"}
        }
    },
    {"20.7",
        {
            {"show_table_uuid_in_table_create_query_if_not_nil", true, false, "Stop showing  UID of the table in its CREATE query for Engine=Atomic"}
        }
    },
    {"20.5",
        {
            {"input_format_with_names_use_header", false, true, "Enable using header with names for formats with WithNames/WithNamesAndTypes suffixes"},
            {"allow_suspicious_codecs", true, false, "Don't allow to specify meaningless compression codecs"}
        }
    },
    {"20.4",
        {
            {"validate_polygons", false, true, "Throw exception if polygon is invalid in function pointInPolygon by default instead of returning possibly wrong results"}
        }
    },
    {"19.18",
        {
            {"enable_scalar_subquery_optimization", false, true, "Prevent scalar subqueries from (de)serializing large scalar values and possibly avoid running the same subquery more than once"}
        }
    },
    {"19.14",
        {
            {"any_join_distinct_right_table_keys", true, false, "Disable ANY RIGHT and ANY FULL JOINs by default to avoid inconsistency"}
        }
    },
    {"19.12",
        {
            {"input_format_defaults_for_omitted_fields", false, true, "Enable calculation of complex default expressions for omitted fields for some input formats, because it should be the expected behaviour"}
        }
    },
    {"19.5",
        {
            {"max_partitions_per_insert_block", 0, 100, "Add a limit for the number of partitions in one block"}
        }
    },
    {"18.12.17",
        {
            {"enable_optimize_predicate_expression", 0, 1, "Optimize predicates to subqueries by default"}
        }
    },
};

static std::initializer_list<std::pair<ClickHouseVersion, SettingsChangesHistory::SettingsChanges>> merge_tree_settings_changes_history_initializer =
{
    {"24.12",
        {
        }
    },
    {"24.11",
        {
        }
    },
    {"24.10",
        {
        }
    },
    {"24.9",
        {
        }
    },
    {"24.8",
        {
            {"deduplicate_merge_projection_mode", "ignore", "throw", "Do not allow to create inconsistent projection"}
        }
    },
};

static void initSettingsChangesHistory(
    std::map<ClickHouseVersion, SettingsChangesHistory::SettingsChanges> & settings_changes_history,
    std::once_flag & initialized_flag,
    std::initializer_list<std::pair<ClickHouseVersion, SettingsChangesHistory::SettingsChanges>> & initializer
)
{
    std::call_once(initialized_flag, [&]()
    {
        for (const auto & setting_change : initializer)
        {
            /// Disallow duplicate keys in the settings changes history. Example:
            ///     {"21.2", {{"some_setting_1", false, true, "[...]"}}},
            ///     [...]
            ///     {"21.2", {{"some_setting_2", false, true, "[...]"}}},
            /// As std::set has unique keys, one of the entries would be overwritten.
            if (settings_changes_history.contains(setting_change.first))
                throw Exception{ErrorCodes::LOGICAL_ERROR, "Detected duplicate version '{}'", setting_change.first.toString()};

            settings_changes_history[setting_change.first] = setting_change.second;
        }
    });
}

const std::map<ClickHouseVersion, SettingsChangesHistory::SettingsChanges> & getSettingsChangesHistory()
{
    static std::map<ClickHouseVersion, SettingsChangesHistory::SettingsChanges> settings_changes_history;
    static std::once_flag initialized_flag;
    initSettingsChangesHistory(settings_changes_history, initialized_flag, settings_changes_history_initializer);

    return settings_changes_history;
}

const std::map<ClickHouseVersion, SettingsChangesHistory::SettingsChanges> & getMergeTreeSettingsChangesHistory()
{
    static std::map<ClickHouseVersion, SettingsChangesHistory::SettingsChanges> merge_tree_settings_changes_history;
    static std::once_flag initialized_flag;
    initSettingsChangesHistory(merge_tree_settings_changes_history, initialized_flag, merge_tree_settings_changes_history_initializer);

    return merge_tree_settings_changes_history;
}

}<|MERGE_RESOLUTION|>--- conflicted
+++ resolved
@@ -58,15 +58,6 @@
 /// Note: please check if the key already exists to prevent duplicate entries.
 static std::initializer_list<std::pair<ClickHouseVersion, SettingsChangesHistory::SettingsChanges>> settings_changes_history_initializer =
 {
-<<<<<<< HEAD
-    {"25.1",
-        {
-            {"distributed_cache_min_bytes_for_seek", false, false, "New private setting."},
-
-        }
-    },
-=======
->>>>>>> 02c07fdd
     {"24.12",
         {
         }
