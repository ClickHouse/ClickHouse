--- conflicted
+++ resolved
@@ -46,12 +46,9 @@
             {"output_format_parquet_geometadata", false, true, "A new setting to allow to write information about geo columns in parquet metadata and encode columns in WKB format."},
             {"cluster_function_process_archive_on_multiple_nodes", true, true, "New setting"},
             {"distributed_plan_max_rows_to_broadcast", 20000, 20000, "New experimental setting."},
-<<<<<<< HEAD
             {"s3_uri_style", S3UriStyle::AUTO, S3UriStyle::AUTO, "New setting."},
-=======
             {"min_joined_block_size_rows", 0, DEFAULT_BLOCK_SIZE, "New setting."},
             {"table_engine_read_through_distributed_cache", false, false, "New setting"},
->>>>>>> 161ad3d8
         });
         addSettingsChanges(settings_changes_history, "25.6",
         {
