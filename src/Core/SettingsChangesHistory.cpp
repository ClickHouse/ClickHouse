#include <Core/SettingsChangesHistory.h>

#include <Core/SettingsEnums.h>

#include <Common/Exception.h>

namespace DB
{

namespace ErrorCodes
{
    extern const int LOGICAL_ERROR;
}

static void addSettingsChanges(
    VersionToSettingsChangesMap & settings_changes_history,
    std::string_view version,
    SettingsChangesHistory::SettingsChanges && changes)
{
    /// Forbid duplicate versions
    auto [_, inserted] = settings_changes_history.emplace(ClickHouseVersion(version), std::move(changes));
    if (!inserted)
        throw Exception{ErrorCodes::LOGICAL_ERROR, "Detected duplicate version '{}'", ClickHouseVersion(version).toString()};
}

const VersionToSettingsChangesMap & getSettingsChangesHistory()
{
    static VersionToSettingsChangesMap settings_changes_history;
    static std::once_flag initialized_flag;
    std::call_once(initialized_flag, [&]
    {
        // clang-format off
        /// History of settings changes that controls some backward incompatible changes
        /// across all ClickHouse versions. It maps ClickHouse version to settings changes that were done
        /// in this version. This history contains both changes to existing settings and newly added settings.
        /// Settings changes is a vector of structs
        ///     {setting_name, previous_value, new_value, reason}.
        /// For newly added setting choose the most appropriate previous_value (for example, if new setting
        /// controls new feature and it's 'true' by default, use 'false' as previous_value).
        /// It's used to implement `compatibility` setting (see https://github.com/ClickHouse/ClickHouse/issues/35972)
        /// Note: please check if the key already exists to prevent duplicate entries.
<<<<<<< HEAD
        addSettingsChanges(settings_changes_history, "25.9",
        {
            {"iceberg_delete_data_on_drop", false, false, "New setting"},
            {"use_skip_indexes_on_data_read", false, false, "New setting"},
            {"s3_slow_all_threads_after_retryable_error", true, true, "Added an alias for setting `backup_slow_all_threads_after_retryable_s3_error`"},
            {"iceberg_metadata_log_level", "none", "none", "New setting."},
            {"max_iceberg_data_file_rows", 100000, 100000, "New setting."},
            {"max_iceberg_data_file_bytes", 100000000, 100000000, "New setting."},
            {"allow_experimental_delta_lake_writes", false, false, "New setting."},
            {"delta_lake_insert_max_bytes_in_data_file", 1_GiB, 1_GiB, "New setting."},
            {"delta_lake_insert_max_rows_in_data_file", 100000, 100000, "New setting."},
            {"promql_evaluation_time", Field{"auto"}, Field{"auto"}, "The setting was renamed. The previous name is `evaluation_time`."},
            {"evaluation_time", 0, 0, "Old setting which popped up here being renamed."},
        });
=======
>>>>>>> e7e74606
        addSettingsChanges(settings_changes_history, "25.8",
        {
            {"output_format_json_quote_64bit_integers", true, false, "Disable quoting of the 64 bit integers in JSON by default"},
            {"show_data_lake_catalogs_in_system_tables", true, true, "New setting"},
            {"optimize_rewrite_regexp_functions", false, true, "A new setting"},
            {"max_joined_block_size_bytes", 0, 4 * 1024 * 1024, "New setting"},
            {"azure_max_single_part_upload_size", 100 * 1024 * 1024, 32 * 1024 * 1024, "Align with S3"},
            {"azure_max_redirects", 10, 10, "New setting"},
            {"azure_max_get_rps", 0, 0, "New setting"},
            {"azure_max_get_burst", 0, 0, "New setting"},
            {"azure_max_put_rps", 0, 0, "New setting"},
            {"azure_max_put_burst", 0, 0, "New setting"},
            {"azure_use_adaptive_timeouts", true, true, "New setting"},
            {"azure_request_timeout_ms", 30000, 30000, "New setting"},
            {"azure_connect_timeout_ms", 1000, 1000, "New setting"},
            {"azure_sdk_use_native_client", false, true, "New setting"},
            {"analyzer_compatibility_allow_compound_identifiers_in_unflatten_nested", false, true, "New setting."},
            {"distributed_cache_connect_backoff_min_ms", 0, 0, "New setting"},
            {"distributed_cache_connect_backoff_max_ms", 50, 50, "New setting"},
            {"distributed_cache_read_request_max_tries", 20, 10, "Changed setting value"},
            {"distributed_cache_connect_max_tries", 20, 5, "Changed setting value"},
            {"opentelemetry_trace_cpu_scheduling", false, false, "New setting to trace `cpu_slot_preemption` feature."},
            {"output_format_parquet_max_dictionary_size", 1024 * 1024, 1024 * 1024, "New setting"},
            {"input_format_parquet_use_native_reader_v3", false, true, "New setting"},
            {"input_format_parquet_memory_low_watermark", 2ul << 20, 2ul << 20, "New setting"},
            {"input_format_parquet_memory_high_watermark", 4ul << 30, 4ul << 30, "New setting"},
            {"input_format_parquet_page_filter_push_down", true, true, "New setting (no effect when input_format_parquet_use_native_reader_v3 is disabled)"},
            {"input_format_parquet_use_offset_index", true, true, "New setting (no effect when input_format_parquet_use_native_reader_v3 is disabled)"},
            {"output_format_parquet_enum_as_byte_array", false, true, "Enable writing Enum as byte array in Parquet by default"},
            {"json_type_escape_dots_in_keys", false, false, "Add new setting that allows to escape dots in JSON keys during JSON type parsing"},
            {"parallel_replicas_support_projection", false, true, "New setting. Optimization of projections can be applied in parallel replicas. Effective only with enabled parallel_replicas_local_plan and aggregation_in_order is inactive."},
            {"input_format_json_infer_array_of_dynamic_from_array_of_different_types", false, true, "Infer Array(Dynamic) for JSON arrays with different values types by default"},
            {"enable_add_distinct_to_in_subqueries", false, false, "New setting to reduce the size of temporary tables transferred for distributed IN subqueries."},
            {"enable_vector_similarity_index", false, true, "Vector similarity indexes are GA."},
            {"execute_exists_as_scalar_subquery", false, true, "New setting"},
            {"allow_experimental_vector_similarity_index", false, true, "Vector similarity indexes are GA."},
            {"vector_search_with_rescoring", true, false, "New setting."},
            {"delta_lake_enable_expression_visitor_logging", false, false, "New setting"},
            {"write_full_path_in_iceberg_metadata", false, false, "New setting."},
            {"output_format_orc_compression_block_size", 65536, 262144, "New setting"},
            {"allow_database_iceberg", false, false, "Added an alias for setting `allow_experimental_database_iceberg`"},
            {"allow_database_unity_catalog", false, false, "Added an alias for setting `allow_experimental_database_unity_catalog`"},
            {"allow_database_glue_catalog", false, false, "Added an alias for setting `allow_experimental_database_glue_catalog`"},
            {"apply_patch_parts_join_cache_buckets", 8, 8, "New setting"},
            {"delta_lake_throw_on_engine_predicate_error", false, false, "New setting"},
            {"delta_lake_enable_engine_predicate", true, true, "New setting"},
            {"backup_restore_s3_retry_initial_backoff_ms", 25, 25, "New setting"},
            {"backup_restore_s3_retry_max_backoff_ms", 5000, 5000, "New setting"},
            {"backup_restore_s3_retry_jitter_factor", 0.0, 0.1, "New setting"},
            {"vector_search_index_fetch_multiplier", 1.0, 1.0, "Alias for setting 'vector_search_postfilter_multiplier'"},
            {"backup_slow_all_threads_after_retryable_s3_error", true, true, "New setting"},
            {"allow_experimental_ytsaurus_table_engine", false, false, "New setting."},
            {"allow_experimental_ytsaurus_table_function", false, false, "New setting."},
            {"allow_experimental_ytsaurus_dictionary_source", false, false, "New setting."},
            {"per_part_index_stats", false, false, "New setting."},
            {"allow_experimental_iceberg_compaction", 0, 0, "New setting "},
            {"delta_lake_snapshot_version", -1, -1, "New setting"},
            {"use_roaring_bitmap_iceberg_positional_deletes", false, false, "New setting"},
            {"iceberg_metadata_compression_method", "", "", "New setting"},
            {"allow_experimental_correlated_subqueries", false, true, "Mark correlated subqueries support as Beta."},
            {"promql_database", "", "", "New experimental setting"},
            {"promql_table", "", "", "New experimental setting"},
            {"evaluation_time", 0, 0, "New experimental setting"},
            {"output_format_parquet_date_as_uint16", false, false, "Added a compatibility setting for a minor compatibility-breaking change introduced back in 24.12."},
            {"allow_experimental_delta_lake_writes", false, false, "New setting."},
            {"enable_lightweight_update", false, true, "Lightweight updates were moved to Beta. Added an alias for setting 'allow_experimental_lightweight_update'."},
            {"allow_experimental_lightweight_update", false, true, "Lightweight updates were moved to Beta."},
            {"s3_slow_all_threads_after_retryable_error", true, true, "Added an alias for setting `backup_slow_all_threads_after_retryable_s3_error`"},
        });
        addSettingsChanges(settings_changes_history, "25.7",
        {
            /// RELEASE CLOSED
            {"correlated_subqueries_substitute_equivalent_expressions", false, true, "New setting to correlated subquery planning optimization."},
            {"function_date_trunc_return_type_behavior", 0, 0, "Add new setting to preserve old behaviour of dateTrunc function"},
            {"output_format_parquet_geometadata", false, true, "A new setting to allow to write information about geo columns in parquet metadata and encode columns in WKB format."},
            {"cluster_function_process_archive_on_multiple_nodes", false, true, "New setting"},
            {"enable_vector_similarity_index", false, false, "Added an alias for setting `allow_experimental_vector_similarity_index`"},
            {"distributed_plan_max_rows_to_broadcast", 20000, 20000, "New experimental setting."},
            {"output_format_json_map_as_array_of_tuples", false, false, "New setting"},
            {"input_format_json_map_as_array_of_tuples", false, false, "New setting"},
            {"parallel_distributed_insert_select", 0, 2, "Enable parallel distributed insert select by default"},
            {"write_through_distributed_cache_buffer_size", 0, 0, "New cloud setting"},
            {"min_joined_block_size_rows", 0, DEFAULT_BLOCK_SIZE, "New setting."},
            {"table_engine_read_through_distributed_cache", false, false, "New setting"},
            {"distributed_cache_alignment", 0, 0, "Rename of distributed_cache_read_alignment"},
            {"enable_scopes_for_with_statement", true, true, "New setting for backward compatibility with the old analyzer."},
            {"output_format_parquet_enum_as_byte_array", false, false, "Write enum using parquet physical type: BYTE_ARRAY and logical type: ENUM"},
            {"distributed_plan_force_shuffle_aggregation", 0, 0, "New experimental setting"},
            {"allow_experimental_insert_into_iceberg", false, false, "New setting."},
            /// RELEASE CLOSED
        });
        addSettingsChanges(settings_changes_history, "25.6",
        {
            /// RELEASE CLOSED
            {"output_format_native_use_flattened_dynamic_and_json_serialization", false, false, "Add flattened Dynamic/JSON serializations to Native format"},
            {"cast_string_to_date_time_mode", "basic", "basic", "Allow to use different DateTime parsing mode in String to DateTime cast"},
            {"parallel_replicas_connect_timeout_ms", 1000, 300, "Separate connection timeout for parallel replicas queries"},
            {"use_iceberg_partition_pruning", false, true, "Enable Iceberg partition pruning by default."},
            {"distributed_cache_credentials_refresh_period_seconds", 5, 5, "New private setting"},
            {"enable_shared_storage_snapshot_in_query", false, false, "A new setting to share storage snapshot in query"},
            {"merge_tree_storage_snapshot_sleep_ms", 0, 0, "A new setting to debug storage snapshot consistency in query"},
            {"enable_job_stack_trace", false, false, "The setting was disabled by default to avoid performance overhead."},
            {"use_legacy_to_time", true, true, "New setting. Allows for user to use the old function logic for toTime, which works as toTimeWithFixedDate."},
            {"allow_experimental_time_time64_type", false, false, "New settings. Allows to use a new experimental Time and Time64 data types."},
            {"enable_time_time64_type", false, false, "New settings. Allows to use a new experimental Time and Time64 data types."},
            {"optimize_use_projection_filtering", false, true, "New setting"},
            {"input_format_parquet_enable_json_parsing", false, true, "When reading Parquet files, parse JSON columns as ClickHouse JSON Column."},
            {"use_skip_indexes_if_final", 0, 1, "Change in default value of setting"},
            {"use_skip_indexes_if_final_exact_mode", 0, 1, "Change in default value of setting"},
            {"allow_experimental_time_series_aggregate_functions", false, false, "New setting to enable experimental timeSeries* aggregate functions."},
            {"min_outstreams_per_resize_after_split", 0, 24, "New setting."},
            {"count_matches_stop_at_empty_match", true, false, "New setting."},
            {"enable_parallel_blocks_marshalling", "false", "true", "A new setting"},
            {"format_schema_source", "file", "file", "New setting"},
            {"format_schema_message_name", "", "", "New setting"},
            {"enable_scopes_for_with_statement", true, true, "New setting for backward compatibility with the old analyzer."},
            {"backup_slow_all_threads_after_retryable_s3_error", true, true, "New setting"},
            {"s3_slow_all_threads_after_retryable_error", true, true, "Added an alias for setting `backup_slow_all_threads_after_retryable_s3_error`"},
            /// RELEASE CLOSED
        });
        addSettingsChanges(settings_changes_history, "25.5",
        {
            /// Release closed. Please use 25.6
            {"geotoh3_argument_order", "lon_lat", "lat_lon", "A new setting for legacy behaviour to set lon and lat argument order"},
            {"secondary_indices_enable_bulk_filtering", false, true, "A new algorithm for filtering by data skipping indices"},
            {"implicit_table_at_top_level", "", "", "A new setting, used in clickhouse-local"},
            {"use_skip_indexes_if_final_exact_mode", 0, 0, "This setting was introduced to help FINAL query return correct results with skip indexes"},
            {"parsedatetime_e_requires_space_padding", true, false, "Improved compatibility with MySQL DATE_FORMAT/STR_TO_DATE"},
            {"formatdatetime_e_with_space_padding", true, false, "Improved compatibility with MySQL DATE_FORMAT/STR_TO_DATE"},
            {"input_format_max_block_size_bytes", 0, 0, "New setting to limit bytes size if blocks created by input format"},
            {"parallel_replicas_insert_select_local_pipeline", false, true, "Use local pipeline during distributed INSERT SELECT with parallel replicas. Currently disabled due to performance issues"},
            {"page_cache_block_size", 1048576, 1048576, "Made this setting adjustable on a per-query level."},
            {"page_cache_lookahead_blocks", 16, 16, "Made this setting adjustable on a per-query level."},
            {"output_format_pretty_glue_chunks", "0", "auto", "A new setting to make Pretty formats prettier."},
            {"distributed_cache_read_only_from_current_az", true, true, "New setting"},
            {"parallel_hash_join_threshold", 0, 100'000, "New setting"},
            {"max_limit_for_ann_queries", 1'000, 0, "Obsolete setting"},
            {"max_limit_for_vector_search_queries", 1'000, 1'000, "New setting"},
            {"min_os_cpu_wait_time_ratio_to_throw", 0, 0, "Setting values were changed and backported to 25.4"},
            {"max_os_cpu_wait_time_ratio_to_throw", 0, 0, "Setting values were changed and backported to 25.4"},
            {"make_distributed_plan", 0, 0, "New experimental setting."},
            {"distributed_plan_execute_locally", 0, 0, "New experimental setting."},
            {"distributed_plan_default_shuffle_join_bucket_count", 8, 8, "New experimental setting."},
            {"distributed_plan_default_reader_bucket_count", 8, 8, "New experimental setting."},
            {"distributed_plan_optimize_exchanges", true, true, "New experimental setting."},
            {"distributed_plan_force_exchange_kind", "", "", "New experimental setting."},
            {"update_sequential_consistency", true, true, "A new setting"},
            {"update_parallel_mode", "auto", "auto", "A new setting"},
            {"lightweight_delete_mode", "alter_update", "alter_update", "A new setting"},
            {"alter_update_mode", "heavy", "heavy", "A new setting"},
            {"apply_patch_parts", true, true, "A new setting"},
            {"allow_experimental_lightweight_update", false, false, "A new setting"},
            {"allow_experimental_delta_kernel_rs", false, true, "New setting"},
            {"allow_experimental_database_hms_catalog", false, false, "Allow experimental database engine DataLakeCatalog with catalog_type = 'hive'"},
            {"vector_search_filter_strategy", "auto", "auto", "New setting"},
            {"vector_search_postfilter_multiplier", 1.0, 1.0, "New setting"},
            {"compile_expressions", false, true, "We believe that the LLVM infrastructure behind the JIT compiler is stable enough to enable this setting by default."},
            {"input_format_parquet_bloom_filter_push_down", false, true, "When reading Parquet files, skip whole row groups based on the WHERE/PREWHERE expressions and bloom filter in the Parquet metadata."},
            {"input_format_parquet_allow_geoparquet_parser", false, true, "A new setting to use geo columns in parquet file"},
            {"enable_url_encoding", true, false, "Changed existing setting's default value"},
            {"s3_slow_all_threads_after_network_error", false, true, "New setting"},
            {"enable_scopes_for_with_statement", true, true, "New setting for backward compatibility with the old analyzer."},
            /// Release closed. Please use 25.6
        });
        addSettingsChanges(settings_changes_history, "25.4",
        {
            /// Release closed. Please use 25.5
            {"use_query_condition_cache", false, true, "A new optimization"},
            {"allow_materialized_view_with_bad_select", true, false, "Don't allow creating MVs referencing nonexistent columns or tables"},
            {"query_plan_optimize_lazy_materialization", false, true, "Added new setting to use query plan for lazy materialization optimisation"},
            {"query_plan_max_limit_for_lazy_materialization", 10, 10, "Added new setting to control maximum limit value that allows to use query plan for lazy materialization optimisation. If zero, there is no limit"},
            {"query_plan_convert_join_to_in", false, false, "New setting"},
            {"enable_hdfs_pread", true, true, "New setting."},
            {"low_priority_query_wait_time_ms", 1000, 1000, "New setting."},
            {"allow_experimental_correlated_subqueries", false, false, "Added new setting to allow correlated subqueries execution."},
            {"serialize_query_plan", false, false, "NewSetting"},
            {"allow_experimental_shared_set_join", 0, 1, "A setting for ClickHouse Cloud to enable SharedSet and SharedJoin"},
            {"allow_special_bool_values_inside_variant", true, false, "Don't allow special bool values during Variant type parsing"},
            {"cast_string_to_variant_use_inference", true, true, "New setting to enable/disable types inference during CAST from String to Variant"},
            {"distributed_cache_read_request_max_tries", 20, 20, "New setting"},
            {"query_condition_cache_store_conditions_as_plaintext", false, false, "New setting"},
            {"min_os_cpu_wait_time_ratio_to_throw", 0, 0, "New setting"},
            {"max_os_cpu_wait_time_ratio_to_throw", 0, 0, "New setting"},
            {"query_plan_merge_filter_into_join_condition", false, true, "Added new setting to merge filter into join condition"},
            {"use_local_cache_for_remote_storage", true, false, "Obsolete setting."},
            {"iceberg_timestamp_ms", 0, 0, "New setting."},
            {"iceberg_snapshot_id", 0, 0, "New setting."},
            {"use_iceberg_metadata_files_cache", true, true, "New setting"},
            {"query_plan_join_shard_by_pk_ranges", false, false, "New setting"},
            {"parallel_replicas_insert_select_local_pipeline", false, false, "Use local pipeline during distributed INSERT SELECT with parallel replicas. Currently disabled due to performance issues"},
            {"parallel_hash_join_threshold", 0, 0, "New setting"},
            {"function_date_trunc_return_type_behavior", 1, 0, "Change the result type for dateTrunc function for DateTime64/Date32 arguments to DateTime64/Date32 regardless of time unit to get correct result for negative values"},
            {"enable_scopes_for_with_statement", true, true, "New setting for backward compatibility with the old analyzer."},
            /// Release closed. Please use 25.5
        });
        addSettingsChanges(settings_changes_history, "25.3",
        {
            /// Release closed. Please use 25.4
            {"enable_json_type", false, true, "JSON data type is production-ready"},
            {"enable_dynamic_type", false, true, "Dynamic data type is production-ready"},
            {"enable_variant_type", false, true, "Variant data type is production-ready"},
            {"allow_experimental_json_type", false, true, "JSON data type is production-ready"},
            {"allow_experimental_dynamic_type", false, true, "Dynamic data type is production-ready"},
            {"allow_experimental_variant_type", false, true, "Variant data type is production-ready"},
            {"allow_experimental_database_unity_catalog", false, false, "Allow experimental database engine DataLakeCatalog with catalog_type = 'unity'"},
            {"allow_experimental_database_glue_catalog", false, false, "Allow experimental database engine DataLakeCatalog with catalog_type = 'glue'"},
            {"use_page_cache_with_distributed_cache", false, false, "New setting"},
            {"use_query_condition_cache", false, false, "New setting."},
            {"parallel_replicas_for_cluster_engines", false, true, "New setting."},
            {"parallel_hash_join_threshold", 0, 0, "New setting"},
            /// Release closed. Please use 25.4
        });
        addSettingsChanges(settings_changes_history, "25.2",
        {
            /// Release closed. Please use 25.3
            {"schema_inference_make_json_columns_nullable", false, false, "Allow to infer Nullable(JSON) during schema inference"},
            {"query_plan_use_new_logical_join_step", false, true, "Enable new step"},
            {"postgresql_fault_injection_probability", 0., 0., "New setting"},
            {"apply_settings_from_server", false, true, "Client-side code (e.g. INSERT input parsing and query output formatting) will use the same settings as the server, including settings from server config."},
            {"merge_tree_use_deserialization_prefixes_cache", true, true, "A new setting to control the usage of deserialization prefixes cache in MergeTree"},
            {"merge_tree_use_prefixes_deserialization_thread_pool", true, true, "A new setting controlling the usage of the thread pool for parallel prefixes deserialization in MergeTree"},
            {"optimize_and_compare_chain", false, true, "A new setting"},
            {"enable_adaptive_memory_spill_scheduler", false, false, "New setting. Enable spill memory data into external storage adaptively."},
            {"output_format_parquet_write_bloom_filter", false, true, "Added support for writing Parquet bloom filters."},
            {"output_format_parquet_bloom_filter_bits_per_value", 10.5, 10.5, "New setting."},
            {"output_format_parquet_bloom_filter_flush_threshold_bytes", 128 * 1024 * 1024, 128 * 1024 * 1024, "New setting."},
            {"output_format_pretty_max_rows", 10000, 1000, "It is better for usability - less amount to scroll."},
            {"restore_replicated_merge_tree_to_shared_merge_tree", false, false, "New setting."},
            {"parallel_replicas_only_with_analyzer", true, true, "Parallel replicas is supported only with analyzer enabled"},
            {"s3_allow_multipart_copy", true, true, "New setting."},
        });
        addSettingsChanges(settings_changes_history, "25.1",
        {
            /// Release closed. Please use 25.2
            {"allow_not_comparable_types_in_order_by", true, false, "Don't allow not comparable types in order by by default"},
            {"allow_not_comparable_types_in_comparison_functions", true, false, "Don't allow not comparable types in comparison functions by default"},
            {"output_format_json_pretty_print", false, true, "Print values in a pretty format in JSON output format by default"},
            {"allow_experimental_ts_to_grid_aggregate_function", false, false, "Cloud only"},
            {"formatdatetime_f_prints_scale_number_of_digits", true, false, "New setting."},
            {"distributed_cache_connect_max_tries", 20, 20, "Cloud only"},
            {"query_plan_use_new_logical_join_step", false, false, "New join step, internal change"},
            {"distributed_cache_min_bytes_for_seek", 0, 0, "New private setting."},
            {"use_iceberg_partition_pruning", false, false, "New setting for Iceberg partition pruning."},
            {"max_bytes_ratio_before_external_group_by", 0.0, 0.5, "Enable automatic spilling to disk by default."},
            {"max_bytes_ratio_before_external_sort", 0.0, 0.5, "Enable automatic spilling to disk by default."},
            {"min_external_sort_block_bytes", 0., 100_MiB, "New setting."},
            {"s3queue_migrate_old_metadata_to_buckets", false, false, "New setting."},
            {"distributed_cache_pool_behaviour_on_limit", "allocate_bypassing_pool", "wait", "Cloud only"},
            {"use_hive_partitioning", false, true, "Enabled the setting by default."},
            {"query_plan_try_use_vector_search", false, true, "New setting."},
            {"short_circuit_function_evaluation_for_nulls", false, true, "Allow to execute functions with Nullable arguments only on rows with non-NULL values in all arguments"},
            {"short_circuit_function_evaluation_for_nulls_threshold", 1.0, 1.0, "Ratio threshold of NULL values to execute functions with Nullable arguments only on rows with non-NULL values in all arguments. Applies when setting short_circuit_function_evaluation_for_nulls is enabled."},
            {"output_format_orc_writer_time_zone_name", "GMT", "GMT", "The time zone name for ORC writer, the default ORC writer's time zone is GMT."},
            {"output_format_pretty_highlight_trailing_spaces", false, true, "A new setting."},
            {"allow_experimental_bfloat16_type", false, true, "Add new BFloat16 type"},
            {"allow_push_predicate_ast_for_distributed_subqueries", false, true, "A new setting"},
            {"output_format_pretty_squash_consecutive_ms", 0, 50, "Add new setting"},
            {"output_format_pretty_squash_max_wait_ms", 0, 1000, "Add new setting"},
            {"output_format_pretty_max_column_name_width_cut_to", 0, 24, "A new setting"},
            {"output_format_pretty_max_column_name_width_min_chars_to_cut", 0, 4, "A new setting"},
            {"output_format_pretty_multiline_fields", false, true, "A new setting"},
            {"output_format_pretty_fallback_to_vertical", false, true, "A new setting"},
            {"output_format_pretty_fallback_to_vertical_max_rows_per_chunk", 0, 100, "A new setting"},
            {"output_format_pretty_fallback_to_vertical_min_columns", 0, 5, "A new setting"},
            {"output_format_pretty_fallback_to_vertical_min_table_width", 0, 250, "A new setting"},
            {"merge_table_max_tables_to_look_for_schema_inference", 1, 1000, "A new setting"},
            {"max_autoincrement_series", 1000, 1000, "A new setting"},
            {"validate_enum_literals_in_operators", false, false, "A new setting"},
            {"allow_experimental_kusto_dialect", true, false, "A new setting"},
            {"allow_experimental_prql_dialect", true, false, "A new setting"},
            {"h3togeo_lon_lat_result_order", true, false, "A new setting"},
            {"max_parallel_replicas", 1, 1000, "Use up to 1000 parallel replicas by default."},
            {"allow_general_join_planning", false, true, "Allow more general join planning algorithm when hash join algorithm is enabled."},
            {"optimize_extract_common_expressions", false, true, "Optimize WHERE, PREWHERE, ON, HAVING and QUALIFY expressions by extracting common expressions out from disjunction of conjunctions."},
            /// Release closed. Please use 25.2
        });
        addSettingsChanges(settings_changes_history, "24.12",
        {
            /// Release closed. Please use 25.1
            {"allow_experimental_database_iceberg", false, false, "New setting."},
            {"shared_merge_tree_sync_parts_on_partition_operations", 1, 1, "New setting. By default parts are always synchronized"},
            {"query_plan_join_swap_table", "false", "auto", "New setting. Right table was always chosen before."},
            {"max_size_to_preallocate_for_aggregation", 100'000'000, 1'000'000'000'000, "Enable optimisation for bigger tables."},
            {"max_size_to_preallocate_for_joins", 100'000'000, 1'000'000'000'000, "Enable optimisation for bigger tables."},
            {"max_bytes_ratio_before_external_group_by", 0., 0., "New setting."},
            {"optimize_extract_common_expressions", false, false, "Introduce setting to optimize WHERE, PREWHERE, ON, HAVING and QUALIFY expressions by extracting common expressions out from disjunction of conjunctions."},
            {"max_bytes_ratio_before_external_sort", 0., 0., "New setting."},
            {"use_async_executor_for_materialized_views", false, false, "New setting."},
            {"http_response_headers", "", "", "New setting."},
            {"output_format_parquet_datetime_as_uint32", true, false, "Write DateTime as DateTime64(3) instead of UInt32 (these are the two Parquet types closest to DateTime)."},
            {"output_format_parquet_date_as_uint16", true, false, "Write Date as Date32 instead of plain UInt16 (these are the two Parquet types closest to Date)."},
            {"skip_redundant_aliases_in_udf", false, false, "When enabled, this allows you to use the same user defined function several times for several materialized columns in the same table."},
            {"parallel_replicas_index_analysis_only_on_coordinator", true, true, "Index analysis done only on replica-coordinator and skipped on other replicas. Effective only with enabled parallel_replicas_local_plan"}, // enabling it was moved to 24.10
            {"least_greatest_legacy_null_behavior", true, false, "New setting"},
            {"use_concurrency_control", false, true, "Enable concurrency control by default"},
            {"join_algorithm", "default", "direct,parallel_hash,hash", "'default' was deprecated in favor of explicitly specified join algorithms, also parallel_hash is now preferred over hash"},
            /// Release closed. Please use 25.1
        });
        addSettingsChanges(settings_changes_history, "24.11",
        {
            {"validate_mutation_query", false, true, "New setting to validate mutation queries by default."},
            {"enable_job_stack_trace", false, false, "Enables collecting stack traces from job's scheduling. Disabled by default to avoid performance overhead."},
            {"allow_suspicious_types_in_group_by", true, false, "Don't allow Variant/Dynamic types in GROUP BY by default"},
            {"allow_suspicious_types_in_order_by", true, false, "Don't allow Variant/Dynamic types in ORDER BY by default"},
            {"distributed_cache_discard_connection_if_unread_data", true, true, "New setting"},
            {"filesystem_cache_enable_background_download_for_metadata_files_in_packed_storage", true, true, "New setting"},
            {"filesystem_cache_enable_background_download_during_fetch", true, true, "New setting"},
            {"azure_check_objects_after_upload", false, false, "Check each uploaded object in azure blob storage to be sure that upload was successful"},
            {"backup_restore_keeper_max_retries", 20, 1000, "Should be big enough so the whole operation BACKUP or RESTORE operation won't fail because of a temporary [Zoo]Keeper failure in the middle of it."},
            {"backup_restore_failure_after_host_disconnected_for_seconds", 0, 3600, "New setting."},
            {"backup_restore_keeper_max_retries_while_initializing", 0, 20, "New setting."},
            {"backup_restore_keeper_max_retries_while_handling_error", 0, 20, "New setting."},
            {"backup_restore_finish_timeout_after_error_sec", 0, 180, "New setting."},
            {"query_plan_merge_filters", false, true, "Allow to merge filters in the query plan. This is required to properly support filter-push-down with a new analyzer."},
            {"parallel_replicas_local_plan", false, true, "Use local plan for local replica in a query with parallel replicas"},
            {"merge_tree_use_v1_object_and_dynamic_serialization", true, false, "Add new serialization V2 version for JSON and Dynamic types"},
            {"min_joined_block_size_bytes", 524288, 524288, "New setting."},
            {"allow_experimental_bfloat16_type", false, false, "Add new experimental BFloat16 type"},
            {"filesystem_cache_skip_download_if_exceeds_per_query_cache_write_limit", 1, 1, "Rename of setting skip_download_if_exceeds_query_cache_limit"},
            {"filesystem_cache_prefer_bigger_buffer_size", true, true, "New setting"},
            {"read_in_order_use_virtual_row", false, false, "Use virtual row while reading in order of primary key or its monotonic function fashion. It is useful when searching over multiple parts as only relevant ones are touched."},
            {"s3_skip_empty_files", false, true, "We hope it will provide better UX"},
            {"filesystem_cache_boundary_alignment", 0, 0, "New setting"},
            {"push_external_roles_in_interserver_queries", false, true, "New setting."},
            {"enable_variant_type", false, false, "Add alias to allow_experimental_variant_type"},
            {"enable_dynamic_type", false, false, "Add alias to allow_experimental_dynamic_type"},
            {"enable_json_type", false, false, "Add alias to allow_experimental_json_type"},
        });
        addSettingsChanges(settings_changes_history, "24.10",
        {
            {"query_metric_log_interval", 0, -1, "New setting."},
            {"enforce_strict_identifier_format", false, false, "New setting."},
            {"enable_parsing_to_custom_serialization", false, true, "New setting"},
            {"mongodb_throw_on_unsupported_query", false, true, "New setting."},
            {"enable_parallel_replicas", false, false, "Parallel replicas with read tasks became the Beta tier feature."},
            {"parallel_replicas_mode", "read_tasks", "read_tasks", "This setting was introduced as a part of making parallel replicas feature Beta"},
            {"filesystem_cache_name", "", "", "Filesystem cache name to use for stateless table engines or data lakes"},
            {"restore_replace_external_dictionary_source_to_null", false, false, "New setting."},
            {"show_create_query_identifier_quoting_rule", "when_necessary", "when_necessary", "New setting."},
            {"show_create_query_identifier_quoting_style", "Backticks", "Backticks", "New setting."},
            {"merge_tree_min_read_task_size", 8, 8, "New setting"},
            {"merge_tree_min_rows_for_concurrent_read_for_remote_filesystem", (20 * 8192), 0, "Setting is deprecated"},
            {"merge_tree_min_bytes_for_concurrent_read_for_remote_filesystem", (24 * 10 * 1024 * 1024), 0, "Setting is deprecated"},
            {"implicit_select", false, false, "A new setting."},
            {"output_format_native_write_json_as_string", false, false, "Add new setting to allow write JSON column as single String column in Native format"},
            {"output_format_binary_write_json_as_string", false, false, "Add new setting to write values of JSON type as JSON string in RowBinary output format"},
            {"input_format_binary_read_json_as_string", false, false, "Add new setting to read values of JSON type as JSON string in RowBinary input format"},
            {"min_free_disk_bytes_to_perform_insert", 0, 0, "New setting."},
            {"min_free_disk_ratio_to_perform_insert", 0.0, 0.0, "New setting."},
            {"parallel_replicas_local_plan", false, true, "Use local plan for local replica in a query with parallel replicas"},
            {"enable_named_columns_in_function_tuple", false, false, "Disabled pending usability improvements"},
            {"cloud_mode_database_engine", 1, 1, "A setting for ClickHouse Cloud"},
            {"allow_experimental_shared_set_join", 0, 0, "A setting for ClickHouse Cloud"},
            {"read_through_distributed_cache", 0, 0, "A setting for ClickHouse Cloud"},
            {"write_through_distributed_cache", 0, 0, "A setting for ClickHouse Cloud"},
            {"distributed_cache_throw_on_error", 0, 0, "A setting for ClickHouse Cloud"},
            {"distributed_cache_log_mode", "on_error", "on_error", "A setting for ClickHouse Cloud"},
            {"distributed_cache_fetch_metrics_only_from_current_az", 1, 1, "A setting for ClickHouse Cloud"},
            {"distributed_cache_connect_max_tries", 20, 20, "A setting for ClickHouse Cloud"},
            {"distributed_cache_receive_response_wait_milliseconds", 60000, 60000, "A setting for ClickHouse Cloud"},
            {"distributed_cache_receive_timeout_milliseconds", 10000, 10000, "A setting for ClickHouse Cloud"},
            {"distributed_cache_wait_connection_from_pool_milliseconds", 100, 100, "A setting for ClickHouse Cloud"},
            {"distributed_cache_bypass_connection_pool", 0, 0, "A setting for ClickHouse Cloud"},
            {"distributed_cache_pool_behaviour_on_limit", "allocate_bypassing_pool", "allocate_bypassing_pool", "A setting for ClickHouse Cloud"},
            {"distributed_cache_read_alignment", 0, 0, "A setting for ClickHouse Cloud"},
            {"distributed_cache_max_unacked_inflight_packets", 10, 10, "A setting for ClickHouse Cloud"},
            {"distributed_cache_data_packet_ack_window", 5, 5, "A setting for ClickHouse Cloud"},
            {"input_format_parquet_enable_row_group_prefetch", false, true, "Enable row group prefetching during parquet parsing. Currently, only single-threaded parsing can prefetch."},
            {"input_format_orc_dictionary_as_low_cardinality", false, true, "Treat ORC dictionary encoded columns as LowCardinality columns while reading ORC files"},
            {"allow_experimental_refreshable_materialized_view", false, true, "Not experimental anymore"},
            {"max_parts_to_move", 0, 1000, "New setting"},
            {"hnsw_candidate_list_size_for_search", 64, 256, "New setting. Previously, the value was optionally specified in CREATE INDEX and 64 by default."},
            {"allow_reorder_prewhere_conditions", true, true, "New setting"},
            {"input_format_parquet_bloom_filter_push_down", false, false, "When reading Parquet files, skip whole row groups based on the WHERE/PREWHERE expressions and bloom filter in the Parquet metadata."},
            {"date_time_64_output_format_cut_trailing_zeros_align_to_groups_of_thousands", false, false, "Dynamically trim the trailing zeros of datetime64 values to adjust the output scale to (0, 3, 6), corresponding to 'seconds', 'milliseconds', and 'microseconds'."},
            {"parallel_replicas_index_analysis_only_on_coordinator", false, true, "Index analysis done only on replica-coordinator and skipped on other replicas. Effective only with enabled parallel_replicas_local_plan"},
            {"distributed_cache_discard_connection_if_unread_data", true, true, "New setting"},
            {"azure_check_objects_after_upload", false, false, "Check each uploaded object in azure blob storage to be sure that upload was successful"},
            {"backup_restore_keeper_max_retries", 20, 1000, "Should be big enough so the whole operation BACKUP or RESTORE operation won't fail because of a temporary [Zoo]Keeper failure in the middle of it."},
            {"backup_restore_failure_after_host_disconnected_for_seconds", 0, 3600, "New setting."},
            {"backup_restore_keeper_max_retries_while_initializing", 0, 20, "New setting."},
            {"backup_restore_keeper_max_retries_while_handling_error", 0, 20, "New setting."},
            {"backup_restore_finish_timeout_after_error_sec", 0, 180, "New setting."},
        });
        addSettingsChanges(settings_changes_history, "24.9",
        {
            {"output_format_orc_dictionary_key_size_threshold", 0.0, 0.0, "For a string column in ORC output format, if the number of distinct values is greater than this fraction of the total number of non-null rows, turn off dictionary encoding. Otherwise dictionary encoding is enabled"},
            {"input_format_json_empty_as_default", false, false, "Added new setting to allow to treat empty fields in JSON input as default values."},
            {"input_format_try_infer_variants", false, false, "Try to infer Variant type in text formats when there is more than one possible type for column/array elements"},
            {"join_output_by_rowlist_perkey_rows_threshold", 0, 5, "The lower limit of per-key average rows in the right table to determine whether to output by row list in hash join."},
            {"create_if_not_exists", false, false, "New setting."},
            {"allow_materialized_view_with_bad_select", true, true, "Support (but not enable yet) stricter validation in CREATE MATERIALIZED VIEW"},
            {"parallel_replicas_mark_segment_size", 128, 0, "Value for this setting now determined automatically"},
            {"database_replicated_allow_replicated_engine_arguments", 1, 0, "Don't allow explicit arguments by default"},
            {"database_replicated_allow_explicit_uuid", 1, 0, "Added a new setting to disallow explicitly specifying table UUID"},
            {"parallel_replicas_local_plan", false, false, "Use local plan for local replica in a query with parallel replicas"},
            {"join_to_sort_minimum_perkey_rows", 0, 40, "The lower limit of per-key average rows in the right table to determine whether to rerange the right table by key in left or inner join. This setting ensures that the optimization is not applied for sparse table keys"},
            {"join_to_sort_maximum_table_rows", 0, 10000, "The maximum number of rows in the right table to determine whether to rerange the right table by key in left or inner join"},
            {"allow_experimental_join_right_table_sorting", false, false, "If it is set to true, and the conditions of `join_to_sort_minimum_perkey_rows` and `join_to_sort_maximum_table_rows` are met, rerange the right table by key to improve the performance in left or inner hash join"},
            {"mongodb_throw_on_unsupported_query", false, true, "New setting."},
            {"min_free_disk_bytes_to_perform_insert", 0, 0, "Maintain some free disk space bytes from inserts while still allowing for temporary writing."},
            {"min_free_disk_ratio_to_perform_insert", 0.0, 0.0, "Maintain some free disk space bytes expressed as ratio to total disk space from inserts while still allowing for temporary writing."},
        });
        addSettingsChanges(settings_changes_history, "24.8",
        {
            {"rows_before_aggregation", false, false, "Provide exact value for rows_before_aggregation statistic, represents the number of rows read before aggregation"},
            {"restore_replace_external_table_functions_to_null", false, false, "New setting."},
            {"restore_replace_external_engines_to_null", false, false, "New setting."},
            {"input_format_json_max_depth", 1000000, 1000, "It was unlimited in previous versions, but that was unsafe."},
            {"merge_tree_min_bytes_per_task_for_remote_reading", 4194304, 2097152, "Value is unified with `filesystem_prefetch_min_bytes_for_single_read_task`"},
            {"use_hive_partitioning", false, false, "Allows to use hive partitioning for File, URL, S3, AzureBlobStorage and HDFS engines."},
            {"allow_experimental_kafka_offsets_storage_in_keeper", false, false, "Allow the usage of experimental Kafka storage engine that stores the committed offsets in ClickHouse Keeper"},
            {"allow_archive_path_syntax", true, true, "Added new setting to allow disabling archive path syntax."},
            {"query_cache_tag", "", "", "New setting for labeling query cache settings."},
            {"allow_experimental_time_series_table", false, false, "Added new setting to allow the TimeSeries table engine"},
            {"enable_analyzer", 1, 1, "Added an alias to a setting `allow_experimental_analyzer`."},
            {"optimize_functions_to_subcolumns", false, true, "Enabled settings by default"},
            {"allow_experimental_json_type", false, false, "Add new experimental JSON type"},
            {"use_json_alias_for_old_object_type", true, false, "Use JSON type alias to create new JSON type"},
            {"type_json_skip_duplicated_paths", false, false, "Allow to skip duplicated paths during JSON parsing"},
            {"allow_experimental_vector_similarity_index", false, false, "Added new setting to allow experimental vector similarity indexes"},
            {"input_format_try_infer_datetimes_only_datetime64", true, false, "Allow to infer DateTime instead of DateTime64 in data formats"},
        });
        addSettingsChanges(settings_changes_history, "24.7",
        {
            {"output_format_parquet_write_page_index", false, true, "Add a possibility to write page index into parquet files."},
            {"output_format_binary_encode_types_in_binary_format", false, false, "Added new setting to allow to write type names in binary format in RowBinaryWithNamesAndTypes output format"},
            {"input_format_binary_decode_types_in_binary_format", false, false, "Added new setting to allow to read type names in binary format in RowBinaryWithNamesAndTypes input format"},
            {"output_format_native_encode_types_in_binary_format", false, false, "Added new setting to allow to write type names in binary format in Native output format"},
            {"input_format_native_decode_types_in_binary_format", false, false, "Added new setting to allow to read type names in binary format in Native output format"},
            {"read_in_order_use_buffering", false, true, "Use buffering before merging while reading in order of primary key"},
            {"enable_named_columns_in_function_tuple", false, false, "Generate named tuples in function tuple() when all names are unique and can be treated as unquoted identifiers."},
            {"optimize_trivial_insert_select", true, false, "The optimization does not make sense in many cases."},
            {"dictionary_validate_primary_key_type", false, false, "Validate primary key type for dictionaries. By default id type for simple layouts will be implicitly converted to UInt64."},
            {"collect_hash_table_stats_during_joins", false, true, "New setting."},
            {"max_size_to_preallocate_for_joins", 0, 100'000'000, "New setting."},
            {"input_format_orc_reader_time_zone_name", "GMT", "GMT", "The time zone name for ORC row reader, the default ORC row reader's time zone is GMT."},
            {"database_replicated_allow_heavy_create", true, false, "Long-running DDL queries (CREATE AS SELECT and POPULATE) for Replicated database engine was forbidden"},
            {"query_plan_merge_filters", false, false, "Allow to merge filters in the query plan"},
            {"azure_sdk_max_retries", 10, 10, "Maximum number of retries in azure sdk"},
            {"azure_sdk_retry_initial_backoff_ms", 10, 10, "Minimal backoff between retries in azure sdk"},
            {"azure_sdk_retry_max_backoff_ms", 1000, 1000, "Maximal backoff between retries in azure sdk"},
            {"ignore_on_cluster_for_replicated_named_collections_queries", false, false, "Ignore ON CLUSTER clause for replicated named collections management queries."},
            {"backup_restore_s3_retry_attempts", 1000,1000, "Setting for Aws::Client::RetryStrategy, Aws::Client does retries itself, 0 means no retries. It takes place only for backup/restore."},
            {"postgresql_connection_attempt_timeout", 2, 2, "Allow to control 'connect_timeout' parameter of PostgreSQL connection."},
            {"postgresql_connection_pool_retries", 2, 2, "Allow to control the number of retries in PostgreSQL connection pool."}
        });
        addSettingsChanges(settings_changes_history, "24.6",
        {
            {"materialize_skip_indexes_on_insert", true, true, "Added new setting to allow to disable materialization of skip indexes on insert"},
            {"materialize_statistics_on_insert", true, true, "Added new setting to allow to disable materialization of statistics on insert"},
            {"input_format_parquet_use_native_reader", false, false, "When reading Parquet files, to use native reader instead of arrow reader."},
            {"hdfs_throw_on_zero_files_match", false, false, "Allow to throw an error when ListObjects request cannot match any files in HDFS engine instead of empty query result"},
            {"azure_throw_on_zero_files_match", false, false, "Allow to throw an error when ListObjects request cannot match any files in AzureBlobStorage engine instead of empty query result"},
            {"s3_validate_request_settings", true, true, "Allow to disable S3 request settings validation"},
            {"allow_experimental_full_text_index", false, false, "Enable experimental text index"},
            {"azure_skip_empty_files", false, false, "Allow to skip empty files in azure table engine"},
            {"hdfs_ignore_file_doesnt_exist", false, false, "Allow to return 0 rows when the requested files don't exist instead of throwing an exception in HDFS table engine"},
            {"azure_ignore_file_doesnt_exist", false, false, "Allow to return 0 rows when the requested files don't exist instead of throwing an exception in AzureBlobStorage table engine"},
            {"s3_ignore_file_doesnt_exist", false, false, "Allow to return 0 rows when the requested files don't exist instead of throwing an exception in S3 table engine"},
            {"s3_max_part_number", 10000, 10000, "Maximum part number number for s3 upload part"},
            {"s3_max_single_operation_copy_size", 32 * 1024 * 1024, 32 * 1024 * 1024, "Maximum size for a single copy operation in s3"},
            {"input_format_parquet_max_block_size", 8192, DEFAULT_BLOCK_SIZE, "Increase block size for parquet reader."},
            {"input_format_parquet_prefer_block_bytes", 0, DEFAULT_BLOCK_SIZE * 256, "Average block bytes output by parquet reader."},
            {"enable_blob_storage_log", true, true, "Write information about blob storage operations to system.blob_storage_log table"},
            {"allow_deprecated_snowflake_conversion_functions", true, false, "Disabled deprecated functions snowflakeToDateTime[64] and dateTime[64]ToSnowflake."},
            {"allow_statistic_optimize", false, false, "Old setting which popped up here being renamed."},
            {"allow_experimental_statistic", false, false, "Old setting which popped up here being renamed."},
            {"allow_statistics_optimize", false, false, "The setting was renamed. The previous name is `allow_statistic_optimize`."},
            {"allow_experimental_statistics", false, false, "The setting was renamed. The previous name is `allow_experimental_statistic`."},
            {"enable_vertical_final", false, true, "Enable vertical final by default again after fixing bug"},
            {"parallel_replicas_custom_key_range_lower", 0, 0, "Add settings to control the range filter when using parallel replicas with dynamic shards"},
            {"parallel_replicas_custom_key_range_upper", 0, 0, "Add settings to control the range filter when using parallel replicas with dynamic shards. A value of 0 disables the upper limit"},
            {"output_format_pretty_display_footer_column_names", 0, 1, "Add a setting to display column names in the footer if there are many rows. Threshold value is controlled by output_format_pretty_display_footer_column_names_min_rows."},
            {"output_format_pretty_display_footer_column_names_min_rows", 0, 50, "Add a setting to control the threshold value for setting output_format_pretty_display_footer_column_names_min_rows. Default 50."},
            {"output_format_csv_serialize_tuple_into_separate_columns", true, true, "A new way of how interpret tuples in CSV format was added."},
            {"input_format_csv_deserialize_separate_columns_into_tuple", true, true, "A new way of how interpret tuples in CSV format was added."},
            {"input_format_csv_try_infer_strings_from_quoted_tuples", true, true, "A new way of how interpret tuples in CSV format was added."},
        });
        addSettingsChanges(settings_changes_history, "24.5",
        {
            {"allow_deprecated_error_prone_window_functions", true, false, "Allow usage of deprecated error prone window functions (neighbor, runningAccumulate, runningDifferenceStartingWithFirstValue, runningDifference)"},
            {"allow_experimental_join_condition", false, false, "Support join with inequal conditions which involve columns from both left and right table. e.g. t1.y < t2.y."},
            {"input_format_tsv_crlf_end_of_line", false, false, "Enables reading of CRLF line endings with TSV formats"},
            {"output_format_parquet_use_custom_encoder", false, true, "Enable custom Parquet encoder."},
            {"cross_join_min_rows_to_compress", 0, 10000000, "Minimal count of rows to compress block in CROSS JOIN. Zero value means - disable this threshold. This block is compressed when any of the two thresholds (by rows or by bytes) are reached."},
            {"cross_join_min_bytes_to_compress", 0, 1_GiB, "Minimal size of block to compress in CROSS JOIN. Zero value means - disable this threshold. This block is compressed when any of the two thresholds (by rows or by bytes) are reached."},
            {"http_max_chunk_size", 0, 0, "Internal limitation"},
            {"prefer_external_sort_block_bytes", 0, DEFAULT_BLOCK_SIZE * 256, "Prefer maximum block bytes for external sort, reduce the memory usage during merging."},
            {"input_format_force_null_for_omitted_fields", false, false, "Disable type-defaults for omitted fields when needed"},
            {"cast_string_to_dynamic_use_inference", false, false, "Add setting to allow converting String to Dynamic through parsing"},
            {"allow_experimental_dynamic_type", false, false, "Add new experimental Dynamic type"},
            {"azure_max_blocks_in_multipart_upload", 50000, 50000, "Maximum number of blocks in multipart upload for Azure."},
            {"allow_archive_path_syntax", false, true, "Added new setting to allow disabling archive path syntax."},
        });
        addSettingsChanges(settings_changes_history, "24.4",
        {
            {"input_format_json_throw_on_bad_escape_sequence", true, true, "Allow to save JSON strings with bad escape sequences"},
            {"max_parsing_threads", 0, 0, "Add a separate setting to control number of threads in parallel parsing from files"},
            {"ignore_drop_queries_probability", 0, 0, "Allow to ignore drop queries in server with specified probability for testing purposes"},
            {"lightweight_deletes_sync", 2, 2, "The same as 'mutation_sync', but controls only execution of lightweight deletes"},
            {"query_cache_system_table_handling", "save", "throw", "The query cache no longer caches results of queries against system tables"},
            {"input_format_json_ignore_unnecessary_fields", false, true, "Ignore unnecessary fields and not parse them. Enabling this may not throw exceptions on json strings of invalid format or with duplicated fields"},
            {"input_format_hive_text_allow_variable_number_of_columns", false, true, "Ignore extra columns in Hive Text input (if file has more columns than expected) and treat missing fields in Hive Text input as default values."},
            {"allow_experimental_database_replicated", false, true, "Database engine Replicated is now in Beta stage"},
            {"temporary_data_in_cache_reserve_space_wait_lock_timeout_milliseconds", (10 * 60 * 1000), (10 * 60 * 1000), "Wait time to lock cache for sapce reservation in temporary data in filesystem cache"},
            {"optimize_rewrite_sum_if_to_count_if", false, true, "Only available for the analyzer, where it works correctly"},
            {"azure_allow_parallel_part_upload", "true", "true", "Use multiple threads for azure multipart upload."},
            {"max_recursive_cte_evaluation_depth", DBMS_RECURSIVE_CTE_MAX_EVALUATION_DEPTH, DBMS_RECURSIVE_CTE_MAX_EVALUATION_DEPTH, "Maximum limit on recursive CTE evaluation depth"},
            {"query_plan_convert_outer_join_to_inner_join", false, true, "Allow to convert OUTER JOIN to INNER JOIN if filter after JOIN always filters default values"},
        });
        addSettingsChanges(settings_changes_history, "24.3",
        {
            {"s3_connect_timeout_ms", 1000, 1000, "Introduce new dedicated setting for s3 connection timeout"},
            {"allow_experimental_shared_merge_tree", false, true, "The setting is obsolete"},
            {"use_page_cache_for_disks_without_file_cache", false, false, "Added userspace page cache"},
            {"read_from_page_cache_if_exists_otherwise_bypass_cache", false, false, "Added userspace page cache"},
            {"page_cache_inject_eviction", false, false, "Added userspace page cache"},
            {"default_table_engine", "None", "MergeTree", "Set default table engine to MergeTree for better usability"},
            {"input_format_json_use_string_type_for_ambiguous_paths_in_named_tuples_inference_from_objects", false, false, "Allow to use String type for ambiguous paths during named tuple inference from JSON objects"},
            {"traverse_shadow_remote_data_paths", false, false, "Traverse shadow directory when query system.remote_data_paths."},
            {"throw_if_deduplication_in_dependent_materialized_views_enabled_with_async_insert", false, true, "Deduplication in dependent materialized view cannot work together with async inserts."},
            {"parallel_replicas_allow_in_with_subquery", false, true, "If true, subquery for IN will be executed on every follower replica"},
            {"log_processors_profiles", false, true, "Enable by default"},
            {"function_locate_has_mysql_compatible_argument_order", false, true, "Increase compatibility with MySQL's locate function."},
            {"allow_suspicious_primary_key", true, false, "Forbid suspicious PRIMARY KEY/ORDER BY for MergeTree (i.e. SimpleAggregateFunction)"},
            {"filesystem_cache_reserve_space_wait_lock_timeout_milliseconds", 1000, 1000, "Wait time to lock cache for sapce reservation in filesystem cache"},
            {"max_parser_backtracks", 0, 1000000, "Limiting the complexity of parsing"},
            {"analyzer_compatibility_join_using_top_level_identifier", false, false, "Force to resolve identifier in JOIN USING from projection"},
            {"distributed_insert_skip_read_only_replicas", false, false, "If true, INSERT into Distributed will skip read-only replicas"},
            {"keeper_max_retries", 10, 10, "Max retries for general keeper operations"},
            {"keeper_retry_initial_backoff_ms", 100, 100, "Initial backoff timeout for general keeper operations"},
            {"keeper_retry_max_backoff_ms", 5000, 5000, "Max backoff timeout for general keeper operations"},
            {"s3queue_allow_experimental_sharded_mode", false, false, "Enable experimental sharded mode of S3Queue table engine. It is experimental because it will be rewritten"},
            {"allow_experimental_analyzer", false, true, "Enable analyzer and planner by default."},
            {"merge_tree_read_split_ranges_into_intersecting_and_non_intersecting_injection_probability", 0.0, 0.0, "For testing of `PartsSplitter` - split read ranges into intersecting and non intersecting every time you read from MergeTree with the specified probability."},
            {"allow_get_client_http_header", false, false, "Introduced a new function."},
            {"output_format_pretty_row_numbers", false, true, "It is better for usability."},
            {"output_format_pretty_max_value_width_apply_for_single_value", true, false, "Single values in Pretty formats won't be cut."},
            {"output_format_parquet_string_as_string", false, true, "ClickHouse allows arbitrary binary data in the String data type, which is typically UTF-8. Parquet/ORC/Arrow Strings only support UTF-8. That's why you can choose which Arrow's data type to use for the ClickHouse String data type - String or Binary. While Binary would be more correct and compatible, using String by default will correspond to user expectations in most cases."},
            {"output_format_orc_string_as_string", false, true, "ClickHouse allows arbitrary binary data in the String data type, which is typically UTF-8. Parquet/ORC/Arrow Strings only support UTF-8. That's why you can choose which Arrow's data type to use for the ClickHouse String data type - String or Binary. While Binary would be more correct and compatible, using String by default will correspond to user expectations in most cases."},
            {"output_format_arrow_string_as_string", false, true, "ClickHouse allows arbitrary binary data in the String data type, which is typically UTF-8. Parquet/ORC/Arrow Strings only support UTF-8. That's why you can choose which Arrow's data type to use for the ClickHouse String data type - String or Binary. While Binary would be more correct and compatible, using String by default will correspond to user expectations in most cases."},
            {"output_format_parquet_compression_method", "lz4", "zstd", "Parquet/ORC/Arrow support many compression methods, including lz4 and zstd. ClickHouse supports each and every compression method. Some inferior tools, such as 'duckdb', lack support for the faster `lz4` compression method, that's why we set zstd by default."},
            {"output_format_orc_compression_method", "lz4", "zstd", "Parquet/ORC/Arrow support many compression methods, including lz4 and zstd. ClickHouse supports each and every compression method. Some inferior tools, such as 'duckdb', lack support for the faster `lz4` compression method, that's why we set zstd by default."},
            {"output_format_pretty_highlight_digit_groups", false, true, "If enabled and if output is a terminal, highlight every digit corresponding to the number of thousands, millions, etc. with underline."},
            {"geo_distance_returns_float64_on_float64_arguments", false, true, "Increase the default precision."},
            {"azure_max_inflight_parts_for_one_file", 20, 20, "The maximum number of a concurrent loaded parts in multipart upload request. 0 means unlimited."},
            {"azure_strict_upload_part_size", 0, 0, "The exact size of part to upload during multipart upload to Azure blob storage."},
            {"azure_min_upload_part_size", 16*1024*1024, 16*1024*1024, "The minimum size of part to upload during multipart upload to Azure blob storage."},
            {"azure_max_upload_part_size", 5ull*1024*1024*1024, 5ull*1024*1024*1024, "The maximum size of part to upload during multipart upload to Azure blob storage."},
            {"azure_upload_part_size_multiply_factor", 2, 2, "Multiply azure_min_upload_part_size by this factor each time azure_multiply_parts_count_threshold parts were uploaded from a single write to Azure blob storage."},
            {"azure_upload_part_size_multiply_parts_count_threshold", 500, 500, "Each time this number of parts was uploaded to Azure blob storage, azure_min_upload_part_size is multiplied by azure_upload_part_size_multiply_factor."},
            {"output_format_csv_serialize_tuple_into_separate_columns", true, true, "A new way of how interpret tuples in CSV format was added."},
            {"input_format_csv_deserialize_separate_columns_into_tuple", true, true, "A new way of how interpret tuples in CSV format was added."},
            {"input_format_csv_try_infer_strings_from_quoted_tuples", true, true, "A new way of how interpret tuples in CSV format was added."},
        });
        addSettingsChanges(settings_changes_history, "24.2",
        {
            {"allow_suspicious_variant_types", true, false, "Don't allow creating Variant type with suspicious variants by default"},
            {"validate_experimental_and_suspicious_types_inside_nested_types", false, true, "Validate usage of experimental and suspicious types inside nested types"},
            {"output_format_values_escape_quote_with_quote", false, false, "If true escape ' with '', otherwise quoted with \\'"},
            {"output_format_pretty_single_large_number_tip_threshold", 0, 1'000'000, "Print a readable number tip on the right side of the table if the block consists of a single number which exceeds this value (except 0)"},
            {"input_format_try_infer_exponent_floats", true, false, "Don't infer floats in exponential notation by default"},
            {"query_plan_optimize_prewhere", true, true, "Allow to push down filter to PREWHERE expression for supported storages"},
            {"async_insert_max_data_size", 1000000, 10485760, "The previous value appeared to be too small."},
            {"async_insert_poll_timeout_ms", 10, 10, "Timeout in milliseconds for polling data from asynchronous insert queue"},
            {"async_insert_use_adaptive_busy_timeout", false, true, "Use adaptive asynchronous insert timeout"},
            {"async_insert_busy_timeout_min_ms", 50, 50, "The minimum value of the asynchronous insert timeout in milliseconds; it also serves as the initial value, which may be increased later by the adaptive algorithm"},
            {"async_insert_busy_timeout_max_ms", 200, 200, "The minimum value of the asynchronous insert timeout in milliseconds; async_insert_busy_timeout_ms is aliased to async_insert_busy_timeout_max_ms"},
            {"async_insert_busy_timeout_increase_rate", 0.2, 0.2, "The exponential growth rate at which the adaptive asynchronous insert timeout increases"},
            {"async_insert_busy_timeout_decrease_rate", 0.2, 0.2, "The exponential growth rate at which the adaptive asynchronous insert timeout decreases"},
            {"format_template_row_format", "", "", "Template row format string can be set directly in query"},
            {"format_template_resultset_format", "", "", "Template result set format string can be set in query"},
            {"split_parts_ranges_into_intersecting_and_non_intersecting_final", true, true, "Allow to split parts ranges into intersecting and non intersecting during FINAL optimization"},
            {"split_intersecting_parts_ranges_into_layers_final", true, true, "Allow to split intersecting parts ranges into layers during FINAL optimization"},
            {"azure_max_single_part_copy_size", 256*1024*1024, 256*1024*1024, "The maximum size of object to copy using single part copy to Azure blob storage."},
            {"min_external_table_block_size_rows", DEFAULT_INSERT_BLOCK_SIZE, DEFAULT_INSERT_BLOCK_SIZE, "Squash blocks passed to external table to specified size in rows, if blocks are not big enough"},
            {"min_external_table_block_size_bytes", DEFAULT_INSERT_BLOCK_SIZE * 256, DEFAULT_INSERT_BLOCK_SIZE * 256, "Squash blocks passed to external table to specified size in bytes, if blocks are not big enough."},
            {"parallel_replicas_prefer_local_join", true, true, "If true, and JOIN can be executed with parallel replicas algorithm, and all storages of right JOIN part are *MergeTree, local JOIN will be used instead of GLOBAL JOIN."},
            {"optimize_time_filter_with_preimage", true, true, "Optimize Date and DateTime predicates by converting functions into equivalent comparisons without conversions (e.g. toYear(col) = 2023 -> col >= '2023-01-01' AND col <= '2023-12-31')"},
            {"extract_key_value_pairs_max_pairs_per_row", 0, 0, "Max number of pairs that can be produced by the `extractKeyValuePairs` function. Used as a safeguard against consuming too much memory."},
            {"default_view_definer", "CURRENT_USER", "CURRENT_USER", "Allows to set default `DEFINER` option while creating a view"},
            {"default_materialized_view_sql_security", "DEFINER", "DEFINER", "Allows to set a default value for SQL SECURITY option when creating a materialized view"},
            {"default_normal_view_sql_security", "INVOKER", "INVOKER", "Allows to set default `SQL SECURITY` option while creating a normal view"},
            {"mysql_map_string_to_text_in_show_columns", false, true, "Reduce the configuration effort to connect ClickHouse with BI tools."},
            {"mysql_map_fixed_string_to_text_in_show_columns", false, true, "Reduce the configuration effort to connect ClickHouse with BI tools."},
        });
        addSettingsChanges(settings_changes_history, "24.1",
        {
            {"print_pretty_type_names", false, true, "Better user experience."},
            {"input_format_json_read_bools_as_strings", false, true, "Allow to read bools as strings in JSON formats by default"},
            {"output_format_arrow_use_signed_indexes_for_dictionary", false, true, "Use signed indexes type for Arrow dictionaries by default as it's recommended"},
            {"allow_experimental_variant_type", false, false, "Add new experimental Variant type"},
            {"use_variant_as_common_type", false, false, "Allow to use Variant in if/multiIf if there is no common type"},
            {"output_format_arrow_use_64_bit_indexes_for_dictionary", false, false, "Allow to use 64 bit indexes type in Arrow dictionaries"},
            {"parallel_replicas_mark_segment_size", 128, 128, "Add new setting to control segment size in new parallel replicas coordinator implementation"},
            {"ignore_materialized_views_with_dropped_target_table", false, false, "Add new setting to allow to ignore materialized views with dropped target table"},
            {"output_format_compression_level", 3, 3, "Allow to change compression level in the query output"},
            {"output_format_compression_zstd_window_log", 0, 0, "Allow to change zstd window log in the query output when zstd compression is used"},
            {"enable_zstd_qat_codec", false, false, "Add new ZSTD_QAT codec"},
            {"enable_vertical_final", false, true, "Use vertical final by default"},
            {"output_format_arrow_use_64_bit_indexes_for_dictionary", false, false, "Allow to use 64 bit indexes type in Arrow dictionaries"},
            {"max_rows_in_set_to_optimize_join", 100000, 0, "Disable join optimization as it prevents from read in order optimization"},
            {"output_format_pretty_color", true, "auto", "Setting is changed to allow also for auto value, disabling ANSI escapes if output is not a tty"},
            {"function_visible_width_behavior", 0, 1, "We changed the default behavior of `visibleWidth` to be more precise"},
            {"max_estimated_execution_time", 0, 0, "Separate max_execution_time and max_estimated_execution_time"},
            {"iceberg_engine_ignore_schema_evolution", false, false, "Allow to ignore schema evolution in Iceberg table engine"},
            {"optimize_injective_functions_in_group_by", false, true, "Replace injective functions by it's arguments in GROUP BY section in analyzer"},
            {"update_insert_deduplication_token_in_dependent_materialized_views", false, false, "Allow to update insert deduplication token with table identifier during insert in dependent materialized views"},
            {"azure_max_unexpected_write_error_retries", 4, 4, "The maximum number of retries in case of unexpected errors during Azure blob storage write"},
            {"split_parts_ranges_into_intersecting_and_non_intersecting_final", false, true, "Allow to split parts ranges into intersecting and non intersecting during FINAL optimization"},
            {"split_intersecting_parts_ranges_into_layers_final", true, true, "Allow to split intersecting parts ranges into layers during FINAL optimization"}
        });
        addSettingsChanges(settings_changes_history, "23.12",
        {
            {"allow_suspicious_ttl_expressions", true, false, "It is a new setting, and in previous versions the behavior was equivalent to allowing."},
            {"input_format_parquet_allow_missing_columns", false, true, "Allow missing columns in Parquet files by default"},
            {"input_format_orc_allow_missing_columns", false, true, "Allow missing columns in ORC files by default"},
            {"input_format_arrow_allow_missing_columns", false, true, "Allow missing columns in Arrow files by default"}
        });
        addSettingsChanges(settings_changes_history, "23.11",
        {
            {"parsedatetime_parse_without_leading_zeros", false, true, "Improved compatibility with MySQL DATE_FORMAT/STR_TO_DATE"}
        });
        addSettingsChanges(settings_changes_history, "23.9",
        {
            {"optimize_group_by_constant_keys", false, true, "Optimize group by constant keys by default"},
            {"input_format_json_try_infer_named_tuples_from_objects", false, true, "Try to infer named Tuples from JSON objects by default"},
            {"input_format_json_read_numbers_as_strings", false, true, "Allow to read numbers as strings in JSON formats by default"},
            {"input_format_json_read_arrays_as_strings", false, true, "Allow to read arrays as strings in JSON formats by default"},
            {"input_format_json_infer_incomplete_types_as_strings", false, true, "Allow to infer incomplete types as Strings in JSON formats by default"},
            {"input_format_json_try_infer_numbers_from_strings", true, false, "Don't infer numbers from strings in JSON formats by default to prevent possible parsing errors"},
            {"http_write_exception_in_output_format", false, true, "Output valid JSON/XML on exception in HTTP streaming."}
        });
        addSettingsChanges(settings_changes_history, "23.8",
        {
            {"rewrite_count_distinct_if_with_count_distinct_implementation", false, true, "Rewrite countDistinctIf with count_distinct_implementation configuration"}
        });
        addSettingsChanges(settings_changes_history, "23.7",
        {
            {"function_sleep_max_microseconds_per_block", 0, 3000000, "In previous versions, the maximum sleep time of 3 seconds was applied only for `sleep`, but not for `sleepEachRow` function. In the new version, we introduce this setting. If you set compatibility with the previous versions, we will disable the limit altogether."}
        });
        addSettingsChanges(settings_changes_history, "23.6",
        {
            {"http_send_timeout", 180, 30, "3 minutes seems crazy long. Note that this is timeout for a single network write call, not for the whole upload operation."},
            {"http_receive_timeout", 180, 30, "See http_send_timeout."}
        });
        addSettingsChanges(settings_changes_history, "23.5",
        {
            {"input_format_parquet_preserve_order", true, false, "Allow Parquet reader to reorder rows for better parallelism."},
            {"parallelize_output_from_storages", false, true, "Allow parallelism when executing queries that read from file/url/s3/etc. This may reorder rows."},
            {"use_with_fill_by_sorting_prefix", false, true, "Columns preceding WITH FILL columns in ORDER BY clause form sorting prefix. Rows with different values in sorting prefix are filled independently"},
            {"output_format_parquet_compliant_nested_types", false, true, "Change an internal field name in output Parquet file schema."}
        });
        addSettingsChanges(settings_changes_history, "23.4",
        {
            {"allow_suspicious_indices", true, false, "If true, index can defined with identical expressions"},
            {"allow_nonconst_timezone_arguments", true, false, "Allow non-const timezone arguments in certain time-related functions like toTimeZone(), fromUnixTimestamp*(), snowflakeToDateTime*()."},
            {"connect_timeout_with_failover_ms", 50, 1000, "Increase default connect timeout because of async connect"},
            {"connect_timeout_with_failover_secure_ms", 100, 1000, "Increase default secure connect timeout because of async connect"},
            {"hedged_connection_timeout_ms", 100, 50, "Start new connection in hedged requests after 50 ms instead of 100 to correspond with previous connect timeout"},
            {"formatdatetime_f_prints_single_zero", true, false, "Improved compatibility with MySQL DATE_FORMAT()/STR_TO_DATE()"},
            {"formatdatetime_parsedatetime_m_is_month_name", false, true, "Improved compatibility with MySQL DATE_FORMAT/STR_TO_DATE"}
        });
        addSettingsChanges(settings_changes_history, "23.3",
        {
            {"output_format_parquet_version", "1.0", "2.latest", "Use latest Parquet format version for output format"},
            {"input_format_json_ignore_unknown_keys_in_named_tuple", false, true, "Improve parsing JSON objects as named tuples"},
            {"input_format_native_allow_types_conversion", false, true, "Allow types conversion in Native input forma"},
            {"output_format_arrow_compression_method", "none", "lz4_frame", "Use lz4 compression in Arrow output format by default"},
            {"output_format_parquet_compression_method", "snappy", "lz4", "Use lz4 compression in Parquet output format by default"},
            {"output_format_orc_compression_method", "none", "lz4_frame", "Use lz4 compression in ORC output format by default"},
            {"async_query_sending_for_remote", false, true, "Create connections and send query async across shards"}
        });
        addSettingsChanges(settings_changes_history, "23.2",
        {
            {"output_format_parquet_fixed_string_as_fixed_byte_array", false, true, "Use Parquet FIXED_LENGTH_BYTE_ARRAY type for FixedString by default"},
            {"output_format_arrow_fixed_string_as_fixed_byte_array", false, true, "Use Arrow FIXED_SIZE_BINARY type for FixedString by default"},
            {"query_plan_remove_redundant_distinct", false, true, "Remove redundant Distinct step in query plan"},
            {"optimize_duplicate_order_by_and_distinct", true, false, "Remove duplicate ORDER BY and DISTINCT if it's possible"},
            {"insert_keeper_max_retries", 0, 20, "Enable reconnections to Keeper on INSERT, improve reliability"}
        });
        addSettingsChanges(settings_changes_history, "23.1",
        {
            {"input_format_json_read_objects_as_strings", 0, 1, "Enable reading nested json objects as strings while object type is experimental"},
            {"input_format_json_defaults_for_missing_elements_in_named_tuple", false, true, "Allow missing elements in JSON objects while reading named tuples by default"},
            {"input_format_csv_detect_header", false, true, "Detect header in CSV format by default"},
            {"input_format_tsv_detect_header", false, true, "Detect header in TSV format by default"},
            {"input_format_custom_detect_header", false, true, "Detect header in CustomSeparated format by default"},
            {"query_plan_remove_redundant_sorting", false, true, "Remove redundant sorting in query plan. For example, sorting steps related to ORDER BY clauses in subqueries"}
        });
        addSettingsChanges(settings_changes_history, "22.12",
        {
            {"max_size_to_preallocate_for_aggregation", 10'000'000, 100'000'000, "This optimizes performance"},
            {"query_plan_aggregation_in_order", 0, 1, "Enable some refactoring around query plan"},
            {"format_binary_max_string_size", 0, 1_GiB, "Prevent allocating large amount of memory"}
        });
        addSettingsChanges(settings_changes_history, "22.11",
        {
            {"use_structure_from_insertion_table_in_table_functions", 0, 2, "Improve using structure from insertion table in table functions"}
        });
        addSettingsChanges(settings_changes_history, "22.9",
        {
            {"force_grouping_standard_compatibility", false, true, "Make GROUPING function output the same as in SQL standard and other DBMS"}
        });
        addSettingsChanges(settings_changes_history, "22.7",
        {
            {"cross_to_inner_join_rewrite", 1, 2, "Force rewrite comma join to inner"},
            {"enable_positional_arguments", false, true, "Enable positional arguments feature by default"},
            {"format_csv_allow_single_quotes", true, false, "Most tools don't treat single quote in CSV specially, don't do it by default too"}
        });
        addSettingsChanges(settings_changes_history, "22.6",
        {
            {"output_format_json_named_tuples_as_objects", false, true, "Allow to serialize named tuples as JSON objects in JSON formats by default"},
            {"input_format_skip_unknown_fields", false, true, "Optimize reading subset of columns for some input formats"}
        });
        addSettingsChanges(settings_changes_history, "22.5",
        {
            {"memory_overcommit_ratio_denominator", 0, 1073741824, "Enable memory overcommit feature by default"},
            {"memory_overcommit_ratio_denominator_for_user", 0, 1073741824, "Enable memory overcommit feature by default"}
        });
        addSettingsChanges(settings_changes_history, "22.4",
        {
            {"allow_settings_after_format_in_insert", true, false, "Do not allow SETTINGS after FORMAT for INSERT queries because ClickHouse interpret SETTINGS as some values, which is misleading"}
        });
        addSettingsChanges(settings_changes_history, "22.3",
        {
            {"cast_ipv4_ipv6_default_on_conversion_error", true, false, "Make functions cast(value, 'IPv4') and cast(value, 'IPv6') behave same as toIPv4 and toIPv6 functions"}
        });
        addSettingsChanges(settings_changes_history, "21.12",
        {
            {"stream_like_engine_allow_direct_select", true, false, "Do not allow direct select for Kafka/RabbitMQ/FileLog by default"}
        });
        addSettingsChanges(settings_changes_history, "21.9",
        {
            {"output_format_decimal_trailing_zeros", true, false, "Do not output trailing zeros in text representation of Decimal types by default for better looking output"},
            {"use_hedged_requests", false, true, "Enable Hedged Requests feature by default"}
        });
        addSettingsChanges(settings_changes_history, "21.7",
        {
            {"legacy_column_name_of_tuple_literal", true, false, "Add this setting only for compatibility reasons. It makes sense to set to 'true', while doing rolling update of cluster from version lower than 21.7 to higher"}
        });
        addSettingsChanges(settings_changes_history, "21.5",
        {
            {"async_socket_for_remote", false, true, "Fix all problems and turn on asynchronous reads from socket for remote queries by default again"}
        });
        addSettingsChanges(settings_changes_history, "21.3",
        {
            {"async_socket_for_remote", true, false, "Turn off asynchronous reads from socket for remote queries because of some problems"},
            {"optimize_normalize_count_variants", false, true, "Rewrite aggregate functions that semantically equals to count() as count() by default"},
            {"normalize_function_names", false, true, "Normalize function names to their canonical names, this was needed for projection query routing"}
        });
        addSettingsChanges(settings_changes_history, "21.2",
        {
            {"enable_global_with_statement", false, true, "Propagate WITH statements to UNION queries and all subqueries by default"}
        });
        addSettingsChanges(settings_changes_history, "21.1",
        {
            {"insert_quorum_parallel", false, true, "Use parallel quorum inserts by default. It is significantly more convenient to use than sequential quorum inserts"},
            {"input_format_null_as_default", false, true, "Allow to insert NULL as default for input formats by default"},
            {"optimize_on_insert", false, true, "Enable data optimization on INSERT by default for better user experience"},
            {"use_compact_format_in_distributed_parts_names", false, true, "Use compact format for async INSERT into Distributed tables by default"}
        });
        addSettingsChanges(settings_changes_history, "20.10",
        {
            {"format_regexp_escaping_rule", "Escaped", "Raw", "Use Raw as default escaping rule for Regexp format to male the behaviour more like to what users expect"}
        });
        addSettingsChanges(settings_changes_history, "20.7",
        {
            {"show_table_uuid_in_table_create_query_if_not_nil", true, false, "Stop showing  UID of the table in its CREATE query for Engine=Atomic"}
        });
        addSettingsChanges(settings_changes_history, "20.5",
        {
            {"input_format_with_names_use_header", false, true, "Enable using header with names for formats with WithNames/WithNamesAndTypes suffixes"},
            {"allow_suspicious_codecs", true, false, "Don't allow to specify meaningless compression codecs"}
        });
        addSettingsChanges(settings_changes_history, "20.4",
        {
            {"validate_polygons", false, true, "Throw exception if polygon is invalid in function pointInPolygon by default instead of returning possibly wrong results"}
        });
        addSettingsChanges(settings_changes_history, "19.18",
        {
            {"enable_scalar_subquery_optimization", false, true, "Prevent scalar subqueries from (de)serializing large scalar values and possibly avoid running the same subquery more than once"}
        });
        addSettingsChanges(settings_changes_history, "19.14",
        {
            {"any_join_distinct_right_table_keys", true, false, "Disable ANY RIGHT and ANY FULL JOINs by default to avoid inconsistency"}
        });
        addSettingsChanges(settings_changes_history, "19.12",
        {
            {"input_format_defaults_for_omitted_fields", false, true, "Enable calculation of complex default expressions for omitted fields for some input formats, because it should be the expected behaviour"}
        });
        addSettingsChanges(settings_changes_history, "19.5",
        {
            {"max_partitions_per_insert_block", 0, 100, "Add a limit for the number of partitions in one block"}
        });
        addSettingsChanges(settings_changes_history, "18.12.17",
        {
            {"enable_optimize_predicate_expression", 0, 1, "Optimize predicates to subqueries by default"}
        });
    });
    return settings_changes_history;
}

const VersionToSettingsChangesMap & getMergeTreeSettingsChangesHistory()
{
    static VersionToSettingsChangesMap merge_tree_settings_changes_history;
    static std::once_flag initialized_flag;
    std::call_once(initialized_flag, [&]
    {
        addSettingsChanges(merge_tree_settings_changes_history, "25.8",
        {
            {"object_serialization_version", "v2", "v2", "Add a setting to control JSON serialization versions"},
            {"object_shared_data_serialization_version", "map", "map", "Add a setting to control JSON serialization versions"},
            {"object_shared_data_serialization_version_for_zero_level_parts", "map", "map", "Add a setting to control JSON serialization versions  for zero level parts"},
            {"object_shared_data_buckets_for_compact_part", 8, 8, "Add a setting to control number of buckets for shared data in JSON serialization in compact parts"},
            {"object_shared_data_buckets_for_wide_part", 32, 32, "Add a setting to control number of buckets for shared data in JSON serialization in wide parts"},
            {"dynamic_serialization_version", "v2", "v2", "Add a setting to control Dynamic serialization versions"},
            {"search_orphaned_parts_disks", "any", "any", "New setting"},
            {"shared_merge_tree_virtual_parts_discovery_batch", 1, 1, "New setting"},
            {"max_digestion_size_per_segment", 256_MiB, 256_MiB, "Obsolete setting"},
            {"shared_merge_tree_update_replica_flags_delay_ms", 30000, 30000, "New setting"},
            {"write_marks_for_substreams_in_compact_parts", false, true, "Enable writing marks for substreams in compact parts by default"},
            {"allow_part_offset_column_in_projections", false, true, "Now projections can use _part_offset column."},
            {"max_uncompressed_bytes_in_patches", 0, 30ULL * 1024 * 1024 * 1024, "New setting"},
        });
        addSettingsChanges(merge_tree_settings_changes_history, "25.7",
        {
            /// RELEASE CLOSED
        });
        addSettingsChanges(merge_tree_settings_changes_history, "25.6",
        {
            /// RELEASE CLOSED
            {"cache_populated_by_fetch_filename_regexp", "", "", "New setting"},
            {"allow_coalescing_columns_in_partition_or_order_key", false, false, "New setting to allow coalescing of partition or sorting key columns."},
            /// RELEASE CLOSED
        });
        addSettingsChanges(merge_tree_settings_changes_history, "25.5",
        {
            /// Release closed. Please use 25.6
            {"shared_merge_tree_enable_coordinated_merges", false, false, "New setting"},
            {"shared_merge_tree_merge_coordinator_merges_prepare_count", 100, 100, "New setting"},
            {"shared_merge_tree_merge_coordinator_fetch_fresh_metadata_period_ms", 10000, 10000, "New setting"},
            {"shared_merge_tree_merge_coordinator_max_merge_request_size", 20, 20, "New setting"},
            {"shared_merge_tree_merge_coordinator_election_check_period_ms", 30000, 30000, "New setting"},
            {"shared_merge_tree_merge_coordinator_min_period_ms", 1, 1, "New setting"},
            {"shared_merge_tree_merge_coordinator_max_period_ms", 10000, 10000, "New setting"},
            {"shared_merge_tree_merge_coordinator_factor", 2, 2, "New setting"},
            {"shared_merge_tree_merge_worker_fast_timeout_ms", 100, 100, "New setting"},
            {"shared_merge_tree_merge_worker_regular_timeout_ms", 10000, 10000, "New setting"},
            {"apply_patches_on_merge", true, true, "New setting"},
            {"remove_unused_patch_parts", true, true, "New setting"},
            {"write_marks_for_substreams_in_compact_parts", false, false, "New setting"},
            /// Release closed. Please use 25.6
            {"allow_part_offset_column_in_projections", false, false, "New setting, it protects from creating projections with parent part offset column until it is stabilized."},
        });
        addSettingsChanges(merge_tree_settings_changes_history, "25.4",
        {
            /// Release closed. Please use 25.5
            {"max_postpone_time_for_failed_replicated_fetches_ms", 0, 1ULL * 60 * 1000, "Added new setting to enable postponing fetch tasks in the replication queue."},
            {"max_postpone_time_for_failed_replicated_merges_ms", 0, 1ULL * 60 * 1000, "Added new setting to enable postponing merge tasks in the replication queue."},
            {"max_postpone_time_for_failed_replicated_tasks_ms", 0, 5ULL * 60 * 1000, "Added new setting to enable postponing tasks in the replication queue."},
            {"default_compression_codec", "", "", "New setting"},
            {"refresh_parts_interval", 0, 0, "A new setting"},
            {"max_merge_delayed_streams_for_parallel_write", 40, 40, "New setting"},
            {"allow_summing_columns_in_partition_or_order_key", true, false, "New setting to allow summing of partition or sorting key columns"},
            /// Release closed. Please use 25.5
        });
        addSettingsChanges(merge_tree_settings_changes_history, "25.3",
        {
            /// Release closed. Please use 25.4
            {"shared_merge_tree_enable_keeper_parts_extra_data", false, false, "New setting"},
            {"zero_copy_merge_mutation_min_parts_size_sleep_no_scale_before_lock", 0, 0, "New setting"},
            {"enable_replacing_merge_with_cleanup_for_min_age_to_force_merge", false, false, "New setting to allow automatic cleanup merges for ReplacingMergeTree"},
            /// Release closed. Please use 25.4
        });
        addSettingsChanges(merge_tree_settings_changes_history, "25.2",
        {
            /// Release closed. Please use 25.3
            {"shared_merge_tree_initial_parts_update_backoff_ms", 50, 50, "New setting"},
            {"shared_merge_tree_max_parts_update_backoff_ms", 5000, 5000, "New setting"},
            {"shared_merge_tree_interserver_http_connection_timeout_ms", 100, 100, "New setting"},
            {"columns_and_secondary_indices_sizes_lazy_calculation", true, true, "New setting to calculate columns and indices sizes lazily"},
            {"table_disk", false, false, "New setting"},
            {"allow_reduce_blocking_parts_task", false, true, "Now SMT will remove stale blocking parts from ZooKeeper by default"},
            {"shared_merge_tree_max_suspicious_broken_parts", 0, 0, "Max broken parts for SMT, if more - deny automatic detach"},
            {"shared_merge_tree_max_suspicious_broken_parts_bytes", 0, 0, "Max size of all broken parts for SMT, if more - deny automatic detach"},
            /// Release closed. Please use 25.3
        });
        addSettingsChanges(merge_tree_settings_changes_history, "25.1",
        {
            /// Release closed. Please use 25.2
            {"shared_merge_tree_try_fetch_part_in_memory_data_from_replicas", false, false, "New setting to fetch parts data from other replicas"},
            {"enable_max_bytes_limit_for_min_age_to_force_merge", false, false, "Added new setting to limit max bytes for min_age_to_force_merge."},
            {"enable_max_bytes_limit_for_min_age_to_force_merge", false, false, "New setting"},
            {"add_minmax_index_for_numeric_columns", false, false, "New setting"},
            {"add_minmax_index_for_string_columns", false, false, "New setting"},
            {"materialize_skip_indexes_on_merge", true, true, "New setting"},
            {"merge_max_bytes_to_prewarm_cache", 1ULL * 1024 * 1024 * 1024, 1ULL * 1024 * 1024 * 1024, "Cloud sync"},
            {"merge_total_max_bytes_to_prewarm_cache", 15ULL * 1024 * 1024 * 1024, 15ULL * 1024 * 1024 * 1024, "Cloud sync"},
            {"reduce_blocking_parts_sleep_ms", 5000, 5000, "Cloud sync"},
            {"number_of_partitions_to_consider_for_merge", 10, 10, "Cloud sync"},
            {"shared_merge_tree_enable_outdated_parts_check", true, true, "Cloud sync"},
            {"shared_merge_tree_max_parts_update_leaders_in_total", 6, 6, "Cloud sync"},
            {"shared_merge_tree_max_parts_update_leaders_per_az", 2, 2, "Cloud sync"},
            {"shared_merge_tree_leader_update_period_seconds", 30, 30, "Cloud sync"},
            {"shared_merge_tree_leader_update_period_random_add_seconds", 10, 10, "Cloud sync"},
            {"shared_merge_tree_read_virtual_parts_from_leader", true, true, "Cloud sync"},
            {"shared_merge_tree_interserver_http_timeout_ms", 10000, 10000, "Cloud sync"},
            {"shared_merge_tree_max_replicas_for_parts_deletion", 10, 10, "Cloud sync"},
            {"shared_merge_tree_max_replicas_to_merge_parts_for_each_parts_range", 5, 5, "Cloud sync"},
            {"shared_merge_tree_use_outdated_parts_compact_format", false, false, "Cloud sync"},
            {"shared_merge_tree_memo_ids_remove_timeout_seconds", 1800, 1800, "Cloud sync"},
            {"shared_merge_tree_idle_parts_update_seconds", 3600, 3600, "Cloud sync"},
            {"shared_merge_tree_max_outdated_parts_to_process_at_once", 1000, 1000, "Cloud sync"},
            {"shared_merge_tree_postpone_next_merge_for_locally_merged_parts_rows_threshold", 1000000, 1000000, "Cloud sync"},
            {"shared_merge_tree_postpone_next_merge_for_locally_merged_parts_ms", 0, 0, "Cloud sync"},
            {"shared_merge_tree_range_for_merge_window_size", 10, 10, "Cloud sync"},
            {"shared_merge_tree_use_too_many_parts_count_from_virtual_parts", 0, 0, "Cloud sync"},
            {"shared_merge_tree_create_per_replica_metadata_nodes", true, true, "Cloud sync"},
            {"shared_merge_tree_use_metadata_hints_cache", true, true, "Cloud sync"},
            {"notify_newest_block_number", false, false, "Cloud sync"},
            {"allow_reduce_blocking_parts_task", false, false, "Cloud sync"},
            /// Release closed. Please use 25.2
        });
        addSettingsChanges(merge_tree_settings_changes_history, "24.12",
        {
            /// Release closed. Please use 25.1
            {"enforce_index_structure_match_on_partition_manipulation", true, false, "New setting"},
            {"use_primary_key_cache", false, false, "New setting"},
            {"prewarm_primary_key_cache", false, false, "New setting"},
            {"min_bytes_to_prewarm_caches", 0, 0, "New setting"},
            {"allow_experimental_reverse_key", false, false, "New setting"},
            /// Release closed. Please use 25.1
        });
        addSettingsChanges(merge_tree_settings_changes_history, "24.11",
        {
        });
        addSettingsChanges(merge_tree_settings_changes_history, "24.10",
        {
        });
        addSettingsChanges(merge_tree_settings_changes_history, "24.9",
        {
        });
        addSettingsChanges(merge_tree_settings_changes_history, "24.8",
        {
            {"deduplicate_merge_projection_mode", "ignore", "throw", "Do not allow to create inconsistent projection"}
        });
    });

    return merge_tree_settings_changes_history;
}

}<|MERGE_RESOLUTION|>--- conflicted
+++ resolved
@@ -39,23 +39,6 @@
         /// controls new feature and it's 'true' by default, use 'false' as previous_value).
         /// It's used to implement `compatibility` setting (see https://github.com/ClickHouse/ClickHouse/issues/35972)
         /// Note: please check if the key already exists to prevent duplicate entries.
-<<<<<<< HEAD
-        addSettingsChanges(settings_changes_history, "25.9",
-        {
-            {"iceberg_delete_data_on_drop", false, false, "New setting"},
-            {"use_skip_indexes_on_data_read", false, false, "New setting"},
-            {"s3_slow_all_threads_after_retryable_error", true, true, "Added an alias for setting `backup_slow_all_threads_after_retryable_s3_error`"},
-            {"iceberg_metadata_log_level", "none", "none", "New setting."},
-            {"max_iceberg_data_file_rows", 100000, 100000, "New setting."},
-            {"max_iceberg_data_file_bytes", 100000000, 100000000, "New setting."},
-            {"allow_experimental_delta_lake_writes", false, false, "New setting."},
-            {"delta_lake_insert_max_bytes_in_data_file", 1_GiB, 1_GiB, "New setting."},
-            {"delta_lake_insert_max_rows_in_data_file", 100000, 100000, "New setting."},
-            {"promql_evaluation_time", Field{"auto"}, Field{"auto"}, "The setting was renamed. The previous name is `evaluation_time`."},
-            {"evaluation_time", 0, 0, "Old setting which popped up here being renamed."},
-        });
-=======
->>>>>>> e7e74606
         addSettingsChanges(settings_changes_history, "25.8",
         {
             {"output_format_json_quote_64bit_integers", true, false, "Disable quoting of the 64 bit integers in JSON by default"},
@@ -124,6 +107,7 @@
             {"enable_lightweight_update", false, true, "Lightweight updates were moved to Beta. Added an alias for setting 'allow_experimental_lightweight_update'."},
             {"allow_experimental_lightweight_update", false, true, "Lightweight updates were moved to Beta."},
             {"s3_slow_all_threads_after_retryable_error", true, true, "Added an alias for setting `backup_slow_all_threads_after_retryable_s3_error`"},
+            {"iceberg_metadata_log_level", "none", "none", "New setting."},
         });
         addSettingsChanges(settings_changes_history, "25.7",
         {
