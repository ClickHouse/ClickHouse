--- conflicted
+++ resolved
@@ -629,9 +629,7 @@
             {"enable_max_bytes_limit_for_min_age_to_force_merge", false, false, "Added new setting to limit max bytes for min_age_to_force_merge."},
             {"add_minmax_index_for_numeric_columns", false, false, "New setting"},
             {"add_minmax_index_for_string_columns", false, false, "New setting"},
-<<<<<<< HEAD
             {"allow_generate_min_max_data_insert_file", false, false, "New setting."},
-=======
             {"merge_max_bytes_to_prewarm_cache", 1ULL * 1024 * 1024 * 1024, 1ULL * 1024 * 1024 * 1024, "Cloud sync"},
             {"merge_total_max_bytes_to_prewarm_cache", 15ULL * 1024 * 1024 * 1024, 15ULL * 1024 * 1024 * 1024, "Cloud sync"},
             {"reduce_blocking_parts_sleep_ms", 5000, 5000, "Cloud sync"},
@@ -657,7 +655,6 @@
             {"shared_merge_tree_use_metadata_hints_cache", true, true, "Cloud sync"},
             {"notify_newest_block_number", false, false, "Cloud sync"},
             {"allow_reduce_blocking_parts_task", false, false, "Cloud sync"},
->>>>>>> 7e3ae447
         });
         addSettingsChanges(merge_tree_settings_changes_history, "24.12",
         {
