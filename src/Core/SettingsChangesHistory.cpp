#include <Core/SettingsChangesHistory.h>

#include <Core/SettingsEnums.h>

#include <Common/Exception.h>

namespace DB
{

namespace ErrorCodes
{
    extern const int LOGICAL_ERROR;
}

static void addSettingsChanges(
    VersionToSettingsChangesMap & settings_changes_history,
    std::string_view version,
    SettingsChangesHistory::SettingsChanges && changes)
{
    /// Forbid duplicate versions
    auto [_, inserted] = settings_changes_history.emplace(ClickHouseVersion(version), std::move(changes));
    if (!inserted)
        throw Exception{ErrorCodes::LOGICAL_ERROR, "Detected duplicate version '{}'", ClickHouseVersion(version).toString()};
}

const VersionToSettingsChangesMap & getSettingsChangesHistory()
{
    static VersionToSettingsChangesMap settings_changes_history;
    static std::once_flag initialized_flag;
    std::call_once(initialized_flag, [&]
    {
        // clang-format off
        /// History of settings changes that controls some backward incompatible changes
        /// across all ClickHouse versions. It maps ClickHouse version to settings changes that were done
        /// in this version. This history contains both changes to existing settings and newly added settings.
        /// Settings changes is a vector of structs
        ///     {setting_name, previous_value, new_value, reason}.
        /// For newly added setting choose the most appropriate previous_value (for example, if new setting
        /// controls new feature and it's 'true' by default, use 'false' as previous_value).
        /// It's used to implement `compatibility` setting (see https://github.com/ClickHouse/ClickHouse/issues/35972)
        /// Note: please check if the key already exists to prevent duplicate entries.
        addSettingsChanges(settings_changes_history, "25.7",
        {
            {"correlated_subqueries_substitute_equivalent_expressions", false, true, "New setting to correlated subquery planning optimization."},
            {"function_date_trunc_return_type_behavior", 0, 0, "Add new setting to preserve old behaviour of dateTrunc function"},
            {"output_format_parquet_geometadata", false, true, "A new setting to allow to write information about geo columns in parquet metadata and encode columns in WKB format."},
            {"cluster_function_process_archive_on_multiple_nodes", true, true, "New setting"},
            {"enable_vector_similarity_index", false, false, "Added an alias for setting `allow_experimental_vector_similarity_index`"},
            {"distributed_plan_max_rows_to_broadcast", 20000, 20000, "New experimental setting."},
<<<<<<< HEAD
            {"parallel_distributed_insert_select", 0, 2, "Enable parallel distributed insert select by default"},
=======
            {"write_through_distributed_cache_buffer_size", 0, 0, "New cloud setting"},
>>>>>>> ff06c634
            {"min_joined_block_size_rows", 0, DEFAULT_BLOCK_SIZE, "New setting."},
            {"table_engine_read_through_distributed_cache", false, false, "New setting"},
            {"distributed_cache_alignment", 0, 0, "Rename of distributed_cache_read_alignment"},
        });
        addSettingsChanges(settings_changes_history, "25.6",
        {
            /// RELEASE CLOSED
            {"output_format_native_use_flattened_dynamic_and_json_serialization", false, false, "Add flattened Dynamic/JSON serializations to Native format"},
            {"cast_string_to_date_time_mode", "basic", "basic", "Allow to use different DateTime parsing mode in String to DateTime cast"},
            {"parallel_replicas_connect_timeout_ms", 1000, 300, "Separate connection timeout for parallel replicas queries"},
            {"use_iceberg_partition_pruning", false, true, "Enable Iceberg partition pruning by default."},
            {"distributed_cache_credentials_refresh_period_seconds", 5, 5, "New private setting"},
            {"enable_shared_storage_snapshot_in_query", false, false, "A new setting to share storage snapshot in query"},
            {"merge_tree_storage_snapshot_sleep_ms", 0, 0, "A new setting to debug storage snapshot consistency in query"},
            {"enable_job_stack_trace", false, false, "The setting was disabled by default to avoid performance overhead."},
            {"use_legacy_to_time", true, true, "New setting. Allows for user to use the old function logic for toTime, which works as toTimeWithFixedDate."},
            {"allow_experimental_time_time64_type", false, false, "New settings. Allows to use a new experimental Time and Time64 data types."},
            {"enable_time_time64_type", false, false, "New settings. Allows to use a new experimental Time and Time64 data types."},
            {"optimize_use_projection_filtering", false, true, "New setting"},
            {"input_format_parquet_enable_json_parsing", false, true, "When reading Parquet files, parse JSON columns as ClickHouse JSON Column."},
            {"use_skip_indexes_if_final", 0, 1, "Change in default value of setting"},
            {"use_skip_indexes_if_final_exact_mode", 0, 1, "Change in default value of setting"},
            {"allow_experimental_time_series_aggregate_functions", false, false, "New setting to enable experimental timeSeries* aggregate functions."},
            {"min_outstreams_per_resize_after_split", 0, 24, "New setting."},
            {"count_matches_stop_at_empty_match", true, false, "New setting."},
            {"enable_parallel_blocks_marshalling", "false", "true", "A new setting"},
            {"format_schema_source", "file", "file", "New setting"},
            {"format_schema_message_name", "", "", "New setting"},
            /// RELEASE CLOSED
        });
        addSettingsChanges(settings_changes_history, "25.5",
        {
            /// Release closed. Please use 25.6
            {"geotoh3_argument_order", "lon_lat", "lat_lon", "A new setting for legacy behaviour to set lon and lat argument order"},
            {"secondary_indices_enable_bulk_filtering", false, true, "A new algorithm for filtering by data skipping indices"},
            {"implicit_table_at_top_level", "", "", "A new setting, used in clickhouse-local"},
            {"use_skip_indexes_if_final_exact_mode", 0, 0, "This setting was introduced to help FINAL query return correct results with skip indexes"},
            {"parsedatetime_e_requires_space_padding", true, false, "Improved compatibility with MySQL DATE_FORMAT/STR_TO_DATE"},
            {"formatdatetime_e_with_space_padding", true, false, "Improved compatibility with MySQL DATE_FORMAT/STR_TO_DATE"},
            {"input_format_max_block_size_bytes", 0, 0, "New setting to limit bytes size if blocks created by input format"},
            {"parallel_replicas_insert_select_local_pipeline", false, true, "Use local pipeline during distributed INSERT SELECT with parallel replicas. Currently disabled due to performance issues"},
            {"page_cache_block_size", 1048576, 1048576, "Made this setting adjustable on a per-query level."},
            {"page_cache_lookahead_blocks", 16, 16, "Made this setting adjustable on a per-query level."},
            {"output_format_pretty_glue_chunks", "0", "auto", "A new setting to make Pretty formats prettier."},
            {"distributed_cache_read_only_from_current_az", true, true, "New setting"},
            {"parallel_hash_join_threshold", 0, 100'000, "New setting"},
            {"max_limit_for_ann_queries", 1'000, 0, "Obsolete setting"},
            {"max_limit_for_vector_search_queries", 1'000, 1'000, "New setting"},
            {"min_os_cpu_wait_time_ratio_to_throw", 0, 0, "Setting values were changed and backported to 25.4"},
            {"max_os_cpu_wait_time_ratio_to_throw", 0, 0, "Setting values were changed and backported to 25.4"},
            {"make_distributed_plan", 0, 0, "New experimental setting."},
            {"distributed_plan_execute_locally", 0, 0, "New experimental setting."},
            {"distributed_plan_default_shuffle_join_bucket_count", 8, 8, "New experimental setting."},
            {"distributed_plan_default_reader_bucket_count", 8, 8, "New experimental setting."},
            {"distributed_plan_optimize_exchanges", true, true, "New experimental setting."},
            {"distributed_plan_force_exchange_kind", "", "", "New experimental setting."},
            {"update_sequential_consistency", true, true, "A new setting"},
            {"update_parallel_mode", "auto", "auto", "A new setting"},
            {"lightweight_delete_mode", "alter_update", "alter_update", "A new setting"},
            {"alter_update_mode", "heavy", "heavy", "A new setting"},
            {"apply_patch_parts", false, true, "A new setting"},
            {"allow_experimental_lightweight_update", false, false, "A new setting"},
            {"allow_experimental_delta_kernel_rs", true, true, "New setting"},
            {"allow_experimental_database_hms_catalog", false, false, "Allow experimental database engine DataLakeCatalog with catalog_type = 'hive'"},
            {"vector_search_filter_strategy", "auto", "auto", "New setting"},
            {"vector_search_postfilter_multiplier", 1, 1, "New setting"},
            {"compile_expressions", false, true, "We believe that the LLVM infrastructure behind the JIT compiler is stable enough to enable this setting by default."},
            {"input_format_parquet_bloom_filter_push_down", false, true, "When reading Parquet files, skip whole row groups based on the WHERE/PREWHERE expressions and bloom filter in the Parquet metadata."},
            {"input_format_parquet_allow_geoparquet_parser", false, true, "A new setting to use geo columns in parquet file"},
            {"enable_url_encoding", true, false, "Changed existing setting's default value"},
            {"s3_slow_all_threads_after_network_error", false, true, "New setting"},
            /// Release closed. Please use 25.6
        });
        addSettingsChanges(settings_changes_history, "25.4",
        {
            /// Release closed. Please use 25.5
            {"use_query_condition_cache", false, true, "A new optimization"},
            {"allow_materialized_view_with_bad_select", true, false, "Don't allow creating MVs referencing nonexistent columns or tables"},
            {"query_plan_optimize_lazy_materialization", false, true, "Added new setting to use query plan for lazy materialization optimisation"},
            {"query_plan_max_limit_for_lazy_materialization", 10, 10, "Added new setting to control maximum limit value that allows to use query plan for lazy materialization optimisation. If zero, there is no limit"},
            {"query_plan_convert_join_to_in", false, false, "New setting"},
            {"enable_hdfs_pread", true, true, "New setting."},
            {"low_priority_query_wait_time_ms", 1000, 1000, "New setting."},
            {"allow_experimental_correlated_subqueries", false, false, "Added new setting to allow correlated subqueries execution."},
            {"serialize_query_plan", false, false, "NewSetting"},
            {"allow_experimental_shared_set_join", 0, 1, "A setting for ClickHouse Cloud to enable SharedSet and SharedJoin"},
            {"allow_special_bool_values_inside_variant", true, false, "Don't allow special bool values during Variant type parsing"},
            {"cast_string_to_variant_use_inference", true, true, "New setting to enable/disable types inference during CAST from String to Variant"},
            {"distributed_cache_read_request_max_tries", 20, 20, "New setting"},
            {"query_condition_cache_store_conditions_as_plaintext", false, false, "New setting"},
            {"min_os_cpu_wait_time_ratio_to_throw", 0, 0, "New setting"},
            {"max_os_cpu_wait_time_ratio_to_throw", 0, 0, "New setting"},
            {"query_plan_merge_filter_into_join_condition", false, true, "Added new setting to merge filter into join condition"},
            {"use_local_cache_for_remote_storage", true, false, "Obsolete setting."},
            {"iceberg_timestamp_ms", 0, 0, "New setting."},
            {"iceberg_snapshot_id", 0, 0, "New setting."},
            {"use_iceberg_metadata_files_cache", true, true, "New setting"},
            {"query_plan_join_shard_by_pk_ranges", false, false, "New setting"},
            {"parallel_replicas_insert_select_local_pipeline", false, false, "Use local pipeline during distributed INSERT SELECT with parallel replicas. Currently disabled due to performance issues"},
            {"parallel_hash_join_threshold", 0, 0, "New setting"},
            {"function_date_trunc_return_type_behavior", 1, 0, "Change the result type for dateTrunc function for DateTime64/Date32 arguments to DateTime64/Date32 regardless of time unit to get correct result for negative values"}
            /// Release closed. Please use 25.5
        });
        addSettingsChanges(settings_changes_history, "25.3",
        {
            /// Release closed. Please use 25.4
            {"enable_json_type", false, true, "JSON data type is production-ready"},
            {"enable_dynamic_type", false, true, "Dynamic data type is production-ready"},
            {"enable_variant_type", false, true, "Variant data type is production-ready"},
            {"allow_experimental_json_type", false, true, "JSON data type is production-ready"},
            {"allow_experimental_dynamic_type", false, true, "Dynamic data type is production-ready"},
            {"allow_experimental_variant_type", false, true, "Variant data type is production-ready"},
            {"allow_experimental_database_unity_catalog", false, false, "Allow experimental database engine DataLakeCatalog with catalog_type = 'unity'"},
            {"allow_experimental_database_glue_catalog", false, false, "Allow experimental database engine DataLakeCatalog with catalog_type = 'glue'"},
            {"use_page_cache_with_distributed_cache", false, false, "New setting"},
            {"use_query_condition_cache", false, false, "New setting."},
            {"parallel_replicas_for_cluster_engines", false, true, "New setting."},
            {"parallel_hash_join_threshold", 0, 0, "New setting"},
            /// Release closed. Please use 25.4
        });
        addSettingsChanges(settings_changes_history, "25.2",
        {
            /// Release closed. Please use 25.3
            {"schema_inference_make_json_columns_nullable", false, false, "Allow to infer Nullable(JSON) during schema inference"},
            {"query_plan_use_new_logical_join_step", false, true, "Enable new step"},
            {"postgresql_fault_injection_probability", 0., 0., "New setting"},
            {"apply_settings_from_server", false, true, "Client-side code (e.g. INSERT input parsing and query output formatting) will use the same settings as the server, including settings from server config."},
            {"merge_tree_use_deserialization_prefixes_cache", true, true, "A new setting to control the usage of deserialization prefixes cache in MergeTree"},
            {"merge_tree_use_prefixes_deserialization_thread_pool", true, true, "A new setting controlling the usage of the thread pool for parallel prefixes deserialization in MergeTree"},
            {"optimize_and_compare_chain", false, true, "A new setting"},
            {"enable_adaptive_memory_spill_scheduler", false, false, "New setting. Enable spill memory data into external storage adaptively."},
            {"output_format_parquet_write_bloom_filter", false, true, "Added support for writing Parquet bloom filters."},
            {"output_format_parquet_bloom_filter_bits_per_value", 10.5, 10.5, "New setting."},
            {"output_format_parquet_bloom_filter_flush_threshold_bytes", 128 * 1024 * 1024, 128 * 1024 * 1024, "New setting."},
            {"output_format_pretty_max_rows", 10000, 1000, "It is better for usability - less amount to scroll."},
            {"restore_replicated_merge_tree_to_shared_merge_tree", false, false, "New setting."},
            {"parallel_replicas_only_with_analyzer", true, true, "Parallel replicas is supported only with analyzer enabled"},
            {"s3_allow_multipart_copy", true, true, "New setting."},
        });
        addSettingsChanges(settings_changes_history, "25.1",
        {
            /// Release closed. Please use 25.2
            {"allow_not_comparable_types_in_order_by", true, false, "Don't allow not comparable types in order by by default"},
            {"allow_not_comparable_types_in_comparison_functions", true, false, "Don't allow not comparable types in comparison functions by default"},
            {"output_format_json_pretty_print", false, true, "Print values in a pretty format in JSON output format by default"},
            {"allow_experimental_ts_to_grid_aggregate_function", false, false, "Cloud only"},
            {"formatdatetime_f_prints_scale_number_of_digits", true, false, "New setting."},
            {"distributed_cache_connect_max_tries", 20, 20, "Cloud only"},
            {"query_plan_use_new_logical_join_step", false, false, "New join step, internal change"},
            {"distributed_cache_min_bytes_for_seek", 0, 0, "New private setting."},
            {"use_iceberg_partition_pruning", false, false, "New setting for Iceberg partition pruning."},
            {"max_bytes_ratio_before_external_group_by", 0.0, 0.5, "Enable automatic spilling to disk by default."},
            {"max_bytes_ratio_before_external_sort", 0.0, 0.5, "Enable automatic spilling to disk by default."},
            {"min_external_sort_block_bytes", 0., 100_MiB, "New setting."},
            {"s3queue_migrate_old_metadata_to_buckets", false, false, "New setting."},
            {"distributed_cache_pool_behaviour_on_limit", "allocate_bypassing_pool", "wait", "Cloud only"},
            {"use_hive_partitioning", false, true, "Enabled the setting by default."},
            {"query_plan_try_use_vector_search", false, true, "New setting."},
            {"short_circuit_function_evaluation_for_nulls", false, true, "Allow to execute functions with Nullable arguments only on rows with non-NULL values in all arguments"},
            {"short_circuit_function_evaluation_for_nulls_threshold", 1.0, 1.0, "Ratio threshold of NULL values to execute functions with Nullable arguments only on rows with non-NULL values in all arguments. Applies when setting short_circuit_function_evaluation_for_nulls is enabled."},
            {"output_format_orc_writer_time_zone_name", "GMT", "GMT", "The time zone name for ORC writer, the default ORC writer's time zone is GMT."},
            {"output_format_pretty_highlight_trailing_spaces", false, true, "A new setting."},
            {"allow_experimental_bfloat16_type", false, true, "Add new BFloat16 type"},
            {"allow_push_predicate_ast_for_distributed_subqueries", false, true, "A new setting"},
            {"output_format_pretty_squash_consecutive_ms", 0, 50, "Add new setting"},
            {"output_format_pretty_squash_max_wait_ms", 0, 1000, "Add new setting"},
            {"output_format_pretty_max_column_name_width_cut_to", 0, 24, "A new setting"},
            {"output_format_pretty_max_column_name_width_min_chars_to_cut", 0, 4, "A new setting"},
            {"output_format_pretty_multiline_fields", false, true, "A new setting"},
            {"output_format_pretty_fallback_to_vertical", false, true, "A new setting"},
            {"output_format_pretty_fallback_to_vertical_max_rows_per_chunk", 0, 100, "A new setting"},
            {"output_format_pretty_fallback_to_vertical_min_columns", 0, 5, "A new setting"},
            {"output_format_pretty_fallback_to_vertical_min_table_width", 0, 250, "A new setting"},
            {"merge_table_max_tables_to_look_for_schema_inference", 1, 1000, "A new setting"},
            {"max_autoincrement_series", 1000, 1000, "A new setting"},
            {"validate_enum_literals_in_operators", false, false, "A new setting"},
            {"allow_experimental_kusto_dialect", true, false, "A new setting"},
            {"allow_experimental_prql_dialect", true, false, "A new setting"},
            {"h3togeo_lon_lat_result_order", true, false, "A new setting"},
            {"max_parallel_replicas", 1, 1000, "Use up to 1000 parallel replicas by default."},
            {"allow_general_join_planning", false, true, "Allow more general join planning algorithm when hash join algorithm is enabled."},
            {"optimize_extract_common_expressions", false, true, "Optimize WHERE, PREWHERE, ON, HAVING and QUALIFY expressions by extracting common expressions out from disjunction of conjunctions."},
            /// Release closed. Please use 25.2
        });
        addSettingsChanges(settings_changes_history, "24.12",
        {
            /// Release closed. Please use 25.1
            {"allow_experimental_database_iceberg", false, false, "New setting."},
            {"shared_merge_tree_sync_parts_on_partition_operations", 1, 1, "New setting. By default parts are always synchronized"},
            {"query_plan_join_swap_table", "false", "auto", "New setting. Right table was always chosen before."},
            {"max_size_to_preallocate_for_aggregation", 100'000'000, 1'000'000'000'000, "Enable optimisation for bigger tables."},
            {"max_size_to_preallocate_for_joins", 100'000'000, 1'000'000'000'000, "Enable optimisation for bigger tables."},
            {"max_bytes_ratio_before_external_group_by", 0., 0., "New setting."},
            {"optimize_extract_common_expressions", false, false, "Introduce setting to optimize WHERE, PREWHERE, ON, HAVING and QUALIFY expressions by extracting common expressions out from disjunction of conjunctions."},
            {"max_bytes_ratio_before_external_sort", 0., 0., "New setting."},
            {"use_async_executor_for_materialized_views", false, false, "New setting."},
            {"http_response_headers", "", "", "New setting."},
            {"output_format_parquet_datetime_as_uint32", true, false, "Write DateTime as DateTime64(3) instead of UInt32 (these are the two Parquet types closest to DateTime)."},
            {"skip_redundant_aliases_in_udf", false, false, "When enabled, this allows you to use the same user defined function several times for several materialized columns in the same table."},
            {"parallel_replicas_index_analysis_only_on_coordinator", true, true, "Index analysis done only on replica-coordinator and skipped on other replicas. Effective only with enabled parallel_replicas_local_plan"}, // enabling it was moved to 24.10
            {"least_greatest_legacy_null_behavior", true, false, "New setting"},
            {"use_concurrency_control", false, true, "Enable concurrency control by default"},
            {"join_algorithm", "default", "direct,parallel_hash,hash", "'default' was deprecated in favor of explicitly specified join algorithms, also parallel_hash is now preferred over hash"},
            /// Release closed. Please use 25.1
        });
        addSettingsChanges(settings_changes_history, "24.11",
        {
            {"validate_mutation_query", false, true, "New setting to validate mutation queries by default."},
            {"enable_job_stack_trace", false, false, "Enables collecting stack traces from job's scheduling. Disabled by default to avoid performance overhead."},
            {"allow_suspicious_types_in_group_by", true, false, "Don't allow Variant/Dynamic types in GROUP BY by default"},
            {"allow_suspicious_types_in_order_by", true, false, "Don't allow Variant/Dynamic types in ORDER BY by default"},
            {"distributed_cache_discard_connection_if_unread_data", true, true, "New setting"},
            {"filesystem_cache_enable_background_download_for_metadata_files_in_packed_storage", true, true, "New setting"},
            {"filesystem_cache_enable_background_download_during_fetch", true, true, "New setting"},
            {"azure_check_objects_after_upload", false, false, "Check each uploaded object in azure blob storage to be sure that upload was successful"},
            {"backup_restore_keeper_max_retries", 20, 1000, "Should be big enough so the whole operation BACKUP or RESTORE operation won't fail because of a temporary [Zoo]Keeper failure in the middle of it."},
            {"backup_restore_failure_after_host_disconnected_for_seconds", 0, 3600, "New setting."},
            {"backup_restore_keeper_max_retries_while_initializing", 0, 20, "New setting."},
            {"backup_restore_keeper_max_retries_while_handling_error", 0, 20, "New setting."},
            {"backup_restore_finish_timeout_after_error_sec", 0, 180, "New setting."},
            {"query_plan_merge_filters", false, true, "Allow to merge filters in the query plan. This is required to properly support filter-push-down with a new analyzer."},
            {"parallel_replicas_local_plan", false, true, "Use local plan for local replica in a query with parallel replicas"},
            {"merge_tree_use_v1_object_and_dynamic_serialization", true, false, "Add new serialization V2 version for JSON and Dynamic types"},
            {"min_joined_block_size_bytes", 524288, 524288, "New setting."},
            {"allow_experimental_bfloat16_type", false, false, "Add new experimental BFloat16 type"},
            {"filesystem_cache_skip_download_if_exceeds_per_query_cache_write_limit", 1, 1, "Rename of setting skip_download_if_exceeds_query_cache_limit"},
            {"filesystem_cache_prefer_bigger_buffer_size", true, true, "New setting"},
            {"read_in_order_use_virtual_row", false, false, "Use virtual row while reading in order of primary key or its monotonic function fashion. It is useful when searching over multiple parts as only relevant ones are touched."},
            {"s3_skip_empty_files", false, true, "We hope it will provide better UX"},
            {"filesystem_cache_boundary_alignment", 0, 0, "New setting"},
            {"push_external_roles_in_interserver_queries", false, true, "New setting."},
            {"enable_variant_type", false, false, "Add alias to allow_experimental_variant_type"},
            {"enable_dynamic_type", false, false, "Add alias to allow_experimental_dynamic_type"},
            {"enable_json_type", false, false, "Add alias to allow_experimental_json_type"},
        });
        addSettingsChanges(settings_changes_history, "24.10",
        {
            {"query_metric_log_interval", 0, -1, "New setting."},
            {"enforce_strict_identifier_format", false, false, "New setting."},
            {"enable_parsing_to_custom_serialization", false, true, "New setting"},
            {"mongodb_throw_on_unsupported_query", false, true, "New setting."},
            {"enable_parallel_replicas", false, false, "Parallel replicas with read tasks became the Beta tier feature."},
            {"parallel_replicas_mode", "read_tasks", "read_tasks", "This setting was introduced as a part of making parallel replicas feature Beta"},
            {"filesystem_cache_name", "", "", "Filesystem cache name to use for stateless table engines or data lakes"},
            {"restore_replace_external_dictionary_source_to_null", false, false, "New setting."},
            {"show_create_query_identifier_quoting_rule", "when_necessary", "when_necessary", "New setting."},
            {"show_create_query_identifier_quoting_style", "Backticks", "Backticks", "New setting."},
            {"merge_tree_min_read_task_size", 8, 8, "New setting"},
            {"merge_tree_min_rows_for_concurrent_read_for_remote_filesystem", (20 * 8192), 0, "Setting is deprecated"},
            {"merge_tree_min_bytes_for_concurrent_read_for_remote_filesystem", (24 * 10 * 1024 * 1024), 0, "Setting is deprecated"},
            {"implicit_select", false, false, "A new setting."},
            {"output_format_native_write_json_as_string", false, false, "Add new setting to allow write JSON column as single String column in Native format"},
            {"output_format_binary_write_json_as_string", false, false, "Add new setting to write values of JSON type as JSON string in RowBinary output format"},
            {"input_format_binary_read_json_as_string", false, false, "Add new setting to read values of JSON type as JSON string in RowBinary input format"},
            {"min_free_disk_bytes_to_perform_insert", 0, 0, "New setting."},
            {"min_free_disk_ratio_to_perform_insert", 0.0, 0.0, "New setting."},
            {"parallel_replicas_local_plan", false, true, "Use local plan for local replica in a query with parallel replicas"},
            {"enable_named_columns_in_function_tuple", false, false, "Disabled pending usability improvements"},
            {"cloud_mode_database_engine", 1, 1, "A setting for ClickHouse Cloud"},
            {"allow_experimental_shared_set_join", 0, 0, "A setting for ClickHouse Cloud"},
            {"read_through_distributed_cache", 0, 0, "A setting for ClickHouse Cloud"},
            {"write_through_distributed_cache", 0, 0, "A setting for ClickHouse Cloud"},
            {"distributed_cache_throw_on_error", 0, 0, "A setting for ClickHouse Cloud"},
            {"distributed_cache_log_mode", "on_error", "on_error", "A setting for ClickHouse Cloud"},
            {"distributed_cache_fetch_metrics_only_from_current_az", 1, 1, "A setting for ClickHouse Cloud"},
            {"distributed_cache_connect_max_tries", 20, 20, "A setting for ClickHouse Cloud"},
            {"distributed_cache_receive_response_wait_milliseconds", 60000, 60000, "A setting for ClickHouse Cloud"},
            {"distributed_cache_receive_timeout_milliseconds", 10000, 10000, "A setting for ClickHouse Cloud"},
            {"distributed_cache_wait_connection_from_pool_milliseconds", 100, 100, "A setting for ClickHouse Cloud"},
            {"distributed_cache_bypass_connection_pool", 0, 0, "A setting for ClickHouse Cloud"},
            {"distributed_cache_pool_behaviour_on_limit", "allocate_bypassing_pool", "allocate_bypassing_pool", "A setting for ClickHouse Cloud"},
            {"distributed_cache_read_alignment", 0, 0, "A setting for ClickHouse Cloud"},
            {"distributed_cache_max_unacked_inflight_packets", 10, 10, "A setting for ClickHouse Cloud"},
            {"distributed_cache_data_packet_ack_window", 5, 5, "A setting for ClickHouse Cloud"},
            {"input_format_parquet_enable_row_group_prefetch", false, true, "Enable row group prefetching during parquet parsing. Currently, only single-threaded parsing can prefetch."},
            {"input_format_orc_dictionary_as_low_cardinality", false, true, "Treat ORC dictionary encoded columns as LowCardinality columns while reading ORC files"},
            {"allow_experimental_refreshable_materialized_view", false, true, "Not experimental anymore"},
            {"max_parts_to_move", 0, 1000, "New setting"},
            {"hnsw_candidate_list_size_for_search", 64, 256, "New setting. Previously, the value was optionally specified in CREATE INDEX and 64 by default."},
            {"allow_reorder_prewhere_conditions", true, true, "New setting"},
            {"input_format_parquet_bloom_filter_push_down", false, false, "When reading Parquet files, skip whole row groups based on the WHERE/PREWHERE expressions and bloom filter in the Parquet metadata."},
            {"date_time_64_output_format_cut_trailing_zeros_align_to_groups_of_thousands", false, false, "Dynamically trim the trailing zeros of datetime64 values to adjust the output scale to (0, 3, 6), corresponding to 'seconds', 'milliseconds', and 'microseconds'."},
            {"parallel_replicas_index_analysis_only_on_coordinator", false, true, "Index analysis done only on replica-coordinator and skipped on other replicas. Effective only with enabled parallel_replicas_local_plan"},
            {"distributed_cache_discard_connection_if_unread_data", true, true, "New setting"},
            {"azure_check_objects_after_upload", false, false, "Check each uploaded object in azure blob storage to be sure that upload was successful"},
            {"backup_restore_keeper_max_retries", 20, 1000, "Should be big enough so the whole operation BACKUP or RESTORE operation won't fail because of a temporary [Zoo]Keeper failure in the middle of it."},
            {"backup_restore_failure_after_host_disconnected_for_seconds", 0, 3600, "New setting."},
            {"backup_restore_keeper_max_retries_while_initializing", 0, 20, "New setting."},
            {"backup_restore_keeper_max_retries_while_handling_error", 0, 20, "New setting."},
            {"backup_restore_finish_timeout_after_error_sec", 0, 180, "New setting."},
        });
        addSettingsChanges(settings_changes_history, "24.9",
        {
            {"output_format_orc_dictionary_key_size_threshold", 0.0, 0.0, "For a string column in ORC output format, if the number of distinct values is greater than this fraction of the total number of non-null rows, turn off dictionary encoding. Otherwise dictionary encoding is enabled"},
            {"input_format_json_empty_as_default", false, false, "Added new setting to allow to treat empty fields in JSON input as default values."},
            {"input_format_try_infer_variants", false, false, "Try to infer Variant type in text formats when there is more than one possible type for column/array elements"},
            {"join_output_by_rowlist_perkey_rows_threshold", 0, 5, "The lower limit of per-key average rows in the right table to determine whether to output by row list in hash join."},
            {"create_if_not_exists", false, false, "New setting."},
            {"allow_materialized_view_with_bad_select", true, true, "Support (but not enable yet) stricter validation in CREATE MATERIALIZED VIEW"},
            {"parallel_replicas_mark_segment_size", 128, 0, "Value for this setting now determined automatically"},
            {"database_replicated_allow_replicated_engine_arguments", 1, 0, "Don't allow explicit arguments by default"},
            {"database_replicated_allow_explicit_uuid", 1, 0, "Added a new setting to disallow explicitly specifying table UUID"},
            {"parallel_replicas_local_plan", false, false, "Use local plan for local replica in a query with parallel replicas"},
            {"join_to_sort_minimum_perkey_rows", 0, 40, "The lower limit of per-key average rows in the right table to determine whether to rerange the right table by key in left or inner join. This setting ensures that the optimization is not applied for sparse table keys"},
            {"join_to_sort_maximum_table_rows", 0, 10000, "The maximum number of rows in the right table to determine whether to rerange the right table by key in left or inner join"},
            {"allow_experimental_join_right_table_sorting", false, false, "If it is set to true, and the conditions of `join_to_sort_minimum_perkey_rows` and `join_to_sort_maximum_table_rows` are met, rerange the right table by key to improve the performance in left or inner hash join"},
            {"mongodb_throw_on_unsupported_query", false, true, "New setting."},
            {"min_free_disk_bytes_to_perform_insert", 0, 0, "Maintain some free disk space bytes from inserts while still allowing for temporary writing."},
            {"min_free_disk_ratio_to_perform_insert", 0.0, 0.0, "Maintain some free disk space bytes expressed as ratio to total disk space from inserts while still allowing for temporary writing."},
        });
        addSettingsChanges(settings_changes_history, "24.8",
        {
            {"rows_before_aggregation", false, false, "Provide exact value for rows_before_aggregation statistic, represents the number of rows read before aggregation"},
            {"restore_replace_external_table_functions_to_null", false, false, "New setting."},
            {"restore_replace_external_engines_to_null", false, false, "New setting."},
            {"input_format_json_max_depth", 1000000, 1000, "It was unlimited in previous versions, but that was unsafe."},
            {"merge_tree_min_bytes_per_task_for_remote_reading", 4194304, 2097152, "Value is unified with `filesystem_prefetch_min_bytes_for_single_read_task`"},
            {"use_hive_partitioning", false, false, "Allows to use hive partitioning for File, URL, S3, AzureBlobStorage and HDFS engines."},
            {"allow_experimental_kafka_offsets_storage_in_keeper", false, false, "Allow the usage of experimental Kafka storage engine that stores the committed offsets in ClickHouse Keeper"},
            {"allow_archive_path_syntax", true, true, "Added new setting to allow disabling archive path syntax."},
            {"query_cache_tag", "", "", "New setting for labeling query cache settings."},
            {"allow_experimental_time_series_table", false, false, "Added new setting to allow the TimeSeries table engine"},
            {"enable_analyzer", 1, 1, "Added an alias to a setting `allow_experimental_analyzer`."},
            {"optimize_functions_to_subcolumns", false, true, "Enabled settings by default"},
            {"allow_experimental_json_type", false, false, "Add new experimental JSON type"},
            {"use_json_alias_for_old_object_type", true, false, "Use JSON type alias to create new JSON type"},
            {"type_json_skip_duplicated_paths", false, false, "Allow to skip duplicated paths during JSON parsing"},
            {"allow_experimental_vector_similarity_index", false, false, "Added new setting to allow experimental vector similarity indexes"},
            {"input_format_try_infer_datetimes_only_datetime64", true, false, "Allow to infer DateTime instead of DateTime64 in data formats"},
        });
        addSettingsChanges(settings_changes_history, "24.7",
        {
            {"output_format_parquet_write_page_index", false, true, "Add a possibility to write page index into parquet files."},
            {"output_format_binary_encode_types_in_binary_format", false, false, "Added new setting to allow to write type names in binary format in RowBinaryWithNamesAndTypes output format"},
            {"input_format_binary_decode_types_in_binary_format", false, false, "Added new setting to allow to read type names in binary format in RowBinaryWithNamesAndTypes input format"},
            {"output_format_native_encode_types_in_binary_format", false, false, "Added new setting to allow to write type names in binary format in Native output format"},
            {"input_format_native_decode_types_in_binary_format", false, false, "Added new setting to allow to read type names in binary format in Native output format"},
            {"read_in_order_use_buffering", false, true, "Use buffering before merging while reading in order of primary key"},
            {"enable_named_columns_in_function_tuple", false, false, "Generate named tuples in function tuple() when all names are unique and can be treated as unquoted identifiers."},
            {"optimize_trivial_insert_select", true, false, "The optimization does not make sense in many cases."},
            {"dictionary_validate_primary_key_type", false, false, "Validate primary key type for dictionaries. By default id type for simple layouts will be implicitly converted to UInt64."},
            {"collect_hash_table_stats_during_joins", false, true, "New setting."},
            {"max_size_to_preallocate_for_joins", 0, 100'000'000, "New setting."},
            {"input_format_orc_reader_time_zone_name", "GMT", "GMT", "The time zone name for ORC row reader, the default ORC row reader's time zone is GMT."},
            {"database_replicated_allow_heavy_create", true, false, "Long-running DDL queries (CREATE AS SELECT and POPULATE) for Replicated database engine was forbidden"},
            {"query_plan_merge_filters", false, false, "Allow to merge filters in the query plan"},
            {"azure_sdk_max_retries", 10, 10, "Maximum number of retries in azure sdk"},
            {"azure_sdk_retry_initial_backoff_ms", 10, 10, "Minimal backoff between retries in azure sdk"},
            {"azure_sdk_retry_max_backoff_ms", 1000, 1000, "Maximal backoff between retries in azure sdk"},
            {"ignore_on_cluster_for_replicated_named_collections_queries", false, false, "Ignore ON CLUSTER clause for replicated named collections management queries."},
            {"backup_restore_s3_retry_attempts", 1000,1000, "Setting for Aws::Client::RetryStrategy, Aws::Client does retries itself, 0 means no retries. It takes place only for backup/restore."},
            {"postgresql_connection_attempt_timeout", 2, 2, "Allow to control 'connect_timeout' parameter of PostgreSQL connection."},
            {"postgresql_connection_pool_retries", 2, 2, "Allow to control the number of retries in PostgreSQL connection pool."}
        });
        addSettingsChanges(settings_changes_history, "24.6",
        {
            {"materialize_skip_indexes_on_insert", true, true, "Added new setting to allow to disable materialization of skip indexes on insert"},
            {"materialize_statistics_on_insert", true, true, "Added new setting to allow to disable materialization of statistics on insert"},
            {"input_format_parquet_use_native_reader", false, false, "When reading Parquet files, to use native reader instead of arrow reader."},
            {"hdfs_throw_on_zero_files_match", false, false, "Allow to throw an error when ListObjects request cannot match any files in HDFS engine instead of empty query result"},
            {"azure_throw_on_zero_files_match", false, false, "Allow to throw an error when ListObjects request cannot match any files in AzureBlobStorage engine instead of empty query result"},
            {"s3_validate_request_settings", true, true, "Allow to disable S3 request settings validation"},
            {"allow_experimental_full_text_index", false, false, "Enable experimental text index"},
            {"azure_skip_empty_files", false, false, "Allow to skip empty files in azure table engine"},
            {"hdfs_ignore_file_doesnt_exist", false, false, "Allow to return 0 rows when the requested files don't exist instead of throwing an exception in HDFS table engine"},
            {"azure_ignore_file_doesnt_exist", false, false, "Allow to return 0 rows when the requested files don't exist instead of throwing an exception in AzureBlobStorage table engine"},
            {"s3_ignore_file_doesnt_exist", false, false, "Allow to return 0 rows when the requested files don't exist instead of throwing an exception in S3 table engine"},
            {"s3_max_part_number", 10000, 10000, "Maximum part number number for s3 upload part"},
            {"s3_max_single_operation_copy_size", 32 * 1024 * 1024, 32 * 1024 * 1024, "Maximum size for a single copy operation in s3"},
            {"input_format_parquet_max_block_size", 8192, DEFAULT_BLOCK_SIZE, "Increase block size for parquet reader."},
            {"input_format_parquet_prefer_block_bytes", 0, DEFAULT_BLOCK_SIZE * 256, "Average block bytes output by parquet reader."},
            {"enable_blob_storage_log", true, true, "Write information about blob storage operations to system.blob_storage_log table"},
            {"allow_deprecated_snowflake_conversion_functions", true, false, "Disabled deprecated functions snowflakeToDateTime[64] and dateTime[64]ToSnowflake."},
            {"allow_statistic_optimize", false, false, "Old setting which popped up here being renamed."},
            {"allow_experimental_statistic", false, false, "Old setting which popped up here being renamed."},
            {"allow_statistics_optimize", false, false, "The setting was renamed. The previous name is `allow_statistic_optimize`."},
            {"allow_experimental_statistics", false, false, "The setting was renamed. The previous name is `allow_experimental_statistic`."},
            {"enable_vertical_final", false, true, "Enable vertical final by default again after fixing bug"},
            {"parallel_replicas_custom_key_range_lower", 0, 0, "Add settings to control the range filter when using parallel replicas with dynamic shards"},
            {"parallel_replicas_custom_key_range_upper", 0, 0, "Add settings to control the range filter when using parallel replicas with dynamic shards. A value of 0 disables the upper limit"},
            {"output_format_pretty_display_footer_column_names", 0, 1, "Add a setting to display column names in the footer if there are many rows. Threshold value is controlled by output_format_pretty_display_footer_column_names_min_rows."},
            {"output_format_pretty_display_footer_column_names_min_rows", 0, 50, "Add a setting to control the threshold value for setting output_format_pretty_display_footer_column_names_min_rows. Default 50."},
            {"output_format_csv_serialize_tuple_into_separate_columns", true, true, "A new way of how interpret tuples in CSV format was added."},
            {"input_format_csv_deserialize_separate_columns_into_tuple", true, true, "A new way of how interpret tuples in CSV format was added."},
            {"input_format_csv_try_infer_strings_from_quoted_tuples", true, true, "A new way of how interpret tuples in CSV format was added."},
        });
        addSettingsChanges(settings_changes_history, "24.5",
        {
            {"allow_deprecated_error_prone_window_functions", true, false, "Allow usage of deprecated error prone window functions (neighbor, runningAccumulate, runningDifferenceStartingWithFirstValue, runningDifference)"},
            {"allow_experimental_join_condition", false, false, "Support join with inequal conditions which involve columns from both left and right table. e.g. t1.y < t2.y."},
            {"input_format_tsv_crlf_end_of_line", false, false, "Enables reading of CRLF line endings with TSV formats"},
            {"output_format_parquet_use_custom_encoder", false, true, "Enable custom Parquet encoder."},
            {"cross_join_min_rows_to_compress", 0, 10000000, "Minimal count of rows to compress block in CROSS JOIN. Zero value means - disable this threshold. This block is compressed when any of the two thresholds (by rows or by bytes) are reached."},
            {"cross_join_min_bytes_to_compress", 0, 1_GiB, "Minimal size of block to compress in CROSS JOIN. Zero value means - disable this threshold. This block is compressed when any of the two thresholds (by rows or by bytes) are reached."},
            {"http_max_chunk_size", 0, 0, "Internal limitation"},
            {"prefer_external_sort_block_bytes", 0, DEFAULT_BLOCK_SIZE * 256, "Prefer maximum block bytes for external sort, reduce the memory usage during merging."},
            {"input_format_force_null_for_omitted_fields", false, false, "Disable type-defaults for omitted fields when needed"},
            {"cast_string_to_dynamic_use_inference", false, false, "Add setting to allow converting String to Dynamic through parsing"},
            {"allow_experimental_dynamic_type", false, false, "Add new experimental Dynamic type"},
            {"azure_max_blocks_in_multipart_upload", 50000, 50000, "Maximum number of blocks in multipart upload for Azure."},
            {"allow_archive_path_syntax", false, true, "Added new setting to allow disabling archive path syntax."},
        });
        addSettingsChanges(settings_changes_history, "24.4",
        {
            {"input_format_json_throw_on_bad_escape_sequence", true, true, "Allow to save JSON strings with bad escape sequences"},
            {"max_parsing_threads", 0, 0, "Add a separate setting to control number of threads in parallel parsing from files"},
            {"ignore_drop_queries_probability", 0, 0, "Allow to ignore drop queries in server with specified probability for testing purposes"},
            {"lightweight_deletes_sync", 2, 2, "The same as 'mutation_sync', but controls only execution of lightweight deletes"},
            {"query_cache_system_table_handling", "save", "throw", "The query cache no longer caches results of queries against system tables"},
            {"input_format_json_ignore_unnecessary_fields", false, true, "Ignore unnecessary fields and not parse them. Enabling this may not throw exceptions on json strings of invalid format or with duplicated fields"},
            {"input_format_hive_text_allow_variable_number_of_columns", false, true, "Ignore extra columns in Hive Text input (if file has more columns than expected) and treat missing fields in Hive Text input as default values."},
            {"allow_experimental_database_replicated", false, true, "Database engine Replicated is now in Beta stage"},
            {"temporary_data_in_cache_reserve_space_wait_lock_timeout_milliseconds", (10 * 60 * 1000), (10 * 60 * 1000), "Wait time to lock cache for sapce reservation in temporary data in filesystem cache"},
            {"optimize_rewrite_sum_if_to_count_if", false, true, "Only available for the analyzer, where it works correctly"},
            {"azure_allow_parallel_part_upload", "true", "true", "Use multiple threads for azure multipart upload."},
            {"max_recursive_cte_evaluation_depth", DBMS_RECURSIVE_CTE_MAX_EVALUATION_DEPTH, DBMS_RECURSIVE_CTE_MAX_EVALUATION_DEPTH, "Maximum limit on recursive CTE evaluation depth"},
            {"query_plan_convert_outer_join_to_inner_join", false, true, "Allow to convert OUTER JOIN to INNER JOIN if filter after JOIN always filters default values"},
        });
        addSettingsChanges(settings_changes_history, "24.3",
        {
            {"s3_connect_timeout_ms", 1000, 1000, "Introduce new dedicated setting for s3 connection timeout"},
            {"allow_experimental_shared_merge_tree", false, true, "The setting is obsolete"},
            {"use_page_cache_for_disks_without_file_cache", false, false, "Added userspace page cache"},
            {"read_from_page_cache_if_exists_otherwise_bypass_cache", false, false, "Added userspace page cache"},
            {"page_cache_inject_eviction", false, false, "Added userspace page cache"},
            {"default_table_engine", "None", "MergeTree", "Set default table engine to MergeTree for better usability"},
            {"input_format_json_use_string_type_for_ambiguous_paths_in_named_tuples_inference_from_objects", false, false, "Allow to use String type for ambiguous paths during named tuple inference from JSON objects"},
            {"traverse_shadow_remote_data_paths", false, false, "Traverse shadow directory when query system.remote_data_paths."},
            {"throw_if_deduplication_in_dependent_materialized_views_enabled_with_async_insert", false, true, "Deduplication in dependent materialized view cannot work together with async inserts."},
            {"parallel_replicas_allow_in_with_subquery", false, true, "If true, subquery for IN will be executed on every follower replica"},
            {"log_processors_profiles", false, true, "Enable by default"},
            {"function_locate_has_mysql_compatible_argument_order", false, true, "Increase compatibility with MySQL's locate function."},
            {"allow_suspicious_primary_key", true, false, "Forbid suspicious PRIMARY KEY/ORDER BY for MergeTree (i.e. SimpleAggregateFunction)"},
            {"filesystem_cache_reserve_space_wait_lock_timeout_milliseconds", 1000, 1000, "Wait time to lock cache for sapce reservation in filesystem cache"},
            {"max_parser_backtracks", 0, 1000000, "Limiting the complexity of parsing"},
            {"analyzer_compatibility_join_using_top_level_identifier", false, false, "Force to resolve identifier in JOIN USING from projection"},
            {"distributed_insert_skip_read_only_replicas", false, false, "If true, INSERT into Distributed will skip read-only replicas"},
            {"keeper_max_retries", 10, 10, "Max retries for general keeper operations"},
            {"keeper_retry_initial_backoff_ms", 100, 100, "Initial backoff timeout for general keeper operations"},
            {"keeper_retry_max_backoff_ms", 5000, 5000, "Max backoff timeout for general keeper operations"},
            {"s3queue_allow_experimental_sharded_mode", false, false, "Enable experimental sharded mode of S3Queue table engine. It is experimental because it will be rewritten"},
            {"allow_experimental_analyzer", false, true, "Enable analyzer and planner by default."},
            {"merge_tree_read_split_ranges_into_intersecting_and_non_intersecting_injection_probability", 0.0, 0.0, "For testing of `PartsSplitter` - split read ranges into intersecting and non intersecting every time you read from MergeTree with the specified probability."},
            {"allow_get_client_http_header", false, false, "Introduced a new function."},
            {"output_format_pretty_row_numbers", false, true, "It is better for usability."},
            {"output_format_pretty_max_value_width_apply_for_single_value", true, false, "Single values in Pretty formats won't be cut."},
            {"output_format_parquet_string_as_string", false, true, "ClickHouse allows arbitrary binary data in the String data type, which is typically UTF-8. Parquet/ORC/Arrow Strings only support UTF-8. That's why you can choose which Arrow's data type to use for the ClickHouse String data type - String or Binary. While Binary would be more correct and compatible, using String by default will correspond to user expectations in most cases."},
            {"output_format_orc_string_as_string", false, true, "ClickHouse allows arbitrary binary data in the String data type, which is typically UTF-8. Parquet/ORC/Arrow Strings only support UTF-8. That's why you can choose which Arrow's data type to use for the ClickHouse String data type - String or Binary. While Binary would be more correct and compatible, using String by default will correspond to user expectations in most cases."},
            {"output_format_arrow_string_as_string", false, true, "ClickHouse allows arbitrary binary data in the String data type, which is typically UTF-8. Parquet/ORC/Arrow Strings only support UTF-8. That's why you can choose which Arrow's data type to use for the ClickHouse String data type - String or Binary. While Binary would be more correct and compatible, using String by default will correspond to user expectations in most cases."},
            {"output_format_parquet_compression_method", "lz4", "zstd", "Parquet/ORC/Arrow support many compression methods, including lz4 and zstd. ClickHouse supports each and every compression method. Some inferior tools, such as 'duckdb', lack support for the faster `lz4` compression method, that's why we set zstd by default."},
            {"output_format_orc_compression_method", "lz4", "zstd", "Parquet/ORC/Arrow support many compression methods, including lz4 and zstd. ClickHouse supports each and every compression method. Some inferior tools, such as 'duckdb', lack support for the faster `lz4` compression method, that's why we set zstd by default."},
            {"output_format_pretty_highlight_digit_groups", false, true, "If enabled and if output is a terminal, highlight every digit corresponding to the number of thousands, millions, etc. with underline."},
            {"geo_distance_returns_float64_on_float64_arguments", false, true, "Increase the default precision."},
            {"azure_max_inflight_parts_for_one_file", 20, 20, "The maximum number of a concurrent loaded parts in multipart upload request. 0 means unlimited."},
            {"azure_strict_upload_part_size", 0, 0, "The exact size of part to upload during multipart upload to Azure blob storage."},
            {"azure_min_upload_part_size", 16*1024*1024, 16*1024*1024, "The minimum size of part to upload during multipart upload to Azure blob storage."},
            {"azure_max_upload_part_size", 5ull*1024*1024*1024, 5ull*1024*1024*1024, "The maximum size of part to upload during multipart upload to Azure blob storage."},
            {"azure_upload_part_size_multiply_factor", 2, 2, "Multiply azure_min_upload_part_size by this factor each time azure_multiply_parts_count_threshold parts were uploaded from a single write to Azure blob storage."},
            {"azure_upload_part_size_multiply_parts_count_threshold", 500, 500, "Each time this number of parts was uploaded to Azure blob storage, azure_min_upload_part_size is multiplied by azure_upload_part_size_multiply_factor."},
            {"output_format_csv_serialize_tuple_into_separate_columns", true, true, "A new way of how interpret tuples in CSV format was added."},
            {"input_format_csv_deserialize_separate_columns_into_tuple", true, true, "A new way of how interpret tuples in CSV format was added."},
            {"input_format_csv_try_infer_strings_from_quoted_tuples", true, true, "A new way of how interpret tuples in CSV format was added."},
        });
        addSettingsChanges(settings_changes_history, "24.2",
        {
            {"allow_suspicious_variant_types", true, false, "Don't allow creating Variant type with suspicious variants by default"},
            {"validate_experimental_and_suspicious_types_inside_nested_types", false, true, "Validate usage of experimental and suspicious types inside nested types"},
            {"output_format_values_escape_quote_with_quote", false, false, "If true escape ' with '', otherwise quoted with \\'"},
            {"output_format_pretty_single_large_number_tip_threshold", 0, 1'000'000, "Print a readable number tip on the right side of the table if the block consists of a single number which exceeds this value (except 0)"},
            {"input_format_try_infer_exponent_floats", true, false, "Don't infer floats in exponential notation by default"},
            {"query_plan_optimize_prewhere", true, true, "Allow to push down filter to PREWHERE expression for supported storages"},
            {"async_insert_max_data_size", 1000000, 10485760, "The previous value appeared to be too small."},
            {"async_insert_poll_timeout_ms", 10, 10, "Timeout in milliseconds for polling data from asynchronous insert queue"},
            {"async_insert_use_adaptive_busy_timeout", false, true, "Use adaptive asynchronous insert timeout"},
            {"async_insert_busy_timeout_min_ms", 50, 50, "The minimum value of the asynchronous insert timeout in milliseconds; it also serves as the initial value, which may be increased later by the adaptive algorithm"},
            {"async_insert_busy_timeout_max_ms", 200, 200, "The minimum value of the asynchronous insert timeout in milliseconds; async_insert_busy_timeout_ms is aliased to async_insert_busy_timeout_max_ms"},
            {"async_insert_busy_timeout_increase_rate", 0.2, 0.2, "The exponential growth rate at which the adaptive asynchronous insert timeout increases"},
            {"async_insert_busy_timeout_decrease_rate", 0.2, 0.2, "The exponential growth rate at which the adaptive asynchronous insert timeout decreases"},
            {"format_template_row_format", "", "", "Template row format string can be set directly in query"},
            {"format_template_resultset_format", "", "", "Template result set format string can be set in query"},
            {"split_parts_ranges_into_intersecting_and_non_intersecting_final", true, true, "Allow to split parts ranges into intersecting and non intersecting during FINAL optimization"},
            {"split_intersecting_parts_ranges_into_layers_final", true, true, "Allow to split intersecting parts ranges into layers during FINAL optimization"},
            {"azure_max_single_part_copy_size", 256*1024*1024, 256*1024*1024, "The maximum size of object to copy using single part copy to Azure blob storage."},
            {"min_external_table_block_size_rows", DEFAULT_INSERT_BLOCK_SIZE, DEFAULT_INSERT_BLOCK_SIZE, "Squash blocks passed to external table to specified size in rows, if blocks are not big enough"},
            {"min_external_table_block_size_bytes", DEFAULT_INSERT_BLOCK_SIZE * 256, DEFAULT_INSERT_BLOCK_SIZE * 256, "Squash blocks passed to external table to specified size in bytes, if blocks are not big enough."},
            {"parallel_replicas_prefer_local_join", true, true, "If true, and JOIN can be executed with parallel replicas algorithm, and all storages of right JOIN part are *MergeTree, local JOIN will be used instead of GLOBAL JOIN."},
            {"optimize_time_filter_with_preimage", true, true, "Optimize Date and DateTime predicates by converting functions into equivalent comparisons without conversions (e.g. toYear(col) = 2023 -> col >= '2023-01-01' AND col <= '2023-12-31')"},
            {"extract_key_value_pairs_max_pairs_per_row", 0, 0, "Max number of pairs that can be produced by the `extractKeyValuePairs` function. Used as a safeguard against consuming too much memory."},
            {"default_view_definer", "CURRENT_USER", "CURRENT_USER", "Allows to set default `DEFINER` option while creating a view"},
            {"default_materialized_view_sql_security", "DEFINER", "DEFINER", "Allows to set a default value for SQL SECURITY option when creating a materialized view"},
            {"default_normal_view_sql_security", "INVOKER", "INVOKER", "Allows to set default `SQL SECURITY` option while creating a normal view"},
            {"mysql_map_string_to_text_in_show_columns", false, true, "Reduce the configuration effort to connect ClickHouse with BI tools."},
            {"mysql_map_fixed_string_to_text_in_show_columns", false, true, "Reduce the configuration effort to connect ClickHouse with BI tools."},
        });
        addSettingsChanges(settings_changes_history, "24.1",
        {
            {"print_pretty_type_names", false, true, "Better user experience."},
            {"input_format_json_read_bools_as_strings", false, true, "Allow to read bools as strings in JSON formats by default"},
            {"output_format_arrow_use_signed_indexes_for_dictionary", false, true, "Use signed indexes type for Arrow dictionaries by default as it's recommended"},
            {"allow_experimental_variant_type", false, false, "Add new experimental Variant type"},
            {"use_variant_as_common_type", false, false, "Allow to use Variant in if/multiIf if there is no common type"},
            {"output_format_arrow_use_64_bit_indexes_for_dictionary", false, false, "Allow to use 64 bit indexes type in Arrow dictionaries"},
            {"parallel_replicas_mark_segment_size", 128, 128, "Add new setting to control segment size in new parallel replicas coordinator implementation"},
            {"ignore_materialized_views_with_dropped_target_table", false, false, "Add new setting to allow to ignore materialized views with dropped target table"},
            {"output_format_compression_level", 3, 3, "Allow to change compression level in the query output"},
            {"output_format_compression_zstd_window_log", 0, 0, "Allow to change zstd window log in the query output when zstd compression is used"},
            {"enable_zstd_qat_codec", false, false, "Add new ZSTD_QAT codec"},
            {"enable_vertical_final", false, true, "Use vertical final by default"},
            {"output_format_arrow_use_64_bit_indexes_for_dictionary", false, false, "Allow to use 64 bit indexes type in Arrow dictionaries"},
            {"max_rows_in_set_to_optimize_join", 100000, 0, "Disable join optimization as it prevents from read in order optimization"},
            {"output_format_pretty_color", true, "auto", "Setting is changed to allow also for auto value, disabling ANSI escapes if output is not a tty"},
            {"function_visible_width_behavior", 0, 1, "We changed the default behavior of `visibleWidth` to be more precise"},
            {"max_estimated_execution_time", 0, 0, "Separate max_execution_time and max_estimated_execution_time"},
            {"iceberg_engine_ignore_schema_evolution", false, false, "Allow to ignore schema evolution in Iceberg table engine"},
            {"optimize_injective_functions_in_group_by", false, true, "Replace injective functions by it's arguments in GROUP BY section in analyzer"},
            {"update_insert_deduplication_token_in_dependent_materialized_views", false, false, "Allow to update insert deduplication token with table identifier during insert in dependent materialized views"},
            {"azure_max_unexpected_write_error_retries", 4, 4, "The maximum number of retries in case of unexpected errors during Azure blob storage write"},
            {"split_parts_ranges_into_intersecting_and_non_intersecting_final", false, true, "Allow to split parts ranges into intersecting and non intersecting during FINAL optimization"},
            {"split_intersecting_parts_ranges_into_layers_final", true, true, "Allow to split intersecting parts ranges into layers during FINAL optimization"}
        });
        addSettingsChanges(settings_changes_history, "23.12",
        {
            {"allow_suspicious_ttl_expressions", true, false, "It is a new setting, and in previous versions the behavior was equivalent to allowing."},
            {"input_format_parquet_allow_missing_columns", false, true, "Allow missing columns in Parquet files by default"},
            {"input_format_orc_allow_missing_columns", false, true, "Allow missing columns in ORC files by default"},
            {"input_format_arrow_allow_missing_columns", false, true, "Allow missing columns in Arrow files by default"}
        });
        addSettingsChanges(settings_changes_history, "23.11",
        {
            {"parsedatetime_parse_without_leading_zeros", false, true, "Improved compatibility with MySQL DATE_FORMAT/STR_TO_DATE"}
        });
        addSettingsChanges(settings_changes_history, "23.9",
        {
            {"optimize_group_by_constant_keys", false, true, "Optimize group by constant keys by default"},
            {"input_format_json_try_infer_named_tuples_from_objects", false, true, "Try to infer named Tuples from JSON objects by default"},
            {"input_format_json_read_numbers_as_strings", false, true, "Allow to read numbers as strings in JSON formats by default"},
            {"input_format_json_read_arrays_as_strings", false, true, "Allow to read arrays as strings in JSON formats by default"},
            {"input_format_json_infer_incomplete_types_as_strings", false, true, "Allow to infer incomplete types as Strings in JSON formats by default"},
            {"input_format_json_try_infer_numbers_from_strings", true, false, "Don't infer numbers from strings in JSON formats by default to prevent possible parsing errors"},
            {"http_write_exception_in_output_format", false, true, "Output valid JSON/XML on exception in HTTP streaming."}
        });
        addSettingsChanges(settings_changes_history, "23.8",
        {
            {"rewrite_count_distinct_if_with_count_distinct_implementation", false, true, "Rewrite countDistinctIf with count_distinct_implementation configuration"}
        });
        addSettingsChanges(settings_changes_history, "23.7",
        {
            {"function_sleep_max_microseconds_per_block", 0, 3000000, "In previous versions, the maximum sleep time of 3 seconds was applied only for `sleep`, but not for `sleepEachRow` function. In the new version, we introduce this setting. If you set compatibility with the previous versions, we will disable the limit altogether."}
        });
        addSettingsChanges(settings_changes_history, "23.6",
        {
            {"http_send_timeout", 180, 30, "3 minutes seems crazy long. Note that this is timeout for a single network write call, not for the whole upload operation."},
            {"http_receive_timeout", 180, 30, "See http_send_timeout."}
        });
        addSettingsChanges(settings_changes_history, "23.5",
        {
            {"input_format_parquet_preserve_order", true, false, "Allow Parquet reader to reorder rows for better parallelism."},
            {"parallelize_output_from_storages", false, true, "Allow parallelism when executing queries that read from file/url/s3/etc. This may reorder rows."},
            {"use_with_fill_by_sorting_prefix", false, true, "Columns preceding WITH FILL columns in ORDER BY clause form sorting prefix. Rows with different values in sorting prefix are filled independently"},
            {"output_format_parquet_compliant_nested_types", false, true, "Change an internal field name in output Parquet file schema."}
        });
        addSettingsChanges(settings_changes_history, "23.4",
        {
            {"allow_suspicious_indices", true, false, "If true, index can defined with identical expressions"},
            {"allow_nonconst_timezone_arguments", true, false, "Allow non-const timezone arguments in certain time-related functions like toTimeZone(), fromUnixTimestamp*(), snowflakeToDateTime*()."},
            {"connect_timeout_with_failover_ms", 50, 1000, "Increase default connect timeout because of async connect"},
            {"connect_timeout_with_failover_secure_ms", 100, 1000, "Increase default secure connect timeout because of async connect"},
            {"hedged_connection_timeout_ms", 100, 50, "Start new connection in hedged requests after 50 ms instead of 100 to correspond with previous connect timeout"},
            {"formatdatetime_f_prints_single_zero", true, false, "Improved compatibility with MySQL DATE_FORMAT()/STR_TO_DATE()"},
            {"formatdatetime_parsedatetime_m_is_month_name", false, true, "Improved compatibility with MySQL DATE_FORMAT/STR_TO_DATE"}
        });
        addSettingsChanges(settings_changes_history, "23.3",
        {
            {"output_format_parquet_version", "1.0", "2.latest", "Use latest Parquet format version for output format"},
            {"input_format_json_ignore_unknown_keys_in_named_tuple", false, true, "Improve parsing JSON objects as named tuples"},
            {"input_format_native_allow_types_conversion", false, true, "Allow types conversion in Native input forma"},
            {"output_format_arrow_compression_method", "none", "lz4_frame", "Use lz4 compression in Arrow output format by default"},
            {"output_format_parquet_compression_method", "snappy", "lz4", "Use lz4 compression in Parquet output format by default"},
            {"output_format_orc_compression_method", "none", "lz4_frame", "Use lz4 compression in ORC output format by default"},
            {"async_query_sending_for_remote", false, true, "Create connections and send query async across shards"}
        });
        addSettingsChanges(settings_changes_history, "23.2",
        {
            {"output_format_parquet_fixed_string_as_fixed_byte_array", false, true, "Use Parquet FIXED_LENGTH_BYTE_ARRAY type for FixedString by default"},
            {"output_format_arrow_fixed_string_as_fixed_byte_array", false, true, "Use Arrow FIXED_SIZE_BINARY type for FixedString by default"},
            {"query_plan_remove_redundant_distinct", false, true, "Remove redundant Distinct step in query plan"},
            {"optimize_duplicate_order_by_and_distinct", true, false, "Remove duplicate ORDER BY and DISTINCT if it's possible"},
            {"insert_keeper_max_retries", 0, 20, "Enable reconnections to Keeper on INSERT, improve reliability"}
        });
        addSettingsChanges(settings_changes_history, "23.1",
        {
            {"input_format_json_read_objects_as_strings", 0, 1, "Enable reading nested json objects as strings while object type is experimental"},
            {"input_format_json_defaults_for_missing_elements_in_named_tuple", false, true, "Allow missing elements in JSON objects while reading named tuples by default"},
            {"input_format_csv_detect_header", false, true, "Detect header in CSV format by default"},
            {"input_format_tsv_detect_header", false, true, "Detect header in TSV format by default"},
            {"input_format_custom_detect_header", false, true, "Detect header in CustomSeparated format by default"},
            {"query_plan_remove_redundant_sorting", false, true, "Remove redundant sorting in query plan. For example, sorting steps related to ORDER BY clauses in subqueries"}
        });
        addSettingsChanges(settings_changes_history, "22.12",
        {
            {"max_size_to_preallocate_for_aggregation", 10'000'000, 100'000'000, "This optimizes performance"},
            {"query_plan_aggregation_in_order", 0, 1, "Enable some refactoring around query plan"},
            {"format_binary_max_string_size", 0, 1_GiB, "Prevent allocating large amount of memory"}
        });
        addSettingsChanges(settings_changes_history, "22.11",
        {
            {"use_structure_from_insertion_table_in_table_functions", 0, 2, "Improve using structure from insertion table in table functions"}
        });
        addSettingsChanges(settings_changes_history, "22.9",
        {
            {"force_grouping_standard_compatibility", false, true, "Make GROUPING function output the same as in SQL standard and other DBMS"}
        });
        addSettingsChanges(settings_changes_history, "22.7",
        {
            {"cross_to_inner_join_rewrite", 1, 2, "Force rewrite comma join to inner"},
            {"enable_positional_arguments", false, true, "Enable positional arguments feature by default"},
            {"format_csv_allow_single_quotes", true, false, "Most tools don't treat single quote in CSV specially, don't do it by default too"}
        });
        addSettingsChanges(settings_changes_history, "22.6",
        {
            {"output_format_json_named_tuples_as_objects", false, true, "Allow to serialize named tuples as JSON objects in JSON formats by default"},
            {"input_format_skip_unknown_fields", false, true, "Optimize reading subset of columns for some input formats"}
        });
        addSettingsChanges(settings_changes_history, "22.5",
        {
            {"memory_overcommit_ratio_denominator", 0, 1073741824, "Enable memory overcommit feature by default"},
            {"memory_overcommit_ratio_denominator_for_user", 0, 1073741824, "Enable memory overcommit feature by default"}
        });
        addSettingsChanges(settings_changes_history, "22.4",
        {
            {"allow_settings_after_format_in_insert", true, false, "Do not allow SETTINGS after FORMAT for INSERT queries because ClickHouse interpret SETTINGS as some values, which is misleading"}
        });
        addSettingsChanges(settings_changes_history, "22.3",
        {
            {"cast_ipv4_ipv6_default_on_conversion_error", true, false, "Make functions cast(value, 'IPv4') and cast(value, 'IPv6') behave same as toIPv4 and toIPv6 functions"}
        });
        addSettingsChanges(settings_changes_history, "21.12",
        {
            {"stream_like_engine_allow_direct_select", true, false, "Do not allow direct select for Kafka/RabbitMQ/FileLog by default"}
        });
        addSettingsChanges(settings_changes_history, "21.9",
        {
            {"output_format_decimal_trailing_zeros", true, false, "Do not output trailing zeros in text representation of Decimal types by default for better looking output"},
            {"use_hedged_requests", false, true, "Enable Hedged Requests feature by default"}
        });
        addSettingsChanges(settings_changes_history, "21.7",
        {
            {"legacy_column_name_of_tuple_literal", true, false, "Add this setting only for compatibility reasons. It makes sense to set to 'true', while doing rolling update of cluster from version lower than 21.7 to higher"}
        });
        addSettingsChanges(settings_changes_history, "21.5",
        {
            {"async_socket_for_remote", false, true, "Fix all problems and turn on asynchronous reads from socket for remote queries by default again"}
        });
        addSettingsChanges(settings_changes_history, "21.3",
        {
            {"async_socket_for_remote", true, false, "Turn off asynchronous reads from socket for remote queries because of some problems"},
            {"optimize_normalize_count_variants", false, true, "Rewrite aggregate functions that semantically equals to count() as count() by default"},
            {"normalize_function_names", false, true, "Normalize function names to their canonical names, this was needed for projection query routing"}
        });
        addSettingsChanges(settings_changes_history, "21.2",
        {
            {"enable_global_with_statement", false, true, "Propagate WITH statements to UNION queries and all subqueries by default"}
        });
        addSettingsChanges(settings_changes_history, "21.1",
        {
            {"insert_quorum_parallel", false, true, "Use parallel quorum inserts by default. It is significantly more convenient to use than sequential quorum inserts"},
            {"input_format_null_as_default", false, true, "Allow to insert NULL as default for input formats by default"},
            {"optimize_on_insert", false, true, "Enable data optimization on INSERT by default for better user experience"},
            {"use_compact_format_in_distributed_parts_names", false, true, "Use compact format for async INSERT into Distributed tables by default"}
        });
        addSettingsChanges(settings_changes_history, "20.10",
        {
            {"format_regexp_escaping_rule", "Escaped", "Raw", "Use Raw as default escaping rule for Regexp format to male the behaviour more like to what users expect"}
        });
        addSettingsChanges(settings_changes_history, "20.7",
        {
            {"show_table_uuid_in_table_create_query_if_not_nil", true, false, "Stop showing  UID of the table in its CREATE query for Engine=Atomic"}
        });
        addSettingsChanges(settings_changes_history, "20.5",
        {
            {"input_format_with_names_use_header", false, true, "Enable using header with names for formats with WithNames/WithNamesAndTypes suffixes"},
            {"allow_suspicious_codecs", true, false, "Don't allow to specify meaningless compression codecs"}
        });
        addSettingsChanges(settings_changes_history, "20.4",
        {
            {"validate_polygons", false, true, "Throw exception if polygon is invalid in function pointInPolygon by default instead of returning possibly wrong results"}
        });
        addSettingsChanges(settings_changes_history, "19.18",
        {
            {"enable_scalar_subquery_optimization", false, true, "Prevent scalar subqueries from (de)serializing large scalar values and possibly avoid running the same subquery more than once"}
        });
        addSettingsChanges(settings_changes_history, "19.14",
        {
            {"any_join_distinct_right_table_keys", true, false, "Disable ANY RIGHT and ANY FULL JOINs by default to avoid inconsistency"}
        });
        addSettingsChanges(settings_changes_history, "19.12",
        {
            {"input_format_defaults_for_omitted_fields", false, true, "Enable calculation of complex default expressions for omitted fields for some input formats, because it should be the expected behaviour"}
        });
        addSettingsChanges(settings_changes_history, "19.5",
        {
            {"max_partitions_per_insert_block", 0, 100, "Add a limit for the number of partitions in one block"}
        });
        addSettingsChanges(settings_changes_history, "18.12.17",
        {
            {"enable_optimize_predicate_expression", 0, 1, "Optimize predicates to subqueries by default"}
        });
    });
    return settings_changes_history;
}

const VersionToSettingsChangesMap & getMergeTreeSettingsChangesHistory()
{
    static VersionToSettingsChangesMap merge_tree_settings_changes_history;
    static std::once_flag initialized_flag;
    std::call_once(initialized_flag, [&]
    {
        addSettingsChanges(merge_tree_settings_changes_history, "25.7",
        {

        });
        addSettingsChanges(merge_tree_settings_changes_history, "25.6",
        {
            /// RELEASE CLOSED
            {"cache_populated_by_fetch_filename_regexp", "", "", "New setting"},
            {"allow_coalescing_columns_in_partition_or_order_key", false, false, "New setting to allow coalescing of partition or sorting key columns."},
            /// RELEASE CLOSED
        });
        addSettingsChanges(merge_tree_settings_changes_history, "25.5",
        {
            /// Release closed. Please use 25.6
            {"shared_merge_tree_enable_coordinated_merges", false, false, "New setting"},
            {"shared_merge_tree_merge_coordinator_merges_prepare_count", 100, 100, "New setting"},
            {"shared_merge_tree_merge_coordinator_fetch_fresh_metadata_period_ms", 10000, 10000, "New setting"},
            {"shared_merge_tree_merge_coordinator_max_merge_request_size", 20, 20, "New setting"},
            {"shared_merge_tree_merge_coordinator_election_check_period_ms", 30000, 30000, "New setting"},
            {"shared_merge_tree_merge_coordinator_min_period_ms", 1, 1, "New setting"},
            {"shared_merge_tree_merge_coordinator_max_period_ms", 10000, 10000, "New setting"},
            {"shared_merge_tree_merge_coordinator_factor", 2, 2, "New setting"},
            {"shared_merge_tree_merge_worker_fast_timeout_ms", 100, 100, "New setting"},
            {"shared_merge_tree_merge_worker_regular_timeout_ms", 10000, 10000, "New setting"},
            {"apply_patches_on_merge", true, true, "New setting"},
            {"remove_unused_patch_parts", true, true, "New setting"},
            {"write_marks_for_substreams_in_compact_parts", false, false, "New setting"},
            /// Release closed. Please use 25.6
        });
        addSettingsChanges(merge_tree_settings_changes_history, "25.4",
        {
            /// Release closed. Please use 25.5
            {"max_postpone_time_for_failed_replicated_fetches_ms", 0, 1ULL * 60 * 1000, "Added new setting to enable postponing fetch tasks in the replication queue."},
            {"max_postpone_time_for_failed_replicated_merges_ms", 0, 1ULL * 60 * 1000, "Added new setting to enable postponing merge tasks in the replication queue."},
            {"max_postpone_time_for_failed_replicated_tasks_ms", 0, 5ULL * 60 * 1000, "Added new setting to enable postponing tasks in the replication queue."},
            {"default_compression_codec", "", "", "New setting"},
            {"refresh_parts_interval", 0, 0, "A new setting"},
            {"max_merge_delayed_streams_for_parallel_write", 40, 40, "New setting"},
            {"allow_summing_columns_in_partition_or_order_key", true, false, "New setting to allow summing of partition or sorting key columns"},
            /// Release closed. Please use 25.5
        });
        addSettingsChanges(merge_tree_settings_changes_history, "25.3",
        {
            /// Release closed. Please use 25.4
            {"shared_merge_tree_enable_keeper_parts_extra_data", false, false, "New setting"},
            {"zero_copy_merge_mutation_min_parts_size_sleep_no_scale_before_lock", 0, 0, "New setting"},
            {"enable_replacing_merge_with_cleanup_for_min_age_to_force_merge", false, false, "New setting to allow automatic cleanup merges for ReplacingMergeTree"},
            /// Release closed. Please use 25.4
        });
        addSettingsChanges(merge_tree_settings_changes_history, "25.2",
        {
            /// Release closed. Please use 25.3
            {"shared_merge_tree_initial_parts_update_backoff_ms", 50, 50, "New setting"},
            {"shared_merge_tree_max_parts_update_backoff_ms", 5000, 5000, "New setting"},
            {"shared_merge_tree_interserver_http_connection_timeout_ms", 100, 100, "New setting"},
            {"columns_and_secondary_indices_sizes_lazy_calculation", true, true, "New setting to calculate columns and indices sizes lazily"},
            {"table_disk", false, false, "New setting"},
            {"allow_reduce_blocking_parts_task", false, true, "Now SMT will remove stale blocking parts from ZooKeeper by default"},
            {"shared_merge_tree_max_suspicious_broken_parts", 0, 0, "Max broken parts for SMT, if more - deny automatic detach"},
            {"shared_merge_tree_max_suspicious_broken_parts_bytes", 0, 0, "Max size of all broken parts for SMT, if more - deny automatic detach"},
            /// Release closed. Please use 25.3
        });
        addSettingsChanges(merge_tree_settings_changes_history, "25.1",
        {
            /// Release closed. Please use 25.2
            {"shared_merge_tree_try_fetch_part_in_memory_data_from_replicas", false, false, "New setting to fetch parts data from other replicas"},
            {"enable_max_bytes_limit_for_min_age_to_force_merge", false, false, "Added new setting to limit max bytes for min_age_to_force_merge."},
            {"enable_max_bytes_limit_for_min_age_to_force_merge", false, false, "New setting"},
            {"add_minmax_index_for_numeric_columns", false, false, "New setting"},
            {"add_minmax_index_for_string_columns", false, false, "New setting"},
            {"materialize_skip_indexes_on_merge", true, true, "New setting"},
            {"merge_max_bytes_to_prewarm_cache", 1ULL * 1024 * 1024 * 1024, 1ULL * 1024 * 1024 * 1024, "Cloud sync"},
            {"merge_total_max_bytes_to_prewarm_cache", 15ULL * 1024 * 1024 * 1024, 15ULL * 1024 * 1024 * 1024, "Cloud sync"},
            {"reduce_blocking_parts_sleep_ms", 5000, 5000, "Cloud sync"},
            {"number_of_partitions_to_consider_for_merge", 10, 10, "Cloud sync"},
            {"shared_merge_tree_enable_outdated_parts_check", true, true, "Cloud sync"},
            {"shared_merge_tree_max_parts_update_leaders_in_total", 6, 6, "Cloud sync"},
            {"shared_merge_tree_max_parts_update_leaders_per_az", 2, 2, "Cloud sync"},
            {"shared_merge_tree_leader_update_period_seconds", 30, 30, "Cloud sync"},
            {"shared_merge_tree_leader_update_period_random_add_seconds", 10, 10, "Cloud sync"},
            {"shared_merge_tree_read_virtual_parts_from_leader", true, true, "Cloud sync"},
            {"shared_merge_tree_interserver_http_timeout_ms", 10000, 10000, "Cloud sync"},
            {"shared_merge_tree_max_replicas_for_parts_deletion", 10, 10, "Cloud sync"},
            {"shared_merge_tree_max_replicas_to_merge_parts_for_each_parts_range", 5, 5, "Cloud sync"},
            {"shared_merge_tree_use_outdated_parts_compact_format", false, false, "Cloud sync"},
            {"shared_merge_tree_memo_ids_remove_timeout_seconds", 1800, 1800, "Cloud sync"},
            {"shared_merge_tree_idle_parts_update_seconds", 3600, 3600, "Cloud sync"},
            {"shared_merge_tree_max_outdated_parts_to_process_at_once", 1000, 1000, "Cloud sync"},
            {"shared_merge_tree_postpone_next_merge_for_locally_merged_parts_rows_threshold", 1000000, 1000000, "Cloud sync"},
            {"shared_merge_tree_postpone_next_merge_for_locally_merged_parts_ms", 0, 0, "Cloud sync"},
            {"shared_merge_tree_range_for_merge_window_size", 10, 10, "Cloud sync"},
            {"shared_merge_tree_use_too_many_parts_count_from_virtual_parts", 0, 0, "Cloud sync"},
            {"shared_merge_tree_create_per_replica_metadata_nodes", true, true, "Cloud sync"},
            {"shared_merge_tree_use_metadata_hints_cache", true, true, "Cloud sync"},
            {"notify_newest_block_number", false, false, "Cloud sync"},
            {"allow_reduce_blocking_parts_task", false, false, "Cloud sync"},
            /// Release closed. Please use 25.2
        });
        addSettingsChanges(merge_tree_settings_changes_history, "24.12",
        {
            /// Release closed. Please use 25.1
            {"enforce_index_structure_match_on_partition_manipulation", true, false, "New setting"},
            {"use_primary_key_cache", false, false, "New setting"},
            {"prewarm_primary_key_cache", false, false, "New setting"},
            {"min_bytes_to_prewarm_caches", 0, 0, "New setting"},
            {"allow_experimental_reverse_key", false, false, "New setting"},
            /// Release closed. Please use 25.1
        });
        addSettingsChanges(merge_tree_settings_changes_history, "24.11",
        {
        });
        addSettingsChanges(merge_tree_settings_changes_history, "24.10",
        {
        });
        addSettingsChanges(merge_tree_settings_changes_history, "24.9",
        {
        });
        addSettingsChanges(merge_tree_settings_changes_history, "24.8",
        {
            {"deduplicate_merge_projection_mode", "ignore", "throw", "Do not allow to create inconsistent projection"}
        });
    });

    return merge_tree_settings_changes_history;
}

}<|MERGE_RESOLUTION|>--- conflicted
+++ resolved
@@ -47,11 +47,8 @@
             {"cluster_function_process_archive_on_multiple_nodes", true, true, "New setting"},
             {"enable_vector_similarity_index", false, false, "Added an alias for setting `allow_experimental_vector_similarity_index`"},
             {"distributed_plan_max_rows_to_broadcast", 20000, 20000, "New experimental setting."},
-<<<<<<< HEAD
             {"parallel_distributed_insert_select", 0, 2, "Enable parallel distributed insert select by default"},
-=======
             {"write_through_distributed_cache_buffer_size", 0, 0, "New cloud setting"},
->>>>>>> ff06c634
             {"min_joined_block_size_rows", 0, DEFAULT_BLOCK_SIZE, "New setting."},
             {"table_engine_read_through_distributed_cache", false, false, "New setting"},
             {"distributed_cache_alignment", 0, 0, "Rename of distributed_cache_read_alignment"},
