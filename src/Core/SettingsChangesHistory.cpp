--- conflicted
+++ resolved
@@ -44,9 +44,7 @@
             {"correlated_subqueries_substitute_equivalent_expressions", false, true, "New setting to correlated subquery planning optimization."},
             {"function_date_trunc_return_type_behavior", 0, 0, "Add new setting to preserve old behaviour of dateTrunc function"},
             {"output_format_parquet_geometadata", false, true, "A new setting to allow to write information about geo columns in parquet metadata and encode columns in WKB format."},
-<<<<<<< HEAD
             {"optimize_if_transform_const_strings_to_lowcardinality", false, false, "New setting to allow optimizing results of const branches from if/multiif/transform into LowCardinality"},
-=======
             {"cluster_function_process_archive_on_multiple_nodes", true, true, "New setting"},
             {"enable_vector_similarity_index", false, false, "Added an alias for setting `allow_experimental_vector_similarity_index`"},
             {"distributed_plan_max_rows_to_broadcast", 20000, 20000, "New experimental setting."},
@@ -55,7 +53,6 @@
             {"min_joined_block_size_rows", 0, DEFAULT_BLOCK_SIZE, "New setting."},
             {"table_engine_read_through_distributed_cache", false, false, "New setting"},
             {"distributed_cache_alignment", 0, 0, "Rename of distributed_cache_read_alignment"},
->>>>>>> 4b269095
         });
         addSettingsChanges(settings_changes_history, "25.6",
         {
