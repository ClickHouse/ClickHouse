#include <Core/SettingsChangesHistory.h>

#include <Core/SettingsEnums.h>

#include <Common/Exception.h>

namespace DB
{

namespace ErrorCodes
{
    extern const int LOGICAL_ERROR;
}

static void addSettingsChanges(
    VersionToSettingsChangesMap & settings_changes_history,
    std::string_view version,
    SettingsChangesHistory::SettingsChanges && changes)
{
    /// Forbid duplicate versions
    auto [_, inserted] = settings_changes_history.emplace(ClickHouseVersion(version), std::move(changes));
    if (!inserted)
        throw Exception{ErrorCodes::LOGICAL_ERROR, "Detected duplicate version '{}'", ClickHouseVersion(version).toString()};
}

const VersionToSettingsChangesMap & getSettingsChangesHistory()
{
    static VersionToSettingsChangesMap settings_changes_history;
    static std::once_flag initialized_flag;
    std::call_once(initialized_flag, [&]
    {
        // clang-format off
        /// History of settings changes that controls some backward incompatible changes
        /// across all ClickHouse versions. It maps ClickHouse version to settings changes that were done
        /// in this version. This history contains both changes to existing settings and newly added settings.
        /// Settings changes is a vector of structs
        ///     {setting_name, previous_value, new_value, reason}.
        /// For newly added setting choose the most appropriate previous_value (for example, if new setting
        /// controls new feature and it's 'true' by default, use 'false' as previous_value).
        /// It's used to implement `compatibility` setting (see https://github.com/ClickHouse/ClickHouse/issues/35972)
        /// Note: please check if the key already exists to prevent duplicate entries.
        addSettingsChanges(settings_changes_history, "25.8",
        {
            {"output_format_json_quote_64bit_integers", true, false, "Disable quoting of the 64 bit integers in JSON by default"},
            {"show_data_lake_catalogs_in_system_tables", true, true, "New setting"},
            {"optimize_rewrite_regexp_functions", false, true, "A new setting"},
            {"max_joined_block_size_bytes", 0, 4 * 1024 * 1024, "New setting"},
            {"azure_max_single_part_upload_size", 100 * 1024 * 1024, 32 * 1024 * 1024, "Align with S3"},
            {"azure_max_redirects", 10, 10, "New setting"},
            {"azure_max_get_rps", 0, 0, "New setting"},
            {"azure_max_get_burst", 0, 0, "New setting"},
            {"azure_max_put_rps", 0, 0, "New setting"},
            {"azure_max_put_burst", 0, 0, "New setting"},
            {"azure_use_adaptive_timeouts", true, true, "New setting"},
            {"azure_request_timeout_ms", 30000, 30000, "New setting"},
            {"azure_connect_timeout_ms", 1000, 1000, "New setting"},
            {"azure_sdk_use_native_client", false, true, "New setting"},
            {"analyzer_compatibility_allow_compound_identifiers_in_unflatten_nested", false, true, "New setting."},
            {"distributed_cache_connect_backoff_min_ms", 0, 0, "New setting"},
            {"distributed_cache_connect_backoff_max_ms", 50, 50, "New setting"},
            {"distributed_cache_read_request_max_tries", 20, 10, "Changed setting value"},
            {"distributed_cache_connect_max_tries", 20, 5, "Changed setting value"},
            {"opentelemetry_trace_cpu_scheduling", false, false, "New setting to trace `cpu_slot_preemption` feature."},
            {"output_format_parquet_max_dictionary_size", 1024 * 1024, 1024 * 1024, "New setting"},
            {"input_format_parquet_use_native_reader_v3", false, true, "New setting"},
            {"input_format_parquet_memory_low_watermark", 2ul << 20, 2ul << 20, "New setting"},
            {"input_format_parquet_memory_high_watermark", 4ul << 30, 4ul << 30, "New setting"},
            {"input_format_parquet_page_filter_push_down", true, true, "New setting (no effect when input_format_parquet_use_native_reader_v3 is disabled)"},
            {"input_format_parquet_use_offset_index", true, true, "New setting (no effect when input_format_parquet_use_native_reader_v3 is disabled)"},
            {"output_format_parquet_enum_as_byte_array", false, true, "Enable writing Enum as byte array in Parquet by default"},
            {"json_type_escape_dots_in_keys", false, false, "Add new setting that allows to escape dots in JSON keys during JSON type parsing"},
            {"parallel_replicas_support_projection", false, true, "New setting. Optimization of projections can be applied in parallel replicas. Effective only with enabled parallel_replicas_local_plan and aggregation_in_order is inactive."},
            {"input_format_json_infer_array_of_dynamic_from_array_of_different_types", false, true, "Infer Array(Dynamic) for JSON arrays with different values types by default"},
            {"enable_add_distinct_to_in_subqueries", false, false, "New setting to reduce the size of temporary tables transferred for distributed IN subqueries."},
            {"enable_vector_similarity_index", false, true, "Vector similarity indexes are GA."},
            {"execute_exists_as_scalar_subquery", false, true, "New setting"},
            {"allow_experimental_vector_similarity_index", false, true, "Vector similarity indexes are GA."},
            {"vector_search_with_rescoring", true, false, "New setting."},
            {"delta_lake_enable_expression_visitor_logging", false, false, "New setting"},
            {"write_full_path_in_iceberg_metadata", false, false, "New setting."},
            {"output_format_orc_compression_block_size", 65536, 262144, "New setting"},
            {"allow_database_iceberg", false, false, "Added an alias for setting `allow_experimental_database_iceberg`"},
            {"allow_database_unity_catalog", false, false, "Added an alias for setting `allow_experimental_database_unity_catalog`"},
            {"allow_database_glue_catalog", false, false, "Added an alias for setting `allow_experimental_database_glue_catalog`"},
            {"apply_patch_parts_join_cache_buckets", 8, 8, "New setting"},
            {"delta_lake_throw_on_engine_predicate_error", false, false, "New setting"},
            {"delta_lake_enable_engine_predicate", true, true, "New setting"},
            {"backup_restore_s3_retry_initial_backoff_ms", 25, 25, "New setting"},
            {"backup_restore_s3_retry_max_backoff_ms", 5000, 5000, "New setting"},
            {"backup_restore_s3_retry_jitter_factor", 0.0, 0.1, "New setting"},
            {"vector_search_index_fetch_multiplier", 1.0, 1.0, "Alias for setting 'vector_search_postfilter_multiplier'"},
            {"backup_slow_all_threads_after_retryable_s3_error", true, true, "New setting"},
            {"allow_experimental_ytsaurus_table_engine", false, false, "New setting."},
            {"allow_experimental_ytsaurus_table_function", false, false, "New setting."},
            {"allow_experimental_ytsaurus_dictionary_source", false, false, "New setting."},
            {"per_part_index_stats", false, false, "New setting."},
            {"allow_experimental_iceberg_compaction", 0, 0, "New setting "},
            {"delta_lake_snapshot_version", -1, -1, "New setting"},
            {"use_roaring_bitmap_iceberg_positional_deletes", false, false, "New setting"},
            {"iceberg_metadata_compression_method", "", "", "New setting"},
            {"allow_experimental_correlated_subqueries", false, true, "Mark correlated subqueries support as Beta."},
<<<<<<< HEAD
            {"optimize_const_name_size", -1, 256, "Replace with scalar and use hash as a name for large constants (size is estimated by name length)"},
=======
            {"promql_database", "", "", "New experimental setting"},
            {"promql_table", "", "", "New experimental setting"},
            {"evaluation_time", 0, 0, "New experimental setting"},
            {"output_format_parquet_date_as_uint16", false, false, "Added a compatibility setting for a minor compatibility-breaking change introduced back in 24.12."},
            {"enable_lightweight_update", false, true, "Lightweight updates were moved to Beta. Added an alias for setting 'allow_experimental_lightweight_update'."},
            {"allow_experimental_lightweight_update", false, true, "Lightweight updates were moved to Beta."}
>>>>>>> e6e5d88e
        });
        addSettingsChanges(settings_changes_history, "25.7",
        {
            /// RELEASE CLOSED
            {"correlated_subqueries_substitute_equivalent_expressions", false, true, "New setting to correlated subquery planning optimization."},
            {"function_date_trunc_return_type_behavior", 0, 0, "Add new setting to preserve old behaviour of dateTrunc function"},
            {"output_format_parquet_geometadata", false, true, "A new setting to allow to write information about geo columns in parquet metadata and encode columns in WKB format."},
            {"cluster_function_process_archive_on_multiple_nodes", false, true, "New setting"},
            {"enable_vector_similarity_index", false, false, "Added an alias for setting `allow_experimental_vector_similarity_index`"},
            {"distributed_plan_max_rows_to_broadcast", 20000, 20000, "New experimental setting."},
            {"output_format_json_map_as_array_of_tuples", false, false, "New setting"},
            {"input_format_json_map_as_array_of_tuples", false, false, "New setting"},
            {"parallel_distributed_insert_select", 0, 2, "Enable parallel distributed insert select by default"},
            {"write_through_distributed_cache_buffer_size", 0, 0, "New cloud setting"},
            {"min_joined_block_size_rows", 0, DEFAULT_BLOCK_SIZE, "New setting."},
            {"table_engine_read_through_distributed_cache", false, false, "New setting"},
            {"distributed_cache_alignment", 0, 0, "Rename of distributed_cache_read_alignment"},
            {"enable_scopes_for_with_statement", true, true, "New setting for backward compatibility with the old analyzer."},
            {"output_format_parquet_enum_as_byte_array", false, false, "Write enum using parquet physical type: BYTE_ARRAY and logical type: ENUM"},
            {"distributed_plan_force_shuffle_aggregation", 0, 0, "New experimental setting"},
            {"allow_experimental_insert_into_iceberg", false, false, "New setting."},
            /// RELEASE CLOSED
        });
        addSettingsChanges(settings_changes_history, "25.6",
        {
            /// RELEASE CLOSED
            {"output_format_native_use_flattened_dynamic_and_json_serialization", false, false, "Add flattened Dynamic/JSON serializations to Native format"},
            {"cast_string_to_date_time_mode", "basic", "basic", "Allow to use different DateTime parsing mode in String to DateTime cast"},
            {"parallel_replicas_connect_timeout_ms", 1000, 300, "Separate connection timeout for parallel replicas queries"},
            {"use_iceberg_partition_pruning", false, true, "Enable Iceberg partition pruning by default."},
            {"distributed_cache_credentials_refresh_period_seconds", 5, 5, "New private setting"},
            {"enable_shared_storage_snapshot_in_query", false, false, "A new setting to share storage snapshot in query"},
            {"merge_tree_storage_snapshot_sleep_ms", 0, 0, "A new setting to debug storage snapshot consistency in query"},
            {"enable_job_stack_trace", false, false, "The setting was disabled by default to avoid performance overhead."},
            {"use_legacy_to_time", true, true, "New setting. Allows for user to use the old function logic for toTime, which works as toTimeWithFixedDate."},
            {"allow_experimental_time_time64_type", false, false, "New settings. Allows to use a new experimental Time and Time64 data types."},
            {"enable_time_time64_type", false, false, "New settings. Allows to use a new experimental Time and Time64 data types."},
            {"optimize_use_projection_filtering", false, true, "New setting"},
            {"input_format_parquet_enable_json_parsing", false, true, "When reading Parquet files, parse JSON columns as ClickHouse JSON Column."},
            {"use_skip_indexes_if_final", 0, 1, "Change in default value of setting"},
            {"use_skip_indexes_if_final_exact_mode", 0, 1, "Change in default value of setting"},
            {"allow_experimental_time_series_aggregate_functions", false, false, "New setting to enable experimental timeSeries* aggregate functions."},
            {"min_outstreams_per_resize_after_split", 0, 24, "New setting."},
            {"count_matches_stop_at_empty_match", true, false, "New setting."},
            {"enable_parallel_blocks_marshalling", "false", "true", "A new setting"},
            {"format_schema_source", "file", "file", "New setting"},
            {"format_schema_message_name", "", "", "New setting"},
            {"enable_scopes_for_with_statement", true, true, "New setting for backward compatibility with the old analyzer."},
            {"backup_slow_all_threads_after_retryable_s3_error", true, true, "New setting"},
            /// RELEASE CLOSED
        });
        addSettingsChanges(settings_changes_history, "25.5",
        {
            /// Release closed. Please use 25.6
            {"geotoh3_argument_order", "lon_lat", "lat_lon", "A new setting for legacy behaviour to set lon and lat argument order"},
            {"secondary_indices_enable_bulk_filtering", false, true, "A new algorithm for filtering by data skipping indices"},
            {"implicit_table_at_top_level", "", "", "A new setting, used in clickhouse-local"},
            {"use_skip_indexes_if_final_exact_mode", 0, 0, "This setting was introduced to help FINAL query return correct results with skip indexes"},
            {"parsedatetime_e_requires_space_padding", true, false, "Improved compatibility with MySQL DATE_FORMAT/STR_TO_DATE"},
            {"formatdatetime_e_with_space_padding", true, false, "Improved compatibility with MySQL DATE_FORMAT/STR_TO_DATE"},
            {"input_format_max_block_size_bytes", 0, 0, "New setting to limit bytes size if blocks created by input format"},
            {"parallel_replicas_insert_select_local_pipeline", false, true, "Use local pipeline during distributed INSERT SELECT with parallel replicas. Currently disabled due to performance issues"},
            {"page_cache_block_size", 1048576, 1048576, "Made this setting adjustable on a per-query level."},
            {"page_cache_lookahead_blocks", 16, 16, "Made this setting adjustable on a per-query level."},
            {"output_format_pretty_glue_chunks", "0", "auto", "A new setting to make Pretty formats prettier."},
            {"distributed_cache_read_only_from_current_az", true, true, "New setting"},
            {"parallel_hash_join_threshold", 0, 100'000, "New setting"},
            {"max_limit_for_ann_queries", 1'000, 0, "Obsolete setting"},
            {"max_limit_for_vector_search_queries", 1'000, 1'000, "New setting"},
            {"min_os_cpu_wait_time_ratio_to_throw", 0, 0, "Setting values were changed and backported to 25.4"},
            {"max_os_cpu_wait_time_ratio_to_throw", 0, 0, "Setting values were changed and backported to 25.4"},
            {"make_distributed_plan", 0, 0, "New experimental setting."},
            {"distributed_plan_execute_locally", 0, 0, "New experimental setting."},
            {"distributed_plan_default_shuffle_join_bucket_count", 8, 8, "New experimental setting."},
            {"distributed_plan_default_reader_bucket_count", 8, 8, "New experimental setting."},
            {"distributed_plan_optimize_exchanges", true, true, "New experimental setting."},
            {"distributed_plan_force_exchange_kind", "", "", "New experimental setting."},
            {"update_sequential_consistency", true, true, "A new setting"},
            {"update_parallel_mode", "auto", "auto", "A new setting"},
            {"lightweight_delete_mode", "alter_update", "alter_update", "A new setting"},
            {"alter_update_mode", "heavy", "heavy", "A new setting"},
            {"apply_patch_parts", true, true, "A new setting"},
            {"allow_experimental_lightweight_update", false, false, "A new setting"},
            {"allow_experimental_delta_kernel_rs", false, true, "New setting"},
            {"allow_experimental_database_hms_catalog", false, false, "Allow experimental database engine DataLakeCatalog with catalog_type = 'hive'"},
            {"vector_search_filter_strategy", "auto", "auto", "New setting"},
            {"vector_search_postfilter_multiplier", 1.0, 1.0, "New setting"},
            {"compile_expressions", false, true, "We believe that the LLVM infrastructure behind the JIT compiler is stable enough to enable this setting by default."},
            {"input_format_parquet_bloom_filter_push_down", false, true, "When reading Parquet files, skip whole row groups based on the WHERE/PREWHERE expressions and bloom filter in the Parquet metadata."},
            {"input_format_parquet_allow_geoparquet_parser", false, true, "A new setting to use geo columns in parquet file"},
            {"enable_url_encoding", true, false, "Changed existing setting's default value"},
            {"s3_slow_all_threads_after_network_error", false, true, "New setting"},
            {"enable_scopes_for_with_statement", true, true, "New setting for backward compatibility with the old analyzer."},
            /// Release closed. Please use 25.6
        });
        addSettingsChanges(settings_changes_history, "25.4",
        {
            /// Release closed. Please use 25.5
            {"use_query_condition_cache", false, true, "A new optimization"},
            {"allow_materialized_view_with_bad_select", true, false, "Don't allow creating MVs referencing nonexistent columns or tables"},
            {"query_plan_optimize_lazy_materialization", false, true, "Added new setting to use query plan for lazy materialization optimisation"},
            {"query_plan_max_limit_for_lazy_materialization", 10, 10, "Added new setting to control maximum limit value that allows to use query plan for lazy materialization optimisation. If zero, there is no limit"},
            {"query_plan_convert_join_to_in", false, false, "New setting"},
            {"enable_hdfs_pread", true, true, "New setting."},
            {"low_priority_query_wait_time_ms", 1000, 1000, "New setting."},
            {"allow_experimental_correlated_subqueries", false, false, "Added new setting to allow correlated subqueries execution."},
            {"serialize_query_plan", false, false, "NewSetting"},
            {"allow_experimental_shared_set_join", 0, 1, "A setting for ClickHouse Cloud to enable SharedSet and SharedJoin"},
            {"allow_special_bool_values_inside_variant", true, false, "Don't allow special bool values during Variant type parsing"},
            {"cast_string_to_variant_use_inference", true, true, "New setting to enable/disable types inference during CAST from String to Variant"},
            {"distributed_cache_read_request_max_tries", 20, 20, "New setting"},
            {"query_condition_cache_store_conditions_as_plaintext", false, false, "New setting"},
            {"min_os_cpu_wait_time_ratio_to_throw", 0, 0, "New setting"},
            {"max_os_cpu_wait_time_ratio_to_throw", 0, 0, "New setting"},
            {"query_plan_merge_filter_into_join_condition", false, true, "Added new setting to merge filter into join condition"},
            {"use_local_cache_for_remote_storage", true, false, "Obsolete setting."},
            {"iceberg_timestamp_ms", 0, 0, "New setting."},
            {"iceberg_snapshot_id", 0, 0, "New setting."},
            {"use_iceberg_metadata_files_cache", true, true, "New setting"},
            {"query_plan_join_shard_by_pk_ranges", false, false, "New setting"},
            {"parallel_replicas_insert_select_local_pipeline", false, false, "Use local pipeline during distributed INSERT SELECT with parallel replicas. Currently disabled due to performance issues"},
            {"parallel_hash_join_threshold", 0, 0, "New setting"},
            {"function_date_trunc_return_type_behavior", 1, 0, "Change the result type for dateTrunc function for DateTime64/Date32 arguments to DateTime64/Date32 regardless of time unit to get correct result for negative values"},
            {"enable_scopes_for_with_statement", true, true, "New setting for backward compatibility with the old analyzer."},
            /// Release closed. Please use 25.5
        });
        addSettingsChanges(settings_changes_history, "25.3",
        {
            /// Release closed. Please use 25.4
            {"enable_json_type", false, true, "JSON data type is production-ready"},
            {"enable_dynamic_type", false, true, "Dynamic data type is production-ready"},
            {"enable_variant_type", false, true, "Variant data type is production-ready"},
            {"allow_experimental_json_type", false, true, "JSON data type is production-ready"},
            {"allow_experimental_dynamic_type", false, true, "Dynamic data type is production-ready"},
            {"allow_experimental_variant_type", false, true, "Variant data type is production-ready"},
            {"allow_experimental_database_unity_catalog", false, false, "Allow experimental database engine DataLakeCatalog with catalog_type = 'unity'"},
            {"allow_experimental_database_glue_catalog", false, false, "Allow experimental database engine DataLakeCatalog with catalog_type = 'glue'"},
            {"use_page_cache_with_distributed_cache", false, false, "New setting"},
            {"use_query_condition_cache", false, false, "New setting."},
            {"parallel_replicas_for_cluster_engines", false, true, "New setting."},
            {"parallel_hash_join_threshold", 0, 0, "New setting"},
            /// Release closed. Please use 25.4
        });
        addSettingsChanges(settings_changes_history, "25.2",
        {
            /// Release closed. Please use 25.3
            {"schema_inference_make_json_columns_nullable", false, false, "Allow to infer Nullable(JSON) during schema inference"},
            {"query_plan_use_new_logical_join_step", false, true, "Enable new step"},
            {"postgresql_fault_injection_probability", 0., 0., "New setting"},
            {"apply_settings_from_server", false, true, "Client-side code (e.g. INSERT input parsing and query output formatting) will use the same settings as the server, including settings from server config."},
            {"merge_tree_use_deserialization_prefixes_cache", true, true, "A new setting to control the usage of deserialization prefixes cache in MergeTree"},
            {"merge_tree_use_prefixes_deserialization_thread_pool", true, true, "A new setting controlling the usage of the thread pool for parallel prefixes deserialization in MergeTree"},
            {"optimize_and_compare_chain", false, true, "A new setting"},
            {"enable_adaptive_memory_spill_scheduler", false, false, "New setting. Enable spill memory data into external storage adaptively."},
            {"output_format_parquet_write_bloom_filter", false, true, "Added support for writing Parquet bloom filters."},
            {"output_format_parquet_bloom_filter_bits_per_value", 10.5, 10.5, "New setting."},
            {"output_format_parquet_bloom_filter_flush_threshold_bytes", 128 * 1024 * 1024, 128 * 1024 * 1024, "New setting."},
            {"output_format_pretty_max_rows", 10000, 1000, "It is better for usability - less amount to scroll."},
            {"restore_replicated_merge_tree_to_shared_merge_tree", false, false, "New setting."},
            {"parallel_replicas_only_with_analyzer", true, true, "Parallel replicas is supported only with analyzer enabled"},
            {"s3_allow_multipart_copy", true, true, "New setting."},
        });
        addSettingsChanges(settings_changes_history, "25.1",
        {
            /// Release closed. Please use 25.2
            {"allow_not_comparable_types_in_order_by", true, false, "Don't allow not comparable types in order by by default"},
            {"allow_not_comparable_types_in_comparison_functions", true, false, "Don't allow not comparable types in comparison functions by default"},
            {"output_format_json_pretty_print", false, true, "Print values in a pretty format in JSON output format by default"},
            {"allow_experimental_ts_to_grid_aggregate_function", false, false, "Cloud only"},
            {"formatdatetime_f_prints_scale_number_of_digits", true, false, "New setting."},
            {"distributed_cache_connect_max_tries", 20, 20, "Cloud only"},
            {"query_plan_use_new_logical_join_step", false, false, "New join step, internal change"},
            {"distributed_cache_min_bytes_for_seek", 0, 0, "New private setting."},
            {"use_iceberg_partition_pruning", false, false, "New setting for Iceberg partition pruning."},
            {"max_bytes_ratio_before_external_group_by", 0.0, 0.5, "Enable automatic spilling to disk by default."},
            {"max_bytes_ratio_before_external_sort", 0.0, 0.5, "Enable automatic spilling to disk by default."},
            {"min_external_sort_block_bytes", 0., 100_MiB, "New setting."},
            {"s3queue_migrate_old_metadata_to_buckets", false, false, "New setting."},
            {"distributed_cache_pool_behaviour_on_limit", "allocate_bypassing_pool", "wait", "Cloud only"},
            {"use_hive_partitioning", false, true, "Enabled the setting by default."},
            {"query_plan_try_use_vector_search", false, true, "New setting."},
            {"short_circuit_function_evaluation_for_nulls", false, true, "Allow to execute functions with Nullable arguments only on rows with non-NULL values in all arguments"},
            {"short_circuit_function_evaluation_for_nulls_threshold", 1.0, 1.0, "Ratio threshold of NULL values to execute functions with Nullable arguments only on rows with non-NULL values in all arguments. Applies when setting short_circuit_function_evaluation_for_nulls is enabled."},
            {"output_format_orc_writer_time_zone_name", "GMT", "GMT", "The time zone name for ORC writer, the default ORC writer's time zone is GMT."},
            {"output_format_pretty_highlight_trailing_spaces", false, true, "A new setting."},
            {"allow_experimental_bfloat16_type", false, true, "Add new BFloat16 type"},
            {"allow_push_predicate_ast_for_distributed_subqueries", false, true, "A new setting"},
            {"output_format_pretty_squash_consecutive_ms", 0, 50, "Add new setting"},
            {"output_format_pretty_squash_max_wait_ms", 0, 1000, "Add new setting"},
            {"output_format_pretty_max_column_name_width_cut_to", 0, 24, "A new setting"},
            {"output_format_pretty_max_column_name_width_min_chars_to_cut", 0, 4, "A new setting"},
            {"output_format_pretty_multiline_fields", false, true, "A new setting"},
            {"output_format_pretty_fallback_to_vertical", false, true, "A new setting"},
            {"output_format_pretty_fallback_to_vertical_max_rows_per_chunk", 0, 100, "A new setting"},
            {"output_format_pretty_fallback_to_vertical_min_columns", 0, 5, "A new setting"},
            {"output_format_pretty_fallback_to_vertical_min_table_width", 0, 250, "A new setting"},
            {"merge_table_max_tables_to_look_for_schema_inference", 1, 1000, "A new setting"},
            {"max_autoincrement_series", 1000, 1000, "A new setting"},
            {"validate_enum_literals_in_operators", false, false, "A new setting"},
            {"allow_experimental_kusto_dialect", true, false, "A new setting"},
            {"allow_experimental_prql_dialect", true, false, "A new setting"},
            {"h3togeo_lon_lat_result_order", true, false, "A new setting"},
            {"max_parallel_replicas", 1, 1000, "Use up to 1000 parallel replicas by default."},
            {"allow_general_join_planning", false, true, "Allow more general join planning algorithm when hash join algorithm is enabled."},
            {"optimize_extract_common_expressions", false, true, "Optimize WHERE, PREWHERE, ON, HAVING and QUALIFY expressions by extracting common expressions out from disjunction of conjunctions."},
            /// Release closed. Please use 25.2
        });
        addSettingsChanges(settings_changes_history, "24.12",
        {
            /// Release closed. Please use 25.1
            {"allow_experimental_database_iceberg", false, false, "New setting."},
            {"shared_merge_tree_sync_parts_on_partition_operations", 1, 1, "New setting. By default parts are always synchronized"},
            {"query_plan_join_swap_table", "false", "auto", "New setting. Right table was always chosen before."},
            {"max_size_to_preallocate_for_aggregation", 100'000'000, 1'000'000'000'000, "Enable optimisation for bigger tables."},
            {"max_size_to_preallocate_for_joins", 100'000'000, 1'000'000'000'000, "Enable optimisation for bigger tables."},
            {"max_bytes_ratio_before_external_group_by", 0., 0., "New setting."},
            {"optimize_extract_common_expressions", false, false, "Introduce setting to optimize WHERE, PREWHERE, ON, HAVING and QUALIFY expressions by extracting common expressions out from disjunction of conjunctions."},
            {"max_bytes_ratio_before_external_sort", 0., 0., "New setting."},
            {"use_async_executor_for_materialized_views", false, false, "New setting."},
            {"http_response_headers", "", "", "New setting."},
            {"output_format_parquet_datetime_as_uint32", true, false, "Write DateTime as DateTime64(3) instead of UInt32 (these are the two Parquet types closest to DateTime)."},
            {"output_format_parquet_date_as_uint16", true, false, "Write Date as Date32 instead of plain UInt16 (these are the two Parquet types closest to Date)."},
            {"skip_redundant_aliases_in_udf", false, false, "When enabled, this allows you to use the same user defined function several times for several materialized columns in the same table."},
            {"parallel_replicas_index_analysis_only_on_coordinator", true, true, "Index analysis done only on replica-coordinator and skipped on other replicas. Effective only with enabled parallel_replicas_local_plan"}, // enabling it was moved to 24.10
            {"least_greatest_legacy_null_behavior", true, false, "New setting"},
            {"use_concurrency_control", false, true, "Enable concurrency control by default"},
            {"join_algorithm", "default", "direct,parallel_hash,hash", "'default' was deprecated in favor of explicitly specified join algorithms, also parallel_hash is now preferred over hash"},
            /// Release closed. Please use 25.1
        });
        addSettingsChanges(settings_changes_history, "24.11",
        {
            {"validate_mutation_query", false, true, "New setting to validate mutation queries by default."},
            {"enable_job_stack_trace", false, false, "Enables collecting stack traces from job's scheduling. Disabled by default to avoid performance overhead."},
            {"allow_suspicious_types_in_group_by", true, false, "Don't allow Variant/Dynamic types in GROUP BY by default"},
            {"allow_suspicious_types_in_order_by", true, false, "Don't allow Variant/Dynamic types in ORDER BY by default"},
            {"distributed_cache_discard_connection_if_unread_data", true, true, "New setting"},
            {"filesystem_cache_enable_background_download_for_metadata_files_in_packed_storage", true, true, "New setting"},
            {"filesystem_cache_enable_background_download_during_fetch", true, true, "New setting"},
            {"azure_check_objects_after_upload", false, false, "Check each uploaded object in azure blob storage to be sure that upload was successful"},
            {"backup_restore_keeper_max_retries", 20, 1000, "Should be big enough so the whole operation BACKUP or RESTORE operation won't fail because of a temporary [Zoo]Keeper failure in the middle of it."},
            {"backup_restore_failure_after_host_disconnected_for_seconds", 0, 3600, "New setting."},
            {"backup_restore_keeper_max_retries_while_initializing", 0, 20, "New setting."},
            {"backup_restore_keeper_max_retries_while_handling_error", 0, 20, "New setting."},
            {"backup_restore_finish_timeout_after_error_sec", 0, 180, "New setting."},
            {"query_plan_merge_filters", false, true, "Allow to merge filters in the query plan. This is required to properly support filter-push-down with a new analyzer."},
            {"parallel_replicas_local_plan", false, true, "Use local plan for local replica in a query with parallel replicas"},
            {"merge_tree_use_v1_object_and_dynamic_serialization", true, false, "Add new serialization V2 version for JSON and Dynamic types"},
            {"min_joined_block_size_bytes", 524288, 524288, "New setting."},
            {"allow_experimental_bfloat16_type", false, false, "Add new experimental BFloat16 type"},
            {"filesystem_cache_skip_download_if_exceeds_per_query_cache_write_limit", 1, 1, "Rename of setting skip_download_if_exceeds_query_cache_limit"},
            {"filesystem_cache_prefer_bigger_buffer_size", true, true, "New setting"},
            {"read_in_order_use_virtual_row", false, false, "Use virtual row while reading in order of primary key or its monotonic function fashion. It is useful when searching over multiple parts as only relevant ones are touched."},
            {"s3_skip_empty_files", false, true, "We hope it will provide better UX"},
            {"filesystem_cache_boundary_alignment", 0, 0, "New setting"},
            {"push_external_roles_in_interserver_queries", false, true, "New setting."},
            {"enable_variant_type", false, false, "Add alias to allow_experimental_variant_type"},
            {"enable_dynamic_type", false, false, "Add alias to allow_experimental_dynamic_type"},
            {"enable_json_type", false, false, "Add alias to allow_experimental_json_type"},
        });
        addSettingsChanges(settings_changes_history, "24.10",
        {
            {"query_metric_log_interval", 0, -1, "New setting."},
            {"enforce_strict_identifier_format", false, false, "New setting."},
            {"enable_parsing_to_custom_serialization", false, true, "New setting"},
            {"mongodb_throw_on_unsupported_query", false, true, "New setting."},
            {"enable_parallel_replicas", false, false, "Parallel replicas with read tasks became the Beta tier feature."},
            {"parallel_replicas_mode", "read_tasks", "read_tasks", "This setting was introduced as a part of making parallel replicas feature Beta"},
            {"filesystem_cache_name", "", "", "Filesystem cache name to use for stateless table engines or data lakes"},
            {"restore_replace_external_dictionary_source_to_null", false, false, "New setting."},
            {"show_create_query_identifier_quoting_rule", "when_necessary", "when_necessary", "New setting."},
            {"show_create_query_identifier_quoting_style", "Backticks", "Backticks", "New setting."},
            {"merge_tree_min_read_task_size", 8, 8, "New setting"},
            {"merge_tree_min_rows_for_concurrent_read_for_remote_filesystem", (20 * 8192), 0, "Setting is deprecated"},
            {"merge_tree_min_bytes_for_concurrent_read_for_remote_filesystem", (24 * 10 * 1024 * 1024), 0, "Setting is deprecated"},
            {"implicit_select", false, false, "A new setting."},
            {"output_format_native_write_json_as_string", false, false, "Add new setting to allow write JSON column as single String column in Native format"},
            {"output_format_binary_write_json_as_string", false, false, "Add new setting to write values of JSON type as JSON string in RowBinary output format"},
            {"input_format_binary_read_json_as_string", false, false, "Add new setting to read values of JSON type as JSON string in RowBinary input format"},
            {"min_free_disk_bytes_to_perform_insert", 0, 0, "New setting."},
            {"min_free_disk_ratio_to_perform_insert", 0.0, 0.0, "New setting."},
            {"parallel_replicas_local_plan", false, true, "Use local plan for local replica in a query with parallel replicas"},
            {"enable_named_columns_in_function_tuple", false, false, "Disabled pending usability improvements"},
            {"cloud_mode_database_engine", 1, 1, "A setting for ClickHouse Cloud"},
            {"allow_experimental_shared_set_join", 0, 0, "A setting for ClickHouse Cloud"},
            {"read_through_distributed_cache", 0, 0, "A setting for ClickHouse Cloud"},
            {"write_through_distributed_cache", 0, 0, "A setting for ClickHouse Cloud"},
            {"distributed_cache_throw_on_error", 0, 0, "A setting for ClickHouse Cloud"},
            {"distributed_cache_log_mode", "on_error", "on_error", "A setting for ClickHouse Cloud"},
            {"distributed_cache_fetch_metrics_only_from_current_az", 1, 1, "A setting for ClickHouse Cloud"},
            {"distributed_cache_connect_max_tries", 20, 20, "A setting for ClickHouse Cloud"},
            {"distributed_cache_receive_response_wait_milliseconds", 60000, 60000, "A setting for ClickHouse Cloud"},
            {"distributed_cache_receive_timeout_milliseconds", 10000, 10000, "A setting for ClickHouse Cloud"},
            {"distributed_cache_wait_connection_from_pool_milliseconds", 100, 100, "A setting for ClickHouse Cloud"},
            {"distributed_cache_bypass_connection_pool", 0, 0, "A setting for ClickHouse Cloud"},
            {"distributed_cache_pool_behaviour_on_limit", "allocate_bypassing_pool", "allocate_bypassing_pool", "A setting for ClickHouse Cloud"},
            {"distributed_cache_read_alignment", 0, 0, "A setting for ClickHouse Cloud"},
            {"distributed_cache_max_unacked_inflight_packets", 10, 10, "A setting for ClickHouse Cloud"},
            {"distributed_cache_data_packet_ack_window", 5, 5, "A setting for ClickHouse Cloud"},
            {"input_format_parquet_enable_row_group_prefetch", false, true, "Enable row group prefetching during parquet parsing. Currently, only single-threaded parsing can prefetch."},
            {"input_format_orc_dictionary_as_low_cardinality", false, true, "Treat ORC dictionary encoded columns as LowCardinality columns while reading ORC files"},
            {"allow_experimental_refreshable_materialized_view", false, true, "Not experimental anymore"},
            {"max_parts_to_move", 0, 1000, "New setting"},
            {"hnsw_candidate_list_size_for_search", 64, 256, "New setting. Previously, the value was optionally specified in CREATE INDEX and 64 by default."},
            {"allow_reorder_prewhere_conditions", true, true, "New setting"},
            {"input_format_parquet_bloom_filter_push_down", false, false, "When reading Parquet files, skip whole row groups based on the WHERE/PREWHERE expressions and bloom filter in the Parquet metadata."},
            {"date_time_64_output_format_cut_trailing_zeros_align_to_groups_of_thousands", false, false, "Dynamically trim the trailing zeros of datetime64 values to adjust the output scale to (0, 3, 6), corresponding to 'seconds', 'milliseconds', and 'microseconds'."},
            {"parallel_replicas_index_analysis_only_on_coordinator", false, true, "Index analysis done only on replica-coordinator and skipped on other replicas. Effective only with enabled parallel_replicas_local_plan"},
            {"distributed_cache_discard_connection_if_unread_data", true, true, "New setting"},
            {"azure_check_objects_after_upload", false, false, "Check each uploaded object in azure blob storage to be sure that upload was successful"},
            {"backup_restore_keeper_max_retries", 20, 1000, "Should be big enough so the whole operation BACKUP or RESTORE operation won't fail because of a temporary [Zoo]Keeper failure in the middle of it."},
            {"backup_restore_failure_after_host_disconnected_for_seconds", 0, 3600, "New setting."},
            {"backup_restore_keeper_max_retries_while_initializing", 0, 20, "New setting."},
            {"backup_restore_keeper_max_retries_while_handling_error", 0, 20, "New setting."},
            {"backup_restore_finish_timeout_after_error_sec", 0, 180, "New setting."},
        });
        addSettingsChanges(settings_changes_history, "24.9",
        {
            {"output_format_orc_dictionary_key_size_threshold", 0.0, 0.0, "For a string column in ORC output format, if the number of distinct values is greater than this fraction of the total number of non-null rows, turn off dictionary encoding. Otherwise dictionary encoding is enabled"},
            {"input_format_json_empty_as_default", false, false, "Added new setting to allow to treat empty fields in JSON input as default values."},
            {"input_format_try_infer_variants", false, false, "Try to infer Variant type in text formats when there is more than one possible type for column/array elements"},
            {"join_output_by_rowlist_perkey_rows_threshold", 0, 5, "The lower limit of per-key average rows in the right table to determine whether to output by row list in hash join."},
            {"create_if_not_exists", false, false, "New setting."},
            {"allow_materialized_view_with_bad_select", true, true, "Support (but not enable yet) stricter validation in CREATE MATERIALIZED VIEW"},
            {"parallel_replicas_mark_segment_size", 128, 0, "Value for this setting now determined automatically"},
            {"database_replicated_allow_replicated_engine_arguments", 1, 0, "Don't allow explicit arguments by default"},
            {"database_replicated_allow_explicit_uuid", 1, 0, "Added a new setting to disallow explicitly specifying table UUID"},
            {"parallel_replicas_local_plan", false, false, "Use local plan for local replica in a query with parallel replicas"},
            {"join_to_sort_minimum_perkey_rows", 0, 40, "The lower limit of per-key average rows in the right table to determine whether to rerange the right table by key in left or inner join. This setting ensures that the optimization is not applied for sparse table keys"},
            {"join_to_sort_maximum_table_rows", 0, 10000, "The maximum number of rows in the right table to determine whether to rerange the right table by key in left or inner join"},
            {"allow_experimental_join_right_table_sorting", false, false, "If it is set to true, and the conditions of `join_to_sort_minimum_perkey_rows` and `join_to_sort_maximum_table_rows` are met, rerange the right table by key to improve the performance in left or inner hash join"},
            {"mongodb_throw_on_unsupported_query", false, true, "New setting."},
            {"min_free_disk_bytes_to_perform_insert", 0, 0, "Maintain some free disk space bytes from inserts while still allowing for temporary writing."},
            {"min_free_disk_ratio_to_perform_insert", 0.0, 0.0, "Maintain some free disk space bytes expressed as ratio to total disk space from inserts while still allowing for temporary writing."},
        });
        addSettingsChanges(settings_changes_history, "24.8",
        {
            {"rows_before_aggregation", false, false, "Provide exact value for rows_before_aggregation statistic, represents the number of rows read before aggregation"},
            {"restore_replace_external_table_functions_to_null", false, false, "New setting."},
            {"restore_replace_external_engines_to_null", false, false, "New setting."},
            {"input_format_json_max_depth", 1000000, 1000, "It was unlimited in previous versions, but that was unsafe."},
            {"merge_tree_min_bytes_per_task_for_remote_reading", 4194304, 2097152, "Value is unified with `filesystem_prefetch_min_bytes_for_single_read_task`"},
            {"use_hive_partitioning", false, false, "Allows to use hive partitioning for File, URL, S3, AzureBlobStorage and HDFS engines."},
            {"allow_experimental_kafka_offsets_storage_in_keeper", false, false, "Allow the usage of experimental Kafka storage engine that stores the committed offsets in ClickHouse Keeper"},
            {"allow_archive_path_syntax", true, true, "Added new setting to allow disabling archive path syntax."},
            {"query_cache_tag", "", "", "New setting for labeling query cache settings."},
            {"allow_experimental_time_series_table", false, false, "Added new setting to allow the TimeSeries table engine"},
            {"enable_analyzer", 1, 1, "Added an alias to a setting `allow_experimental_analyzer`."},
            {"optimize_functions_to_subcolumns", false, true, "Enabled settings by default"},
            {"allow_experimental_json_type", false, false, "Add new experimental JSON type"},
            {"use_json_alias_for_old_object_type", true, false, "Use JSON type alias to create new JSON type"},
            {"type_json_skip_duplicated_paths", false, false, "Allow to skip duplicated paths during JSON parsing"},
            {"allow_experimental_vector_similarity_index", false, false, "Added new setting to allow experimental vector similarity indexes"},
            {"input_format_try_infer_datetimes_only_datetime64", true, false, "Allow to infer DateTime instead of DateTime64 in data formats"},
        });
        addSettingsChanges(settings_changes_history, "24.7",
        {
            {"output_format_parquet_write_page_index", false, true, "Add a possibility to write page index into parquet files."},
            {"output_format_binary_encode_types_in_binary_format", false, false, "Added new setting to allow to write type names in binary format in RowBinaryWithNamesAndTypes output format"},
            {"input_format_binary_decode_types_in_binary_format", false, false, "Added new setting to allow to read type names in binary format in RowBinaryWithNamesAndTypes input format"},
            {"output_format_native_encode_types_in_binary_format", false, false, "Added new setting to allow to write type names in binary format in Native output format"},
            {"input_format_native_decode_types_in_binary_format", false, false, "Added new setting to allow to read type names in binary format in Native output format"},
            {"read_in_order_use_buffering", false, true, "Use buffering before merging while reading in order of primary key"},
            {"enable_named_columns_in_function_tuple", false, false, "Generate named tuples in function tuple() when all names are unique and can be treated as unquoted identifiers."},
            {"optimize_trivial_insert_select", true, false, "The optimization does not make sense in many cases."},
            {"dictionary_validate_primary_key_type", false, false, "Validate primary key type for dictionaries. By default id type for simple layouts will be implicitly converted to UInt64."},
            {"collect_hash_table_stats_during_joins", false, true, "New setting."},
            {"max_size_to_preallocate_for_joins", 0, 100'000'000, "New setting."},
            {"input_format_orc_reader_time_zone_name", "GMT", "GMT", "The time zone name for ORC row reader, the default ORC row reader's time zone is GMT."},
            {"database_replicated_allow_heavy_create", true, false, "Long-running DDL queries (CREATE AS SELECT and POPULATE) for Replicated database engine was forbidden"},
            {"query_plan_merge_filters", false, false, "Allow to merge filters in the query plan"},
            {"azure_sdk_max_retries", 10, 10, "Maximum number of retries in azure sdk"},
            {"azure_sdk_retry_initial_backoff_ms", 10, 10, "Minimal backoff between retries in azure sdk"},
            {"azure_sdk_retry_max_backoff_ms", 1000, 1000, "Maximal backoff between retries in azure sdk"},
            {"ignore_on_cluster_for_replicated_named_collections_queries", false, false, "Ignore ON CLUSTER clause for replicated named collections management queries."},
            {"backup_restore_s3_retry_attempts", 1000,1000, "Setting for Aws::Client::RetryStrategy, Aws::Client does retries itself, 0 means no retries. It takes place only for backup/restore."},
            {"postgresql_connection_attempt_timeout", 2, 2, "Allow to control 'connect_timeout' parameter of PostgreSQL connection."},
            {"postgresql_connection_pool_retries", 2, 2, "Allow to control the number of retries in PostgreSQL connection pool."}
        });
        addSettingsChanges(settings_changes_history, "24.6",
        {
            {"materialize_skip_indexes_on_insert", true, true, "Added new setting to allow to disable materialization of skip indexes on insert"},
            {"materialize_statistics_on_insert", true, true, "Added new setting to allow to disable materialization of statistics on insert"},
            {"input_format_parquet_use_native_reader", false, false, "When reading Parquet files, to use native reader instead of arrow reader."},
            {"hdfs_throw_on_zero_files_match", false, false, "Allow to throw an error when ListObjects request cannot match any files in HDFS engine instead of empty query result"},
            {"azure_throw_on_zero_files_match", false, false, "Allow to throw an error when ListObjects request cannot match any files in AzureBlobStorage engine instead of empty query result"},
            {"s3_validate_request_settings", true, true, "Allow to disable S3 request settings validation"},
            {"allow_experimental_full_text_index", false, false, "Enable experimental text index"},
            {"azure_skip_empty_files", false, false, "Allow to skip empty files in azure table engine"},
            {"hdfs_ignore_file_doesnt_exist", false, false, "Allow to return 0 rows when the requested files don't exist instead of throwing an exception in HDFS table engine"},
            {"azure_ignore_file_doesnt_exist", false, false, "Allow to return 0 rows when the requested files don't exist instead of throwing an exception in AzureBlobStorage table engine"},
            {"s3_ignore_file_doesnt_exist", false, false, "Allow to return 0 rows when the requested files don't exist instead of throwing an exception in S3 table engine"},
            {"s3_max_part_number", 10000, 10000, "Maximum part number number for s3 upload part"},
            {"s3_max_single_operation_copy_size", 32 * 1024 * 1024, 32 * 1024 * 1024, "Maximum size for a single copy operation in s3"},
            {"input_format_parquet_max_block_size", 8192, DEFAULT_BLOCK_SIZE, "Increase block size for parquet reader."},
            {"input_format_parquet_prefer_block_bytes", 0, DEFAULT_BLOCK_SIZE * 256, "Average block bytes output by parquet reader."},
            {"enable_blob_storage_log", true, true, "Write information about blob storage operations to system.blob_storage_log table"},
            {"allow_deprecated_snowflake_conversion_functions", true, false, "Disabled deprecated functions snowflakeToDateTime[64] and dateTime[64]ToSnowflake."},
            {"allow_statistic_optimize", false, false, "Old setting which popped up here being renamed."},
            {"allow_experimental_statistic", false, false, "Old setting which popped up here being renamed."},
            {"allow_statistics_optimize", false, false, "The setting was renamed. The previous name is `allow_statistic_optimize`."},
            {"allow_experimental_statistics", false, false, "The setting was renamed. The previous name is `allow_experimental_statistic`."},
            {"enable_vertical_final", false, true, "Enable vertical final by default again after fixing bug"},
            {"parallel_replicas_custom_key_range_lower", 0, 0, "Add settings to control the range filter when using parallel replicas with dynamic shards"},
            {"parallel_replicas_custom_key_range_upper", 0, 0, "Add settings to control the range filter when using parallel replicas with dynamic shards. A value of 0 disables the upper limit"},
            {"output_format_pretty_display_footer_column_names", 0, 1, "Add a setting to display column names in the footer if there are many rows. Threshold value is controlled by output_format_pretty_display_footer_column_names_min_rows."},
            {"output_format_pretty_display_footer_column_names_min_rows", 0, 50, "Add a setting to control the threshold value for setting output_format_pretty_display_footer_column_names_min_rows. Default 50."},
            {"output_format_csv_serialize_tuple_into_separate_columns", true, true, "A new way of how interpret tuples in CSV format was added."},
            {"input_format_csv_deserialize_separate_columns_into_tuple", true, true, "A new way of how interpret tuples in CSV format was added."},
            {"input_format_csv_try_infer_strings_from_quoted_tuples", true, true, "A new way of how interpret tuples in CSV format was added."},
        });
        addSettingsChanges(settings_changes_history, "24.5",
        {
            {"allow_deprecated_error_prone_window_functions", true, false, "Allow usage of deprecated error prone window functions (neighbor, runningAccumulate, runningDifferenceStartingWithFirstValue, runningDifference)"},
            {"allow_experimental_join_condition", false, false, "Support join with inequal conditions which involve columns from both left and right table. e.g. t1.y < t2.y."},
            {"input_format_tsv_crlf_end_of_line", false, false, "Enables reading of CRLF line endings with TSV formats"},
            {"output_format_parquet_use_custom_encoder", false, true, "Enable custom Parquet encoder."},
            {"cross_join_min_rows_to_compress", 0, 10000000, "Minimal count of rows to compress block in CROSS JOIN. Zero value means - disable this threshold. This block is compressed when any of the two thresholds (by rows or by bytes) are reached."},
            {"cross_join_min_bytes_to_compress", 0, 1_GiB, "Minimal size of block to compress in CROSS JOIN. Zero value means - disable this threshold. This block is compressed when any of the two thresholds (by rows or by bytes) are reached."},
            {"http_max_chunk_size", 0, 0, "Internal limitation"},
            {"prefer_external_sort_block_bytes", 0, DEFAULT_BLOCK_SIZE * 256, "Prefer maximum block bytes for external sort, reduce the memory usage during merging."},
            {"input_format_force_null_for_omitted_fields", false, false, "Disable type-defaults for omitted fields when needed"},
            {"cast_string_to_dynamic_use_inference", false, false, "Add setting to allow converting String to Dynamic through parsing"},
            {"allow_experimental_dynamic_type", false, false, "Add new experimental Dynamic type"},
            {"azure_max_blocks_in_multipart_upload", 50000, 50000, "Maximum number of blocks in multipart upload for Azure."},
            {"allow_archive_path_syntax", false, true, "Added new setting to allow disabling archive path syntax."},
        });
        addSettingsChanges(settings_changes_history, "24.4",
        {
            {"input_format_json_throw_on_bad_escape_sequence", true, true, "Allow to save JSON strings with bad escape sequences"},
            {"max_parsing_threads", 0, 0, "Add a separate setting to control number of threads in parallel parsing from files"},
            {"ignore_drop_queries_probability", 0, 0, "Allow to ignore drop queries in server with specified probability for testing purposes"},
            {"lightweight_deletes_sync", 2, 2, "The same as 'mutation_sync', but controls only execution of lightweight deletes"},
            {"query_cache_system_table_handling", "save", "throw", "The query cache no longer caches results of queries against system tables"},
            {"input_format_json_ignore_unnecessary_fields", false, true, "Ignore unnecessary fields and not parse them. Enabling this may not throw exceptions on json strings of invalid format or with duplicated fields"},
            {"input_format_hive_text_allow_variable_number_of_columns", false, true, "Ignore extra columns in Hive Text input (if file has more columns than expected) and treat missing fields in Hive Text input as default values."},
            {"allow_experimental_database_replicated", false, true, "Database engine Replicated is now in Beta stage"},
            {"temporary_data_in_cache_reserve_space_wait_lock_timeout_milliseconds", (10 * 60 * 1000), (10 * 60 * 1000), "Wait time to lock cache for sapce reservation in temporary data in filesystem cache"},
            {"optimize_rewrite_sum_if_to_count_if", false, true, "Only available for the analyzer, where it works correctly"},
            {"azure_allow_parallel_part_upload", "true", "true", "Use multiple threads for azure multipart upload."},
            {"max_recursive_cte_evaluation_depth", DBMS_RECURSIVE_CTE_MAX_EVALUATION_DEPTH, DBMS_RECURSIVE_CTE_MAX_EVALUATION_DEPTH, "Maximum limit on recursive CTE evaluation depth"},
            {"query_plan_convert_outer_join_to_inner_join", false, true, "Allow to convert OUTER JOIN to INNER JOIN if filter after JOIN always filters default values"},
        });
        addSettingsChanges(settings_changes_history, "24.3",
        {
            {"s3_connect_timeout_ms", 1000, 1000, "Introduce new dedicated setting for s3 connection timeout"},
            {"allow_experimental_shared_merge_tree", false, true, "The setting is obsolete"},
            {"use_page_cache_for_disks_without_file_cache", false, false, "Added userspace page cache"},
            {"read_from_page_cache_if_exists_otherwise_bypass_cache", false, false, "Added userspace page cache"},
            {"page_cache_inject_eviction", false, false, "Added userspace page cache"},
            {"default_table_engine", "None", "MergeTree", "Set default table engine to MergeTree for better usability"},
            {"input_format_json_use_string_type_for_ambiguous_paths_in_named_tuples_inference_from_objects", false, false, "Allow to use String type for ambiguous paths during named tuple inference from JSON objects"},
            {"traverse_shadow_remote_data_paths", false, false, "Traverse shadow directory when query system.remote_data_paths."},
            {"throw_if_deduplication_in_dependent_materialized_views_enabled_with_async_insert", false, true, "Deduplication in dependent materialized view cannot work together with async inserts."},
            {"parallel_replicas_allow_in_with_subquery", false, true, "If true, subquery for IN will be executed on every follower replica"},
            {"log_processors_profiles", false, true, "Enable by default"},
            {"function_locate_has_mysql_compatible_argument_order", false, true, "Increase compatibility with MySQL's locate function."},
            {"allow_suspicious_primary_key", true, false, "Forbid suspicious PRIMARY KEY/ORDER BY for MergeTree (i.e. SimpleAggregateFunction)"},
            {"filesystem_cache_reserve_space_wait_lock_timeout_milliseconds", 1000, 1000, "Wait time to lock cache for sapce reservation in filesystem cache"},
            {"max_parser_backtracks", 0, 1000000, "Limiting the complexity of parsing"},
            {"analyzer_compatibility_join_using_top_level_identifier", false, false, "Force to resolve identifier in JOIN USING from projection"},
            {"distributed_insert_skip_read_only_replicas", false, false, "If true, INSERT into Distributed will skip read-only replicas"},
            {"keeper_max_retries", 10, 10, "Max retries for general keeper operations"},
            {"keeper_retry_initial_backoff_ms", 100, 100, "Initial backoff timeout for general keeper operations"},
            {"keeper_retry_max_backoff_ms", 5000, 5000, "Max backoff timeout for general keeper operations"},
            {"s3queue_allow_experimental_sharded_mode", false, false, "Enable experimental sharded mode of S3Queue table engine. It is experimental because it will be rewritten"},
            {"allow_experimental_analyzer", false, true, "Enable analyzer and planner by default."},
            {"merge_tree_read_split_ranges_into_intersecting_and_non_intersecting_injection_probability", 0.0, 0.0, "For testing of `PartsSplitter` - split read ranges into intersecting and non intersecting every time you read from MergeTree with the specified probability."},
            {"allow_get_client_http_header", false, false, "Introduced a new function."},
            {"output_format_pretty_row_numbers", false, true, "It is better for usability."},
            {"output_format_pretty_max_value_width_apply_for_single_value", true, false, "Single values in Pretty formats won't be cut."},
            {"output_format_parquet_string_as_string", false, true, "ClickHouse allows arbitrary binary data in the String data type, which is typically UTF-8. Parquet/ORC/Arrow Strings only support UTF-8. That's why you can choose which Arrow's data type to use for the ClickHouse String data type - String or Binary. While Binary would be more correct and compatible, using String by default will correspond to user expectations in most cases."},
            {"output_format_orc_string_as_string", false, true, "ClickHouse allows arbitrary binary data in the String data type, which is typically UTF-8. Parquet/ORC/Arrow Strings only support UTF-8. That's why you can choose which Arrow's data type to use for the ClickHouse String data type - String or Binary. While Binary would be more correct and compatible, using String by default will correspond to user expectations in most cases."},
            {"output_format_arrow_string_as_string", false, true, "ClickHouse allows arbitrary binary data in the String data type, which is typically UTF-8. Parquet/ORC/Arrow Strings only support UTF-8. That's why you can choose which Arrow's data type to use for the ClickHouse String data type - String or Binary. While Binary would be more correct and compatible, using String by default will correspond to user expectations in most cases."},
            {"output_format_parquet_compression_method", "lz4", "zstd", "Parquet/ORC/Arrow support many compression methods, including lz4 and zstd. ClickHouse supports each and every compression method. Some inferior tools, such as 'duckdb', lack support for the faster `lz4` compression method, that's why we set zstd by default."},
            {"output_format_orc_compression_method", "lz4", "zstd", "Parquet/ORC/Arrow support many compression methods, including lz4 and zstd. ClickHouse supports each and every compression method. Some inferior tools, such as 'duckdb', lack support for the faster `lz4` compression method, that's why we set zstd by default."},
            {"output_format_pretty_highlight_digit_groups", false, true, "If enabled and if output is a terminal, highlight every digit corresponding to the number of thousands, millions, etc. with underline."},
            {"geo_distance_returns_float64_on_float64_arguments", false, true, "Increase the default precision."},
            {"azure_max_inflight_parts_for_one_file", 20, 20, "The maximum number of a concurrent loaded parts in multipart upload request. 0 means unlimited."},
            {"azure_strict_upload_part_size", 0, 0, "The exact size of part to upload during multipart upload to Azure blob storage."},
            {"azure_min_upload_part_size", 16*1024*1024, 16*1024*1024, "The minimum size of part to upload during multipart upload to Azure blob storage."},
            {"azure_max_upload_part_size", 5ull*1024*1024*1024, 5ull*1024*1024*1024, "The maximum size of part to upload during multipart upload to Azure blob storage."},
            {"azure_upload_part_size_multiply_factor", 2, 2, "Multiply azure_min_upload_part_size by this factor each time azure_multiply_parts_count_threshold parts were uploaded from a single write to Azure blob storage."},
            {"azure_upload_part_size_multiply_parts_count_threshold", 500, 500, "Each time this number of parts was uploaded to Azure blob storage, azure_min_upload_part_size is multiplied by azure_upload_part_size_multiply_factor."},
            {"output_format_csv_serialize_tuple_into_separate_columns", true, true, "A new way of how interpret tuples in CSV format was added."},
            {"input_format_csv_deserialize_separate_columns_into_tuple", true, true, "A new way of how interpret tuples in CSV format was added."},
            {"input_format_csv_try_infer_strings_from_quoted_tuples", true, true, "A new way of how interpret tuples in CSV format was added."},
        });
        addSettingsChanges(settings_changes_history, "24.2",
        {
            {"allow_suspicious_variant_types", true, false, "Don't allow creating Variant type with suspicious variants by default"},
            {"validate_experimental_and_suspicious_types_inside_nested_types", false, true, "Validate usage of experimental and suspicious types inside nested types"},
            {"output_format_values_escape_quote_with_quote", false, false, "If true escape ' with '', otherwise quoted with \\'"},
            {"output_format_pretty_single_large_number_tip_threshold", 0, 1'000'000, "Print a readable number tip on the right side of the table if the block consists of a single number which exceeds this value (except 0)"},
            {"input_format_try_infer_exponent_floats", true, false, "Don't infer floats in exponential notation by default"},
            {"query_plan_optimize_prewhere", true, true, "Allow to push down filter to PREWHERE expression for supported storages"},
            {"async_insert_max_data_size", 1000000, 10485760, "The previous value appeared to be too small."},
            {"async_insert_poll_timeout_ms", 10, 10, "Timeout in milliseconds for polling data from asynchronous insert queue"},
            {"async_insert_use_adaptive_busy_timeout", false, true, "Use adaptive asynchronous insert timeout"},
            {"async_insert_busy_timeout_min_ms", 50, 50, "The minimum value of the asynchronous insert timeout in milliseconds; it also serves as the initial value, which may be increased later by the adaptive algorithm"},
            {"async_insert_busy_timeout_max_ms", 200, 200, "The minimum value of the asynchronous insert timeout in milliseconds; async_insert_busy_timeout_ms is aliased to async_insert_busy_timeout_max_ms"},
            {"async_insert_busy_timeout_increase_rate", 0.2, 0.2, "The exponential growth rate at which the adaptive asynchronous insert timeout increases"},
            {"async_insert_busy_timeout_decrease_rate", 0.2, 0.2, "The exponential growth rate at which the adaptive asynchronous insert timeout decreases"},
            {"format_template_row_format", "", "", "Template row format string can be set directly in query"},
            {"format_template_resultset_format", "", "", "Template result set format string can be set in query"},
            {"split_parts_ranges_into_intersecting_and_non_intersecting_final", true, true, "Allow to split parts ranges into intersecting and non intersecting during FINAL optimization"},
            {"split_intersecting_parts_ranges_into_layers_final", true, true, "Allow to split intersecting parts ranges into layers during FINAL optimization"},
            {"azure_max_single_part_copy_size", 256*1024*1024, 256*1024*1024, "The maximum size of object to copy using single part copy to Azure blob storage."},
            {"min_external_table_block_size_rows", DEFAULT_INSERT_BLOCK_SIZE, DEFAULT_INSERT_BLOCK_SIZE, "Squash blocks passed to external table to specified size in rows, if blocks are not big enough"},
            {"min_external_table_block_size_bytes", DEFAULT_INSERT_BLOCK_SIZE * 256, DEFAULT_INSERT_BLOCK_SIZE * 256, "Squash blocks passed to external table to specified size in bytes, if blocks are not big enough."},
            {"parallel_replicas_prefer_local_join", true, true, "If true, and JOIN can be executed with parallel replicas algorithm, and all storages of right JOIN part are *MergeTree, local JOIN will be used instead of GLOBAL JOIN."},
            {"optimize_time_filter_with_preimage", true, true, "Optimize Date and DateTime predicates by converting functions into equivalent comparisons without conversions (e.g. toYear(col) = 2023 -> col >= '2023-01-01' AND col <= '2023-12-31')"},
            {"extract_key_value_pairs_max_pairs_per_row", 0, 0, "Max number of pairs that can be produced by the `extractKeyValuePairs` function. Used as a safeguard against consuming too much memory."},
            {"default_view_definer", "CURRENT_USER", "CURRENT_USER", "Allows to set default `DEFINER` option while creating a view"},
            {"default_materialized_view_sql_security", "DEFINER", "DEFINER", "Allows to set a default value for SQL SECURITY option when creating a materialized view"},
            {"default_normal_view_sql_security", "INVOKER", "INVOKER", "Allows to set default `SQL SECURITY` option while creating a normal view"},
            {"mysql_map_string_to_text_in_show_columns", false, true, "Reduce the configuration effort to connect ClickHouse with BI tools."},
            {"mysql_map_fixed_string_to_text_in_show_columns", false, true, "Reduce the configuration effort to connect ClickHouse with BI tools."},
        });
        addSettingsChanges(settings_changes_history, "24.1",
        {
            {"print_pretty_type_names", false, true, "Better user experience."},
            {"input_format_json_read_bools_as_strings", false, true, "Allow to read bools as strings in JSON formats by default"},
            {"output_format_arrow_use_signed_indexes_for_dictionary", false, true, "Use signed indexes type for Arrow dictionaries by default as it's recommended"},
            {"allow_experimental_variant_type", false, false, "Add new experimental Variant type"},
            {"use_variant_as_common_type", false, false, "Allow to use Variant in if/multiIf if there is no common type"},
            {"output_format_arrow_use_64_bit_indexes_for_dictionary", false, false, "Allow to use 64 bit indexes type in Arrow dictionaries"},
            {"parallel_replicas_mark_segment_size", 128, 128, "Add new setting to control segment size in new parallel replicas coordinator implementation"},
            {"ignore_materialized_views_with_dropped_target_table", false, false, "Add new setting to allow to ignore materialized views with dropped target table"},
            {"output_format_compression_level", 3, 3, "Allow to change compression level in the query output"},
            {"output_format_compression_zstd_window_log", 0, 0, "Allow to change zstd window log in the query output when zstd compression is used"},
            {"enable_zstd_qat_codec", false, false, "Add new ZSTD_QAT codec"},
            {"enable_vertical_final", false, true, "Use vertical final by default"},
            {"output_format_arrow_use_64_bit_indexes_for_dictionary", false, false, "Allow to use 64 bit indexes type in Arrow dictionaries"},
            {"max_rows_in_set_to_optimize_join", 100000, 0, "Disable join optimization as it prevents from read in order optimization"},
            {"output_format_pretty_color", true, "auto", "Setting is changed to allow also for auto value, disabling ANSI escapes if output is not a tty"},
            {"function_visible_width_behavior", 0, 1, "We changed the default behavior of `visibleWidth` to be more precise"},
            {"max_estimated_execution_time", 0, 0, "Separate max_execution_time and max_estimated_execution_time"},
            {"iceberg_engine_ignore_schema_evolution", false, false, "Allow to ignore schema evolution in Iceberg table engine"},
            {"optimize_injective_functions_in_group_by", false, true, "Replace injective functions by it's arguments in GROUP BY section in analyzer"},
            {"update_insert_deduplication_token_in_dependent_materialized_views", false, false, "Allow to update insert deduplication token with table identifier during insert in dependent materialized views"},
            {"azure_max_unexpected_write_error_retries", 4, 4, "The maximum number of retries in case of unexpected errors during Azure blob storage write"},
            {"split_parts_ranges_into_intersecting_and_non_intersecting_final", false, true, "Allow to split parts ranges into intersecting and non intersecting during FINAL optimization"},
            {"split_intersecting_parts_ranges_into_layers_final", true, true, "Allow to split intersecting parts ranges into layers during FINAL optimization"}
        });
        addSettingsChanges(settings_changes_history, "23.12",
        {
            {"allow_suspicious_ttl_expressions", true, false, "It is a new setting, and in previous versions the behavior was equivalent to allowing."},
            {"input_format_parquet_allow_missing_columns", false, true, "Allow missing columns in Parquet files by default"},
            {"input_format_orc_allow_missing_columns", false, true, "Allow missing columns in ORC files by default"},
            {"input_format_arrow_allow_missing_columns", false, true, "Allow missing columns in Arrow files by default"}
        });
        addSettingsChanges(settings_changes_history, "23.11",
        {
            {"parsedatetime_parse_without_leading_zeros", false, true, "Improved compatibility with MySQL DATE_FORMAT/STR_TO_DATE"}
        });
        addSettingsChanges(settings_changes_history, "23.9",
        {
            {"optimize_group_by_constant_keys", false, true, "Optimize group by constant keys by default"},
            {"input_format_json_try_infer_named_tuples_from_objects", false, true, "Try to infer named Tuples from JSON objects by default"},
            {"input_format_json_read_numbers_as_strings", false, true, "Allow to read numbers as strings in JSON formats by default"},
            {"input_format_json_read_arrays_as_strings", false, true, "Allow to read arrays as strings in JSON formats by default"},
            {"input_format_json_infer_incomplete_types_as_strings", false, true, "Allow to infer incomplete types as Strings in JSON formats by default"},
            {"input_format_json_try_infer_numbers_from_strings", true, false, "Don't infer numbers from strings in JSON formats by default to prevent possible parsing errors"},
            {"http_write_exception_in_output_format", false, true, "Output valid JSON/XML on exception in HTTP streaming."}
        });
        addSettingsChanges(settings_changes_history, "23.8",
        {
            {"rewrite_count_distinct_if_with_count_distinct_implementation", false, true, "Rewrite countDistinctIf with count_distinct_implementation configuration"}
        });
        addSettingsChanges(settings_changes_history, "23.7",
        {
            {"function_sleep_max_microseconds_per_block", 0, 3000000, "In previous versions, the maximum sleep time of 3 seconds was applied only for `sleep`, but not for `sleepEachRow` function. In the new version, we introduce this setting. If you set compatibility with the previous versions, we will disable the limit altogether."}
        });
        addSettingsChanges(settings_changes_history, "23.6",
        {
            {"http_send_timeout", 180, 30, "3 minutes seems crazy long. Note that this is timeout for a single network write call, not for the whole upload operation."},
            {"http_receive_timeout", 180, 30, "See http_send_timeout."}
        });
        addSettingsChanges(settings_changes_history, "23.5",
        {
            {"input_format_parquet_preserve_order", true, false, "Allow Parquet reader to reorder rows for better parallelism."},
            {"parallelize_output_from_storages", false, true, "Allow parallelism when executing queries that read from file/url/s3/etc. This may reorder rows."},
            {"use_with_fill_by_sorting_prefix", false, true, "Columns preceding WITH FILL columns in ORDER BY clause form sorting prefix. Rows with different values in sorting prefix are filled independently"},
            {"output_format_parquet_compliant_nested_types", false, true, "Change an internal field name in output Parquet file schema."}
        });
        addSettingsChanges(settings_changes_history, "23.4",
        {
            {"allow_suspicious_indices", true, false, "If true, index can defined with identical expressions"},
            {"allow_nonconst_timezone_arguments", true, false, "Allow non-const timezone arguments in certain time-related functions like toTimeZone(), fromUnixTimestamp*(), snowflakeToDateTime*()."},
            {"connect_timeout_with_failover_ms", 50, 1000, "Increase default connect timeout because of async connect"},
            {"connect_timeout_with_failover_secure_ms", 100, 1000, "Increase default secure connect timeout because of async connect"},
            {"hedged_connection_timeout_ms", 100, 50, "Start new connection in hedged requests after 50 ms instead of 100 to correspond with previous connect timeout"},
            {"formatdatetime_f_prints_single_zero", true, false, "Improved compatibility with MySQL DATE_FORMAT()/STR_TO_DATE()"},
            {"formatdatetime_parsedatetime_m_is_month_name", false, true, "Improved compatibility with MySQL DATE_FORMAT/STR_TO_DATE"}
        });
        addSettingsChanges(settings_changes_history, "23.3",
        {
            {"output_format_parquet_version", "1.0", "2.latest", "Use latest Parquet format version for output format"},
            {"input_format_json_ignore_unknown_keys_in_named_tuple", false, true, "Improve parsing JSON objects as named tuples"},
            {"input_format_native_allow_types_conversion", false, true, "Allow types conversion in Native input forma"},
            {"output_format_arrow_compression_method", "none", "lz4_frame", "Use lz4 compression in Arrow output format by default"},
            {"output_format_parquet_compression_method", "snappy", "lz4", "Use lz4 compression in Parquet output format by default"},
            {"output_format_orc_compression_method", "none", "lz4_frame", "Use lz4 compression in ORC output format by default"},
            {"async_query_sending_for_remote", false, true, "Create connections and send query async across shards"}
        });
        addSettingsChanges(settings_changes_history, "23.2",
        {
            {"output_format_parquet_fixed_string_as_fixed_byte_array", false, true, "Use Parquet FIXED_LENGTH_BYTE_ARRAY type for FixedString by default"},
            {"output_format_arrow_fixed_string_as_fixed_byte_array", false, true, "Use Arrow FIXED_SIZE_BINARY type for FixedString by default"},
            {"query_plan_remove_redundant_distinct", false, true, "Remove redundant Distinct step in query plan"},
            {"optimize_duplicate_order_by_and_distinct", true, false, "Remove duplicate ORDER BY and DISTINCT if it's possible"},
            {"insert_keeper_max_retries", 0, 20, "Enable reconnections to Keeper on INSERT, improve reliability"}
        });
        addSettingsChanges(settings_changes_history, "23.1",
        {
            {"input_format_json_read_objects_as_strings", 0, 1, "Enable reading nested json objects as strings while object type is experimental"},
            {"input_format_json_defaults_for_missing_elements_in_named_tuple", false, true, "Allow missing elements in JSON objects while reading named tuples by default"},
            {"input_format_csv_detect_header", false, true, "Detect header in CSV format by default"},
            {"input_format_tsv_detect_header", false, true, "Detect header in TSV format by default"},
            {"input_format_custom_detect_header", false, true, "Detect header in CustomSeparated format by default"},
            {"query_plan_remove_redundant_sorting", false, true, "Remove redundant sorting in query plan. For example, sorting steps related to ORDER BY clauses in subqueries"}
        });
        addSettingsChanges(settings_changes_history, "22.12",
        {
            {"max_size_to_preallocate_for_aggregation", 10'000'000, 100'000'000, "This optimizes performance"},
            {"query_plan_aggregation_in_order", 0, 1, "Enable some refactoring around query plan"},
            {"format_binary_max_string_size", 0, 1_GiB, "Prevent allocating large amount of memory"}
        });
        addSettingsChanges(settings_changes_history, "22.11",
        {
            {"use_structure_from_insertion_table_in_table_functions", 0, 2, "Improve using structure from insertion table in table functions"}
        });
        addSettingsChanges(settings_changes_history, "22.9",
        {
            {"force_grouping_standard_compatibility", false, true, "Make GROUPING function output the same as in SQL standard and other DBMS"}
        });
        addSettingsChanges(settings_changes_history, "22.7",
        {
            {"cross_to_inner_join_rewrite", 1, 2, "Force rewrite comma join to inner"},
            {"enable_positional_arguments", false, true, "Enable positional arguments feature by default"},
            {"format_csv_allow_single_quotes", true, false, "Most tools don't treat single quote in CSV specially, don't do it by default too"}
        });
        addSettingsChanges(settings_changes_history, "22.6",
        {
            {"output_format_json_named_tuples_as_objects", false, true, "Allow to serialize named tuples as JSON objects in JSON formats by default"},
            {"input_format_skip_unknown_fields", false, true, "Optimize reading subset of columns for some input formats"}
        });
        addSettingsChanges(settings_changes_history, "22.5",
        {
            {"memory_overcommit_ratio_denominator", 0, 1073741824, "Enable memory overcommit feature by default"},
            {"memory_overcommit_ratio_denominator_for_user", 0, 1073741824, "Enable memory overcommit feature by default"}
        });
        addSettingsChanges(settings_changes_history, "22.4",
        {
            {"allow_settings_after_format_in_insert", true, false, "Do not allow SETTINGS after FORMAT for INSERT queries because ClickHouse interpret SETTINGS as some values, which is misleading"}
        });
        addSettingsChanges(settings_changes_history, "22.3",
        {
            {"cast_ipv4_ipv6_default_on_conversion_error", true, false, "Make functions cast(value, 'IPv4') and cast(value, 'IPv6') behave same as toIPv4 and toIPv6 functions"}
        });
        addSettingsChanges(settings_changes_history, "21.12",
        {
            {"stream_like_engine_allow_direct_select", true, false, "Do not allow direct select for Kafka/RabbitMQ/FileLog by default"}
        });
        addSettingsChanges(settings_changes_history, "21.9",
        {
            {"output_format_decimal_trailing_zeros", true, false, "Do not output trailing zeros in text representation of Decimal types by default for better looking output"},
            {"use_hedged_requests", false, true, "Enable Hedged Requests feature by default"}
        });
        addSettingsChanges(settings_changes_history, "21.7",
        {
            {"legacy_column_name_of_tuple_literal", true, false, "Add this setting only for compatibility reasons. It makes sense to set to 'true', while doing rolling update of cluster from version lower than 21.7 to higher"}
        });
        addSettingsChanges(settings_changes_history, "21.5",
        {
            {"async_socket_for_remote", false, true, "Fix all problems and turn on asynchronous reads from socket for remote queries by default again"}
        });
        addSettingsChanges(settings_changes_history, "21.3",
        {
            {"async_socket_for_remote", true, false, "Turn off asynchronous reads from socket for remote queries because of some problems"},
            {"optimize_normalize_count_variants", false, true, "Rewrite aggregate functions that semantically equals to count() as count() by default"},
            {"normalize_function_names", false, true, "Normalize function names to their canonical names, this was needed for projection query routing"}
        });
        addSettingsChanges(settings_changes_history, "21.2",
        {
            {"enable_global_with_statement", false, true, "Propagate WITH statements to UNION queries and all subqueries by default"}
        });
        addSettingsChanges(settings_changes_history, "21.1",
        {
            {"insert_quorum_parallel", false, true, "Use parallel quorum inserts by default. It is significantly more convenient to use than sequential quorum inserts"},
            {"input_format_null_as_default", false, true, "Allow to insert NULL as default for input formats by default"},
            {"optimize_on_insert", false, true, "Enable data optimization on INSERT by default for better user experience"},
            {"use_compact_format_in_distributed_parts_names", false, true, "Use compact format for async INSERT into Distributed tables by default"}
        });
        addSettingsChanges(settings_changes_history, "20.10",
        {
            {"format_regexp_escaping_rule", "Escaped", "Raw", "Use Raw as default escaping rule for Regexp format to male the behaviour more like to what users expect"}
        });
        addSettingsChanges(settings_changes_history, "20.7",
        {
            {"show_table_uuid_in_table_create_query_if_not_nil", true, false, "Stop showing  UID of the table in its CREATE query for Engine=Atomic"}
        });
        addSettingsChanges(settings_changes_history, "20.5",
        {
            {"input_format_with_names_use_header", false, true, "Enable using header with names for formats with WithNames/WithNamesAndTypes suffixes"},
            {"allow_suspicious_codecs", true, false, "Don't allow to specify meaningless compression codecs"}
        });
        addSettingsChanges(settings_changes_history, "20.4",
        {
            {"validate_polygons", false, true, "Throw exception if polygon is invalid in function pointInPolygon by default instead of returning possibly wrong results"}
        });
        addSettingsChanges(settings_changes_history, "19.18",
        {
            {"enable_scalar_subquery_optimization", false, true, "Prevent scalar subqueries from (de)serializing large scalar values and possibly avoid running the same subquery more than once"}
        });
        addSettingsChanges(settings_changes_history, "19.14",
        {
            {"any_join_distinct_right_table_keys", true, false, "Disable ANY RIGHT and ANY FULL JOINs by default to avoid inconsistency"}
        });
        addSettingsChanges(settings_changes_history, "19.12",
        {
            {"input_format_defaults_for_omitted_fields", false, true, "Enable calculation of complex default expressions for omitted fields for some input formats, because it should be the expected behaviour"}
        });
        addSettingsChanges(settings_changes_history, "19.5",
        {
            {"max_partitions_per_insert_block", 0, 100, "Add a limit for the number of partitions in one block"}
        });
        addSettingsChanges(settings_changes_history, "18.12.17",
        {
            {"enable_optimize_predicate_expression", 0, 1, "Optimize predicates to subqueries by default"}
        });
    });
    return settings_changes_history;
}

const VersionToSettingsChangesMap & getMergeTreeSettingsChangesHistory()
{
    static VersionToSettingsChangesMap merge_tree_settings_changes_history;
    static std::once_flag initialized_flag;
    std::call_once(initialized_flag, [&]
    {
        addSettingsChanges(merge_tree_settings_changes_history, "25.8",
        {
            {"object_serialization_version", "v2", "v2", "Add a setting to control JSON serialization versions"},
            {"object_shared_data_serialization_version", "map", "map", "Add a setting to control JSON serialization versions"},
            {"object_shared_data_serialization_version_for_zero_level_parts", "map", "map", "Add a setting to control JSON serialization versions  for zero level parts"},
            {"object_shared_data_buckets_for_compact_part", 8, 8, "Add a setting to control number of buckets for shared data in JSON serialization in compact parts"},
            {"object_shared_data_buckets_for_wide_part", 32, 32, "Add a setting to control number of buckets for shared data in JSON serialization in wide parts"},
            {"dynamic_serialization_version", "v2", "v2", "Add a setting to control Dynamic serialization versions"},
            {"search_orphaned_parts_disks", "any", "any", "New setting"},
            {"shared_merge_tree_virtual_parts_discovery_batch", 1, 1, "New setting"},
            {"shared_merge_tree_update_replica_flags_delay_ms", 30000, 30000, "New setting"},
            {"write_marks_for_substreams_in_compact_parts", false, true, "Enable writing marks for substreams in compact parts by default"},
            {"allow_part_offset_column_in_projections", false, true, "Now projections can use _part_offset column."},
            {"max_uncompressed_bytes_in_patches", 0, 30ULL * 1024 * 1024 * 1024, "New setting"},
        });
        addSettingsChanges(merge_tree_settings_changes_history, "25.7",
        {
            /// RELEASE CLOSED
        });
        addSettingsChanges(merge_tree_settings_changes_history, "25.6",
        {
            /// RELEASE CLOSED
            {"cache_populated_by_fetch_filename_regexp", "", "", "New setting"},
            {"allow_coalescing_columns_in_partition_or_order_key", false, false, "New setting to allow coalescing of partition or sorting key columns."},
            /// RELEASE CLOSED
        });
        addSettingsChanges(merge_tree_settings_changes_history, "25.5",
        {
            /// Release closed. Please use 25.6
            {"shared_merge_tree_enable_coordinated_merges", false, false, "New setting"},
            {"shared_merge_tree_merge_coordinator_merges_prepare_count", 100, 100, "New setting"},
            {"shared_merge_tree_merge_coordinator_fetch_fresh_metadata_period_ms", 10000, 10000, "New setting"},
            {"shared_merge_tree_merge_coordinator_max_merge_request_size", 20, 20, "New setting"},
            {"shared_merge_tree_merge_coordinator_election_check_period_ms", 30000, 30000, "New setting"},
            {"shared_merge_tree_merge_coordinator_min_period_ms", 1, 1, "New setting"},
            {"shared_merge_tree_merge_coordinator_max_period_ms", 10000, 10000, "New setting"},
            {"shared_merge_tree_merge_coordinator_factor", 2, 2, "New setting"},
            {"shared_merge_tree_merge_worker_fast_timeout_ms", 100, 100, "New setting"},
            {"shared_merge_tree_merge_worker_regular_timeout_ms", 10000, 10000, "New setting"},
            {"apply_patches_on_merge", true, true, "New setting"},
            {"remove_unused_patch_parts", true, true, "New setting"},
            {"write_marks_for_substreams_in_compact_parts", false, false, "New setting"},
            /// Release closed. Please use 25.6
            {"allow_part_offset_column_in_projections", false, false, "New setting, it protects from creating projections with parent part offset column until it is stabilized."},
        });
        addSettingsChanges(merge_tree_settings_changes_history, "25.4",
        {
            /// Release closed. Please use 25.5
            {"max_postpone_time_for_failed_replicated_fetches_ms", 0, 1ULL * 60 * 1000, "Added new setting to enable postponing fetch tasks in the replication queue."},
            {"max_postpone_time_for_failed_replicated_merges_ms", 0, 1ULL * 60 * 1000, "Added new setting to enable postponing merge tasks in the replication queue."},
            {"max_postpone_time_for_failed_replicated_tasks_ms", 0, 5ULL * 60 * 1000, "Added new setting to enable postponing tasks in the replication queue."},
            {"default_compression_codec", "", "", "New setting"},
            {"refresh_parts_interval", 0, 0, "A new setting"},
            {"max_merge_delayed_streams_for_parallel_write", 40, 40, "New setting"},
            {"allow_summing_columns_in_partition_or_order_key", true, false, "New setting to allow summing of partition or sorting key columns"},
            /// Release closed. Please use 25.5
        });
        addSettingsChanges(merge_tree_settings_changes_history, "25.3",
        {
            /// Release closed. Please use 25.4
            {"shared_merge_tree_enable_keeper_parts_extra_data", false, false, "New setting"},
            {"zero_copy_merge_mutation_min_parts_size_sleep_no_scale_before_lock", 0, 0, "New setting"},
            {"enable_replacing_merge_with_cleanup_for_min_age_to_force_merge", false, false, "New setting to allow automatic cleanup merges for ReplacingMergeTree"},
            /// Release closed. Please use 25.4
        });
        addSettingsChanges(merge_tree_settings_changes_history, "25.2",
        {
            /// Release closed. Please use 25.3
            {"shared_merge_tree_initial_parts_update_backoff_ms", 50, 50, "New setting"},
            {"shared_merge_tree_max_parts_update_backoff_ms", 5000, 5000, "New setting"},
            {"shared_merge_tree_interserver_http_connection_timeout_ms", 100, 100, "New setting"},
            {"columns_and_secondary_indices_sizes_lazy_calculation", true, true, "New setting to calculate columns and indices sizes lazily"},
            {"table_disk", false, false, "New setting"},
            {"allow_reduce_blocking_parts_task", false, true, "Now SMT will remove stale blocking parts from ZooKeeper by default"},
            {"shared_merge_tree_max_suspicious_broken_parts", 0, 0, "Max broken parts for SMT, if more - deny automatic detach"},
            {"shared_merge_tree_max_suspicious_broken_parts_bytes", 0, 0, "Max size of all broken parts for SMT, if more - deny automatic detach"},
            /// Release closed. Please use 25.3
        });
        addSettingsChanges(merge_tree_settings_changes_history, "25.1",
        {
            /// Release closed. Please use 25.2
            {"shared_merge_tree_try_fetch_part_in_memory_data_from_replicas", false, false, "New setting to fetch parts data from other replicas"},
            {"enable_max_bytes_limit_for_min_age_to_force_merge", false, false, "Added new setting to limit max bytes for min_age_to_force_merge."},
            {"enable_max_bytes_limit_for_min_age_to_force_merge", false, false, "New setting"},
            {"add_minmax_index_for_numeric_columns", false, false, "New setting"},
            {"add_minmax_index_for_string_columns", false, false, "New setting"},
            {"materialize_skip_indexes_on_merge", true, true, "New setting"},
            {"merge_max_bytes_to_prewarm_cache", 1ULL * 1024 * 1024 * 1024, 1ULL * 1024 * 1024 * 1024, "Cloud sync"},
            {"merge_total_max_bytes_to_prewarm_cache", 15ULL * 1024 * 1024 * 1024, 15ULL * 1024 * 1024 * 1024, "Cloud sync"},
            {"reduce_blocking_parts_sleep_ms", 5000, 5000, "Cloud sync"},
            {"number_of_partitions_to_consider_for_merge", 10, 10, "Cloud sync"},
            {"shared_merge_tree_enable_outdated_parts_check", true, true, "Cloud sync"},
            {"shared_merge_tree_max_parts_update_leaders_in_total", 6, 6, "Cloud sync"},
            {"shared_merge_tree_max_parts_update_leaders_per_az", 2, 2, "Cloud sync"},
            {"shared_merge_tree_leader_update_period_seconds", 30, 30, "Cloud sync"},
            {"shared_merge_tree_leader_update_period_random_add_seconds", 10, 10, "Cloud sync"},
            {"shared_merge_tree_read_virtual_parts_from_leader", true, true, "Cloud sync"},
            {"shared_merge_tree_interserver_http_timeout_ms", 10000, 10000, "Cloud sync"},
            {"shared_merge_tree_max_replicas_for_parts_deletion", 10, 10, "Cloud sync"},
            {"shared_merge_tree_max_replicas_to_merge_parts_for_each_parts_range", 5, 5, "Cloud sync"},
            {"shared_merge_tree_use_outdated_parts_compact_format", false, false, "Cloud sync"},
            {"shared_merge_tree_memo_ids_remove_timeout_seconds", 1800, 1800, "Cloud sync"},
            {"shared_merge_tree_idle_parts_update_seconds", 3600, 3600, "Cloud sync"},
            {"shared_merge_tree_max_outdated_parts_to_process_at_once", 1000, 1000, "Cloud sync"},
            {"shared_merge_tree_postpone_next_merge_for_locally_merged_parts_rows_threshold", 1000000, 1000000, "Cloud sync"},
            {"shared_merge_tree_postpone_next_merge_for_locally_merged_parts_ms", 0, 0, "Cloud sync"},
            {"shared_merge_tree_range_for_merge_window_size", 10, 10, "Cloud sync"},
            {"shared_merge_tree_use_too_many_parts_count_from_virtual_parts", 0, 0, "Cloud sync"},
            {"shared_merge_tree_create_per_replica_metadata_nodes", true, true, "Cloud sync"},
            {"shared_merge_tree_use_metadata_hints_cache", true, true, "Cloud sync"},
            {"notify_newest_block_number", false, false, "Cloud sync"},
            {"allow_reduce_blocking_parts_task", false, false, "Cloud sync"},
            /// Release closed. Please use 25.2
        });
        addSettingsChanges(merge_tree_settings_changes_history, "24.12",
        {
            /// Release closed. Please use 25.1
            {"enforce_index_structure_match_on_partition_manipulation", true, false, "New setting"},
            {"use_primary_key_cache", false, false, "New setting"},
            {"prewarm_primary_key_cache", false, false, "New setting"},
            {"min_bytes_to_prewarm_caches", 0, 0, "New setting"},
            {"allow_experimental_reverse_key", false, false, "New setting"},
            /// Release closed. Please use 25.1
        });
        addSettingsChanges(merge_tree_settings_changes_history, "24.11",
        {
        });
        addSettingsChanges(merge_tree_settings_changes_history, "24.10",
        {
        });
        addSettingsChanges(merge_tree_settings_changes_history, "24.9",
        {
        });
        addSettingsChanges(merge_tree_settings_changes_history, "24.8",
        {
            {"deduplicate_merge_projection_mode", "ignore", "throw", "Do not allow to create inconsistent projection"}
        });
    });

    return merge_tree_settings_changes_history;
}

}<|MERGE_RESOLUTION|>--- conflicted
+++ resolved
@@ -99,16 +99,13 @@
             {"use_roaring_bitmap_iceberg_positional_deletes", false, false, "New setting"},
             {"iceberg_metadata_compression_method", "", "", "New setting"},
             {"allow_experimental_correlated_subqueries", false, true, "Mark correlated subqueries support as Beta."},
-<<<<<<< HEAD
-            {"optimize_const_name_size", -1, 256, "Replace with scalar and use hash as a name for large constants (size is estimated by name length)"},
-=======
             {"promql_database", "", "", "New experimental setting"},
             {"promql_table", "", "", "New experimental setting"},
             {"evaluation_time", 0, 0, "New experimental setting"},
             {"output_format_parquet_date_as_uint16", false, false, "Added a compatibility setting for a minor compatibility-breaking change introduced back in 24.12."},
             {"enable_lightweight_update", false, true, "Lightweight updates were moved to Beta. Added an alias for setting 'allow_experimental_lightweight_update'."},
-            {"allow_experimental_lightweight_update", false, true, "Lightweight updates were moved to Beta."}
->>>>>>> e6e5d88e
+            {"allow_experimental_lightweight_update", false, true, "Lightweight updates were moved to Beta."},
+            {"optimize_const_name_size", -1, 256, "Replace with scalar and use hash as a name for large constants (size is estimated by name length)"},
         });
         addSettingsChanges(settings_changes_history, "25.7",
         {
