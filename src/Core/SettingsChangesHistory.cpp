--- conflicted
+++ resolved
@@ -39,29 +39,6 @@
         /// controls new feature and it's 'true' by default, use 'false' as previous_value).
         /// It's used to implement `compatibility` setting (see https://github.com/ClickHouse/ClickHouse/issues/35972)
         /// Note: please check if the key already exists to prevent duplicate entries.
-<<<<<<< HEAD
-        addSettingsChanges(settings_changes_history, "25.12",
-        {
-            {"max_reverse_dictionary_lookup_cache_size_bytes", 100 * 1024 * 1024, 100 * 1024 * 1024, "New setting. Maximum size in bytes of the per-query reverse dictionary lookup cache used by the function `dictGetKeys`. The cache stores serialized key tuples per attribute value to avoid re-scanning the dictionary within the same query."},
-            {"query_plan_remove_unused_columns", false, true, "New setting. Add optimization to remove unused columns in query plan."},
-            {"query_plan_optimize_join_order_limit", 1, 10, "Allow JOIN reordering with more tables by default"},
-            {"iceberg_insert_max_partitions", 100, 100, "New setting."},
-            {"use_paimon_partition_pruning", false, false, "New setting."},
-            {"use_skip_indexes_for_disjunctions", false, true, "New setting"},
-            {"allow_statistics_optimize", false, true, "Enable this optimization by default."},
-            {"allow_statistic_optimize", false, true, "Enable this optimization by default."},
-            {"query_plan_text_index_add_hint", true, true, "New setting"},
-            {"text_index_hint_max_selectivity", 0.2, 0.2, "New setting"},
-            {"allow_experimental_time_time64_type", false, true, "Enable Time and Time64 type by default"},
-            {"enable_time_time64_type", false, true, "Enable Time and Time64 type by default"},
-            {"aggregate_function_input_format", "state", "state", "New setting to control AggregateFunction input format during INSERT operations. Setting Value set to state by default"},
-            {"delta_lake_snapshot_start_version", -1, -1, "New setting."},
-            {"delta_lake_snapshot_end_version", -1, -1, "New setting."},
-            {"serialize_string_in_memory_with_zero_byte", true, true, "New setting"},
-            {"optimize_inverse_dictionary_lookup", false, true, "New setting"},
-        });
-=======
->>>>>>> a1a67d59
         addSettingsChanges(settings_changes_history, "25.11",
         {
             {"query_plan_max_limit_for_lazy_materialization", 10, 100, "More optimal"},
