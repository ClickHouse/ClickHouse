--- conflicted
+++ resolved
@@ -727,11 +727,7 @@
     {
         addSettingsChanges(merge_tree_settings_changes_history, "25.5",
         {
-<<<<<<< HEAD
             {"secondary_indices_on_columns_alter_modify", "throw", "throw", "New setting"},
-            {"default_compression_codec", "", "", "New setting"},
-=======
->>>>>>> b985a71d
         });
         addSettingsChanges(merge_tree_settings_changes_history, "25.4",
         {
