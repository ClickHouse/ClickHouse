#include <Core/SettingsChangesHistory.h>

#include <Core/SettingsEnums.h>

#include <Common/Exception.h>

namespace DB
{

namespace ErrorCodes
{
    extern const int LOGICAL_ERROR;
}

static void addSettingsChanges(
    VersionToSettingsChangesMap & settings_changes_history,
    std::string_view version,
    SettingsChangesHistory::SettingsChanges && changes)
{
    /// Forbid duplicate versions
    auto [_, inserted] = settings_changes_history.emplace(ClickHouseVersion(version), std::move(changes));
    if (!inserted)
        throw Exception{ErrorCodes::LOGICAL_ERROR, "Detected duplicate version '{}'", ClickHouseVersion(version).toString()};
}

const VersionToSettingsChangesMap & getSettingsChangesHistory()
{
    static VersionToSettingsChangesMap settings_changes_history;
    static std::once_flag initialized_flag;
    std::call_once(initialized_flag, [&]
    {
        // clang-format off
        /// History of settings changes that controls some backward incompatible changes
        /// across all ClickHouse versions. It maps ClickHouse version to settings changes that were done
        /// in this version. This history contains both changes to existing settings and newly added settings.
        /// Settings changes is a vector of structs
        ///     {setting_name, previous_value, new_value, reason}.
        /// For newly added setting choose the most appropriate previous_value (for example, if new setting
        /// controls new feature and it's 'true' by default, use 'false' as previous_value).
        /// It's used to implement `compatibility` setting (see https://github.com/ClickHouse/ClickHouse/issues/35972)
        /// Note: please check if the key already exists to prevent duplicate entries.
        addSettingsChanges(settings_changes_history, "25.10",
        {
            {"show_data_lake_catalogs_in_system_tables", true, false, "Disable catalogs in system tables by default"},
            {"optimize_rewrite_like_perfect_affix", false, true, "New setting"},
            {"allow_dynamic_type_in_join_keys", true, false, "Disallow using Dynamic type in JOIN keys by default"},
            {"use_skip_indexes_on_data_read", false, true, "Enabled skip index usage in read phase by default"},
            {"s3queue_keeper_fault_injection_probablility", 0, 0, "New setting."},
            {"enable_join_runtime_filters", false, false, "New setting"},
            {"join_runtime_filter_exact_values_limit", 10000, 10000, "New setting"},
            {"join_runtime_bloom_filter_bytes", 512_KiB, 512_KiB, "New setting"},
            {"join_runtime_bloom_filter_hash_functions", 3, 3, "New setting"},
            {"use_join_disjunctions_push_down", false, false, "New setting."},
            {"joined_block_split_single_row", false, false, "New setting"},
            {"rewrite_in_to_join", false, false, "New experimental setting"},
            {"iceberg_insert_max_rows_in_data_file", 100000, 1000000, "New setting."},
            {"iceberg_insert_max_bytes_in_data_file", 100000000, 100000000, "New setting."},
            {"delta_lake_insert_max_rows_in_data_file", 100000, 1000000, "New setting."},
            {"delta_lake_log_metadata", false, false, "New setting."},
            {"distributed_cache_prefer_bigger_buffer_size", false, false, "New setting."},
            {"allow_experimental_qbit_type", false, false, "New experimental setting"},
            {"optimize_qbit_distance_function_reads", true, true, "New setting"},
            {"read_from_distributed_cache_if_exists_otherwise_bypass_cache", false, false, "New setting"},
            {"s3_slow_all_threads_after_retryable_error", false, false, "Disable the setting by default"},
            {"backup_slow_all_threads_after_retryable_s3_error", false, false, "Disable the setting by default"},
            {"enable_http_compression", false, true, "It should be beneficial in general"},
            {"inject_random_order_for_select_without_order_by", false, false, "New setting"},
            {"exclude_materialize_skip_indexes_on_insert", "", "", "New setting."},
            {"optimize_empty_string_comparisons", false, true, "A new setting."},
            {"query_plan_use_logical_join_step", true, true, "Added alias"},
            {"schema_inference_make_columns_nullable", 1, 3, "Take nullability information from Parquet/ORC/Arrow metadata by default, instead of making everything nullable."},
            {"materialized_views_squash_parallel_inserts", false, true, "Added setting to preserve old behavior if needed."},
        });
        addSettingsChanges(settings_changes_history, "25.9",
        {
            {"input_format_protobuf_oneof_presence", false, false, "New setting"},
            {"iceberg_delete_data_on_drop", false, false, "New setting"},
            {"use_skip_indexes_on_data_read", false, false, "New setting"},
            {"s3_slow_all_threads_after_retryable_error", false, false, "Added an alias for setting `backup_slow_all_threads_after_retryable_s3_error`"},
            {"iceberg_metadata_log_level", "none", "none", "New setting."},
            {"iceberg_insert_max_rows_in_data_file", 100000, 100000, "New setting."},
            {"iceberg_insert_max_bytes_in_data_file", 100000000, 100000000, "New setting."},
            {"query_plan_optimize_join_order_limit", 0, 1, "New setting"},
            {"query_plan_display_internal_aliases", false, false, "New setting"},
            {"query_plan_max_step_description_length", 1000000000, 500, "New setting"},
            {"allow_experimental_delta_lake_writes", false, false, "New setting."},
            {"query_plan_convert_any_join_to_semi_or_anti_join", true, true, "New setting."},
            {"text_index_use_bloom_filter", true, true, "New setting."},
            {"query_plan_direct_read_from_text_index", true, true, "New setting."},
            {"enable_producing_buckets_out_of_order_in_aggregation", false, true, "New setting"},
            {"jemalloc_enable_profiler", false, false, "New setting"},
            {"jemalloc_collect_profile_samples_in_trace_log", false, false, "New setting"},
            {"delta_lake_insert_max_bytes_in_data_file", 1_GiB, 1_GiB, "New setting."},
            {"delta_lake_insert_max_rows_in_data_file", 100000, 100000, "New setting."},
            {"promql_evaluation_time", Field{"auto"}, Field{"auto"}, "The setting was renamed. The previous name is `evaluation_time`."},
            {"evaluation_time", 0, 0, "Old setting which popped up here being renamed."},
            {"os_threads_nice_value_query", 0, 0, "New setting."},
            {"os_threads_nice_value_materialized_view", 0, 0, "New setting."},
            {"os_thread_priority", 0, 0, "Alias for os_threads_nice_value_query."},
        });
        addSettingsChanges(settings_changes_history, "25.8",
        {
            {"output_format_json_quote_64bit_integers", true, false, "Disable quoting of the 64 bit integers in JSON by default"},
            {"show_data_lake_catalogs_in_system_tables", true, true, "New setting"},
            {"optimize_rewrite_regexp_functions", false, true, "A new setting"},
            {"max_joined_block_size_bytes", 0, 4 * 1024 * 1024, "New setting"},
            {"azure_max_single_part_upload_size", 100 * 1024 * 1024, 32 * 1024 * 1024, "Align with S3"},
            {"azure_max_redirects", 10, 10, "New setting"},
            {"azure_max_get_rps", 0, 0, "New setting"},
            {"azure_max_get_burst", 0, 0, "New setting"},
            {"azure_max_put_rps", 0, 0, "New setting"},
            {"azure_max_put_burst", 0, 0, "New setting"},
            {"azure_use_adaptive_timeouts", true, true, "New setting"},
            {"azure_request_timeout_ms", 30000, 30000, "New setting"},
            {"azure_connect_timeout_ms", 1000, 1000, "New setting"},
            {"azure_sdk_use_native_client", false, true, "New setting"},
            {"analyzer_compatibility_allow_compound_identifiers_in_unflatten_nested", false, true, "New setting."},
            {"distributed_cache_connect_backoff_min_ms", 0, 0, "New setting"},
            {"distributed_cache_connect_backoff_max_ms", 50, 50, "New setting"},
            {"distributed_cache_read_request_max_tries", 20, 10, "Changed setting value"},
            {"distributed_cache_connect_max_tries", 20, 5, "Changed setting value"},
            {"opentelemetry_trace_cpu_scheduling", false, false, "New setting to trace `cpu_slot_preemption` feature."},
            {"output_format_parquet_max_dictionary_size", 1024 * 1024, 1024 * 1024, "New setting"},
            {"input_format_parquet_use_native_reader_v3", false, true, "New setting"},
            {"input_format_parquet_memory_low_watermark", 2ul << 20, 2ul << 20, "New setting"},
            {"input_format_parquet_memory_high_watermark", 4ul << 30, 4ul << 30, "New setting"},
            {"input_format_parquet_page_filter_push_down", true, true, "New setting (no effect when input_format_parquet_use_native_reader_v3 is disabled)"},
            {"input_format_parquet_use_offset_index", true, true, "New setting (no effect when input_format_parquet_use_native_reader_v3 is disabled)"},
            {"output_format_parquet_enum_as_byte_array", false, true, "Enable writing Enum as byte array in Parquet by default"},
            {"json_type_escape_dots_in_keys", false, false, "Add new setting that allows to escape dots in JSON keys during JSON type parsing"},
            {"parallel_replicas_support_projection", false, true, "New setting. Optimization of projections can be applied in parallel replicas. Effective only with enabled parallel_replicas_local_plan and aggregation_in_order is inactive."},
            {"input_format_json_infer_array_of_dynamic_from_array_of_different_types", false, true, "Infer Array(Dynamic) for JSON arrays with different values types by default"},
            {"enable_add_distinct_to_in_subqueries", false, false, "New setting to reduce the size of temporary tables transferred for distributed IN subqueries."},
            {"enable_vector_similarity_index", false, true, "Vector similarity indexes are GA."},
            {"execute_exists_as_scalar_subquery", false, true, "New setting"},
            {"allow_experimental_vector_similarity_index", false, true, "Vector similarity indexes are GA."},
            {"vector_search_with_rescoring", true, false, "New setting."},
            {"delta_lake_enable_expression_visitor_logging", false, false, "New setting"},
            {"write_full_path_in_iceberg_metadata", false, false, "New setting."},
            {"output_format_orc_compression_block_size", 65536, 262144, "New setting"},
            {"allow_database_iceberg", false, false, "Added an alias for setting `allow_experimental_database_iceberg`"},
            {"allow_database_unity_catalog", false, false, "Added an alias for setting `allow_experimental_database_unity_catalog`"},
            {"allow_database_glue_catalog", false, false, "Added an alias for setting `allow_experimental_database_glue_catalog`"},
            {"apply_patch_parts_join_cache_buckets", 8, 8, "New setting"},
            {"delta_lake_throw_on_engine_predicate_error", false, false, "New setting"},
            {"delta_lake_enable_engine_predicate", true, true, "New setting"},
            {"backup_restore_s3_retry_initial_backoff_ms", 25, 25, "New setting"},
            {"backup_restore_s3_retry_max_backoff_ms", 5000, 5000, "New setting"},
            {"backup_restore_s3_retry_jitter_factor", 0.0, 0.1, "New setting"},
            {"vector_search_index_fetch_multiplier", 1.0, 1.0, "Alias for setting 'vector_search_postfilter_multiplier'"},
            {"backup_slow_all_threads_after_retryable_s3_error", false, false, "New setting"},
            {"allow_experimental_ytsaurus_table_engine", false, false, "New setting."},
            {"allow_experimental_ytsaurus_table_function", false, false, "New setting."},
            {"allow_experimental_ytsaurus_dictionary_source", false, false, "New setting."},
            {"per_part_index_stats", false, false, "New setting."},
            {"allow_experimental_iceberg_compaction", 0, 0, "New setting "},
            {"delta_lake_snapshot_version", -1, -1, "New setting"},
            {"use_roaring_bitmap_iceberg_positional_deletes", false, false, "New setting"},
            {"iceberg_metadata_compression_method", "", "", "New setting"},
            {"allow_experimental_correlated_subqueries", false, true, "Mark correlated subqueries support as Beta."},
            {"promql_database", "", "", "New experimental setting"},
            {"promql_table", "", "", "New experimental setting"},
            {"evaluation_time", 0, 0, "New experimental setting"},
            {"output_format_parquet_date_as_uint16", false, false, "Added a compatibility setting for a minor compatibility-breaking change introduced back in 24.12."},
            {"enable_lightweight_update", false, true, "Lightweight updates were moved to Beta. Added an alias for setting 'allow_experimental_lightweight_update'."},
            {"allow_experimental_lightweight_update", false, true, "Lightweight updates were moved to Beta."},
            {"s3_slow_all_threads_after_retryable_error", false, false, "Added an alias for setting `backup_slow_all_threads_after_retryable_s3_error`"},
        });
        addSettingsChanges(settings_changes_history, "25.7",
        {
            /// RELEASE CLOSED
            {"correlated_subqueries_substitute_equivalent_expressions", false, true, "New setting to correlated subquery planning optimization."},
            {"function_date_trunc_return_type_behavior", 0, 0, "Add new setting to preserve old behaviour of dateTrunc function"},
            {"output_format_parquet_geometadata", false, true, "A new setting to allow to write information about geo columns in parquet metadata and encode columns in WKB format."},
            {"cluster_function_process_archive_on_multiple_nodes", false, true, "New setting"},
            {"enable_vector_similarity_index", false, false, "Added an alias for setting `allow_experimental_vector_similarity_index`"},
            {"distributed_plan_max_rows_to_broadcast", 20000, 20000, "New experimental setting."},
            {"output_format_json_map_as_array_of_tuples", false, false, "New setting"},
            {"input_format_json_map_as_array_of_tuples", false, false, "New setting"},
            {"parallel_distributed_insert_select", 0, 2, "Enable parallel distributed insert select by default"},
            {"write_through_distributed_cache_buffer_size", 0, 0, "New cloud setting"},
            {"min_joined_block_size_rows", 0, DEFAULT_BLOCK_SIZE, "New setting."},
            {"table_engine_read_through_distributed_cache", false, false, "New setting"},
            {"distributed_cache_alignment", 0, 0, "Rename of distributed_cache_read_alignment"},
            {"enable_scopes_for_with_statement", true, true, "New setting for backward compatibility with the old analyzer."},
            {"output_format_parquet_enum_as_byte_array", false, false, "Write enum using parquet physical type: BYTE_ARRAY and logical type: ENUM"},
            {"distributed_plan_force_shuffle_aggregation", 0, 0, "New experimental setting"},
            {"allow_experimental_insert_into_iceberg", false, false, "New setting."},
            /// RELEASE CLOSED
        });
        addSettingsChanges(settings_changes_history, "25.6",
        {
<<<<<<< HEAD
            {"pretty_display_tuple_as_subcolumns", false, true, "Allows to display tuple columns as subcolumns in pretty formats."},            {"output_format_native_use_flattened_dynamic_and_json_serialization", false, false, "Add flattened Dynamic/JSON serializations to Native format"},
=======
            /// RELEASE CLOSED
            {"output_format_native_use_flattened_dynamic_and_json_serialization", false, false, "Add flattened Dynamic/JSON serializations to Native format"},
>>>>>>> 7dbef641
            {"cast_string_to_date_time_mode", "basic", "basic", "Allow to use different DateTime parsing mode in String to DateTime cast"},
            {"parallel_replicas_connect_timeout_ms", 1000, 300, "Separate connection timeout for parallel replicas queries"},
            {"use_iceberg_partition_pruning", false, true, "Enable Iceberg partition pruning by default."},
            {"distributed_cache_credentials_refresh_period_seconds", 5, 5, "New private setting"},
            {"enable_shared_storage_snapshot_in_query", false, false, "A new setting to share storage snapshot in query"},
            {"merge_tree_storage_snapshot_sleep_ms", 0, 0, "A new setting to debug storage snapshot consistency in query"},
            {"enable_job_stack_trace", false, false, "The setting was disabled by default to avoid performance overhead."},
            {"use_legacy_to_time", true, true, "New setting. Allows for user to use the old function logic for toTime, which works as toTimeWithFixedDate."},
            {"allow_experimental_time_time64_type", false, false, "New settings. Allows to use a new experimental Time and Time64 data types."},
            {"enable_time_time64_type", false, false, "New settings. Allows to use a new experimental Time and Time64 data types."},
            {"optimize_use_projection_filtering", false, true, "New setting"},
            {"input_format_parquet_enable_json_parsing", false, true, "When reading Parquet files, parse JSON columns as ClickHouse JSON Column."},
            {"use_skip_indexes_if_final", 0, 1, "Change in default value of setting"},
            {"use_skip_indexes_if_final_exact_mode", 0, 1, "Change in default value of setting"},
            {"allow_experimental_time_series_aggregate_functions", false, false, "New setting to enable experimental timeSeries* aggregate functions."},
            {"min_outstreams_per_resize_after_split", 0, 24, "New setting."},
            {"count_matches_stop_at_empty_match", true, false, "New setting."},
            {"enable_parallel_blocks_marshalling", "false", "true", "A new setting"},
            {"format_schema_source", "file", "file", "New setting"},
            {"format_schema_message_name", "", "", "New setting"},
            {"enable_scopes_for_with_statement", true, true, "New setting for backward compatibility with the old analyzer."},
            {"backup_slow_all_threads_after_retryable_s3_error", false, false, "New setting"},
            {"s3_slow_all_threads_after_retryable_error", false, false, "Added an alias for setting `backup_slow_all_threads_after_retryable_s3_error`"},
            /// RELEASE CLOSED
        });
        addSettingsChanges(settings_changes_history, "25.5",
        {
            /// Release closed. Please use 25.6
            {"geotoh3_argument_order", "lon_lat", "lat_lon", "A new setting for legacy behaviour to set lon and lat argument order"},
            {"secondary_indices_enable_bulk_filtering", false, true, "A new algorithm for filtering by data skipping indices"},
            {"implicit_table_at_top_level", "", "", "A new setting, used in clickhouse-local"},
            {"use_skip_indexes_if_final_exact_mode", 0, 0, "This setting was introduced to help FINAL query return correct results with skip indexes"},
            {"parsedatetime_e_requires_space_padding", true, false, "Improved compatibility with MySQL DATE_FORMAT/STR_TO_DATE"},
            {"formatdatetime_e_with_space_padding", true, false, "Improved compatibility with MySQL DATE_FORMAT/STR_TO_DATE"},
            {"input_format_max_block_size_bytes", 0, 0, "New setting to limit bytes size if blocks created by input format"},
            {"parallel_replicas_insert_select_local_pipeline", false, true, "Use local pipeline during distributed INSERT SELECT with parallel replicas. Currently disabled due to performance issues"},
            {"page_cache_block_size", 1048576, 1048576, "Made this setting adjustable on a per-query level."},
            {"page_cache_lookahead_blocks", 16, 16, "Made this setting adjustable on a per-query level."},
            {"output_format_pretty_glue_chunks", "0", "auto", "A new setting to make Pretty formats prettier."},
            {"distributed_cache_read_only_from_current_az", true, true, "New setting"},
            {"parallel_hash_join_threshold", 0, 100'000, "New setting"},
            {"max_limit_for_ann_queries", 1'000, 0, "Obsolete setting"},
            {"max_limit_for_vector_search_queries", 1'000, 1'000, "New setting"},
            {"min_os_cpu_wait_time_ratio_to_throw", 0, 0, "Setting values were changed and backported to 25.4"},
            {"max_os_cpu_wait_time_ratio_to_throw", 0, 0, "Setting values were changed and backported to 25.4"},
            {"make_distributed_plan", 0, 0, "New experimental setting."},
            {"distributed_plan_execute_locally", 0, 0, "New experimental setting."},
            {"distributed_plan_default_shuffle_join_bucket_count", 8, 8, "New experimental setting."},
            {"distributed_plan_default_reader_bucket_count", 8, 8, "New experimental setting."},
            {"distributed_plan_optimize_exchanges", true, true, "New experimental setting."},
            {"distributed_plan_force_exchange_kind", "", "", "New experimental setting."},
            {"update_sequential_consistency", true, true, "A new setting"},
            {"update_parallel_mode", "auto", "auto", "A new setting"},
            {"lightweight_delete_mode", "alter_update", "alter_update", "A new setting"},
            {"alter_update_mode", "heavy", "heavy", "A new setting"},
            {"apply_patch_parts", true, true, "A new setting"},
            {"allow_experimental_lightweight_update", false, false, "A new setting"},
            {"allow_experimental_delta_kernel_rs", false, true, "New setting"},
            {"allow_experimental_database_hms_catalog", false, false, "Allow experimental database engine DataLakeCatalog with catalog_type = 'hive'"},
            {"vector_search_filter_strategy", "auto", "auto", "New setting"},
            {"vector_search_postfilter_multiplier", 1.0, 1.0, "New setting"},
            {"compile_expressions", false, true, "We believe that the LLVM infrastructure behind the JIT compiler is stable enough to enable this setting by default."},
            {"input_format_parquet_bloom_filter_push_down", false, true, "When reading Parquet files, skip whole row groups based on the WHERE/PREWHERE expressions and bloom filter in the Parquet metadata."},
            {"input_format_parquet_allow_geoparquet_parser", false, true, "A new setting to use geo columns in parquet file"},
            {"enable_url_encoding", true, false, "Changed existing setting's default value"},
            {"s3_slow_all_threads_after_network_error", false, true, "New setting"},
            {"enable_scopes_for_with_statement", true, true, "New setting for backward compatibility with the old analyzer."},
            /// Release closed. Please use 25.6
        });
        addSettingsChanges(settings_changes_history, "25.4",
        {
            /// Release closed. Please use 25.5
            {"use_query_condition_cache", false, true, "A new optimization"},
            {"allow_materialized_view_with_bad_select", true, false, "Don't allow creating MVs referencing nonexistent columns or tables"},
            {"query_plan_optimize_lazy_materialization", false, true, "Added new setting to use query plan for lazy materialization optimisation"},
            {"query_plan_max_limit_for_lazy_materialization", 10, 10, "Added new setting to control maximum limit value that allows to use query plan for lazy materialization optimisation. If zero, there is no limit"},
            {"query_plan_convert_join_to_in", false, false, "New setting"},
            {"enable_hdfs_pread", true, true, "New setting."},
            {"low_priority_query_wait_time_ms", 1000, 1000, "New setting."},
            {"allow_experimental_correlated_subqueries", false, false, "Added new setting to allow correlated subqueries execution."},
            {"serialize_query_plan", false, false, "NewSetting"},
            {"allow_experimental_shared_set_join", 0, 1, "A setting for ClickHouse Cloud to enable SharedSet and SharedJoin"},
            {"allow_special_bool_values_inside_variant", true, false, "Don't allow special bool values during Variant type parsing"},
            {"cast_string_to_variant_use_inference", true, true, "New setting to enable/disable types inference during CAST from String to Variant"},
            {"distributed_cache_read_request_max_tries", 20, 20, "New setting"},
            {"query_condition_cache_store_conditions_as_plaintext", false, false, "New setting"},
            {"min_os_cpu_wait_time_ratio_to_throw", 0, 0, "New setting"},
            {"max_os_cpu_wait_time_ratio_to_throw", 0, 0, "New setting"},
            {"query_plan_merge_filter_into_join_condition", false, true, "Added new setting to merge filter into join condition"},
            {"use_local_cache_for_remote_storage", true, false, "Obsolete setting."},
            {"iceberg_timestamp_ms", 0, 0, "New setting."},
            {"iceberg_snapshot_id", 0, 0, "New setting."},
            {"use_iceberg_metadata_files_cache", true, true, "New setting"},
            {"query_plan_join_shard_by_pk_ranges", false, false, "New setting"},
            {"parallel_replicas_insert_select_local_pipeline", false, false, "Use local pipeline during distributed INSERT SELECT with parallel replicas. Currently disabled due to performance issues"},
            {"parallel_hash_join_threshold", 0, 0, "New setting"},
            {"function_date_trunc_return_type_behavior", 1, 0, "Change the result type for dateTrunc function for DateTime64/Date32 arguments to DateTime64/Date32 regardless of time unit to get correct result for negative values"},
            {"enable_scopes_for_with_statement", true, true, "New setting for backward compatibility with the old analyzer."},
            /// Release closed. Please use 25.5
        });
        addSettingsChanges(settings_changes_history, "25.3",
        {
            /// Release closed. Please use 25.4
            {"enable_json_type", false, true, "JSON data type is production-ready"},
            {"enable_dynamic_type", false, true, "Dynamic data type is production-ready"},
            {"enable_variant_type", false, true, "Variant data type is production-ready"},
            {"allow_experimental_json_type", false, true, "JSON data type is production-ready"},
            {"allow_experimental_dynamic_type", false, true, "Dynamic data type is production-ready"},
            {"allow_experimental_variant_type", false, true, "Variant data type is production-ready"},
            {"allow_experimental_database_unity_catalog", false, false, "Allow experimental database engine DataLakeCatalog with catalog_type = 'unity'"},
            {"allow_experimental_database_glue_catalog", false, false, "Allow experimental database engine DataLakeCatalog with catalog_type = 'glue'"},
            {"use_page_cache_with_distributed_cache", false, false, "New setting"},
            {"use_query_condition_cache", false, false, "New setting."},
            {"parallel_replicas_for_cluster_engines", false, true, "New setting."},
            {"parallel_hash_join_threshold", 0, 0, "New setting"},
            /// Release closed. Please use 25.4
        });
        addSettingsChanges(settings_changes_history, "25.2",
        {
            /// Release closed. Please use 25.3
            {"schema_inference_make_json_columns_nullable", false, false, "Allow to infer Nullable(JSON) during schema inference"},
            {"query_plan_use_new_logical_join_step", false, true, "Enable new step"},
            {"postgresql_fault_injection_probability", 0., 0., "New setting"},
            {"apply_settings_from_server", false, true, "Client-side code (e.g. INSERT input parsing and query output formatting) will use the same settings as the server, including settings from server config."},
            {"merge_tree_use_deserialization_prefixes_cache", true, true, "A new setting to control the usage of deserialization prefixes cache in MergeTree"},
            {"merge_tree_use_prefixes_deserialization_thread_pool", true, true, "A new setting controlling the usage of the thread pool for parallel prefixes deserialization in MergeTree"},
            {"optimize_and_compare_chain", false, true, "A new setting"},
            {"enable_adaptive_memory_spill_scheduler", false, false, "New setting. Enable spill memory data into external storage adaptively."},
            {"output_format_parquet_write_bloom_filter", false, true, "Added support for writing Parquet bloom filters."},
            {"output_format_parquet_bloom_filter_bits_per_value", 10.5, 10.5, "New setting."},
            {"output_format_parquet_bloom_filter_flush_threshold_bytes", 128 * 1024 * 1024, 128 * 1024 * 1024, "New setting."},
            {"output_format_pretty_max_rows", 10000, 1000, "It is better for usability - less amount to scroll."},
            {"restore_replicated_merge_tree_to_shared_merge_tree", false, false, "New setting."},
            {"parallel_replicas_only_with_analyzer", true, true, "Parallel replicas is supported only with analyzer enabled"},
            {"s3_allow_multipart_copy", true, true, "New setting."},
        });
        addSettingsChanges(settings_changes_history, "25.1",
        {
            /// Release closed. Please use 25.2
            {"allow_not_comparable_types_in_order_by", true, false, "Don't allow not comparable types in order by by default"},
            {"allow_not_comparable_types_in_comparison_functions", true, false, "Don't allow not comparable types in comparison functions by default"},
            {"output_format_json_pretty_print", false, true, "Print values in a pretty format in JSON output format by default"},
            {"allow_experimental_ts_to_grid_aggregate_function", false, false, "Cloud only"},
            {"formatdatetime_f_prints_scale_number_of_digits", true, false, "New setting."},
            {"distributed_cache_connect_max_tries", 20, 20, "Cloud only"},
            {"query_plan_use_new_logical_join_step", false, false, "New join step, internal change"},
            {"distributed_cache_min_bytes_for_seek", 0, 0, "New private setting."},
            {"use_iceberg_partition_pruning", false, false, "New setting for Iceberg partition pruning."},
            {"max_bytes_ratio_before_external_group_by", 0.0, 0.5, "Enable automatic spilling to disk by default."},
            {"max_bytes_ratio_before_external_sort", 0.0, 0.5, "Enable automatic spilling to disk by default."},
            {"min_external_sort_block_bytes", 0., 100_MiB, "New setting."},
            {"s3queue_migrate_old_metadata_to_buckets", false, false, "New setting."},
            {"distributed_cache_pool_behaviour_on_limit", "allocate_bypassing_pool", "wait", "Cloud only"},
            {"use_hive_partitioning", false, true, "Enabled the setting by default."},
            {"query_plan_try_use_vector_search", false, true, "New setting."},
            {"short_circuit_function_evaluation_for_nulls", false, true, "Allow to execute functions with Nullable arguments only on rows with non-NULL values in all arguments"},
            {"short_circuit_function_evaluation_for_nulls_threshold", 1.0, 1.0, "Ratio threshold of NULL values to execute functions with Nullable arguments only on rows with non-NULL values in all arguments. Applies when setting short_circuit_function_evaluation_for_nulls is enabled."},
            {"output_format_orc_writer_time_zone_name", "GMT", "GMT", "The time zone name for ORC writer, the default ORC writer's time zone is GMT."},
            {"output_format_pretty_highlight_trailing_spaces", false, true, "A new setting."},
            {"allow_experimental_bfloat16_type", false, true, "Add new BFloat16 type"},
            {"allow_push_predicate_ast_for_distributed_subqueries", false, true, "A new setting"},
            {"output_format_pretty_squash_consecutive_ms", 0, 50, "Add new setting"},
            {"output_format_pretty_squash_max_wait_ms", 0, 1000, "Add new setting"},
            {"output_format_pretty_max_column_name_width_cut_to", 0, 24, "A new setting"},
            {"output_format_pretty_max_column_name_width_min_chars_to_cut", 0, 4, "A new setting"},
            {"output_format_pretty_multiline_fields", false, true, "A new setting"},
            {"output_format_pretty_fallback_to_vertical", false, true, "A new setting"},
            {"output_format_pretty_fallback_to_vertical_max_rows_per_chunk", 0, 100, "A new setting"},
            {"output_format_pretty_fallback_to_vertical_min_columns", 0, 5, "A new setting"},
            {"output_format_pretty_fallback_to_vertical_min_table_width", 0, 250, "A new setting"},
            {"merge_table_max_tables_to_look_for_schema_inference", 1, 1000, "A new setting"},
            {"max_autoincrement_series", 1000, 1000, "A new setting"},
            {"validate_enum_literals_in_operators", false, false, "A new setting"},
            {"allow_experimental_kusto_dialect", true, false, "A new setting"},
            {"allow_experimental_prql_dialect", true, false, "A new setting"},
            {"h3togeo_lon_lat_result_order", true, false, "A new setting"},
            {"max_parallel_replicas", 1, 1000, "Use up to 1000 parallel replicas by default."},
            {"allow_general_join_planning", false, true, "Allow more general join planning algorithm when hash join algorithm is enabled."},
            {"optimize_extract_common_expressions", false, true, "Optimize WHERE, PREWHERE, ON, HAVING and QUALIFY expressions by extracting common expressions out from disjunction of conjunctions."},
            /// Release closed. Please use 25.2
        });
        addSettingsChanges(settings_changes_history, "24.12",
        {
            /// Release closed. Please use 25.1
            {"allow_experimental_database_iceberg", false, false, "New setting."},
            {"shared_merge_tree_sync_parts_on_partition_operations", 1, 1, "New setting. By default parts are always synchronized"},
            {"query_plan_join_swap_table", "false", "auto", "New setting. Right table was always chosen before."},
            {"max_size_to_preallocate_for_aggregation", 100'000'000, 1'000'000'000'000, "Enable optimisation for bigger tables."},
            {"max_size_to_preallocate_for_joins", 100'000'000, 1'000'000'000'000, "Enable optimisation for bigger tables."},
            {"max_bytes_ratio_before_external_group_by", 0., 0., "New setting."},
            {"optimize_extract_common_expressions", false, false, "Introduce setting to optimize WHERE, PREWHERE, ON, HAVING and QUALIFY expressions by extracting common expressions out from disjunction of conjunctions."},
            {"max_bytes_ratio_before_external_sort", 0., 0., "New setting."},
            {"use_async_executor_for_materialized_views", false, false, "New setting."},
            {"http_response_headers", "", "", "New setting."},
            {"output_format_parquet_datetime_as_uint32", true, false, "Write DateTime as DateTime64(3) instead of UInt32 (these are the two Parquet types closest to DateTime)."},
            {"output_format_parquet_date_as_uint16", true, false, "Write Date as Date32 instead of plain UInt16 (these are the two Parquet types closest to Date)."},
            {"skip_redundant_aliases_in_udf", false, false, "When enabled, this allows you to use the same user defined function several times for several materialized columns in the same table."},
            {"parallel_replicas_index_analysis_only_on_coordinator", true, true, "Index analysis done only on replica-coordinator and skipped on other replicas. Effective only with enabled parallel_replicas_local_plan"}, // enabling it was moved to 24.10
            {"least_greatest_legacy_null_behavior", true, false, "New setting"},
            {"use_concurrency_control", false, true, "Enable concurrency control by default"},
            {"join_algorithm", "default", "direct,parallel_hash,hash", "'default' was deprecated in favor of explicitly specified join algorithms, also parallel_hash is now preferred over hash"},
            /// Release closed. Please use 25.1
        });
        addSettingsChanges(settings_changes_history, "24.11",
        {
            {"validate_mutation_query", false, true, "New setting to validate mutation queries by default."},
            {"enable_job_stack_trace", false, false, "Enables collecting stack traces from job's scheduling. Disabled by default to avoid performance overhead."},
            {"allow_suspicious_types_in_group_by", true, false, "Don't allow Variant/Dynamic types in GROUP BY by default"},
            {"allow_suspicious_types_in_order_by", true, false, "Don't allow Variant/Dynamic types in ORDER BY by default"},
            {"distributed_cache_discard_connection_if_unread_data", true, true, "New setting"},
            {"filesystem_cache_enable_background_download_for_metadata_files_in_packed_storage", true, true, "New setting"},
            {"filesystem_cache_enable_background_download_during_fetch", true, true, "New setting"},
            {"azure_check_objects_after_upload", false, false, "Check each uploaded object in azure blob storage to be sure that upload was successful"},
            {"backup_restore_keeper_max_retries", 20, 1000, "Should be big enough so the whole operation BACKUP or RESTORE operation won't fail because of a temporary [Zoo]Keeper failure in the middle of it."},
            {"backup_restore_failure_after_host_disconnected_for_seconds", 0, 3600, "New setting."},
            {"backup_restore_keeper_max_retries_while_initializing", 0, 20, "New setting."},
            {"backup_restore_keeper_max_retries_while_handling_error", 0, 20, "New setting."},
            {"backup_restore_finish_timeout_after_error_sec", 0, 180, "New setting."},
            {"query_plan_merge_filters", false, true, "Allow to merge filters in the query plan. This is required to properly support filter-push-down with a new analyzer."},
            {"parallel_replicas_local_plan", false, true, "Use local plan for local replica in a query with parallel replicas"},
            {"merge_tree_use_v1_object_and_dynamic_serialization", true, false, "Add new serialization V2 version for JSON and Dynamic types"},
            {"min_joined_block_size_bytes", 524288, 524288, "New setting."},
            {"allow_experimental_bfloat16_type", false, false, "Add new experimental BFloat16 type"},
            {"filesystem_cache_skip_download_if_exceeds_per_query_cache_write_limit", 1, 1, "Rename of setting skip_download_if_exceeds_query_cache_limit"},
            {"filesystem_cache_prefer_bigger_buffer_size", true, true, "New setting"},
            {"read_in_order_use_virtual_row", false, false, "Use virtual row while reading in order of primary key or its monotonic function fashion. It is useful when searching over multiple parts as only relevant ones are touched."},
            {"s3_skip_empty_files", false, true, "We hope it will provide better UX"},
            {"filesystem_cache_boundary_alignment", 0, 0, "New setting"},
            {"push_external_roles_in_interserver_queries", false, true, "New setting."},
            {"enable_variant_type", false, false, "Add alias to allow_experimental_variant_type"},
            {"enable_dynamic_type", false, false, "Add alias to allow_experimental_dynamic_type"},
            {"enable_json_type", false, false, "Add alias to allow_experimental_json_type"},
        });
        addSettingsChanges(settings_changes_history, "24.10",
        {
            {"query_metric_log_interval", 0, -1, "New setting."},
            {"enforce_strict_identifier_format", false, false, "New setting."},
            {"enable_parsing_to_custom_serialization", false, true, "New setting"},
            {"mongodb_throw_on_unsupported_query", false, true, "New setting."},
            {"enable_parallel_replicas", false, false, "Parallel replicas with read tasks became the Beta tier feature."},
            {"parallel_replicas_mode", "read_tasks", "read_tasks", "This setting was introduced as a part of making parallel replicas feature Beta"},
            {"filesystem_cache_name", "", "", "Filesystem cache name to use for stateless table engines or data lakes"},
            {"restore_replace_external_dictionary_source_to_null", false, false, "New setting."},
            {"show_create_query_identifier_quoting_rule", "when_necessary", "when_necessary", "New setting."},
            {"show_create_query_identifier_quoting_style", "Backticks", "Backticks", "New setting."},
            {"merge_tree_min_read_task_size", 8, 8, "New setting"},
            {"merge_tree_min_rows_for_concurrent_read_for_remote_filesystem", (20 * 8192), 0, "Setting is deprecated"},
            {"merge_tree_min_bytes_for_concurrent_read_for_remote_filesystem", (24 * 10 * 1024 * 1024), 0, "Setting is deprecated"},
            {"implicit_select", false, false, "A new setting."},
            {"output_format_native_write_json_as_string", false, false, "Add new setting to allow write JSON column as single String column in Native format"},
            {"output_format_binary_write_json_as_string", false, false, "Add new setting to write values of JSON type as JSON string in RowBinary output format"},
            {"input_format_binary_read_json_as_string", false, false, "Add new setting to read values of JSON type as JSON string in RowBinary input format"},
            {"min_free_disk_bytes_to_perform_insert", 0, 0, "New setting."},
            {"min_free_disk_ratio_to_perform_insert", 0.0, 0.0, "New setting."},
            {"parallel_replicas_local_plan", false, true, "Use local plan for local replica in a query with parallel replicas"},
            {"enable_named_columns_in_function_tuple", false, false, "Disabled pending usability improvements"},
            {"cloud_mode_database_engine", 1, 1, "A setting for ClickHouse Cloud"},
            {"allow_experimental_shared_set_join", 0, 0, "A setting for ClickHouse Cloud"},
            {"read_through_distributed_cache", 0, 0, "A setting for ClickHouse Cloud"},
            {"write_through_distributed_cache", 0, 0, "A setting for ClickHouse Cloud"},
            {"distributed_cache_throw_on_error", 0, 0, "A setting for ClickHouse Cloud"},
            {"distributed_cache_log_mode", "on_error", "on_error", "A setting for ClickHouse Cloud"},
            {"distributed_cache_fetch_metrics_only_from_current_az", 1, 1, "A setting for ClickHouse Cloud"},
            {"distributed_cache_connect_max_tries", 20, 20, "A setting for ClickHouse Cloud"},
            {"distributed_cache_receive_response_wait_milliseconds", 60000, 60000, "A setting for ClickHouse Cloud"},
            {"distributed_cache_receive_timeout_milliseconds", 10000, 10000, "A setting for ClickHouse Cloud"},
            {"distributed_cache_wait_connection_from_pool_milliseconds", 100, 100, "A setting for ClickHouse Cloud"},
            {"distributed_cache_bypass_connection_pool", 0, 0, "A setting for ClickHouse Cloud"},
            {"distributed_cache_pool_behaviour_on_limit", "allocate_bypassing_pool", "allocate_bypassing_pool", "A setting for ClickHouse Cloud"},
            {"distributed_cache_read_alignment", 0, 0, "A setting for ClickHouse Cloud"},
            {"distributed_cache_max_unacked_inflight_packets", 10, 10, "A setting for ClickHouse Cloud"},
            {"distributed_cache_data_packet_ack_window", 5, 5, "A setting for ClickHouse Cloud"},
            {"input_format_parquet_enable_row_group_prefetch", false, true, "Enable row group prefetching during parquet parsing. Currently, only single-threaded parsing can prefetch."},
            {"input_format_orc_dictionary_as_low_cardinality", false, true, "Treat ORC dictionary encoded columns as LowCardinality columns while reading ORC files"},
            {"allow_experimental_refreshable_materialized_view", false, true, "Not experimental anymore"},
            {"max_parts_to_move", 0, 1000, "New setting"},
            {"hnsw_candidate_list_size_for_search", 64, 256, "New setting. Previously, the value was optionally specified in CREATE INDEX and 64 by default."},
            {"allow_reorder_prewhere_conditions", true, true, "New setting"},
            {"input_format_parquet_bloom_filter_push_down", false, false, "When reading Parquet files, skip whole row groups based on the WHERE/PREWHERE expressions and bloom filter in the Parquet metadata."},
            {"date_time_64_output_format_cut_trailing_zeros_align_to_groups_of_thousands", false, false, "Dynamically trim the trailing zeros of datetime64 values to adjust the output scale to (0, 3, 6), corresponding to 'seconds', 'milliseconds', and 'microseconds'."},
            {"parallel_replicas_index_analysis_only_on_coordinator", false, true, "Index analysis done only on replica-coordinator and skipped on other replicas. Effective only with enabled parallel_replicas_local_plan"},
            {"distributed_cache_discard_connection_if_unread_data", true, true, "New setting"},
            {"azure_check_objects_after_upload", false, false, "Check each uploaded object in azure blob storage to be sure that upload was successful"},
            {"backup_restore_keeper_max_retries", 20, 1000, "Should be big enough so the whole operation BACKUP or RESTORE operation won't fail because of a temporary [Zoo]Keeper failure in the middle of it."},
            {"backup_restore_failure_after_host_disconnected_for_seconds", 0, 3600, "New setting."},
            {"backup_restore_keeper_max_retries_while_initializing", 0, 20, "New setting."},
            {"backup_restore_keeper_max_retries_while_handling_error", 0, 20, "New setting."},
            {"backup_restore_finish_timeout_after_error_sec", 0, 180, "New setting."},
        });
        addSettingsChanges(settings_changes_history, "24.9",
        {
            {"output_format_orc_dictionary_key_size_threshold", 0.0, 0.0, "For a string column in ORC output format, if the number of distinct values is greater than this fraction of the total number of non-null rows, turn off dictionary encoding. Otherwise dictionary encoding is enabled"},
            {"input_format_json_empty_as_default", false, false, "Added new setting to allow to treat empty fields in JSON input as default values."},
            {"input_format_try_infer_variants", false, false, "Try to infer Variant type in text formats when there is more than one possible type for column/array elements"},
            {"join_output_by_rowlist_perkey_rows_threshold", 0, 5, "The lower limit of per-key average rows in the right table to determine whether to output by row list in hash join."},
            {"create_if_not_exists", false, false, "New setting."},
            {"allow_materialized_view_with_bad_select", true, true, "Support (but not enable yet) stricter validation in CREATE MATERIALIZED VIEW"},
            {"parallel_replicas_mark_segment_size", 128, 0, "Value for this setting now determined automatically"},
            {"database_replicated_allow_replicated_engine_arguments", 1, 0, "Don't allow explicit arguments by default"},
            {"database_replicated_allow_explicit_uuid", 1, 0, "Added a new setting to disallow explicitly specifying table UUID"},
            {"parallel_replicas_local_plan", false, false, "Use local plan for local replica in a query with parallel replicas"},
            {"join_to_sort_minimum_perkey_rows", 0, 40, "The lower limit of per-key average rows in the right table to determine whether to rerange the right table by key in left or inner join. This setting ensures that the optimization is not applied for sparse table keys"},
            {"join_to_sort_maximum_table_rows", 0, 10000, "The maximum number of rows in the right table to determine whether to rerange the right table by key in left or inner join"},
            {"allow_experimental_join_right_table_sorting", false, false, "If it is set to true, and the conditions of `join_to_sort_minimum_perkey_rows` and `join_to_sort_maximum_table_rows` are met, rerange the right table by key to improve the performance in left or inner hash join"},
            {"mongodb_throw_on_unsupported_query", false, true, "New setting."},
            {"min_free_disk_bytes_to_perform_insert", 0, 0, "Maintain some free disk space bytes from inserts while still allowing for temporary writing."},
            {"min_free_disk_ratio_to_perform_insert", 0.0, 0.0, "Maintain some free disk space bytes expressed as ratio to total disk space from inserts while still allowing for temporary writing."},
        });
        addSettingsChanges(settings_changes_history, "24.8",
        {
            {"rows_before_aggregation", false, false, "Provide exact value for rows_before_aggregation statistic, represents the number of rows read before aggregation"},
            {"restore_replace_external_table_functions_to_null", false, false, "New setting."},
            {"restore_replace_external_engines_to_null", false, false, "New setting."},
            {"input_format_json_max_depth", 1000000, 1000, "It was unlimited in previous versions, but that was unsafe."},
            {"merge_tree_min_bytes_per_task_for_remote_reading", 4194304, 2097152, "Value is unified with `filesystem_prefetch_min_bytes_for_single_read_task`"},
            {"use_hive_partitioning", false, false, "Allows to use hive partitioning for File, URL, S3, AzureBlobStorage and HDFS engines."},
            {"allow_experimental_kafka_offsets_storage_in_keeper", false, false, "Allow the usage of experimental Kafka storage engine that stores the committed offsets in ClickHouse Keeper"},
            {"allow_archive_path_syntax", true, true, "Added new setting to allow disabling archive path syntax."},
            {"query_cache_tag", "", "", "New setting for labeling query cache settings."},
            {"allow_experimental_time_series_table", false, false, "Added new setting to allow the TimeSeries table engine"},
            {"enable_analyzer", 1, 1, "Added an alias to a setting `allow_experimental_analyzer`."},
            {"optimize_functions_to_subcolumns", false, true, "Enabled settings by default"},
            {"allow_experimental_json_type", false, false, "Add new experimental JSON type"},
            {"use_json_alias_for_old_object_type", true, false, "Use JSON type alias to create new JSON type"},
            {"type_json_skip_duplicated_paths", false, false, "Allow to skip duplicated paths during JSON parsing"},
            {"allow_experimental_vector_similarity_index", false, false, "Added new setting to allow experimental vector similarity indexes"},
            {"input_format_try_infer_datetimes_only_datetime64", true, false, "Allow to infer DateTime instead of DateTime64 in data formats"},
        });
        addSettingsChanges(settings_changes_history, "24.7",
        {
            {"output_format_parquet_write_page_index", false, true, "Add a possibility to write page index into parquet files."},
            {"output_format_binary_encode_types_in_binary_format", false, false, "Added new setting to allow to write type names in binary format in RowBinaryWithNamesAndTypes output format"},
            {"input_format_binary_decode_types_in_binary_format", false, false, "Added new setting to allow to read type names in binary format in RowBinaryWithNamesAndTypes input format"},
            {"output_format_native_encode_types_in_binary_format", false, false, "Added new setting to allow to write type names in binary format in Native output format"},
            {"input_format_native_decode_types_in_binary_format", false, false, "Added new setting to allow to read type names in binary format in Native output format"},
            {"read_in_order_use_buffering", false, true, "Use buffering before merging while reading in order of primary key"},
            {"enable_named_columns_in_function_tuple", false, false, "Generate named tuples in function tuple() when all names are unique and can be treated as unquoted identifiers."},
            {"optimize_trivial_insert_select", true, false, "The optimization does not make sense in many cases."},
            {"dictionary_validate_primary_key_type", false, false, "Validate primary key type for dictionaries. By default id type for simple layouts will be implicitly converted to UInt64."},
            {"collect_hash_table_stats_during_joins", false, true, "New setting."},
            {"max_size_to_preallocate_for_joins", 0, 100'000'000, "New setting."},
            {"input_format_orc_reader_time_zone_name", "GMT", "GMT", "The time zone name for ORC row reader, the default ORC row reader's time zone is GMT."},
            {"database_replicated_allow_heavy_create", true, false, "Long-running DDL queries (CREATE AS SELECT and POPULATE) for Replicated database engine was forbidden"},
            {"query_plan_merge_filters", false, false, "Allow to merge filters in the query plan"},
            {"azure_sdk_max_retries", 10, 10, "Maximum number of retries in azure sdk"},
            {"azure_sdk_retry_initial_backoff_ms", 10, 10, "Minimal backoff between retries in azure sdk"},
            {"azure_sdk_retry_max_backoff_ms", 1000, 1000, "Maximal backoff between retries in azure sdk"},
            {"ignore_on_cluster_for_replicated_named_collections_queries", false, false, "Ignore ON CLUSTER clause for replicated named collections management queries."},
            {"backup_restore_s3_retry_attempts", 1000,1000, "Setting for Aws::Client::RetryStrategy, Aws::Client does retries itself, 0 means no retries. It takes place only for backup/restore."},
            {"postgresql_connection_attempt_timeout", 2, 2, "Allow to control 'connect_timeout' parameter of PostgreSQL connection."},
            {"postgresql_connection_pool_retries", 2, 2, "Allow to control the number of retries in PostgreSQL connection pool."}
        });
        addSettingsChanges(settings_changes_history, "24.6",
        {
            {"materialize_skip_indexes_on_insert", true, true, "Added new setting to allow to disable materialization of skip indexes on insert"},
            {"materialize_statistics_on_insert", true, true, "Added new setting to allow to disable materialization of statistics on insert"},
            {"input_format_parquet_use_native_reader", false, false, "When reading Parquet files, to use native reader instead of arrow reader."},
            {"hdfs_throw_on_zero_files_match", false, false, "Allow to throw an error when ListObjects request cannot match any files in HDFS engine instead of empty query result"},
            {"azure_throw_on_zero_files_match", false, false, "Allow to throw an error when ListObjects request cannot match any files in AzureBlobStorage engine instead of empty query result"},
            {"s3_validate_request_settings", true, true, "Allow to disable S3 request settings validation"},
            {"allow_experimental_full_text_index", false, false, "Enable experimental text index"},
            {"azure_skip_empty_files", false, false, "Allow to skip empty files in azure table engine"},
            {"hdfs_ignore_file_doesnt_exist", false, false, "Allow to return 0 rows when the requested files don't exist instead of throwing an exception in HDFS table engine"},
            {"azure_ignore_file_doesnt_exist", false, false, "Allow to return 0 rows when the requested files don't exist instead of throwing an exception in AzureBlobStorage table engine"},
            {"s3_ignore_file_doesnt_exist", false, false, "Allow to return 0 rows when the requested files don't exist instead of throwing an exception in S3 table engine"},
            {"s3_max_part_number", 10000, 10000, "Maximum part number number for s3 upload part"},
            {"s3_max_single_operation_copy_size", 32 * 1024 * 1024, 32 * 1024 * 1024, "Maximum size for a single copy operation in s3"},
            {"input_format_parquet_max_block_size", 8192, DEFAULT_BLOCK_SIZE, "Increase block size for parquet reader."},
            {"input_format_parquet_prefer_block_bytes", 0, DEFAULT_BLOCK_SIZE * 256, "Average block bytes output by parquet reader."},
            {"enable_blob_storage_log", true, true, "Write information about blob storage operations to system.blob_storage_log table"},
            {"allow_deprecated_snowflake_conversion_functions", true, false, "Disabled deprecated functions snowflakeToDateTime[64] and dateTime[64]ToSnowflake."},
            {"allow_statistic_optimize", false, false, "Old setting which popped up here being renamed."},
            {"allow_experimental_statistic", false, false, "Old setting which popped up here being renamed."},
            {"allow_statistics_optimize", false, false, "The setting was renamed. The previous name is `allow_statistic_optimize`."},
            {"allow_experimental_statistics", false, false, "The setting was renamed. The previous name is `allow_experimental_statistic`."},
            {"enable_vertical_final", false, true, "Enable vertical final by default again after fixing bug"},
            {"parallel_replicas_custom_key_range_lower", 0, 0, "Add settings to control the range filter when using parallel replicas with dynamic shards"},
            {"parallel_replicas_custom_key_range_upper", 0, 0, "Add settings to control the range filter when using parallel replicas with dynamic shards. A value of 0 disables the upper limit"},
            {"output_format_pretty_display_footer_column_names", 0, 1, "Add a setting to display column names in the footer if there are many rows. Threshold value is controlled by output_format_pretty_display_footer_column_names_min_rows."},
            {"output_format_pretty_display_footer_column_names_min_rows", 0, 50, "Add a setting to control the threshold value for setting output_format_pretty_display_footer_column_names_min_rows. Default 50."},
            {"output_format_csv_serialize_tuple_into_separate_columns", true, true, "A new way of how interpret tuples in CSV format was added."},
            {"input_format_csv_deserialize_separate_columns_into_tuple", true, true, "A new way of how interpret tuples in CSV format was added."},
            {"input_format_csv_try_infer_strings_from_quoted_tuples", true, true, "A new way of how interpret tuples in CSV format was added."},
        });
        addSettingsChanges(settings_changes_history, "24.5",
        {
            {"allow_deprecated_error_prone_window_functions", true, false, "Allow usage of deprecated error prone window functions (neighbor, runningAccumulate, runningDifferenceStartingWithFirstValue, runningDifference)"},
            {"allow_experimental_join_condition", false, false, "Support join with inequal conditions which involve columns from both left and right table. e.g. t1.y < t2.y."},
            {"input_format_tsv_crlf_end_of_line", false, false, "Enables reading of CRLF line endings with TSV formats"},
            {"output_format_parquet_use_custom_encoder", false, true, "Enable custom Parquet encoder."},
            {"cross_join_min_rows_to_compress", 0, 10000000, "Minimal count of rows to compress block in CROSS JOIN. Zero value means - disable this threshold. This block is compressed when any of the two thresholds (by rows or by bytes) are reached."},
            {"cross_join_min_bytes_to_compress", 0, 1_GiB, "Minimal size of block to compress in CROSS JOIN. Zero value means - disable this threshold. This block is compressed when any of the two thresholds (by rows or by bytes) are reached."},
            {"http_max_chunk_size", 0, 0, "Internal limitation"},
            {"prefer_external_sort_block_bytes", 0, DEFAULT_BLOCK_SIZE * 256, "Prefer maximum block bytes for external sort, reduce the memory usage during merging."},
            {"input_format_force_null_for_omitted_fields", false, false, "Disable type-defaults for omitted fields when needed"},
            {"cast_string_to_dynamic_use_inference", false, false, "Add setting to allow converting String to Dynamic through parsing"},
            {"allow_experimental_dynamic_type", false, false, "Add new experimental Dynamic type"},
            {"azure_max_blocks_in_multipart_upload", 50000, 50000, "Maximum number of blocks in multipart upload for Azure."},
            {"allow_archive_path_syntax", false, true, "Added new setting to allow disabling archive path syntax."},
        });
        addSettingsChanges(settings_changes_history, "24.4",
        {
            {"input_format_json_throw_on_bad_escape_sequence", true, true, "Allow to save JSON strings with bad escape sequences"},
            {"max_parsing_threads", 0, 0, "Add a separate setting to control number of threads in parallel parsing from files"},
            {"ignore_drop_queries_probability", 0, 0, "Allow to ignore drop queries in server with specified probability for testing purposes"},
            {"lightweight_deletes_sync", 2, 2, "The same as 'mutation_sync', but controls only execution of lightweight deletes"},
            {"query_cache_system_table_handling", "save", "throw", "The query cache no longer caches results of queries against system tables"},
            {"input_format_json_ignore_unnecessary_fields", false, true, "Ignore unnecessary fields and not parse them. Enabling this may not throw exceptions on json strings of invalid format or with duplicated fields"},
            {"input_format_hive_text_allow_variable_number_of_columns", false, true, "Ignore extra columns in Hive Text input (if file has more columns than expected) and treat missing fields in Hive Text input as default values."},
            {"allow_experimental_database_replicated", false, true, "Database engine Replicated is now in Beta stage"},
            {"temporary_data_in_cache_reserve_space_wait_lock_timeout_milliseconds", (10 * 60 * 1000), (10 * 60 * 1000), "Wait time to lock cache for space reservation in temporary data in filesystem cache"},
            {"optimize_rewrite_sum_if_to_count_if", false, true, "Only available for the analyzer, where it works correctly"},
            {"azure_allow_parallel_part_upload", "true", "true", "Use multiple threads for azure multipart upload."},
            {"max_recursive_cte_evaluation_depth", DBMS_RECURSIVE_CTE_MAX_EVALUATION_DEPTH, DBMS_RECURSIVE_CTE_MAX_EVALUATION_DEPTH, "Maximum limit on recursive CTE evaluation depth"},
            {"query_plan_convert_outer_join_to_inner_join", false, true, "Allow to convert OUTER JOIN to INNER JOIN if filter after JOIN always filters default values"},
        });
        addSettingsChanges(settings_changes_history, "24.3",
        {
            {"s3_connect_timeout_ms", 1000, 1000, "Introduce new dedicated setting for s3 connection timeout"},
            {"allow_experimental_shared_merge_tree", false, true, "The setting is obsolete"},
            {"use_page_cache_for_disks_without_file_cache", false, false, "Added userspace page cache"},
            {"read_from_page_cache_if_exists_otherwise_bypass_cache", false, false, "Added userspace page cache"},
            {"page_cache_inject_eviction", false, false, "Added userspace page cache"},
            {"default_table_engine", "None", "MergeTree", "Set default table engine to MergeTree for better usability"},
            {"input_format_json_use_string_type_for_ambiguous_paths_in_named_tuples_inference_from_objects", false, false, "Allow to use String type for ambiguous paths during named tuple inference from JSON objects"},
            {"traverse_shadow_remote_data_paths", false, false, "Traverse shadow directory when query system.remote_data_paths."},
            {"throw_if_deduplication_in_dependent_materialized_views_enabled_with_async_insert", false, true, "Deduplication in dependent materialized view cannot work together with async inserts."},
            {"parallel_replicas_allow_in_with_subquery", false, true, "If true, subquery for IN will be executed on every follower replica"},
            {"log_processors_profiles", false, true, "Enable by default"},
            {"function_locate_has_mysql_compatible_argument_order", false, true, "Increase compatibility with MySQL's locate function."},
            {"allow_suspicious_primary_key", true, false, "Forbid suspicious PRIMARY KEY/ORDER BY for MergeTree (i.e. SimpleAggregateFunction)"},
            {"filesystem_cache_reserve_space_wait_lock_timeout_milliseconds", 1000, 1000, "Wait time to lock cache for space reservation in filesystem cache"},
            {"max_parser_backtracks", 0, 1000000, "Limiting the complexity of parsing"},
            {"analyzer_compatibility_join_using_top_level_identifier", false, false, "Force to resolve identifier in JOIN USING from projection"},
            {"distributed_insert_skip_read_only_replicas", false, false, "If true, INSERT into Distributed will skip read-only replicas"},
            {"keeper_max_retries", 10, 10, "Max retries for general keeper operations"},
            {"keeper_retry_initial_backoff_ms", 100, 100, "Initial backoff timeout for general keeper operations"},
            {"keeper_retry_max_backoff_ms", 5000, 5000, "Max backoff timeout for general keeper operations"},
            {"s3queue_allow_experimental_sharded_mode", false, false, "Enable experimental sharded mode of S3Queue table engine. It is experimental because it will be rewritten"},
            {"allow_experimental_analyzer", false, true, "Enable analyzer and planner by default."},
            {"merge_tree_read_split_ranges_into_intersecting_and_non_intersecting_injection_probability", 0.0, 0.0, "For testing of `PartsSplitter` - split read ranges into intersecting and non intersecting every time you read from MergeTree with the specified probability."},
            {"allow_get_client_http_header", false, false, "Introduced a new function."},
            {"output_format_pretty_row_numbers", false, true, "It is better for usability."},
            {"output_format_pretty_max_value_width_apply_for_single_value", true, false, "Single values in Pretty formats won't be cut."},
            {"output_format_parquet_string_as_string", false, true, "ClickHouse allows arbitrary binary data in the String data type, which is typically UTF-8. Parquet/ORC/Arrow Strings only support UTF-8. That's why you can choose which Arrow's data type to use for the ClickHouse String data type - String or Binary. While Binary would be more correct and compatible, using String by default will correspond to user expectations in most cases."},
            {"output_format_orc_string_as_string", false, true, "ClickHouse allows arbitrary binary data in the String data type, which is typically UTF-8. Parquet/ORC/Arrow Strings only support UTF-8. That's why you can choose which Arrow's data type to use for the ClickHouse String data type - String or Binary. While Binary would be more correct and compatible, using String by default will correspond to user expectations in most cases."},
            {"output_format_arrow_string_as_string", false, true, "ClickHouse allows arbitrary binary data in the String data type, which is typically UTF-8. Parquet/ORC/Arrow Strings only support UTF-8. That's why you can choose which Arrow's data type to use for the ClickHouse String data type - String or Binary. While Binary would be more correct and compatible, using String by default will correspond to user expectations in most cases."},
            {"output_format_parquet_compression_method", "lz4", "zstd", "Parquet/ORC/Arrow support many compression methods, including lz4 and zstd. ClickHouse supports each and every compression method. Some inferior tools, such as 'duckdb', lack support for the faster `lz4` compression method, that's why we set zstd by default."},
            {"output_format_orc_compression_method", "lz4", "zstd", "Parquet/ORC/Arrow support many compression methods, including lz4 and zstd. ClickHouse supports each and every compression method. Some inferior tools, such as 'duckdb', lack support for the faster `lz4` compression method, that's why we set zstd by default."},
            {"output_format_pretty_highlight_digit_groups", false, true, "If enabled and if output is a terminal, highlight every digit corresponding to the number of thousands, millions, etc. with underline."},
            {"geo_distance_returns_float64_on_float64_arguments", false, true, "Increase the default precision."},
            {"azure_max_inflight_parts_for_one_file", 20, 20, "The maximum number of a concurrent loaded parts in multipart upload request. 0 means unlimited."},
            {"azure_strict_upload_part_size", 0, 0, "The exact size of part to upload during multipart upload to Azure blob storage."},
            {"azure_min_upload_part_size", 16*1024*1024, 16*1024*1024, "The minimum size of part to upload during multipart upload to Azure blob storage."},
            {"azure_max_upload_part_size", 5ull*1024*1024*1024, 5ull*1024*1024*1024, "The maximum size of part to upload during multipart upload to Azure blob storage."},
            {"azure_upload_part_size_multiply_factor", 2, 2, "Multiply azure_min_upload_part_size by this factor each time azure_multiply_parts_count_threshold parts were uploaded from a single write to Azure blob storage."},
            {"azure_upload_part_size_multiply_parts_count_threshold", 500, 500, "Each time this number of parts was uploaded to Azure blob storage, azure_min_upload_part_size is multiplied by azure_upload_part_size_multiply_factor."},
            {"output_format_csv_serialize_tuple_into_separate_columns", true, true, "A new way of how interpret tuples in CSV format was added."},
            {"input_format_csv_deserialize_separate_columns_into_tuple", true, true, "A new way of how interpret tuples in CSV format was added."},
            {"input_format_csv_try_infer_strings_from_quoted_tuples", true, true, "A new way of how interpret tuples in CSV format was added."},
        });
        addSettingsChanges(settings_changes_history, "24.2",
        {
            {"allow_suspicious_variant_types", true, false, "Don't allow creating Variant type with suspicious variants by default"},
            {"validate_experimental_and_suspicious_types_inside_nested_types", false, true, "Validate usage of experimental and suspicious types inside nested types"},
            {"output_format_values_escape_quote_with_quote", false, false, "If true escape ' with '', otherwise quoted with \\'"},
            {"output_format_pretty_single_large_number_tip_threshold", 0, 1'000'000, "Print a readable number tip on the right side of the table if the block consists of a single number which exceeds this value (except 0)"},
            {"input_format_try_infer_exponent_floats", true, false, "Don't infer floats in exponential notation by default"},
            {"query_plan_optimize_prewhere", true, true, "Allow to push down filter to PREWHERE expression for supported storages"},
            {"async_insert_max_data_size", 1000000, 10485760, "The previous value appeared to be too small."},
            {"async_insert_poll_timeout_ms", 10, 10, "Timeout in milliseconds for polling data from asynchronous insert queue"},
            {"async_insert_use_adaptive_busy_timeout", false, true, "Use adaptive asynchronous insert timeout"},
            {"async_insert_busy_timeout_min_ms", 50, 50, "The minimum value of the asynchronous insert timeout in milliseconds; it also serves as the initial value, which may be increased later by the adaptive algorithm"},
            {"async_insert_busy_timeout_max_ms", 200, 200, "The minimum value of the asynchronous insert timeout in milliseconds; async_insert_busy_timeout_ms is aliased to async_insert_busy_timeout_max_ms"},
            {"async_insert_busy_timeout_increase_rate", 0.2, 0.2, "The exponential growth rate at which the adaptive asynchronous insert timeout increases"},
            {"async_insert_busy_timeout_decrease_rate", 0.2, 0.2, "The exponential growth rate at which the adaptive asynchronous insert timeout decreases"},
            {"format_template_row_format", "", "", "Template row format string can be set directly in query"},
            {"format_template_resultset_format", "", "", "Template result set format string can be set in query"},
            {"split_parts_ranges_into_intersecting_and_non_intersecting_final", true, true, "Allow to split parts ranges into intersecting and non intersecting during FINAL optimization"},
            {"split_intersecting_parts_ranges_into_layers_final", true, true, "Allow to split intersecting parts ranges into layers during FINAL optimization"},
            {"azure_max_single_part_copy_size", 256*1024*1024, 256*1024*1024, "The maximum size of object to copy using single part copy to Azure blob storage."},
            {"min_external_table_block_size_rows", DEFAULT_INSERT_BLOCK_SIZE, DEFAULT_INSERT_BLOCK_SIZE, "Squash blocks passed to external table to specified size in rows, if blocks are not big enough"},
            {"min_external_table_block_size_bytes", DEFAULT_INSERT_BLOCK_SIZE * 256, DEFAULT_INSERT_BLOCK_SIZE * 256, "Squash blocks passed to external table to specified size in bytes, if blocks are not big enough."},
            {"parallel_replicas_prefer_local_join", true, true, "If true, and JOIN can be executed with parallel replicas algorithm, and all storages of right JOIN part are *MergeTree, local JOIN will be used instead of GLOBAL JOIN."},
            {"optimize_time_filter_with_preimage", true, true, "Optimize Date and DateTime predicates by converting functions into equivalent comparisons without conversions (e.g. toYear(col) = 2023 -> col >= '2023-01-01' AND col <= '2023-12-31')"},
            {"extract_key_value_pairs_max_pairs_per_row", 0, 0, "Max number of pairs that can be produced by the `extractKeyValuePairs` function. Used as a safeguard against consuming too much memory."},
            {"default_view_definer", "CURRENT_USER", "CURRENT_USER", "Allows to set default `DEFINER` option while creating a view"},
            {"default_materialized_view_sql_security", "DEFINER", "DEFINER", "Allows to set a default value for SQL SECURITY option when creating a materialized view"},
            {"default_normal_view_sql_security", "INVOKER", "INVOKER", "Allows to set default `SQL SECURITY` option while creating a normal view"},
            {"mysql_map_string_to_text_in_show_columns", false, true, "Reduce the configuration effort to connect ClickHouse with BI tools."},
            {"mysql_map_fixed_string_to_text_in_show_columns", false, true, "Reduce the configuration effort to connect ClickHouse with BI tools."},
        });
        addSettingsChanges(settings_changes_history, "24.1",
        {
            {"print_pretty_type_names", false, true, "Better user experience."},
            {"input_format_json_read_bools_as_strings", false, true, "Allow to read bools as strings in JSON formats by default"},
            {"output_format_arrow_use_signed_indexes_for_dictionary", false, true, "Use signed indexes type for Arrow dictionaries by default as it's recommended"},
            {"allow_experimental_variant_type", false, false, "Add new experimental Variant type"},
            {"use_variant_as_common_type", false, false, "Allow to use Variant in if/multiIf if there is no common type"},
            {"output_format_arrow_use_64_bit_indexes_for_dictionary", false, false, "Allow to use 64 bit indexes type in Arrow dictionaries"},
            {"parallel_replicas_mark_segment_size", 128, 128, "Add new setting to control segment size in new parallel replicas coordinator implementation"},
            {"ignore_materialized_views_with_dropped_target_table", false, false, "Add new setting to allow to ignore materialized views with dropped target table"},
            {"output_format_compression_level", 3, 3, "Allow to change compression level in the query output"},
            {"output_format_compression_zstd_window_log", 0, 0, "Allow to change zstd window log in the query output when zstd compression is used"},
            {"enable_zstd_qat_codec", false, false, "Add new ZSTD_QAT codec"},
            {"enable_vertical_final", false, true, "Use vertical final by default"},
            {"output_format_arrow_use_64_bit_indexes_for_dictionary", false, false, "Allow to use 64 bit indexes type in Arrow dictionaries"},
            {"max_rows_in_set_to_optimize_join", 100000, 0, "Disable join optimization as it prevents from read in order optimization"},
            {"output_format_pretty_color", true, "auto", "Setting is changed to allow also for auto value, disabling ANSI escapes if output is not a tty"},
            {"function_visible_width_behavior", 0, 1, "We changed the default behavior of `visibleWidth` to be more precise"},
            {"max_estimated_execution_time", 0, 0, "Separate max_execution_time and max_estimated_execution_time"},
            {"iceberg_engine_ignore_schema_evolution", false, false, "Allow to ignore schema evolution in Iceberg table engine"},
            {"optimize_injective_functions_in_group_by", false, true, "Replace injective functions by it's arguments in GROUP BY section in analyzer"},
            {"update_insert_deduplication_token_in_dependent_materialized_views", false, false, "Allow to update insert deduplication token with table identifier during insert in dependent materialized views"},
            {"azure_max_unexpected_write_error_retries", 4, 4, "The maximum number of retries in case of unexpected errors during Azure blob storage write"},
            {"split_parts_ranges_into_intersecting_and_non_intersecting_final", false, true, "Allow to split parts ranges into intersecting and non intersecting during FINAL optimization"},
            {"split_intersecting_parts_ranges_into_layers_final", true, true, "Allow to split intersecting parts ranges into layers during FINAL optimization"}
        });
        addSettingsChanges(settings_changes_history, "23.12",
        {
            {"allow_suspicious_ttl_expressions", true, false, "It is a new setting, and in previous versions the behavior was equivalent to allowing."},
            {"input_format_parquet_allow_missing_columns", false, true, "Allow missing columns in Parquet files by default"},
            {"input_format_orc_allow_missing_columns", false, true, "Allow missing columns in ORC files by default"},
            {"input_format_arrow_allow_missing_columns", false, true, "Allow missing columns in Arrow files by default"}
        });
        addSettingsChanges(settings_changes_history, "23.11",
        {
            {"parsedatetime_parse_without_leading_zeros", false, true, "Improved compatibility with MySQL DATE_FORMAT/STR_TO_DATE"}
        });
        addSettingsChanges(settings_changes_history, "23.9",
        {
            {"optimize_group_by_constant_keys", false, true, "Optimize group by constant keys by default"},
            {"input_format_json_try_infer_named_tuples_from_objects", false, true, "Try to infer named Tuples from JSON objects by default"},
            {"input_format_json_read_numbers_as_strings", false, true, "Allow to read numbers as strings in JSON formats by default"},
            {"input_format_json_read_arrays_as_strings", false, true, "Allow to read arrays as strings in JSON formats by default"},
            {"input_format_json_infer_incomplete_types_as_strings", false, true, "Allow to infer incomplete types as Strings in JSON formats by default"},
            {"input_format_json_try_infer_numbers_from_strings", true, false, "Don't infer numbers from strings in JSON formats by default to prevent possible parsing errors"},
            {"http_write_exception_in_output_format", false, true, "Output valid JSON/XML on exception in HTTP streaming."}
        });
        addSettingsChanges(settings_changes_history, "23.8",
        {
            {"rewrite_count_distinct_if_with_count_distinct_implementation", false, true, "Rewrite countDistinctIf with count_distinct_implementation configuration"}
        });
        addSettingsChanges(settings_changes_history, "23.7",
        {
            {"function_sleep_max_microseconds_per_block", 0, 3000000, "In previous versions, the maximum sleep time of 3 seconds was applied only for `sleep`, but not for `sleepEachRow` function. In the new version, we introduce this setting. If you set compatibility with the previous versions, we will disable the limit altogether."}
        });
        addSettingsChanges(settings_changes_history, "23.6",
        {
            {"http_send_timeout", 180, 30, "3 minutes seems crazy long. Note that this is timeout for a single network write call, not for the whole upload operation."},
            {"http_receive_timeout", 180, 30, "See http_send_timeout."}
        });
        addSettingsChanges(settings_changes_history, "23.5",
        {
            {"input_format_parquet_preserve_order", true, false, "Allow Parquet reader to reorder rows for better parallelism."},
            {"parallelize_output_from_storages", false, true, "Allow parallelism when executing queries that read from file/url/s3/etc. This may reorder rows."},
            {"use_with_fill_by_sorting_prefix", false, true, "Columns preceding WITH FILL columns in ORDER BY clause form sorting prefix. Rows with different values in sorting prefix are filled independently"},
            {"output_format_parquet_compliant_nested_types", false, true, "Change an internal field name in output Parquet file schema."}
        });
        addSettingsChanges(settings_changes_history, "23.4",
        {
            {"allow_suspicious_indices", true, false, "If true, index can defined with identical expressions"},
            {"allow_nonconst_timezone_arguments", true, false, "Allow non-const timezone arguments in certain time-related functions like toTimeZone(), fromUnixTimestamp*(), snowflakeToDateTime*()."},
            {"connect_timeout_with_failover_ms", 50, 1000, "Increase default connect timeout because of async connect"},
            {"connect_timeout_with_failover_secure_ms", 100, 1000, "Increase default secure connect timeout because of async connect"},
            {"hedged_connection_timeout_ms", 100, 50, "Start new connection in hedged requests after 50 ms instead of 100 to correspond with previous connect timeout"},
            {"formatdatetime_f_prints_single_zero", true, false, "Improved compatibility with MySQL DATE_FORMAT()/STR_TO_DATE()"},
            {"formatdatetime_parsedatetime_m_is_month_name", false, true, "Improved compatibility with MySQL DATE_FORMAT/STR_TO_DATE"}
        });
        addSettingsChanges(settings_changes_history, "23.3",
        {
            {"output_format_parquet_version", "1.0", "2.latest", "Use latest Parquet format version for output format"},
            {"input_format_json_ignore_unknown_keys_in_named_tuple", false, true, "Improve parsing JSON objects as named tuples"},
            {"input_format_native_allow_types_conversion", false, true, "Allow types conversion in Native input forma"},
            {"output_format_arrow_compression_method", "none", "lz4_frame", "Use lz4 compression in Arrow output format by default"},
            {"output_format_parquet_compression_method", "snappy", "lz4", "Use lz4 compression in Parquet output format by default"},
            {"output_format_orc_compression_method", "none", "lz4_frame", "Use lz4 compression in ORC output format by default"},
            {"async_query_sending_for_remote", false, true, "Create connections and send query async across shards"}
        });
        addSettingsChanges(settings_changes_history, "23.2",
        {
            {"output_format_parquet_fixed_string_as_fixed_byte_array", false, true, "Use Parquet FIXED_LENGTH_BYTE_ARRAY type for FixedString by default"},
            {"output_format_arrow_fixed_string_as_fixed_byte_array", false, true, "Use Arrow FIXED_SIZE_BINARY type for FixedString by default"},
            {"query_plan_remove_redundant_distinct", false, true, "Remove redundant Distinct step in query plan"},
            {"optimize_duplicate_order_by_and_distinct", true, false, "Remove duplicate ORDER BY and DISTINCT if it's possible"},
            {"insert_keeper_max_retries", 0, 20, "Enable reconnections to Keeper on INSERT, improve reliability"}
        });
        addSettingsChanges(settings_changes_history, "23.1",
        {
            {"input_format_json_read_objects_as_strings", 0, 1, "Enable reading nested json objects as strings while object type is experimental"},
            {"input_format_json_defaults_for_missing_elements_in_named_tuple", false, true, "Allow missing elements in JSON objects while reading named tuples by default"},
            {"input_format_csv_detect_header", false, true, "Detect header in CSV format by default"},
            {"input_format_tsv_detect_header", false, true, "Detect header in TSV format by default"},
            {"input_format_custom_detect_header", false, true, "Detect header in CustomSeparated format by default"},
            {"query_plan_remove_redundant_sorting", false, true, "Remove redundant sorting in query plan. For example, sorting steps related to ORDER BY clauses in subqueries"}
        });
        addSettingsChanges(settings_changes_history, "22.12",
        {
            {"max_size_to_preallocate_for_aggregation", 10'000'000, 100'000'000, "This optimizes performance"},
            {"query_plan_aggregation_in_order", 0, 1, "Enable some refactoring around query plan"},
            {"format_binary_max_string_size", 0, 1_GiB, "Prevent allocating large amount of memory"}
        });
        addSettingsChanges(settings_changes_history, "22.11",
        {
            {"use_structure_from_insertion_table_in_table_functions", 0, 2, "Improve using structure from insertion table in table functions"}
        });
        addSettingsChanges(settings_changes_history, "22.9",
        {
            {"force_grouping_standard_compatibility", false, true, "Make GROUPING function output the same as in SQL standard and other DBMS"}
        });
        addSettingsChanges(settings_changes_history, "22.7",
        {
            {"cross_to_inner_join_rewrite", 1, 2, "Force rewrite comma join to inner"},
            {"enable_positional_arguments", false, true, "Enable positional arguments feature by default"},
            {"format_csv_allow_single_quotes", true, false, "Most tools don't treat single quote in CSV specially, don't do it by default too"}
        });
        addSettingsChanges(settings_changes_history, "22.6",
        {
            {"output_format_json_named_tuples_as_objects", false, true, "Allow to serialize named tuples as JSON objects in JSON formats by default"},
            {"input_format_skip_unknown_fields", false, true, "Optimize reading subset of columns for some input formats"}
        });
        addSettingsChanges(settings_changes_history, "22.5",
        {
            {"memory_overcommit_ratio_denominator", 0, 1073741824, "Enable memory overcommit feature by default"},
            {"memory_overcommit_ratio_denominator_for_user", 0, 1073741824, "Enable memory overcommit feature by default"}
        });
        addSettingsChanges(settings_changes_history, "22.4",
        {
            {"allow_settings_after_format_in_insert", true, false, "Do not allow SETTINGS after FORMAT for INSERT queries because ClickHouse interpret SETTINGS as some values, which is misleading"}
        });
        addSettingsChanges(settings_changes_history, "22.3",
        {
            {"cast_ipv4_ipv6_default_on_conversion_error", true, false, "Make functions cast(value, 'IPv4') and cast(value, 'IPv6') behave same as toIPv4 and toIPv6 functions"}
        });
        addSettingsChanges(settings_changes_history, "21.12",
        {
            {"stream_like_engine_allow_direct_select", true, false, "Do not allow direct select for Kafka/RabbitMQ/FileLog by default"}
        });
        addSettingsChanges(settings_changes_history, "21.9",
        {
            {"output_format_decimal_trailing_zeros", true, false, "Do not output trailing zeros in text representation of Decimal types by default for better looking output"},
            {"use_hedged_requests", false, true, "Enable Hedged Requests feature by default"}
        });
        addSettingsChanges(settings_changes_history, "21.7",
        {
            {"legacy_column_name_of_tuple_literal", true, false, "Add this setting only for compatibility reasons. It makes sense to set to 'true', while doing rolling update of cluster from version lower than 21.7 to higher"}
        });
        addSettingsChanges(settings_changes_history, "21.5",
        {
            {"async_socket_for_remote", false, true, "Fix all problems and turn on asynchronous reads from socket for remote queries by default again"}
        });
        addSettingsChanges(settings_changes_history, "21.3",
        {
            {"async_socket_for_remote", true, false, "Turn off asynchronous reads from socket for remote queries because of some problems"},
            {"optimize_normalize_count_variants", false, true, "Rewrite aggregate functions that semantically equals to count() as count() by default"},
            {"normalize_function_names", false, true, "Normalize function names to their canonical names, this was needed for projection query routing"}
        });
        addSettingsChanges(settings_changes_history, "21.2",
        {
            {"enable_global_with_statement", false, true, "Propagate WITH statements to UNION queries and all subqueries by default"}
        });
        addSettingsChanges(settings_changes_history, "21.1",
        {
            {"insert_quorum_parallel", false, true, "Use parallel quorum inserts by default. It is significantly more convenient to use than sequential quorum inserts"},
            {"input_format_null_as_default", false, true, "Allow to insert NULL as default for input formats by default"},
            {"optimize_on_insert", false, true, "Enable data optimization on INSERT by default for better user experience"},
            {"use_compact_format_in_distributed_parts_names", false, true, "Use compact format for async INSERT into Distributed tables by default"}
        });
        addSettingsChanges(settings_changes_history, "20.10",
        {
            {"format_regexp_escaping_rule", "Escaped", "Raw", "Use Raw as default escaping rule for Regexp format to male the behaviour more like to what users expect"}
        });
        addSettingsChanges(settings_changes_history, "20.7",
        {
            {"show_table_uuid_in_table_create_query_if_not_nil", true, false, "Stop showing  UID of the table in its CREATE query for Engine=Atomic"}
        });
        addSettingsChanges(settings_changes_history, "20.5",
        {
            {"input_format_with_names_use_header", false, true, "Enable using header with names for formats with WithNames/WithNamesAndTypes suffixes"},
            {"allow_suspicious_codecs", true, false, "Don't allow to specify meaningless compression codecs"}
        });
        addSettingsChanges(settings_changes_history, "20.4",
        {
            {"validate_polygons", false, true, "Throw exception if polygon is invalid in function pointInPolygon by default instead of returning possibly wrong results"}
        });
        addSettingsChanges(settings_changes_history, "19.18",
        {
            {"enable_scalar_subquery_optimization", false, true, "Prevent scalar subqueries from (de)serializing large scalar values and possibly avoid running the same subquery more than once"}
        });
        addSettingsChanges(settings_changes_history, "19.14",
        {
            {"any_join_distinct_right_table_keys", true, false, "Disable ANY RIGHT and ANY FULL JOINs by default to avoid inconsistency"}
        });
        addSettingsChanges(settings_changes_history, "19.12",
        {
            {"input_format_defaults_for_omitted_fields", false, true, "Enable calculation of complex default expressions for omitted fields for some input formats, because it should be the expected behaviour"}
        });
        addSettingsChanges(settings_changes_history, "19.5",
        {
            {"max_partitions_per_insert_block", 0, 100, "Add a limit for the number of partitions in one block"}
        });
        addSettingsChanges(settings_changes_history, "18.12.17",
        {
            {"enable_optimize_predicate_expression", 0, 1, "Optimize predicates to subqueries by default"}
        });
    });
    return settings_changes_history;
}

const VersionToSettingsChangesMap & getMergeTreeSettingsChangesHistory()
{
    static VersionToSettingsChangesMap merge_tree_settings_changes_history;
    static std::once_flag initialized_flag;
    std::call_once(initialized_flag, [&]
    {
        addSettingsChanges(merge_tree_settings_changes_history, "25.10",
        {
            {"auto_statistics_types", "", "", "New setting"},
            {"exclude_materialize_skip_indexes_on_merge", "", "", "New setting."},
            {"serialization_info_version", "default", "default", "New setting"},
            {"string_serialization_version", "default", "default", "New setting"},
            {"replicated_deduplication_window_seconds", 7 * 24 * 60 * 60, 60*60, "decrease default value"},
            {"shared_merge_tree_activate_coordinated_merges_tasks", false, false, "New settings"},
            {"shared_merge_tree_merge_coordinator_factor", 1.1f, 1.1f, "Lower coordinator sleep time after load"},
            {"min_level_for_wide_part", 0, 0, "New setting"},
            {"min_level_for_full_part_storage", 0, 0, "New setting"},
        });
        addSettingsChanges(merge_tree_settings_changes_history, "25.9",
        {
            {"vertical_merge_optimize_lightweight_delete", false, true, "New setting"},
            {"replicated_deduplication_window", 1000, 10000, "increase default value"},
            {"shared_merge_tree_enable_automatic_empty_partitions_cleanup", false, false, "New setting"},
            {"shared_merge_tree_empty_partition_lifetime", 86400, 86400, "New setting"},
            {"shared_merge_tree_outdated_parts_group_size", 2, 2, "New setting"},
            {"shared_merge_tree_use_outdated_parts_compact_format", false, true, "Enable outdated parts v3 by default"},
            {"shared_merge_tree_activate_coordinated_merges_tasks", false, false, "New settings"},
        });
        addSettingsChanges(merge_tree_settings_changes_history, "25.8",
        {
            {"object_serialization_version", "v2", "v2", "Add a setting to control JSON serialization versions"},
            {"object_shared_data_serialization_version", "map", "map", "Add a setting to control JSON serialization versions"},
            {"object_shared_data_serialization_version_for_zero_level_parts", "map", "map", "Add a setting to control JSON serialization versions  for zero level parts"},
            {"object_shared_data_buckets_for_compact_part", 8, 8, "Add a setting to control number of buckets for shared data in JSON serialization in compact parts"},
            {"object_shared_data_buckets_for_wide_part", 32, 32, "Add a setting to control number of buckets for shared data in JSON serialization in wide parts"},
            {"dynamic_serialization_version", "v2", "v2", "Add a setting to control Dynamic serialization versions"},
            {"search_orphaned_parts_disks", "any", "any", "New setting"},
            {"shared_merge_tree_virtual_parts_discovery_batch", 1, 1, "New setting"},
            {"max_digestion_size_per_segment", 256_MiB, 256_MiB, "Obsolete setting"},
            {"shared_merge_tree_update_replica_flags_delay_ms", 30000, 30000, "New setting"},
            {"write_marks_for_substreams_in_compact_parts", false, true, "Enable writing marks for substreams in compact parts by default"},
            {"allow_part_offset_column_in_projections", false, true, "Now projections can use _part_offset column."},
            {"max_uncompressed_bytes_in_patches", 0, 30ULL * 1024 * 1024 * 1024, "New setting"},
            {"shared_merge_tree_activate_coordinated_merges_tasks", false, false, "New settings"},
        });
        addSettingsChanges(merge_tree_settings_changes_history, "25.7",
        {
            /// RELEASE CLOSED
            {"shared_merge_tree_activate_coordinated_merges_tasks", false, false, "New settings"},
            /// RELEASE CLOSED
        });
        addSettingsChanges(merge_tree_settings_changes_history, "25.6",
        {
            /// RELEASE CLOSED
            {"cache_populated_by_fetch_filename_regexp", "", "", "New setting"},
            {"allow_coalescing_columns_in_partition_or_order_key", false, false, "New setting to allow coalescing of partition or sorting key columns."},
            {"shared_merge_tree_activate_coordinated_merges_tasks", false, false, "New settings"},
            /// RELEASE CLOSED
        });
        addSettingsChanges(merge_tree_settings_changes_history, "25.5",
        {
            /// Release closed. Please use 25.6
            {"shared_merge_tree_enable_coordinated_merges", false, false, "New setting"},
            {"shared_merge_tree_merge_coordinator_merges_prepare_count", 100, 100, "New setting"},
            {"shared_merge_tree_merge_coordinator_fetch_fresh_metadata_period_ms", 10000, 10000, "New setting"},
            {"shared_merge_tree_merge_coordinator_max_merge_request_size", 20, 20, "New setting"},
            {"shared_merge_tree_merge_coordinator_election_check_period_ms", 30000, 30000, "New setting"},
            {"shared_merge_tree_merge_coordinator_min_period_ms", 1, 1, "New setting"},
            {"shared_merge_tree_merge_coordinator_max_period_ms", 10000, 10000, "New setting"},
            {"shared_merge_tree_merge_coordinator_factor", 1.1f, 1.1f, "New setting"},
            {"shared_merge_tree_merge_worker_fast_timeout_ms", 100, 100, "New setting"},
            {"shared_merge_tree_merge_worker_regular_timeout_ms", 10000, 10000, "New setting"},
            {"apply_patches_on_merge", true, true, "New setting"},
            {"remove_unused_patch_parts", true, true, "New setting"},
            {"write_marks_for_substreams_in_compact_parts", false, false, "New setting"},
            /// Release closed. Please use 25.6
            {"allow_part_offset_column_in_projections", false, false, "New setting, it protects from creating projections with parent part offset column until it is stabilized."},
        });
        addSettingsChanges(merge_tree_settings_changes_history, "25.4",
        {
            /// Release closed. Please use 25.5
            {"max_postpone_time_for_failed_replicated_fetches_ms", 0, 1ULL * 60 * 1000, "Added new setting to enable postponing fetch tasks in the replication queue."},
            {"max_postpone_time_for_failed_replicated_merges_ms", 0, 1ULL * 60 * 1000, "Added new setting to enable postponing merge tasks in the replication queue."},
            {"max_postpone_time_for_failed_replicated_tasks_ms", 0, 5ULL * 60 * 1000, "Added new setting to enable postponing tasks in the replication queue."},
            {"default_compression_codec", "", "", "New setting"},
            {"refresh_parts_interval", 0, 0, "A new setting"},
            {"max_merge_delayed_streams_for_parallel_write", 40, 40, "New setting"},
            {"allow_summing_columns_in_partition_or_order_key", true, false, "New setting to allow summing of partition or sorting key columns"},
            /// Release closed. Please use 25.5
        });
        addSettingsChanges(merge_tree_settings_changes_history, "25.3",
        {
            /// Release closed. Please use 25.4
            {"shared_merge_tree_enable_keeper_parts_extra_data", false, false, "New setting"},
            {"zero_copy_merge_mutation_min_parts_size_sleep_no_scale_before_lock", 0, 0, "New setting"},
            {"enable_replacing_merge_with_cleanup_for_min_age_to_force_merge", false, false, "New setting to allow automatic cleanup merges for ReplacingMergeTree"},
            /// Release closed. Please use 25.4
        });
        addSettingsChanges(merge_tree_settings_changes_history, "25.2",
        {
            /// Release closed. Please use 25.3
            {"shared_merge_tree_initial_parts_update_backoff_ms", 50, 50, "New setting"},
            {"shared_merge_tree_max_parts_update_backoff_ms", 5000, 5000, "New setting"},
            {"shared_merge_tree_interserver_http_connection_timeout_ms", 100, 100, "New setting"},
            {"columns_and_secondary_indices_sizes_lazy_calculation", true, true, "New setting to calculate columns and indices sizes lazily"},
            {"table_disk", false, false, "New setting"},
            {"allow_reduce_blocking_parts_task", false, true, "Now SMT will remove stale blocking parts from ZooKeeper by default"},
            {"shared_merge_tree_max_suspicious_broken_parts", 0, 0, "Max broken parts for SMT, if more - deny automatic detach"},
            {"shared_merge_tree_max_suspicious_broken_parts_bytes", 0, 0, "Max size of all broken parts for SMT, if more - deny automatic detach"},
            /// Release closed. Please use 25.3
        });
        addSettingsChanges(merge_tree_settings_changes_history, "25.1",
        {
            /// Release closed. Please use 25.2
            {"shared_merge_tree_try_fetch_part_in_memory_data_from_replicas", false, false, "New setting to fetch parts data from other replicas"},
            {"enable_max_bytes_limit_for_min_age_to_force_merge", false, false, "Added new setting to limit max bytes for min_age_to_force_merge."},
            {"enable_max_bytes_limit_for_min_age_to_force_merge", false, false, "New setting"},
            {"add_minmax_index_for_numeric_columns", false, false, "New setting"},
            {"add_minmax_index_for_string_columns", false, false, "New setting"},
            {"materialize_skip_indexes_on_merge", true, true, "New setting"},
            {"merge_max_bytes_to_prewarm_cache", 1ULL * 1024 * 1024 * 1024, 1ULL * 1024 * 1024 * 1024, "Cloud sync"},
            {"merge_total_max_bytes_to_prewarm_cache", 15ULL * 1024 * 1024 * 1024, 15ULL * 1024 * 1024 * 1024, "Cloud sync"},
            {"reduce_blocking_parts_sleep_ms", 5000, 5000, "Cloud sync"},
            {"number_of_partitions_to_consider_for_merge", 10, 10, "Cloud sync"},
            {"shared_merge_tree_enable_outdated_parts_check", true, true, "Cloud sync"},
            {"shared_merge_tree_max_parts_update_leaders_in_total", 6, 6, "Cloud sync"},
            {"shared_merge_tree_max_parts_update_leaders_per_az", 2, 2, "Cloud sync"},
            {"shared_merge_tree_leader_update_period_seconds", 30, 30, "Cloud sync"},
            {"shared_merge_tree_leader_update_period_random_add_seconds", 10, 10, "Cloud sync"},
            {"shared_merge_tree_read_virtual_parts_from_leader", true, true, "Cloud sync"},
            {"shared_merge_tree_interserver_http_timeout_ms", 10000, 10000, "Cloud sync"},
            {"shared_merge_tree_max_replicas_for_parts_deletion", 10, 10, "Cloud sync"},
            {"shared_merge_tree_max_replicas_to_merge_parts_for_each_parts_range", 5, 5, "Cloud sync"},
            {"shared_merge_tree_use_outdated_parts_compact_format", false, false, "Cloud sync"},
            {"shared_merge_tree_memo_ids_remove_timeout_seconds", 1800, 1800, "Cloud sync"},
            {"shared_merge_tree_idle_parts_update_seconds", 3600, 3600, "Cloud sync"},
            {"shared_merge_tree_max_outdated_parts_to_process_at_once", 1000, 1000, "Cloud sync"},
            {"shared_merge_tree_postpone_next_merge_for_locally_merged_parts_rows_threshold", 1000000, 1000000, "Cloud sync"},
            {"shared_merge_tree_postpone_next_merge_for_locally_merged_parts_ms", 0, 0, "Cloud sync"},
            {"shared_merge_tree_range_for_merge_window_size", 10, 10, "Cloud sync"},
            {"shared_merge_tree_use_too_many_parts_count_from_virtual_parts", 0, 0, "Cloud sync"},
            {"shared_merge_tree_create_per_replica_metadata_nodes", true, true, "Cloud sync"},
            {"shared_merge_tree_use_metadata_hints_cache", true, true, "Cloud sync"},
            {"notify_newest_block_number", false, false, "Cloud sync"},
            {"allow_reduce_blocking_parts_task", false, false, "Cloud sync"},
            /// Release closed. Please use 25.2
        });
        addSettingsChanges(merge_tree_settings_changes_history, "24.12",
        {
            /// Release closed. Please use 25.1
            {"enforce_index_structure_match_on_partition_manipulation", true, false, "New setting"},
            {"use_primary_key_cache", false, false, "New setting"},
            {"prewarm_primary_key_cache", false, false, "New setting"},
            {"min_bytes_to_prewarm_caches", 0, 0, "New setting"},
            {"allow_experimental_reverse_key", false, false, "New setting"},
            /// Release closed. Please use 25.1
        });
        addSettingsChanges(merge_tree_settings_changes_history, "24.11",
        {
        });
        addSettingsChanges(merge_tree_settings_changes_history, "24.10",
        {
        });
        addSettingsChanges(merge_tree_settings_changes_history, "24.9",
        {
        });
        addSettingsChanges(merge_tree_settings_changes_history, "24.8",
        {
            {"deduplicate_merge_projection_mode", "ignore", "throw", "Do not allow to create inconsistent projection"}
        });
    });

    return merge_tree_settings_changes_history;
}

}<|MERGE_RESOLUTION|>--- conflicted
+++ resolved
@@ -68,6 +68,7 @@
             {"exclude_materialize_skip_indexes_on_insert", "", "", "New setting."},
             {"optimize_empty_string_comparisons", false, true, "A new setting."},
             {"query_plan_use_logical_join_step", true, true, "Added alias"},
+            {"pretty_display_tuple_as_subcolumns", false, true, "Allows to display tuple columns as subcolumns in pretty formats."},            {"output_format_native_use_flattened_dynamic_and_json_serialization", false, false, "Add flattened Dynamic/JSON serializations to Native format"},
             {"schema_inference_make_columns_nullable", 1, 3, "Take nullability information from Parquet/ORC/Arrow metadata by default, instead of making everything nullable."},
             {"materialized_views_squash_parallel_inserts", false, true, "Added setting to preserve old behavior if needed."},
         });
@@ -190,12 +191,8 @@
         });
         addSettingsChanges(settings_changes_history, "25.6",
         {
-<<<<<<< HEAD
-            {"pretty_display_tuple_as_subcolumns", false, true, "Allows to display tuple columns as subcolumns in pretty formats."},            {"output_format_native_use_flattened_dynamic_and_json_serialization", false, false, "Add flattened Dynamic/JSON serializations to Native format"},
-=======
             /// RELEASE CLOSED
             {"output_format_native_use_flattened_dynamic_and_json_serialization", false, false, "Add flattened Dynamic/JSON serializations to Native format"},
->>>>>>> 7dbef641
             {"cast_string_to_date_time_mode", "basic", "basic", "Allow to use different DateTime parsing mode in String to DateTime cast"},
             {"parallel_replicas_connect_timeout_ms", 1000, 300, "Separate connection timeout for parallel replicas queries"},
             {"use_iceberg_partition_pruning", false, true, "Enable Iceberg partition pruning by default."},
