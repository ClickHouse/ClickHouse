#include <Core/Defines.h>
#include <Core/SettingsChangesHistory.h>
#include <IO/ReadBufferFromString.h>
#include <IO/ReadHelpers.h>
#include <boost/algorithm/string.hpp>


namespace DB
{

namespace ErrorCodes
{
    extern const int BAD_ARGUMENTS;
    extern const int LOGICAL_ERROR;
}

ClickHouseVersion::ClickHouseVersion(std::string_view version)
{
    Strings split;
    boost::split(split, version, [](char c){ return c == '.'; });
    components.reserve(split.size());
    if (split.empty())
        throw Exception{ErrorCodes::BAD_ARGUMENTS, "Cannot parse ClickHouse version here: {}", version};

    for (const auto & split_element : split)
    {
        size_t component;
        ReadBufferFromString buf(split_element);
        if (!tryReadIntText(component, buf) || !buf.eof())
            throw Exception{ErrorCodes::BAD_ARGUMENTS, "Cannot parse ClickHouse version here: {}", version};
        components.push_back(component);
    }
}

String ClickHouseVersion::toString() const
{
    return fmt::format("{}", fmt::join(components, "."));
}

static void addSettingsChanges(
    VersionToSettingsChangesMap & settings_changes_history,
    std::string_view version,
    SettingsChangesHistory::SettingsChanges && changes)
{
    /// Forbid duplicate versions
    auto [_, inserted] = settings_changes_history.emplace(ClickHouseVersion(version), std::move(changes));
    if (!inserted)
        throw Exception{ErrorCodes::LOGICAL_ERROR, "Detected duplicate version '{}'", ClickHouseVersion(version).toString()};
}

const VersionToSettingsChangesMap & getSettingsChangesHistory()
{
    static VersionToSettingsChangesMap settings_changes_history;
    static std::once_flag initialized_flag;
    std::call_once(initialized_flag, [&]
    {
        // clang-format off
        /// History of settings changes that controls some backward incompatible changes
        /// across all ClickHouse versions. It maps ClickHouse version to settings changes that were done
        /// in this version. This history contains both changes to existing settings and newly added settings.
        /// Settings changes is a vector of structs
        ///     {setting_name, previous_value, new_value, reason}.
        /// For newly added setting choose the most appropriate previous_value (for example, if new setting
        /// controls new feature and it's 'true' by default, use 'false' as previous_value).
        /// It's used to implement `compatibility` setting (see https://github.com/ClickHouse/ClickHouse/issues/35972)
        /// Note: please check if the key already exists to prevent duplicate entries.
        addSettingsChanges(settings_changes_history, "25.1",
        {
            {"allow_not_comparable_types_in_order_by", true, false, "Don't allow not comparable types in order by by default"},
            {"allow_not_comparable_types_in_comparison_functions", true, false, "Don't allow not comparable types in comparison functions by default"},
<<<<<<< HEAD
            {"distributed_cache_min_bytes_for_seek", false, false, "New private setting."},
=======
>>>>>>> fca4d251
            {"output_format_json_pretty_print", false, true, "Print values in a pretty format in JSON output format by default"},
            {"allow_experimental_ts_to_grid_aggregate_function", false, false, "Cloud only"},
            {"formatdatetime_f_prints_scale_number_of_digits", true, false, "New setting."},
            {"distributed_cache_connect_max_tries", 20, 20, "Cloud only"},
            {"distributed_cache_min_bytes_for_seek", false, false, "New private setting."},
            {"max_bytes_ratio_before_external_group_by", 0.0, 0.5, "Enable automatic spilling to disk by default."},
            {"max_bytes_ratio_before_external_sort", 0.0, 0.5, "Enable automatic spilling to disk by default."},
            {"s3queue_migrate_old_metadata_to_buckets", false, false, "New setting."},
            {"distributed_cache_pool_behaviour_on_limit", "allocate_bypassing_pool", "wait", "Cloud only"},
            {"query_plan_try_use_vector_search", false, true, "New setting."},
            {"short_circuit_function_evaluation_for_nulls", false, true, "Allow to execute functions with Nullable arguments only on rows with non-NULL values in all arguments"},
            {"short_circuit_function_evaluation_for_nulls_threshold", 1.0, 1.0, "Ratio threshold of NULL values to execute functions with Nullable arguments only on rows with non-NULL values in all arguments. Applies when setting short_circuit_function_evaluation_for_nulls is enabled."},
            {"output_format_orc_writer_time_zone_name", "GMT", "GMT", "The time zone name for ORC writer, the default ORC writer's time zone is GMT."},
            {"output_format_pretty_highlight_trailing_spaces", false, true, "A new setting."},
            {"allow_experimental_bfloat16_type", false, true, "Add new BFloat16 type"},
            {"output_format_pretty_max_column_name_width_cut_to", 0, 24, "A new setting"},
            {"output_format_pretty_max_column_name_width_min_chars_to_cut", 0, 4, "A new setting"},
        });
        addSettingsChanges(settings_changes_history, "24.12",
        {
            /// Release closed. Please use 25.1
            {"allow_experimental_database_iceberg", false, false, "New setting."},
            {"shared_merge_tree_sync_parts_on_partition_operations", 1, 1, "New setting. By default parts are always synchronized"},
            {"query_plan_join_swap_table", "false", "auto", "New setting. Right table was always chosen before."},
            {"max_size_to_preallocate_for_aggregation", 100'000'000, 1'000'000'000'000, "Enable optimisation for bigger tables."},
            {"max_size_to_preallocate_for_joins", 100'000'000, 1'000'000'000'000, "Enable optimisation for bigger tables."},
            {"max_bytes_ratio_before_external_group_by", 0., 0., "New setting."},
            {"optimize_extract_common_expressions", false, true, "Optimize WHERE, PREWHERE, ON, HAVING and QUALIFY expressions by extracting common expressions out from disjunction of conjunctions."},
            {"allow_general_join_planning", false, true, "Allow more general join planning algorithm when hash join algorithm is enabled."},
            {"optimize_extract_common_expressions", false, false, "Introduce setting to optimize WHERE, PREWHERE, ON, HAVING and QUALIFY expressions by extracting common expressions out from disjunction of conjunctions."},
            {"max_bytes_ratio_before_external_sort", 0., 0., "New setting."},
            {"use_async_executor_for_materialized_views", false, false, "New setting."},
            {"http_response_headers", "", "", "New setting."},
            {"output_format_parquet_datetime_as_uint32", true, false, "Write DateTime as DateTime64(3) instead of UInt32 (these are the two Parquet types closest to DateTime)."},
            {"skip_redundant_aliases_in_udf", false, false, "New setting."},
            {"parallel_replicas_index_analysis_only_on_coordinator", true, true, "Index analysis done only on replica-coordinator and skipped on other replicas. Effective only with enabled parallel_replicas_local_plan"}, // enabling it was moved to 24.10
            {"least_greatest_legacy_null_behavior", true, false, "New setting"},
            /// Release closed. Please use 25.1
        });
        addSettingsChanges(settings_changes_history, "24.11",
        {
            {"validate_mutation_query", false, true, "New setting to validate mutation queries by default."},
            {"enable_job_stack_trace", false, true, "Enable by default collecting stack traces from job's scheduling."},
            {"allow_suspicious_types_in_group_by", true, false, "Don't allow Variant/Dynamic types in GROUP BY by default"},
            {"allow_suspicious_types_in_order_by", true, false, "Don't allow Variant/Dynamic types in ORDER BY by default"},
            {"distributed_cache_discard_connection_if_unread_data", true, true, "New setting"},
            {"filesystem_cache_enable_background_download_for_metadata_files_in_packed_storage", true, true, "New setting"},
            {"filesystem_cache_enable_background_download_during_fetch", true, true, "New setting"},
            {"azure_check_objects_after_upload", false, false, "Check each uploaded object in azure blob storage to be sure that upload was successful"},
            {"backup_restore_keeper_max_retries", 20, 1000, "Should be big enough so the whole operation BACKUP or RESTORE operation won't fail because of a temporary [Zoo]Keeper failure in the middle of it."},
            {"backup_restore_failure_after_host_disconnected_for_seconds", 0, 3600, "New setting."},
            {"backup_restore_keeper_max_retries_while_initializing", 0, 20, "New setting."},
            {"backup_restore_keeper_max_retries_while_handling_error", 0, 20, "New setting."},
            {"backup_restore_finish_timeout_after_error_sec", 0, 180, "New setting."},
            {"query_plan_merge_filters", false, true, "Allow to merge filters in the query plan. This is required to properly support filter-push-down with a new analyzer."},
            {"parallel_replicas_local_plan", false, true, "Use local plan for local replica in a query with parallel replicas"},
            {"allow_experimental_shared_set_join", 1, 0, "Disable a setting for ClickHouse Cloud"},
            {"merge_tree_use_v1_object_and_dynamic_serialization", true, false, "Add new serialization V2 version for JSON and Dynamic types"},
            {"min_joined_block_size_bytes", 524288, 524288, "New setting."},
            {"allow_experimental_bfloat16_type", false, false, "Add new experimental BFloat16 type"},
            {"filesystem_cache_skip_download_if_exceeds_per_query_cache_write_limit", 1, 1, "Rename of setting skip_download_if_exceeds_query_cache_limit"},
            {"filesystem_cache_prefer_bigger_buffer_size", true, true, "New setting"},
            {"read_in_order_use_virtual_row", false, false, "Use virtual row while reading in order of primary key or its monotonic function fashion. It is useful when searching over multiple parts as only relevant ones are touched."},
            {"s3_skip_empty_files", false, true, "We hope it will provide better UX"},
            {"filesystem_cache_boundary_alignment", 0, 0, "New setting"},
            {"push_external_roles_in_interserver_queries", false, true, "New setting."},
            {"enable_variant_type", false, false, "Add alias to allow_experimental_variant_type"},
            {"enable_dynamic_type", false, false, "Add alias to allow_experimental_dynamic_type"},
            {"enable_json_type", false, false, "Add alias to allow_experimental_json_type"},
        });
        addSettingsChanges(settings_changes_history, "24.10",
        {
            {"query_metric_log_interval", 0, -1, "New setting."},
            {"enforce_strict_identifier_format", false, false, "New setting."},
            {"enable_parsing_to_custom_serialization", false, true, "New setting"},
            {"mongodb_throw_on_unsupported_query", false, true, "New setting."},
            {"enable_parallel_replicas", false, false, "Parallel replicas with read tasks became the Beta tier feature."},
            {"parallel_replicas_mode", "read_tasks", "read_tasks", "This setting was introduced as a part of making parallel replicas feature Beta"},
            {"filesystem_cache_name", "", "", "Filesystem cache name to use for stateless table engines or data lakes"},
            {"restore_replace_external_dictionary_source_to_null", false, false, "New setting."},
            {"show_create_query_identifier_quoting_rule", "when_necessary", "when_necessary", "New setting."},
            {"show_create_query_identifier_quoting_style", "Backticks", "Backticks", "New setting."},
            {"merge_tree_min_read_task_size", 8, 8, "New setting"},
            {"merge_tree_min_rows_for_concurrent_read_for_remote_filesystem", (20 * 8192), 0, "Setting is deprecated"},
            {"merge_tree_min_bytes_for_concurrent_read_for_remote_filesystem", (24 * 10 * 1024 * 1024), 0, "Setting is deprecated"},
            {"implicit_select", false, false, "A new setting."},
            {"output_format_native_write_json_as_string", false, false, "Add new setting to allow write JSON column as single String column in Native format"},
            {"output_format_binary_write_json_as_string", false, false, "Add new setting to write values of JSON type as JSON string in RowBinary output format"},
            {"input_format_binary_read_json_as_string", false, false, "Add new setting to read values of JSON type as JSON string in RowBinary input format"},
            {"min_free_disk_bytes_to_perform_insert", 0, 0, "New setting."},
            {"min_free_disk_ratio_to_perform_insert", 0.0, 0.0, "New setting."},
            {"enable_named_columns_in_function_tuple", false, false, "Disabled pending usability improvements"},
            {"cloud_mode_database_engine", 1, 1, "A setting for ClickHouse Cloud"},
            {"allow_experimental_shared_set_join", 0, 0, "A setting for ClickHouse Cloud"},
            {"read_through_distributed_cache", 0, 0, "A setting for ClickHouse Cloud"},
            {"write_through_distributed_cache", 0, 0, "A setting for ClickHouse Cloud"},
            {"distributed_cache_throw_on_error", 0, 0, "A setting for ClickHouse Cloud"},
            {"distributed_cache_log_mode", "on_error", "on_error", "A setting for ClickHouse Cloud"},
            {"distributed_cache_fetch_metrics_only_from_current_az", 1, 1, "A setting for ClickHouse Cloud"},
            {"distributed_cache_connect_max_tries", 20, 20, "A setting for ClickHouse Cloud"},
            {"distributed_cache_receive_response_wait_milliseconds", 60000, 60000, "A setting for ClickHouse Cloud"},
            {"distributed_cache_receive_timeout_milliseconds", 10000, 10000, "A setting for ClickHouse Cloud"},
            {"distributed_cache_wait_connection_from_pool_milliseconds", 100, 100, "A setting for ClickHouse Cloud"},
            {"distributed_cache_bypass_connection_pool", 0, 0, "A setting for ClickHouse Cloud"},
            {"distributed_cache_pool_behaviour_on_limit", "allocate_bypassing_pool", "allocate_bypassing_pool", "A setting for ClickHouse Cloud"},
            {"distributed_cache_read_alignment", 0, 0, "A setting for ClickHouse Cloud"},
            {"distributed_cache_max_unacked_inflight_packets", 10, 10, "A setting for ClickHouse Cloud"},
            {"distributed_cache_data_packet_ack_window", 5, 5, "A setting for ClickHouse Cloud"},
            {"input_format_parquet_enable_row_group_prefetch", false, true, "Enable row group prefetching during parquet parsing. Currently, only single-threaded parsing can prefetch."},
            {"input_format_orc_dictionary_as_low_cardinality", false, true, "Treat ORC dictionary encoded columns as LowCardinality columns while reading ORC files"},
            {"allow_experimental_refreshable_materialized_view", false, true, "Not experimental anymore"},
            {"max_parts_to_move", 0, 1000, "New setting"},
            {"hnsw_candidate_list_size_for_search", 64, 256, "New setting. Previously, the value was optionally specified in CREATE INDEX and 64 by default."},
            {"allow_reorder_prewhere_conditions", true, true, "New setting"},
            {"input_format_parquet_bloom_filter_push_down", false, true, "When reading Parquet files, skip whole row groups based on the WHERE/PREWHERE expressions and bloom filter in the Parquet metadata."},
            {"date_time_64_output_format_cut_trailing_zeros_align_to_groups_of_thousands", false, false, "Dynamically trim the trailing zeros of datetime64 values to adjust the output scale to (0, 3, 6), corresponding to 'seconds', 'milliseconds', and 'microseconds'."},
            {"parallel_replicas_index_analysis_only_on_coordinator", false, true, "Index analysis done only on replica-coordinator and skipped on other replicas. Effective only with enabled parallel_replicas_local_plan"},
        });
        addSettingsChanges(settings_changes_history, "24.9",
        {
            {"output_format_orc_dictionary_key_size_threshold", 0.0, 0.0, "For a string column in ORC output format, if the number of distinct values is greater than this fraction of the total number of non-null rows, turn off dictionary encoding. Otherwise dictionary encoding is enabled"},
            {"input_format_json_empty_as_default", false, false, "Added new setting to allow to treat empty fields in JSON input as default values."},
            {"input_format_try_infer_variants", false, false, "Try to infer Variant type in text formats when there is more than one possible type for column/array elements"},
            {"join_output_by_rowlist_perkey_rows_threshold", 0, 5, "The lower limit of per-key average rows in the right table to determine whether to output by row list in hash join."},
            {"create_if_not_exists", false, false, "New setting."},
            {"allow_materialized_view_with_bad_select", true, true, "Support (but not enable yet) stricter validation in CREATE MATERIALIZED VIEW"},
            {"parallel_replicas_mark_segment_size", 128, 0, "Value for this setting now determined automatically"},
            {"database_replicated_allow_replicated_engine_arguments", 1, 0, "Don't allow explicit arguments by default"},
            {"database_replicated_allow_explicit_uuid", 1, 0, "Added a new setting to disallow explicitly specifying table UUID"},
            {"parallel_replicas_local_plan", false, false, "Use local plan for local replica in a query with parallel replicas"},
            {"join_to_sort_minimum_perkey_rows", 0, 40, "The lower limit of per-key average rows in the right table to determine whether to rerange the right table by key in left or inner join. This setting ensures that the optimization is not applied for sparse table keys"},
            {"join_to_sort_maximum_table_rows", 0, 10000, "The maximum number of rows in the right table to determine whether to rerange the right table by key in left or inner join"},
            {"allow_experimental_join_right_table_sorting", false, false, "If it is set to true, and the conditions of `join_to_sort_minimum_perkey_rows` and `join_to_sort_maximum_table_rows` are met, rerange the right table by key to improve the performance in left or inner hash join"},
            {"mongodb_throw_on_unsupported_query", false, true, "New setting."},
            {"min_free_disk_bytes_to_perform_insert", 0, 0, "Maintain some free disk space bytes from inserts while still allowing for temporary writing."},
            {"min_free_disk_ratio_to_perform_insert", 0.0, 0.0, "Maintain some free disk space bytes expressed as ratio to total disk space from inserts while still allowing for temporary writing."},
        });
        addSettingsChanges(settings_changes_history, "24.8",
        {
            {"rows_before_aggregation", false, false, "Provide exact value for rows_before_aggregation statistic, represents the number of rows read before aggregation"},
            {"restore_replace_external_table_functions_to_null", false, false, "New setting."},
            {"restore_replace_external_engines_to_null", false, false, "New setting."},
            {"input_format_json_max_depth", 1000000, 1000, "It was unlimited in previous versions, but that was unsafe."},
            {"merge_tree_min_bytes_per_task_for_remote_reading", 4194304, 2097152, "Value is unified with `filesystem_prefetch_min_bytes_for_single_read_task`"},
            {"use_hive_partitioning", false, false, "Allows to use hive partitioning for File, URL, S3, AzureBlobStorage and HDFS engines."},
            {"allow_experimental_kafka_offsets_storage_in_keeper", false, false, "Allow the usage of experimental Kafka storage engine that stores the committed offsets in ClickHouse Keeper"},
            {"allow_archive_path_syntax", true, true, "Added new setting to allow disabling archive path syntax."},
            {"query_cache_tag", "", "", "New setting for labeling query cache settings."},
            {"allow_experimental_time_series_table", false, false, "Added new setting to allow the TimeSeries table engine"},
            {"enable_analyzer", 1, 1, "Added an alias to a setting `allow_experimental_analyzer`."},
            {"optimize_functions_to_subcolumns", false, true, "Enabled settings by default"},
            {"allow_experimental_json_type", false, false, "Add new experimental JSON type"},
            {"use_json_alias_for_old_object_type", true, false, "Use JSON type alias to create new JSON type"},
            {"type_json_skip_duplicated_paths", false, false, "Allow to skip duplicated paths during JSON parsing"},
            {"allow_experimental_vector_similarity_index", false, false, "Added new setting to allow experimental vector similarity indexes"},
            {"input_format_try_infer_datetimes_only_datetime64", true, false, "Allow to infer DateTime instead of DateTime64 in data formats"},
        });
        addSettingsChanges(settings_changes_history, "24.7",
        {
            {"output_format_parquet_write_page_index", false, true, "Add a possibility to write page index into parquet files."},
            {"output_format_binary_encode_types_in_binary_format", false, false, "Added new setting to allow to write type names in binary format in RowBinaryWithNamesAndTypes output format"},
            {"input_format_binary_decode_types_in_binary_format", false, false, "Added new setting to allow to read type names in binary format in RowBinaryWithNamesAndTypes input format"},
            {"output_format_native_encode_types_in_binary_format", false, false, "Added new setting to allow to write type names in binary format in Native output format"},
            {"input_format_native_decode_types_in_binary_format", false, false, "Added new setting to allow to read type names in binary format in Native output format"},
            {"read_in_order_use_buffering", false, true, "Use buffering before merging while reading in order of primary key"},
            {"enable_named_columns_in_function_tuple", false, false, "Generate named tuples in function tuple() when all names are unique and can be treated as unquoted identifiers."},
            {"optimize_trivial_insert_select", true, false, "The optimization does not make sense in many cases."},
            {"dictionary_validate_primary_key_type", false, false, "Validate primary key type for dictionaries. By default id type for simple layouts will be implicitly converted to UInt64."},
            {"collect_hash_table_stats_during_joins", false, true, "New setting."},
            {"max_size_to_preallocate_for_joins", 0, 100'000'000, "New setting."},
            {"input_format_orc_reader_time_zone_name", "GMT", "GMT", "The time zone name for ORC row reader, the default ORC row reader's time zone is GMT."},
            {"database_replicated_allow_heavy_create", true, false, "Long-running DDL queries (CREATE AS SELECT and POPULATE) for Replicated database engine was forbidden"},
            {"query_plan_merge_filters", false, false, "Allow to merge filters in the query plan"},
            {"azure_sdk_max_retries", 10, 10, "Maximum number of retries in azure sdk"},
            {"azure_sdk_retry_initial_backoff_ms", 10, 10, "Minimal backoff between retries in azure sdk"},
            {"azure_sdk_retry_max_backoff_ms", 1000, 1000, "Maximal backoff between retries in azure sdk"},
            {"ignore_on_cluster_for_replicated_named_collections_queries", false, false, "Ignore ON CLUSTER clause for replicated named collections management queries."},
            {"backup_restore_s3_retry_attempts", 1000,1000, "Setting for Aws::Client::RetryStrategy, Aws::Client does retries itself, 0 means no retries. It takes place only for backup/restore."},
            {"postgresql_connection_attempt_timeout", 2, 2, "Allow to control 'connect_timeout' parameter of PostgreSQL connection."},
            {"postgresql_connection_pool_retries", 2, 2, "Allow to control the number of retries in PostgreSQL connection pool."}
        });
        addSettingsChanges(settings_changes_history, "24.6",
        {
            {"materialize_skip_indexes_on_insert", true, true, "Added new setting to allow to disable materialization of skip indexes on insert"},
            {"materialize_statistics_on_insert", true, true, "Added new setting to allow to disable materialization of statistics on insert"},
            {"input_format_parquet_use_native_reader", false, false, "When reading Parquet files, to use native reader instead of arrow reader."},
            {"hdfs_throw_on_zero_files_match", false, false, "Allow to throw an error when ListObjects request cannot match any files in HDFS engine instead of empty query result"},
            {"azure_throw_on_zero_files_match", false, false, "Allow to throw an error when ListObjects request cannot match any files in AzureBlobStorage engine instead of empty query result"},
            {"s3_validate_request_settings", true, true, "Allow to disable S3 request settings validation"},
            {"allow_experimental_full_text_index", false, false, "Enable experimental full-text index"},
            {"azure_skip_empty_files", false, false, "Allow to skip empty files in azure table engine"},
            {"hdfs_ignore_file_doesnt_exist", false, false, "Allow to return 0 rows when the requested files don't exist instead of throwing an exception in HDFS table engine"},
            {"azure_ignore_file_doesnt_exist", false, false, "Allow to return 0 rows when the requested files don't exist instead of throwing an exception in AzureBlobStorage table engine"},
            {"s3_ignore_file_doesnt_exist", false, false, "Allow to return 0 rows when the requested files don't exist instead of throwing an exception in S3 table engine"},
            {"s3_max_part_number", 10000, 10000, "Maximum part number number for s3 upload part"},
            {"s3_max_single_operation_copy_size", 32 * 1024 * 1024, 32 * 1024 * 1024, "Maximum size for a single copy operation in s3"},
            {"input_format_parquet_max_block_size", 8192, DEFAULT_BLOCK_SIZE, "Increase block size for parquet reader."},
            {"input_format_parquet_prefer_block_bytes", 0, DEFAULT_BLOCK_SIZE * 256, "Average block bytes output by parquet reader."},
            {"enable_blob_storage_log", true, true, "Write information about blob storage operations to system.blob_storage_log table"},
            {"allow_deprecated_snowflake_conversion_functions", true, false, "Disabled deprecated functions snowflakeToDateTime[64] and dateTime[64]ToSnowflake."},
            {"allow_statistic_optimize", false, false, "Old setting which popped up here being renamed."},
            {"allow_experimental_statistic", false, false, "Old setting which popped up here being renamed."},
            {"allow_statistics_optimize", false, false, "The setting was renamed. The previous name is `allow_statistic_optimize`."},
            {"allow_experimental_statistics", false, false, "The setting was renamed. The previous name is `allow_experimental_statistic`."},
            {"enable_vertical_final", false, true, "Enable vertical final by default again after fixing bug"},
            {"parallel_replicas_custom_key_range_lower", 0, 0, "Add settings to control the range filter when using parallel replicas with dynamic shards"},
            {"parallel_replicas_custom_key_range_upper", 0, 0, "Add settings to control the range filter when using parallel replicas with dynamic shards. A value of 0 disables the upper limit"},
            {"output_format_pretty_display_footer_column_names", 0, 1, "Add a setting to display column names in the footer if there are many rows. Threshold value is controlled by output_format_pretty_display_footer_column_names_min_rows."},
            {"output_format_pretty_display_footer_column_names_min_rows", 0, 50, "Add a setting to control the threshold value for setting output_format_pretty_display_footer_column_names_min_rows. Default 50."},
            {"output_format_csv_serialize_tuple_into_separate_columns", true, true, "A new way of how interpret tuples in CSV format was added."},
            {"input_format_csv_deserialize_separate_columns_into_tuple", true, true, "A new way of how interpret tuples in CSV format was added."},
            {"input_format_csv_try_infer_strings_from_quoted_tuples", true, true, "A new way of how interpret tuples in CSV format was added."},
        });
        addSettingsChanges(settings_changes_history, "24.5",
        {
            {"allow_deprecated_error_prone_window_functions", true, false, "Allow usage of deprecated error prone window functions (neighbor, runningAccumulate, runningDifferenceStartingWithFirstValue, runningDifference)"},
            {"allow_experimental_join_condition", false, false, "Support join with inequal conditions which involve columns from both left and right table. e.g. t1.y < t2.y."},
            {"input_format_tsv_crlf_end_of_line", false, false, "Enables reading of CRLF line endings with TSV formats"},
            {"output_format_parquet_use_custom_encoder", false, true, "Enable custom Parquet encoder."},
            {"cross_join_min_rows_to_compress", 0, 10000000, "Minimal count of rows to compress block in CROSS JOIN. Zero value means - disable this threshold. This block is compressed when any of the two thresholds (by rows or by bytes) are reached."},
            {"cross_join_min_bytes_to_compress", 0, 1_GiB, "Minimal size of block to compress in CROSS JOIN. Zero value means - disable this threshold. This block is compressed when any of the two thresholds (by rows or by bytes) are reached."},
            {"http_max_chunk_size", 0, 0, "Internal limitation"},
            {"prefer_external_sort_block_bytes", 0, DEFAULT_BLOCK_SIZE * 256, "Prefer maximum block bytes for external sort, reduce the memory usage during merging."},
            {"input_format_force_null_for_omitted_fields", false, false, "Disable type-defaults for omitted fields when needed"},
            {"cast_string_to_dynamic_use_inference", false, false, "Add setting to allow converting String to Dynamic through parsing"},
            {"allow_experimental_dynamic_type", false, false, "Add new experimental Dynamic type"},
            {"azure_max_blocks_in_multipart_upload", 50000, 50000, "Maximum number of blocks in multipart upload for Azure."},
            {"allow_archive_path_syntax", false, true, "Added new setting to allow disabling archive path syntax."},
        });
        addSettingsChanges(settings_changes_history, "24.4",
        {
            {"input_format_json_throw_on_bad_escape_sequence", true, true, "Allow to save JSON strings with bad escape sequences"},
            {"max_parsing_threads", 0, 0, "Add a separate setting to control number of threads in parallel parsing from files"},
            {"ignore_drop_queries_probability", 0, 0, "Allow to ignore drop queries in server with specified probability for testing purposes"},
            {"lightweight_deletes_sync", 2, 2, "The same as 'mutation_sync', but controls only execution of lightweight deletes"},
            {"query_cache_system_table_handling", "save", "throw", "The query cache no longer caches results of queries against system tables"},
            {"input_format_json_ignore_unnecessary_fields", false, true, "Ignore unnecessary fields and not parse them. Enabling this may not throw exceptions on json strings of invalid format or with duplicated fields"},
            {"input_format_hive_text_allow_variable_number_of_columns", false, true, "Ignore extra columns in Hive Text input (if file has more columns than expected) and treat missing fields in Hive Text input as default values."},
            {"allow_experimental_database_replicated", false, true, "Database engine Replicated is now in Beta stage"},
            {"temporary_data_in_cache_reserve_space_wait_lock_timeout_milliseconds", (10 * 60 * 1000), (10 * 60 * 1000), "Wait time to lock cache for sapce reservation in temporary data in filesystem cache"},
            {"optimize_rewrite_sum_if_to_count_if", false, true, "Only available for the analyzer, where it works correctly"},
            {"azure_allow_parallel_part_upload", "true", "true", "Use multiple threads for azure multipart upload."},
            {"max_recursive_cte_evaluation_depth", DBMS_RECURSIVE_CTE_MAX_EVALUATION_DEPTH, DBMS_RECURSIVE_CTE_MAX_EVALUATION_DEPTH, "Maximum limit on recursive CTE evaluation depth"},
            {"query_plan_convert_outer_join_to_inner_join", false, true, "Allow to convert OUTER JOIN to INNER JOIN if filter after JOIN always filters default values"},
        });
        addSettingsChanges(settings_changes_history, "24.3",
        {
            {"s3_connect_timeout_ms", 1000, 1000, "Introduce new dedicated setting for s3 connection timeout"},
            {"allow_experimental_shared_merge_tree", false, true, "The setting is obsolete"},
            {"use_page_cache_for_disks_without_file_cache", false, false, "Added userspace page cache"},
            {"read_from_page_cache_if_exists_otherwise_bypass_cache", false, false, "Added userspace page cache"},
            {"page_cache_inject_eviction", false, false, "Added userspace page cache"},
            {"default_table_engine", "None", "MergeTree", "Set default table engine to MergeTree for better usability"},
            {"input_format_json_use_string_type_for_ambiguous_paths_in_named_tuples_inference_from_objects", false, false, "Allow to use String type for ambiguous paths during named tuple inference from JSON objects"},
            {"traverse_shadow_remote_data_paths", false, false, "Traverse shadow directory when query system.remote_data_paths."},
            {"throw_if_deduplication_in_dependent_materialized_views_enabled_with_async_insert", false, true, "Deduplication in dependent materialized view cannot work together with async inserts."},
            {"parallel_replicas_allow_in_with_subquery", false, true, "If true, subquery for IN will be executed on every follower replica"},
            {"log_processors_profiles", false, true, "Enable by default"},
            {"function_locate_has_mysql_compatible_argument_order", false, true, "Increase compatibility with MySQL's locate function."},
            {"allow_suspicious_primary_key", true, false, "Forbid suspicious PRIMARY KEY/ORDER BY for MergeTree (i.e. SimpleAggregateFunction)"},
            {"filesystem_cache_reserve_space_wait_lock_timeout_milliseconds", 1000, 1000, "Wait time to lock cache for sapce reservation in filesystem cache"},
            {"max_parser_backtracks", 0, 1000000, "Limiting the complexity of parsing"},
            {"analyzer_compatibility_join_using_top_level_identifier", false, false, "Force to resolve identifier in JOIN USING from projection"},
            {"distributed_insert_skip_read_only_replicas", false, false, "If true, INSERT into Distributed will skip read-only replicas"},
            {"keeper_max_retries", 10, 10, "Max retries for general keeper operations"},
            {"keeper_retry_initial_backoff_ms", 100, 100, "Initial backoff timeout for general keeper operations"},
            {"keeper_retry_max_backoff_ms", 5000, 5000, "Max backoff timeout for general keeper operations"},
            {"s3queue_allow_experimental_sharded_mode", false, false, "Enable experimental sharded mode of S3Queue table engine. It is experimental because it will be rewritten"},
            {"allow_experimental_analyzer", false, true, "Enable analyzer and planner by default."},
            {"merge_tree_read_split_ranges_into_intersecting_and_non_intersecting_injection_probability", 0.0, 0.0, "For testing of `PartsSplitter` - split read ranges into intersecting and non intersecting every time you read from MergeTree with the specified probability."},
            {"allow_get_client_http_header", false, false, "Introduced a new function."},
            {"output_format_pretty_row_numbers", false, true, "It is better for usability."},
            {"output_format_pretty_max_value_width_apply_for_single_value", true, false, "Single values in Pretty formats won't be cut."},
            {"output_format_parquet_string_as_string", false, true, "ClickHouse allows arbitrary binary data in the String data type, which is typically UTF-8. Parquet/ORC/Arrow Strings only support UTF-8. That's why you can choose which Arrow's data type to use for the ClickHouse String data type - String or Binary. While Binary would be more correct and compatible, using String by default will correspond to user expectations in most cases."},
            {"output_format_orc_string_as_string", false, true, "ClickHouse allows arbitrary binary data in the String data type, which is typically UTF-8. Parquet/ORC/Arrow Strings only support UTF-8. That's why you can choose which Arrow's data type to use for the ClickHouse String data type - String or Binary. While Binary would be more correct and compatible, using String by default will correspond to user expectations in most cases."},
            {"output_format_arrow_string_as_string", false, true, "ClickHouse allows arbitrary binary data in the String data type, which is typically UTF-8. Parquet/ORC/Arrow Strings only support UTF-8. That's why you can choose which Arrow's data type to use for the ClickHouse String data type - String or Binary. While Binary would be more correct and compatible, using String by default will correspond to user expectations in most cases."},
            {"output_format_parquet_compression_method", "lz4", "zstd", "Parquet/ORC/Arrow support many compression methods, including lz4 and zstd. ClickHouse supports each and every compression method. Some inferior tools, such as 'duckdb', lack support for the faster `lz4` compression method, that's why we set zstd by default."},
            {"output_format_orc_compression_method", "lz4", "zstd", "Parquet/ORC/Arrow support many compression methods, including lz4 and zstd. ClickHouse supports each and every compression method. Some inferior tools, such as 'duckdb', lack support for the faster `lz4` compression method, that's why we set zstd by default."},
            {"output_format_pretty_highlight_digit_groups", false, true, "If enabled and if output is a terminal, highlight every digit corresponding to the number of thousands, millions, etc. with underline."},
            {"geo_distance_returns_float64_on_float64_arguments", false, true, "Increase the default precision."},
            {"azure_max_inflight_parts_for_one_file", 20, 20, "The maximum number of a concurrent loaded parts in multipart upload request. 0 means unlimited."},
            {"azure_strict_upload_part_size", 0, 0, "The exact size of part to upload during multipart upload to Azure blob storage."},
            {"azure_min_upload_part_size", 16*1024*1024, 16*1024*1024, "The minimum size of part to upload during multipart upload to Azure blob storage."},
            {"azure_max_upload_part_size", 5ull*1024*1024*1024, 5ull*1024*1024*1024, "The maximum size of part to upload during multipart upload to Azure blob storage."},
            {"azure_upload_part_size_multiply_factor", 2, 2, "Multiply azure_min_upload_part_size by this factor each time azure_multiply_parts_count_threshold parts were uploaded from a single write to Azure blob storage."},
            {"azure_upload_part_size_multiply_parts_count_threshold", 500, 500, "Each time this number of parts was uploaded to Azure blob storage, azure_min_upload_part_size is multiplied by azure_upload_part_size_multiply_factor."},
            {"output_format_csv_serialize_tuple_into_separate_columns", true, true, "A new way of how interpret tuples in CSV format was added."},
            {"input_format_csv_deserialize_separate_columns_into_tuple", true, true, "A new way of how interpret tuples in CSV format was added."},
            {"input_format_csv_try_infer_strings_from_quoted_tuples", true, true, "A new way of how interpret tuples in CSV format was added."},
        });
        addSettingsChanges(settings_changes_history, "24.2",
        {
            {"allow_suspicious_variant_types", true, false, "Don't allow creating Variant type with suspicious variants by default"},
            {"validate_experimental_and_suspicious_types_inside_nested_types", false, true, "Validate usage of experimental and suspicious types inside nested types"},
            {"output_format_values_escape_quote_with_quote", false, false, "If true escape ' with '', otherwise quoted with \\'"},
            {"output_format_pretty_single_large_number_tip_threshold", 0, 1'000'000, "Print a readable number tip on the right side of the table if the block consists of a single number which exceeds this value (except 0)"},
            {"input_format_try_infer_exponent_floats", true, false, "Don't infer floats in exponential notation by default"},
            {"query_plan_optimize_prewhere", true, true, "Allow to push down filter to PREWHERE expression for supported storages"},
            {"async_insert_max_data_size", 1000000, 10485760, "The previous value appeared to be too small."},
            {"async_insert_poll_timeout_ms", 10, 10, "Timeout in milliseconds for polling data from asynchronous insert queue"},
            {"async_insert_use_adaptive_busy_timeout", false, true, "Use adaptive asynchronous insert timeout"},
            {"async_insert_busy_timeout_min_ms", 50, 50, "The minimum value of the asynchronous insert timeout in milliseconds; it also serves as the initial value, which may be increased later by the adaptive algorithm"},
            {"async_insert_busy_timeout_max_ms", 200, 200, "The minimum value of the asynchronous insert timeout in milliseconds; async_insert_busy_timeout_ms is aliased to async_insert_busy_timeout_max_ms"},
            {"async_insert_busy_timeout_increase_rate", 0.2, 0.2, "The exponential growth rate at which the adaptive asynchronous insert timeout increases"},
            {"async_insert_busy_timeout_decrease_rate", 0.2, 0.2, "The exponential growth rate at which the adaptive asynchronous insert timeout decreases"},
            {"format_template_row_format", "", "", "Template row format string can be set directly in query"},
            {"format_template_resultset_format", "", "", "Template result set format string can be set in query"},
            {"split_parts_ranges_into_intersecting_and_non_intersecting_final", true, true, "Allow to split parts ranges into intersecting and non intersecting during FINAL optimization"},
            {"split_intersecting_parts_ranges_into_layers_final", true, true, "Allow to split intersecting parts ranges into layers during FINAL optimization"},
            {"azure_max_single_part_copy_size", 256*1024*1024, 256*1024*1024, "The maximum size of object to copy using single part copy to Azure blob storage."},
            {"min_external_table_block_size_rows", DEFAULT_INSERT_BLOCK_SIZE, DEFAULT_INSERT_BLOCK_SIZE, "Squash blocks passed to external table to specified size in rows, if blocks are not big enough"},
            {"min_external_table_block_size_bytes", DEFAULT_INSERT_BLOCK_SIZE * 256, DEFAULT_INSERT_BLOCK_SIZE * 256, "Squash blocks passed to external table to specified size in bytes, if blocks are not big enough."},
            {"parallel_replicas_prefer_local_join", true, true, "If true, and JOIN can be executed with parallel replicas algorithm, and all storages of right JOIN part are *MergeTree, local JOIN will be used instead of GLOBAL JOIN."},
            {"optimize_time_filter_with_preimage", true, true, "Optimize Date and DateTime predicates by converting functions into equivalent comparisons without conversions (e.g. toYear(col) = 2023 -> col >= '2023-01-01' AND col <= '2023-12-31')"},
            {"extract_key_value_pairs_max_pairs_per_row", 0, 0, "Max number of pairs that can be produced by the `extractKeyValuePairs` function. Used as a safeguard against consuming too much memory."},
            {"default_view_definer", "CURRENT_USER", "CURRENT_USER", "Allows to set default `DEFINER` option while creating a view"},
            {"default_materialized_view_sql_security", "DEFINER", "DEFINER", "Allows to set a default value for SQL SECURITY option when creating a materialized view"},
            {"default_normal_view_sql_security", "INVOKER", "INVOKER", "Allows to set default `SQL SECURITY` option while creating a normal view"},
            {"mysql_map_string_to_text_in_show_columns", false, true, "Reduce the configuration effort to connect ClickHouse with BI tools."},
            {"mysql_map_fixed_string_to_text_in_show_columns", false, true, "Reduce the configuration effort to connect ClickHouse with BI tools."},
        });
        addSettingsChanges(settings_changes_history, "24.1",
        {
            {"print_pretty_type_names", false, true, "Better user experience."},
            {"input_format_json_read_bools_as_strings", false, true, "Allow to read bools as strings in JSON formats by default"},
            {"output_format_arrow_use_signed_indexes_for_dictionary", false, true, "Use signed indexes type for Arrow dictionaries by default as it's recommended"},
            {"allow_experimental_variant_type", false, false, "Add new experimental Variant type"},
            {"use_variant_as_common_type", false, false, "Allow to use Variant in if/multiIf if there is no common type"},
            {"output_format_arrow_use_64_bit_indexes_for_dictionary", false, false, "Allow to use 64 bit indexes type in Arrow dictionaries"},
            {"parallel_replicas_mark_segment_size", 128, 128, "Add new setting to control segment size in new parallel replicas coordinator implementation"},
            {"ignore_materialized_views_with_dropped_target_table", false, false, "Add new setting to allow to ignore materialized views with dropped target table"},
            {"output_format_compression_level", 3, 3, "Allow to change compression level in the query output"},
            {"output_format_compression_zstd_window_log", 0, 0, "Allow to change zstd window log in the query output when zstd compression is used"},
            {"enable_zstd_qat_codec", false, false, "Add new ZSTD_QAT codec"},
            {"enable_vertical_final", false, true, "Use vertical final by default"},
            {"output_format_arrow_use_64_bit_indexes_for_dictionary", false, false, "Allow to use 64 bit indexes type in Arrow dictionaries"},
            {"max_rows_in_set_to_optimize_join", 100000, 0, "Disable join optimization as it prevents from read in order optimization"},
            {"output_format_pretty_color", true, "auto", "Setting is changed to allow also for auto value, disabling ANSI escapes if output is not a tty"},
            {"function_visible_width_behavior", 0, 1, "We changed the default behavior of `visibleWidth` to be more precise"},
            {"max_estimated_execution_time", 0, 0, "Separate max_execution_time and max_estimated_execution_time"},
            {"iceberg_engine_ignore_schema_evolution", false, false, "Allow to ignore schema evolution in Iceberg table engine"},
            {"optimize_injective_functions_in_group_by", false, true, "Replace injective functions by it's arguments in GROUP BY section in analyzer"},
            {"update_insert_deduplication_token_in_dependent_materialized_views", false, false, "Allow to update insert deduplication token with table identifier during insert in dependent materialized views"},
            {"azure_max_unexpected_write_error_retries", 4, 4, "The maximum number of retries in case of unexpected errors during Azure blob storage write"},
            {"split_parts_ranges_into_intersecting_and_non_intersecting_final", false, true, "Allow to split parts ranges into intersecting and non intersecting during FINAL optimization"},
            {"split_intersecting_parts_ranges_into_layers_final", true, true, "Allow to split intersecting parts ranges into layers during FINAL optimization"}
        });
        addSettingsChanges(settings_changes_history, "23.12",
        {
            {"allow_suspicious_ttl_expressions", true, false, "It is a new setting, and in previous versions the behavior was equivalent to allowing."},
            {"input_format_parquet_allow_missing_columns", false, true, "Allow missing columns in Parquet files by default"},
            {"input_format_orc_allow_missing_columns", false, true, "Allow missing columns in ORC files by default"},
            {"input_format_arrow_allow_missing_columns", false, true, "Allow missing columns in Arrow files by default"}
        });
        addSettingsChanges(settings_changes_history, "23.11",
        {
            {"parsedatetime_parse_without_leading_zeros", false, true, "Improved compatibility with MySQL DATE_FORMAT/STR_TO_DATE"}
        });
        addSettingsChanges(settings_changes_history, "23.9",
        {
            {"optimize_group_by_constant_keys", false, true, "Optimize group by constant keys by default"},
            {"input_format_json_try_infer_named_tuples_from_objects", false, true, "Try to infer named Tuples from JSON objects by default"},
            {"input_format_json_read_numbers_as_strings", false, true, "Allow to read numbers as strings in JSON formats by default"},
            {"input_format_json_read_arrays_as_strings", false, true, "Allow to read arrays as strings in JSON formats by default"},
            {"input_format_json_infer_incomplete_types_as_strings", false, true, "Allow to infer incomplete types as Strings in JSON formats by default"},
            {"input_format_json_try_infer_numbers_from_strings", true, false, "Don't infer numbers from strings in JSON formats by default to prevent possible parsing errors"},
            {"http_write_exception_in_output_format", false, true, "Output valid JSON/XML on exception in HTTP streaming."}
        });
        addSettingsChanges(settings_changes_history, "23.8",
        {
            {"rewrite_count_distinct_if_with_count_distinct_implementation", false, true, "Rewrite countDistinctIf with count_distinct_implementation configuration"}
        });
        addSettingsChanges(settings_changes_history, "23.7",
        {
            {"function_sleep_max_microseconds_per_block", 0, 3000000, "In previous versions, the maximum sleep time of 3 seconds was applied only for `sleep`, but not for `sleepEachRow` function. In the new version, we introduce this setting. If you set compatibility with the previous versions, we will disable the limit altogether."}
        });
        addSettingsChanges(settings_changes_history, "23.6",
        {
            {"http_send_timeout", 180, 30, "3 minutes seems crazy long. Note that this is timeout for a single network write call, not for the whole upload operation."},
            {"http_receive_timeout", 180, 30, "See http_send_timeout."}
        });
        addSettingsChanges(settings_changes_history, "23.5",
        {
            {"input_format_parquet_preserve_order", true, false, "Allow Parquet reader to reorder rows for better parallelism."},
            {"parallelize_output_from_storages", false, true, "Allow parallelism when executing queries that read from file/url/s3/etc. This may reorder rows."},
            {"use_with_fill_by_sorting_prefix", false, true, "Columns preceding WITH FILL columns in ORDER BY clause form sorting prefix. Rows with different values in sorting prefix are filled independently"},
            {"output_format_parquet_compliant_nested_types", false, true, "Change an internal field name in output Parquet file schema."}
        });
        addSettingsChanges(settings_changes_history, "23.4",
        {
            {"allow_suspicious_indices", true, false, "If true, index can defined with identical expressions"},
            {"allow_nonconst_timezone_arguments", true, false, "Allow non-const timezone arguments in certain time-related functions like toTimeZone(), fromUnixTimestamp*(), snowflakeToDateTime*()."},
            {"connect_timeout_with_failover_ms", 50, 1000, "Increase default connect timeout because of async connect"},
            {"connect_timeout_with_failover_secure_ms", 100, 1000, "Increase default secure connect timeout because of async connect"},
            {"hedged_connection_timeout_ms", 100, 50, "Start new connection in hedged requests after 50 ms instead of 100 to correspond with previous connect timeout"},
            {"formatdatetime_f_prints_single_zero", true, false, "Improved compatibility with MySQL DATE_FORMAT()/STR_TO_DATE()"},
            {"formatdatetime_parsedatetime_m_is_month_name", false, true, "Improved compatibility with MySQL DATE_FORMAT/STR_TO_DATE"}
        });
        addSettingsChanges(settings_changes_history, "23.3",
        {
            {"output_format_parquet_version", "1.0", "2.latest", "Use latest Parquet format version for output format"},
            {"input_format_json_ignore_unknown_keys_in_named_tuple", false, true, "Improve parsing JSON objects as named tuples"},
            {"input_format_native_allow_types_conversion", false, true, "Allow types conversion in Native input forma"},
            {"output_format_arrow_compression_method", "none", "lz4_frame", "Use lz4 compression in Arrow output format by default"},
            {"output_format_parquet_compression_method", "snappy", "lz4", "Use lz4 compression in Parquet output format by default"},
            {"output_format_orc_compression_method", "none", "lz4_frame", "Use lz4 compression in ORC output format by default"},
            {"async_query_sending_for_remote", false, true, "Create connections and send query async across shards"}
        });
        addSettingsChanges(settings_changes_history, "23.2",
        {
            {"output_format_parquet_fixed_string_as_fixed_byte_array", false, true, "Use Parquet FIXED_LENGTH_BYTE_ARRAY type for FixedString by default"},
            {"output_format_arrow_fixed_string_as_fixed_byte_array", false, true, "Use Arrow FIXED_SIZE_BINARY type for FixedString by default"},
            {"query_plan_remove_redundant_distinct", false, true, "Remove redundant Distinct step in query plan"},
            {"optimize_duplicate_order_by_and_distinct", true, false, "Remove duplicate ORDER BY and DISTINCT if it's possible"},
            {"insert_keeper_max_retries", 0, 20, "Enable reconnections to Keeper on INSERT, improve reliability"}
        });
        addSettingsChanges(settings_changes_history, "23.1",
        {
            {"input_format_json_read_objects_as_strings", 0, 1, "Enable reading nested json objects as strings while object type is experimental"},
            {"input_format_json_defaults_for_missing_elements_in_named_tuple", false, true, "Allow missing elements in JSON objects while reading named tuples by default"},
            {"input_format_csv_detect_header", false, true, "Detect header in CSV format by default"},
            {"input_format_tsv_detect_header", false, true, "Detect header in TSV format by default"},
            {"input_format_custom_detect_header", false, true, "Detect header in CustomSeparated format by default"},
            {"query_plan_remove_redundant_sorting", false, true, "Remove redundant sorting in query plan. For example, sorting steps related to ORDER BY clauses in subqueries"}
        });
        addSettingsChanges(settings_changes_history, "22.12",
        {
            {"max_size_to_preallocate_for_aggregation", 10'000'000, 100'000'000, "This optimizes performance"},
            {"query_plan_aggregation_in_order", 0, 1, "Enable some refactoring around query plan"},
            {"format_binary_max_string_size", 0, 1_GiB, "Prevent allocating large amount of memory"}
        });
        addSettingsChanges(settings_changes_history, "22.11",
        {
            {"use_structure_from_insertion_table_in_table_functions", 0, 2, "Improve using structure from insertion table in table functions"}
        });
        addSettingsChanges(settings_changes_history, "22.9",
        {
            {"force_grouping_standard_compatibility", false, true, "Make GROUPING function output the same as in SQL standard and other DBMS"}
        });
        addSettingsChanges(settings_changes_history, "22.7",
        {
            {"cross_to_inner_join_rewrite", 1, 2, "Force rewrite comma join to inner"},
            {"enable_positional_arguments", false, true, "Enable positional arguments feature by default"},
            {"format_csv_allow_single_quotes", true, false, "Most tools don't treat single quote in CSV specially, don't do it by default too"}
        });
        addSettingsChanges(settings_changes_history, "22.6",
        {
            {"output_format_json_named_tuples_as_objects", false, true, "Allow to serialize named tuples as JSON objects in JSON formats by default"},
            {"input_format_skip_unknown_fields", false, true, "Optimize reading subset of columns for some input formats"}
        });
        addSettingsChanges(settings_changes_history, "22.5",
        {
            {"memory_overcommit_ratio_denominator", 0, 1073741824, "Enable memory overcommit feature by default"},
            {"memory_overcommit_ratio_denominator_for_user", 0, 1073741824, "Enable memory overcommit feature by default"}
        });
        addSettingsChanges(settings_changes_history, "22.4",
        {
            {"allow_settings_after_format_in_insert", true, false, "Do not allow SETTINGS after FORMAT for INSERT queries because ClickHouse interpret SETTINGS as some values, which is misleading"}
        });
        addSettingsChanges(settings_changes_history, "22.3",
        {
            {"cast_ipv4_ipv6_default_on_conversion_error", true, false, "Make functions cast(value, 'IPv4') and cast(value, 'IPv6') behave same as toIPv4 and toIPv6 functions"}
        });
        addSettingsChanges(settings_changes_history, "21.12",
        {
            {"stream_like_engine_allow_direct_select", true, false, "Do not allow direct select for Kafka/RabbitMQ/FileLog by default"}
        });
        addSettingsChanges(settings_changes_history, "21.9",
        {
            {"output_format_decimal_trailing_zeros", true, false, "Do not output trailing zeros in text representation of Decimal types by default for better looking output"},
            {"use_hedged_requests", false, true, "Enable Hedged Requests feature by default"}
        });
        addSettingsChanges(settings_changes_history, "21.7",
        {
            {"legacy_column_name_of_tuple_literal", true, false, "Add this setting only for compatibility reasons. It makes sense to set to 'true', while doing rolling update of cluster from version lower than 21.7 to higher"}
        });
        addSettingsChanges(settings_changes_history, "21.5",
        {
            {"async_socket_for_remote", false, true, "Fix all problems and turn on asynchronous reads from socket for remote queries by default again"}
        });
        addSettingsChanges(settings_changes_history, "21.3",
        {
            {"async_socket_for_remote", true, false, "Turn off asynchronous reads from socket for remote queries because of some problems"},
            {"optimize_normalize_count_variants", false, true, "Rewrite aggregate functions that semantically equals to count() as count() by default"},
            {"normalize_function_names", false, true, "Normalize function names to their canonical names, this was needed for projection query routing"}
        });
        addSettingsChanges(settings_changes_history, "21.2",
        {
            {"enable_global_with_statement", false, true, "Propagate WITH statements to UNION queries and all subqueries by default"}
        });
        addSettingsChanges(settings_changes_history, "21.1",
        {
            {"insert_quorum_parallel", false, true, "Use parallel quorum inserts by default. It is significantly more convenient to use than sequential quorum inserts"},
            {"input_format_null_as_default", false, true, "Allow to insert NULL as default for input formats by default"},
            {"optimize_on_insert", false, true, "Enable data optimization on INSERT by default for better user experience"},
            {"use_compact_format_in_distributed_parts_names", false, true, "Use compact format for async INSERT into Distributed tables by default"}
        });
        addSettingsChanges(settings_changes_history, "20.10",
        {
            {"format_regexp_escaping_rule", "Escaped", "Raw", "Use Raw as default escaping rule for Regexp format to male the behaviour more like to what users expect"}
        });
        addSettingsChanges(settings_changes_history, "20.7",
        {
            {"show_table_uuid_in_table_create_query_if_not_nil", true, false, "Stop showing  UID of the table in its CREATE query for Engine=Atomic"}
        });
        addSettingsChanges(settings_changes_history, "20.5",
        {
            {"input_format_with_names_use_header", false, true, "Enable using header with names for formats with WithNames/WithNamesAndTypes suffixes"},
            {"allow_suspicious_codecs", true, false, "Don't allow to specify meaningless compression codecs"}
        });
        addSettingsChanges(settings_changes_history, "20.4",
        {
            {"validate_polygons", false, true, "Throw exception if polygon is invalid in function pointInPolygon by default instead of returning possibly wrong results"}
        });
        addSettingsChanges(settings_changes_history, "19.18",
        {
            {"enable_scalar_subquery_optimization", false, true, "Prevent scalar subqueries from (de)serializing large scalar values and possibly avoid running the same subquery more than once"}
        });
        addSettingsChanges(settings_changes_history, "19.14",
        {
            {"any_join_distinct_right_table_keys", true, false, "Disable ANY RIGHT and ANY FULL JOINs by default to avoid inconsistency"}
        });
        addSettingsChanges(settings_changes_history, "19.12",
        {
            {"input_format_defaults_for_omitted_fields", false, true, "Enable calculation of complex default expressions for omitted fields for some input formats, because it should be the expected behaviour"}
        });
        addSettingsChanges(settings_changes_history, "19.5",
        {
            {"max_partitions_per_insert_block", 0, 100, "Add a limit for the number of partitions in one block"}
        });
        addSettingsChanges(settings_changes_history, "18.12.17",
        {
            {"enable_optimize_predicate_expression", 0, 1, "Optimize predicates to subqueries by default"}
        });
    });
    return settings_changes_history;
}

const VersionToSettingsChangesMap & getMergeTreeSettingsChangesHistory()
{
    static VersionToSettingsChangesMap merge_tree_settings_changes_history;
    static std::once_flag initialized_flag;
    std::call_once(initialized_flag, [&]
    {
        addSettingsChanges(merge_tree_settings_changes_history, "25.1",
        {
        });
        addSettingsChanges(merge_tree_settings_changes_history, "24.12",
        {
            /// Release closed. Please use 25.1
            {"enforce_index_structure_match_on_partition_manipulation", true, false, "Add new setting to allow attach when source table's projections and secondary indices is a subset of those in the target table."},
            {"use_primary_key_cache", false, false, "New setting"},
            {"prewarm_primary_key_cache", false, false, "New setting"},
            {"min_bytes_to_prewarm_caches", 0, 0, "New setting"},
            {"allow_experimental_reverse_key", false, false, "New setting"},
            /// Release closed. Please use 25.1
        });
        addSettingsChanges(merge_tree_settings_changes_history, "24.11",
        {
        });
        addSettingsChanges(merge_tree_settings_changes_history, "24.10",
        {
        });
        addSettingsChanges(merge_tree_settings_changes_history, "24.9",
        {
        });
        addSettingsChanges(merge_tree_settings_changes_history, "24.8",
        {
            {"deduplicate_merge_projection_mode", "ignore", "throw", "Do not allow to create inconsistent projection"}
        });
    });

    return merge_tree_settings_changes_history;
}

}<|MERGE_RESOLUTION|>--- conflicted
+++ resolved
@@ -68,10 +68,6 @@
         {
             {"allow_not_comparable_types_in_order_by", true, false, "Don't allow not comparable types in order by by default"},
             {"allow_not_comparable_types_in_comparison_functions", true, false, "Don't allow not comparable types in comparison functions by default"},
-<<<<<<< HEAD
-            {"distributed_cache_min_bytes_for_seek", false, false, "New private setting."},
-=======
->>>>>>> fca4d251
             {"output_format_json_pretty_print", false, true, "Print values in a pretty format in JSON output format by default"},
             {"allow_experimental_ts_to_grid_aggregate_function", false, false, "Cloud only"},
             {"formatdatetime_f_prints_scale_number_of_digits", true, false, "New setting."},
