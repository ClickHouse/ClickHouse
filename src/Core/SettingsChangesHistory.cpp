--- conflicted
+++ resolved
@@ -912,7 +912,6 @@
     static std::once_flag initialized_flag;
     std::call_once(initialized_flag, [&]
     {
-<<<<<<< HEAD
         addSettingsChanges(merge_tree_settings_changes_history, "25.11",
         {
             {"merge_max_dynamic_subcolumns_in_wide_part", "auto", "auto", "Add a new setting to limit number of dynamic subcolumns in Wide part after merge regardless the parameters specified in the data type"},
@@ -921,8 +920,6 @@
             {"serialization_info_version", "basic", "with_types", "Change to the newer format allowing custom string serialization"},
             {"string_serialization_version", "single_stream", "with_size_stream", "Change to the newer format with separate sizes"},
         });
-=======
->>>>>>> 64289588
         addSettingsChanges(merge_tree_settings_changes_history, "25.10",
         {
             {"auto_statistics_types", "", "", "New setting"},
