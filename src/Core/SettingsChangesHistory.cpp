--- conflicted
+++ resolved
@@ -63,12 +63,9 @@
             {"aggregate_function_input_format", "state", "state", "New setting to control AggregateFunction input format during INSERT operations. Setting Value set to state by default"},
             {"delta_lake_snapshot_start_version", -1, -1, "New setting."},
             {"delta_lake_snapshot_end_version", -1, -1, "New setting."},
-<<<<<<< HEAD
             {"allow_experimental_object_storage_queue_hive_partitioning", false, false, "New setting."},
-=======
             {"apply_row_policy_after_final", false, false, "New setting to control if row policies and PREWHERE are applied after FINAL processing for *MergeTree tables"},
             {"apply_prewhere_after_final", false, false, "New setting. When enabled, PREWHERE conditions are applied after FINAL processing."},
->>>>>>> b898618c
             {"compatibility_s3_presigned_url_query_in_path", false, false, "New setting."},
             {"serialize_string_in_memory_with_zero_byte", true, true, "New setting"},
             {"optimize_inverse_dictionary_lookup", false, true, "New setting"},
