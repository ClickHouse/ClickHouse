#include <Core/SettingsChangesHistory.h>

#include <Core/SettingsEnums.h>

#include <Common/Exception.h>

namespace DB
{

namespace ErrorCodes
{
    extern const int LOGICAL_ERROR;
}

static void addSettingsChanges(
    VersionToSettingsChangesMap & settings_changes_history,
    std::string_view version,
    SettingsChangesHistory::SettingsChanges && changes)
{
    /// Forbid duplicate versions
    auto [_, inserted] = settings_changes_history.emplace(ClickHouseVersion(version), std::move(changes));
    if (!inserted)
        throw Exception{ErrorCodes::LOGICAL_ERROR, "Detected duplicate version '{}'", ClickHouseVersion(version).toString()};
}

const VersionToSettingsChangesMap & getSettingsChangesHistory()
{
    static VersionToSettingsChangesMap settings_changes_history;
    static std::once_flag initialized_flag;
    std::call_once(initialized_flag, [&]
    {
        // clang-format off
        /// History of settings changes that controls some backward incompatible changes
        /// across all ClickHouse versions. It maps ClickHouse version to settings changes that were done
        /// in this version. This history contains both changes to existing settings and newly added settings.
        /// Settings changes is a vector of structs
        ///     {setting_name, previous_value, new_value, reason}.
        /// For newly added setting choose the most appropriate previous_value (for example, if new setting
        /// controls new feature and it's 'true' by default, use 'false' as previous_value).
        /// It's used to implement `compatibility` setting (see https://github.com/ClickHouse/ClickHouse/issues/35972)
        /// Note: please check if the key already exists to prevent duplicate entries.
        addSettingsChanges(settings_changes_history, "25.11",
        {
            {"arrow_flight_request_descriptor_type", "path", "path", "New setting. Type of descriptor to use for Arrow Flight requests: 'path' or 'command'. Dremio requires 'command'."},
            {"send_profile_events", true, true, "New setting. Whether to send profile events to the clients."},
            {"into_outfile_create_parent_directories", false, false, "New setting"},
            {"correlated_subqueries_default_join_kind", "left", "right", "New setting. Default join kind for decorrelated query plan."},
            {"use_statistics_cache", 0, 0, "New setting"},
            {"input_format_parquet_use_native_reader_v3", false, true, "Seems stable"},
            {"max_projection_rows_to_use_projection_index", 1'000'000, 1'000'000, "New setting"},
            {"min_table_rows_to_use_projection_index", 1'000'000, 1'000'000, "New setting"},
            {"use_text_index_dictionary_cache", false, false, "New setting"},
            {"use_text_index_header_cache", false, false, "New setting"},
            {"use_text_index_postings_cache", false, false, "New setting"},
            {"s3_retry_attempts", 500, 500, "Changed the value of the obsolete setting"},
            {"http_write_exception_in_output_format", true, false, "Changed for consistency across formats"},
            {"optimize_const_name_size", -1, 256, "Replace with scalar and use hash as a name for large constants (size is estimated by name length)"},
            {"enable_lazy_columns_replication", false, true, "Enable lazy columns replication in JOIN and ARRAY JOIN by default"},
            {"allow_special_serialization_kinds_in_output_formats", false, true, "Enable direct output of special columns representations like Sparse/Replicated in some output formats"},
            {"allow_experimental_alias_table_engine", false, false, "New setting"},
            {"input_format_parquet_local_time_as_utc", false, true, "Use more appropriate type DateTime64(..., 'UTC') for parquet 'local time without timezone' type."},
            {"input_format_parquet_verify_checksums", true, true, "New setting."},
            {"output_format_parquet_write_checksums", false, true, "New setting."},
<<<<<<< HEAD
            {"query_plan_reuse_storage_ordering_for_window_functions", true, false, "Disable this logic by default."},
            {"optimize_read_in_window_order", true, false, "Disable this logic by default."},
=======
            {"database_shared_drop_table_delay_seconds", 8 * 60 * 60, 8 * 60 * 60, "New setting."},
            {"filesystem_cache_allow_background_download", true, true, "New setting to control background downloads in filesystem cache per query."},
>>>>>>> 827a7ef9
        });
        addSettingsChanges(settings_changes_history, "25.10",
        {
            {"allow_special_serialization_kinds_in_output_formats", false, false, "Add a setting to allow output of special columns representations like Sparse/Replicated without converting them to full columns"},
            {"enable_lazy_columns_replication", false, false, "Add a setting to enable lazy columns replication in JOIN and ARRAY JOIN"},
            {"correlated_subqueries_default_join_kind", "left", "right", "New setting. Default join kind for decorrelated query plan."},
            {"show_data_lake_catalogs_in_system_tables", true, false, "Disable catalogs in system tables by default"},
            {"optimize_rewrite_like_perfect_affix", false, true, "New setting"},
            {"allow_dynamic_type_in_join_keys", true, false, "Disallow using Dynamic type in JOIN keys by default"},
            {"s3queue_keeper_fault_injection_probability", 0, 0, "New setting."},
            {"enable_join_runtime_filters", false, false, "New setting"},
            {"join_runtime_filter_exact_values_limit", 10000, 10000, "New setting"},
            {"join_runtime_bloom_filter_bytes", 512_KiB, 512_KiB, "New setting"},
            {"join_runtime_bloom_filter_hash_functions", 3, 3, "New setting"},
            {"use_join_disjunctions_push_down", false, false, "New setting."},
            {"joined_block_split_single_row", false, false, "New setting"},
            {"temporary_files_buffer_size", DBMS_DEFAULT_BUFFER_SIZE, DBMS_DEFAULT_BUFFER_SIZE, "New setting"},
            {"rewrite_in_to_join", false, false, "New experimental setting"},
            {"delta_lake_log_metadata", false, false, "New setting."},
            {"distributed_cache_prefer_bigger_buffer_size", false, false, "New setting."},
            {"allow_experimental_qbit_type", false, false, "New experimental setting"},
            {"optimize_qbit_distance_function_reads", true, true, "New setting"},
            {"read_from_distributed_cache_if_exists_otherwise_bypass_cache", false, false, "New setting"},
            {"s3_slow_all_threads_after_retryable_error", false, false, "Disable the setting by default"},
            {"backup_slow_all_threads_after_retryable_s3_error", false, false, "Disable the setting by default"},
            {"enable_http_compression", false, true, "It should be beneficial in general"},
            {"inject_random_order_for_select_without_order_by", false, false, "New setting"},
            {"exclude_materialize_skip_indexes_on_insert", "", "", "New setting."},
            {"optimize_empty_string_comparisons", false, true, "A new setting."},
            {"query_plan_use_logical_join_step", true, true, "Added alias"},
            {"schema_inference_make_columns_nullable", 1, 3, "Take nullability information from Parquet/ORC/Arrow metadata by default, instead of making everything nullable."},
            {"materialized_views_squash_parallel_inserts", false, true, "Added setting to preserve old behavior if needed."},
            {"distributed_cache_connect_timeout_ms", 50, 50, "New setting"},
            {"distributed_cache_receive_timeout_ms", 3000, 3000, "New setting"},
            {"distributed_cache_send_timeout_ms", 3000, 3000, "New setting"},
            {"distributed_cache_tcp_keep_alive_timeout_ms", 2900, 2900, "New setting"},
        });
        addSettingsChanges(settings_changes_history, "25.9",
        {
            {"input_format_protobuf_oneof_presence", false, false, "New setting"},
            {"iceberg_delete_data_on_drop", false, false, "New setting"},
            {"use_skip_indexes_on_data_read", false, false, "New setting"},
            {"s3_slow_all_threads_after_retryable_error", false, false, "Added an alias for setting `backup_slow_all_threads_after_retryable_s3_error`"},
            {"iceberg_metadata_log_level", "none", "none", "New setting."},
            {"iceberg_insert_max_rows_in_data_file", 1000000, 1000000, "New setting."},
            {"iceberg_insert_max_bytes_in_data_file", 1_GiB, 1_GiB, "New setting."},
            {"query_plan_optimize_join_order_limit", 1, 1, "New setting"},
            {"query_plan_display_internal_aliases", false, false, "New setting"},
            {"query_plan_max_step_description_length", 1000000000, 500, "New setting"},
            {"allow_experimental_delta_lake_writes", false, false, "New setting."},
            {"query_plan_convert_any_join_to_semi_or_anti_join", true, true, "New setting."},
            {"text_index_use_bloom_filter", true, true, "New setting."},
            {"query_plan_direct_read_from_text_index", true, true, "New setting."},
            {"enable_producing_buckets_out_of_order_in_aggregation", false, true, "New setting"},
            {"jemalloc_enable_profiler", false, false, "New setting"},
            {"jemalloc_collect_profile_samples_in_trace_log", false, false, "New setting"},
            {"delta_lake_insert_max_bytes_in_data_file", 1_GiB, 1_GiB, "New setting."},
            {"delta_lake_insert_max_rows_in_data_file", 1000000, 1000000, "New setting."},
            {"promql_evaluation_time", Field{"auto"}, Field{"auto"}, "The setting was renamed. The previous name is `evaluation_time`."},
            {"evaluation_time", 0, 0, "Old setting which popped up here being renamed."},
            {"os_threads_nice_value_query", 0, 0, "New setting."},
            {"os_threads_nice_value_materialized_view", 0, 0, "New setting."},
            {"os_thread_priority", 0, 0, "Alias for os_threads_nice_value_query."},
        });
        addSettingsChanges(settings_changes_history, "25.8",
        {
            {"output_format_json_quote_64bit_integers", true, false, "Disable quoting of the 64 bit integers in JSON by default"},
            {"show_data_lake_catalogs_in_system_tables", true, true, "New setting"},
            {"optimize_rewrite_regexp_functions", false, true, "A new setting"},
            {"max_joined_block_size_bytes", 0, 4 * 1024 * 1024, "New setting"},
            {"azure_max_single_part_upload_size", 100 * 1024 * 1024, 32 * 1024 * 1024, "Align with S3"},
            {"azure_max_redirects", 10, 10, "New setting"},
            {"azure_max_get_rps", 0, 0, "New setting"},
            {"azure_max_get_burst", 0, 0, "New setting"},
            {"azure_max_put_rps", 0, 0, "New setting"},
            {"azure_max_put_burst", 0, 0, "New setting"},
            {"azure_use_adaptive_timeouts", true, true, "New setting"},
            {"azure_request_timeout_ms", 30000, 30000, "New setting"},
            {"azure_connect_timeout_ms", 1000, 1000, "New setting"},
            {"azure_sdk_use_native_client", false, true, "New setting"},
            {"analyzer_compatibility_allow_compound_identifiers_in_unflatten_nested", false, true, "New setting."},
            {"distributed_cache_connect_backoff_min_ms", 0, 0, "New setting"},
            {"distributed_cache_connect_backoff_max_ms", 50, 50, "New setting"},
            {"distributed_cache_read_request_max_tries", 20, 10, "Changed setting value"},
            {"distributed_cache_connect_max_tries", 20, 5, "Changed setting value"},
            {"opentelemetry_trace_cpu_scheduling", false, false, "New setting to trace `cpu_slot_preemption` feature."},
            {"output_format_parquet_max_dictionary_size", 1024 * 1024, 1024 * 1024, "New setting"},
            {"input_format_parquet_use_native_reader_v3", false, false, "New setting"},
            {"input_format_parquet_memory_low_watermark", 2ul << 20, 2ul << 20, "New setting"},
            {"input_format_parquet_memory_high_watermark", 4ul << 30, 4ul << 30, "New setting"},
            {"input_format_parquet_page_filter_push_down", true, true, "New setting (no effect when input_format_parquet_use_native_reader_v3 is disabled)"},
            {"input_format_parquet_use_offset_index", true, true, "New setting (no effect when input_format_parquet_use_native_reader_v3 is disabled)"},
            {"output_format_parquet_enum_as_byte_array", false, true, "Enable writing Enum as byte array in Parquet by default"},
            {"json_type_escape_dots_in_keys", false, false, "Add new setting that allows to escape dots in JSON keys during JSON type parsing"},
            {"parallel_replicas_support_projection", false, true, "New setting. Optimization of projections can be applied in parallel replicas. Effective only with enabled parallel_replicas_local_plan and aggregation_in_order is inactive."},
            {"input_format_json_infer_array_of_dynamic_from_array_of_different_types", false, true, "Infer Array(Dynamic) for JSON arrays with different values types by default"},
            {"enable_add_distinct_to_in_subqueries", false, false, "New setting to reduce the size of temporary tables transferred for distributed IN subqueries."},
            {"enable_vector_similarity_index", false, true, "Vector similarity indexes are GA."},
            {"execute_exists_as_scalar_subquery", false, true, "New setting"},
            {"allow_experimental_vector_similarity_index", false, true, "Vector similarity indexes are GA."},
            {"vector_search_with_rescoring", true, false, "New setting."},
            {"delta_lake_enable_expression_visitor_logging", false, false, "New setting"},
            {"write_full_path_in_iceberg_metadata", false, false, "New setting."},
            {"output_format_orc_compression_block_size", 65536, 262144, "New setting"},
            {"allow_database_iceberg", false, false, "Added an alias for setting `allow_experimental_database_iceberg`"},
            {"allow_database_unity_catalog", false, false, "Added an alias for setting `allow_experimental_database_unity_catalog`"},
            {"allow_database_glue_catalog", false, false, "Added an alias for setting `allow_experimental_database_glue_catalog`"},
            {"apply_patch_parts_join_cache_buckets", 8, 8, "New setting"},
            {"delta_lake_throw_on_engine_predicate_error", false, false, "New setting"},
            {"delta_lake_enable_engine_predicate", true, true, "New setting"},
            {"backup_restore_s3_retry_initial_backoff_ms", 25, 25, "New setting"},
            {"backup_restore_s3_retry_max_backoff_ms", 5000, 5000, "New setting"},
            {"backup_restore_s3_retry_jitter_factor", 0.0, 0.1, "New setting"},
            {"vector_search_index_fetch_multiplier", 1.0, 1.0, "Alias for setting 'vector_search_postfilter_multiplier'"},
            {"backup_slow_all_threads_after_retryable_s3_error", false, false, "New setting"},
            {"allow_experimental_ytsaurus_table_engine", false, false, "New setting."},
            {"allow_experimental_ytsaurus_table_function", false, false, "New setting."},
            {"allow_experimental_ytsaurus_dictionary_source", false, false, "New setting."},
            {"per_part_index_stats", false, false, "New setting."},
            {"allow_experimental_iceberg_compaction", 0, 0, "New setting "},
            {"delta_lake_snapshot_version", -1, -1, "New setting"},
            {"use_roaring_bitmap_iceberg_positional_deletes", false, false, "New setting"},
            {"iceberg_metadata_compression_method", "", "", "New setting"},
            {"allow_experimental_correlated_subqueries", false, true, "Mark correlated subqueries support as Beta."},
            {"promql_database", "", "", "New experimental setting"},
            {"promql_table", "", "", "New experimental setting"},
            {"evaluation_time", 0, 0, "New experimental setting"},
            {"output_format_parquet_date_as_uint16", false, false, "Added a compatibility setting for a minor compatibility-breaking change introduced back in 24.12."},
            {"enable_lightweight_update", false, true, "Lightweight updates were moved to Beta. Added an alias for setting 'allow_experimental_lightweight_update'."},
            {"allow_experimental_lightweight_update", false, true, "Lightweight updates were moved to Beta."},
            {"s3_slow_all_threads_after_retryable_error", false, false, "Added an alias for setting `backup_slow_all_threads_after_retryable_s3_error`"},
        });
        addSettingsChanges(settings_changes_history, "25.7",
        {
            /// RELEASE CLOSED
            {"correlated_subqueries_substitute_equivalent_expressions", false, true, "New setting to correlated subquery planning optimization."},
            {"function_date_trunc_return_type_behavior", 0, 0, "Add new setting to preserve old behaviour of dateTrunc function"},
            {"output_format_parquet_geometadata", false, true, "A new setting to allow to write information about geo columns in parquet metadata and encode columns in WKB format."},
            {"cluster_function_process_archive_on_multiple_nodes", false, true, "New setting"},
            {"enable_vector_similarity_index", false, false, "Added an alias for setting `allow_experimental_vector_similarity_index`"},
            {"distributed_plan_max_rows_to_broadcast", 20000, 20000, "New experimental setting."},
            {"output_format_json_map_as_array_of_tuples", false, false, "New setting"},
            {"input_format_json_map_as_array_of_tuples", false, false, "New setting"},
            {"parallel_distributed_insert_select", 0, 2, "Enable parallel distributed insert select by default"},
            {"write_through_distributed_cache_buffer_size", 0, 0, "New cloud setting"},
            {"min_joined_block_size_rows", 0, DEFAULT_BLOCK_SIZE, "New setting."},
            {"table_engine_read_through_distributed_cache", false, false, "New setting"},
            {"distributed_cache_alignment", 0, 0, "Rename of distributed_cache_read_alignment"},
            {"enable_scopes_for_with_statement", true, true, "New setting for backward compatibility with the old analyzer."},
            {"output_format_parquet_enum_as_byte_array", false, false, "Write enum using parquet physical type: BYTE_ARRAY and logical type: ENUM"},
            {"distributed_plan_force_shuffle_aggregation", 0, 0, "New experimental setting"},
            {"allow_experimental_insert_into_iceberg", false, false, "New setting."},
            /// RELEASE CLOSED
        });
        addSettingsChanges(settings_changes_history, "25.6",
        {
            /// RELEASE CLOSED
            {"output_format_native_use_flattened_dynamic_and_json_serialization", false, false, "Add flattened Dynamic/JSON serializations to Native format"},
            {"cast_string_to_date_time_mode", "basic", "basic", "Allow to use different DateTime parsing mode in String to DateTime cast"},
            {"parallel_replicas_connect_timeout_ms", 1000, 300, "Separate connection timeout for parallel replicas queries"},
            {"use_iceberg_partition_pruning", false, true, "Enable Iceberg partition pruning by default."},
            {"distributed_cache_credentials_refresh_period_seconds", 5, 5, "New private setting"},
            {"enable_shared_storage_snapshot_in_query", false, false, "A new setting to share storage snapshot in query"},
            {"merge_tree_storage_snapshot_sleep_ms", 0, 0, "A new setting to debug storage snapshot consistency in query"},
            {"enable_job_stack_trace", false, false, "The setting was disabled by default to avoid performance overhead."},
            {"use_legacy_to_time", true, true, "New setting. Allows for user to use the old function logic for toTime, which works as toTimeWithFixedDate."},
            {"allow_experimental_time_time64_type", false, false, "New settings. Allows to use a new experimental Time and Time64 data types."},
            {"enable_time_time64_type", false, false, "New settings. Allows to use a new experimental Time and Time64 data types."},
            {"optimize_use_projection_filtering", false, true, "New setting"},
            {"input_format_parquet_enable_json_parsing", false, true, "When reading Parquet files, parse JSON columns as ClickHouse JSON Column."},
            {"use_skip_indexes_if_final", 0, 1, "Change in default value of setting"},
            {"use_skip_indexes_if_final_exact_mode", 0, 1, "Change in default value of setting"},
            {"allow_experimental_time_series_aggregate_functions", false, false, "New setting to enable experimental timeSeries* aggregate functions."},
            {"min_outstreams_per_resize_after_split", 0, 24, "New setting."},
            {"count_matches_stop_at_empty_match", true, false, "New setting."},
            {"enable_parallel_blocks_marshalling", "false", "true", "A new setting"},
            {"format_schema_source", "file", "file", "New setting"},
            {"format_schema_message_name", "", "", "New setting"},
            {"enable_scopes_for_with_statement", true, true, "New setting for backward compatibility with the old analyzer."},
            {"backup_slow_all_threads_after_retryable_s3_error", false, false, "New setting"},
            {"s3_slow_all_threads_after_retryable_error", false, false, "Added an alias for setting `backup_slow_all_threads_after_retryable_s3_error`"},
            {"s3_retry_attempts", 500, 500, "Changed the value of the obsolete setting"},
            /// RELEASE CLOSED
        });
        addSettingsChanges(settings_changes_history, "25.5",
        {
            /// Release closed. Please use 25.6
            {"geotoh3_argument_order", "lon_lat", "lat_lon", "A new setting for legacy behaviour to set lon and lat argument order"},
            {"secondary_indices_enable_bulk_filtering", false, true, "A new algorithm for filtering by data skipping indices"},
            {"implicit_table_at_top_level", "", "", "A new setting, used in clickhouse-local"},
            {"use_skip_indexes_if_final_exact_mode", 0, 0, "This setting was introduced to help FINAL query return correct results with skip indexes"},
            {"parsedatetime_e_requires_space_padding", true, false, "Improved compatibility with MySQL DATE_FORMAT/STR_TO_DATE"},
            {"formatdatetime_e_with_space_padding", true, false, "Improved compatibility with MySQL DATE_FORMAT/STR_TO_DATE"},
            {"input_format_max_block_size_bytes", 0, 0, "New setting to limit bytes size if blocks created by input format"},
            {"parallel_replicas_insert_select_local_pipeline", false, true, "Use local pipeline during distributed INSERT SELECT with parallel replicas. Currently disabled due to performance issues"},
            {"page_cache_block_size", 1048576, 1048576, "Made this setting adjustable on a per-query level."},
            {"page_cache_lookahead_blocks", 16, 16, "Made this setting adjustable on a per-query level."},
            {"output_format_pretty_glue_chunks", "0", "auto", "A new setting to make Pretty formats prettier."},
            {"distributed_cache_read_only_from_current_az", true, true, "New setting"},
            {"parallel_hash_join_threshold", 0, 100'000, "New setting"},
            {"max_limit_for_ann_queries", 1'000, 0, "Obsolete setting"},
            {"max_limit_for_vector_search_queries", 1'000, 1'000, "New setting"},
            {"min_os_cpu_wait_time_ratio_to_throw", 0, 0, "Setting values were changed and backported to 25.4"},
            {"max_os_cpu_wait_time_ratio_to_throw", 0, 0, "Setting values were changed and backported to 25.4"},
            {"make_distributed_plan", 0, 0, "New experimental setting."},
            {"distributed_plan_execute_locally", 0, 0, "New experimental setting."},
            {"distributed_plan_default_shuffle_join_bucket_count", 8, 8, "New experimental setting."},
            {"distributed_plan_default_reader_bucket_count", 8, 8, "New experimental setting."},
            {"distributed_plan_optimize_exchanges", true, true, "New experimental setting."},
            {"distributed_plan_force_exchange_kind", "", "", "New experimental setting."},
            {"update_sequential_consistency", true, true, "A new setting"},
            {"update_parallel_mode", "auto", "auto", "A new setting"},
            {"lightweight_delete_mode", "alter_update", "alter_update", "A new setting"},
            {"alter_update_mode", "heavy", "heavy", "A new setting"},
            {"apply_patch_parts", true, true, "A new setting"},
            {"allow_experimental_lightweight_update", false, false, "A new setting"},
            {"allow_experimental_delta_kernel_rs", false, true, "New setting"},
            {"allow_experimental_database_hms_catalog", false, false, "Allow experimental database engine DataLakeCatalog with catalog_type = 'hive'"},
            {"vector_search_filter_strategy", "auto", "auto", "New setting"},
            {"vector_search_postfilter_multiplier", 1.0, 1.0, "New setting"},
            {"compile_expressions", false, true, "We believe that the LLVM infrastructure behind the JIT compiler is stable enough to enable this setting by default."},
            {"input_format_parquet_bloom_filter_push_down", false, true, "When reading Parquet files, skip whole row groups based on the WHERE/PREWHERE expressions and bloom filter in the Parquet metadata."},
            {"input_format_parquet_allow_geoparquet_parser", false, true, "A new setting to use geo columns in parquet file"},
            {"enable_url_encoding", true, false, "Changed existing setting's default value"},
            {"s3_slow_all_threads_after_network_error", false, true, "New setting"},
            {"enable_scopes_for_with_statement", true, true, "New setting for backward compatibility with the old analyzer."},
            /// Release closed. Please use 25.6
        });
        addSettingsChanges(settings_changes_history, "25.4",
        {
            /// Release closed. Please use 25.5
            {"use_query_condition_cache", false, true, "A new optimization"},
            {"allow_materialized_view_with_bad_select", true, false, "Don't allow creating MVs referencing nonexistent columns or tables"},
            {"query_plan_optimize_lazy_materialization", false, true, "Added new setting to use query plan for lazy materialization optimisation"},
            {"query_plan_max_limit_for_lazy_materialization", 10, 10, "Added new setting to control maximum limit value that allows to use query plan for lazy materialization optimisation. If zero, there is no limit"},
            {"query_plan_convert_join_to_in", false, false, "New setting"},
            {"enable_hdfs_pread", true, true, "New setting."},
            {"low_priority_query_wait_time_ms", 1000, 1000, "New setting."},
            {"allow_experimental_correlated_subqueries", false, false, "Added new setting to allow correlated subqueries execution."},
            {"serialize_query_plan", false, false, "NewSetting"},
            {"allow_experimental_shared_set_join", 0, 1, "A setting for ClickHouse Cloud to enable SharedSet and SharedJoin"},
            {"allow_special_bool_values_inside_variant", true, false, "Don't allow special bool values during Variant type parsing"},
            {"cast_string_to_variant_use_inference", true, true, "New setting to enable/disable types inference during CAST from String to Variant"},
            {"distributed_cache_read_request_max_tries", 20, 20, "New setting"},
            {"query_condition_cache_store_conditions_as_plaintext", false, false, "New setting"},
            {"min_os_cpu_wait_time_ratio_to_throw", 0, 0, "New setting"},
            {"max_os_cpu_wait_time_ratio_to_throw", 0, 0, "New setting"},
            {"query_plan_merge_filter_into_join_condition", false, true, "Added new setting to merge filter into join condition"},
            {"use_local_cache_for_remote_storage", true, false, "Obsolete setting."},
            {"iceberg_timestamp_ms", 0, 0, "New setting."},
            {"iceberg_snapshot_id", 0, 0, "New setting."},
            {"use_iceberg_metadata_files_cache", true, true, "New setting"},
            {"query_plan_join_shard_by_pk_ranges", false, false, "New setting"},
            {"parallel_replicas_insert_select_local_pipeline", false, false, "Use local pipeline during distributed INSERT SELECT with parallel replicas. Currently disabled due to performance issues"},
            {"parallel_hash_join_threshold", 0, 0, "New setting"},
            {"function_date_trunc_return_type_behavior", 1, 0, "Change the result type for dateTrunc function for DateTime64/Date32 arguments to DateTime64/Date32 regardless of time unit to get correct result for negative values"},
            {"enable_scopes_for_with_statement", true, true, "New setting for backward compatibility with the old analyzer."},
            /// Release closed. Please use 25.5
        });
        addSettingsChanges(settings_changes_history, "25.3",
        {
            /// Release closed. Please use 25.4
            {"enable_json_type", false, true, "JSON data type is production-ready"},
            {"enable_dynamic_type", false, true, "Dynamic data type is production-ready"},
            {"enable_variant_type", false, true, "Variant data type is production-ready"},
            {"allow_experimental_json_type", false, true, "JSON data type is production-ready"},
            {"allow_experimental_dynamic_type", false, true, "Dynamic data type is production-ready"},
            {"allow_experimental_variant_type", false, true, "Variant data type is production-ready"},
            {"allow_experimental_database_unity_catalog", false, false, "Allow experimental database engine DataLakeCatalog with catalog_type = 'unity'"},
            {"allow_experimental_database_glue_catalog", false, false, "Allow experimental database engine DataLakeCatalog with catalog_type = 'glue'"},
            {"use_page_cache_with_distributed_cache", false, false, "New setting"},
            {"use_query_condition_cache", false, false, "New setting."},
            {"parallel_replicas_for_cluster_engines", false, true, "New setting."},
            {"parallel_hash_join_threshold", 0, 0, "New setting"},
            /// Release closed. Please use 25.4
        });
        addSettingsChanges(settings_changes_history, "25.2",
        {
            /// Release closed. Please use 25.3
            {"schema_inference_make_json_columns_nullable", false, false, "Allow to infer Nullable(JSON) during schema inference"},
            {"query_plan_use_new_logical_join_step", false, true, "Enable new step"},
            {"postgresql_fault_injection_probability", 0., 0., "New setting"},
            {"apply_settings_from_server", false, true, "Client-side code (e.g. INSERT input parsing and query output formatting) will use the same settings as the server, including settings from server config."},
            {"merge_tree_use_deserialization_prefixes_cache", true, true, "A new setting to control the usage of deserialization prefixes cache in MergeTree"},
            {"merge_tree_use_prefixes_deserialization_thread_pool", true, true, "A new setting controlling the usage of the thread pool for parallel prefixes deserialization in MergeTree"},
            {"optimize_and_compare_chain", false, true, "A new setting"},
            {"enable_adaptive_memory_spill_scheduler", false, false, "New setting. Enable spill memory data into external storage adaptively."},
            {"output_format_parquet_write_bloom_filter", false, true, "Added support for writing Parquet bloom filters."},
            {"output_format_parquet_bloom_filter_bits_per_value", 10.5, 10.5, "New setting."},
            {"output_format_parquet_bloom_filter_flush_threshold_bytes", 128 * 1024 * 1024, 128 * 1024 * 1024, "New setting."},
            {"output_format_pretty_max_rows", 10000, 1000, "It is better for usability - less amount to scroll."},
            {"restore_replicated_merge_tree_to_shared_merge_tree", false, false, "New setting."},
            {"parallel_replicas_only_with_analyzer", true, true, "Parallel replicas is supported only with analyzer enabled"},
            {"s3_allow_multipart_copy", true, true, "New setting."},
        });
        addSettingsChanges(settings_changes_history, "25.1",
        {
            /// Release closed. Please use 25.2
            {"allow_not_comparable_types_in_order_by", true, false, "Don't allow not comparable types in order by by default"},
            {"allow_not_comparable_types_in_comparison_functions", true, false, "Don't allow not comparable types in comparison functions by default"},
            {"output_format_json_pretty_print", false, true, "Print values in a pretty format in JSON output format by default"},
            {"allow_experimental_ts_to_grid_aggregate_function", false, false, "Cloud only"},
            {"formatdatetime_f_prints_scale_number_of_digits", true, false, "New setting."},
            {"distributed_cache_connect_max_tries", 20, 20, "Cloud only"},
            {"query_plan_use_new_logical_join_step", false, false, "New join step, internal change"},
            {"distributed_cache_min_bytes_for_seek", 0, 0, "New private setting."},
            {"use_iceberg_partition_pruning", false, false, "New setting for Iceberg partition pruning."},
            {"max_bytes_ratio_before_external_group_by", 0.0, 0.5, "Enable automatic spilling to disk by default."},
            {"max_bytes_ratio_before_external_sort", 0.0, 0.5, "Enable automatic spilling to disk by default."},
            {"min_external_sort_block_bytes", 0., 100_MiB, "New setting."},
            {"s3queue_migrate_old_metadata_to_buckets", false, false, "New setting."},
            {"distributed_cache_pool_behaviour_on_limit", "allocate_bypassing_pool", "wait", "Cloud only"},
            {"use_hive_partitioning", false, true, "Enabled the setting by default."},
            {"query_plan_try_use_vector_search", false, true, "New setting."},
            {"short_circuit_function_evaluation_for_nulls", false, true, "Allow to execute functions with Nullable arguments only on rows with non-NULL values in all arguments"},
            {"short_circuit_function_evaluation_for_nulls_threshold", 1.0, 1.0, "Ratio threshold of NULL values to execute functions with Nullable arguments only on rows with non-NULL values in all arguments. Applies when setting short_circuit_function_evaluation_for_nulls is enabled."},
            {"output_format_orc_writer_time_zone_name", "GMT", "GMT", "The time zone name for ORC writer, the default ORC writer's time zone is GMT."},
            {"output_format_pretty_highlight_trailing_spaces", false, true, "A new setting."},
            {"allow_experimental_bfloat16_type", false, true, "Add new BFloat16 type"},
            {"allow_push_predicate_ast_for_distributed_subqueries", false, true, "A new setting"},
            {"output_format_pretty_squash_consecutive_ms", 0, 50, "Add new setting"},
            {"output_format_pretty_squash_max_wait_ms", 0, 1000, "Add new setting"},
            {"output_format_pretty_max_column_name_width_cut_to", 0, 24, "A new setting"},
            {"output_format_pretty_max_column_name_width_min_chars_to_cut", 0, 4, "A new setting"},
            {"output_format_pretty_multiline_fields", false, true, "A new setting"},
            {"output_format_pretty_fallback_to_vertical", false, true, "A new setting"},
            {"output_format_pretty_fallback_to_vertical_max_rows_per_chunk", 0, 100, "A new setting"},
            {"output_format_pretty_fallback_to_vertical_min_columns", 0, 5, "A new setting"},
            {"output_format_pretty_fallback_to_vertical_min_table_width", 0, 250, "A new setting"},
            {"merge_table_max_tables_to_look_for_schema_inference", 1, 1000, "A new setting"},
            {"max_autoincrement_series", 1000, 1000, "A new setting"},
            {"validate_enum_literals_in_operators", false, false, "A new setting"},
            {"allow_experimental_kusto_dialect", true, false, "A new setting"},
            {"allow_experimental_prql_dialect", true, false, "A new setting"},
            {"h3togeo_lon_lat_result_order", true, false, "A new setting"},
            {"max_parallel_replicas", 1, 1000, "Use up to 1000 parallel replicas by default."},
            {"allow_general_join_planning", false, true, "Allow more general join planning algorithm when hash join algorithm is enabled."},
            {"optimize_extract_common_expressions", false, true, "Optimize WHERE, PREWHERE, ON, HAVING and QUALIFY expressions by extracting common expressions out from disjunction of conjunctions."},
            /// Release closed. Please use 25.2
        });
        addSettingsChanges(settings_changes_history, "24.12",
        {
            /// Release closed. Please use 25.1
            {"allow_experimental_database_iceberg", false, false, "New setting."},
            {"shared_merge_tree_sync_parts_on_partition_operations", 1, 1, "New setting. By default parts are always synchronized"},
            {"query_plan_join_swap_table", "false", "auto", "New setting. Right table was always chosen before."},
            {"max_size_to_preallocate_for_aggregation", 100'000'000, 1'000'000'000'000, "Enable optimisation for bigger tables."},
            {"max_size_to_preallocate_for_joins", 100'000'000, 1'000'000'000'000, "Enable optimisation for bigger tables."},
            {"max_bytes_ratio_before_external_group_by", 0., 0., "New setting."},
            {"optimize_extract_common_expressions", false, false, "Introduce setting to optimize WHERE, PREWHERE, ON, HAVING and QUALIFY expressions by extracting common expressions out from disjunction of conjunctions."},
            {"max_bytes_ratio_before_external_sort", 0., 0., "New setting."},
            {"use_async_executor_for_materialized_views", false, false, "New setting."},
            {"http_response_headers", "", "", "New setting."},
            {"output_format_parquet_datetime_as_uint32", true, false, "Write DateTime as DateTime64(3) instead of UInt32 (these are the two Parquet types closest to DateTime)."},
            {"output_format_parquet_date_as_uint16", true, false, "Write Date as Date32 instead of plain UInt16 (these are the two Parquet types closest to Date)."},
            {"skip_redundant_aliases_in_udf", false, false, "When enabled, this allows you to use the same user defined function several times for several materialized columns in the same table."},
            {"parallel_replicas_index_analysis_only_on_coordinator", true, true, "Index analysis done only on replica-coordinator and skipped on other replicas. Effective only with enabled parallel_replicas_local_plan"}, // enabling it was moved to 24.10
            {"least_greatest_legacy_null_behavior", true, false, "New setting"},
            {"use_concurrency_control", false, true, "Enable concurrency control by default"},
            {"join_algorithm", "default", "direct,parallel_hash,hash", "'default' was deprecated in favor of explicitly specified join algorithms, also parallel_hash is now preferred over hash"},
            /// Release closed. Please use 25.1
        });
        addSettingsChanges(settings_changes_history, "24.11",
        {
            {"validate_mutation_query", false, true, "New setting to validate mutation queries by default."},
            {"enable_job_stack_trace", false, false, "Enables collecting stack traces from job's scheduling. Disabled by default to avoid performance overhead."},
            {"allow_suspicious_types_in_group_by", true, false, "Don't allow Variant/Dynamic types in GROUP BY by default"},
            {"allow_suspicious_types_in_order_by", true, false, "Don't allow Variant/Dynamic types in ORDER BY by default"},
            {"distributed_cache_discard_connection_if_unread_data", true, true, "New setting"},
            {"filesystem_cache_enable_background_download_for_metadata_files_in_packed_storage", true, true, "New setting"},
            {"filesystem_cache_enable_background_download_during_fetch", true, true, "New setting"},
            {"azure_check_objects_after_upload", false, false, "Check each uploaded object in azure blob storage to be sure that upload was successful"},
            {"backup_restore_keeper_max_retries", 20, 1000, "Should be big enough so the whole operation BACKUP or RESTORE operation won't fail because of a temporary [Zoo]Keeper failure in the middle of it."},
            {"backup_restore_failure_after_host_disconnected_for_seconds", 0, 3600, "New setting."},
            {"backup_restore_keeper_max_retries_while_initializing", 0, 20, "New setting."},
            {"backup_restore_keeper_max_retries_while_handling_error", 0, 20, "New setting."},
            {"backup_restore_finish_timeout_after_error_sec", 0, 180, "New setting."},
            {"query_plan_merge_filters", false, true, "Allow to merge filters in the query plan. This is required to properly support filter-push-down with a new analyzer."},
            {"parallel_replicas_local_plan", false, true, "Use local plan for local replica in a query with parallel replicas"},
            {"merge_tree_use_v1_object_and_dynamic_serialization", true, false, "Add new serialization V2 version for JSON and Dynamic types"},
            {"min_joined_block_size_bytes", 524288, 524288, "New setting."},
            {"allow_experimental_bfloat16_type", false, false, "Add new experimental BFloat16 type"},
            {"filesystem_cache_skip_download_if_exceeds_per_query_cache_write_limit", 1, 1, "Rename of setting skip_download_if_exceeds_query_cache_limit"},
            {"filesystem_cache_prefer_bigger_buffer_size", true, true, "New setting"},
            {"read_in_order_use_virtual_row", false, false, "Use virtual row while reading in order of primary key or its monotonic function fashion. It is useful when searching over multiple parts as only relevant ones are touched."},
            {"s3_skip_empty_files", false, true, "We hope it will provide better UX"},
            {"filesystem_cache_boundary_alignment", 0, 0, "New setting"},
            {"push_external_roles_in_interserver_queries", false, true, "New setting."},
            {"enable_variant_type", false, false, "Add alias to allow_experimental_variant_type"},
            {"enable_dynamic_type", false, false, "Add alias to allow_experimental_dynamic_type"},
            {"enable_json_type", false, false, "Add alias to allow_experimental_json_type"},
        });
        addSettingsChanges(settings_changes_history, "24.10",
        {
            {"query_metric_log_interval", 0, -1, "New setting."},
            {"enforce_strict_identifier_format", false, false, "New setting."},
            {"enable_parsing_to_custom_serialization", false, true, "New setting"},
            {"mongodb_throw_on_unsupported_query", false, true, "New setting."},
            {"enable_parallel_replicas", false, false, "Parallel replicas with read tasks became the Beta tier feature."},
            {"parallel_replicas_mode", "read_tasks", "read_tasks", "This setting was introduced as a part of making parallel replicas feature Beta"},
            {"filesystem_cache_name", "", "", "Filesystem cache name to use for stateless table engines or data lakes"},
            {"restore_replace_external_dictionary_source_to_null", false, false, "New setting."},
            {"show_create_query_identifier_quoting_rule", "when_necessary", "when_necessary", "New setting."},
            {"show_create_query_identifier_quoting_style", "Backticks", "Backticks", "New setting."},
            {"merge_tree_min_read_task_size", 8, 8, "New setting"},
            {"merge_tree_min_rows_for_concurrent_read_for_remote_filesystem", (20 * 8192), 0, "Setting is deprecated"},
            {"merge_tree_min_bytes_for_concurrent_read_for_remote_filesystem", (24 * 10 * 1024 * 1024), 0, "Setting is deprecated"},
            {"implicit_select", false, false, "A new setting."},
            {"output_format_native_write_json_as_string", false, false, "Add new setting to allow write JSON column as single String column in Native format"},
            {"output_format_binary_write_json_as_string", false, false, "Add new setting to write values of JSON type as JSON string in RowBinary output format"},
            {"input_format_binary_read_json_as_string", false, false, "Add new setting to read values of JSON type as JSON string in RowBinary input format"},
            {"min_free_disk_bytes_to_perform_insert", 0, 0, "New setting."},
            {"min_free_disk_ratio_to_perform_insert", 0.0, 0.0, "New setting."},
            {"parallel_replicas_local_plan", false, true, "Use local plan for local replica in a query with parallel replicas"},
            {"enable_named_columns_in_function_tuple", false, false, "Disabled pending usability improvements"},
            {"cloud_mode_database_engine", 1, 1, "A setting for ClickHouse Cloud"},
            {"allow_experimental_shared_set_join", 0, 0, "A setting for ClickHouse Cloud"},
            {"read_through_distributed_cache", 0, 0, "A setting for ClickHouse Cloud"},
            {"write_through_distributed_cache", 0, 0, "A setting for ClickHouse Cloud"},
            {"distributed_cache_throw_on_error", 0, 0, "A setting for ClickHouse Cloud"},
            {"distributed_cache_log_mode", "on_error", "on_error", "A setting for ClickHouse Cloud"},
            {"distributed_cache_fetch_metrics_only_from_current_az", 1, 1, "A setting for ClickHouse Cloud"},
            {"distributed_cache_connect_max_tries", 20, 20, "A setting for ClickHouse Cloud"},
            {"distributed_cache_receive_response_wait_milliseconds", 60000, 60000, "A setting for ClickHouse Cloud"},
            {"distributed_cache_receive_timeout_milliseconds", 10000, 10000, "A setting for ClickHouse Cloud"},
            {"distributed_cache_wait_connection_from_pool_milliseconds", 100, 100, "A setting for ClickHouse Cloud"},
            {"distributed_cache_bypass_connection_pool", 0, 0, "A setting for ClickHouse Cloud"},
            {"distributed_cache_pool_behaviour_on_limit", "allocate_bypassing_pool", "allocate_bypassing_pool", "A setting for ClickHouse Cloud"},
            {"distributed_cache_read_alignment", 0, 0, "A setting for ClickHouse Cloud"},
            {"distributed_cache_max_unacked_inflight_packets", 10, 10, "A setting for ClickHouse Cloud"},
            {"distributed_cache_data_packet_ack_window", 5, 5, "A setting for ClickHouse Cloud"},
            {"input_format_parquet_enable_row_group_prefetch", false, true, "Enable row group prefetching during parquet parsing. Currently, only single-threaded parsing can prefetch."},
            {"input_format_orc_dictionary_as_low_cardinality", false, true, "Treat ORC dictionary encoded columns as LowCardinality columns while reading ORC files"},
            {"allow_experimental_refreshable_materialized_view", false, true, "Not experimental anymore"},
            {"max_parts_to_move", 0, 1000, "New setting"},
            {"hnsw_candidate_list_size_for_search", 64, 256, "New setting. Previously, the value was optionally specified in CREATE INDEX and 64 by default."},
            {"allow_reorder_prewhere_conditions", true, true, "New setting"},
            {"input_format_parquet_bloom_filter_push_down", false, false, "When reading Parquet files, skip whole row groups based on the WHERE/PREWHERE expressions and bloom filter in the Parquet metadata."},
            {"date_time_64_output_format_cut_trailing_zeros_align_to_groups_of_thousands", false, false, "Dynamically trim the trailing zeros of datetime64 values to adjust the output scale to (0, 3, 6), corresponding to 'seconds', 'milliseconds', and 'microseconds'."},
            {"parallel_replicas_index_analysis_only_on_coordinator", false, true, "Index analysis done only on replica-coordinator and skipped on other replicas. Effective only with enabled parallel_replicas_local_plan"},
            {"distributed_cache_discard_connection_if_unread_data", true, true, "New setting"},
            {"azure_check_objects_after_upload", false, false, "Check each uploaded object in azure blob storage to be sure that upload was successful"},
            {"backup_restore_keeper_max_retries", 20, 1000, "Should be big enough so the whole operation BACKUP or RESTORE operation won't fail because of a temporary [Zoo]Keeper failure in the middle of it."},
            {"backup_restore_failure_after_host_disconnected_for_seconds", 0, 3600, "New setting."},
            {"backup_restore_keeper_max_retries_while_initializing", 0, 20, "New setting."},
            {"backup_restore_keeper_max_retries_while_handling_error", 0, 20, "New setting."},
            {"backup_restore_finish_timeout_after_error_sec", 0, 180, "New setting."},
        });
        addSettingsChanges(settings_changes_history, "24.9",
        {
            {"output_format_orc_dictionary_key_size_threshold", 0.0, 0.0, "For a string column in ORC output format, if the number of distinct values is greater than this fraction of the total number of non-null rows, turn off dictionary encoding. Otherwise dictionary encoding is enabled"},
            {"input_format_json_empty_as_default", false, false, "Added new setting to allow to treat empty fields in JSON input as default values."},
            {"input_format_try_infer_variants", false, false, "Try to infer Variant type in text formats when there is more than one possible type for column/array elements"},
            {"join_output_by_rowlist_perkey_rows_threshold", 0, 5, "The lower limit of per-key average rows in the right table to determine whether to output by row list in hash join."},
            {"create_if_not_exists", false, false, "New setting."},
            {"allow_materialized_view_with_bad_select", true, true, "Support (but not enable yet) stricter validation in CREATE MATERIALIZED VIEW"},
            {"parallel_replicas_mark_segment_size", 128, 0, "Value for this setting now determined automatically"},
            {"database_replicated_allow_replicated_engine_arguments", 1, 0, "Don't allow explicit arguments by default"},
            {"database_replicated_allow_explicit_uuid", 1, 0, "Added a new setting to disallow explicitly specifying table UUID"},
            {"parallel_replicas_local_plan", false, false, "Use local plan for local replica in a query with parallel replicas"},
            {"join_to_sort_minimum_perkey_rows", 0, 40, "The lower limit of per-key average rows in the right table to determine whether to rerange the right table by key in left or inner join. This setting ensures that the optimization is not applied for sparse table keys"},
            {"join_to_sort_maximum_table_rows", 0, 10000, "The maximum number of rows in the right table to determine whether to rerange the right table by key in left or inner join"},
            {"allow_experimental_join_right_table_sorting", false, false, "If it is set to true, and the conditions of `join_to_sort_minimum_perkey_rows` and `join_to_sort_maximum_table_rows` are met, rerange the right table by key to improve the performance in left or inner hash join"},
            {"mongodb_throw_on_unsupported_query", false, true, "New setting."},
            {"min_free_disk_bytes_to_perform_insert", 0, 0, "Maintain some free disk space bytes from inserts while still allowing for temporary writing."},
            {"min_free_disk_ratio_to_perform_insert", 0.0, 0.0, "Maintain some free disk space bytes expressed as ratio to total disk space from inserts while still allowing for temporary writing."},
        });
        addSettingsChanges(settings_changes_history, "24.8",
        {
            {"rows_before_aggregation", false, false, "Provide exact value for rows_before_aggregation statistic, represents the number of rows read before aggregation"},
            {"restore_replace_external_table_functions_to_null", false, false, "New setting."},
            {"restore_replace_external_engines_to_null", false, false, "New setting."},
            {"input_format_json_max_depth", 1000000, 1000, "It was unlimited in previous versions, but that was unsafe."},
            {"merge_tree_min_bytes_per_task_for_remote_reading", 4194304, 2097152, "Value is unified with `filesystem_prefetch_min_bytes_for_single_read_task`"},
            {"use_hive_partitioning", false, false, "Allows to use hive partitioning for File, URL, S3, AzureBlobStorage and HDFS engines."},
            {"allow_experimental_kafka_offsets_storage_in_keeper", false, false, "Allow the usage of experimental Kafka storage engine that stores the committed offsets in ClickHouse Keeper"},
            {"allow_archive_path_syntax", true, true, "Added new setting to allow disabling archive path syntax."},
            {"query_cache_tag", "", "", "New setting for labeling query cache settings."},
            {"allow_experimental_time_series_table", false, false, "Added new setting to allow the TimeSeries table engine"},
            {"enable_analyzer", 1, 1, "Added an alias to a setting `allow_experimental_analyzer`."},
            {"optimize_functions_to_subcolumns", false, true, "Enabled settings by default"},
            {"allow_experimental_json_type", false, false, "Add new experimental JSON type"},
            {"use_json_alias_for_old_object_type", true, false, "Use JSON type alias to create new JSON type"},
            {"type_json_skip_duplicated_paths", false, false, "Allow to skip duplicated paths during JSON parsing"},
            {"allow_experimental_vector_similarity_index", false, false, "Added new setting to allow experimental vector similarity indexes"},
            {"input_format_try_infer_datetimes_only_datetime64", true, false, "Allow to infer DateTime instead of DateTime64 in data formats"},
        });
        addSettingsChanges(settings_changes_history, "24.7",
        {
            {"output_format_parquet_write_page_index", false, true, "Add a possibility to write page index into parquet files."},
            {"output_format_binary_encode_types_in_binary_format", false, false, "Added new setting to allow to write type names in binary format in RowBinaryWithNamesAndTypes output format"},
            {"input_format_binary_decode_types_in_binary_format", false, false, "Added new setting to allow to read type names in binary format in RowBinaryWithNamesAndTypes input format"},
            {"output_format_native_encode_types_in_binary_format", false, false, "Added new setting to allow to write type names in binary format in Native output format"},
            {"input_format_native_decode_types_in_binary_format", false, false, "Added new setting to allow to read type names in binary format in Native output format"},
            {"read_in_order_use_buffering", false, true, "Use buffering before merging while reading in order of primary key"},
            {"enable_named_columns_in_function_tuple", false, false, "Generate named tuples in function tuple() when all names are unique and can be treated as unquoted identifiers."},
            {"optimize_trivial_insert_select", true, false, "The optimization does not make sense in many cases."},
            {"dictionary_validate_primary_key_type", false, false, "Validate primary key type for dictionaries. By default id type for simple layouts will be implicitly converted to UInt64."},
            {"collect_hash_table_stats_during_joins", false, true, "New setting."},
            {"max_size_to_preallocate_for_joins", 0, 100'000'000, "New setting."},
            {"input_format_orc_reader_time_zone_name", "GMT", "GMT", "The time zone name for ORC row reader, the default ORC row reader's time zone is GMT."},
            {"database_replicated_allow_heavy_create", true, false, "Long-running DDL queries (CREATE AS SELECT and POPULATE) for Replicated database engine was forbidden"},
            {"query_plan_merge_filters", false, false, "Allow to merge filters in the query plan"},
            {"azure_sdk_max_retries", 10, 10, "Maximum number of retries in azure sdk"},
            {"azure_sdk_retry_initial_backoff_ms", 10, 10, "Minimal backoff between retries in azure sdk"},
            {"azure_sdk_retry_max_backoff_ms", 1000, 1000, "Maximal backoff between retries in azure sdk"},
            {"ignore_on_cluster_for_replicated_named_collections_queries", false, false, "Ignore ON CLUSTER clause for replicated named collections management queries."},
            {"backup_restore_s3_retry_attempts", 1000,1000, "Setting for Aws::Client::RetryStrategy, Aws::Client does retries itself, 0 means no retries. It takes place only for backup/restore."},
            {"postgresql_connection_attempt_timeout", 2, 2, "Allow to control 'connect_timeout' parameter of PostgreSQL connection."},
            {"postgresql_connection_pool_retries", 2, 2, "Allow to control the number of retries in PostgreSQL connection pool."}
        });
        addSettingsChanges(settings_changes_history, "24.6",
        {
            {"materialize_skip_indexes_on_insert", true, true, "Added new setting to allow to disable materialization of skip indexes on insert"},
            {"materialize_statistics_on_insert", true, true, "Added new setting to allow to disable materialization of statistics on insert"},
            {"input_format_parquet_use_native_reader", false, false, "When reading Parquet files, to use native reader instead of arrow reader."},
            {"hdfs_throw_on_zero_files_match", false, false, "Allow to throw an error when ListObjects request cannot match any files in HDFS engine instead of empty query result"},
            {"azure_throw_on_zero_files_match", false, false, "Allow to throw an error when ListObjects request cannot match any files in AzureBlobStorage engine instead of empty query result"},
            {"s3_validate_request_settings", true, true, "Allow to disable S3 request settings validation"},
            {"allow_experimental_full_text_index", false, false, "Enable experimental text index"},
            {"azure_skip_empty_files", false, false, "Allow to skip empty files in azure table engine"},
            {"hdfs_ignore_file_doesnt_exist", false, false, "Allow to return 0 rows when the requested files don't exist instead of throwing an exception in HDFS table engine"},
            {"azure_ignore_file_doesnt_exist", false, false, "Allow to return 0 rows when the requested files don't exist instead of throwing an exception in AzureBlobStorage table engine"},
            {"s3_ignore_file_doesnt_exist", false, false, "Allow to return 0 rows when the requested files don't exist instead of throwing an exception in S3 table engine"},
            {"s3_max_part_number", 10000, 10000, "Maximum part number number for s3 upload part"},
            {"s3_max_single_operation_copy_size", 32 * 1024 * 1024, 32 * 1024 * 1024, "Maximum size for a single copy operation in s3"},
            {"input_format_parquet_max_block_size", 8192, DEFAULT_BLOCK_SIZE, "Increase block size for parquet reader."},
            {"input_format_parquet_prefer_block_bytes", 0, DEFAULT_BLOCK_SIZE * 256, "Average block bytes output by parquet reader."},
            {"enable_blob_storage_log", true, true, "Write information about blob storage operations to system.blob_storage_log table"},
            {"allow_deprecated_snowflake_conversion_functions", true, false, "Disabled deprecated functions snowflakeToDateTime[64] and dateTime[64]ToSnowflake."},
            {"allow_statistic_optimize", false, false, "Old setting which popped up here being renamed."},
            {"allow_experimental_statistic", false, false, "Old setting which popped up here being renamed."},
            {"allow_statistics_optimize", false, false, "The setting was renamed. The previous name is `allow_statistic_optimize`."},
            {"allow_experimental_statistics", false, false, "The setting was renamed. The previous name is `allow_experimental_statistic`."},
            {"enable_vertical_final", false, true, "Enable vertical final by default again after fixing bug"},
            {"parallel_replicas_custom_key_range_lower", 0, 0, "Add settings to control the range filter when using parallel replicas with dynamic shards"},
            {"parallel_replicas_custom_key_range_upper", 0, 0, "Add settings to control the range filter when using parallel replicas with dynamic shards. A value of 0 disables the upper limit"},
            {"output_format_pretty_display_footer_column_names", 0, 1, "Add a setting to display column names in the footer if there are many rows. Threshold value is controlled by output_format_pretty_display_footer_column_names_min_rows."},
            {"output_format_pretty_display_footer_column_names_min_rows", 0, 50, "Add a setting to control the threshold value for setting output_format_pretty_display_footer_column_names_min_rows. Default 50."},
            {"output_format_csv_serialize_tuple_into_separate_columns", true, true, "A new way of how interpret tuples in CSV format was added."},
            {"input_format_csv_deserialize_separate_columns_into_tuple", true, true, "A new way of how interpret tuples in CSV format was added."},
            {"input_format_csv_try_infer_strings_from_quoted_tuples", true, true, "A new way of how interpret tuples in CSV format was added."},
        });
        addSettingsChanges(settings_changes_history, "24.5",
        {
            {"allow_deprecated_error_prone_window_functions", true, false, "Allow usage of deprecated error prone window functions (neighbor, runningAccumulate, runningDifferenceStartingWithFirstValue, runningDifference)"},
            {"allow_experimental_join_condition", false, false, "Support join with inequal conditions which involve columns from both left and right table. e.g. t1.y < t2.y."},
            {"input_format_tsv_crlf_end_of_line", false, false, "Enables reading of CRLF line endings with TSV formats"},
            {"output_format_parquet_use_custom_encoder", false, true, "Enable custom Parquet encoder."},
            {"cross_join_min_rows_to_compress", 0, 10000000, "Minimal count of rows to compress block in CROSS JOIN. Zero value means - disable this threshold. This block is compressed when any of the two thresholds (by rows or by bytes) are reached."},
            {"cross_join_min_bytes_to_compress", 0, 1_GiB, "Minimal size of block to compress in CROSS JOIN. Zero value means - disable this threshold. This block is compressed when any of the two thresholds (by rows or by bytes) are reached."},
            {"http_max_chunk_size", 0, 0, "Internal limitation"},
            {"prefer_external_sort_block_bytes", 0, DEFAULT_BLOCK_SIZE * 256, "Prefer maximum block bytes for external sort, reduce the memory usage during merging."},
            {"input_format_force_null_for_omitted_fields", false, false, "Disable type-defaults for omitted fields when needed"},
            {"cast_string_to_dynamic_use_inference", false, false, "Add setting to allow converting String to Dynamic through parsing"},
            {"allow_experimental_dynamic_type", false, false, "Add new experimental Dynamic type"},
            {"azure_max_blocks_in_multipart_upload", 50000, 50000, "Maximum number of blocks in multipart upload for Azure."},
            {"allow_archive_path_syntax", false, true, "Added new setting to allow disabling archive path syntax."},
        });
        addSettingsChanges(settings_changes_history, "24.4",
        {
            {"input_format_json_throw_on_bad_escape_sequence", true, true, "Allow to save JSON strings with bad escape sequences"},
            {"max_parsing_threads", 0, 0, "Add a separate setting to control number of threads in parallel parsing from files"},
            {"ignore_drop_queries_probability", 0, 0, "Allow to ignore drop queries in server with specified probability for testing purposes"},
            {"lightweight_deletes_sync", 2, 2, "The same as 'mutation_sync', but controls only execution of lightweight deletes"},
            {"query_cache_system_table_handling", "save", "throw", "The query cache no longer caches results of queries against system tables"},
            {"input_format_json_ignore_unnecessary_fields", false, true, "Ignore unnecessary fields and not parse them. Enabling this may not throw exceptions on json strings of invalid format or with duplicated fields"},
            {"input_format_hive_text_allow_variable_number_of_columns", false, true, "Ignore extra columns in Hive Text input (if file has more columns than expected) and treat missing fields in Hive Text input as default values."},
            {"allow_experimental_database_replicated", false, true, "Database engine Replicated is now in Beta stage"},
            {"temporary_data_in_cache_reserve_space_wait_lock_timeout_milliseconds", (10 * 60 * 1000), (10 * 60 * 1000), "Wait time to lock cache for space reservation in temporary data in filesystem cache"},
            {"optimize_rewrite_sum_if_to_count_if", false, true, "Only available for the analyzer, where it works correctly"},
            {"azure_allow_parallel_part_upload", "true", "true", "Use multiple threads for azure multipart upload."},
            {"max_recursive_cte_evaluation_depth", DBMS_RECURSIVE_CTE_MAX_EVALUATION_DEPTH, DBMS_RECURSIVE_CTE_MAX_EVALUATION_DEPTH, "Maximum limit on recursive CTE evaluation depth"},
            {"query_plan_convert_outer_join_to_inner_join", false, true, "Allow to convert OUTER JOIN to INNER JOIN if filter after JOIN always filters default values"},
        });
        addSettingsChanges(settings_changes_history, "24.3",
        {
            {"s3_connect_timeout_ms", 1000, 1000, "Introduce new dedicated setting for s3 connection timeout"},
            {"allow_experimental_shared_merge_tree", false, true, "The setting is obsolete"},
            {"use_page_cache_for_disks_without_file_cache", false, false, "Added userspace page cache"},
            {"read_from_page_cache_if_exists_otherwise_bypass_cache", false, false, "Added userspace page cache"},
            {"page_cache_inject_eviction", false, false, "Added userspace page cache"},
            {"default_table_engine", "None", "MergeTree", "Set default table engine to MergeTree for better usability"},
            {"input_format_json_use_string_type_for_ambiguous_paths_in_named_tuples_inference_from_objects", false, false, "Allow to use String type for ambiguous paths during named tuple inference from JSON objects"},
            {"traverse_shadow_remote_data_paths", false, false, "Traverse shadow directory when query system.remote_data_paths."},
            {"throw_if_deduplication_in_dependent_materialized_views_enabled_with_async_insert", false, true, "Deduplication in dependent materialized view cannot work together with async inserts."},
            {"parallel_replicas_allow_in_with_subquery", false, true, "If true, subquery for IN will be executed on every follower replica"},
            {"log_processors_profiles", false, true, "Enable by default"},
            {"function_locate_has_mysql_compatible_argument_order", false, true, "Increase compatibility with MySQL's locate function."},
            {"allow_suspicious_primary_key", true, false, "Forbid suspicious PRIMARY KEY/ORDER BY for MergeTree (i.e. SimpleAggregateFunction)"},
            {"filesystem_cache_reserve_space_wait_lock_timeout_milliseconds", 1000, 1000, "Wait time to lock cache for space reservation in filesystem cache"},
            {"max_parser_backtracks", 0, 1000000, "Limiting the complexity of parsing"},
            {"analyzer_compatibility_join_using_top_level_identifier", false, false, "Force to resolve identifier in JOIN USING from projection"},
            {"distributed_insert_skip_read_only_replicas", false, false, "If true, INSERT into Distributed will skip read-only replicas"},
            {"keeper_max_retries", 10, 10, "Max retries for general keeper operations"},
            {"keeper_retry_initial_backoff_ms", 100, 100, "Initial backoff timeout for general keeper operations"},
            {"keeper_retry_max_backoff_ms", 5000, 5000, "Max backoff timeout for general keeper operations"},
            {"s3queue_allow_experimental_sharded_mode", false, false, "Enable experimental sharded mode of S3Queue table engine. It is experimental because it will be rewritten"},
            {"allow_experimental_analyzer", false, true, "Enable analyzer and planner by default."},
            {"merge_tree_read_split_ranges_into_intersecting_and_non_intersecting_injection_probability", 0.0, 0.0, "For testing of `PartsSplitter` - split read ranges into intersecting and non intersecting every time you read from MergeTree with the specified probability."},
            {"allow_get_client_http_header", false, false, "Introduced a new function."},
            {"output_format_pretty_row_numbers", false, true, "It is better for usability."},
            {"output_format_pretty_max_value_width_apply_for_single_value", true, false, "Single values in Pretty formats won't be cut."},
            {"output_format_parquet_string_as_string", false, true, "ClickHouse allows arbitrary binary data in the String data type, which is typically UTF-8. Parquet/ORC/Arrow Strings only support UTF-8. That's why you can choose which Arrow's data type to use for the ClickHouse String data type - String or Binary. While Binary would be more correct and compatible, using String by default will correspond to user expectations in most cases."},
            {"output_format_orc_string_as_string", false, true, "ClickHouse allows arbitrary binary data in the String data type, which is typically UTF-8. Parquet/ORC/Arrow Strings only support UTF-8. That's why you can choose which Arrow's data type to use for the ClickHouse String data type - String or Binary. While Binary would be more correct and compatible, using String by default will correspond to user expectations in most cases."},
            {"output_format_arrow_string_as_string", false, true, "ClickHouse allows arbitrary binary data in the String data type, which is typically UTF-8. Parquet/ORC/Arrow Strings only support UTF-8. That's why you can choose which Arrow's data type to use for the ClickHouse String data type - String or Binary. While Binary would be more correct and compatible, using String by default will correspond to user expectations in most cases."},
            {"output_format_parquet_compression_method", "lz4", "zstd", "Parquet/ORC/Arrow support many compression methods, including lz4 and zstd. ClickHouse supports each and every compression method. Some inferior tools, such as 'duckdb', lack support for the faster `lz4` compression method, that's why we set zstd by default."},
            {"output_format_orc_compression_method", "lz4", "zstd", "Parquet/ORC/Arrow support many compression methods, including lz4 and zstd. ClickHouse supports each and every compression method. Some inferior tools, such as 'duckdb', lack support for the faster `lz4` compression method, that's why we set zstd by default."},
            {"output_format_pretty_highlight_digit_groups", false, true, "If enabled and if output is a terminal, highlight every digit corresponding to the number of thousands, millions, etc. with underline."},
            {"geo_distance_returns_float64_on_float64_arguments", false, true, "Increase the default precision."},
            {"azure_max_inflight_parts_for_one_file", 20, 20, "The maximum number of a concurrent loaded parts in multipart upload request. 0 means unlimited."},
            {"azure_strict_upload_part_size", 0, 0, "The exact size of part to upload during multipart upload to Azure blob storage."},
            {"azure_min_upload_part_size", 16*1024*1024, 16*1024*1024, "The minimum size of part to upload during multipart upload to Azure blob storage."},
            {"azure_max_upload_part_size", 5ull*1024*1024*1024, 5ull*1024*1024*1024, "The maximum size of part to upload during multipart upload to Azure blob storage."},
            {"azure_upload_part_size_multiply_factor", 2, 2, "Multiply azure_min_upload_part_size by this factor each time azure_multiply_parts_count_threshold parts were uploaded from a single write to Azure blob storage."},
            {"azure_upload_part_size_multiply_parts_count_threshold", 500, 500, "Each time this number of parts was uploaded to Azure blob storage, azure_min_upload_part_size is multiplied by azure_upload_part_size_multiply_factor."},
            {"output_format_csv_serialize_tuple_into_separate_columns", true, true, "A new way of how interpret tuples in CSV format was added."},
            {"input_format_csv_deserialize_separate_columns_into_tuple", true, true, "A new way of how interpret tuples in CSV format was added."},
            {"input_format_csv_try_infer_strings_from_quoted_tuples", true, true, "A new way of how interpret tuples in CSV format was added."},
        });
        addSettingsChanges(settings_changes_history, "24.2",
        {
            {"allow_suspicious_variant_types", true, false, "Don't allow creating Variant type with suspicious variants by default"},
            {"validate_experimental_and_suspicious_types_inside_nested_types", false, true, "Validate usage of experimental and suspicious types inside nested types"},
            {"output_format_values_escape_quote_with_quote", false, false, "If true escape ' with '', otherwise quoted with \\'"},
            {"output_format_pretty_single_large_number_tip_threshold", 0, 1'000'000, "Print a readable number tip on the right side of the table if the block consists of a single number which exceeds this value (except 0)"},
            {"input_format_try_infer_exponent_floats", true, false, "Don't infer floats in exponential notation by default"},
            {"query_plan_optimize_prewhere", true, true, "Allow to push down filter to PREWHERE expression for supported storages"},
            {"async_insert_max_data_size", 1000000, 10485760, "The previous value appeared to be too small."},
            {"async_insert_poll_timeout_ms", 10, 10, "Timeout in milliseconds for polling data from asynchronous insert queue"},
            {"async_insert_use_adaptive_busy_timeout", false, true, "Use adaptive asynchronous insert timeout"},
            {"async_insert_busy_timeout_min_ms", 50, 50, "The minimum value of the asynchronous insert timeout in milliseconds; it also serves as the initial value, which may be increased later by the adaptive algorithm"},
            {"async_insert_busy_timeout_max_ms", 200, 200, "The minimum value of the asynchronous insert timeout in milliseconds; async_insert_busy_timeout_ms is aliased to async_insert_busy_timeout_max_ms"},
            {"async_insert_busy_timeout_increase_rate", 0.2, 0.2, "The exponential growth rate at which the adaptive asynchronous insert timeout increases"},
            {"async_insert_busy_timeout_decrease_rate", 0.2, 0.2, "The exponential growth rate at which the adaptive asynchronous insert timeout decreases"},
            {"format_template_row_format", "", "", "Template row format string can be set directly in query"},
            {"format_template_resultset_format", "", "", "Template result set format string can be set in query"},
            {"split_parts_ranges_into_intersecting_and_non_intersecting_final", true, true, "Allow to split parts ranges into intersecting and non intersecting during FINAL optimization"},
            {"split_intersecting_parts_ranges_into_layers_final", true, true, "Allow to split intersecting parts ranges into layers during FINAL optimization"},
            {"azure_max_single_part_copy_size", 256*1024*1024, 256*1024*1024, "The maximum size of object to copy using single part copy to Azure blob storage."},
            {"min_external_table_block_size_rows", DEFAULT_INSERT_BLOCK_SIZE, DEFAULT_INSERT_BLOCK_SIZE, "Squash blocks passed to external table to specified size in rows, if blocks are not big enough"},
            {"min_external_table_block_size_bytes", DEFAULT_INSERT_BLOCK_SIZE * 256, DEFAULT_INSERT_BLOCK_SIZE * 256, "Squash blocks passed to external table to specified size in bytes, if blocks are not big enough."},
            {"parallel_replicas_prefer_local_join", true, true, "If true, and JOIN can be executed with parallel replicas algorithm, and all storages of right JOIN part are *MergeTree, local JOIN will be used instead of GLOBAL JOIN."},
            {"optimize_time_filter_with_preimage", true, true, "Optimize Date and DateTime predicates by converting functions into equivalent comparisons without conversions (e.g. toYear(col) = 2023 -> col >= '2023-01-01' AND col <= '2023-12-31')"},
            {"extract_key_value_pairs_max_pairs_per_row", 0, 0, "Max number of pairs that can be produced by the `extractKeyValuePairs` function. Used as a safeguard against consuming too much memory."},
            {"default_view_definer", "CURRENT_USER", "CURRENT_USER", "Allows to set default `DEFINER` option while creating a view"},
            {"default_materialized_view_sql_security", "DEFINER", "DEFINER", "Allows to set a default value for SQL SECURITY option when creating a materialized view"},
            {"default_normal_view_sql_security", "INVOKER", "INVOKER", "Allows to set default `SQL SECURITY` option while creating a normal view"},
            {"mysql_map_string_to_text_in_show_columns", false, true, "Reduce the configuration effort to connect ClickHouse with BI tools."},
            {"mysql_map_fixed_string_to_text_in_show_columns", false, true, "Reduce the configuration effort to connect ClickHouse with BI tools."},
        });
        addSettingsChanges(settings_changes_history, "24.1",
        {
            {"print_pretty_type_names", false, true, "Better user experience."},
            {"input_format_json_read_bools_as_strings", false, true, "Allow to read bools as strings in JSON formats by default"},
            {"output_format_arrow_use_signed_indexes_for_dictionary", false, true, "Use signed indexes type for Arrow dictionaries by default as it's recommended"},
            {"allow_experimental_variant_type", false, false, "Add new experimental Variant type"},
            {"use_variant_as_common_type", false, false, "Allow to use Variant in if/multiIf if there is no common type"},
            {"output_format_arrow_use_64_bit_indexes_for_dictionary", false, false, "Allow to use 64 bit indexes type in Arrow dictionaries"},
            {"parallel_replicas_mark_segment_size", 128, 128, "Add new setting to control segment size in new parallel replicas coordinator implementation"},
            {"ignore_materialized_views_with_dropped_target_table", false, false, "Add new setting to allow to ignore materialized views with dropped target table"},
            {"output_format_compression_level", 3, 3, "Allow to change compression level in the query output"},
            {"output_format_compression_zstd_window_log", 0, 0, "Allow to change zstd window log in the query output when zstd compression is used"},
            {"enable_zstd_qat_codec", false, false, "Add new ZSTD_QAT codec"},
            {"enable_vertical_final", false, true, "Use vertical final by default"},
            {"output_format_arrow_use_64_bit_indexes_for_dictionary", false, false, "Allow to use 64 bit indexes type in Arrow dictionaries"},
            {"max_rows_in_set_to_optimize_join", 100000, 0, "Disable join optimization as it prevents from read in order optimization"},
            {"output_format_pretty_color", true, "auto", "Setting is changed to allow also for auto value, disabling ANSI escapes if output is not a tty"},
            {"function_visible_width_behavior", 0, 1, "We changed the default behavior of `visibleWidth` to be more precise"},
            {"max_estimated_execution_time", 0, 0, "Separate max_execution_time and max_estimated_execution_time"},
            {"iceberg_engine_ignore_schema_evolution", false, false, "Allow to ignore schema evolution in Iceberg table engine"},
            {"optimize_injective_functions_in_group_by", false, true, "Replace injective functions by it's arguments in GROUP BY section in analyzer"},
            {"update_insert_deduplication_token_in_dependent_materialized_views", false, false, "Allow to update insert deduplication token with table identifier during insert in dependent materialized views"},
            {"azure_max_unexpected_write_error_retries", 4, 4, "The maximum number of retries in case of unexpected errors during Azure blob storage write"},
            {"split_parts_ranges_into_intersecting_and_non_intersecting_final", false, true, "Allow to split parts ranges into intersecting and non intersecting during FINAL optimization"},
            {"split_intersecting_parts_ranges_into_layers_final", true, true, "Allow to split intersecting parts ranges into layers during FINAL optimization"}
        });
        addSettingsChanges(settings_changes_history, "23.12",
        {
            {"allow_suspicious_ttl_expressions", true, false, "It is a new setting, and in previous versions the behavior was equivalent to allowing."},
            {"input_format_parquet_allow_missing_columns", false, true, "Allow missing columns in Parquet files by default"},
            {"input_format_orc_allow_missing_columns", false, true, "Allow missing columns in ORC files by default"},
            {"input_format_arrow_allow_missing_columns", false, true, "Allow missing columns in Arrow files by default"}
        });
        addSettingsChanges(settings_changes_history, "23.11",
        {
            {"parsedatetime_parse_without_leading_zeros", false, true, "Improved compatibility with MySQL DATE_FORMAT/STR_TO_DATE"}
        });
        addSettingsChanges(settings_changes_history, "23.9",
        {
            {"optimize_group_by_constant_keys", false, true, "Optimize group by constant keys by default"},
            {"input_format_json_try_infer_named_tuples_from_objects", false, true, "Try to infer named Tuples from JSON objects by default"},
            {"input_format_json_read_numbers_as_strings", false, true, "Allow to read numbers as strings in JSON formats by default"},
            {"input_format_json_read_arrays_as_strings", false, true, "Allow to read arrays as strings in JSON formats by default"},
            {"input_format_json_infer_incomplete_types_as_strings", false, true, "Allow to infer incomplete types as Strings in JSON formats by default"},
            {"input_format_json_try_infer_numbers_from_strings", true, false, "Don't infer numbers from strings in JSON formats by default to prevent possible parsing errors"},
            {"http_write_exception_in_output_format", false, true, "Output valid JSON/XML on exception in HTTP streaming."}
        });
        addSettingsChanges(settings_changes_history, "23.8",
        {
            {"rewrite_count_distinct_if_with_count_distinct_implementation", false, true, "Rewrite countDistinctIf with count_distinct_implementation configuration"}
        });
        addSettingsChanges(settings_changes_history, "23.7",
        {
            {"function_sleep_max_microseconds_per_block", 0, 3000000, "In previous versions, the maximum sleep time of 3 seconds was applied only for `sleep`, but not for `sleepEachRow` function. In the new version, we introduce this setting. If you set compatibility with the previous versions, we will disable the limit altogether."}
        });
        addSettingsChanges(settings_changes_history, "23.6",
        {
            {"http_send_timeout", 180, 30, "3 minutes seems crazy long. Note that this is timeout for a single network write call, not for the whole upload operation."},
            {"http_receive_timeout", 180, 30, "See http_send_timeout."}
        });
        addSettingsChanges(settings_changes_history, "23.5",
        {
            {"input_format_parquet_preserve_order", true, false, "Allow Parquet reader to reorder rows for better parallelism."},
            {"parallelize_output_from_storages", false, true, "Allow parallelism when executing queries that read from file/url/s3/etc. This may reorder rows."},
            {"use_with_fill_by_sorting_prefix", false, true, "Columns preceding WITH FILL columns in ORDER BY clause form sorting prefix. Rows with different values in sorting prefix are filled independently"},
            {"output_format_parquet_compliant_nested_types", false, true, "Change an internal field name in output Parquet file schema."}
        });
        addSettingsChanges(settings_changes_history, "23.4",
        {
            {"allow_suspicious_indices", true, false, "If true, index can defined with identical expressions"},
            {"allow_nonconst_timezone_arguments", true, false, "Allow non-const timezone arguments in certain time-related functions like toTimeZone(), fromUnixTimestamp*(), snowflakeToDateTime*()."},
            {"connect_timeout_with_failover_ms", 50, 1000, "Increase default connect timeout because of async connect"},
            {"connect_timeout_with_failover_secure_ms", 100, 1000, "Increase default secure connect timeout because of async connect"},
            {"hedged_connection_timeout_ms", 100, 50, "Start new connection in hedged requests after 50 ms instead of 100 to correspond with previous connect timeout"},
            {"formatdatetime_f_prints_single_zero", true, false, "Improved compatibility with MySQL DATE_FORMAT()/STR_TO_DATE()"},
            {"formatdatetime_parsedatetime_m_is_month_name", false, true, "Improved compatibility with MySQL DATE_FORMAT/STR_TO_DATE"}
        });
        addSettingsChanges(settings_changes_history, "23.3",
        {
            {"output_format_parquet_version", "1.0", "2.latest", "Use latest Parquet format version for output format"},
            {"input_format_json_ignore_unknown_keys_in_named_tuple", false, true, "Improve parsing JSON objects as named tuples"},
            {"input_format_native_allow_types_conversion", false, true, "Allow types conversion in Native input forma"},
            {"output_format_arrow_compression_method", "none", "lz4_frame", "Use lz4 compression in Arrow output format by default"},
            {"output_format_parquet_compression_method", "snappy", "lz4", "Use lz4 compression in Parquet output format by default"},
            {"output_format_orc_compression_method", "none", "lz4_frame", "Use lz4 compression in ORC output format by default"},
            {"async_query_sending_for_remote", false, true, "Create connections and send query async across shards"}
        });
        addSettingsChanges(settings_changes_history, "23.2",
        {
            {"output_format_parquet_fixed_string_as_fixed_byte_array", false, true, "Use Parquet FIXED_LENGTH_BYTE_ARRAY type for FixedString by default"},
            {"output_format_arrow_fixed_string_as_fixed_byte_array", false, true, "Use Arrow FIXED_SIZE_BINARY type for FixedString by default"},
            {"query_plan_remove_redundant_distinct", false, true, "Remove redundant Distinct step in query plan"},
            {"optimize_duplicate_order_by_and_distinct", true, false, "Remove duplicate ORDER BY and DISTINCT if it's possible"},
            {"insert_keeper_max_retries", 0, 20, "Enable reconnections to Keeper on INSERT, improve reliability"}
        });
        addSettingsChanges(settings_changes_history, "23.1",
        {
            {"input_format_json_read_objects_as_strings", 0, 1, "Enable reading nested json objects as strings while object type is experimental"},
            {"input_format_json_defaults_for_missing_elements_in_named_tuple", false, true, "Allow missing elements in JSON objects while reading named tuples by default"},
            {"input_format_csv_detect_header", false, true, "Detect header in CSV format by default"},
            {"input_format_tsv_detect_header", false, true, "Detect header in TSV format by default"},
            {"input_format_custom_detect_header", false, true, "Detect header in CustomSeparated format by default"},
            {"query_plan_remove_redundant_sorting", false, true, "Remove redundant sorting in query plan. For example, sorting steps related to ORDER BY clauses in subqueries"}
        });
        addSettingsChanges(settings_changes_history, "22.12",
        {
            {"max_size_to_preallocate_for_aggregation", 10'000'000, 100'000'000, "This optimizes performance"},
            {"query_plan_aggregation_in_order", 0, 1, "Enable some refactoring around query plan"},
            {"format_binary_max_string_size", 0, 1_GiB, "Prevent allocating large amount of memory"}
        });
        addSettingsChanges(settings_changes_history, "22.11",
        {
            {"use_structure_from_insertion_table_in_table_functions", 0, 2, "Improve using structure from insertion table in table functions"}
        });
        addSettingsChanges(settings_changes_history, "22.9",
        {
            {"force_grouping_standard_compatibility", false, true, "Make GROUPING function output the same as in SQL standard and other DBMS"}
        });
        addSettingsChanges(settings_changes_history, "22.7",
        {
            {"cross_to_inner_join_rewrite", 1, 2, "Force rewrite comma join to inner"},
            {"enable_positional_arguments", false, true, "Enable positional arguments feature by default"},
            {"format_csv_allow_single_quotes", true, false, "Most tools don't treat single quote in CSV specially, don't do it by default too"}
        });
        addSettingsChanges(settings_changes_history, "22.6",
        {
            {"output_format_json_named_tuples_as_objects", false, true, "Allow to serialize named tuples as JSON objects in JSON formats by default"},
            {"input_format_skip_unknown_fields", false, true, "Optimize reading subset of columns for some input formats"}
        });
        addSettingsChanges(settings_changes_history, "22.5",
        {
            {"memory_overcommit_ratio_denominator", 0, 1073741824, "Enable memory overcommit feature by default"},
            {"memory_overcommit_ratio_denominator_for_user", 0, 1073741824, "Enable memory overcommit feature by default"}
        });
        addSettingsChanges(settings_changes_history, "22.4",
        {
            {"allow_settings_after_format_in_insert", true, false, "Do not allow SETTINGS after FORMAT for INSERT queries because ClickHouse interpret SETTINGS as some values, which is misleading"}
        });
        addSettingsChanges(settings_changes_history, "22.3",
        {
            {"cast_ipv4_ipv6_default_on_conversion_error", true, false, "Make functions cast(value, 'IPv4') and cast(value, 'IPv6') behave same as toIPv4 and toIPv6 functions"}
        });
        addSettingsChanges(settings_changes_history, "21.12",
        {
            {"stream_like_engine_allow_direct_select", true, false, "Do not allow direct select for Kafka/RabbitMQ/FileLog by default"}
        });
        addSettingsChanges(settings_changes_history, "21.9",
        {
            {"output_format_decimal_trailing_zeros", true, false, "Do not output trailing zeros in text representation of Decimal types by default for better looking output"},
            {"use_hedged_requests", false, true, "Enable Hedged Requests feature by default"}
        });
        addSettingsChanges(settings_changes_history, "21.7",
        {
            {"legacy_column_name_of_tuple_literal", true, false, "Add this setting only for compatibility reasons. It makes sense to set to 'true', while doing rolling update of cluster from version lower than 21.7 to higher"}
        });
        addSettingsChanges(settings_changes_history, "21.5",
        {
            {"async_socket_for_remote", false, true, "Fix all problems and turn on asynchronous reads from socket for remote queries by default again"}
        });
        addSettingsChanges(settings_changes_history, "21.3",
        {
            {"async_socket_for_remote", true, false, "Turn off asynchronous reads from socket for remote queries because of some problems"},
            {"optimize_normalize_count_variants", false, true, "Rewrite aggregate functions that semantically equals to count() as count() by default"},
            {"normalize_function_names", false, true, "Normalize function names to their canonical names, this was needed for projection query routing"}
        });
        addSettingsChanges(settings_changes_history, "21.2",
        {
            {"enable_global_with_statement", false, true, "Propagate WITH statements to UNION queries and all subqueries by default"}
        });
        addSettingsChanges(settings_changes_history, "21.1",
        {
            {"insert_quorum_parallel", false, true, "Use parallel quorum inserts by default. It is significantly more convenient to use than sequential quorum inserts"},
            {"input_format_null_as_default", false, true, "Allow to insert NULL as default for input formats by default"},
            {"optimize_on_insert", false, true, "Enable data optimization on INSERT by default for better user experience"},
            {"use_compact_format_in_distributed_parts_names", false, true, "Use compact format for async INSERT into Distributed tables by default"}
        });
        addSettingsChanges(settings_changes_history, "20.10",
        {
            {"format_regexp_escaping_rule", "Escaped", "Raw", "Use Raw as default escaping rule for Regexp format to male the behaviour more like to what users expect"}
        });
        addSettingsChanges(settings_changes_history, "20.7",
        {
            {"show_table_uuid_in_table_create_query_if_not_nil", true, false, "Stop showing  UID of the table in its CREATE query for Engine=Atomic"}
        });
        addSettingsChanges(settings_changes_history, "20.5",
        {
            {"input_format_with_names_use_header", false, true, "Enable using header with names for formats with WithNames/WithNamesAndTypes suffixes"},
            {"allow_suspicious_codecs", true, false, "Don't allow to specify meaningless compression codecs"}
        });
        addSettingsChanges(settings_changes_history, "20.4",
        {
            {"validate_polygons", false, true, "Throw exception if polygon is invalid in function pointInPolygon by default instead of returning possibly wrong results"}
        });
        addSettingsChanges(settings_changes_history, "19.18",
        {
            {"enable_scalar_subquery_optimization", false, true, "Prevent scalar subqueries from (de)serializing large scalar values and possibly avoid running the same subquery more than once"}
        });
        addSettingsChanges(settings_changes_history, "19.14",
        {
            {"any_join_distinct_right_table_keys", true, false, "Disable ANY RIGHT and ANY FULL JOINs by default to avoid inconsistency"}
        });
        addSettingsChanges(settings_changes_history, "19.12",
        {
            {"input_format_defaults_for_omitted_fields", false, true, "Enable calculation of complex default expressions for omitted fields for some input formats, because it should be the expected behaviour"}
        });
        addSettingsChanges(settings_changes_history, "19.5",
        {
            {"max_partitions_per_insert_block", 0, 100, "Add a limit for the number of partitions in one block"}
        });
        addSettingsChanges(settings_changes_history, "18.12.17",
        {
            {"enable_optimize_predicate_expression", 0, 1, "Optimize predicates to subqueries by default"}
        });
    });
    return settings_changes_history;
}

const VersionToSettingsChangesMap & getMergeTreeSettingsChangesHistory()
{
    static VersionToSettingsChangesMap merge_tree_settings_changes_history;
    static std::once_flag initialized_flag;
    std::call_once(initialized_flag, [&]
    {
        addSettingsChanges(merge_tree_settings_changes_history, "25.11",
        {
            {"merge_max_dynamic_subcolumns_in_wide_part", "auto", "auto", "Add a new setting to limit number of dynamic subcolumns in Wide part after merge regardless the parameters specified in the data type"},
            {"refresh_statistics_interval", 0, 0, "New setting"},
            {"shared_merge_tree_create_per_replica_metadata_nodes", true, false, "Reduce the amount of metadata in Keeper."},
            {"serialization_info_version", "basic", "with_types", "Change to the newer format allowing custom string serialization"},
            {"string_serialization_version", "single_stream", "with_size_stream", "Change to the newer format with separate sizes"},
            {"escape_variant_subcolumn_filenames", false, true, "Escape special symbols for filenames created for Variant type subcolumns in Wide parts"},
        });
        addSettingsChanges(merge_tree_settings_changes_history, "25.10",
        {
            {"auto_statistics_types", "", "", "New setting"},
            {"exclude_materialize_skip_indexes_on_merge", "", "", "New setting."},
            {"serialization_info_version", "basic", "basic", "New setting"},
            {"string_serialization_version", "single_stream", "single_stream", "New setting"},
            {"replicated_deduplication_window_seconds", 7 * 24 * 60 * 60, 60*60, "decrease default value"},
            {"shared_merge_tree_activate_coordinated_merges_tasks", false, false, "New settings"},
            {"shared_merge_tree_merge_coordinator_factor", 1.1f, 1.1f, "Lower coordinator sleep time after load"},
            {"min_level_for_wide_part", 0, 0, "New setting"},
            {"min_level_for_full_part_storage", 0, 0, "New setting"},
        });
        addSettingsChanges(merge_tree_settings_changes_history, "25.9",
        {
            {"vertical_merge_optimize_lightweight_delete", false, true, "New setting"},
            {"replicated_deduplication_window", 1000, 10000, "increase default value"},
            {"shared_merge_tree_enable_automatic_empty_partitions_cleanup", false, false, "New setting"},
            {"shared_merge_tree_empty_partition_lifetime", 86400, 86400, "New setting"},
            {"shared_merge_tree_outdated_parts_group_size", 2, 2, "New setting"},
            {"shared_merge_tree_use_outdated_parts_compact_format", false, true, "Enable outdated parts v3 by default"},
            {"shared_merge_tree_activate_coordinated_merges_tasks", false, false, "New settings"},
        });
        addSettingsChanges(merge_tree_settings_changes_history, "25.8",
        {
            {"object_serialization_version", "v2", "v2", "Add a setting to control JSON serialization versions"},
            {"object_shared_data_serialization_version", "map", "map", "Add a setting to control JSON serialization versions"},
            {"object_shared_data_serialization_version_for_zero_level_parts", "map", "map", "Add a setting to control JSON serialization versions  for zero level parts"},
            {"object_shared_data_buckets_for_compact_part", 8, 8, "Add a setting to control number of buckets for shared data in JSON serialization in compact parts"},
            {"object_shared_data_buckets_for_wide_part", 32, 32, "Add a setting to control number of buckets for shared data in JSON serialization in wide parts"},
            {"dynamic_serialization_version", "v2", "v2", "Add a setting to control Dynamic serialization versions"},
            {"search_orphaned_parts_disks", "any", "any", "New setting"},
            {"shared_merge_tree_virtual_parts_discovery_batch", 1, 1, "New setting"},
            {"max_digestion_size_per_segment", 256_MiB, 256_MiB, "Obsolete setting"},
            {"shared_merge_tree_update_replica_flags_delay_ms", 30000, 30000, "New setting"},
            {"write_marks_for_substreams_in_compact_parts", false, true, "Enable writing marks for substreams in compact parts by default"},
            {"allow_part_offset_column_in_projections", false, true, "Now projections can use _part_offset column."},
            {"max_uncompressed_bytes_in_patches", 0, 30ULL * 1024 * 1024 * 1024, "New setting"},
            {"shared_merge_tree_activate_coordinated_merges_tasks", false, false, "New settings"},
        });
        addSettingsChanges(merge_tree_settings_changes_history, "25.7",
        {
            /// RELEASE CLOSED
            {"shared_merge_tree_activate_coordinated_merges_tasks", false, false, "New settings"},
            /// RELEASE CLOSED
        });
        addSettingsChanges(merge_tree_settings_changes_history, "25.6",
        {
            /// RELEASE CLOSED
            {"cache_populated_by_fetch_filename_regexp", "", "", "New setting"},
            {"allow_coalescing_columns_in_partition_or_order_key", false, false, "New setting to allow coalescing of partition or sorting key columns."},
            {"shared_merge_tree_activate_coordinated_merges_tasks", false, false, "New settings"},
            /// RELEASE CLOSED
        });
        addSettingsChanges(merge_tree_settings_changes_history, "25.5",
        {
            /// Release closed. Please use 25.6
            {"shared_merge_tree_enable_coordinated_merges", false, false, "New setting"},
            {"shared_merge_tree_merge_coordinator_merges_prepare_count", 100, 100, "New setting"},
            {"shared_merge_tree_merge_coordinator_fetch_fresh_metadata_period_ms", 10000, 10000, "New setting"},
            {"shared_merge_tree_merge_coordinator_max_merge_request_size", 20, 20, "New setting"},
            {"shared_merge_tree_merge_coordinator_election_check_period_ms", 30000, 30000, "New setting"},
            {"shared_merge_tree_merge_coordinator_min_period_ms", 1, 1, "New setting"},
            {"shared_merge_tree_merge_coordinator_max_period_ms", 10000, 10000, "New setting"},
            {"shared_merge_tree_merge_coordinator_factor", 1.1f, 1.1f, "New setting"},
            {"shared_merge_tree_merge_worker_fast_timeout_ms", 100, 100, "New setting"},
            {"shared_merge_tree_merge_worker_regular_timeout_ms", 10000, 10000, "New setting"},
            {"apply_patches_on_merge", true, true, "New setting"},
            {"remove_unused_patch_parts", true, true, "New setting"},
            {"write_marks_for_substreams_in_compact_parts", false, false, "New setting"},
            /// Release closed. Please use 25.6
            {"allow_part_offset_column_in_projections", false, false, "New setting, it protects from creating projections with parent part offset column until it is stabilized."},
        });
        addSettingsChanges(merge_tree_settings_changes_history, "25.4",
        {
            /// Release closed. Please use 25.5
            {"max_postpone_time_for_failed_replicated_fetches_ms", 0, 1ULL * 60 * 1000, "Added new setting to enable postponing fetch tasks in the replication queue."},
            {"max_postpone_time_for_failed_replicated_merges_ms", 0, 1ULL * 60 * 1000, "Added new setting to enable postponing merge tasks in the replication queue."},
            {"max_postpone_time_for_failed_replicated_tasks_ms", 0, 5ULL * 60 * 1000, "Added new setting to enable postponing tasks in the replication queue."},
            {"default_compression_codec", "", "", "New setting"},
            {"refresh_parts_interval", 0, 0, "A new setting"},
            {"max_merge_delayed_streams_for_parallel_write", 40, 40, "New setting"},
            {"allow_summing_columns_in_partition_or_order_key", true, false, "New setting to allow summing of partition or sorting key columns"},
            /// Release closed. Please use 25.5
        });
        addSettingsChanges(merge_tree_settings_changes_history, "25.3",
        {
            /// Release closed. Please use 25.4
            {"shared_merge_tree_enable_keeper_parts_extra_data", false, false, "New setting"},
            {"zero_copy_merge_mutation_min_parts_size_sleep_no_scale_before_lock", 0, 0, "New setting"},
            {"enable_replacing_merge_with_cleanup_for_min_age_to_force_merge", false, false, "New setting to allow automatic cleanup merges for ReplacingMergeTree"},
            /// Release closed. Please use 25.4
        });
        addSettingsChanges(merge_tree_settings_changes_history, "25.2",
        {
            /// Release closed. Please use 25.3
            {"shared_merge_tree_initial_parts_update_backoff_ms", 50, 50, "New setting"},
            {"shared_merge_tree_max_parts_update_backoff_ms", 5000, 5000, "New setting"},
            {"shared_merge_tree_interserver_http_connection_timeout_ms", 100, 100, "New setting"},
            {"columns_and_secondary_indices_sizes_lazy_calculation", true, true, "New setting to calculate columns and indices sizes lazily"},
            {"table_disk", false, false, "New setting"},
            {"allow_reduce_blocking_parts_task", false, true, "Now SMT will remove stale blocking parts from ZooKeeper by default"},
            {"shared_merge_tree_max_suspicious_broken_parts", 0, 0, "Max broken parts for SMT, if more - deny automatic detach"},
            {"shared_merge_tree_max_suspicious_broken_parts_bytes", 0, 0, "Max size of all broken parts for SMT, if more - deny automatic detach"},
            /// Release closed. Please use 25.3
        });
        addSettingsChanges(merge_tree_settings_changes_history, "25.1",
        {
            /// Release closed. Please use 25.2
            {"shared_merge_tree_try_fetch_part_in_memory_data_from_replicas", false, false, "New setting to fetch parts data from other replicas"},
            {"enable_max_bytes_limit_for_min_age_to_force_merge", false, false, "Added new setting to limit max bytes for min_age_to_force_merge."},
            {"enable_max_bytes_limit_for_min_age_to_force_merge", false, false, "New setting"},
            {"add_minmax_index_for_numeric_columns", false, false, "New setting"},
            {"add_minmax_index_for_string_columns", false, false, "New setting"},
            {"materialize_skip_indexes_on_merge", true, true, "New setting"},
            {"merge_max_bytes_to_prewarm_cache", 1ULL * 1024 * 1024 * 1024, 1ULL * 1024 * 1024 * 1024, "Cloud sync"},
            {"merge_total_max_bytes_to_prewarm_cache", 15ULL * 1024 * 1024 * 1024, 15ULL * 1024 * 1024 * 1024, "Cloud sync"},
            {"reduce_blocking_parts_sleep_ms", 5000, 5000, "Cloud sync"},
            {"number_of_partitions_to_consider_for_merge", 10, 10, "Cloud sync"},
            {"shared_merge_tree_enable_outdated_parts_check", true, true, "Cloud sync"},
            {"shared_merge_tree_max_parts_update_leaders_in_total", 6, 6, "Cloud sync"},
            {"shared_merge_tree_max_parts_update_leaders_per_az", 2, 2, "Cloud sync"},
            {"shared_merge_tree_leader_update_period_seconds", 30, 30, "Cloud sync"},
            {"shared_merge_tree_leader_update_period_random_add_seconds", 10, 10, "Cloud sync"},
            {"shared_merge_tree_read_virtual_parts_from_leader", true, true, "Cloud sync"},
            {"shared_merge_tree_interserver_http_timeout_ms", 10000, 10000, "Cloud sync"},
            {"shared_merge_tree_max_replicas_for_parts_deletion", 10, 10, "Cloud sync"},
            {"shared_merge_tree_max_replicas_to_merge_parts_for_each_parts_range", 5, 5, "Cloud sync"},
            {"shared_merge_tree_use_outdated_parts_compact_format", false, false, "Cloud sync"},
            {"shared_merge_tree_memo_ids_remove_timeout_seconds", 1800, 1800, "Cloud sync"},
            {"shared_merge_tree_idle_parts_update_seconds", 3600, 3600, "Cloud sync"},
            {"shared_merge_tree_max_outdated_parts_to_process_at_once", 1000, 1000, "Cloud sync"},
            {"shared_merge_tree_postpone_next_merge_for_locally_merged_parts_rows_threshold", 1000000, 1000000, "Cloud sync"},
            {"shared_merge_tree_postpone_next_merge_for_locally_merged_parts_ms", 0, 0, "Cloud sync"},
            {"shared_merge_tree_range_for_merge_window_size", 10, 10, "Cloud sync"},
            {"shared_merge_tree_use_too_many_parts_count_from_virtual_parts", 0, 0, "Cloud sync"},
            {"shared_merge_tree_create_per_replica_metadata_nodes", true, true, "Cloud sync"},
            {"shared_merge_tree_use_metadata_hints_cache", true, true, "Cloud sync"},
            {"notify_newest_block_number", false, false, "Cloud sync"},
            {"allow_reduce_blocking_parts_task", false, false, "Cloud sync"},
            /// Release closed. Please use 25.2
        });
        addSettingsChanges(merge_tree_settings_changes_history, "24.12",
        {
            /// Release closed. Please use 25.1
            {"enforce_index_structure_match_on_partition_manipulation", true, false, "New setting"},
            {"use_primary_key_cache", false, false, "New setting"},
            {"prewarm_primary_key_cache", false, false, "New setting"},
            {"min_bytes_to_prewarm_caches", 0, 0, "New setting"},
            {"allow_experimental_reverse_key", false, false, "New setting"},
            /// Release closed. Please use 25.1
        });
        addSettingsChanges(merge_tree_settings_changes_history, "24.11",
        {
        });
        addSettingsChanges(merge_tree_settings_changes_history, "24.10",
        {
        });
        addSettingsChanges(merge_tree_settings_changes_history, "24.9",
        {
        });
        addSettingsChanges(merge_tree_settings_changes_history, "24.8",
        {
            {"deduplicate_merge_projection_mode", "ignore", "throw", "Do not allow to create inconsistent projection"}
        });
    });

    return merge_tree_settings_changes_history;
}

}<|MERGE_RESOLUTION|>--- conflicted
+++ resolved
@@ -61,13 +61,10 @@
             {"input_format_parquet_local_time_as_utc", false, true, "Use more appropriate type DateTime64(..., 'UTC') for parquet 'local time without timezone' type."},
             {"input_format_parquet_verify_checksums", true, true, "New setting."},
             {"output_format_parquet_write_checksums", false, true, "New setting."},
-<<<<<<< HEAD
             {"query_plan_reuse_storage_ordering_for_window_functions", true, false, "Disable this logic by default."},
             {"optimize_read_in_window_order", true, false, "Disable this logic by default."},
-=======
             {"database_shared_drop_table_delay_seconds", 8 * 60 * 60, 8 * 60 * 60, "New setting."},
             {"filesystem_cache_allow_background_download", true, true, "New setting to control background downloads in filesystem cache per query."},
->>>>>>> 827a7ef9
         });
         addSettingsChanges(settings_changes_history, "25.10",
         {
