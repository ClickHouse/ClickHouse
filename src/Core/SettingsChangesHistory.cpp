--- conflicted
+++ resolved
@@ -715,11 +715,8 @@
     {
         addSettingsChanges(merge_tree_settings_changes_history, "25.5",
         {
-<<<<<<< HEAD
             {"escape_variant_subcolumn_filenames", false, true, "Escape special symbols for filenames created for Variant type subcolumns in Wide parts"},
-=======
             {"default_compression_codec", "", "", "New setting"},
->>>>>>> 02a07cf8
         });
         addSettingsChanges(merge_tree_settings_changes_history, "25.4",
         {
