--- conflicted
+++ resolved
@@ -58,62 +58,8 @@
 /// Note: please check if the key already exists to prevent duplicate entries.
 static std::initializer_list<std::pair<ClickHouseVersion, SettingsChangesHistory::SettingsChanges>> settings_changes_history_initializer =
 {
-<<<<<<< HEAD
-    static VersionToSettingsChangesMap settings_changes_history;
-    static std::once_flag initialized_flag;
-    std::call_once(initialized_flag, [&]
-    {
-        // clang-format off
-        /// History of settings changes that controls some backward incompatible changes
-        /// across all ClickHouse versions. It maps ClickHouse version to settings changes that were done
-        /// in this version. This history contains both changes to existing settings and newly added settings.
-        /// Settings changes is a vector of structs
-        ///     {setting_name, previous_value, new_value, reason}.
-        /// For newly added setting choose the most appropriate previous_value (for example, if new setting
-        /// controls new feature and it's 'true' by default, use 'false' as previous_value).
-        /// It's used to implement `compatibility` setting (see https://github.com/ClickHouse/ClickHouse/issues/35972)
-        /// Note: please check if the key already exists to prevent duplicate entries.
-        addSettingsChanges(settings_changes_history, "25.1",
-        {
-            {"allow_not_comparable_types_in_order_by", true, false, "Don't allow not comparable types in order by by default"},
-            {"allow_not_comparable_types_in_comparison_functions", true, false, "Don't allow not comparable types in comparison functions by default"},
-            {"output_format_json_pretty_print", false, true, "Print values in a pretty format in JSON output format by default"},
-            {"allow_experimental_ts_to_grid_aggregate_function", false, false, "Cloud only"},
-            {"formatdatetime_f_prints_scale_number_of_digits", true, false, "New setting."},
-            {"distributed_cache_connect_max_tries", 20, 20, "Cloud only"},
-            {"distributed_cache_min_bytes_for_seek", false, false, "New private setting."},
-            {"max_bytes_ratio_before_external_group_by", 0.0, 0.5, "Enable automatic spilling to disk by default."},
-            {"max_bytes_ratio_before_external_sort", 0.0, 0.5, "Enable automatic spilling to disk by default."},
-            {"min_external_sort_block_bytes", 0., 100_MiB, "New setting."},
-            {"s3queue_migrate_old_metadata_to_buckets", false, false, "New setting."},
-            {"distributed_cache_pool_behaviour_on_limit", "allocate_bypassing_pool", "wait", "Cloud only"},
-            {"use_hive_partitioning", false, true, "Enabled the setting by default."},
-            {"query_plan_try_use_vector_search", false, true, "New setting."},
-            {"short_circuit_function_evaluation_for_nulls", false, true, "Allow to execute functions with Nullable arguments only on rows with non-NULL values in all arguments"},
-            {"short_circuit_function_evaluation_for_nulls_threshold", 1.0, 1.0, "Ratio threshold of NULL values to execute functions with Nullable arguments only on rows with non-NULL values in all arguments. Applies when setting short_circuit_function_evaluation_for_nulls is enabled."},
-            {"output_format_orc_writer_time_zone_name", "GMT", "GMT", "The time zone name for ORC writer, the default ORC writer's time zone is GMT."},
-            {"output_format_pretty_highlight_trailing_spaces", false, true, "A new setting."},
-            {"allow_experimental_bfloat16_type", false, true, "Add new BFloat16 type"},
-            {"output_format_pretty_squash_consecutive_ms", 0, 50, "Add new setting"},
-            {"output_format_pretty_squash_max_wait_ms", 0, 1000, "Add new setting"},
-            {"output_format_pretty_max_column_name_width_cut_to", 0, 24, "A new setting"},
-            {"output_format_pretty_max_column_name_width_min_chars_to_cut", 0, 4, "A new setting"},
-            {"output_format_pretty_multiline_fields", false, true, "A new setting"},
-            {"output_format_pretty_fallback_to_vertical", false, true, "A new setting"},
-            {"output_format_pretty_fallback_to_vertical_max_rows_per_chunk", 0, 100, "A new setting"},
-            {"output_format_pretty_fallback_to_vertical_min_table_width", 0, 1000, "A new setting"},
-            {"max_autoincrement_series", 1000, 1000, "A new setting"},
-            {"validate_enum_literals_in_opearators", false, false, "A new setting"},
-            {"allow_experimental_kusto_dialect", true, false, "A new setting"},
-            {"allow_experimental_prql_dialect", true, false, "A new setting"},
-        });
-        addSettingsChanges(settings_changes_history, "24.12",
-        {
-            /// Release closed. Please use 25.1
-=======
     {"24.12",
         {
->>>>>>> 8856dc38
             {"allow_experimental_database_iceberg", false, false, "New setting."},
             {"query_plan_join_swap_table", "false", "auto", "New setting. Right table was always chosen before."},
             {"max_size_to_preallocate_for_aggregation", 100'000'000, 1'000'000'000'000, "Enable optimisation for bigger tables."},
