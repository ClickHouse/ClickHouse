--- conflicted
+++ resolved
@@ -66,12 +66,9 @@
         /// Note: please check if the key already exists to prevent duplicate entries.
         addSettingsChanges(settings_changes_history, "25.2",
         {
-<<<<<<< HEAD
             {"merge_tree_min_rows_for_concurrent_read", 163840, 131072, "Tune the min_marks_for_concurrent_read to get better performance in high core count system"},
             {"merge_tree_min_bytes_for_concurrent_read", 251658240, 167772160, "Tune the min_marks_for_concurrent_read to get better performance in high core count system"},
-=======
             {"schema_inference_make_json_columns_nullable", false, false, "Allow to infer Nullable(JSON) during schema inference"},
->>>>>>> 58c1cc70
             {"query_plan_use_new_logical_join_step", false, true, "Enable new step"},
             {"postgresql_fault_injection_probability", 0., 0., "New setting"},
         });
