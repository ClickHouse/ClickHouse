#include <Core/SettingsChangesHistory.h>

#include <Core/SettingsEnums.h>

#include <Common/Exception.h>

namespace DB
{

namespace ErrorCodes
{
    extern const int LOGICAL_ERROR;
}

static void addSettingsChanges(
    VersionToSettingsChangesMap & settings_changes_history,
    std::string_view version,
    SettingsChangesHistory::SettingsChanges && changes)
{
    /// Forbid duplicate versions
    auto [_, inserted] = settings_changes_history.emplace(ClickHouseVersion(version), std::move(changes));
    if (!inserted)
        throw Exception{ErrorCodes::LOGICAL_ERROR, "Detected duplicate version '{}'", ClickHouseVersion(version).toString()};
}

const VersionToSettingsChangesMap & getSettingsChangesHistory()
{
    static VersionToSettingsChangesMap settings_changes_history;
    static std::once_flag initialized_flag;
    std::call_once(initialized_flag, [&]
    {
        // clang-format off
        /// History of settings changes that controls some backward incompatible changes
        /// across all ClickHouse versions. It maps ClickHouse version to settings changes that were done
        /// in this version. This history contains both changes to existing settings and newly added settings.
        /// Settings changes is a vector of structs
        ///     {setting_name, previous_value, new_value, reason}.
        /// For newly added setting choose the most appropriate previous_value (for example, if new setting
        /// controls new feature and it's 'true' by default, use 'false' as previous_value).
        /// It's used to implement `compatibility` setting (see https://github.com/ClickHouse/ClickHouse/issues/35972)
        /// Note: please check if the key already exists to prevent duplicate entries.
        addSettingsChanges(settings_changes_history, "25.11",
        {
<<<<<<< HEAD
            {"query_plan_remove_unused_columns", false, true, "New setting. Add optimization to remove unused columns in query plan."},
=======
            {"into_outfile_create_parent_directories", false, false, "New setting"},
>>>>>>> 4e9c7613
            {"correlated_subqueries_default_join_kind", "left", "right", "New setting. Default join kind for decorrelated query plan."},
            {"use_statistics_cache", 0, 0, "New setting"},
            {"max_projection_rows_to_use_projection_index", 1'000'000, 1'000'000, "New setting"},
            {"min_table_rows_to_use_projection_index", 1'000'000, 1'000'000, "New setting"},
            {"use_text_index_dictionary_cache", false, false, "New setting"},
            {"s3_retry_attempts", 500, 500, "Changed the value of the obsolete setting"},
            {"http_write_exception_in_output_format", true, false, "Changed for consistency across formats"},
            {"optimize_const_name_size", -1, 256, "Replace with scalar and use hash as a name for large constants (size is estimated by name length)"},
            {"enable_lazy_columns_replication", false, true, "Enable lazy columns replication in JOIN and ARRAY JOIN by default"},
            {"input_format_parquet_local_time_as_utc", false, true, "Use more appropriate type DateTime64(..., 'UTC') for parquet 'local time without timezone' type."},
            {"input_format_parquet_verify_checksums", true, true, "New setting."},
            {"output_format_parquet_write_checksums", false, true, "New setting."},
        });
        addSettingsChanges(settings_changes_history, "25.10",
        {
            {"allow_special_serialization_kinds_in_output_formats", false, false, "Add a setting to allow output of special columns representations like Sparse/Replicated without converting them to full columns"},
            {"enable_lazy_columns_replication", false, false, "Add a setting to enable lazy columns replication in JOIN and ARRAY JOIN"},
            {"correlated_subqueries_default_join_kind", "left", "right", "New setting. Default join kind for decorrelated query plan."},
            {"show_data_lake_catalogs_in_system_tables", true, false, "Disable catalogs in system tables by default"},
            {"optimize_rewrite_like_perfect_affix", false, true, "New setting"},
            {"allow_dynamic_type_in_join_keys", true, false, "Disallow using Dynamic type in JOIN keys by default"},
            {"s3queue_keeper_fault_injection_probability", 0, 0, "New setting."},
            {"enable_join_runtime_filters", false, false, "New setting"},
            {"join_runtime_filter_exact_values_limit", 10000, 10000, "New setting"},
            {"join_runtime_bloom_filter_bytes", 512_KiB, 512_KiB, "New setting"},
            {"join_runtime_bloom_filter_hash_functions", 3, 3, "New setting"},
            {"use_join_disjunctions_push_down", false, false, "New setting."},
            {"joined_block_split_single_row", false, false, "New setting"},
            {"temporary_files_buffer_size", DBMS_DEFAULT_BUFFER_SIZE, DBMS_DEFAULT_BUFFER_SIZE, "New setting"},
            {"rewrite_in_to_join", false, false, "New experimental setting"},
            {"iceberg_insert_max_rows_in_data_file", 100000, 1000000, "Changed default value."},
            {"delta_lake_insert_max_rows_in_data_file", 100000, 1000000, "Changed default value."},
            {"delta_lake_log_metadata", false, false, "New setting."},
            {"distributed_cache_prefer_bigger_buffer_size", false, false, "New setting."},
            {"allow_experimental_qbit_type", false, false, "New experimental setting"},
            {"optimize_qbit_distance_function_reads", true, true, "New setting"},
            {"read_from_distributed_cache_if_exists_otherwise_bypass_cache", false, false, "New setting"},
            {"s3_slow_all_threads_after_retryable_error", false, false, "Disable the setting by default"},
            {"backup_slow_all_threads_after_retryable_s3_error", false, false, "Disable the setting by default"},
            {"enable_http_compression", false, true, "It should be beneficial in general"},
            {"inject_random_order_for_select_without_order_by", false, false, "New setting"},
            {"exclude_materialize_skip_indexes_on_insert", "", "", "New setting."},
            {"optimize_empty_string_comparisons", false, true, "A new setting."},
            {"query_plan_use_logical_join_step", true, true, "Added alias"},
            {"schema_inference_make_columns_nullable", 1, 3, "Take nullability information from Parquet/ORC/Arrow metadata by default, instead of making everything nullable."},
            {"materialized_views_squash_parallel_inserts", false, true, "Added setting to preserve old behavior if needed."},
            {"distributed_cache_connect_timeout_ms", 50, 50, "New setting"},
            {"distributed_cache_receive_timeout_ms", 3000, 3000, "New setting"},
            {"distributed_cache_send_timeout_ms", 3000, 3000, "New setting"},
            {"distributed_cache_tcp_keep_alive_timeout_ms", 2900, 2900, "New setting"},
        });
        addSettingsChanges(settings_changes_history, "25.9",
        {
            {"input_format_protobuf_oneof_presence", false, false, "New setting"},
            {"iceberg_delete_data_on_drop", false, false, "New setting"},
            {"use_skip_indexes_on_data_read", false, false, "New setting"},
            {"s3_slow_all_threads_after_retryable_error", false, false, "Added an alias for setting `backup_slow_all_threads_after_retryable_s3_error`"},
            {"iceberg_metadata_log_level", "none", "none", "New setting."},
            {"iceberg_insert_max_rows_in_data_file", 100000, 100000, "New setting."},
            {"iceberg_insert_max_bytes_in_data_file", 100000000, 100000000, "New setting."},
            {"query_plan_optimize_join_order_limit", 0, 1, "New setting"},
            {"query_plan_display_internal_aliases", false, false, "New setting"},
            {"query_plan_max_step_description_length", 1000000000, 500, "New setting"},
            {"allow_experimental_delta_lake_writes", false, false, "New setting."},
            {"query_plan_convert_any_join_to_semi_or_anti_join", true, true, "New setting."},
            {"text_index_use_bloom_filter", true, true, "New setting."},
            {"query_plan_direct_read_from_text_index", true, true, "New setting."},
            {"enable_producing_buckets_out_of_order_in_aggregation", false, true, "New setting"},
            {"jemalloc_enable_profiler", false, false, "New setting"},
            {"jemalloc_collect_profile_samples_in_trace_log", false, false, "New setting"},
            {"delta_lake_insert_max_bytes_in_data_file", 1_GiB, 1_GiB, "New setting."},
            {"delta_lake_insert_max_rows_in_data_file", 100000, 100000, "New setting."},
            {"promql_evaluation_time", Field{"auto"}, Field{"auto"}, "The setting was renamed. The previous name is `evaluation_time`."},
            {"evaluation_time", 0, 0, "Old setting which popped up here being renamed."},
            {"os_threads_nice_value_query", 0, 0, "New setting."},
            {"os_threads_nice_value_materialized_view", 0, 0, "New setting."},
            {"os_thread_priority", 0, 0, "Alias for os_threads_nice_value_query."},
        });
        addSettingsChanges(settings_changes_history, "25.8",
        {
            {"output_format_json_quote_64bit_integers", true, false, "Disable quoting of the 64 bit integers in JSON by default"},
            {"show_data_lake_catalogs_in_system_tables", true, true, "New setting"},
            {"optimize_rewrite_regexp_functions", false, true, "A new setting"},
            {"max_joined_block_size_bytes", 0, 4 * 1024 * 1024, "New setting"},
            {"azure_max_single_part_upload_size", 100 * 1024 * 1024, 32 * 1024 * 1024, "Align with S3"},
            {"azure_max_redirects", 10, 10, "New setting"},
            {"azure_max_get_rps", 0, 0, "New setting"},
            {"azure_max_get_burst", 0, 0, "New setting"},
            {"azure_max_put_rps", 0, 0, "New setting"},
            {"azure_max_put_burst", 0, 0, "New setting"},
            {"azure_use_adaptive_timeouts", true, true, "New setting"},
            {"azure_request_timeout_ms", 30000, 30000, "New setting"},
            {"azure_connect_timeout_ms", 1000, 1000, "New setting"},
            {"azure_sdk_use_native_client", false, true, "New setting"},
            {"analyzer_compatibility_allow_compound_identifiers_in_unflatten_nested", false, true, "New setting."},
            {"distributed_cache_connect_backoff_min_ms", 0, 0, "New setting"},
            {"distributed_cache_connect_backoff_max_ms", 50, 50, "New setting"},
            {"distributed_cache_read_request_max_tries", 20, 10, "Changed setting value"},
            {"distributed_cache_connect_max_tries", 20, 5, "Changed setting value"},
            {"opentelemetry_trace_cpu_scheduling", false, false, "New setting to trace `cpu_slot_preemption` feature."},
            {"output_format_parquet_max_dictionary_size", 1024 * 1024, 1024 * 1024, "New setting"},
            {"input_format_parquet_use_native_reader_v3", false, true, "New setting"},
            {"input_format_parquet_memory_low_watermark", 2ul << 20, 2ul << 20, "New setting"},
            {"input_format_parquet_memory_high_watermark", 4ul << 30, 4ul << 30, "New setting"},
            {"input_format_parquet_page_filter_push_down", true, true, "New setting (no effect when input_format_parquet_use_native_reader_v3 is disabled)"},
            {"input_format_parquet_use_offset_index", true, true, "New setting (no effect when input_format_parquet_use_native_reader_v3 is disabled)"},
            {"output_format_parquet_enum_as_byte_array", false, true, "Enable writing Enum as byte array in Parquet by default"},
            {"json_type_escape_dots_in_keys", false, false, "Add new setting that allows to escape dots in JSON keys during JSON type parsing"},
            {"parallel_replicas_support_projection", false, true, "New setting. Optimization of projections can be applied in parallel replicas. Effective only with enabled parallel_replicas_local_plan and aggregation_in_order is inactive."},
            {"input_format_json_infer_array_of_dynamic_from_array_of_different_types", false, true, "Infer Array(Dynamic) for JSON arrays with different values types by default"},
            {"enable_add_distinct_to_in_subqueries", false, false, "New setting to reduce the size of temporary tables transferred for distributed IN subqueries."},
            {"enable_vector_similarity_index", false, true, "Vector similarity indexes are GA."},
            {"execute_exists_as_scalar_subquery", false, true, "New setting"},
            {"allow_experimental_vector_similarity_index", false, true, "Vector similarity indexes are GA."},
            {"vector_search_with_rescoring", true, false, "New setting."},
            {"delta_lake_enable_expression_visitor_logging", false, false, "New setting"},
            {"write_full_path_in_iceberg_metadata", false, false, "New setting."},
            {"output_format_orc_compression_block_size", 65536, 262144, "New setting"},
            {"allow_database_iceberg", false, false, "Added an alias for setting `allow_experimental_database_iceberg`"},
            {"allow_database_unity_catalog", false, false, "Added an alias for setting `allow_experimental_database_unity_catalog`"},
            {"allow_database_glue_catalog", false, false, "Added an alias for setting `allow_experimental_database_glue_catalog`"},
            {"apply_patch_parts_join_cache_buckets", 8, 8, "New setting"},
            {"delta_lake_throw_on_engine_predicate_error", false, false, "New setting"},
            {"delta_lake_enable_engine_predicate", true, true, "New setting"},
            {"backup_restore_s3_retry_initial_backoff_ms", 25, 25, "New setting"},
            {"backup_restore_s3_retry_max_backoff_ms", 5000, 5000, "New setting"},
            {"backup_restore_s3_retry_jitter_factor", 0.0, 0.1, "New setting"},
            {"vector_search_index_fetch_multiplier", 1.0, 1.0, "Alias for setting 'vector_search_postfilter_multiplier'"},
            {"backup_slow_all_threads_after_retryable_s3_error", false, false, "New setting"},
            {"allow_experimental_ytsaurus_table_engine", false, false, "New setting."},
            {"allow_experimental_ytsaurus_table_function", false, false, "New setting."},
            {"allow_experimental_ytsaurus_dictionary_source", false, false, "New setting."},
            {"per_part_index_stats", false, false, "New setting."},
            {"allow_experimental_iceberg_compaction", 0, 0, "New setting "},
            {"delta_lake_snapshot_version", -1, -1, "New setting"},
            {"use_roaring_bitmap_iceberg_positional_deletes", false, false, "New setting"},
            {"iceberg_metadata_compression_method", "", "", "New setting"},
            {"allow_experimental_correlated_subqueries", false, true, "Mark correlated subqueries support as Beta."},
            {"promql_database", "", "", "New experimental setting"},
            {"promql_table", "", "", "New experimental setting"},
            {"evaluation_time", 0, 0, "New experimental setting"},
            {"output_format_parquet_date_as_uint16", false, false, "Added a compatibility setting for a minor compatibility-breaking change introduced back in 24.12."},
            {"enable_lightweight_update", false, true, "Lightweight updates were moved to Beta. Added an alias for setting 'allow_experimental_lightweight_update'."},
            {"allow_experimental_lightweight_update", false, true, "Lightweight updates were moved to Beta."},
            {"s3_slow_all_threads_after_retryable_error", false, false, "Added an alias for setting `backup_slow_all_threads_after_retryable_s3_error`"},
        });
        addSettingsChanges(settings_changes_history, "25.7",
        {
            /// RELEASE CLOSED
            {"correlated_subqueries_substitute_equivalent_expressions", false, true, "New setting to correlated subquery planning optimization."},
            {"function_date_trunc_return_type_behavior", 0, 0, "Add new setting to preserve old behaviour of dateTrunc function"},
            {"output_format_parquet_geometadata", false, true, "A new setting to allow to write information about geo columns in parquet metadata and encode columns in WKB format."},
            {"cluster_function_process_archive_on_multiple_nodes", false, true, "New setting"},
            {"enable_vector_similarity_index", false, false, "Added an alias for setting `allow_experimental_vector_similarity_index`"},
            {"distributed_plan_max_rows_to_broadcast", 20000, 20000, "New experimental setting."},
            {"output_format_json_map_as_array_of_tuples", false, false, "New setting"},
            {"input_format_json_map_as_array_of_tuples", false, false, "New setting"},
            {"parallel_distributed_insert_select", 0, 2, "Enable parallel distributed insert select by default"},
            {"write_through_distributed_cache_buffer_size", 0, 0, "New cloud setting"},
            {"min_joined_block_size_rows", 0, DEFAULT_BLOCK_SIZE, "New setting."},
            {"table_engine_read_through_distributed_cache", false, false, "New setting"},
            {"distributed_cache_alignment", 0, 0, "Rename of distributed_cache_read_alignment"},
            {"enable_scopes_for_with_statement", true, true, "New setting for backward compatibility with the old analyzer."},
            {"output_format_parquet_enum_as_byte_array", false, false, "Write enum using parquet physical type: BYTE_ARRAY and logical type: ENUM"},
            {"distributed_plan_force_shuffle_aggregation", 0, 0, "New experimental setting"},
            {"allow_experimental_insert_into_iceberg", false, false, "New setting."},
            /// RELEASE CLOSED
        });
        addSettingsChanges(settings_changes_history, "25.6",
        {
            /// RELEASE CLOSED
            {"output_format_native_use_flattened_dynamic_and_json_serialization", false, false, "Add flattened Dynamic/JSON serializations to Native format"},
            {"cast_string_to_date_time_mode", "basic", "basic", "Allow to use different DateTime parsing mode in String to DateTime cast"},
            {"parallel_replicas_connect_timeout_ms", 1000, 300, "Separate connection timeout for parallel replicas queries"},
            {"use_iceberg_partition_pruning", false, true, "Enable Iceberg partition pruning by default."},
            {"distributed_cache_credentials_refresh_period_seconds", 5, 5, "New private setting"},
            {"enable_shared_storage_snapshot_in_query", false, false, "A new setting to share storage snapshot in query"},
            {"merge_tree_storage_snapshot_sleep_ms", 0, 0, "A new setting to debug storage snapshot consistency in query"},
            {"enable_job_stack_trace", false, false, "The setting was disabled by default to avoid performance overhead."},
            {"use_legacy_to_time", true, true, "New setting. Allows for user to use the old function logic for toTime, which works as toTimeWithFixedDate."},
            {"allow_experimental_time_time64_type", false, false, "New settings. Allows to use a new experimental Time and Time64 data types."},
            {"enable_time_time64_type", false, false, "New settings. Allows to use a new experimental Time and Time64 data types."},
            {"optimize_use_projection_filtering", false, true, "New setting"},
            {"input_format_parquet_enable_json_parsing", false, true, "When reading Parquet files, parse JSON columns as ClickHouse JSON Column."},
            {"use_skip_indexes_if_final", 0, 1, "Change in default value of setting"},
            {"use_skip_indexes_if_final_exact_mode", 0, 1, "Change in default value of setting"},
            {"allow_experimental_time_series_aggregate_functions", false, false, "New setting to enable experimental timeSeries* aggregate functions."},
            {"min_outstreams_per_resize_after_split", 0, 24, "New setting."},
            {"count_matches_stop_at_empty_match", true, false, "New setting."},
            {"enable_parallel_blocks_marshalling", "false", "true", "A new setting"},
            {"format_schema_source", "file", "file", "New setting"},
            {"format_schema_message_name", "", "", "New setting"},
            {"enable_scopes_for_with_statement", true, true, "New setting for backward compatibility with the old analyzer."},
            {"backup_slow_all_threads_after_retryable_s3_error", false, false, "New setting"},
            {"s3_slow_all_threads_after_retryable_error", false, false, "Added an alias for setting `backup_slow_all_threads_after_retryable_s3_error`"},
            {"s3_retry_attempts", 500, 500, "Changed the value of the obsolete setting"},
            /// RELEASE CLOSED
        });
        addSettingsChanges(settings_changes_history, "25.5",
        {
            /// Release closed. Please use 25.6
            {"geotoh3_argument_order", "lon_lat", "lat_lon", "A new setting for legacy behaviour to set lon and lat argument order"},
            {"secondary_indices_enable_bulk_filtering", false, true, "A new algorithm for filtering by data skipping indices"},
            {"implicit_table_at_top_level", "", "", "A new setting, used in clickhouse-local"},
            {"use_skip_indexes_if_final_exact_mode", 0, 0, "This setting was introduced to help FINAL query return correct results with skip indexes"},
            {"parsedatetime_e_requires_space_padding", true, false, "Improved compatibility with MySQL DATE_FORMAT/STR_TO_DATE"},
            {"formatdatetime_e_with_space_padding", true, false, "Improved compatibility with MySQL DATE_FORMAT/STR_TO_DATE"},
            {"input_format_max_block_size_bytes", 0, 0, "New setting to limit bytes size if blocks created by input format"},
            {"parallel_replicas_insert_select_local_pipeline", false, true, "Use local pipeline during distributed INSERT SELECT with parallel replicas. Currently disabled due to performance issues"},
            {"page_cache_block_size", 1048576, 1048576, "Made this setting adjustable on a per-query level."},
            {"page_cache_lookahead_blocks", 16, 16, "Made this setting adjustable on a per-query level."},
            {"output_format_pretty_glue_chunks", "0", "auto", "A new setting to make Pretty formats prettier."},
            {"distributed_cache_read_only_from_current_az", true, true, "New setting"},
            {"parallel_hash_join_threshold", 0, 100'000, "New setting"},
            {"max_limit_for_ann_queries", 1'000, 0, "Obsolete setting"},
            {"max_limit_for_vector_search_queries", 1'000, 1'000, "New setting"},
            {"min_os_cpu_wait_time_ratio_to_throw", 0, 0, "Setting values were changed and backported to 25.4"},
            {"max_os_cpu_wait_time_ratio_to_throw", 0, 0, "Setting values were changed and backported to 25.4"},
            {"make_distributed_plan", 0, 0, "New experimental setting."},
            {"distributed_plan_execute_locally", 0, 0, "New experimental setting."},
            {"distributed_plan_default_shuffle_join_bucket_count", 8, 8, "New experimental setting."},
            {"distributed_plan_default_reader_bucket_count", 8, 8, "New experimental setting."},
            {"distributed_plan_optimize_exchanges", true, true, "New experimental setting."},
            {"distributed_plan_force_exchange_kind", "", "", "New experimental setting."},
            {"update_sequential_consistency", true, true, "A new setting"},
            {"update_parallel_mode", "auto", "auto", "A new setting"},
            {"lightweight_delete_mode", "alter_update", "alter_update", "A new setting"},
            {"alter_update_mode", "heavy", "heavy", "A new setting"},
            {"apply_patch_parts", true, true, "A new setting"},
            {"allow_experimental_lightweight_update", false, false, "A new setting"},
            {"allow_experimental_delta_kernel_rs", false, true, "New setting"},
            {"allow_experimental_database_hms_catalog", false, false, "Allow experimental database engine DataLakeCatalog with catalog_type = 'hive'"},
            {"vector_search_filter_strategy", "auto", "auto", "New setting"},
            {"vector_search_postfilter_multiplier", 1.0, 1.0, "New setting"},
            {"compile_expressions", false, true, "We believe that the LLVM infrastructure behind the JIT compiler is stable enough to enable this setting by default."},
            {"input_format_parquet_bloom_filter_push_down", false, true, "When reading Parquet files, skip whole row groups based on the WHERE/PREWHERE expressions and bloom filter in the Parquet metadata."},
            {"input_format_parquet_allow_geoparquet_parser", false, true, "A new setting to use geo columns in parquet file"},
            {"enable_url_encoding", true, false, "Changed existing setting's default value"},
            {"s3_slow_all_threads_after_network_error", false, true, "New setting"},
            {"enable_scopes_for_with_statement", true, true, "New setting for backward compatibility with the old analyzer."},
            /// Release closed. Please use 25.6
        });
        addSettingsChanges(settings_changes_history, "25.4",
        {
            /// Release closed. Please use 25.5
            {"use_query_condition_cache", false, true, "A new optimization"},
            {"allow_materialized_view_with_bad_select", true, false, "Don't allow creating MVs referencing nonexistent columns or tables"},
            {"query_plan_optimize_lazy_materialization", false, true, "Added new setting to use query plan for lazy materialization optimisation"},
            {"query_plan_max_limit_for_lazy_materialization", 10, 10, "Added new setting to control maximum limit value that allows to use query plan for lazy materialization optimisation. If zero, there is no limit"},
            {"query_plan_convert_join_to_in", false, false, "New setting"},
            {"enable_hdfs_pread", true, true, "New setting."},
            {"low_priority_query_wait_time_ms", 1000, 1000, "New setting."},
            {"allow_experimental_correlated_subqueries", false, false, "Added new setting to allow correlated subqueries execution."},
            {"serialize_query_plan", false, false, "NewSetting"},
            {"allow_experimental_shared_set_join", 0, 1, "A setting for ClickHouse Cloud to enable SharedSet and SharedJoin"},
            {"allow_special_bool_values_inside_variant", true, false, "Don't allow special bool values during Variant type parsing"},
            {"cast_string_to_variant_use_inference", true, true, "New setting to enable/disable types inference during CAST from String to Variant"},
            {"distributed_cache_read_request_max_tries", 20, 20, "New setting"},
            {"query_condition_cache_store_conditions_as_plaintext", false, false, "New setting"},
            {"min_os_cpu_wait_time_ratio_to_throw", 0, 0, "New setting"},
            {"max_os_cpu_wait_time_ratio_to_throw", 0, 0, "New setting"},
            {"query_plan_merge_filter_into_join_condition", false, true, "Added new setting to merge filter into join condition"},
            {"use_local_cache_for_remote_storage", true, false, "Obsolete setting."},
            {"iceberg_timestamp_ms", 0, 0, "New setting."},
            {"iceberg_snapshot_id", 0, 0, "New setting."},
            {"use_iceberg_metadata_files_cache", true, true, "New setting"},
            {"query_plan_join_shard_by_pk_ranges", false, false, "New setting"},
            {"parallel_replicas_insert_select_local_pipeline", false, false, "Use local pipeline during distributed INSERT SELECT with parallel replicas. Currently disabled due to performance issues"},
            {"parallel_hash_join_threshold", 0, 0, "New setting"},
            {"function_date_trunc_return_type_behavior", 1, 0, "Change the result type for dateTrunc function for DateTime64/Date32 arguments to DateTime64/Date32 regardless of time unit to get correct result for negative values"},
            {"enable_scopes_for_with_statement", true, true, "New setting for backward compatibility with the old analyzer."},
            /// Release closed. Please use 25.5
        });
        addSettingsChanges(settings_changes_history, "25.3",
        {
            /// Release closed. Please use 25.4
            {"enable_json_type", false, true, "JSON data type is production-ready"},
            {"enable_dynamic_type", false, true, "Dynamic data type is production-ready"},
            {"enable_variant_type", false, true, "Variant data type is production-ready"},
            {"allow_experimental_json_type", false, true, "JSON data type is production-ready"},
            {"allow_experimental_dynamic_type", false, true, "Dynamic data type is production-ready"},
            {"allow_experimental_variant_type", false, true, "Variant data type is production-ready"},
            {"allow_experimental_database_unity_catalog", false, false, "Allow experimental database engine DataLakeCatalog with catalog_type = 'unity'"},
            {"allow_experimental_database_glue_catalog", false, false, "Allow experimental database engine DataLakeCatalog with catalog_type = 'glue'"},
            {"use_page_cache_with_distributed_cache", false, false, "New setting"},
            {"use_query_condition_cache", false, false, "New setting."},
            {"parallel_replicas_for_cluster_engines", false, true, "New setting."},
            {"parallel_hash_join_threshold", 0, 0, "New setting"},
            /// Release closed. Please use 25.4
        });
        addSettingsChanges(settings_changes_history, "25.2",
        {
            /// Release closed. Please use 25.3
            {"schema_inference_make_json_columns_nullable", false, false, "Allow to infer Nullable(JSON) during schema inference"},
            {"query_plan_use_new_logical_join_step", false, true, "Enable new step"},
            {"postgresql_fault_injection_probability", 0., 0., "New setting"},
            {"apply_settings_from_server", false, true, "Client-side code (e.g. INSERT input parsing and query output formatting) will use the same settings as the server, including settings from server config."},
            {"merge_tree_use_deserialization_prefixes_cache", true, true, "A new setting to control the usage of deserialization prefixes cache in MergeTree"},
            {"merge_tree_use_prefixes_deserialization_thread_pool", true, true, "A new setting controlling the usage of the thread pool for parallel prefixes deserialization in MergeTree"},
            {"optimize_and_compare_chain", false, true, "A new setting"},
            {"enable_adaptive_memory_spill_scheduler", false, false, "New setting. Enable spill memory data into external storage adaptively."},
            {"output_format_parquet_write_bloom_filter", false, true, "Added support for writing Parquet bloom filters."},
            {"output_format_parquet_bloom_filter_bits_per_value", 10.5, 10.5, "New setting."},
            {"output_format_parquet_bloom_filter_flush_threshold_bytes", 128 * 1024 * 1024, 128 * 1024 * 1024, "New setting."},
            {"output_format_pretty_max_rows", 10000, 1000, "It is better for usability - less amount to scroll."},
            {"restore_replicated_merge_tree_to_shared_merge_tree", false, false, "New setting."},
            {"parallel_replicas_only_with_analyzer", true, true, "Parallel replicas is supported only with analyzer enabled"},
            {"s3_allow_multipart_copy", true, true, "New setting."},
        });
        addSettingsChanges(settings_changes_history, "25.1",
        {
            /// Release closed. Please use 25.2
            {"allow_not_comparable_types_in_order_by", true, false, "Don't allow not comparable types in order by by default"},
            {"allow_not_comparable_types_in_comparison_functions", true, false, "Don't allow not comparable types in comparison functions by default"},
            {"output_format_json_pretty_print", false, true, "Print values in a pretty format in JSON output format by default"},
            {"allow_experimental_ts_to_grid_aggregate_function", false, false, "Cloud only"},
            {"formatdatetime_f_prints_scale_number_of_digits", true, false, "New setting."},
            {"distributed_cache_connect_max_tries", 20, 20, "Cloud only"},
            {"query_plan_use_new_logical_join_step", false, false, "New join step, internal change"},
            {"distributed_cache_min_bytes_for_seek", 0, 0, "New private setting."},
            {"use_iceberg_partition_pruning", false, false, "New setting for Iceberg partition pruning."},
            {"max_bytes_ratio_before_external_group_by", 0.0, 0.5, "Enable automatic spilling to disk by default."},
            {"max_bytes_ratio_before_external_sort", 0.0, 0.5, "Enable automatic spilling to disk by default."},
            {"min_external_sort_block_bytes", 0., 100_MiB, "New setting."},
            {"s3queue_migrate_old_metadata_to_buckets", false, false, "New setting."},
            {"distributed_cache_pool_behaviour_on_limit", "allocate_bypassing_pool", "wait", "Cloud only"},
            {"use_hive_partitioning", false, true, "Enabled the setting by default."},
            {"query_plan_try_use_vector_search", false, true, "New setting."},
            {"short_circuit_function_evaluation_for_nulls", false, true, "Allow to execute functions with Nullable arguments only on rows with non-NULL values in all arguments"},
            {"short_circuit_function_evaluation_for_nulls_threshold", 1.0, 1.0, "Ratio threshold of NULL values to execute functions with Nullable arguments only on rows with non-NULL values in all arguments. Applies when setting short_circuit_function_evaluation_for_nulls is enabled."},
            {"output_format_orc_writer_time_zone_name", "GMT", "GMT", "The time zone name for ORC writer, the default ORC writer's time zone is GMT."},
            {"output_format_pretty_highlight_trailing_spaces", false, true, "A new setting."},
            {"allow_experimental_bfloat16_type", false, true, "Add new BFloat16 type"},
            {"allow_push_predicate_ast_for_distributed_subqueries", false, true, "A new setting"},
            {"output_format_pretty_squash_consecutive_ms", 0, 50, "Add new setting"},
            {"output_format_pretty_squash_max_wait_ms", 0, 1000, "Add new setting"},
            {"output_format_pretty_max_column_name_width_cut_to", 0, 24, "A new setting"},
            {"output_format_pretty_max_column_name_width_min_chars_to_cut", 0, 4, "A new setting"},
            {"output_format_pretty_multiline_fields", false, true, "A new setting"},
            {"output_format_pretty_fallback_to_vertical", false, true, "A new setting"},
            {"output_format_pretty_fallback_to_vertical_max_rows_per_chunk", 0, 100, "A new setting"},
            {"output_format_pretty_fallback_to_vertical_min_columns", 0, 5, "A new setting"},
            {"output_format_pretty_fallback_to_vertical_min_table_width", 0, 250, "A new setting"},
            {"merge_table_max_tables_to_look_for_schema_inference", 1, 1000, "A new setting"},
            {"max_autoincrement_series", 1000, 1000, "A new setting"},
            {"validate_enum_literals_in_operators", false, false, "A new setting"},
            {"allow_experimental_kusto_dialect", true, false, "A new setting"},
            {"allow_experimental_prql_dialect", true, false, "A new setting"},
            {"h3togeo_lon_lat_result_order", true, false, "A new setting"},
            {"max_parallel_replicas", 1, 1000, "Use up to 1000 parallel replicas by default."},
            {"allow_general_join_planning", false, true, "Allow more general join planning algorithm when hash join algorithm is enabled."},
            {"optimize_extract_common_expressions", false, true, "Optimize WHERE, PREWHERE, ON, HAVING and QUALIFY expressions by extracting common expressions out from disjunction of conjunctions."},
            /// Release closed. Please use 25.2
        });
        addSettingsChanges(settings_changes_history, "24.12",
        {
            /// Release closed. Please use 25.1
            {"allow_experimental_database_iceberg", false, false, "New setting."},
            {"shared_merge_tree_sync_parts_on_partition_operations", 1, 1, "New setting. By default parts are always synchronized"},
            {"query_plan_join_swap_table", "false", "auto", "New setting. Right table was always chosen before."},
            {"max_size_to_preallocate_for_aggregation", 100'000'000, 1'000'000'000'000, "Enable optimisation for bigger tables."},
            {"max_size_to_preallocate_for_joins", 100'000'000, 1'000'000'000'000, "Enable optimisation for bigger tables."},
            {"max_bytes_ratio_before_external_group_by", 0., 0., "New setting."},
            {"optimize_extract_common_expressions", false, false, "Introduce setting to optimize WHERE, PREWHERE, ON, HAVING and QUALIFY expressions by extracting common expressions out from disjunction of conjunctions."},
            {"max_bytes_ratio_before_external_sort", 0., 0., "New setting."},
            {"use_async_executor_for_materialized_views", false, false, "New setting."},
            {"http_response_headers", "", "", "New setting."},
            {"output_format_parquet_datetime_as_uint32", true, false, "Write DateTime as DateTime64(3) instead of UInt32 (these are the two Parquet types closest to DateTime)."},
            {"output_format_parquet_date_as_uint16", true, false, "Write Date as Date32 instead of plain UInt16 (these are the two Parquet types closest to Date)."},
            {"skip_redundant_aliases_in_udf", false, false, "When enabled, this allows you to use the same user defined function several times for several materialized columns in the same table."},
            {"parallel_replicas_index_analysis_only_on_coordinator", true, true, "Index analysis done only on replica-coordinator and skipped on other replicas. Effective only with enabled parallel_replicas_local_plan"}, // enabling it was moved to 24.10
            {"least_greatest_legacy_null_behavior", true, false, "New setting"},
            {"use_concurrency_control", false, true, "Enable concurrency control by default"},
            {"join_algorithm", "default", "direct,parallel_hash,hash", "'default' was deprecated in favor of explicitly specified join algorithms, also parallel_hash is now preferred over hash"},
            /// Release closed. Please use 25.1
        });
        addSettingsChanges(settings_changes_history, "24.11",
        {
            {"validate_mutation_query", false, true, "New setting to validate mutation queries by default."},
            {"enable_job_stack_trace", false, false, "Enables collecting stack traces from job's scheduling. Disabled by default to avoid performance overhead."},
            {"allow_suspicious_types_in_group_by", true, false, "Don't allow Variant/Dynamic types in GROUP BY by default"},
            {"allow_suspicious_types_in_order_by", true, false, "Don't allow Variant/Dynamic types in ORDER BY by default"},
            {"distributed_cache_discard_connection_if_unread_data", true, true, "New setting"},
            {"filesystem_cache_enable_background_download_for_metadata_files_in_packed_storage", true, true, "New setting"},
            {"filesystem_cache_enable_background_download_during_fetch", true, true, "New setting"},
            {"azure_check_objects_after_upload", false, false, "Check each uploaded object in azure blob storage to be sure that upload was successful"},
            {"backup_restore_keeper_max_retries", 20, 1000, "Should be big enough so the whole operation BACKUP or RESTORE operation won't fail because of a temporary [Zoo]Keeper failure in the middle of it."},
            {"backup_restore_failure_after_host_disconnected_for_seconds", 0, 3600, "New setting."},
            {"backup_restore_keeper_max_retries_while_initializing", 0, 20, "New setting."},
            {"backup_restore_keeper_max_retries_while_handling_error", 0, 20, "New setting."},
            {"backup_restore_finish_timeout_after_error_sec", 0, 180, "New setting."},
            {"query_plan_merge_filters", false, true, "Allow to merge filters in the query plan. This is required to properly support filter-push-down with a new analyzer."},
            {"parallel_replicas_local_plan", false, true, "Use local plan for local replica in a query with parallel replicas"},
            {"merge_tree_use_v1_object_and_dynamic_serialization", true, false, "Add new serialization V2 version for JSON and Dynamic types"},
            {"min_joined_block_size_bytes", 524288, 524288, "New setting."},
            {"allow_experimental_bfloat16_type", false, false, "Add new experimental BFloat16 type"},
            {"filesystem_cache_skip_download_if_exceeds_per_query_cache_write_limit", 1, 1, "Rename of setting skip_download_if_exceeds_query_cache_limit"},
            {"filesystem_cache_prefer_bigger_buffer_size", true, true, "New setting"},
            {"read_in_order_use_virtual_row", false, false, "Use virtual row while reading in order of primary key or its monotonic function fashion. It is useful when searching over multiple parts as only relevant ones are touched."},
            {"s3_skip_empty_files", false, true, "We hope it will provide better UX"},
            {"filesystem_cache_boundary_alignment", 0, 0, "New setting"},
            {"push_external_roles_in_interserver_queries", false, true, "New setting."},
            {"enable_variant_type", false, false, "Add alias to allow_experimental_variant_type"},
            {"enable_dynamic_type", false, false, "Add alias to allow_experimental_dynamic_type"},
            {"enable_json_type", false, false, "Add alias to allow_experimental_json_type"},
        });
        addSettingsChanges(settings_changes_history, "24.10",
        {
            {"query_metric_log_interval", 0, -1, "New setting."},
            {"enforce_strict_identifier_format", false, false, "New setting."},
            {"enable_parsing_to_custom_serialization", false, true, "New setting"},
            {"mongodb_throw_on_unsupported_query", false, true, "New setting."},
            {"enable_parallel_replicas", false, false, "Parallel replicas with read tasks became the Beta tier feature."},
            {"parallel_replicas_mode", "read_tasks", "read_tasks", "This setting was introduced as a part of making parallel replicas feature Beta"},
            {"filesystem_cache_name", "", "", "Filesystem cache name to use for stateless table engines or data lakes"},
            {"restore_replace_external_dictionary_source_to_null", false, false, "New setting."},
            {"show_create_query_identifier_quoting_rule", "when_necessary", "when_necessary", "New setting."},
            {"show_create_query_identifier_quoting_style", "Backticks", "Backticks", "New setting."},
            {"merge_tree_min_read_task_size", 8, 8, "New setting"},
            {"merge_tree_min_rows_for_concurrent_read_for_remote_filesystem", (20 * 8192), 0, "Setting is deprecated"},
            {"merge_tree_min_bytes_for_concurrent_read_for_remote_filesystem", (24 * 10 * 1024 * 1024), 0, "Setting is deprecated"},
            {"implicit_select", false, false, "A new setting."},
            {"output_format_native_write_json_as_string", false, false, "Add new setting to allow write JSON column as single String column in Native format"},
            {"output_format_binary_write_json_as_string", false, false, "Add new setting to write values of JSON type as JSON string in RowBinary output format"},
            {"input_format_binary_read_json_as_string", false, false, "Add new setting to read values of JSON type as JSON string in RowBinary input format"},
            {"min_free_disk_bytes_to_perform_insert", 0, 0, "New setting."},
            {"min_free_disk_ratio_to_perform_insert", 0.0, 0.0, "New setting."},
            {"parallel_replicas_local_plan", false, true, "Use local plan for local replica in a query with parallel replicas"},
            {"enable_named_columns_in_function_tuple", false, false, "Disabled pending usability improvements"},
            {"cloud_mode_database_engine", 1, 1, "A setting for ClickHouse Cloud"},
            {"allow_experimental_shared_set_join", 0, 0, "A setting for ClickHouse Cloud"},
            {"read_through_distributed_cache", 0, 0, "A setting for ClickHouse Cloud"},
            {"write_through_distributed_cache", 0, 0, "A setting for ClickHouse Cloud"},
            {"distributed_cache_throw_on_error", 0, 0, "A setting for ClickHouse Cloud"},
            {"distributed_cache_log_mode", "on_error", "on_error", "A setting for ClickHouse Cloud"},
            {"distributed_cache_fetch_metrics_only_from_current_az", 1, 1, "A setting for ClickHouse Cloud"},
            {"distributed_cache_connect_max_tries", 20, 20, "A setting for ClickHouse Cloud"},
            {"distributed_cache_receive_response_wait_milliseconds", 60000, 60000, "A setting for ClickHouse Cloud"},
            {"distributed_cache_receive_timeout_milliseconds", 10000, 10000, "A setting for ClickHouse Cloud"},
            {"distributed_cache_wait_connection_from_pool_milliseconds", 100, 100, "A setting for ClickHouse Cloud"},
            {"distributed_cache_bypass_connection_pool", 0, 0, "A setting for ClickHouse Cloud"},
            {"distributed_cache_pool_behaviour_on_limit", "allocate_bypassing_pool", "allocate_bypassing_pool", "A setting for ClickHouse Cloud"},
            {"distributed_cache_read_alignment", 0, 0, "A setting for ClickHouse Cloud"},
            {"distributed_cache_max_unacked_inflight_packets", 10, 10, "A setting for ClickHouse Cloud"},
            {"distributed_cache_data_packet_ack_window", 5, 5, "A setting for ClickHouse Cloud"},
            {"input_format_parquet_enable_row_group_prefetch", false, true, "Enable row group prefetching during parquet parsing. Currently, only single-threaded parsing can prefetch."},
            {"input_format_orc_dictionary_as_low_cardinality", false, true, "Treat ORC dictionary encoded columns as LowCardinality columns while reading ORC files"},
            {"allow_experimental_refreshable_materialized_view", false, true, "Not experimental anymore"},
            {"max_parts_to_move", 0, 1000, "New setting"},
            {"hnsw_candidate_list_size_for_search", 64, 256, "New setting. Previously, the value was optionally specified in CREATE INDEX and 64 by default."},
            {"allow_reorder_prewhere_conditions", true, true, "New setting"},
            {"input_format_parquet_bloom_filter_push_down", false, false, "When reading Parquet files, skip whole row groups based on the WHERE/PREWHERE expressions and bloom filter in the Parquet metadata."},
            {"date_time_64_output_format_cut_trailing_zeros_align_to_groups_of_thousands", false, false, "Dynamically trim the trailing zeros of datetime64 values to adjust the output scale to (0, 3, 6), corresponding to 'seconds', 'milliseconds', and 'microseconds'."},
            {"parallel_replicas_index_analysis_only_on_coordinator", false, true, "Index analysis done only on replica-coordinator and skipped on other replicas. Effective only with enabled parallel_replicas_local_plan"},
            {"distributed_cache_discard_connection_if_unread_data", true, true, "New setting"},
            {"azure_check_objects_after_upload", false, false, "Check each uploaded object in azure blob storage to be sure that upload was successful"},
            {"backup_restore_keeper_max_retries", 20, 1000, "Should be big enough so the whole operation BACKUP or RESTORE operation won't fail because of a temporary [Zoo]Keeper failure in the middle of it."},
            {"backup_restore_failure_after_host_disconnected_for_seconds", 0, 3600, "New setting."},
            {"backup_restore_keeper_max_retries_while_initializing", 0, 20, "New setting."},
            {"backup_restore_keeper_max_retries_while_handling_error", 0, 20, "New setting."},
            {"backup_restore_finish_timeout_after_error_sec", 0, 180, "New setting."},
        });
        addSettingsChanges(settings_changes_history, "24.9",
        {
            {"output_format_orc_dictionary_key_size_threshold", 0.0, 0.0, "For a string column in ORC output format, if the number of distinct values is greater than this fraction of the total number of non-null rows, turn off dictionary encoding. Otherwise dictionary encoding is enabled"},
            {"input_format_json_empty_as_default", false, false, "Added new setting to allow to treat empty fields in JSON input as default values."},
            {"input_format_try_infer_variants", false, false, "Try to infer Variant type in text formats when there is more than one possible type for column/array elements"},
            {"join_output_by_rowlist_perkey_rows_threshold", 0, 5, "The lower limit of per-key average rows in the right table to determine whether to output by row list in hash join."},
            {"create_if_not_exists", false, false, "New setting."},
            {"allow_materialized_view_with_bad_select", true, true, "Support (but not enable yet) stricter validation in CREATE MATERIALIZED VIEW"},
            {"parallel_replicas_mark_segment_size", 128, 0, "Value for this setting now determined automatically"},
            {"database_replicated_allow_replicated_engine_arguments", 1, 0, "Don't allow explicit arguments by default"},
            {"database_replicated_allow_explicit_uuid", 1, 0, "Added a new setting to disallow explicitly specifying table UUID"},
            {"parallel_replicas_local_plan", false, false, "Use local plan for local replica in a query with parallel replicas"},
            {"join_to_sort_minimum_perkey_rows", 0, 40, "The lower limit of per-key average rows in the right table to determine whether to rerange the right table by key in left or inner join. This setting ensures that the optimization is not applied for sparse table keys"},
            {"join_to_sort_maximum_table_rows", 0, 10000, "The maximum number of rows in the right table to determine whether to rerange the right table by key in left or inner join"},
            {"allow_experimental_join_right_table_sorting", false, false, "If it is set to true, and the conditions of `join_to_sort_minimum_perkey_rows` and `join_to_sort_maximum_table_rows` are met, rerange the right table by key to improve the performance in left or inner hash join"},
            {"mongodb_throw_on_unsupported_query", false, true, "New setting."},
            {"min_free_disk_bytes_to_perform_insert", 0, 0, "Maintain some free disk space bytes from inserts while still allowing for temporary writing."},
            {"min_free_disk_ratio_to_perform_insert", 0.0, 0.0, "Maintain some free disk space bytes expressed as ratio to total disk space from inserts while still allowing for temporary writing."},
        });
        addSettingsChanges(settings_changes_history, "24.8",
        {
            {"rows_before_aggregation", false, false, "Provide exact value for rows_before_aggregation statistic, represents the number of rows read before aggregation"},
            {"restore_replace_external_table_functions_to_null", false, false, "New setting."},
            {"restore_replace_external_engines_to_null", false, false, "New setting."},
            {"input_format_json_max_depth", 1000000, 1000, "It was unlimited in previous versions, but that was unsafe."},
            {"merge_tree_min_bytes_per_task_for_remote_reading", 4194304, 2097152, "Value is unified with `filesystem_prefetch_min_bytes_for_single_read_task`"},
            {"use_hive_partitioning", false, false, "Allows to use hive partitioning for File, URL, S3, AzureBlobStorage and HDFS engines."},
            {"allow_experimental_kafka_offsets_storage_in_keeper", false, false, "Allow the usage of experimental Kafka storage engine that stores the committed offsets in ClickHouse Keeper"},
            {"allow_archive_path_syntax", true, true, "Added new setting to allow disabling archive path syntax."},
            {"query_cache_tag", "", "", "New setting for labeling query cache settings."},
            {"allow_experimental_time_series_table", false, false, "Added new setting to allow the TimeSeries table engine"},
            {"enable_analyzer", 1, 1, "Added an alias to a setting `allow_experimental_analyzer`."},
            {"optimize_functions_to_subcolumns", false, true, "Enabled settings by default"},
            {"allow_experimental_json_type", false, false, "Add new experimental JSON type"},
            {"use_json_alias_for_old_object_type", true, false, "Use JSON type alias to create new JSON type"},
            {"type_json_skip_duplicated_paths", false, false, "Allow to skip duplicated paths during JSON parsing"},
            {"allow_experimental_vector_similarity_index", false, false, "Added new setting to allow experimental vector similarity indexes"},
            {"input_format_try_infer_datetimes_only_datetime64", true, false, "Allow to infer DateTime instead of DateTime64 in data formats"},
        });
        addSettingsChanges(settings_changes_history, "24.7",
        {
            {"output_format_parquet_write_page_index", false, true, "Add a possibility to write page index into parquet files."},
            {"output_format_binary_encode_types_in_binary_format", false, false, "Added new setting to allow to write type names in binary format in RowBinaryWithNamesAndTypes output format"},
            {"input_format_binary_decode_types_in_binary_format", false, false, "Added new setting to allow to read type names in binary format in RowBinaryWithNamesAndTypes input format"},
            {"output_format_native_encode_types_in_binary_format", false, false, "Added new setting to allow to write type names in binary format in Native output format"},
            {"input_format_native_decode_types_in_binary_format", false, false, "Added new setting to allow to read type names in binary format in Native output format"},
            {"read_in_order_use_buffering", false, true, "Use buffering before merging while reading in order of primary key"},
            {"enable_named_columns_in_function_tuple", false, false, "Generate named tuples in function tuple() when all names are unique and can be treated as unquoted identifiers."},
            {"optimize_trivial_insert_select", true, false, "The optimization does not make sense in many cases."},
            {"dictionary_validate_primary_key_type", false, false, "Validate primary key type for dictionaries. By default id type for simple layouts will be implicitly converted to UInt64."},
            {"collect_hash_table_stats_during_joins", false, true, "New setting."},
            {"max_size_to_preallocate_for_joins", 0, 100'000'000, "New setting."},
            {"input_format_orc_reader_time_zone_name", "GMT", "GMT", "The time zone name for ORC row reader, the default ORC row reader's time zone is GMT."},
            {"database_replicated_allow_heavy_create", true, false, "Long-running DDL queries (CREATE AS SELECT and POPULATE) for Replicated database engine was forbidden"},
            {"query_plan_merge_filters", false, false, "Allow to merge filters in the query plan"},
            {"azure_sdk_max_retries", 10, 10, "Maximum number of retries in azure sdk"},
            {"azure_sdk_retry_initial_backoff_ms", 10, 10, "Minimal backoff between retries in azure sdk"},
            {"azure_sdk_retry_max_backoff_ms", 1000, 1000, "Maximal backoff between retries in azure sdk"},
            {"ignore_on_cluster_for_replicated_named_collections_queries", false, false, "Ignore ON CLUSTER clause for replicated named collections management queries."},
            {"backup_restore_s3_retry_attempts", 1000,1000, "Setting for Aws::Client::RetryStrategy, Aws::Client does retries itself, 0 means no retries. It takes place only for backup/restore."},
            {"postgresql_connection_attempt_timeout", 2, 2, "Allow to control 'connect_timeout' parameter of PostgreSQL connection."},
            {"postgresql_connection_pool_retries", 2, 2, "Allow to control the number of retries in PostgreSQL connection pool."}
        });
        addSettingsChanges(settings_changes_history, "24.6",
        {
            {"materialize_skip_indexes_on_insert", true, true, "Added new setting to allow to disable materialization of skip indexes on insert"},
            {"materialize_statistics_on_insert", true, true, "Added new setting to allow to disable materialization of statistics on insert"},
            {"input_format_parquet_use_native_reader", false, false, "When reading Parquet files, to use native reader instead of arrow reader."},
            {"hdfs_throw_on_zero_files_match", false, false, "Allow to throw an error when ListObjects request cannot match any files in HDFS engine instead of empty query result"},
            {"azure_throw_on_zero_files_match", false, false, "Allow to throw an error when ListObjects request cannot match any files in AzureBlobStorage engine instead of empty query result"},
            {"s3_validate_request_settings", true, true, "Allow to disable S3 request settings validation"},
            {"allow_experimental_full_text_index", false, false, "Enable experimental text index"},
            {"azure_skip_empty_files", false, false, "Allow to skip empty files in azure table engine"},
            {"hdfs_ignore_file_doesnt_exist", false, false, "Allow to return 0 rows when the requested files don't exist instead of throwing an exception in HDFS table engine"},
            {"azure_ignore_file_doesnt_exist", false, false, "Allow to return 0 rows when the requested files don't exist instead of throwing an exception in AzureBlobStorage table engine"},
            {"s3_ignore_file_doesnt_exist", false, false, "Allow to return 0 rows when the requested files don't exist instead of throwing an exception in S3 table engine"},
            {"s3_max_part_number", 10000, 10000, "Maximum part number number for s3 upload part"},
            {"s3_max_single_operation_copy_size", 32 * 1024 * 1024, 32 * 1024 * 1024, "Maximum size for a single copy operation in s3"},
            {"input_format_parquet_max_block_size", 8192, DEFAULT_BLOCK_SIZE, "Increase block size for parquet reader."},
            {"input_format_parquet_prefer_block_bytes", 0, DEFAULT_BLOCK_SIZE * 256, "Average block bytes output by parquet reader."},
            {"enable_blob_storage_log", true, true, "Write information about blob storage operations to system.blob_storage_log table"},
            {"allow_deprecated_snowflake_conversion_functions", true, false, "Disabled deprecated functions snowflakeToDateTime[64] and dateTime[64]ToSnowflake."},
            {"allow_statistic_optimize", false, false, "Old setting which popped up here being renamed."},
            {"allow_experimental_statistic", false, false, "Old setting which popped up here being renamed."},
            {"allow_statistics_optimize", false, false, "The setting was renamed. The previous name is `allow_statistic_optimize`."},
            {"allow_experimental_statistics", false, false, "The setting was renamed. The previous name is `allow_experimental_statistic`."},
            {"enable_vertical_final", false, true, "Enable vertical final by default again after fixing bug"},
            {"parallel_replicas_custom_key_range_lower", 0, 0, "Add settings to control the range filter when using parallel replicas with dynamic shards"},
            {"parallel_replicas_custom_key_range_upper", 0, 0, "Add settings to control the range filter when using parallel replicas with dynamic shards. A value of 0 disables the upper limit"},
            {"output_format_pretty_display_footer_column_names", 0, 1, "Add a setting to display column names in the footer if there are many rows. Threshold value is controlled by output_format_pretty_display_footer_column_names_min_rows."},
            {"output_format_pretty_display_footer_column_names_min_rows", 0, 50, "Add a setting to control the threshold value for setting output_format_pretty_display_footer_column_names_min_rows. Default 50."},
            {"output_format_csv_serialize_tuple_into_separate_columns", true, true, "A new way of how interpret tuples in CSV format was added."},
            {"input_format_csv_deserialize_separate_columns_into_tuple", true, true, "A new way of how interpret tuples in CSV format was added."},
            {"input_format_csv_try_infer_strings_from_quoted_tuples", true, true, "A new way of how interpret tuples in CSV format was added."},
        });
        addSettingsChanges(settings_changes_history, "24.5",
        {
            {"allow_deprecated_error_prone_window_functions", true, false, "Allow usage of deprecated error prone window functions (neighbor, runningAccumulate, runningDifferenceStartingWithFirstValue, runningDifference)"},
            {"allow_experimental_join_condition", false, false, "Support join with inequal conditions which involve columns from both left and right table. e.g. t1.y < t2.y."},
            {"input_format_tsv_crlf_end_of_line", false, false, "Enables reading of CRLF line endings with TSV formats"},
            {"output_format_parquet_use_custom_encoder", false, true, "Enable custom Parquet encoder."},
            {"cross_join_min_rows_to_compress", 0, 10000000, "Minimal count of rows to compress block in CROSS JOIN. Zero value means - disable this threshold. This block is compressed when any of the two thresholds (by rows or by bytes) are reached."},
            {"cross_join_min_bytes_to_compress", 0, 1_GiB, "Minimal size of block to compress in CROSS JOIN. Zero value means - disable this threshold. This block is compressed when any of the two thresholds (by rows or by bytes) are reached."},
            {"http_max_chunk_size", 0, 0, "Internal limitation"},
            {"prefer_external_sort_block_bytes", 0, DEFAULT_BLOCK_SIZE * 256, "Prefer maximum block bytes for external sort, reduce the memory usage during merging."},
            {"input_format_force_null_for_omitted_fields", false, false, "Disable type-defaults for omitted fields when needed"},
            {"cast_string_to_dynamic_use_inference", false, false, "Add setting to allow converting String to Dynamic through parsing"},
            {"allow_experimental_dynamic_type", false, false, "Add new experimental Dynamic type"},
            {"azure_max_blocks_in_multipart_upload", 50000, 50000, "Maximum number of blocks in multipart upload for Azure."},
            {"allow_archive_path_syntax", false, true, "Added new setting to allow disabling archive path syntax."},
        });
        addSettingsChanges(settings_changes_history, "24.4",
        {
            {"input_format_json_throw_on_bad_escape_sequence", true, true, "Allow to save JSON strings with bad escape sequences"},
            {"max_parsing_threads", 0, 0, "Add a separate setting to control number of threads in parallel parsing from files"},
            {"ignore_drop_queries_probability", 0, 0, "Allow to ignore drop queries in server with specified probability for testing purposes"},
            {"lightweight_deletes_sync", 2, 2, "The same as 'mutation_sync', but controls only execution of lightweight deletes"},
            {"query_cache_system_table_handling", "save", "throw", "The query cache no longer caches results of queries against system tables"},
            {"input_format_json_ignore_unnecessary_fields", false, true, "Ignore unnecessary fields and not parse them. Enabling this may not throw exceptions on json strings of invalid format or with duplicated fields"},
            {"input_format_hive_text_allow_variable_number_of_columns", false, true, "Ignore extra columns in Hive Text input (if file has more columns than expected) and treat missing fields in Hive Text input as default values."},
            {"allow_experimental_database_replicated", false, true, "Database engine Replicated is now in Beta stage"},
            {"temporary_data_in_cache_reserve_space_wait_lock_timeout_milliseconds", (10 * 60 * 1000), (10 * 60 * 1000), "Wait time to lock cache for space reservation in temporary data in filesystem cache"},
            {"optimize_rewrite_sum_if_to_count_if", false, true, "Only available for the analyzer, where it works correctly"},
            {"azure_allow_parallel_part_upload", "true", "true", "Use multiple threads for azure multipart upload."},
            {"max_recursive_cte_evaluation_depth", DBMS_RECURSIVE_CTE_MAX_EVALUATION_DEPTH, DBMS_RECURSIVE_CTE_MAX_EVALUATION_DEPTH, "Maximum limit on recursive CTE evaluation depth"},
            {"query_plan_convert_outer_join_to_inner_join", false, true, "Allow to convert OUTER JOIN to INNER JOIN if filter after JOIN always filters default values"},
        });
        addSettingsChanges(settings_changes_history, "24.3",
        {
            {"s3_connect_timeout_ms", 1000, 1000, "Introduce new dedicated setting for s3 connection timeout"},
            {"allow_experimental_shared_merge_tree", false, true, "The setting is obsolete"},
            {"use_page_cache_for_disks_without_file_cache", false, false, "Added userspace page cache"},
            {"read_from_page_cache_if_exists_otherwise_bypass_cache", false, false, "Added userspace page cache"},
            {"page_cache_inject_eviction", false, false, "Added userspace page cache"},
            {"default_table_engine", "None", "MergeTree", "Set default table engine to MergeTree for better usability"},
            {"input_format_json_use_string_type_for_ambiguous_paths_in_named_tuples_inference_from_objects", false, false, "Allow to use String type for ambiguous paths during named tuple inference from JSON objects"},
            {"traverse_shadow_remote_data_paths", false, false, "Traverse shadow directory when query system.remote_data_paths."},
            {"throw_if_deduplication_in_dependent_materialized_views_enabled_with_async_insert", false, true, "Deduplication in dependent materialized view cannot work together with async inserts."},
            {"parallel_replicas_allow_in_with_subquery", false, true, "If true, subquery for IN will be executed on every follower replica"},
            {"log_processors_profiles", false, true, "Enable by default"},
            {"function_locate_has_mysql_compatible_argument_order", false, true, "Increase compatibility with MySQL's locate function."},
            {"allow_suspicious_primary_key", true, false, "Forbid suspicious PRIMARY KEY/ORDER BY for MergeTree (i.e. SimpleAggregateFunction)"},
            {"filesystem_cache_reserve_space_wait_lock_timeout_milliseconds", 1000, 1000, "Wait time to lock cache for space reservation in filesystem cache"},
            {"max_parser_backtracks", 0, 1000000, "Limiting the complexity of parsing"},
            {"analyzer_compatibility_join_using_top_level_identifier", false, false, "Force to resolve identifier in JOIN USING from projection"},
            {"distributed_insert_skip_read_only_replicas", false, false, "If true, INSERT into Distributed will skip read-only replicas"},
            {"keeper_max_retries", 10, 10, "Max retries for general keeper operations"},
            {"keeper_retry_initial_backoff_ms", 100, 100, "Initial backoff timeout for general keeper operations"},
            {"keeper_retry_max_backoff_ms", 5000, 5000, "Max backoff timeout for general keeper operations"},
            {"s3queue_allow_experimental_sharded_mode", false, false, "Enable experimental sharded mode of S3Queue table engine. It is experimental because it will be rewritten"},
            {"allow_experimental_analyzer", false, true, "Enable analyzer and planner by default."},
            {"merge_tree_read_split_ranges_into_intersecting_and_non_intersecting_injection_probability", 0.0, 0.0, "For testing of `PartsSplitter` - split read ranges into intersecting and non intersecting every time you read from MergeTree with the specified probability."},
            {"allow_get_client_http_header", false, false, "Introduced a new function."},
            {"output_format_pretty_row_numbers", false, true, "It is better for usability."},
            {"output_format_pretty_max_value_width_apply_for_single_value", true, false, "Single values in Pretty formats won't be cut."},
            {"output_format_parquet_string_as_string", false, true, "ClickHouse allows arbitrary binary data in the String data type, which is typically UTF-8. Parquet/ORC/Arrow Strings only support UTF-8. That's why you can choose which Arrow's data type to use for the ClickHouse String data type - String or Binary. While Binary would be more correct and compatible, using String by default will correspond to user expectations in most cases."},
            {"output_format_orc_string_as_string", false, true, "ClickHouse allows arbitrary binary data in the String data type, which is typically UTF-8. Parquet/ORC/Arrow Strings only support UTF-8. That's why you can choose which Arrow's data type to use for the ClickHouse String data type - String or Binary. While Binary would be more correct and compatible, using String by default will correspond to user expectations in most cases."},
            {"output_format_arrow_string_as_string", false, true, "ClickHouse allows arbitrary binary data in the String data type, which is typically UTF-8. Parquet/ORC/Arrow Strings only support UTF-8. That's why you can choose which Arrow's data type to use for the ClickHouse String data type - String or Binary. While Binary would be more correct and compatible, using String by default will correspond to user expectations in most cases."},
            {"output_format_parquet_compression_method", "lz4", "zstd", "Parquet/ORC/Arrow support many compression methods, including lz4 and zstd. ClickHouse supports each and every compression method. Some inferior tools, such as 'duckdb', lack support for the faster `lz4` compression method, that's why we set zstd by default."},
            {"output_format_orc_compression_method", "lz4", "zstd", "Parquet/ORC/Arrow support many compression methods, including lz4 and zstd. ClickHouse supports each and every compression method. Some inferior tools, such as 'duckdb', lack support for the faster `lz4` compression method, that's why we set zstd by default."},
            {"output_format_pretty_highlight_digit_groups", false, true, "If enabled and if output is a terminal, highlight every digit corresponding to the number of thousands, millions, etc. with underline."},
            {"geo_distance_returns_float64_on_float64_arguments", false, true, "Increase the default precision."},
            {"azure_max_inflight_parts_for_one_file", 20, 20, "The maximum number of a concurrent loaded parts in multipart upload request. 0 means unlimited."},
            {"azure_strict_upload_part_size", 0, 0, "The exact size of part to upload during multipart upload to Azure blob storage."},
            {"azure_min_upload_part_size", 16*1024*1024, 16*1024*1024, "The minimum size of part to upload during multipart upload to Azure blob storage."},
            {"azure_max_upload_part_size", 5ull*1024*1024*1024, 5ull*1024*1024*1024, "The maximum size of part to upload during multipart upload to Azure blob storage."},
            {"azure_upload_part_size_multiply_factor", 2, 2, "Multiply azure_min_upload_part_size by this factor each time azure_multiply_parts_count_threshold parts were uploaded from a single write to Azure blob storage."},
            {"azure_upload_part_size_multiply_parts_count_threshold", 500, 500, "Each time this number of parts was uploaded to Azure blob storage, azure_min_upload_part_size is multiplied by azure_upload_part_size_multiply_factor."},
            {"output_format_csv_serialize_tuple_into_separate_columns", true, true, "A new way of how interpret tuples in CSV format was added."},
            {"input_format_csv_deserialize_separate_columns_into_tuple", true, true, "A new way of how interpret tuples in CSV format was added."},
            {"input_format_csv_try_infer_strings_from_quoted_tuples", true, true, "A new way of how interpret tuples in CSV format was added."},
        });
        addSettingsChanges(settings_changes_history, "24.2",
        {
            {"allow_suspicious_variant_types", true, false, "Don't allow creating Variant type with suspicious variants by default"},
            {"validate_experimental_and_suspicious_types_inside_nested_types", false, true, "Validate usage of experimental and suspicious types inside nested types"},
            {"output_format_values_escape_quote_with_quote", false, false, "If true escape ' with '', otherwise quoted with \\'"},
            {"output_format_pretty_single_large_number_tip_threshold", 0, 1'000'000, "Print a readable number tip on the right side of the table if the block consists of a single number which exceeds this value (except 0)"},
            {"input_format_try_infer_exponent_floats", true, false, "Don't infer floats in exponential notation by default"},
            {"query_plan_optimize_prewhere", true, true, "Allow to push down filter to PREWHERE expression for supported storages"},
            {"async_insert_max_data_size", 1000000, 10485760, "The previous value appeared to be too small."},
            {"async_insert_poll_timeout_ms", 10, 10, "Timeout in milliseconds for polling data from asynchronous insert queue"},
            {"async_insert_use_adaptive_busy_timeout", false, true, "Use adaptive asynchronous insert timeout"},
            {"async_insert_busy_timeout_min_ms", 50, 50, "The minimum value of the asynchronous insert timeout in milliseconds; it also serves as the initial value, which may be increased later by the adaptive algorithm"},
            {"async_insert_busy_timeout_max_ms", 200, 200, "The minimum value of the asynchronous insert timeout in milliseconds; async_insert_busy_timeout_ms is aliased to async_insert_busy_timeout_max_ms"},
            {"async_insert_busy_timeout_increase_rate", 0.2, 0.2, "The exponential growth rate at which the adaptive asynchronous insert timeout increases"},
            {"async_insert_busy_timeout_decrease_rate", 0.2, 0.2, "The exponential growth rate at which the adaptive asynchronous insert timeout decreases"},
            {"format_template_row_format", "", "", "Template row format string can be set directly in query"},
            {"format_template_resultset_format", "", "", "Template result set format string can be set in query"},
            {"split_parts_ranges_into_intersecting_and_non_intersecting_final", true, true, "Allow to split parts ranges into intersecting and non intersecting during FINAL optimization"},
            {"split_intersecting_parts_ranges_into_layers_final", true, true, "Allow to split intersecting parts ranges into layers during FINAL optimization"},
            {"azure_max_single_part_copy_size", 256*1024*1024, 256*1024*1024, "The maximum size of object to copy using single part copy to Azure blob storage."},
            {"min_external_table_block_size_rows", DEFAULT_INSERT_BLOCK_SIZE, DEFAULT_INSERT_BLOCK_SIZE, "Squash blocks passed to external table to specified size in rows, if blocks are not big enough"},
            {"min_external_table_block_size_bytes", DEFAULT_INSERT_BLOCK_SIZE * 256, DEFAULT_INSERT_BLOCK_SIZE * 256, "Squash blocks passed to external table to specified size in bytes, if blocks are not big enough."},
            {"parallel_replicas_prefer_local_join", true, true, "If true, and JOIN can be executed with parallel replicas algorithm, and all storages of right JOIN part are *MergeTree, local JOIN will be used instead of GLOBAL JOIN."},
            {"optimize_time_filter_with_preimage", true, true, "Optimize Date and DateTime predicates by converting functions into equivalent comparisons without conversions (e.g. toYear(col) = 2023 -> col >= '2023-01-01' AND col <= '2023-12-31')"},
            {"extract_key_value_pairs_max_pairs_per_row", 0, 0, "Max number of pairs that can be produced by the `extractKeyValuePairs` function. Used as a safeguard against consuming too much memory."},
            {"default_view_definer", "CURRENT_USER", "CURRENT_USER", "Allows to set default `DEFINER` option while creating a view"},
            {"default_materialized_view_sql_security", "DEFINER", "DEFINER", "Allows to set a default value for SQL SECURITY option when creating a materialized view"},
            {"default_normal_view_sql_security", "INVOKER", "INVOKER", "Allows to set default `SQL SECURITY` option while creating a normal view"},
            {"mysql_map_string_to_text_in_show_columns", false, true, "Reduce the configuration effort to connect ClickHouse with BI tools."},
            {"mysql_map_fixed_string_to_text_in_show_columns", false, true, "Reduce the configuration effort to connect ClickHouse with BI tools."},
        });
        addSettingsChanges(settings_changes_history, "24.1",
        {
            {"print_pretty_type_names", false, true, "Better user experience."},
            {"input_format_json_read_bools_as_strings", false, true, "Allow to read bools as strings in JSON formats by default"},
            {"output_format_arrow_use_signed_indexes_for_dictionary", false, true, "Use signed indexes type for Arrow dictionaries by default as it's recommended"},
            {"allow_experimental_variant_type", false, false, "Add new experimental Variant type"},
            {"use_variant_as_common_type", false, false, "Allow to use Variant in if/multiIf if there is no common type"},
            {"output_format_arrow_use_64_bit_indexes_for_dictionary", false, false, "Allow to use 64 bit indexes type in Arrow dictionaries"},
            {"parallel_replicas_mark_segment_size", 128, 128, "Add new setting to control segment size in new parallel replicas coordinator implementation"},
            {"ignore_materialized_views_with_dropped_target_table", false, false, "Add new setting to allow to ignore materialized views with dropped target table"},
            {"output_format_compression_level", 3, 3, "Allow to change compression level in the query output"},
            {"output_format_compression_zstd_window_log", 0, 0, "Allow to change zstd window log in the query output when zstd compression is used"},
            {"enable_zstd_qat_codec", false, false, "Add new ZSTD_QAT codec"},
            {"enable_vertical_final", false, true, "Use vertical final by default"},
            {"output_format_arrow_use_64_bit_indexes_for_dictionary", false, false, "Allow to use 64 bit indexes type in Arrow dictionaries"},
            {"max_rows_in_set_to_optimize_join", 100000, 0, "Disable join optimization as it prevents from read in order optimization"},
            {"output_format_pretty_color", true, "auto", "Setting is changed to allow also for auto value, disabling ANSI escapes if output is not a tty"},
            {"function_visible_width_behavior", 0, 1, "We changed the default behavior of `visibleWidth` to be more precise"},
            {"max_estimated_execution_time", 0, 0, "Separate max_execution_time and max_estimated_execution_time"},
            {"iceberg_engine_ignore_schema_evolution", false, false, "Allow to ignore schema evolution in Iceberg table engine"},
            {"optimize_injective_functions_in_group_by", false, true, "Replace injective functions by it's arguments in GROUP BY section in analyzer"},
            {"update_insert_deduplication_token_in_dependent_materialized_views", false, false, "Allow to update insert deduplication token with table identifier during insert in dependent materialized views"},
            {"azure_max_unexpected_write_error_retries", 4, 4, "The maximum number of retries in case of unexpected errors during Azure blob storage write"},
            {"split_parts_ranges_into_intersecting_and_non_intersecting_final", false, true, "Allow to split parts ranges into intersecting and non intersecting during FINAL optimization"},
            {"split_intersecting_parts_ranges_into_layers_final", true, true, "Allow to split intersecting parts ranges into layers during FINAL optimization"}
        });
        addSettingsChanges(settings_changes_history, "23.12",
        {
            {"allow_suspicious_ttl_expressions", true, false, "It is a new setting, and in previous versions the behavior was equivalent to allowing."},
            {"input_format_parquet_allow_missing_columns", false, true, "Allow missing columns in Parquet files by default"},
            {"input_format_orc_allow_missing_columns", false, true, "Allow missing columns in ORC files by default"},
            {"input_format_arrow_allow_missing_columns", false, true, "Allow missing columns in Arrow files by default"}
        });
        addSettingsChanges(settings_changes_history, "23.11",
        {
            {"parsedatetime_parse_without_leading_zeros", false, true, "Improved compatibility with MySQL DATE_FORMAT/STR_TO_DATE"}
        });
        addSettingsChanges(settings_changes_history, "23.9",
        {
            {"optimize_group_by_constant_keys", false, true, "Optimize group by constant keys by default"},
            {"input_format_json_try_infer_named_tuples_from_objects", false, true, "Try to infer named Tuples from JSON objects by default"},
            {"input_format_json_read_numbers_as_strings", false, true, "Allow to read numbers as strings in JSON formats by default"},
            {"input_format_json_read_arrays_as_strings", false, true, "Allow to read arrays as strings in JSON formats by default"},
            {"input_format_json_infer_incomplete_types_as_strings", false, true, "Allow to infer incomplete types as Strings in JSON formats by default"},
            {"input_format_json_try_infer_numbers_from_strings", true, false, "Don't infer numbers from strings in JSON formats by default to prevent possible parsing errors"},
            {"http_write_exception_in_output_format", false, true, "Output valid JSON/XML on exception in HTTP streaming."}
        });
        addSettingsChanges(settings_changes_history, "23.8",
        {
            {"rewrite_count_distinct_if_with_count_distinct_implementation", false, true, "Rewrite countDistinctIf with count_distinct_implementation configuration"}
        });
        addSettingsChanges(settings_changes_history, "23.7",
        {
            {"function_sleep_max_microseconds_per_block", 0, 3000000, "In previous versions, the maximum sleep time of 3 seconds was applied only for `sleep`, but not for `sleepEachRow` function. In the new version, we introduce this setting. If you set compatibility with the previous versions, we will disable the limit altogether."}
        });
        addSettingsChanges(settings_changes_history, "23.6",
        {
            {"http_send_timeout", 180, 30, "3 minutes seems crazy long. Note that this is timeout for a single network write call, not for the whole upload operation."},
            {"http_receive_timeout", 180, 30, "See http_send_timeout."}
        });
        addSettingsChanges(settings_changes_history, "23.5",
        {
            {"input_format_parquet_preserve_order", true, false, "Allow Parquet reader to reorder rows for better parallelism."},
            {"parallelize_output_from_storages", false, true, "Allow parallelism when executing queries that read from file/url/s3/etc. This may reorder rows."},
            {"use_with_fill_by_sorting_prefix", false, true, "Columns preceding WITH FILL columns in ORDER BY clause form sorting prefix. Rows with different values in sorting prefix are filled independently"},
            {"output_format_parquet_compliant_nested_types", false, true, "Change an internal field name in output Parquet file schema."}
        });
        addSettingsChanges(settings_changes_history, "23.4",
        {
            {"allow_suspicious_indices", true, false, "If true, index can defined with identical expressions"},
            {"allow_nonconst_timezone_arguments", true, false, "Allow non-const timezone arguments in certain time-related functions like toTimeZone(), fromUnixTimestamp*(), snowflakeToDateTime*()."},
            {"connect_timeout_with_failover_ms", 50, 1000, "Increase default connect timeout because of async connect"},
            {"connect_timeout_with_failover_secure_ms", 100, 1000, "Increase default secure connect timeout because of async connect"},
            {"hedged_connection_timeout_ms", 100, 50, "Start new connection in hedged requests after 50 ms instead of 100 to correspond with previous connect timeout"},
            {"formatdatetime_f_prints_single_zero", true, false, "Improved compatibility with MySQL DATE_FORMAT()/STR_TO_DATE()"},
            {"formatdatetime_parsedatetime_m_is_month_name", false, true, "Improved compatibility with MySQL DATE_FORMAT/STR_TO_DATE"}
        });
        addSettingsChanges(settings_changes_history, "23.3",
        {
            {"output_format_parquet_version", "1.0", "2.latest", "Use latest Parquet format version for output format"},
            {"input_format_json_ignore_unknown_keys_in_named_tuple", false, true, "Improve parsing JSON objects as named tuples"},
            {"input_format_native_allow_types_conversion", false, true, "Allow types conversion in Native input forma"},
            {"output_format_arrow_compression_method", "none", "lz4_frame", "Use lz4 compression in Arrow output format by default"},
            {"output_format_parquet_compression_method", "snappy", "lz4", "Use lz4 compression in Parquet output format by default"},
            {"output_format_orc_compression_method", "none", "lz4_frame", "Use lz4 compression in ORC output format by default"},
            {"async_query_sending_for_remote", false, true, "Create connections and send query async across shards"}
        });
        addSettingsChanges(settings_changes_history, "23.2",
        {
            {"output_format_parquet_fixed_string_as_fixed_byte_array", false, true, "Use Parquet FIXED_LENGTH_BYTE_ARRAY type for FixedString by default"},
            {"output_format_arrow_fixed_string_as_fixed_byte_array", false, true, "Use Arrow FIXED_SIZE_BINARY type for FixedString by default"},
            {"query_plan_remove_redundant_distinct", false, true, "Remove redundant Distinct step in query plan"},
            {"optimize_duplicate_order_by_and_distinct", true, false, "Remove duplicate ORDER BY and DISTINCT if it's possible"},
            {"insert_keeper_max_retries", 0, 20, "Enable reconnections to Keeper on INSERT, improve reliability"}
        });
        addSettingsChanges(settings_changes_history, "23.1",
        {
            {"input_format_json_read_objects_as_strings", 0, 1, "Enable reading nested json objects as strings while object type is experimental"},
            {"input_format_json_defaults_for_missing_elements_in_named_tuple", false, true, "Allow missing elements in JSON objects while reading named tuples by default"},
            {"input_format_csv_detect_header", false, true, "Detect header in CSV format by default"},
            {"input_format_tsv_detect_header", false, true, "Detect header in TSV format by default"},
            {"input_format_custom_detect_header", false, true, "Detect header in CustomSeparated format by default"},
            {"query_plan_remove_redundant_sorting", false, true, "Remove redundant sorting in query plan. For example, sorting steps related to ORDER BY clauses in subqueries"}
        });
        addSettingsChanges(settings_changes_history, "22.12",
        {
            {"max_size_to_preallocate_for_aggregation", 10'000'000, 100'000'000, "This optimizes performance"},
            {"query_plan_aggregation_in_order", 0, 1, "Enable some refactoring around query plan"},
            {"format_binary_max_string_size", 0, 1_GiB, "Prevent allocating large amount of memory"}
        });
        addSettingsChanges(settings_changes_history, "22.11",
        {
            {"use_structure_from_insertion_table_in_table_functions", 0, 2, "Improve using structure from insertion table in table functions"}
        });
        addSettingsChanges(settings_changes_history, "22.9",
        {
            {"force_grouping_standard_compatibility", false, true, "Make GROUPING function output the same as in SQL standard and other DBMS"}
        });
        addSettingsChanges(settings_changes_history, "22.7",
        {
            {"cross_to_inner_join_rewrite", 1, 2, "Force rewrite comma join to inner"},
            {"enable_positional_arguments", false, true, "Enable positional arguments feature by default"},
            {"format_csv_allow_single_quotes", true, false, "Most tools don't treat single quote in CSV specially, don't do it by default too"}
        });
        addSettingsChanges(settings_changes_history, "22.6",
        {
            {"output_format_json_named_tuples_as_objects", false, true, "Allow to serialize named tuples as JSON objects in JSON formats by default"},
            {"input_format_skip_unknown_fields", false, true, "Optimize reading subset of columns for some input formats"}
        });
        addSettingsChanges(settings_changes_history, "22.5",
        {
            {"memory_overcommit_ratio_denominator", 0, 1073741824, "Enable memory overcommit feature by default"},
            {"memory_overcommit_ratio_denominator_for_user", 0, 1073741824, "Enable memory overcommit feature by default"}
        });
        addSettingsChanges(settings_changes_history, "22.4",
        {
            {"allow_settings_after_format_in_insert", true, false, "Do not allow SETTINGS after FORMAT for INSERT queries because ClickHouse interpret SETTINGS as some values, which is misleading"}
        });
        addSettingsChanges(settings_changes_history, "22.3",
        {
            {"cast_ipv4_ipv6_default_on_conversion_error", true, false, "Make functions cast(value, 'IPv4') and cast(value, 'IPv6') behave same as toIPv4 and toIPv6 functions"}
        });
        addSettingsChanges(settings_changes_history, "21.12",
        {
            {"stream_like_engine_allow_direct_select", true, false, "Do not allow direct select for Kafka/RabbitMQ/FileLog by default"}
        });
        addSettingsChanges(settings_changes_history, "21.9",
        {
            {"output_format_decimal_trailing_zeros", true, false, "Do not output trailing zeros in text representation of Decimal types by default for better looking output"},
            {"use_hedged_requests", false, true, "Enable Hedged Requests feature by default"}
        });
        addSettingsChanges(settings_changes_history, "21.7",
        {
            {"legacy_column_name_of_tuple_literal", true, false, "Add this setting only for compatibility reasons. It makes sense to set to 'true', while doing rolling update of cluster from version lower than 21.7 to higher"}
        });
        addSettingsChanges(settings_changes_history, "21.5",
        {
            {"async_socket_for_remote", false, true, "Fix all problems and turn on asynchronous reads from socket for remote queries by default again"}
        });
        addSettingsChanges(settings_changes_history, "21.3",
        {
            {"async_socket_for_remote", true, false, "Turn off asynchronous reads from socket for remote queries because of some problems"},
            {"optimize_normalize_count_variants", false, true, "Rewrite aggregate functions that semantically equals to count() as count() by default"},
            {"normalize_function_names", false, true, "Normalize function names to their canonical names, this was needed for projection query routing"}
        });
        addSettingsChanges(settings_changes_history, "21.2",
        {
            {"enable_global_with_statement", false, true, "Propagate WITH statements to UNION queries and all subqueries by default"}
        });
        addSettingsChanges(settings_changes_history, "21.1",
        {
            {"insert_quorum_parallel", false, true, "Use parallel quorum inserts by default. It is significantly more convenient to use than sequential quorum inserts"},
            {"input_format_null_as_default", false, true, "Allow to insert NULL as default for input formats by default"},
            {"optimize_on_insert", false, true, "Enable data optimization on INSERT by default for better user experience"},
            {"use_compact_format_in_distributed_parts_names", false, true, "Use compact format for async INSERT into Distributed tables by default"}
        });
        addSettingsChanges(settings_changes_history, "20.10",
        {
            {"format_regexp_escaping_rule", "Escaped", "Raw", "Use Raw as default escaping rule for Regexp format to male the behaviour more like to what users expect"}
        });
        addSettingsChanges(settings_changes_history, "20.7",
        {
            {"show_table_uuid_in_table_create_query_if_not_nil", true, false, "Stop showing  UID of the table in its CREATE query for Engine=Atomic"}
        });
        addSettingsChanges(settings_changes_history, "20.5",
        {
            {"input_format_with_names_use_header", false, true, "Enable using header with names for formats with WithNames/WithNamesAndTypes suffixes"},
            {"allow_suspicious_codecs", true, false, "Don't allow to specify meaningless compression codecs"}
        });
        addSettingsChanges(settings_changes_history, "20.4",
        {
            {"validate_polygons", false, true, "Throw exception if polygon is invalid in function pointInPolygon by default instead of returning possibly wrong results"}
        });
        addSettingsChanges(settings_changes_history, "19.18",
        {
            {"enable_scalar_subquery_optimization", false, true, "Prevent scalar subqueries from (de)serializing large scalar values and possibly avoid running the same subquery more than once"}
        });
        addSettingsChanges(settings_changes_history, "19.14",
        {
            {"any_join_distinct_right_table_keys", true, false, "Disable ANY RIGHT and ANY FULL JOINs by default to avoid inconsistency"}
        });
        addSettingsChanges(settings_changes_history, "19.12",
        {
            {"input_format_defaults_for_omitted_fields", false, true, "Enable calculation of complex default expressions for omitted fields for some input formats, because it should be the expected behaviour"}
        });
        addSettingsChanges(settings_changes_history, "19.5",
        {
            {"max_partitions_per_insert_block", 0, 100, "Add a limit for the number of partitions in one block"}
        });
        addSettingsChanges(settings_changes_history, "18.12.17",
        {
            {"enable_optimize_predicate_expression", 0, 1, "Optimize predicates to subqueries by default"}
        });
    });
    return settings_changes_history;
}

const VersionToSettingsChangesMap & getMergeTreeSettingsChangesHistory()
{
    static VersionToSettingsChangesMap merge_tree_settings_changes_history;
    static std::once_flag initialized_flag;
    std::call_once(initialized_flag, [&]
    {
        addSettingsChanges(merge_tree_settings_changes_history, "25.11",
        {
            {"merge_max_dynamic_subcolumns_in_wide_part", "auto", "auto", "Add a new setting to limit number of dynamic subcolumns in Wide part after merge regardless the parameters specified in the data type"},
            {"refresh_statistics_interval", 0, 0, "New setting"},
            {"shared_merge_tree_create_per_replica_metadata_nodes", true, false, "Reduce the amount of metadata in Keeper."},
            {"serialization_info_version", "basic", "with_types", "Change to the newer format allowing custom string serialization"},
            {"string_serialization_version", "single_stream", "with_size_stream", "Change to the newer format with separate sizes"},
        });
        addSettingsChanges(merge_tree_settings_changes_history, "25.10",
        {
            {"auto_statistics_types", "", "", "New setting"},
            {"exclude_materialize_skip_indexes_on_merge", "", "", "New setting."},
            {"serialization_info_version", "basic", "basic", "New setting"},
            {"string_serialization_version", "single_stream", "single_stream", "New setting"},
            {"replicated_deduplication_window_seconds", 7 * 24 * 60 * 60, 60*60, "decrease default value"},
            {"shared_merge_tree_activate_coordinated_merges_tasks", false, false, "New settings"},
            {"shared_merge_tree_merge_coordinator_factor", 1.1f, 1.1f, "Lower coordinator sleep time after load"},
            {"min_level_for_wide_part", 0, 0, "New setting"},
            {"min_level_for_full_part_storage", 0, 0, "New setting"},
        });
        addSettingsChanges(merge_tree_settings_changes_history, "25.9",
        {
            {"vertical_merge_optimize_lightweight_delete", false, true, "New setting"},
            {"replicated_deduplication_window", 1000, 10000, "increase default value"},
            {"shared_merge_tree_enable_automatic_empty_partitions_cleanup", false, false, "New setting"},
            {"shared_merge_tree_empty_partition_lifetime", 86400, 86400, "New setting"},
            {"shared_merge_tree_outdated_parts_group_size", 2, 2, "New setting"},
            {"shared_merge_tree_use_outdated_parts_compact_format", false, true, "Enable outdated parts v3 by default"},
            {"shared_merge_tree_activate_coordinated_merges_tasks", false, false, "New settings"},
        });
        addSettingsChanges(merge_tree_settings_changes_history, "25.8",
        {
            {"object_serialization_version", "v2", "v2", "Add a setting to control JSON serialization versions"},
            {"object_shared_data_serialization_version", "map", "map", "Add a setting to control JSON serialization versions"},
            {"object_shared_data_serialization_version_for_zero_level_parts", "map", "map", "Add a setting to control JSON serialization versions  for zero level parts"},
            {"object_shared_data_buckets_for_compact_part", 8, 8, "Add a setting to control number of buckets for shared data in JSON serialization in compact parts"},
            {"object_shared_data_buckets_for_wide_part", 32, 32, "Add a setting to control number of buckets for shared data in JSON serialization in wide parts"},
            {"dynamic_serialization_version", "v2", "v2", "Add a setting to control Dynamic serialization versions"},
            {"search_orphaned_parts_disks", "any", "any", "New setting"},
            {"shared_merge_tree_virtual_parts_discovery_batch", 1, 1, "New setting"},
            {"max_digestion_size_per_segment", 256_MiB, 256_MiB, "Obsolete setting"},
            {"shared_merge_tree_update_replica_flags_delay_ms", 30000, 30000, "New setting"},
            {"write_marks_for_substreams_in_compact_parts", false, true, "Enable writing marks for substreams in compact parts by default"},
            {"allow_part_offset_column_in_projections", false, true, "Now projections can use _part_offset column."},
            {"max_uncompressed_bytes_in_patches", 0, 30ULL * 1024 * 1024 * 1024, "New setting"},
            {"shared_merge_tree_activate_coordinated_merges_tasks", false, false, "New settings"},
        });
        addSettingsChanges(merge_tree_settings_changes_history, "25.7",
        {
            /// RELEASE CLOSED
            {"shared_merge_tree_activate_coordinated_merges_tasks", false, false, "New settings"},
            /// RELEASE CLOSED
        });
        addSettingsChanges(merge_tree_settings_changes_history, "25.6",
        {
            /// RELEASE CLOSED
            {"cache_populated_by_fetch_filename_regexp", "", "", "New setting"},
            {"allow_coalescing_columns_in_partition_or_order_key", false, false, "New setting to allow coalescing of partition or sorting key columns."},
            {"shared_merge_tree_activate_coordinated_merges_tasks", false, false, "New settings"},
            /// RELEASE CLOSED
        });
        addSettingsChanges(merge_tree_settings_changes_history, "25.5",
        {
            /// Release closed. Please use 25.6
            {"shared_merge_tree_enable_coordinated_merges", false, false, "New setting"},
            {"shared_merge_tree_merge_coordinator_merges_prepare_count", 100, 100, "New setting"},
            {"shared_merge_tree_merge_coordinator_fetch_fresh_metadata_period_ms", 10000, 10000, "New setting"},
            {"shared_merge_tree_merge_coordinator_max_merge_request_size", 20, 20, "New setting"},
            {"shared_merge_tree_merge_coordinator_election_check_period_ms", 30000, 30000, "New setting"},
            {"shared_merge_tree_merge_coordinator_min_period_ms", 1, 1, "New setting"},
            {"shared_merge_tree_merge_coordinator_max_period_ms", 10000, 10000, "New setting"},
            {"shared_merge_tree_merge_coordinator_factor", 1.1f, 1.1f, "New setting"},
            {"shared_merge_tree_merge_worker_fast_timeout_ms", 100, 100, "New setting"},
            {"shared_merge_tree_merge_worker_regular_timeout_ms", 10000, 10000, "New setting"},
            {"apply_patches_on_merge", true, true, "New setting"},
            {"remove_unused_patch_parts", true, true, "New setting"},
            {"write_marks_for_substreams_in_compact_parts", false, false, "New setting"},
            /// Release closed. Please use 25.6
            {"allow_part_offset_column_in_projections", false, false, "New setting, it protects from creating projections with parent part offset column until it is stabilized."},
        });
        addSettingsChanges(merge_tree_settings_changes_history, "25.4",
        {
            /// Release closed. Please use 25.5
            {"max_postpone_time_for_failed_replicated_fetches_ms", 0, 1ULL * 60 * 1000, "Added new setting to enable postponing fetch tasks in the replication queue."},
            {"max_postpone_time_for_failed_replicated_merges_ms", 0, 1ULL * 60 * 1000, "Added new setting to enable postponing merge tasks in the replication queue."},
            {"max_postpone_time_for_failed_replicated_tasks_ms", 0, 5ULL * 60 * 1000, "Added new setting to enable postponing tasks in the replication queue."},
            {"default_compression_codec", "", "", "New setting"},
            {"refresh_parts_interval", 0, 0, "A new setting"},
            {"max_merge_delayed_streams_for_parallel_write", 40, 40, "New setting"},
            {"allow_summing_columns_in_partition_or_order_key", true, false, "New setting to allow summing of partition or sorting key columns"},
            /// Release closed. Please use 25.5
        });
        addSettingsChanges(merge_tree_settings_changes_history, "25.3",
        {
            /// Release closed. Please use 25.4
            {"shared_merge_tree_enable_keeper_parts_extra_data", false, false, "New setting"},
            {"zero_copy_merge_mutation_min_parts_size_sleep_no_scale_before_lock", 0, 0, "New setting"},
            {"enable_replacing_merge_with_cleanup_for_min_age_to_force_merge", false, false, "New setting to allow automatic cleanup merges for ReplacingMergeTree"},
            /// Release closed. Please use 25.4
        });
        addSettingsChanges(merge_tree_settings_changes_history, "25.2",
        {
            /// Release closed. Please use 25.3
            {"shared_merge_tree_initial_parts_update_backoff_ms", 50, 50, "New setting"},
            {"shared_merge_tree_max_parts_update_backoff_ms", 5000, 5000, "New setting"},
            {"shared_merge_tree_interserver_http_connection_timeout_ms", 100, 100, "New setting"},
            {"columns_and_secondary_indices_sizes_lazy_calculation", true, true, "New setting to calculate columns and indices sizes lazily"},
            {"table_disk", false, false, "New setting"},
            {"allow_reduce_blocking_parts_task", false, true, "Now SMT will remove stale blocking parts from ZooKeeper by default"},
            {"shared_merge_tree_max_suspicious_broken_parts", 0, 0, "Max broken parts for SMT, if more - deny automatic detach"},
            {"shared_merge_tree_max_suspicious_broken_parts_bytes", 0, 0, "Max size of all broken parts for SMT, if more - deny automatic detach"},
            /// Release closed. Please use 25.3
        });
        addSettingsChanges(merge_tree_settings_changes_history, "25.1",
        {
            /// Release closed. Please use 25.2
            {"shared_merge_tree_try_fetch_part_in_memory_data_from_replicas", false, false, "New setting to fetch parts data from other replicas"},
            {"enable_max_bytes_limit_for_min_age_to_force_merge", false, false, "Added new setting to limit max bytes for min_age_to_force_merge."},
            {"enable_max_bytes_limit_for_min_age_to_force_merge", false, false, "New setting"},
            {"add_minmax_index_for_numeric_columns", false, false, "New setting"},
            {"add_minmax_index_for_string_columns", false, false, "New setting"},
            {"materialize_skip_indexes_on_merge", true, true, "New setting"},
            {"merge_max_bytes_to_prewarm_cache", 1ULL * 1024 * 1024 * 1024, 1ULL * 1024 * 1024 * 1024, "Cloud sync"},
            {"merge_total_max_bytes_to_prewarm_cache", 15ULL * 1024 * 1024 * 1024, 15ULL * 1024 * 1024 * 1024, "Cloud sync"},
            {"reduce_blocking_parts_sleep_ms", 5000, 5000, "Cloud sync"},
            {"number_of_partitions_to_consider_for_merge", 10, 10, "Cloud sync"},
            {"shared_merge_tree_enable_outdated_parts_check", true, true, "Cloud sync"},
            {"shared_merge_tree_max_parts_update_leaders_in_total", 6, 6, "Cloud sync"},
            {"shared_merge_tree_max_parts_update_leaders_per_az", 2, 2, "Cloud sync"},
            {"shared_merge_tree_leader_update_period_seconds", 30, 30, "Cloud sync"},
            {"shared_merge_tree_leader_update_period_random_add_seconds", 10, 10, "Cloud sync"},
            {"shared_merge_tree_read_virtual_parts_from_leader", true, true, "Cloud sync"},
            {"shared_merge_tree_interserver_http_timeout_ms", 10000, 10000, "Cloud sync"},
            {"shared_merge_tree_max_replicas_for_parts_deletion", 10, 10, "Cloud sync"},
            {"shared_merge_tree_max_replicas_to_merge_parts_for_each_parts_range", 5, 5, "Cloud sync"},
            {"shared_merge_tree_use_outdated_parts_compact_format", false, false, "Cloud sync"},
            {"shared_merge_tree_memo_ids_remove_timeout_seconds", 1800, 1800, "Cloud sync"},
            {"shared_merge_tree_idle_parts_update_seconds", 3600, 3600, "Cloud sync"},
            {"shared_merge_tree_max_outdated_parts_to_process_at_once", 1000, 1000, "Cloud sync"},
            {"shared_merge_tree_postpone_next_merge_for_locally_merged_parts_rows_threshold", 1000000, 1000000, "Cloud sync"},
            {"shared_merge_tree_postpone_next_merge_for_locally_merged_parts_ms", 0, 0, "Cloud sync"},
            {"shared_merge_tree_range_for_merge_window_size", 10, 10, "Cloud sync"},
            {"shared_merge_tree_use_too_many_parts_count_from_virtual_parts", 0, 0, "Cloud sync"},
            {"shared_merge_tree_create_per_replica_metadata_nodes", true, true, "Cloud sync"},
            {"shared_merge_tree_use_metadata_hints_cache", true, true, "Cloud sync"},
            {"notify_newest_block_number", false, false, "Cloud sync"},
            {"allow_reduce_blocking_parts_task", false, false, "Cloud sync"},
            /// Release closed. Please use 25.2
        });
        addSettingsChanges(merge_tree_settings_changes_history, "24.12",
        {
            /// Release closed. Please use 25.1
            {"enforce_index_structure_match_on_partition_manipulation", true, false, "New setting"},
            {"use_primary_key_cache", false, false, "New setting"},
            {"prewarm_primary_key_cache", false, false, "New setting"},
            {"min_bytes_to_prewarm_caches", 0, 0, "New setting"},
            {"allow_experimental_reverse_key", false, false, "New setting"},
            /// Release closed. Please use 25.1
        });
        addSettingsChanges(merge_tree_settings_changes_history, "24.11",
        {
        });
        addSettingsChanges(merge_tree_settings_changes_history, "24.10",
        {
        });
        addSettingsChanges(merge_tree_settings_changes_history, "24.9",
        {
        });
        addSettingsChanges(merge_tree_settings_changes_history, "24.8",
        {
            {"deduplicate_merge_projection_mode", "ignore", "throw", "Do not allow to create inconsistent projection"}
        });
    });

    return merge_tree_settings_changes_history;
}

}<|MERGE_RESOLUTION|>--- conflicted
+++ resolved
@@ -41,11 +41,8 @@
         /// Note: please check if the key already exists to prevent duplicate entries.
         addSettingsChanges(settings_changes_history, "25.11",
         {
-<<<<<<< HEAD
             {"query_plan_remove_unused_columns", false, true, "New setting. Add optimization to remove unused columns in query plan."},
-=======
             {"into_outfile_create_parent_directories", false, false, "New setting"},
->>>>>>> 4e9c7613
             {"correlated_subqueries_default_join_kind", "left", "right", "New setting. Default join kind for decorrelated query plan."},
             {"use_statistics_cache", 0, 0, "New setting"},
             {"max_projection_rows_to_use_projection_index", 1'000'000, 1'000'000, "New setting"},
