#include <Core/Defines.h>
#include <Core/SettingsChangesHistory.h>
#include <IO/ReadBufferFromString.h>
#include <IO/ReadHelpers.h>
#include <boost/algorithm/string.hpp>


namespace DB
{

namespace ErrorCodes
{
    extern const int BAD_ARGUMENTS;
    extern const int LOGICAL_ERROR;
}

ClickHouseVersion::ClickHouseVersion(std::string_view version)
{
    Strings split;
    boost::split(split, version, [](char c){ return c == '.'; });
    components.reserve(split.size());
    if (split.empty())
        throw Exception{ErrorCodes::BAD_ARGUMENTS, "Cannot parse ClickHouse version here: {}", version};

    for (const auto & split_element : split)
    {
        size_t component;
        ReadBufferFromString buf(split_element);
        if (!tryReadIntText(component, buf) || !buf.eof())
            throw Exception{ErrorCodes::BAD_ARGUMENTS, "Cannot parse ClickHouse version here: {}", version};
        components.push_back(component);
    }
}

String ClickHouseVersion::toString() const
{
    return fmt::format("{}", fmt::join(components, "."));
}

static void addSettingsChanges(
    VersionToSettingsChangesMap & settings_changes_history,
    std::string_view version,
    SettingsChangesHistory::SettingsChanges && changes)
{
    /// Forbid duplicate versions
    auto [_, inserted] = settings_changes_history.emplace(ClickHouseVersion(version), std::move(changes));
    if (!inserted)
        throw Exception{ErrorCodes::LOGICAL_ERROR, "Detected duplicate version '{}'", ClickHouseVersion(version).toString()};
}

const VersionToSettingsChangesMap & getSettingsChangesHistory()
{
    static VersionToSettingsChangesMap settings_changes_history;
    static std::once_flag initialized_flag;
    std::call_once(initialized_flag, [&]
    {
        // clang-format off
        /// History of settings changes that controls some backward incompatible changes
        /// across all ClickHouse versions. It maps ClickHouse version to settings changes that were done
        /// in this version. This history contains both changes to existing settings and newly added settings.
        /// Settings changes is a vector of structs
        ///     {setting_name, previous_value, new_value, reason}.
        /// For newly added setting choose the most appropriate previous_value (for example, if new setting
        /// controls new feature and it's 'true' by default, use 'false' as previous_value).
        /// It's used to implement `compatibility` setting (see https://github.com/ClickHouse/ClickHouse/issues/35972)
        /// Note: please check if the key already exists to prevent duplicate entries.
        addSettingsChanges(settings_changes_history, "25.2",
        {
        });
        addSettingsChanges(settings_changes_history, "25.1",
        {
            /// Release closed. Please use 25.2
            {"allow_not_comparable_types_in_order_by", true, false, "Don't allow not comparable types in order by by default"},
            {"allow_not_comparable_types_in_comparison_functions", true, false, "Don't allow not comparable types in comparison functions by default"},
            {"output_format_json_pretty_print", false, true, "Print values in a pretty format in JSON output format by default"},
            {"allow_experimental_ts_to_grid_aggregate_function", false, false, "Cloud only"},
            {"formatdatetime_f_prints_scale_number_of_digits", true, false, "New setting."},
            {"distributed_cache_connect_max_tries", 20, 20, "Cloud only"},
            {"query_plan_use_new_logical_join_step", false, false, "New join step, internal change"},
            {"distributed_cache_min_bytes_for_seek", false, false, "New private setting."},
            {"use_iceberg_partition_pruning", false, false, "New setting"},
            {"max_bytes_ratio_before_external_group_by", 0.0, 0.5, "Enable automatic spilling to disk by default."},
            {"max_bytes_ratio_before_external_sort", 0.0, 0.5, "Enable automatic spilling to disk by default."},
            {"min_external_sort_block_bytes", 0., 100_MiB, "New setting."},
            {"s3queue_migrate_old_metadata_to_buckets", false, false, "New setting."},
            {"distributed_cache_pool_behaviour_on_limit", "allocate_bypassing_pool", "wait", "Cloud only"},
            {"use_hive_partitioning", false, true, "Enabled the setting by default."},
            {"query_plan_try_use_vector_search", false, true, "New setting."},
            {"short_circuit_function_evaluation_for_nulls", false, true, "Allow to execute functions with Nullable arguments only on rows with non-NULL values in all arguments"},
            {"short_circuit_function_evaluation_for_nulls_threshold", 1.0, 1.0, "Ratio threshold of NULL values to execute functions with Nullable arguments only on rows with non-NULL values in all arguments. Applies when setting short_circuit_function_evaluation_for_nulls is enabled."},
            {"output_format_orc_writer_time_zone_name", "GMT", "GMT", "The time zone name for ORC writer, the default ORC writer's time zone is GMT."},
            {"output_format_pretty_highlight_trailing_spaces", false, true, "A new setting."},
            {"allow_experimental_bfloat16_type", false, true, "Add new BFloat16 type"},
            {"allow_push_predicate_ast_for_distributed_subqueries", false, true, "A new setting"},
            {"output_format_pretty_squash_consecutive_ms", 0, 50, "Add new setting"},
            {"output_format_pretty_squash_max_wait_ms", 0, 1000, "Add new setting"},
            {"output_format_pretty_max_column_name_width_cut_to", 0, 24, "A new setting"},
            {"output_format_pretty_max_column_name_width_min_chars_to_cut", 0, 4, "A new setting"},
            {"output_format_pretty_multiline_fields", false, true, "A new setting"},
            {"output_format_pretty_fallback_to_vertical", false, true, "A new setting"},
            {"output_format_pretty_fallback_to_vertical_max_rows_per_chunk", 0, 100, "A new setting"},
            {"output_format_pretty_fallback_to_vertical_min_columns", 0, 5, "A new setting"},
            {"output_format_pretty_fallback_to_vertical_min_table_width", 0, 250, "A new setting"},
            {"merge_table_max_tables_to_look_for_schema_inference", 1, 1000, "A new setting"},
            {"max_autoincrement_series", 1000, 1000, "A new setting"},
            {"validate_enum_literals_in_operators", false, false, "A new setting"},
            {"allow_experimental_kusto_dialect", true, false, "A new setting"},
            {"allow_experimental_prql_dialect", true, false, "A new setting"},
            {"h3togeo_lon_lat_result_order", true, false, "A new setting"},
            {"max_parallel_replicas", 1, 1000, "Use up to 1000 parallel replicas by default."},
            {"allow_general_join_planning", false, true, "Allow more general join planning algorithm when hash join algorithm is enabled."},
            {"optimize_extract_common_expressions", false, true, "Optimize WHERE, PREWHERE, ON, HAVING and QUALIFY expressions by extracting common expressions out from disjunction of conjunctions."},
            {"output_format_parquet_datetime_as_uint32", true, false, "Write DateTime as DateTime64(3) instead of UInt32 (these are the two Parquet types closest to DateTime)."},
            {"skip_redundant_aliases_in_udf", false, false, "New setting."},
            /// Release closed. Please use 25.2
        });
        addSettingsChanges(settings_changes_history, "24.12",
        {
            /// Release closed. Please use 25.1
            {"allow_experimental_database_iceberg", false, false, "New setting."},
            {"shared_merge_tree_sync_parts_on_partition_operations", 1, 1, "New setting. By default parts are always synchronized"},
            {"query_plan_join_swap_table", "false", "auto", "New setting. Right table was always chosen before."},
            {"max_size_to_preallocate_for_aggregation", 100'000'000, 1'000'000'000'000, "Enable optimisation for bigger tables."},
            {"max_size_to_preallocate_for_joins", 100'000'000, 1'000'000'000'000, "Enable optimisation for bigger tables."},
            {"max_bytes_ratio_before_external_group_by", 0., 0., "New setting."},
            {"optimize_extract_common_expressions", false, false, "Introduce setting to optimize WHERE, PREWHERE, ON, HAVING and QUALIFY expressions by extracting common expressions out from disjunction of conjunctions."},
            {"max_bytes_ratio_before_external_sort", 0., 0., "New setting."},
            {"use_async_executor_for_materialized_views", false, false, "New setting."},
            {"http_response_headers", "", "", "New setting."},
            {"output_format_parquet_datetime_as_uint32", true, false, "Write DateTime as DateTime64(3) instead of UInt32 (these are the two Parquet types closest to DateTime)."},
<<<<<<< HEAD
=======
            {"skip_redundant_aliases_in_udf", false, false, "When enabled, this allows you to use the same user defined function several times for several materialized columns in the same table."},
>>>>>>> d3e3b9c0
            {"parallel_replicas_index_analysis_only_on_coordinator", true, true, "Index analysis done only on replica-coordinator and skipped on other replicas. Effective only with enabled parallel_replicas_local_plan"}, // enabling it was moved to 24.10
            {"least_greatest_legacy_null_behavior", true, false, "New setting"},
            /// Release closed. Please use 25.1
        });
        addSettingsChanges(settings_changes_history, "24.11",
        {
            {"validate_mutation_query", false, true, "New setting to validate mutation queries by default."},
            {"enable_job_stack_trace", false, true, "Enable by default collecting stack traces from job's scheduling."},
            {"allow_suspicious_types_in_group_by", true, false, "Don't allow Variant/Dynamic types in GROUP BY by default"},
            {"allow_suspicious_types_in_order_by", true, false, "Don't allow Variant/Dynamic types in ORDER BY by default"},
            {"distributed_cache_discard_connection_if_unread_data", true, true, "New setting"},
            {"filesystem_cache_enable_background_download_for_metadata_files_in_packed_storage", true, true, "New setting"},
            {"filesystem_cache_enable_background_download_during_fetch", true, true, "New setting"},
            {"azure_check_objects_after_upload", false, false, "Check each uploaded object in azure blob storage to be sure that upload was successful"},
            {"backup_restore_keeper_max_retries", 20, 1000, "Should be big enough so the whole operation BACKUP or RESTORE operation won't fail because of a temporary [Zoo]Keeper failure in the middle of it."},
            {"backup_restore_failure_after_host_disconnected_for_seconds", 0, 3600, "New setting."},
            {"backup_restore_keeper_max_retries_while_initializing", 0, 20, "New setting."},
            {"backup_restore_keeper_max_retries_while_handling_error", 0, 20, "New setting."},
            {"backup_restore_finish_timeout_after_error_sec", 0, 180, "New setting."},
            {"query_plan_merge_filters", false, true, "Allow to merge filters in the query plan. This is required to properly support filter-push-down with a new analyzer."},
            {"parallel_replicas_local_plan", false, true, "Use local plan for local replica in a query with parallel replicas"},
            {"merge_tree_use_v1_object_and_dynamic_serialization", true, false, "Add new serialization V2 version for JSON and Dynamic types"},
            {"min_joined_block_size_bytes", 524288, 524288, "New setting."},
            {"allow_experimental_bfloat16_type", false, false, "Add new experimental BFloat16 type"},
            {"filesystem_cache_skip_download_if_exceeds_per_query_cache_write_limit", 1, 1, "Rename of setting skip_download_if_exceeds_query_cache_limit"},
            {"filesystem_cache_prefer_bigger_buffer_size", true, true, "New setting"},
            {"read_in_order_use_virtual_row", false, false, "Use virtual row while reading in order of primary key or its monotonic function fashion. It is useful when searching over multiple parts as only relevant ones are touched."},
            {"s3_skip_empty_files", false, true, "We hope it will provide better UX"},
            {"filesystem_cache_boundary_alignment", 0, 0, "New setting"},
            {"push_external_roles_in_interserver_queries", false, true, "New setting."},
            {"enable_variant_type", false, false, "Add alias to allow_experimental_variant_type"},
            {"enable_dynamic_type", false, false, "Add alias to allow_experimental_dynamic_type"},
            {"enable_json_type", false, false, "Add alias to allow_experimental_json_type"},
        });
        addSettingsChanges(settings_changes_history, "24.10",
        {
            {"query_metric_log_interval", 0, -1, "New setting."},
            {"enforce_strict_identifier_format", false, false, "New setting."},
            {"enable_parsing_to_custom_serialization", false, true, "New setting"},
            {"mongodb_throw_on_unsupported_query", false, true, "New setting."},
            {"enable_parallel_replicas", false, false, "Parallel replicas with read tasks became the Beta tier feature."},
            {"parallel_replicas_mode", "read_tasks", "read_tasks", "This setting was introduced as a part of making parallel replicas feature Beta"},
            {"filesystem_cache_name", "", "", "Filesystem cache name to use for stateless table engines or data lakes"},
            {"restore_replace_external_dictionary_source_to_null", false, false, "New setting."},
            {"show_create_query_identifier_quoting_rule", "when_necessary", "when_necessary", "New setting."},
            {"show_create_query_identifier_quoting_style", "Backticks", "Backticks", "New setting."},
            {"merge_tree_min_read_task_size", 8, 8, "New setting"},
            {"merge_tree_min_rows_for_concurrent_read_for_remote_filesystem", (20 * 8192), 0, "Setting is deprecated"},
            {"merge_tree_min_bytes_for_concurrent_read_for_remote_filesystem", (24 * 10 * 1024 * 1024), 0, "Setting is deprecated"},
            {"implicit_select", false, false, "A new setting."},
            {"output_format_native_write_json_as_string", false, false, "Add new setting to allow write JSON column as single String column in Native format"},
            {"output_format_binary_write_json_as_string", false, false, "Add new setting to write values of JSON type as JSON string in RowBinary output format"},
            {"input_format_binary_read_json_as_string", false, false, "Add new setting to read values of JSON type as JSON string in RowBinary input format"},
            {"min_free_disk_bytes_to_perform_insert", 0, 0, "New setting."},
            {"min_free_disk_ratio_to_perform_insert", 0.0, 0.0, "New setting."},
            {"parallel_replicas_local_plan", false, true, "Use local plan for local replica in a query with parallel replicas"},
            {"enable_named_columns_in_function_tuple", false, false, "Disabled pending usability improvements"},
            {"cloud_mode_database_engine", 1, 1, "A setting for ClickHouse Cloud"},
            {"allow_experimental_shared_set_join", 0, 0, "A setting for ClickHouse Cloud"},
            {"read_through_distributed_cache", 0, 0, "A setting for ClickHouse Cloud"},
            {"write_through_distributed_cache", 0, 0, "A setting for ClickHouse Cloud"},
            {"distributed_cache_throw_on_error", 0, 0, "A setting for ClickHouse Cloud"},
            {"distributed_cache_log_mode", "on_error", "on_error", "A setting for ClickHouse Cloud"},
            {"distributed_cache_fetch_metrics_only_from_current_az", 1, 1, "A setting for ClickHouse Cloud"},
            {"distributed_cache_connect_max_tries", 20, 20, "A setting for ClickHouse Cloud"},
            {"distributed_cache_receive_response_wait_milliseconds", 60000, 60000, "A setting for ClickHouse Cloud"},
            {"distributed_cache_receive_timeout_milliseconds", 10000, 10000, "A setting for ClickHouse Cloud"},
            {"distributed_cache_wait_connection_from_pool_milliseconds", 100, 100, "A setting for ClickHouse Cloud"},
            {"distributed_cache_bypass_connection_pool", 0, 0, "A setting for ClickHouse Cloud"},
            {"distributed_cache_pool_behaviour_on_limit", "allocate_bypassing_pool", "allocate_bypassing_pool", "A setting for ClickHouse Cloud"},
            {"distributed_cache_read_alignment", 0, 0, "A setting for ClickHouse Cloud"},
            {"distributed_cache_max_unacked_inflight_packets", 10, 10, "A setting for ClickHouse Cloud"},
            {"distributed_cache_data_packet_ack_window", 5, 5, "A setting for ClickHouse Cloud"},
            {"input_format_parquet_enable_row_group_prefetch", false, true, "Enable row group prefetching during parquet parsing. Currently, only single-threaded parsing can prefetch."},
            {"input_format_orc_dictionary_as_low_cardinality", false, true, "Treat ORC dictionary encoded columns as LowCardinality columns while reading ORC files"},
            {"allow_experimental_refreshable_materialized_view", false, true, "Not experimental anymore"},
            {"max_parts_to_move", 0, 1000, "New setting"},
            {"hnsw_candidate_list_size_for_search", 64, 256, "New setting. Previously, the value was optionally specified in CREATE INDEX and 64 by default."},
            {"allow_reorder_prewhere_conditions", true, true, "New setting"},
            {"input_format_parquet_bloom_filter_push_down", false, true, "When reading Parquet files, skip whole row groups based on the WHERE/PREWHERE expressions and bloom filter in the Parquet metadata."},
            {"date_time_64_output_format_cut_trailing_zeros_align_to_groups_of_thousands", false, false, "Dynamically trim the trailing zeros of datetime64 values to adjust the output scale to (0, 3, 6), corresponding to 'seconds', 'milliseconds', and 'microseconds'."},
            {"parallel_replicas_index_analysis_only_on_coordinator", false, true, "Index analysis done only on replica-coordinator and skipped on other replicas. Effective only with enabled parallel_replicas_local_plan"},
            {"distributed_cache_discard_connection_if_unread_data", true, true, "New setting"},
            {"azure_check_objects_after_upload", false, false, "Check each uploaded object in azure blob storage to be sure that upload was successful"},
            {"backup_restore_keeper_max_retries", 20, 1000, "Should be big enough so the whole operation BACKUP or RESTORE operation won't fail because of a temporary [Zoo]Keeper failure in the middle of it."},
            {"backup_restore_failure_after_host_disconnected_for_seconds", 0, 3600, "New setting."},
            {"backup_restore_keeper_max_retries_while_initializing", 0, 20, "New setting."},
            {"backup_restore_keeper_max_retries_while_handling_error", 0, 20, "New setting."},
            {"backup_restore_finish_timeout_after_error_sec", 0, 180, "New setting."},
        });
        addSettingsChanges(settings_changes_history, "24.9",
        {
            {"output_format_orc_dictionary_key_size_threshold", 0.0, 0.0, "For a string column in ORC output format, if the number of distinct values is greater than this fraction of the total number of non-null rows, turn off dictionary encoding. Otherwise dictionary encoding is enabled"},
            {"input_format_json_empty_as_default", false, false, "Added new setting to allow to treat empty fields in JSON input as default values."},
            {"input_format_try_infer_variants", false, false, "Try to infer Variant type in text formats when there is more than one possible type for column/array elements"},
            {"join_output_by_rowlist_perkey_rows_threshold", 0, 5, "The lower limit of per-key average rows in the right table to determine whether to output by row list in hash join."},
            {"create_if_not_exists", false, false, "New setting."},
            {"allow_materialized_view_with_bad_select", true, true, "Support (but not enable yet) stricter validation in CREATE MATERIALIZED VIEW"},
            {"parallel_replicas_mark_segment_size", 128, 0, "Value for this setting now determined automatically"},
            {"database_replicated_allow_replicated_engine_arguments", 1, 0, "Don't allow explicit arguments by default"},
            {"database_replicated_allow_explicit_uuid", 1, 0, "Added a new setting to disallow explicitly specifying table UUID"},
            {"parallel_replicas_local_plan", false, false, "Use local plan for local replica in a query with parallel replicas"},
            {"join_to_sort_minimum_perkey_rows", 0, 40, "The lower limit of per-key average rows in the right table to determine whether to rerange the right table by key in left or inner join. This setting ensures that the optimization is not applied for sparse table keys"},
            {"join_to_sort_maximum_table_rows", 0, 10000, "The maximum number of rows in the right table to determine whether to rerange the right table by key in left or inner join"},
            {"allow_experimental_join_right_table_sorting", false, false, "If it is set to true, and the conditions of `join_to_sort_minimum_perkey_rows` and `join_to_sort_maximum_table_rows` are met, rerange the right table by key to improve the performance in left or inner hash join"},
            {"mongodb_throw_on_unsupported_query", false, true, "New setting."},
            {"min_free_disk_bytes_to_perform_insert", 0, 0, "Maintain some free disk space bytes from inserts while still allowing for temporary writing."},
            {"min_free_disk_ratio_to_perform_insert", 0.0, 0.0, "Maintain some free disk space bytes expressed as ratio to total disk space from inserts while still allowing for temporary writing."},
        });
        addSettingsChanges(settings_changes_history, "24.8",
        {
            {"rows_before_aggregation", false, false, "Provide exact value for rows_before_aggregation statistic, represents the number of rows read before aggregation"},
            {"restore_replace_external_table_functions_to_null", false, false, "New setting."},
            {"restore_replace_external_engines_to_null", false, false, "New setting."},
            {"input_format_json_max_depth", 1000000, 1000, "It was unlimited in previous versions, but that was unsafe."},
            {"merge_tree_min_bytes_per_task_for_remote_reading", 4194304, 2097152, "Value is unified with `filesystem_prefetch_min_bytes_for_single_read_task`"},
            {"use_hive_partitioning", false, false, "Allows to use hive partitioning for File, URL, S3, AzureBlobStorage and HDFS engines."},
            {"allow_experimental_kafka_offsets_storage_in_keeper", false, false, "Allow the usage of experimental Kafka storage engine that stores the committed offsets in ClickHouse Keeper"},
            {"allow_archive_path_syntax", true, true, "Added new setting to allow disabling archive path syntax."},
            {"query_cache_tag", "", "", "New setting for labeling query cache settings."},
            {"allow_experimental_time_series_table", false, false, "Added new setting to allow the TimeSeries table engine"},
            {"enable_analyzer", 1, 1, "Added an alias to a setting `allow_experimental_analyzer`."},
            {"optimize_functions_to_subcolumns", false, true, "Enabled settings by default"},
            {"allow_experimental_json_type", false, false, "Add new experimental JSON type"},
            {"use_json_alias_for_old_object_type", true, false, "Use JSON type alias to create new JSON type"},
            {"type_json_skip_duplicated_paths", false, false, "Allow to skip duplicated paths during JSON parsing"},
            {"allow_experimental_vector_similarity_index", false, false, "Added new setting to allow experimental vector similarity indexes"},
            {"input_format_try_infer_datetimes_only_datetime64", true, false, "Allow to infer DateTime instead of DateTime64 in data formats"},
        });
        addSettingsChanges(settings_changes_history, "24.7",
        {
            {"output_format_parquet_write_page_index", false, true, "Add a possibility to write page index into parquet files."},
            {"output_format_binary_encode_types_in_binary_format", false, false, "Added new setting to allow to write type names in binary format in RowBinaryWithNamesAndTypes output format"},
            {"input_format_binary_decode_types_in_binary_format", false, false, "Added new setting to allow to read type names in binary format in RowBinaryWithNamesAndTypes input format"},
            {"output_format_native_encode_types_in_binary_format", false, false, "Added new setting to allow to write type names in binary format in Native output format"},
            {"input_format_native_decode_types_in_binary_format", false, false, "Added new setting to allow to read type names in binary format in Native output format"},
            {"read_in_order_use_buffering", false, true, "Use buffering before merging while reading in order of primary key"},
            {"enable_named_columns_in_function_tuple", false, false, "Generate named tuples in function tuple() when all names are unique and can be treated as unquoted identifiers."},
            {"optimize_trivial_insert_select", true, false, "The optimization does not make sense in many cases."},
            {"dictionary_validate_primary_key_type", false, false, "Validate primary key type for dictionaries. By default id type for simple layouts will be implicitly converted to UInt64."},
            {"collect_hash_table_stats_during_joins", false, true, "New setting."},
            {"max_size_to_preallocate_for_joins", 0, 100'000'000, "New setting."},
            {"input_format_orc_reader_time_zone_name", "GMT", "GMT", "The time zone name for ORC row reader, the default ORC row reader's time zone is GMT."},
            {"database_replicated_allow_heavy_create", true, false, "Long-running DDL queries (CREATE AS SELECT and POPULATE) for Replicated database engine was forbidden"},
            {"query_plan_merge_filters", false, false, "Allow to merge filters in the query plan"},
            {"azure_sdk_max_retries", 10, 10, "Maximum number of retries in azure sdk"},
            {"azure_sdk_retry_initial_backoff_ms", 10, 10, "Minimal backoff between retries in azure sdk"},
            {"azure_sdk_retry_max_backoff_ms", 1000, 1000, "Maximal backoff between retries in azure sdk"},
            {"ignore_on_cluster_for_replicated_named_collections_queries", false, false, "Ignore ON CLUSTER clause for replicated named collections management queries."},
            {"backup_restore_s3_retry_attempts", 1000,1000, "Setting for Aws::Client::RetryStrategy, Aws::Client does retries itself, 0 means no retries. It takes place only for backup/restore."},
            {"postgresql_connection_attempt_timeout", 2, 2, "Allow to control 'connect_timeout' parameter of PostgreSQL connection."},
            {"postgresql_connection_pool_retries", 2, 2, "Allow to control the number of retries in PostgreSQL connection pool."}
        });
        addSettingsChanges(settings_changes_history, "24.6",
        {
            {"materialize_skip_indexes_on_insert", true, true, "Added new setting to allow to disable materialization of skip indexes on insert"},
            {"materialize_statistics_on_insert", true, true, "Added new setting to allow to disable materialization of statistics on insert"},
            {"input_format_parquet_use_native_reader", false, false, "When reading Parquet files, to use native reader instead of arrow reader."},
            {"hdfs_throw_on_zero_files_match", false, false, "Allow to throw an error when ListObjects request cannot match any files in HDFS engine instead of empty query result"},
            {"azure_throw_on_zero_files_match", false, false, "Allow to throw an error when ListObjects request cannot match any files in AzureBlobStorage engine instead of empty query result"},
            {"s3_validate_request_settings", true, true, "Allow to disable S3 request settings validation"},
            {"allow_experimental_full_text_index", false, false, "Enable experimental full-text index"},
            {"azure_skip_empty_files", false, false, "Allow to skip empty files in azure table engine"},
            {"hdfs_ignore_file_doesnt_exist", false, false, "Allow to return 0 rows when the requested files don't exist instead of throwing an exception in HDFS table engine"},
            {"azure_ignore_file_doesnt_exist", false, false, "Allow to return 0 rows when the requested files don't exist instead of throwing an exception in AzureBlobStorage table engine"},
            {"s3_ignore_file_doesnt_exist", false, false, "Allow to return 0 rows when the requested files don't exist instead of throwing an exception in S3 table engine"},
            {"s3_max_part_number", 10000, 10000, "Maximum part number number for s3 upload part"},
            {"s3_max_single_operation_copy_size", 32 * 1024 * 1024, 32 * 1024 * 1024, "Maximum size for a single copy operation in s3"},
            {"input_format_parquet_max_block_size", 8192, DEFAULT_BLOCK_SIZE, "Increase block size for parquet reader."},
            {"input_format_parquet_prefer_block_bytes", 0, DEFAULT_BLOCK_SIZE * 256, "Average block bytes output by parquet reader."},
            {"enable_blob_storage_log", true, true, "Write information about blob storage operations to system.blob_storage_log table"},
            {"allow_deprecated_snowflake_conversion_functions", true, false, "Disabled deprecated functions snowflakeToDateTime[64] and dateTime[64]ToSnowflake."},
            {"allow_statistic_optimize", false, false, "Old setting which popped up here being renamed."},
            {"allow_experimental_statistic", false, false, "Old setting which popped up here being renamed."},
            {"allow_statistics_optimize", false, false, "The setting was renamed. The previous name is `allow_statistic_optimize`."},
            {"allow_experimental_statistics", false, false, "The setting was renamed. The previous name is `allow_experimental_statistic`."},
            {"enable_vertical_final", false, true, "Enable vertical final by default again after fixing bug"},
            {"parallel_replicas_custom_key_range_lower", 0, 0, "Add settings to control the range filter when using parallel replicas with dynamic shards"},
            {"parallel_replicas_custom_key_range_upper", 0, 0, "Add settings to control the range filter when using parallel replicas with dynamic shards. A value of 0 disables the upper limit"},
            {"output_format_pretty_display_footer_column_names", 0, 1, "Add a setting to display column names in the footer if there are many rows. Threshold value is controlled by output_format_pretty_display_footer_column_names_min_rows."},
            {"output_format_pretty_display_footer_column_names_min_rows", 0, 50, "Add a setting to control the threshold value for setting output_format_pretty_display_footer_column_names_min_rows. Default 50."},
            {"output_format_csv_serialize_tuple_into_separate_columns", true, true, "A new way of how interpret tuples in CSV format was added."},
            {"input_format_csv_deserialize_separate_columns_into_tuple", true, true, "A new way of how interpret tuples in CSV format was added."},
            {"input_format_csv_try_infer_strings_from_quoted_tuples", true, true, "A new way of how interpret tuples in CSV format was added."},
        });
        addSettingsChanges(settings_changes_history, "24.5",
        {
            {"allow_deprecated_error_prone_window_functions", true, false, "Allow usage of deprecated error prone window functions (neighbor, runningAccumulate, runningDifferenceStartingWithFirstValue, runningDifference)"},
            {"allow_experimental_join_condition", false, false, "Support join with inequal conditions which involve columns from both left and right table. e.g. t1.y < t2.y."},
            {"input_format_tsv_crlf_end_of_line", false, false, "Enables reading of CRLF line endings with TSV formats"},
            {"output_format_parquet_use_custom_encoder", false, true, "Enable custom Parquet encoder."},
            {"cross_join_min_rows_to_compress", 0, 10000000, "Minimal count of rows to compress block in CROSS JOIN. Zero value means - disable this threshold. This block is compressed when any of the two thresholds (by rows or by bytes) are reached."},
            {"cross_join_min_bytes_to_compress", 0, 1_GiB, "Minimal size of block to compress in CROSS JOIN. Zero value means - disable this threshold. This block is compressed when any of the two thresholds (by rows or by bytes) are reached."},
            {"http_max_chunk_size", 0, 0, "Internal limitation"},
            {"prefer_external_sort_block_bytes", 0, DEFAULT_BLOCK_SIZE * 256, "Prefer maximum block bytes for external sort, reduce the memory usage during merging."},
            {"input_format_force_null_for_omitted_fields", false, false, "Disable type-defaults for omitted fields when needed"},
            {"cast_string_to_dynamic_use_inference", false, false, "Add setting to allow converting String to Dynamic through parsing"},
            {"allow_experimental_dynamic_type", false, false, "Add new experimental Dynamic type"},
            {"azure_max_blocks_in_multipart_upload", 50000, 50000, "Maximum number of blocks in multipart upload for Azure."},
            {"allow_archive_path_syntax", false, true, "Added new setting to allow disabling archive path syntax."},
        });
        addSettingsChanges(settings_changes_history, "24.4",
        {
            {"input_format_json_throw_on_bad_escape_sequence", true, true, "Allow to save JSON strings with bad escape sequences"},
            {"max_parsing_threads", 0, 0, "Add a separate setting to control number of threads in parallel parsing from files"},
            {"ignore_drop_queries_probability", 0, 0, "Allow to ignore drop queries in server with specified probability for testing purposes"},
            {"lightweight_deletes_sync", 2, 2, "The same as 'mutation_sync', but controls only execution of lightweight deletes"},
            {"query_cache_system_table_handling", "save", "throw", "The query cache no longer caches results of queries against system tables"},
            {"input_format_json_ignore_unnecessary_fields", false, true, "Ignore unnecessary fields and not parse them. Enabling this may not throw exceptions on json strings of invalid format or with duplicated fields"},
            {"input_format_hive_text_allow_variable_number_of_columns", false, true, "Ignore extra columns in Hive Text input (if file has more columns than expected) and treat missing fields in Hive Text input as default values."},
            {"allow_experimental_database_replicated", false, true, "Database engine Replicated is now in Beta stage"},
            {"temporary_data_in_cache_reserve_space_wait_lock_timeout_milliseconds", (10 * 60 * 1000), (10 * 60 * 1000), "Wait time to lock cache for sapce reservation in temporary data in filesystem cache"},
            {"optimize_rewrite_sum_if_to_count_if", false, true, "Only available for the analyzer, where it works correctly"},
            {"azure_allow_parallel_part_upload", "true", "true", "Use multiple threads for azure multipart upload."},
            {"max_recursive_cte_evaluation_depth", DBMS_RECURSIVE_CTE_MAX_EVALUATION_DEPTH, DBMS_RECURSIVE_CTE_MAX_EVALUATION_DEPTH, "Maximum limit on recursive CTE evaluation depth"},
            {"query_plan_convert_outer_join_to_inner_join", false, true, "Allow to convert OUTER JOIN to INNER JOIN if filter after JOIN always filters default values"},
        });
        addSettingsChanges(settings_changes_history, "24.3",
        {
            {"s3_connect_timeout_ms", 1000, 1000, "Introduce new dedicated setting for s3 connection timeout"},
            {"allow_experimental_shared_merge_tree", false, true, "The setting is obsolete"},
            {"use_page_cache_for_disks_without_file_cache", false, false, "Added userspace page cache"},
            {"read_from_page_cache_if_exists_otherwise_bypass_cache", false, false, "Added userspace page cache"},
            {"page_cache_inject_eviction", false, false, "Added userspace page cache"},
            {"default_table_engine", "None", "MergeTree", "Set default table engine to MergeTree for better usability"},
            {"input_format_json_use_string_type_for_ambiguous_paths_in_named_tuples_inference_from_objects", false, false, "Allow to use String type for ambiguous paths during named tuple inference from JSON objects"},
            {"traverse_shadow_remote_data_paths", false, false, "Traverse shadow directory when query system.remote_data_paths."},
            {"throw_if_deduplication_in_dependent_materialized_views_enabled_with_async_insert", false, true, "Deduplication in dependent materialized view cannot work together with async inserts."},
            {"parallel_replicas_allow_in_with_subquery", false, true, "If true, subquery for IN will be executed on every follower replica"},
            {"log_processors_profiles", false, true, "Enable by default"},
            {"function_locate_has_mysql_compatible_argument_order", false, true, "Increase compatibility with MySQL's locate function."},
            {"allow_suspicious_primary_key", true, false, "Forbid suspicious PRIMARY KEY/ORDER BY for MergeTree (i.e. SimpleAggregateFunction)"},
            {"filesystem_cache_reserve_space_wait_lock_timeout_milliseconds", 1000, 1000, "Wait time to lock cache for sapce reservation in filesystem cache"},
            {"max_parser_backtracks", 0, 1000000, "Limiting the complexity of parsing"},
            {"analyzer_compatibility_join_using_top_level_identifier", false, false, "Force to resolve identifier in JOIN USING from projection"},
            {"distributed_insert_skip_read_only_replicas", false, false, "If true, INSERT into Distributed will skip read-only replicas"},
            {"keeper_max_retries", 10, 10, "Max retries for general keeper operations"},
            {"keeper_retry_initial_backoff_ms", 100, 100, "Initial backoff timeout for general keeper operations"},
            {"keeper_retry_max_backoff_ms", 5000, 5000, "Max backoff timeout for general keeper operations"},
            {"s3queue_allow_experimental_sharded_mode", false, false, "Enable experimental sharded mode of S3Queue table engine. It is experimental because it will be rewritten"},
            {"allow_experimental_analyzer", false, true, "Enable analyzer and planner by default."},
            {"merge_tree_read_split_ranges_into_intersecting_and_non_intersecting_injection_probability", 0.0, 0.0, "For testing of `PartsSplitter` - split read ranges into intersecting and non intersecting every time you read from MergeTree with the specified probability."},
            {"allow_get_client_http_header", false, false, "Introduced a new function."},
            {"output_format_pretty_row_numbers", false, true, "It is better for usability."},
            {"output_format_pretty_max_value_width_apply_for_single_value", true, false, "Single values in Pretty formats won't be cut."},
            {"output_format_parquet_string_as_string", false, true, "ClickHouse allows arbitrary binary data in the String data type, which is typically UTF-8. Parquet/ORC/Arrow Strings only support UTF-8. That's why you can choose which Arrow's data type to use for the ClickHouse String data type - String or Binary. While Binary would be more correct and compatible, using String by default will correspond to user expectations in most cases."},
            {"output_format_orc_string_as_string", false, true, "ClickHouse allows arbitrary binary data in the String data type, which is typically UTF-8. Parquet/ORC/Arrow Strings only support UTF-8. That's why you can choose which Arrow's data type to use for the ClickHouse String data type - String or Binary. While Binary would be more correct and compatible, using String by default will correspond to user expectations in most cases."},
            {"output_format_arrow_string_as_string", false, true, "ClickHouse allows arbitrary binary data in the String data type, which is typically UTF-8. Parquet/ORC/Arrow Strings only support UTF-8. That's why you can choose which Arrow's data type to use for the ClickHouse String data type - String or Binary. While Binary would be more correct and compatible, using String by default will correspond to user expectations in most cases."},
            {"output_format_parquet_compression_method", "lz4", "zstd", "Parquet/ORC/Arrow support many compression methods, including lz4 and zstd. ClickHouse supports each and every compression method. Some inferior tools, such as 'duckdb', lack support for the faster `lz4` compression method, that's why we set zstd by default."},
            {"output_format_orc_compression_method", "lz4", "zstd", "Parquet/ORC/Arrow support many compression methods, including lz4 and zstd. ClickHouse supports each and every compression method. Some inferior tools, such as 'duckdb', lack support for the faster `lz4` compression method, that's why we set zstd by default."},
            {"output_format_pretty_highlight_digit_groups", false, true, "If enabled and if output is a terminal, highlight every digit corresponding to the number of thousands, millions, etc. with underline."},
            {"geo_distance_returns_float64_on_float64_arguments", false, true, "Increase the default precision."},
            {"azure_max_inflight_parts_for_one_file", 20, 20, "The maximum number of a concurrent loaded parts in multipart upload request. 0 means unlimited."},
            {"azure_strict_upload_part_size", 0, 0, "The exact size of part to upload during multipart upload to Azure blob storage."},
            {"azure_min_upload_part_size", 16*1024*1024, 16*1024*1024, "The minimum size of part to upload during multipart upload to Azure blob storage."},
            {"azure_max_upload_part_size", 5ull*1024*1024*1024, 5ull*1024*1024*1024, "The maximum size of part to upload during multipart upload to Azure blob storage."},
            {"azure_upload_part_size_multiply_factor", 2, 2, "Multiply azure_min_upload_part_size by this factor each time azure_multiply_parts_count_threshold parts were uploaded from a single write to Azure blob storage."},
            {"azure_upload_part_size_multiply_parts_count_threshold", 500, 500, "Each time this number of parts was uploaded to Azure blob storage, azure_min_upload_part_size is multiplied by azure_upload_part_size_multiply_factor."},
            {"output_format_csv_serialize_tuple_into_separate_columns", true, true, "A new way of how interpret tuples in CSV format was added."},
            {"input_format_csv_deserialize_separate_columns_into_tuple", true, true, "A new way of how interpret tuples in CSV format was added."},
            {"input_format_csv_try_infer_strings_from_quoted_tuples", true, true, "A new way of how interpret tuples in CSV format was added."},
        });
        addSettingsChanges(settings_changes_history, "24.2",
        {
            {"allow_suspicious_variant_types", true, false, "Don't allow creating Variant type with suspicious variants by default"},
            {"validate_experimental_and_suspicious_types_inside_nested_types", false, true, "Validate usage of experimental and suspicious types inside nested types"},
            {"output_format_values_escape_quote_with_quote", false, false, "If true escape ' with '', otherwise quoted with \\'"},
            {"output_format_pretty_single_large_number_tip_threshold", 0, 1'000'000, "Print a readable number tip on the right side of the table if the block consists of a single number which exceeds this value (except 0)"},
            {"input_format_try_infer_exponent_floats", true, false, "Don't infer floats in exponential notation by default"},
            {"query_plan_optimize_prewhere", true, true, "Allow to push down filter to PREWHERE expression for supported storages"},
            {"async_insert_max_data_size", 1000000, 10485760, "The previous value appeared to be too small."},
            {"async_insert_poll_timeout_ms", 10, 10, "Timeout in milliseconds for polling data from asynchronous insert queue"},
            {"async_insert_use_adaptive_busy_timeout", false, true, "Use adaptive asynchronous insert timeout"},
            {"async_insert_busy_timeout_min_ms", 50, 50, "The minimum value of the asynchronous insert timeout in milliseconds; it also serves as the initial value, which may be increased later by the adaptive algorithm"},
            {"async_insert_busy_timeout_max_ms", 200, 200, "The minimum value of the asynchronous insert timeout in milliseconds; async_insert_busy_timeout_ms is aliased to async_insert_busy_timeout_max_ms"},
            {"async_insert_busy_timeout_increase_rate", 0.2, 0.2, "The exponential growth rate at which the adaptive asynchronous insert timeout increases"},
            {"async_insert_busy_timeout_decrease_rate", 0.2, 0.2, "The exponential growth rate at which the adaptive asynchronous insert timeout decreases"},
            {"format_template_row_format", "", "", "Template row format string can be set directly in query"},
            {"format_template_resultset_format", "", "", "Template result set format string can be set in query"},
            {"split_parts_ranges_into_intersecting_and_non_intersecting_final", true, true, "Allow to split parts ranges into intersecting and non intersecting during FINAL optimization"},
            {"split_intersecting_parts_ranges_into_layers_final", true, true, "Allow to split intersecting parts ranges into layers during FINAL optimization"},
            {"azure_max_single_part_copy_size", 256*1024*1024, 256*1024*1024, "The maximum size of object to copy using single part copy to Azure blob storage."},
            {"min_external_table_block_size_rows", DEFAULT_INSERT_BLOCK_SIZE, DEFAULT_INSERT_BLOCK_SIZE, "Squash blocks passed to external table to specified size in rows, if blocks are not big enough"},
            {"min_external_table_block_size_bytes", DEFAULT_INSERT_BLOCK_SIZE * 256, DEFAULT_INSERT_BLOCK_SIZE * 256, "Squash blocks passed to external table to specified size in bytes, if blocks are not big enough."},
            {"parallel_replicas_prefer_local_join", true, true, "If true, and JOIN can be executed with parallel replicas algorithm, and all storages of right JOIN part are *MergeTree, local JOIN will be used instead of GLOBAL JOIN."},
            {"optimize_time_filter_with_preimage", true, true, "Optimize Date and DateTime predicates by converting functions into equivalent comparisons without conversions (e.g. toYear(col) = 2023 -> col >= '2023-01-01' AND col <= '2023-12-31')"},
            {"extract_key_value_pairs_max_pairs_per_row", 0, 0, "Max number of pairs that can be produced by the `extractKeyValuePairs` function. Used as a safeguard against consuming too much memory."},
            {"default_view_definer", "CURRENT_USER", "CURRENT_USER", "Allows to set default `DEFINER` option while creating a view"},
            {"default_materialized_view_sql_security", "DEFINER", "DEFINER", "Allows to set a default value for SQL SECURITY option when creating a materialized view"},
            {"default_normal_view_sql_security", "INVOKER", "INVOKER", "Allows to set default `SQL SECURITY` option while creating a normal view"},
            {"mysql_map_string_to_text_in_show_columns", false, true, "Reduce the configuration effort to connect ClickHouse with BI tools."},
            {"mysql_map_fixed_string_to_text_in_show_columns", false, true, "Reduce the configuration effort to connect ClickHouse with BI tools."},
        });
        addSettingsChanges(settings_changes_history, "24.1",
        {
            {"print_pretty_type_names", false, true, "Better user experience."},
            {"input_format_json_read_bools_as_strings", false, true, "Allow to read bools as strings in JSON formats by default"},
            {"output_format_arrow_use_signed_indexes_for_dictionary", false, true, "Use signed indexes type for Arrow dictionaries by default as it's recommended"},
            {"allow_experimental_variant_type", false, false, "Add new experimental Variant type"},
            {"use_variant_as_common_type", false, false, "Allow to use Variant in if/multiIf if there is no common type"},
            {"output_format_arrow_use_64_bit_indexes_for_dictionary", false, false, "Allow to use 64 bit indexes type in Arrow dictionaries"},
            {"parallel_replicas_mark_segment_size", 128, 128, "Add new setting to control segment size in new parallel replicas coordinator implementation"},
            {"ignore_materialized_views_with_dropped_target_table", false, false, "Add new setting to allow to ignore materialized views with dropped target table"},
            {"output_format_compression_level", 3, 3, "Allow to change compression level in the query output"},
            {"output_format_compression_zstd_window_log", 0, 0, "Allow to change zstd window log in the query output when zstd compression is used"},
            {"enable_zstd_qat_codec", false, false, "Add new ZSTD_QAT codec"},
            {"enable_vertical_final", false, true, "Use vertical final by default"},
            {"output_format_arrow_use_64_bit_indexes_for_dictionary", false, false, "Allow to use 64 bit indexes type in Arrow dictionaries"},
            {"max_rows_in_set_to_optimize_join", 100000, 0, "Disable join optimization as it prevents from read in order optimization"},
            {"output_format_pretty_color", true, "auto", "Setting is changed to allow also for auto value, disabling ANSI escapes if output is not a tty"},
            {"function_visible_width_behavior", 0, 1, "We changed the default behavior of `visibleWidth` to be more precise"},
            {"max_estimated_execution_time", 0, 0, "Separate max_execution_time and max_estimated_execution_time"},
            {"iceberg_engine_ignore_schema_evolution", false, false, "Allow to ignore schema evolution in Iceberg table engine"},
            {"optimize_injective_functions_in_group_by", false, true, "Replace injective functions by it's arguments in GROUP BY section in analyzer"},
            {"update_insert_deduplication_token_in_dependent_materialized_views", false, false, "Allow to update insert deduplication token with table identifier during insert in dependent materialized views"},
            {"azure_max_unexpected_write_error_retries", 4, 4, "The maximum number of retries in case of unexpected errors during Azure blob storage write"},
            {"split_parts_ranges_into_intersecting_and_non_intersecting_final", false, true, "Allow to split parts ranges into intersecting and non intersecting during FINAL optimization"},
            {"split_intersecting_parts_ranges_into_layers_final", true, true, "Allow to split intersecting parts ranges into layers during FINAL optimization"}
        });
        addSettingsChanges(settings_changes_history, "23.12",
        {
            {"allow_suspicious_ttl_expressions", true, false, "It is a new setting, and in previous versions the behavior was equivalent to allowing."},
            {"input_format_parquet_allow_missing_columns", false, true, "Allow missing columns in Parquet files by default"},
            {"input_format_orc_allow_missing_columns", false, true, "Allow missing columns in ORC files by default"},
            {"input_format_arrow_allow_missing_columns", false, true, "Allow missing columns in Arrow files by default"}
        });
        addSettingsChanges(settings_changes_history, "23.11",
        {
            {"parsedatetime_parse_without_leading_zeros", false, true, "Improved compatibility with MySQL DATE_FORMAT/STR_TO_DATE"}
        });
        addSettingsChanges(settings_changes_history, "23.9",
        {
            {"optimize_group_by_constant_keys", false, true, "Optimize group by constant keys by default"},
            {"input_format_json_try_infer_named_tuples_from_objects", false, true, "Try to infer named Tuples from JSON objects by default"},
            {"input_format_json_read_numbers_as_strings", false, true, "Allow to read numbers as strings in JSON formats by default"},
            {"input_format_json_read_arrays_as_strings", false, true, "Allow to read arrays as strings in JSON formats by default"},
            {"input_format_json_infer_incomplete_types_as_strings", false, true, "Allow to infer incomplete types as Strings in JSON formats by default"},
            {"input_format_json_try_infer_numbers_from_strings", true, false, "Don't infer numbers from strings in JSON formats by default to prevent possible parsing errors"},
            {"http_write_exception_in_output_format", false, true, "Output valid JSON/XML on exception in HTTP streaming."}
        });
        addSettingsChanges(settings_changes_history, "23.8",
        {
            {"rewrite_count_distinct_if_with_count_distinct_implementation", false, true, "Rewrite countDistinctIf with count_distinct_implementation configuration"}
        });
        addSettingsChanges(settings_changes_history, "23.7",
        {
            {"function_sleep_max_microseconds_per_block", 0, 3000000, "In previous versions, the maximum sleep time of 3 seconds was applied only for `sleep`, but not for `sleepEachRow` function. In the new version, we introduce this setting. If you set compatibility with the previous versions, we will disable the limit altogether."}
        });
        addSettingsChanges(settings_changes_history, "23.6",
        {
            {"http_send_timeout", 180, 30, "3 minutes seems crazy long. Note that this is timeout for a single network write call, not for the whole upload operation."},
            {"http_receive_timeout", 180, 30, "See http_send_timeout."}
        });
        addSettingsChanges(settings_changes_history, "23.5",
        {
            {"input_format_parquet_preserve_order", true, false, "Allow Parquet reader to reorder rows for better parallelism."},
            {"parallelize_output_from_storages", false, true, "Allow parallelism when executing queries that read from file/url/s3/etc. This may reorder rows."},
            {"use_with_fill_by_sorting_prefix", false, true, "Columns preceding WITH FILL columns in ORDER BY clause form sorting prefix. Rows with different values in sorting prefix are filled independently"},
            {"output_format_parquet_compliant_nested_types", false, true, "Change an internal field name in output Parquet file schema."}
        });
        addSettingsChanges(settings_changes_history, "23.4",
        {
            {"allow_suspicious_indices", true, false, "If true, index can defined with identical expressions"},
            {"allow_nonconst_timezone_arguments", true, false, "Allow non-const timezone arguments in certain time-related functions like toTimeZone(), fromUnixTimestamp*(), snowflakeToDateTime*()."},
            {"connect_timeout_with_failover_ms", 50, 1000, "Increase default connect timeout because of async connect"},
            {"connect_timeout_with_failover_secure_ms", 100, 1000, "Increase default secure connect timeout because of async connect"},
            {"hedged_connection_timeout_ms", 100, 50, "Start new connection in hedged requests after 50 ms instead of 100 to correspond with previous connect timeout"},
            {"formatdatetime_f_prints_single_zero", true, false, "Improved compatibility with MySQL DATE_FORMAT()/STR_TO_DATE()"},
            {"formatdatetime_parsedatetime_m_is_month_name", false, true, "Improved compatibility with MySQL DATE_FORMAT/STR_TO_DATE"}
        });
        addSettingsChanges(settings_changes_history, "23.3",
        {
            {"output_format_parquet_version", "1.0", "2.latest", "Use latest Parquet format version for output format"},
            {"input_format_json_ignore_unknown_keys_in_named_tuple", false, true, "Improve parsing JSON objects as named tuples"},
            {"input_format_native_allow_types_conversion", false, true, "Allow types conversion in Native input forma"},
            {"output_format_arrow_compression_method", "none", "lz4_frame", "Use lz4 compression in Arrow output format by default"},
            {"output_format_parquet_compression_method", "snappy", "lz4", "Use lz4 compression in Parquet output format by default"},
            {"output_format_orc_compression_method", "none", "lz4_frame", "Use lz4 compression in ORC output format by default"},
            {"async_query_sending_for_remote", false, true, "Create connections and send query async across shards"}
        });
        addSettingsChanges(settings_changes_history, "23.2",
        {
            {"output_format_parquet_fixed_string_as_fixed_byte_array", false, true, "Use Parquet FIXED_LENGTH_BYTE_ARRAY type for FixedString by default"},
            {"output_format_arrow_fixed_string_as_fixed_byte_array", false, true, "Use Arrow FIXED_SIZE_BINARY type for FixedString by default"},
            {"query_plan_remove_redundant_distinct", false, true, "Remove redundant Distinct step in query plan"},
            {"optimize_duplicate_order_by_and_distinct", true, false, "Remove duplicate ORDER BY and DISTINCT if it's possible"},
            {"insert_keeper_max_retries", 0, 20, "Enable reconnections to Keeper on INSERT, improve reliability"}
        });
        addSettingsChanges(settings_changes_history, "23.1",
        {
            {"input_format_json_read_objects_as_strings", 0, 1, "Enable reading nested json objects as strings while object type is experimental"},
            {"input_format_json_defaults_for_missing_elements_in_named_tuple", false, true, "Allow missing elements in JSON objects while reading named tuples by default"},
            {"input_format_csv_detect_header", false, true, "Detect header in CSV format by default"},
            {"input_format_tsv_detect_header", false, true, "Detect header in TSV format by default"},
            {"input_format_custom_detect_header", false, true, "Detect header in CustomSeparated format by default"},
            {"query_plan_remove_redundant_sorting", false, true, "Remove redundant sorting in query plan. For example, sorting steps related to ORDER BY clauses in subqueries"}
        });
        addSettingsChanges(settings_changes_history, "22.12",
        {
            {"max_size_to_preallocate_for_aggregation", 10'000'000, 100'000'000, "This optimizes performance"},
            {"query_plan_aggregation_in_order", 0, 1, "Enable some refactoring around query plan"},
            {"format_binary_max_string_size", 0, 1_GiB, "Prevent allocating large amount of memory"}
        });
        addSettingsChanges(settings_changes_history, "22.11",
        {
            {"use_structure_from_insertion_table_in_table_functions", 0, 2, "Improve using structure from insertion table in table functions"}
        });
        addSettingsChanges(settings_changes_history, "22.9",
        {
            {"force_grouping_standard_compatibility", false, true, "Make GROUPING function output the same as in SQL standard and other DBMS"}
        });
        addSettingsChanges(settings_changes_history, "22.7",
        {
            {"cross_to_inner_join_rewrite", 1, 2, "Force rewrite comma join to inner"},
            {"enable_positional_arguments", false, true, "Enable positional arguments feature by default"},
            {"format_csv_allow_single_quotes", true, false, "Most tools don't treat single quote in CSV specially, don't do it by default too"}
        });
        addSettingsChanges(settings_changes_history, "22.6",
        {
            {"output_format_json_named_tuples_as_objects", false, true, "Allow to serialize named tuples as JSON objects in JSON formats by default"},
            {"input_format_skip_unknown_fields", false, true, "Optimize reading subset of columns for some input formats"}
        });
        addSettingsChanges(settings_changes_history, "22.5",
        {
            {"memory_overcommit_ratio_denominator", 0, 1073741824, "Enable memory overcommit feature by default"},
            {"memory_overcommit_ratio_denominator_for_user", 0, 1073741824, "Enable memory overcommit feature by default"}
        });
        addSettingsChanges(settings_changes_history, "22.4",
        {
            {"allow_settings_after_format_in_insert", true, false, "Do not allow SETTINGS after FORMAT for INSERT queries because ClickHouse interpret SETTINGS as some values, which is misleading"}
        });
        addSettingsChanges(settings_changes_history, "22.3",
        {
            {"cast_ipv4_ipv6_default_on_conversion_error", true, false, "Make functions cast(value, 'IPv4') and cast(value, 'IPv6') behave same as toIPv4 and toIPv6 functions"}
        });
        addSettingsChanges(settings_changes_history, "21.12",
        {
            {"stream_like_engine_allow_direct_select", true, false, "Do not allow direct select for Kafka/RabbitMQ/FileLog by default"}
        });
        addSettingsChanges(settings_changes_history, "21.9",
        {
            {"output_format_decimal_trailing_zeros", true, false, "Do not output trailing zeros in text representation of Decimal types by default for better looking output"},
            {"use_hedged_requests", false, true, "Enable Hedged Requests feature by default"}
        });
        addSettingsChanges(settings_changes_history, "21.7",
        {
            {"legacy_column_name_of_tuple_literal", true, false, "Add this setting only for compatibility reasons. It makes sense to set to 'true', while doing rolling update of cluster from version lower than 21.7 to higher"}
        });
        addSettingsChanges(settings_changes_history, "21.5",
        {
            {"async_socket_for_remote", false, true, "Fix all problems and turn on asynchronous reads from socket for remote queries by default again"}
        });
        addSettingsChanges(settings_changes_history, "21.3",
        {
            {"async_socket_for_remote", true, false, "Turn off asynchronous reads from socket for remote queries because of some problems"},
            {"optimize_normalize_count_variants", false, true, "Rewrite aggregate functions that semantically equals to count() as count() by default"},
            {"normalize_function_names", false, true, "Normalize function names to their canonical names, this was needed for projection query routing"}
        });
        addSettingsChanges(settings_changes_history, "21.2",
        {
            {"enable_global_with_statement", false, true, "Propagate WITH statements to UNION queries and all subqueries by default"}
        });
        addSettingsChanges(settings_changes_history, "21.1",
        {
            {"insert_quorum_parallel", false, true, "Use parallel quorum inserts by default. It is significantly more convenient to use than sequential quorum inserts"},
            {"input_format_null_as_default", false, true, "Allow to insert NULL as default for input formats by default"},
            {"optimize_on_insert", false, true, "Enable data optimization on INSERT by default for better user experience"},
            {"use_compact_format_in_distributed_parts_names", false, true, "Use compact format for async INSERT into Distributed tables by default"}
        });
        addSettingsChanges(settings_changes_history, "20.10",
        {
            {"format_regexp_escaping_rule", "Escaped", "Raw", "Use Raw as default escaping rule for Regexp format to male the behaviour more like to what users expect"}
        });
        addSettingsChanges(settings_changes_history, "20.7",
        {
            {"show_table_uuid_in_table_create_query_if_not_nil", true, false, "Stop showing  UID of the table in its CREATE query for Engine=Atomic"}
        });
        addSettingsChanges(settings_changes_history, "20.5",
        {
            {"input_format_with_names_use_header", false, true, "Enable using header with names for formats with WithNames/WithNamesAndTypes suffixes"},
            {"allow_suspicious_codecs", true, false, "Don't allow to specify meaningless compression codecs"}
        });
        addSettingsChanges(settings_changes_history, "20.4",
        {
            {"validate_polygons", false, true, "Throw exception if polygon is invalid in function pointInPolygon by default instead of returning possibly wrong results"}
        });
        addSettingsChanges(settings_changes_history, "19.18",
        {
            {"enable_scalar_subquery_optimization", false, true, "Prevent scalar subqueries from (de)serializing large scalar values and possibly avoid running the same subquery more than once"}
        });
        addSettingsChanges(settings_changes_history, "19.14",
        {
            {"any_join_distinct_right_table_keys", true, false, "Disable ANY RIGHT and ANY FULL JOINs by default to avoid inconsistency"}
        });
        addSettingsChanges(settings_changes_history, "19.12",
        {
            {"input_format_defaults_for_omitted_fields", false, true, "Enable calculation of complex default expressions for omitted fields for some input formats, because it should be the expected behaviour"}
        });
        addSettingsChanges(settings_changes_history, "19.5",
        {
            {"max_partitions_per_insert_block", 0, 100, "Add a limit for the number of partitions in one block"}
        });
        addSettingsChanges(settings_changes_history, "18.12.17",
        {
            {"enable_optimize_predicate_expression", 0, 1, "Optimize predicates to subqueries by default"}
        });
    });
    return settings_changes_history;
}

const VersionToSettingsChangesMap & getMergeTreeSettingsChangesHistory()
{
    static VersionToSettingsChangesMap merge_tree_settings_changes_history;
    static std::once_flag initialized_flag;
    std::call_once(initialized_flag, [&]
    {
        addSettingsChanges(merge_tree_settings_changes_history, "25.2",
        {
        });
        addSettingsChanges(merge_tree_settings_changes_history, "25.1",
        {
            /// Release closed. Please use 25.2
            {"shared_merge_tree_try_fetch_part_in_memory_data_from_replicas", false, false, "New setting to fetch parts data from other replicas"},
            {"enable_max_bytes_limit_for_min_age_to_force_merge", false, false, "Added new setting to limit max bytes for min_age_to_force_merge."},
            {"enable_max_bytes_limit_for_min_age_to_force_merge", false, false, "New setting"},
            {"add_minmax_index_for_numeric_columns", false, false, "New setting"},
            {"add_minmax_index_for_string_columns", false, false, "New setting"},
            {"materialize_skip_indexes_on_merge", true, true, "New setting"},
            {"merge_max_bytes_to_prewarm_cache", 1ULL * 1024 * 1024 * 1024, 1ULL * 1024 * 1024 * 1024, "Cloud sync"},
            {"merge_total_max_bytes_to_prewarm_cache", 15ULL * 1024 * 1024 * 1024, 15ULL * 1024 * 1024 * 1024, "Cloud sync"},
            {"reduce_blocking_parts_sleep_ms", 5000, 5000, "Cloud sync"},
            {"number_of_partitions_to_consider_for_merge", 10, 10, "Cloud sync"},
            {"shared_merge_tree_enable_outdated_parts_check", true, true, "Cloud sync"},
            {"shared_merge_tree_max_parts_update_leaders_in_total", 6, 6, "Cloud sync"},
            {"shared_merge_tree_max_parts_update_leaders_per_az", 2, 2, "Cloud sync"},
            {"shared_merge_tree_leader_update_period_seconds", 30, 30, "Cloud sync"},
            {"shared_merge_tree_leader_update_period_random_add_seconds", 10, 10, "Cloud sync"},
            {"shared_merge_tree_read_virtual_parts_from_leader", true, true, "Cloud sync"},
            {"shared_merge_tree_interserver_http_timeout_ms", 10000, 10000, "Cloud sync"},
            {"shared_merge_tree_max_replicas_for_parts_deletion", 10, 10, "Cloud sync"},
            {"shared_merge_tree_max_replicas_to_merge_parts_for_each_parts_range", 5, 5, "Cloud sync"},
            {"shared_merge_tree_use_outdated_parts_compact_format", false, false, "Cloud sync"},
            {"shared_merge_tree_memo_ids_remove_timeout_seconds", 1800, 1800, "Cloud sync"},
            {"shared_merge_tree_idle_parts_update_seconds", 3600, 3600, "Cloud sync"},
            {"shared_merge_tree_max_outdated_parts_to_process_at_once", 1000, 1000, "Cloud sync"},
            {"shared_merge_tree_postpone_next_merge_for_locally_merged_parts_rows_threshold", 1000000, 1000000, "Cloud sync"},
            {"shared_merge_tree_postpone_next_merge_for_locally_merged_parts_ms", 0, 0, "Cloud sync"},
            {"shared_merge_tree_range_for_merge_window_size", 10, 10, "Cloud sync"},
            {"shared_merge_tree_use_too_many_parts_count_from_virtual_parts", 0, 0, "Cloud sync"},
            {"shared_merge_tree_create_per_replica_metadata_nodes", true, true, "Cloud sync"},
            {"shared_merge_tree_use_metadata_hints_cache", true, true, "Cloud sync"},
            {"notify_newest_block_number", false, false, "Cloud sync"},
            {"allow_reduce_blocking_parts_task", false, false, "Cloud sync"},
            /// Release closed. Please use 25.2
        });
        addSettingsChanges(merge_tree_settings_changes_history, "24.12",
        {
            /// Release closed. Please use 25.1
            {"enforce_index_structure_match_on_partition_manipulation", true, false, "New setting"},
            {"use_primary_key_cache", false, false, "New setting"},
            {"prewarm_primary_key_cache", false, false, "New setting"},
            {"min_bytes_to_prewarm_caches", 0, 0, "New setting"},
            {"allow_experimental_reverse_key", false, false, "New setting"},
            /// Release closed. Please use 25.1
        });
        addSettingsChanges(merge_tree_settings_changes_history, "24.11",
        {
        });
        addSettingsChanges(merge_tree_settings_changes_history, "24.10",
        {
        });
        addSettingsChanges(merge_tree_settings_changes_history, "24.9",
        {
        });
        addSettingsChanges(merge_tree_settings_changes_history, "24.8",
        {
            {"deduplicate_merge_projection_mode", "ignore", "throw", "Do not allow to create inconsistent projection"}
        });
    });

    return merge_tree_settings_changes_history;
}

}<|MERGE_RESOLUTION|>--- conflicted
+++ resolved
@@ -128,10 +128,7 @@
             {"use_async_executor_for_materialized_views", false, false, "New setting."},
             {"http_response_headers", "", "", "New setting."},
             {"output_format_parquet_datetime_as_uint32", true, false, "Write DateTime as DateTime64(3) instead of UInt32 (these are the two Parquet types closest to DateTime)."},
-<<<<<<< HEAD
-=======
             {"skip_redundant_aliases_in_udf", false, false, "When enabled, this allows you to use the same user defined function several times for several materialized columns in the same table."},
->>>>>>> d3e3b9c0
             {"parallel_replicas_index_analysis_only_on_coordinator", true, true, "Index analysis done only on replica-coordinator and skipped on other replicas. Effective only with enabled parallel_replicas_local_plan"}, // enabling it was moved to 24.10
             {"least_greatest_legacy_null_behavior", true, false, "New setting"},
             /// Release closed. Please use 25.1
