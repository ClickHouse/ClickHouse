--- conflicted
+++ resolved
@@ -64,14 +64,10 @@
     },
     {"24.11",
         {
-<<<<<<< HEAD
-            {"input_format_avro_skip_columns_with_unsupported_types_in_schema_inference", false, false, "Allow to ignore nodes with unsupported types in Avro schema inference"},
-=======
             {"short_circuit_function_evaluation_for_nulls", false, true, "Allow to execute functions with Nullable arguments only on rows with non-NULL values in all arguments"},
             {"short_circuit_function_evaluation_for_nulls_threshold", 1.0, 1.0, "Ratio threshold of NULL values to execute functions with Nullable arguments only on rows with non-NULL values in all arguments. Applies when setting short_circuit_function_evaluation_for_nulls is enabled."},
             {"enable_http_compression", false, true, "Improvement for read-only clients since they can't change settings"},
             {"validate_mutation_query", false, true, "New setting to validate mutation queries by default."},
->>>>>>> 3ae055c7
             {"enable_job_stack_trace", false, true, "Enable by default collecting stack traces from job's scheduling."},
             {"allow_suspicious_types_in_group_by", true, false, "Don't allow Variant/Dynamic types in GROUP BY by default"},
             {"allow_suspicious_types_in_order_by", true, false, "Don't allow Variant/Dynamic types in ORDER BY by default"},
@@ -93,6 +89,7 @@
             {"read_in_order_use_virtual_row", false, false, "Use virtual row while reading in order of primary key or its monotonic function fashion. It is useful when searching over multiple parts as only relevant ones are touched."},
             {"filesystem_cache_boundary_alignment", 0, 0, "New setting"},
             {"push_external_roles_in_interserver_queries", false, false, "New setting."},
+            {"input_format_avro_skip_columns_with_unsupported_types_in_schema_inference", false, false, "Allow to ignore nodes with unsupported types in Avro schema inference"},
         }
     },
     {"24.10",
