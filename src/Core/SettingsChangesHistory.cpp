--- conflicted
+++ resolved
@@ -69,6 +69,7 @@
             {"use_async_executor_for_materialized_views", false, false, "New setting."},
             {"composed_data_type_output_format_mode", "default", "default", "New setting"},
             {"http_response_headers", "", "", "New setting."},
+            {"input_format_avro_skip_columns_with_unsupported_types_in_schema_inference", false, false, "Allow to ignore nodes with unsupported types in Avro schema inference"},
         }
     },
     {"24.11",
@@ -98,13 +99,9 @@
             {"s3_skip_empty_files", false, true, "We hope it will provide better UX"},
             {"filesystem_cache_boundary_alignment", 0, 0, "New setting"},
             {"push_external_roles_in_interserver_queries", false, false, "New setting."},
-<<<<<<< HEAD
-            {"input_format_avro_skip_columns_with_unsupported_types_in_schema_inference", false, false, "Allow to ignore nodes with unsupported types in Avro schema inference"},
-=======
             {"enable_variant_type", false, false, "Add alias to allow_experimental_variant_type"},
             {"enable_dynamic_type", false, false, "Add alias to allow_experimental_dynamic_type"},
             {"enable_json_type", false, false, "Add alias to allow_experimental_json_type"},
->>>>>>> 273c294d
         }
     },
     {"24.10",
