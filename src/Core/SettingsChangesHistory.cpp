--- conflicted
+++ resolved
@@ -45,17 +45,14 @@
             {"input_format_binary_max_type_complexity", 1000, 1000, "Add a new setting to control max number of type nodes when decoding binary types. Protects against malicious inputs."},
             {"distributed_cache_file_cache_name", "", "", "New setting."},
             {"trace_profile_events_list", "", "", "New setting"},
-<<<<<<< HEAD
             {"query_plan_reuse_storage_ordering_for_window_functions", true, false, "Disable this logic by default."},
             {"optimize_read_in_window_order", true, false, "Disable this logic by default."},
-=======
             {"type_json_use_partial_match_to_skip_paths_by_regexp", false, true, "Add new setting that allows to use partial match in regexp paths skip in JSON type parsing"},
             {"max_insert_block_size_bytes", 0, 0, "New setting that allows to control the size of blocks in bytes during parsing of data in Row Input Format."},
             {"max_insert_block_size_rows", DEFAULT_INSERT_BLOCK_SIZE, DEFAULT_INSERT_BLOCK_SIZE, "An alias for max_insert_block_size."},
             {"join_runtime_filter_pass_ratio_threshold_for_disabling", 0.7, 0.7, "New setting"},
             {"join_runtime_filter_blocks_to_skip_before_reenabling", 30, 30, "New setting"},
             {"join_runtime_bloom_filter_max_ratio_of_set_bits", 0.7, 0.7, "New setting"},
->>>>>>> 124da396
         });
         addSettingsChanges(settings_changes_history, "25.12",
         {
