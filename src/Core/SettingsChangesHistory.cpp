#include <Core/SettingsChangesHistory.h>

#include <Core/SettingsEnums.h>

#include <Common/Exception.h>

namespace DB
{

namespace ErrorCodes
{
    extern const int LOGICAL_ERROR;
}

static void addSettingsChanges(
    VersionToSettingsChangesMap & settings_changes_history,
    std::string_view version,
    SettingsChangesHistory::SettingsChanges && changes)
{
    /// Forbid duplicate versions
    auto [_, inserted] = settings_changes_history.emplace(ClickHouseVersion(version), std::move(changes));
    if (!inserted)
        throw Exception{ErrorCodes::LOGICAL_ERROR, "Detected duplicate version '{}'", ClickHouseVersion(version).toString()};
}

const VersionToSettingsChangesMap & getSettingsChangesHistory()
{
    static VersionToSettingsChangesMap settings_changes_history;
    static std::once_flag initialized_flag;
    std::call_once(initialized_flag, [&]
    {
        // clang-format off
        /// History of settings changes that controls some backward incompatible changes
        /// across all ClickHouse versions. It maps ClickHouse version to settings changes that were done
        /// in this version. This history contains both changes to existing settings and newly added settings.
        /// Settings changes is a vector of structs
        ///     {setting_name, previous_value, new_value, reason}.
        /// For newly added setting choose the most appropriate previous_value (for example, if new setting
        /// controls new feature and it's 'true' by default, use 'false' as previous_value).
        /// It's used to implement `compatibility` setting (see https://github.com/ClickHouse/ClickHouse/issues/35972)
        /// Note: please check if the key already exists to prevent duplicate entries.
<<<<<<< HEAD
        addSettingsChanges(settings_changes_history, "25.9",
        {
            {"use_skip_indexes_on_data_read", false, true, "New setting"},
            {"s3_slow_all_threads_after_retryable_error", true, true, "Added an alias for setting `backup_slow_all_threads_after_retryable_s3_error`"},
            {"allow_experimental_delta_lake_writes", false, false, "New setting."},
        });
=======
>>>>>>> 77e1d27e
        addSettingsChanges(settings_changes_history, "25.8",
        {
            {"output_format_json_quote_64bit_integers", true, false, "Disable quoting of the 64 bit integers in JSON by default"},
            {"show_data_lake_catalogs_in_system_tables", true, true, "New setting"},
            {"optimize_rewrite_regexp_functions", false, true, "A new setting"},
            {"max_joined_block_size_bytes", 0, 4 * 1024 * 1024, "New setting"},
            {"azure_max_single_part_upload_size", 100 * 1024 * 1024, 32 * 1024 * 1024, "Align with S3"},
            {"azure_max_redirects", 10, 10, "New setting"},
            {"azure_max_get_rps", 0, 0, "New setting"},
            {"azure_max_get_burst", 0, 0, "New setting"},
            {"azure_max_put_rps", 0, 0, "New setting"},
            {"azure_max_put_burst", 0, 0, "New setting"},
            {"azure_use_adaptive_timeouts", true, true, "New setting"},
            {"azure_request_timeout_ms", 30000, 30000, "New setting"},
            {"azure_connect_timeout_ms", 1000, 1000, "New setting"},
            {"azure_sdk_use_native_client", false, true, "New setting"},
            {"analyzer_compatibility_allow_compound_identifiers_in_unflatten_nested", false, true, "New setting."},
            {"distributed_cache_connect_backoff_min_ms", 0, 0, "New setting"},
            {"distributed_cache_connect_backoff_max_ms", 50, 50, "New setting"},
            {"distributed_cache_read_request_max_tries", 20, 10, "Changed setting value"},
            {"distributed_cache_connect_max_tries", 20, 5, "Changed setting value"},
            {"opentelemetry_trace_cpu_scheduling", false, false, "New setting to trace `cpu_slot_preemption` feature."},
            {"output_format_parquet_max_dictionary_size", 1024 * 1024, 1024 * 1024, "New setting"},
            {"input_format_parquet_use_native_reader_v3", false, true, "New setting"},
            {"input_format_parquet_memory_low_watermark", 2ul << 20, 2ul << 20, "New setting"},
            {"input_format_parquet_memory_high_watermark", 4ul << 30, 4ul << 30, "New setting"},
            {"input_format_parquet_page_filter_push_down", true, true, "New setting (no effect when input_format_parquet_use_native_reader_v3 is disabled)"},
            {"input_format_parquet_use_offset_index", true, true, "New setting (no effect when input_format_parquet_use_native_reader_v3 is disabled)"},
            {"output_format_parquet_enum_as_byte_array", false, true, "Enable writing Enum as byte array in Parquet by default"},
            {"json_type_escape_dots_in_keys", false, false, "Add new setting that allows to escape dots in JSON keys during JSON type parsing"},
            {"parallel_replicas_support_projection", false, true, "New setting. Optimization of projections can be applied in parallel replicas. Effective only with enabled parallel_replicas_local_plan and aggregation_in_order is inactive."},
            {"input_format_json_infer_array_of_dynamic_from_array_of_different_types", false, true, "Infer Array(Dynamic) for JSON arrays with different values types by default"},
            {"enable_add_distinct_to_in_subqueries", false, false, "New setting to reduce the size of temporary tables transferred for distributed IN subqueries."},
            {"enable_vector_similarity_index", false, true, "Vector similarity indexes are GA."},
            {"execute_exists_as_scalar_subquery", false, true, "New setting"},
            {"allow_experimental_vector_similarity_index", false, true, "Vector similarity indexes are GA."},
            {"vector_search_with_rescoring", true, false, "New setting."},
            {"delta_lake_enable_expression_visitor_logging", false, false, "New setting"},
            {"write_full_path_in_iceberg_metadata", false, false, "New setting."},
            {"output_format_orc_compression_block_size", 65536, 262144, "New setting"},
            {"allow_database_iceberg", false, false, "Added an alias for setting `allow_experimental_database_iceberg`"},
            {"allow_database_unity_catalog", false, false, "Added an alias for setting `allow_experimental_database_unity_catalog`"},
            {"allow_database_glue_catalog", false, false, "Added an alias for setting `allow_experimental_database_glue_catalog`"},
            {"apply_patch_parts_join_cache_buckets", 8, 8, "New setting"},
            {"delta_lake_throw_on_engine_predicate_error", false, false, "New setting"},
            {"delta_lake_enable_engine_predicate", true, true, "New setting"},
            {"backup_restore_s3_retry_initial_backoff_ms", 25, 25, "New setting"},
            {"backup_restore_s3_retry_max_backoff_ms", 5000, 5000, "New setting"},
            {"backup_restore_s3_retry_jitter_factor", 0.0, 0.1, "New setting"},
            {"vector_search_index_fetch_multiplier", 1.0, 1.0, "Alias for setting 'vector_search_postfilter_multiplier'"},
            {"backup_slow_all_threads_after_retryable_s3_error", true, true, "New setting"},
            {"allow_experimental_ytsaurus_table_engine", false, false, "New setting."},
            {"allow_experimental_ytsaurus_table_function", false, false, "New setting."},
            {"allow_experimental_ytsaurus_dictionary_source", false, false, "New setting."},
            {"per_part_index_stats", false, false, "New setting."},
            {"allow_experimental_iceberg_compaction", 0, 0, "New setting "},
            {"delta_lake_snapshot_version", -1, -1, "New setting"},
            {"use_roaring_bitmap_iceberg_positional_deletes", false, false, "New setting"},
            {"iceberg_metadata_compression_method", "", "", "New setting"},
            {"allow_experimental_correlated_subqueries", false, true, "Mark correlated subqueries support as Beta."},
            {"promql_database", "", "", "New experimental setting"},
            {"promql_table", "", "", "New experimental setting"},
            {"evaluation_time", 0, 0, "New experimental setting"},
            {"output_format_parquet_date_as_uint16", false, false, "Added a compatibility setting for a minor compatibility-breaking change introduced back in 24.12."},
            {"allow_experimental_delta_lake_writes", false, false, "New setting."},
            {"enable_lightweight_update", false, true, "Lightweight updates were moved to Beta. Added an alias for setting 'allow_experimental_lightweight_update'."},
            {"allow_experimental_lightweight_update", false, true, "Lightweight updates were moved to Beta."},
            {"s3_slow_all_threads_after_retryable_error", true, true, "Added an alias for setting `backup_slow_all_threads_after_retryable_s3_error`"},
        });
        addSettingsChanges(settings_changes_history, "25.7",
        {
            /// RELEASE CLOSED
            {"correlated_subqueries_substitute_equivalent_expressions", false, true, "New setting to correlated subquery planning optimization."},
            {"function_date_trunc_return_type_behavior", 0, 0, "Add new setting to preserve old behaviour of dateTrunc function"},
            {"output_format_parquet_geometadata", false, true, "A new setting to allow to write information about geo columns in parquet metadata and encode columns in WKB format."},
            {"cluster_function_process_archive_on_multiple_nodes", false, true, "New setting"},
            {"enable_vector_similarity_index", false, false, "Added an alias for setting `allow_experimental_vector_similarity_index`"},
            {"distributed_plan_max_rows_to_broadcast", 20000, 20000, "New experimental setting."},
            {"output_format_json_map_as_array_of_tuples", false, false, "New setting"},
            {"input_format_json_map_as_array_of_tuples", false, false, "New setting"},
            {"parallel_distributed_insert_select", 0, 2, "Enable parallel distributed insert select by default"},
            {"write_through_distributed_cache_buffer_size", 0, 0, "New cloud setting"},
            {"min_joined_block_size_rows", 0, DEFAULT_BLOCK_SIZE, "New setting."},
            {"table_engine_read_through_distributed_cache", false, false, "New setting"},
            {"distributed_cache_alignment", 0, 0, "Rename of distributed_cache_read_alignment"},
            {"enable_scopes_for_with_statement", true, true, "New setting for backward compatibility with the old analyzer."},
            {"output_format_parquet_enum_as_byte_array", false, false, "Write enum using parquet physical type: BYTE_ARRAY and logical type: ENUM"},
            {"distributed_plan_force_shuffle_aggregation", 0, 0, "New experimental setting"},
            {"allow_experimental_insert_into_iceberg", false, false, "New setting."},
            /// RELEASE CLOSED
        });
        addSettingsChanges(settings_changes_history, "25.6",
        {
            /// RELEASE CLOSED
            {"output_format_native_use_flattened_dynamic_and_json_serialization", false, false, "Add flattened Dynamic/JSON serializations to Native format"},
            {"cast_string_to_date_time_mode", "basic", "basic", "Allow to use different DateTime parsing mode in String to DateTime cast"},
            {"parallel_replicas_connect_timeout_ms", 1000, 300, "Separate connection timeout for parallel replicas queries"},
            {"use_iceberg_partition_pruning", false, true, "Enable Iceberg partition pruning by default."},
            {"distributed_cache_credentials_refresh_period_seconds", 5, 5, "New private setting"},
            {"enable_shared_storage_snapshot_in_query", false, false, "A new setting to share storage snapshot in query"},
            {"merge_tree_storage_snapshot_sleep_ms", 0, 0, "A new setting to debug storage snapshot consistency in query"},
            {"enable_job_stack_trace", false, false, "The setting was disabled by default to avoid performance overhead."},
            {"use_legacy_to_time", true, true, "New setting. Allows for user to use the old function logic for toTime, which works as toTimeWithFixedDate."},
            {"allow_experimental_time_time64_type", false, false, "New settings. Allows to use a new experimental Time and Time64 data types."},
            {"enable_time_time64_type", false, false, "New settings. Allows to use a new experimental Time and Time64 data types."},
            {"optimize_use_projection_filtering", false, true, "New setting"},
            {"input_format_parquet_enable_json_parsing", false, true, "When reading Parquet files, parse JSON columns as ClickHouse JSON Column."},
            {"use_skip_indexes_if_final", 0, 1, "Change in default value of setting"},
            {"use_skip_indexes_if_final_exact_mode", 0, 1, "Change in default value of setting"},
            {"allow_experimental_time_series_aggregate_functions", false, false, "New setting to enable experimental timeSeries* aggregate functions."},
            {"min_outstreams_per_resize_after_split", 0, 24, "New setting."},
            {"count_matches_stop_at_empty_match", true, false, "New setting."},
            {"enable_parallel_blocks_marshalling", "false", "true", "A new setting"},
            {"format_schema_source", "file", "file", "New setting"},
            {"format_schema_message_name", "", "", "New setting"},
            {"enable_scopes_for_with_statement", true, true, "New setting for backward compatibility with the old analyzer."},
            {"backup_slow_all_threads_after_retryable_s3_error", true, true, "New setting"},
            {"s3_slow_all_threads_after_retryable_error", true, true, "Added an alias for setting `backup_slow_all_threads_after_retryable_s3_error`"},
            /// RELEASE CLOSED
        });
        addSettingsChanges(settings_changes_history, "25.5",
        {
            /// Release closed. Please use 25.6
            {"geotoh3_argument_order", "lon_lat", "lat_lon", "A new setting for legacy behaviour to set lon and lat argument order"},
            {"secondary_indices_enable_bulk_filtering", false, true, "A new algorithm for filtering by data skipping indices"},
            {"implicit_table_at_top_level", "", "", "A new setting, used in clickhouse-local"},
            {"use_skip_indexes_if_final_exact_mode", 0, 0, "This setting was introduced to help FINAL query return correct results with skip indexes"},
            {"parsedatetime_e_requires_space_padding", true, false, "Improved compatibility with MySQL DATE_FORMAT/STR_TO_DATE"},
            {"formatdatetime_e_with_space_padding", true, false, "Improved compatibility with MySQL DATE_FORMAT/STR_TO_DATE"},
            {"input_format_max_block_size_bytes", 0, 0, "New setting to limit bytes size if blocks created by input format"},
            {"parallel_replicas_insert_select_local_pipeline", false, true, "Use local pipeline during distributed INSERT SELECT with parallel replicas. Currently disabled due to performance issues"},
            {"page_cache_block_size", 1048576, 1048576, "Made this setting adjustable on a per-query level."},
            {"page_cache_lookahead_blocks", 16, 16, "Made this setting adjustable on a per-query level."},
            {"output_format_pretty_glue_chunks", "0", "auto", "A new setting to make Pretty formats prettier."},
            {"distributed_cache_read_only_from_current_az", true, true, "New setting"},
            {"parallel_hash_join_threshold", 0, 100'000, "New setting"},
            {"max_limit_for_ann_queries", 1'000, 0, "Obsolete setting"},
            {"max_limit_for_vector_search_queries", 1'000, 1'000, "New setting"},
            {"min_os_cpu_wait_time_ratio_to_throw", 0, 0, "Setting values were changed and backported to 25.4"},
            {"max_os_cpu_wait_time_ratio_to_throw", 0, 0, "Setting values were changed and backported to 25.4"},
            {"make_distributed_plan", 0, 0, "New experimental setting."},
            {"distributed_plan_execute_locally", 0, 0, "New experimental setting."},
            {"distributed_plan_default_shuffle_join_bucket_count", 8, 8, "New experimental setting."},
            {"distributed_plan_default_reader_bucket_count", 8, 8, "New experimental setting."},
            {"distributed_plan_optimize_exchanges", true, true, "New experimental setting."},
            {"distributed_plan_force_exchange_kind", "", "", "New experimental setting."},
            {"update_sequential_consistency", true, true, "A new setting"},
            {"update_parallel_mode", "auto", "auto", "A new setting"},
            {"lightweight_delete_mode", "alter_update", "alter_update", "A new setting"},
            {"alter_update_mode", "heavy", "heavy", "A new setting"},
            {"apply_patch_parts", true, true, "A new setting"},
            {"allow_experimental_lightweight_update", false, false, "A new setting"},
            {"allow_experimental_delta_kernel_rs", false, true, "New setting"},
            {"allow_experimental_database_hms_catalog", false, false, "Allow experimental database engine DataLakeCatalog with catalog_type = 'hive'"},
            {"vector_search_filter_strategy", "auto", "auto", "New setting"},
            {"vector_search_postfilter_multiplier", 1.0, 1.0, "New setting"},
            {"compile_expressions", false, true, "We believe that the LLVM infrastructure behind the JIT compiler is stable enough to enable this setting by default."},
            {"input_format_parquet_bloom_filter_push_down", false, true, "When reading Parquet files, skip whole row groups based on the WHERE/PREWHERE expressions and bloom filter in the Parquet metadata."},
            {"input_format_parquet_allow_geoparquet_parser", false, true, "A new setting to use geo columns in parquet file"},
            {"enable_url_encoding", true, false, "Changed existing setting's default value"},
            {"s3_slow_all_threads_after_network_error", false, true, "New setting"},
            {"enable_scopes_for_with_statement", true, true, "New setting for backward compatibility with the old analyzer."},
            /// Release closed. Please use 25.6
        });
        addSettingsChanges(settings_changes_history, "25.4",
        {
            /// Release closed. Please use 25.5
            {"use_query_condition_cache", false, true, "A new optimization"},
            {"allow_materialized_view_with_bad_select", true, false, "Don't allow creating MVs referencing nonexistent columns or tables"},
            {"query_plan_optimize_lazy_materialization", false, true, "Added new setting to use query plan for lazy materialization optimisation"},
            {"query_plan_max_limit_for_lazy_materialization", 10, 10, "Added new setting to control maximum limit value that allows to use query plan for lazy materialization optimisation. If zero, there is no limit"},
            {"query_plan_convert_join_to_in", false, false, "New setting"},
            {"enable_hdfs_pread", true, true, "New setting."},
            {"low_priority_query_wait_time_ms", 1000, 1000, "New setting."},
            {"allow_experimental_correlated_subqueries", false, false, "Added new setting to allow correlated subqueries execution."},
            {"serialize_query_plan", false, false, "NewSetting"},
            {"allow_experimental_shared_set_join", 0, 1, "A setting for ClickHouse Cloud to enable SharedSet and SharedJoin"},
            {"allow_special_bool_values_inside_variant", true, false, "Don't allow special bool values during Variant type parsing"},
            {"cast_string_to_variant_use_inference", true, true, "New setting to enable/disable types inference during CAST from String to Variant"},
            {"distributed_cache_read_request_max_tries", 20, 20, "New setting"},
            {"query_condition_cache_store_conditions_as_plaintext", false, false, "New setting"},
            {"min_os_cpu_wait_time_ratio_to_throw", 0, 0, "New setting"},
            {"max_os_cpu_wait_time_ratio_to_throw", 0, 0, "New setting"},
            {"query_plan_merge_filter_into_join_condition", false, true, "Added new setting to merge filter into join condition"},
            {"use_local_cache_for_remote_storage", true, false, "Obsolete setting."},
            {"iceberg_timestamp_ms", 0, 0, "New setting."},
            {"iceberg_snapshot_id", 0, 0, "New setting."},
            {"use_iceberg_metadata_files_cache", true, true, "New setting"},
            {"query_plan_join_shard_by_pk_ranges", false, false, "New setting"},
            {"parallel_replicas_insert_select_local_pipeline", false, false, "Use local pipeline during distributed INSERT SELECT with parallel replicas. Currently disabled due to performance issues"},
            {"parallel_hash_join_threshold", 0, 0, "New setting"},
            {"function_date_trunc_return_type_behavior", 1, 0, "Change the result type for dateTrunc function for DateTime64/Date32 arguments to DateTime64/Date32 regardless of time unit to get correct result for negative values"},
            {"enable_scopes_for_with_statement", true, true, "New setting for backward compatibility with the old analyzer."},
            /// Release closed. Please use 25.5
        });
        addSettingsChanges(settings_changes_history, "25.3",
        {
            /// Release closed. Please use 25.4
            {"enable_json_type", false, true, "JSON data type is production-ready"},
            {"enable_dynamic_type", false, true, "Dynamic data type is production-ready"},
            {"enable_variant_type", false, true, "Variant data type is production-ready"},
            {"allow_experimental_json_type", false, true, "JSON data type is production-ready"},
            {"allow_experimental_dynamic_type", false, true, "Dynamic data type is production-ready"},
            {"allow_experimental_variant_type", false, true, "Variant data type is production-ready"},
            {"allow_experimental_database_unity_catalog", false, false, "Allow experimental database engine DataLakeCatalog with catalog_type = 'unity'"},
            {"allow_experimental_database_glue_catalog", false, false, "Allow experimental database engine DataLakeCatalog with catalog_type = 'glue'"},
            {"use_page_cache_with_distributed_cache", false, false, "New setting"},
            {"use_query_condition_cache", false, false, "New setting."},
            {"parallel_replicas_for_cluster_engines", false, true, "New setting."},
            {"parallel_hash_join_threshold", 0, 0, "New setting"},
            /// Release closed. Please use 25.4
        });
        addSettingsChanges(settings_changes_history, "25.2",
        {
            /// Release closed. Please use 25.3
            {"schema_inference_make_json_columns_nullable", false, false, "Allow to infer Nullable(JSON) during schema inference"},
            {"query_plan_use_new_logical_join_step", false, true, "Enable new step"},
            {"postgresql_fault_injection_probability", 0., 0., "New setting"},
            {"apply_settings_from_server", false, true, "Client-side code (e.g. INSERT input parsing and query output formatting) will use the same settings as the server, including settings from server config."},
            {"merge_tree_use_deserialization_prefixes_cache", true, true, "A new setting to control the usage of deserialization prefixes cache in MergeTree"},
            {"merge_tree_use_prefixes_deserialization_thread_pool", true, true, "A new setting controlling the usage of the thread pool for parallel prefixes deserialization in MergeTree"},
            {"optimize_and_compare_chain", false, true, "A new setting"},
            {"enable_adaptive_memory_spill_scheduler", false, false, "New setting. Enable spill memory data into external storage adaptively."},
            {"output_format_parquet_write_bloom_filter", false, true, "Added support for writing Parquet bloom filters."},
            {"output_format_parquet_bloom_filter_bits_per_value", 10.5, 10.5, "New setting."},
            {"output_format_parquet_bloom_filter_flush_threshold_bytes", 128 * 1024 * 1024, 128 * 1024 * 1024, "New setting."},
            {"output_format_pretty_max_rows", 10000, 1000, "It is better for usability - less amount to scroll."},
            {"restore_replicated_merge_tree_to_shared_merge_tree", false, false, "New setting."},
            {"parallel_replicas_only_with_analyzer", true, true, "Parallel replicas is supported only with analyzer enabled"},
            {"s3_allow_multipart_copy", true, true, "New setting."},
        });
        addSettingsChanges(settings_changes_history, "25.1",
        {
            /// Release closed. Please use 25.2
            {"allow_not_comparable_types_in_order_by", true, false, "Don't allow not comparable types in order by by default"},
            {"allow_not_comparable_types_in_comparison_functions", true, false, "Don't allow not comparable types in comparison functions by default"},
            {"output_format_json_pretty_print", false, true, "Print values in a pretty format in JSON output format by default"},
            {"allow_experimental_ts_to_grid_aggregate_function", false, false, "Cloud only"},
            {"formatdatetime_f_prints_scale_number_of_digits", true, false, "New setting."},
            {"distributed_cache_connect_max_tries", 20, 20, "Cloud only"},
            {"query_plan_use_new_logical_join_step", false, false, "New join step, internal change"},
            {"distributed_cache_min_bytes_for_seek", 0, 0, "New private setting."},
            {"use_iceberg_partition_pruning", false, false, "New setting for Iceberg partition pruning."},
            {"max_bytes_ratio_before_external_group_by", 0.0, 0.5, "Enable automatic spilling to disk by default."},
            {"max_bytes_ratio_before_external_sort", 0.0, 0.5, "Enable automatic spilling to disk by default."},
            {"min_external_sort_block_bytes", 0., 100_MiB, "New setting."},
            {"s3queue_migrate_old_metadata_to_buckets", false, false, "New setting."},
            {"distributed_cache_pool_behaviour_on_limit", "allocate_bypassing_pool", "wait", "Cloud only"},
            {"use_hive_partitioning", false, true, "Enabled the setting by default."},
            {"query_plan_try_use_vector_search", false, true, "New setting."},
            {"short_circuit_function_evaluation_for_nulls", false, true, "Allow to execute functions with Nullable arguments only on rows with non-NULL values in all arguments"},
            {"short_circuit_function_evaluation_for_nulls_threshold", 1.0, 1.0, "Ratio threshold of NULL values to execute functions with Nullable arguments only on rows with non-NULL values in all arguments. Applies when setting short_circuit_function_evaluation_for_nulls is enabled."},
            {"output_format_orc_writer_time_zone_name", "GMT", "GMT", "The time zone name for ORC writer, the default ORC writer's time zone is GMT."},
            {"output_format_pretty_highlight_trailing_spaces", false, true, "A new setting."},
            {"allow_experimental_bfloat16_type", false, true, "Add new BFloat16 type"},
            {"allow_push_predicate_ast_for_distributed_subqueries", false, true, "A new setting"},
            {"output_format_pretty_squash_consecutive_ms", 0, 50, "Add new setting"},
            {"output_format_pretty_squash_max_wait_ms", 0, 1000, "Add new setting"},
            {"output_format_pretty_max_column_name_width_cut_to", 0, 24, "A new setting"},
            {"output_format_pretty_max_column_name_width_min_chars_to_cut", 0, 4, "A new setting"},
            {"output_format_pretty_multiline_fields", false, true, "A new setting"},
            {"output_format_pretty_fallback_to_vertical", false, true, "A new setting"},
            {"output_format_pretty_fallback_to_vertical_max_rows_per_chunk", 0, 100, "A new setting"},
            {"output_format_pretty_fallback_to_vertical_min_columns", 0, 5, "A new setting"},
            {"output_format_pretty_fallback_to_vertical_min_table_width", 0, 250, "A new setting"},
            {"merge_table_max_tables_to_look_for_schema_inference", 1, 1000, "A new setting"},
            {"max_autoincrement_series", 1000, 1000, "A new setting"},
            {"validate_enum_literals_in_operators", false, false, "A new setting"},
            {"allow_experimental_kusto_dialect", true, false, "A new setting"},
            {"allow_experimental_prql_dialect", true, false, "A new setting"},
            {"h3togeo_lon_lat_result_order", true, false, "A new setting"},
            {"max_parallel_replicas", 1, 1000, "Use up to 1000 parallel replicas by default."},
            {"allow_general_join_planning", false, true, "Allow more general join planning algorithm when hash join algorithm is enabled."},
            {"optimize_extract_common_expressions", false, true, "Optimize WHERE, PREWHERE, ON, HAVING and QUALIFY expressions by extracting common expressions out from disjunction of conjunctions."},
            /// Release closed. Please use 25.2
        });
        addSettingsChanges(settings_changes_history, "24.12",
        {
            /// Release closed. Please use 25.1
            {"allow_experimental_database_iceberg", false, false, "New setting."},
            {"shared_merge_tree_sync_parts_on_partition_operations", 1, 1, "New setting. By default parts are always synchronized"},
            {"query_plan_join_swap_table", "false", "auto", "New setting. Right table was always chosen before."},
            {"max_size_to_preallocate_for_aggregation", 100'000'000, 1'000'000'000'000, "Enable optimisation for bigger tables."},
            {"max_size_to_preallocate_for_joins", 100'000'000, 1'000'000'000'000, "Enable optimisation for bigger tables."},
            {"max_bytes_ratio_before_external_group_by", 0., 0., "New setting."},
            {"optimize_extract_common_expressions", false, false, "Introduce setting to optimize WHERE, PREWHERE, ON, HAVING and QUALIFY expressions by extracting common expressions out from disjunction of conjunctions."},
            {"max_bytes_ratio_before_external_sort", 0., 0., "New setting."},
            {"use_async_executor_for_materialized_views", false, false, "New setting."},
            {"http_response_headers", "", "", "New setting."},
            {"output_format_parquet_datetime_as_uint32", true, false, "Write DateTime as DateTime64(3) instead of UInt32 (these are the two Parquet types closest to DateTime)."},
            {"output_format_parquet_date_as_uint16", true, false, "Write Date as Date32 instead of plain UInt16 (these are the two Parquet types closest to Date)."},
            {"skip_redundant_aliases_in_udf", false, false, "When enabled, this allows you to use the same user defined function several times for several materialized columns in the same table."},
            {"parallel_replicas_index_analysis_only_on_coordinator", true, true, "Index analysis done only on replica-coordinator and skipped on other replicas. Effective only with enabled parallel_replicas_local_plan"}, // enabling it was moved to 24.10
            {"least_greatest_legacy_null_behavior", true, false, "New setting"},
            {"use_concurrency_control", false, true, "Enable concurrency control by default"},
            {"join_algorithm", "default", "direct,parallel_hash,hash", "'default' was deprecated in favor of explicitly specified join algorithms, also parallel_hash is now preferred over hash"},
            /// Release closed. Please use 25.1
        });
        addSettingsChanges(settings_changes_history, "24.11",
        {
            {"validate_mutation_query", false, true, "New setting to validate mutation queries by default."},
            {"enable_job_stack_trace", false, false, "Enables collecting stack traces from job's scheduling. Disabled by default to avoid performance overhead."},
            {"allow_suspicious_types_in_group_by", true, false, "Don't allow Variant/Dynamic types in GROUP BY by default"},
            {"allow_suspicious_types_in_order_by", true, false, "Don't allow Variant/Dynamic types in ORDER BY by default"},
            {"distributed_cache_discard_connection_if_unread_data", true, true, "New setting"},
            {"filesystem_cache_enable_background_download_for_metadata_files_in_packed_storage", true, true, "New setting"},
            {"filesystem_cache_enable_background_download_during_fetch", true, true, "New setting"},
            {"azure_check_objects_after_upload", false, false, "Check each uploaded object in azure blob storage to be sure that upload was successful"},
            {"backup_restore_keeper_max_retries", 20, 1000, "Should be big enough so the whole operation BACKUP or RESTORE operation won't fail because of a temporary [Zoo]Keeper failure in the middle of it."},
            {"backup_restore_failure_after_host_disconnected_for_seconds", 0, 3600, "New setting."},
            {"backup_restore_keeper_max_retries_while_initializing", 0, 20, "New setting."},
            {"backup_restore_keeper_max_retries_while_handling_error", 0, 20, "New setting."},
            {"backup_restore_finish_timeout_after_error_sec", 0, 180, "New setting."},
            {"query_plan_merge_filters", false, true, "Allow to merge filters in the query plan. This is required to properly support filter-push-down with a new analyzer."},
            {"parallel_replicas_local_plan", false, true, "Use local plan for local replica in a query with parallel replicas"},
            {"merge_tree_use_v1_object_and_dynamic_serialization", true, false, "Add new serialization V2 version for JSON and Dynamic types"},
            {"min_joined_block_size_bytes", 524288, 524288, "New setting."},
            {"allow_experimental_bfloat16_type", false, false, "Add new experimental BFloat16 type"},
            {"filesystem_cache_skip_download_if_exceeds_per_query_cache_write_limit", 1, 1, "Rename of setting skip_download_if_exceeds_query_cache_limit"},
            {"filesystem_cache_prefer_bigger_buffer_size", true, true, "New setting"},
            {"read_in_order_use_virtual_row", false, false, "Use virtual row while reading in order of primary key or its monotonic function fashion. It is useful when searching over multiple parts as only relevant ones are touched."},
            {"s3_skip_empty_files", false, true, "We hope it will provide better UX"},
            {"filesystem_cache_boundary_alignment", 0, 0, "New setting"},
            {"push_external_roles_in_interserver_queries", false, true, "New setting."},
            {"enable_variant_type", false, false, "Add alias to allow_experimental_variant_type"},
            {"enable_dynamic_type", false, false, "Add alias to allow_experimental_dynamic_type"},
            {"enable_json_type", false, false, "Add alias to allow_experimental_json_type"},
        });
        addSettingsChanges(settings_changes_history, "24.10",
        {
            {"query_metric_log_interval", 0, -1, "New setting."},
            {"enforce_strict_identifier_format", false, false, "New setting."},
            {"enable_parsing_to_custom_serialization", false, true, "New setting"},
            {"mongodb_throw_on_unsupported_query", false, true, "New setting."},
            {"enable_parallel_replicas", false, false, "Parallel replicas with read tasks became the Beta tier feature."},
            {"parallel_replicas_mode", "read_tasks", "read_tasks", "This setting was introduced as a part of making parallel replicas feature Beta"},
            {"filesystem_cache_name", "", "", "Filesystem cache name to use for stateless table engines or data lakes"},
            {"restore_replace_external_dictionary_source_to_null", false, false, "New setting."},
            {"show_create_query_identifier_quoting_rule", "when_necessary", "when_necessary", "New setting."},
            {"show_create_query_identifier_quoting_style", "Backticks", "Backticks", "New setting."},
            {"merge_tree_min_read_task_size", 8, 8, "New setting"},
            {"merge_tree_min_rows_for_concurrent_read_for_remote_filesystem", (20 * 8192), 0, "Setting is deprecated"},
            {"merge_tree_min_bytes_for_concurrent_read_for_remote_filesystem", (24 * 10 * 1024 * 1024), 0, "Setting is deprecated"},
            {"implicit_select", false, false, "A new setting."},
            {"output_format_native_write_json_as_string", false, false, "Add new setting to allow write JSON column as single String column in Native format"},
            {"output_format_binary_write_json_as_string", false, false, "Add new setting to write values of JSON type as JSON string in RowBinary output format"},
            {"input_format_binary_read_json_as_string", false, false, "Add new setting to read values of JSON type as JSON string in RowBinary input format"},
            {"min_free_disk_bytes_to_perform_insert", 0, 0, "New setting."},
            {"min_free_disk_ratio_to_perform_insert", 0.0, 0.0, "New setting."},
            {"parallel_replicas_local_plan", false, true, "Use local plan for local replica in a query with parallel replicas"},
            {"enable_named_columns_in_function_tuple", false, false, "Disabled pending usability improvements"},
            {"cloud_mode_database_engine", 1, 1, "A setting for ClickHouse Cloud"},
            {"allow_experimental_shared_set_join", 0, 0, "A setting for ClickHouse Cloud"},
            {"read_through_distributed_cache", 0, 0, "A setting for ClickHouse Cloud"},
            {"write_through_distributed_cache", 0, 0, "A setting for ClickHouse Cloud"},
            {"distributed_cache_throw_on_error", 0, 0, "A setting for ClickHouse Cloud"},
            {"distributed_cache_log_mode", "on_error", "on_error", "A setting for ClickHouse Cloud"},
            {"distributed_cache_fetch_metrics_only_from_current_az", 1, 1, "A setting for ClickHouse Cloud"},
            {"distributed_cache_connect_max_tries", 20, 20, "A setting for ClickHouse Cloud"},
            {"distributed_cache_receive_response_wait_milliseconds", 60000, 60000, "A setting for ClickHouse Cloud"},
            {"distributed_cache_receive_timeout_milliseconds", 10000, 10000, "A setting for ClickHouse Cloud"},
            {"distributed_cache_wait_connection_from_pool_milliseconds", 100, 100, "A setting for ClickHouse Cloud"},
            {"distributed_cache_bypass_connection_pool", 0, 0, "A setting for ClickHouse Cloud"},
            {"distributed_cache_pool_behaviour_on_limit", "allocate_bypassing_pool", "allocate_bypassing_pool", "A setting for ClickHouse Cloud"},
            {"distributed_cache_read_alignment", 0, 0, "A setting for ClickHouse Cloud"},
            {"distributed_cache_max_unacked_inflight_packets", 10, 10, "A setting for ClickHouse Cloud"},
            {"distributed_cache_data_packet_ack_window", 5, 5, "A setting for ClickHouse Cloud"},
            {"input_format_parquet_enable_row_group_prefetch", false, true, "Enable row group prefetching during parquet parsing. Currently, only single-threaded parsing can prefetch."},
            {"input_format_orc_dictionary_as_low_cardinality", false, true, "Treat ORC dictionary encoded columns as LowCardinality columns while reading ORC files"},
            {"allow_experimental_refreshable_materialized_view", false, true, "Not experimental anymore"},
            {"max_parts_to_move", 0, 1000, "New setting"},
            {"hnsw_candidate_list_size_for_search", 64, 256, "New setting. Previously, the value was optionally specified in CREATE INDEX and 64 by default."},
            {"allow_reorder_prewhere_conditions", true, true, "New setting"},
            {"input_format_parquet_bloom_filter_push_down", false, false, "When reading Parquet files, skip whole row groups based on the WHERE/PREWHERE expressions and bloom filter in the Parquet metadata."},
            {"date_time_64_output_format_cut_trailing_zeros_align_to_groups_of_thousands", false, false, "Dynamically trim the trailing zeros of datetime64 values to adjust the output scale to (0, 3, 6), corresponding to 'seconds', 'milliseconds', and 'microseconds'."},
            {"parallel_replicas_index_analysis_only_on_coordinator", false, true, "Index analysis done only on replica-coordinator and skipped on other replicas. Effective only with enabled parallel_replicas_local_plan"},
            {"distributed_cache_discard_connection_if_unread_data", true, true, "New setting"},
            {"azure_check_objects_after_upload", false, false, "Check each uploaded object in azure blob storage to be sure that upload was successful"},
            {"backup_restore_keeper_max_retries", 20, 1000, "Should be big enough so the whole operation BACKUP or RESTORE operation won't fail because of a temporary [Zoo]Keeper failure in the middle of it."},
            {"backup_restore_failure_after_host_disconnected_for_seconds", 0, 3600, "New setting."},
            {"backup_restore_keeper_max_retries_while_initializing", 0, 20, "New setting."},
            {"backup_restore_keeper_max_retries_while_handling_error", 0, 20, "New setting."},
            {"backup_restore_finish_timeout_after_error_sec", 0, 180, "New setting."},
        });
        addSettingsChanges(settings_changes_history, "24.9",
        {
            {"output_format_orc_dictionary_key_size_threshold", 0.0, 0.0, "For a string column in ORC output format, if the number of distinct values is greater than this fraction of the total number of non-null rows, turn off dictionary encoding. Otherwise dictionary encoding is enabled"},
            {"input_format_json_empty_as_default", false, false, "Added new setting to allow to treat empty fields in JSON input as default values."},
            {"input_format_try_infer_variants", false, false, "Try to infer Variant type in text formats when there is more than one possible type for column/array elements"},
            {"join_output_by_rowlist_perkey_rows_threshold", 0, 5, "The lower limit of per-key average rows in the right table to determine whether to output by row list in hash join."},
            {"create_if_not_exists", false, false, "New setting."},
            {"allow_materialized_view_with_bad_select", true, true, "Support (but not enable yet) stricter validation in CREATE MATERIALIZED VIEW"},
            {"parallel_replicas_mark_segment_size", 128, 0, "Value for this setting now determined automatically"},
            {"database_replicated_allow_replicated_engine_arguments", 1, 0, "Don't allow explicit arguments by default"},
            {"database_replicated_allow_explicit_uuid", 1, 0, "Added a new setting to disallow explicitly specifying table UUID"},
            {"parallel_replicas_local_plan", false, false, "Use local plan for local replica in a query with parallel replicas"},
            {"join_to_sort_minimum_perkey_rows", 0, 40, "The lower limit of per-key average rows in the right table to determine whether to rerange the right table by key in left or inner join. This setting ensures that the optimization is not applied for sparse table keys"},
            {"join_to_sort_maximum_table_rows", 0, 10000, "The maximum number of rows in the right table to determine whether to rerange the right table by key in left or inner join"},
            {"allow_experimental_join_right_table_sorting", false, false, "If it is set to true, and the conditions of `join_to_sort_minimum_perkey_rows` and `join_to_sort_maximum_table_rows` are met, rerange the right table by key to improve the performance in left or inner hash join"},
            {"mongodb_throw_on_unsupported_query", false, true, "New setting."},
            {"min_free_disk_bytes_to_perform_insert", 0, 0, "Maintain some free disk space bytes from inserts while still allowing for temporary writing."},
            {"min_free_disk_ratio_to_perform_insert", 0.0, 0.0, "Maintain some free disk space bytes expressed as ratio to total disk space from inserts while still allowing for temporary writing."},
        });
        addSettingsChanges(settings_changes_history, "24.8",
        {
            {"rows_before_aggregation", false, false, "Provide exact value for rows_before_aggregation statistic, represents the number of rows read before aggregation"},
            {"restore_replace_external_table_functions_to_null", false, false, "New setting."},
            {"restore_replace_external_engines_to_null", false, false, "New setting."},
            {"input_format_json_max_depth", 1000000, 1000, "It was unlimited in previous versions, but that was unsafe."},
            {"merge_tree_min_bytes_per_task_for_remote_reading", 4194304, 2097152, "Value is unified with `filesystem_prefetch_min_bytes_for_single_read_task`"},
            {"use_hive_partitioning", false, false, "Allows to use hive partitioning for File, URL, S3, AzureBlobStorage and HDFS engines."},
            {"allow_experimental_kafka_offsets_storage_in_keeper", false, false, "Allow the usage of experimental Kafka storage engine that stores the committed offsets in ClickHouse Keeper"},
            {"allow_archive_path_syntax", true, true, "Added new setting to allow disabling archive path syntax."},
            {"query_cache_tag", "", "", "New setting for labeling query cache settings."},
            {"allow_experimental_time_series_table", false, false, "Added new setting to allow the TimeSeries table engine"},
            {"enable_analyzer", 1, 1, "Added an alias to a setting `allow_experimental_analyzer`."},
            {"optimize_functions_to_subcolumns", false, true, "Enabled settings by default"},
            {"allow_experimental_json_type", false, false, "Add new experimental JSON type"},
            {"use_json_alias_for_old_object_type", true, false, "Use JSON type alias to create new JSON type"},
            {"type_json_skip_duplicated_paths", false, false, "Allow to skip duplicated paths during JSON parsing"},
            {"allow_experimental_vector_similarity_index", false, false, "Added new setting to allow experimental vector similarity indexes"},
            {"input_format_try_infer_datetimes_only_datetime64", true, false, "Allow to infer DateTime instead of DateTime64 in data formats"},
        });
        addSettingsChanges(settings_changes_history, "24.7",
        {
            {"output_format_parquet_write_page_index", false, true, "Add a possibility to write page index into parquet files."},
            {"output_format_binary_encode_types_in_binary_format", false, false, "Added new setting to allow to write type names in binary format in RowBinaryWithNamesAndTypes output format"},
            {"input_format_binary_decode_types_in_binary_format", false, false, "Added new setting to allow to read type names in binary format in RowBinaryWithNamesAndTypes input format"},
            {"output_format_native_encode_types_in_binary_format", false, false, "Added new setting to allow to write type names in binary format in Native output format"},
            {"input_format_native_decode_types_in_binary_format", false, false, "Added new setting to allow to read type names in binary format in Native output format"},
            {"read_in_order_use_buffering", false, true, "Use buffering before merging while reading in order of primary key"},
            {"enable_named_columns_in_function_tuple", false, false, "Generate named tuples in function tuple() when all names are unique and can be treated as unquoted identifiers."},
            {"optimize_trivial_insert_select", true, false, "The optimization does not make sense in many cases."},
            {"dictionary_validate_primary_key_type", false, false, "Validate primary key type for dictionaries. By default id type for simple layouts will be implicitly converted to UInt64."},
            {"collect_hash_table_stats_during_joins", false, true, "New setting."},
            {"max_size_to_preallocate_for_joins", 0, 100'000'000, "New setting."},
            {"input_format_orc_reader_time_zone_name", "GMT", "GMT", "The time zone name for ORC row reader, the default ORC row reader's time zone is GMT."},
            {"database_replicated_allow_heavy_create", true, false, "Long-running DDL queries (CREATE AS SELECT and POPULATE) for Replicated database engine was forbidden"},
            {"query_plan_merge_filters", false, false, "Allow to merge filters in the query plan"},
            {"azure_sdk_max_retries", 10, 10, "Maximum number of retries in azure sdk"},
            {"azure_sdk_retry_initial_backoff_ms", 10, 10, "Minimal backoff between retries in azure sdk"},
            {"azure_sdk_retry_max_backoff_ms", 1000, 1000, "Maximal backoff between retries in azure sdk"},
            {"ignore_on_cluster_for_replicated_named_collections_queries", false, false, "Ignore ON CLUSTER clause for replicated named collections management queries."},
            {"backup_restore_s3_retry_attempts", 1000,1000, "Setting for Aws::Client::RetryStrategy, Aws::Client does retries itself, 0 means no retries. It takes place only for backup/restore."},
            {"postgresql_connection_attempt_timeout", 2, 2, "Allow to control 'connect_timeout' parameter of PostgreSQL connection."},
            {"postgresql_connection_pool_retries", 2, 2, "Allow to control the number of retries in PostgreSQL connection pool."}
        });
        addSettingsChanges(settings_changes_history, "24.6",
        {
            {"materialize_skip_indexes_on_insert", true, true, "Added new setting to allow to disable materialization of skip indexes on insert"},
            {"materialize_statistics_on_insert", true, true, "Added new setting to allow to disable materialization of statistics on insert"},
            {"input_format_parquet_use_native_reader", false, false, "When reading Parquet files, to use native reader instead of arrow reader."},
            {"hdfs_throw_on_zero_files_match", false, false, "Allow to throw an error when ListObjects request cannot match any files in HDFS engine instead of empty query result"},
            {"azure_throw_on_zero_files_match", false, false, "Allow to throw an error when ListObjects request cannot match any files in AzureBlobStorage engine instead of empty query result"},
            {"s3_validate_request_settings", true, true, "Allow to disable S3 request settings validation"},
            {"allow_experimental_full_text_index", false, false, "Enable experimental text index"},
            {"azure_skip_empty_files", false, false, "Allow to skip empty files in azure table engine"},
            {"hdfs_ignore_file_doesnt_exist", false, false, "Allow to return 0 rows when the requested files don't exist instead of throwing an exception in HDFS table engine"},
            {"azure_ignore_file_doesnt_exist", false, false, "Allow to return 0 rows when the requested files don't exist instead of throwing an exception in AzureBlobStorage table engine"},
            {"s3_ignore_file_doesnt_exist", false, false, "Allow to return 0 rows when the requested files don't exist instead of throwing an exception in S3 table engine"},
            {"s3_max_part_number", 10000, 10000, "Maximum part number number for s3 upload part"},
            {"s3_max_single_operation_copy_size", 32 * 1024 * 1024, 32 * 1024 * 1024, "Maximum size for a single copy operation in s3"},
            {"input_format_parquet_max_block_size", 8192, DEFAULT_BLOCK_SIZE, "Increase block size for parquet reader."},
            {"input_format_parquet_prefer_block_bytes", 0, DEFAULT_BLOCK_SIZE * 256, "Average block bytes output by parquet reader."},
            {"enable_blob_storage_log", true, true, "Write information about blob storage operations to system.blob_storage_log table"},
            {"allow_deprecated_snowflake_conversion_functions", true, false, "Disabled deprecated functions snowflakeToDateTime[64] and dateTime[64]ToSnowflake."},
            {"allow_statistic_optimize", false, false, "Old setting which popped up here being renamed."},
            {"allow_experimental_statistic", false, false, "Old setting which popped up here being renamed."},
            {"allow_statistics_optimize", false, false, "The setting was renamed. The previous name is `allow_statistic_optimize`."},
            {"allow_experimental_statistics", false, false, "The setting was renamed. The previous name is `allow_experimental_statistic`."},
            {"enable_vertical_final", false, true, "Enable vertical final by default again after fixing bug"},
            {"parallel_replicas_custom_key_range_lower", 0, 0, "Add settings to control the range filter when using parallel replicas with dynamic shards"},
            {"parallel_replicas_custom_key_range_upper", 0, 0, "Add settings to control the range filter when using parallel replicas with dynamic shards. A value of 0 disables the upper limit"},
            {"output_format_pretty_display_footer_column_names", 0, 1, "Add a setting to display column names in the footer if there are many rows. Threshold value is controlled by output_format_pretty_display_footer_column_names_min_rows."},
            {"output_format_pretty_display_footer_column_names_min_rows", 0, 50, "Add a setting to control the threshold value for setting output_format_pretty_display_footer_column_names_min_rows. Default 50."},
            {"output_format_csv_serialize_tuple_into_separate_columns", true, true, "A new way of how interpret tuples in CSV format was added."},
            {"input_format_csv_deserialize_separate_columns_into_tuple", true, true, "A new way of how interpret tuples in CSV format was added."},
            {"input_format_csv_try_infer_strings_from_quoted_tuples", true, true, "A new way of how interpret tuples in CSV format was added."},
        });
        addSettingsChanges(settings_changes_history, "24.5",
        {
            {"allow_deprecated_error_prone_window_functions", true, false, "Allow usage of deprecated error prone window functions (neighbor, runningAccumulate, runningDifferenceStartingWithFirstValue, runningDifference)"},
            {"allow_experimental_join_condition", false, false, "Support join with inequal conditions which involve columns from both left and right table. e.g. t1.y < t2.y."},
            {"input_format_tsv_crlf_end_of_line", false, false, "Enables reading of CRLF line endings with TSV formats"},
            {"output_format_parquet_use_custom_encoder", false, true, "Enable custom Parquet encoder."},
            {"cross_join_min_rows_to_compress", 0, 10000000, "Minimal count of rows to compress block in CROSS JOIN. Zero value means - disable this threshold. This block is compressed when any of the two thresholds (by rows or by bytes) are reached."},
            {"cross_join_min_bytes_to_compress", 0, 1_GiB, "Minimal size of block to compress in CROSS JOIN. Zero value means - disable this threshold. This block is compressed when any of the two thresholds (by rows or by bytes) are reached."},
            {"http_max_chunk_size", 0, 0, "Internal limitation"},
            {"prefer_external_sort_block_bytes", 0, DEFAULT_BLOCK_SIZE * 256, "Prefer maximum block bytes for external sort, reduce the memory usage during merging."},
            {"input_format_force_null_for_omitted_fields", false, false, "Disable type-defaults for omitted fields when needed"},
            {"cast_string_to_dynamic_use_inference", false, false, "Add setting to allow converting String to Dynamic through parsing"},
            {"allow_experimental_dynamic_type", false, false, "Add new experimental Dynamic type"},
            {"azure_max_blocks_in_multipart_upload", 50000, 50000, "Maximum number of blocks in multipart upload for Azure."},
            {"allow_archive_path_syntax", false, true, "Added new setting to allow disabling archive path syntax."},
        });
        addSettingsChanges(settings_changes_history, "24.4",
        {
            {"input_format_json_throw_on_bad_escape_sequence", true, true, "Allow to save JSON strings with bad escape sequences"},
            {"max_parsing_threads", 0, 0, "Add a separate setting to control number of threads in parallel parsing from files"},
            {"ignore_drop_queries_probability", 0, 0, "Allow to ignore drop queries in server with specified probability for testing purposes"},
            {"lightweight_deletes_sync", 2, 2, "The same as 'mutation_sync', but controls only execution of lightweight deletes"},
            {"query_cache_system_table_handling", "save", "throw", "The query cache no longer caches results of queries against system tables"},
            {"input_format_json_ignore_unnecessary_fields", false, true, "Ignore unnecessary fields and not parse them. Enabling this may not throw exceptions on json strings of invalid format or with duplicated fields"},
            {"input_format_hive_text_allow_variable_number_of_columns", false, true, "Ignore extra columns in Hive Text input (if file has more columns than expected) and treat missing fields in Hive Text input as default values."},
            {"allow_experimental_database_replicated", false, true, "Database engine Replicated is now in Beta stage"},
            {"temporary_data_in_cache_reserve_space_wait_lock_timeout_milliseconds", (10 * 60 * 1000), (10 * 60 * 1000), "Wait time to lock cache for sapce reservation in temporary data in filesystem cache"},
            {"optimize_rewrite_sum_if_to_count_if", false, true, "Only available for the analyzer, where it works correctly"},
            {"azure_allow_parallel_part_upload", "true", "true", "Use multiple threads for azure multipart upload."},
            {"max_recursive_cte_evaluation_depth", DBMS_RECURSIVE_CTE_MAX_EVALUATION_DEPTH, DBMS_RECURSIVE_CTE_MAX_EVALUATION_DEPTH, "Maximum limit on recursive CTE evaluation depth"},
            {"query_plan_convert_outer_join_to_inner_join", false, true, "Allow to convert OUTER JOIN to INNER JOIN if filter after JOIN always filters default values"},
        });
        addSettingsChanges(settings_changes_history, "24.3",
        {
            {"s3_connect_timeout_ms", 1000, 1000, "Introduce new dedicated setting for s3 connection timeout"},
            {"allow_experimental_shared_merge_tree", false, true, "The setting is obsolete"},
            {"use_page_cache_for_disks_without_file_cache", false, false, "Added userspace page cache"},
            {"read_from_page_cache_if_exists_otherwise_bypass_cache", false, false, "Added userspace page cache"},
            {"page_cache_inject_eviction", false, false, "Added userspace page cache"},
            {"default_table_engine", "None", "MergeTree", "Set default table engine to MergeTree for better usability"},
            {"input_format_json_use_string_type_for_ambiguous_paths_in_named_tuples_inference_from_objects", false, false, "Allow to use String type for ambiguous paths during named tuple inference from JSON objects"},
            {"traverse_shadow_remote_data_paths", false, false, "Traverse shadow directory when query system.remote_data_paths."},
            {"throw_if_deduplication_in_dependent_materialized_views_enabled_with_async_insert", false, true, "Deduplication in dependent materialized view cannot work together with async inserts."},
            {"parallel_replicas_allow_in_with_subquery", false, true, "If true, subquery for IN will be executed on every follower replica"},
            {"log_processors_profiles", false, true, "Enable by default"},
            {"function_locate_has_mysql_compatible_argument_order", false, true, "Increase compatibility with MySQL's locate function."},
            {"allow_suspicious_primary_key", true, false, "Forbid suspicious PRIMARY KEY/ORDER BY for MergeTree (i.e. SimpleAggregateFunction)"},
            {"filesystem_cache_reserve_space_wait_lock_timeout_milliseconds", 1000, 1000, "Wait time to lock cache for sapce reservation in filesystem cache"},
            {"max_parser_backtracks", 0, 1000000, "Limiting the complexity of parsing"},
            {"analyzer_compatibility_join_using_top_level_identifier", false, false, "Force to resolve identifier in JOIN USING from projection"},
            {"distributed_insert_skip_read_only_replicas", false, false, "If true, INSERT into Distributed will skip read-only replicas"},
            {"keeper_max_retries", 10, 10, "Max retries for general keeper operations"},
            {"keeper_retry_initial_backoff_ms", 100, 100, "Initial backoff timeout for general keeper operations"},
            {"keeper_retry_max_backoff_ms", 5000, 5000, "Max backoff timeout for general keeper operations"},
            {"s3queue_allow_experimental_sharded_mode", false, false, "Enable experimental sharded mode of S3Queue table engine. It is experimental because it will be rewritten"},
            {"allow_experimental_analyzer", false, true, "Enable analyzer and planner by default."},
            {"merge_tree_read_split_ranges_into_intersecting_and_non_intersecting_injection_probability", 0.0, 0.0, "For testing of `PartsSplitter` - split read ranges into intersecting and non intersecting every time you read from MergeTree with the specified probability."},
            {"allow_get_client_http_header", false, false, "Introduced a new function."},
            {"output_format_pretty_row_numbers", false, true, "It is better for usability."},
            {"output_format_pretty_max_value_width_apply_for_single_value", true, false, "Single values in Pretty formats won't be cut."},
            {"output_format_parquet_string_as_string", false, true, "ClickHouse allows arbitrary binary data in the String data type, which is typically UTF-8. Parquet/ORC/Arrow Strings only support UTF-8. That's why you can choose which Arrow's data type to use for the ClickHouse String data type - String or Binary. While Binary would be more correct and compatible, using String by default will correspond to user expectations in most cases."},
            {"output_format_orc_string_as_string", false, true, "ClickHouse allows arbitrary binary data in the String data type, which is typically UTF-8. Parquet/ORC/Arrow Strings only support UTF-8. That's why you can choose which Arrow's data type to use for the ClickHouse String data type - String or Binary. While Binary would be more correct and compatible, using String by default will correspond to user expectations in most cases."},
            {"output_format_arrow_string_as_string", false, true, "ClickHouse allows arbitrary binary data in the String data type, which is typically UTF-8. Parquet/ORC/Arrow Strings only support UTF-8. That's why you can choose which Arrow's data type to use for the ClickHouse String data type - String or Binary. While Binary would be more correct and compatible, using String by default will correspond to user expectations in most cases."},
            {"output_format_parquet_compression_method", "lz4", "zstd", "Parquet/ORC/Arrow support many compression methods, including lz4 and zstd. ClickHouse supports each and every compression method. Some inferior tools, such as 'duckdb', lack support for the faster `lz4` compression method, that's why we set zstd by default."},
            {"output_format_orc_compression_method", "lz4", "zstd", "Parquet/ORC/Arrow support many compression methods, including lz4 and zstd. ClickHouse supports each and every compression method. Some inferior tools, such as 'duckdb', lack support for the faster `lz4` compression method, that's why we set zstd by default."},
            {"output_format_pretty_highlight_digit_groups", false, true, "If enabled and if output is a terminal, highlight every digit corresponding to the number of thousands, millions, etc. with underline."},
            {"geo_distance_returns_float64_on_float64_arguments", false, true, "Increase the default precision."},
            {"azure_max_inflight_parts_for_one_file", 20, 20, "The maximum number of a concurrent loaded parts in multipart upload request. 0 means unlimited."},
            {"azure_strict_upload_part_size", 0, 0, "The exact size of part to upload during multipart upload to Azure blob storage."},
            {"azure_min_upload_part_size", 16*1024*1024, 16*1024*1024, "The minimum size of part to upload during multipart upload to Azure blob storage."},
            {"azure_max_upload_part_size", 5ull*1024*1024*1024, 5ull*1024*1024*1024, "The maximum size of part to upload during multipart upload to Azure blob storage."},
            {"azure_upload_part_size_multiply_factor", 2, 2, "Multiply azure_min_upload_part_size by this factor each time azure_multiply_parts_count_threshold parts were uploaded from a single write to Azure blob storage."},
            {"azure_upload_part_size_multiply_parts_count_threshold", 500, 500, "Each time this number of parts was uploaded to Azure blob storage, azure_min_upload_part_size is multiplied by azure_upload_part_size_multiply_factor."},
            {"output_format_csv_serialize_tuple_into_separate_columns", true, true, "A new way of how interpret tuples in CSV format was added."},
            {"input_format_csv_deserialize_separate_columns_into_tuple", true, true, "A new way of how interpret tuples in CSV format was added."},
            {"input_format_csv_try_infer_strings_from_quoted_tuples", true, true, "A new way of how interpret tuples in CSV format was added."},
        });
        addSettingsChanges(settings_changes_history, "24.2",
        {
            {"allow_suspicious_variant_types", true, false, "Don't allow creating Variant type with suspicious variants by default"},
            {"validate_experimental_and_suspicious_types_inside_nested_types", false, true, "Validate usage of experimental and suspicious types inside nested types"},
            {"output_format_values_escape_quote_with_quote", false, false, "If true escape ' with '', otherwise quoted with \\'"},
            {"output_format_pretty_single_large_number_tip_threshold", 0, 1'000'000, "Print a readable number tip on the right side of the table if the block consists of a single number which exceeds this value (except 0)"},
            {"input_format_try_infer_exponent_floats", true, false, "Don't infer floats in exponential notation by default"},
            {"query_plan_optimize_prewhere", true, true, "Allow to push down filter to PREWHERE expression for supported storages"},
            {"async_insert_max_data_size", 1000000, 10485760, "The previous value appeared to be too small."},
            {"async_insert_poll_timeout_ms", 10, 10, "Timeout in milliseconds for polling data from asynchronous insert queue"},
            {"async_insert_use_adaptive_busy_timeout", false, true, "Use adaptive asynchronous insert timeout"},
            {"async_insert_busy_timeout_min_ms", 50, 50, "The minimum value of the asynchronous insert timeout in milliseconds; it also serves as the initial value, which may be increased later by the adaptive algorithm"},
            {"async_insert_busy_timeout_max_ms", 200, 200, "The minimum value of the asynchronous insert timeout in milliseconds; async_insert_busy_timeout_ms is aliased to async_insert_busy_timeout_max_ms"},
            {"async_insert_busy_timeout_increase_rate", 0.2, 0.2, "The exponential growth rate at which the adaptive asynchronous insert timeout increases"},
            {"async_insert_busy_timeout_decrease_rate", 0.2, 0.2, "The exponential growth rate at which the adaptive asynchronous insert timeout decreases"},
            {"format_template_row_format", "", "", "Template row format string can be set directly in query"},
            {"format_template_resultset_format", "", "", "Template result set format string can be set in query"},
            {"split_parts_ranges_into_intersecting_and_non_intersecting_final", true, true, "Allow to split parts ranges into intersecting and non intersecting during FINAL optimization"},
            {"split_intersecting_parts_ranges_into_layers_final", true, true, "Allow to split intersecting parts ranges into layers during FINAL optimization"},
            {"azure_max_single_part_copy_size", 256*1024*1024, 256*1024*1024, "The maximum size of object to copy using single part copy to Azure blob storage."},
            {"min_external_table_block_size_rows", DEFAULT_INSERT_BLOCK_SIZE, DEFAULT_INSERT_BLOCK_SIZE, "Squash blocks passed to external table to specified size in rows, if blocks are not big enough"},
            {"min_external_table_block_size_bytes", DEFAULT_INSERT_BLOCK_SIZE * 256, DEFAULT_INSERT_BLOCK_SIZE * 256, "Squash blocks passed to external table to specified size in bytes, if blocks are not big enough."},
            {"parallel_replicas_prefer_local_join", true, true, "If true, and JOIN can be executed with parallel replicas algorithm, and all storages of right JOIN part are *MergeTree, local JOIN will be used instead of GLOBAL JOIN."},
            {"optimize_time_filter_with_preimage", true, true, "Optimize Date and DateTime predicates by converting functions into equivalent comparisons without conversions (e.g. toYear(col) = 2023 -> col >= '2023-01-01' AND col <= '2023-12-31')"},
            {"extract_key_value_pairs_max_pairs_per_row", 0, 0, "Max number of pairs that can be produced by the `extractKeyValuePairs` function. Used as a safeguard against consuming too much memory."},
            {"default_view_definer", "CURRENT_USER", "CURRENT_USER", "Allows to set default `DEFINER` option while creating a view"},
            {"default_materialized_view_sql_security", "DEFINER", "DEFINER", "Allows to set a default value for SQL SECURITY option when creating a materialized view"},
            {"default_normal_view_sql_security", "INVOKER", "INVOKER", "Allows to set default `SQL SECURITY` option while creating a normal view"},
            {"mysql_map_string_to_text_in_show_columns", false, true, "Reduce the configuration effort to connect ClickHouse with BI tools."},
            {"mysql_map_fixed_string_to_text_in_show_columns", false, true, "Reduce the configuration effort to connect ClickHouse with BI tools."},
        });
        addSettingsChanges(settings_changes_history, "24.1",
        {
            {"print_pretty_type_names", false, true, "Better user experience."},
            {"input_format_json_read_bools_as_strings", false, true, "Allow to read bools as strings in JSON formats by default"},
            {"output_format_arrow_use_signed_indexes_for_dictionary", false, true, "Use signed indexes type for Arrow dictionaries by default as it's recommended"},
            {"allow_experimental_variant_type", false, false, "Add new experimental Variant type"},
            {"use_variant_as_common_type", false, false, "Allow to use Variant in if/multiIf if there is no common type"},
            {"output_format_arrow_use_64_bit_indexes_for_dictionary", false, false, "Allow to use 64 bit indexes type in Arrow dictionaries"},
            {"parallel_replicas_mark_segment_size", 128, 128, "Add new setting to control segment size in new parallel replicas coordinator implementation"},
            {"ignore_materialized_views_with_dropped_target_table", false, false, "Add new setting to allow to ignore materialized views with dropped target table"},
            {"output_format_compression_level", 3, 3, "Allow to change compression level in the query output"},
            {"output_format_compression_zstd_window_log", 0, 0, "Allow to change zstd window log in the query output when zstd compression is used"},
            {"enable_zstd_qat_codec", false, false, "Add new ZSTD_QAT codec"},
            {"enable_vertical_final", false, true, "Use vertical final by default"},
            {"output_format_arrow_use_64_bit_indexes_for_dictionary", false, false, "Allow to use 64 bit indexes type in Arrow dictionaries"},
            {"max_rows_in_set_to_optimize_join", 100000, 0, "Disable join optimization as it prevents from read in order optimization"},
            {"output_format_pretty_color", true, "auto", "Setting is changed to allow also for auto value, disabling ANSI escapes if output is not a tty"},
            {"function_visible_width_behavior", 0, 1, "We changed the default behavior of `visibleWidth` to be more precise"},
            {"max_estimated_execution_time", 0, 0, "Separate max_execution_time and max_estimated_execution_time"},
            {"iceberg_engine_ignore_schema_evolution", false, false, "Allow to ignore schema evolution in Iceberg table engine"},
            {"optimize_injective_functions_in_group_by", false, true, "Replace injective functions by it's arguments in GROUP BY section in analyzer"},
            {"update_insert_deduplication_token_in_dependent_materialized_views", false, false, "Allow to update insert deduplication token with table identifier during insert in dependent materialized views"},
            {"azure_max_unexpected_write_error_retries", 4, 4, "The maximum number of retries in case of unexpected errors during Azure blob storage write"},
            {"split_parts_ranges_into_intersecting_and_non_intersecting_final", false, true, "Allow to split parts ranges into intersecting and non intersecting during FINAL optimization"},
            {"split_intersecting_parts_ranges_into_layers_final", true, true, "Allow to split intersecting parts ranges into layers during FINAL optimization"}
        });
        addSettingsChanges(settings_changes_history, "23.12",
        {
            {"allow_suspicious_ttl_expressions", true, false, "It is a new setting, and in previous versions the behavior was equivalent to allowing."},
            {"input_format_parquet_allow_missing_columns", false, true, "Allow missing columns in Parquet files by default"},
            {"input_format_orc_allow_missing_columns", false, true, "Allow missing columns in ORC files by default"},
            {"input_format_arrow_allow_missing_columns", false, true, "Allow missing columns in Arrow files by default"}
        });
        addSettingsChanges(settings_changes_history, "23.11",
        {
            {"parsedatetime_parse_without_leading_zeros", false, true, "Improved compatibility with MySQL DATE_FORMAT/STR_TO_DATE"}
        });
        addSettingsChanges(settings_changes_history, "23.9",
        {
            {"optimize_group_by_constant_keys", false, true, "Optimize group by constant keys by default"},
            {"input_format_json_try_infer_named_tuples_from_objects", false, true, "Try to infer named Tuples from JSON objects by default"},
            {"input_format_json_read_numbers_as_strings", false, true, "Allow to read numbers as strings in JSON formats by default"},
            {"input_format_json_read_arrays_as_strings", false, true, "Allow to read arrays as strings in JSON formats by default"},
            {"input_format_json_infer_incomplete_types_as_strings", false, true, "Allow to infer incomplete types as Strings in JSON formats by default"},
            {"input_format_json_try_infer_numbers_from_strings", true, false, "Don't infer numbers from strings in JSON formats by default to prevent possible parsing errors"},
            {"http_write_exception_in_output_format", false, true, "Output valid JSON/XML on exception in HTTP streaming."}
        });
        addSettingsChanges(settings_changes_history, "23.8",
        {
            {"rewrite_count_distinct_if_with_count_distinct_implementation", false, true, "Rewrite countDistinctIf with count_distinct_implementation configuration"}
        });
        addSettingsChanges(settings_changes_history, "23.7",
        {
            {"function_sleep_max_microseconds_per_block", 0, 3000000, "In previous versions, the maximum sleep time of 3 seconds was applied only for `sleep`, but not for `sleepEachRow` function. In the new version, we introduce this setting. If you set compatibility with the previous versions, we will disable the limit altogether."}
        });
        addSettingsChanges(settings_changes_history, "23.6",
        {
            {"http_send_timeout", 180, 30, "3 minutes seems crazy long. Note that this is timeout for a single network write call, not for the whole upload operation."},
            {"http_receive_timeout", 180, 30, "See http_send_timeout."}
        });
        addSettingsChanges(settings_changes_history, "23.5",
        {
            {"input_format_parquet_preserve_order", true, false, "Allow Parquet reader to reorder rows for better parallelism."},
            {"parallelize_output_from_storages", false, true, "Allow parallelism when executing queries that read from file/url/s3/etc. This may reorder rows."},
            {"use_with_fill_by_sorting_prefix", false, true, "Columns preceding WITH FILL columns in ORDER BY clause form sorting prefix. Rows with different values in sorting prefix are filled independently"},
            {"output_format_parquet_compliant_nested_types", false, true, "Change an internal field name in output Parquet file schema."}
        });
        addSettingsChanges(settings_changes_history, "23.4",
        {
            {"allow_suspicious_indices", true, false, "If true, index can defined with identical expressions"},
            {"allow_nonconst_timezone_arguments", true, false, "Allow non-const timezone arguments in certain time-related functions like toTimeZone(), fromUnixTimestamp*(), snowflakeToDateTime*()."},
            {"connect_timeout_with_failover_ms", 50, 1000, "Increase default connect timeout because of async connect"},
            {"connect_timeout_with_failover_secure_ms", 100, 1000, "Increase default secure connect timeout because of async connect"},
            {"hedged_connection_timeout_ms", 100, 50, "Start new connection in hedged requests after 50 ms instead of 100 to correspond with previous connect timeout"},
            {"formatdatetime_f_prints_single_zero", true, false, "Improved compatibility with MySQL DATE_FORMAT()/STR_TO_DATE()"},
            {"formatdatetime_parsedatetime_m_is_month_name", false, true, "Improved compatibility with MySQL DATE_FORMAT/STR_TO_DATE"}
        });
        addSettingsChanges(settings_changes_history, "23.3",
        {
            {"output_format_parquet_version", "1.0", "2.latest", "Use latest Parquet format version for output format"},
            {"input_format_json_ignore_unknown_keys_in_named_tuple", false, true, "Improve parsing JSON objects as named tuples"},
            {"input_format_native_allow_types_conversion", false, true, "Allow types conversion in Native input forma"},
            {"output_format_arrow_compression_method", "none", "lz4_frame", "Use lz4 compression in Arrow output format by default"},
            {"output_format_parquet_compression_method", "snappy", "lz4", "Use lz4 compression in Parquet output format by default"},
            {"output_format_orc_compression_method", "none", "lz4_frame", "Use lz4 compression in ORC output format by default"},
            {"async_query_sending_for_remote", false, true, "Create connections and send query async across shards"}
        });
        addSettingsChanges(settings_changes_history, "23.2",
        {
            {"output_format_parquet_fixed_string_as_fixed_byte_array", false, true, "Use Parquet FIXED_LENGTH_BYTE_ARRAY type for FixedString by default"},
            {"output_format_arrow_fixed_string_as_fixed_byte_array", false, true, "Use Arrow FIXED_SIZE_BINARY type for FixedString by default"},
            {"query_plan_remove_redundant_distinct", false, true, "Remove redundant Distinct step in query plan"},
            {"optimize_duplicate_order_by_and_distinct", true, false, "Remove duplicate ORDER BY and DISTINCT if it's possible"},
            {"insert_keeper_max_retries", 0, 20, "Enable reconnections to Keeper on INSERT, improve reliability"}
        });
        addSettingsChanges(settings_changes_history, "23.1",
        {
            {"input_format_json_read_objects_as_strings", 0, 1, "Enable reading nested json objects as strings while object type is experimental"},
            {"input_format_json_defaults_for_missing_elements_in_named_tuple", false, true, "Allow missing elements in JSON objects while reading named tuples by default"},
            {"input_format_csv_detect_header", false, true, "Detect header in CSV format by default"},
            {"input_format_tsv_detect_header", false, true, "Detect header in TSV format by default"},
            {"input_format_custom_detect_header", false, true, "Detect header in CustomSeparated format by default"},
            {"query_plan_remove_redundant_sorting", false, true, "Remove redundant sorting in query plan. For example, sorting steps related to ORDER BY clauses in subqueries"}
        });
        addSettingsChanges(settings_changes_history, "22.12",
        {
            {"max_size_to_preallocate_for_aggregation", 10'000'000, 100'000'000, "This optimizes performance"},
            {"query_plan_aggregation_in_order", 0, 1, "Enable some refactoring around query plan"},
            {"format_binary_max_string_size", 0, 1_GiB, "Prevent allocating large amount of memory"}
        });
        addSettingsChanges(settings_changes_history, "22.11",
        {
            {"use_structure_from_insertion_table_in_table_functions", 0, 2, "Improve using structure from insertion table in table functions"}
        });
        addSettingsChanges(settings_changes_history, "22.9",
        {
            {"force_grouping_standard_compatibility", false, true, "Make GROUPING function output the same as in SQL standard and other DBMS"}
        });
        addSettingsChanges(settings_changes_history, "22.7",
        {
            {"cross_to_inner_join_rewrite", 1, 2, "Force rewrite comma join to inner"},
            {"enable_positional_arguments", false, true, "Enable positional arguments feature by default"},
            {"format_csv_allow_single_quotes", true, false, "Most tools don't treat single quote in CSV specially, don't do it by default too"}
        });
        addSettingsChanges(settings_changes_history, "22.6",
        {
            {"output_format_json_named_tuples_as_objects", false, true, "Allow to serialize named tuples as JSON objects in JSON formats by default"},
            {"input_format_skip_unknown_fields", false, true, "Optimize reading subset of columns for some input formats"}
        });
        addSettingsChanges(settings_changes_history, "22.5",
        {
            {"memory_overcommit_ratio_denominator", 0, 1073741824, "Enable memory overcommit feature by default"},
            {"memory_overcommit_ratio_denominator_for_user", 0, 1073741824, "Enable memory overcommit feature by default"}
        });
        addSettingsChanges(settings_changes_history, "22.4",
        {
            {"allow_settings_after_format_in_insert", true, false, "Do not allow SETTINGS after FORMAT for INSERT queries because ClickHouse interpret SETTINGS as some values, which is misleading"}
        });
        addSettingsChanges(settings_changes_history, "22.3",
        {
            {"cast_ipv4_ipv6_default_on_conversion_error", true, false, "Make functions cast(value, 'IPv4') and cast(value, 'IPv6') behave same as toIPv4 and toIPv6 functions"}
        });
        addSettingsChanges(settings_changes_history, "21.12",
        {
            {"stream_like_engine_allow_direct_select", true, false, "Do not allow direct select for Kafka/RabbitMQ/FileLog by default"}
        });
        addSettingsChanges(settings_changes_history, "21.9",
        {
            {"output_format_decimal_trailing_zeros", true, false, "Do not output trailing zeros in text representation of Decimal types by default for better looking output"},
            {"use_hedged_requests", false, true, "Enable Hedged Requests feature by default"}
        });
        addSettingsChanges(settings_changes_history, "21.7",
        {
            {"legacy_column_name_of_tuple_literal", true, false, "Add this setting only for compatibility reasons. It makes sense to set to 'true', while doing rolling update of cluster from version lower than 21.7 to higher"}
        });
        addSettingsChanges(settings_changes_history, "21.5",
        {
            {"async_socket_for_remote", false, true, "Fix all problems and turn on asynchronous reads from socket for remote queries by default again"}
        });
        addSettingsChanges(settings_changes_history, "21.3",
        {
            {"async_socket_for_remote", true, false, "Turn off asynchronous reads from socket for remote queries because of some problems"},
            {"optimize_normalize_count_variants", false, true, "Rewrite aggregate functions that semantically equals to count() as count() by default"},
            {"normalize_function_names", false, true, "Normalize function names to their canonical names, this was needed for projection query routing"}
        });
        addSettingsChanges(settings_changes_history, "21.2",
        {
            {"enable_global_with_statement", false, true, "Propagate WITH statements to UNION queries and all subqueries by default"}
        });
        addSettingsChanges(settings_changes_history, "21.1",
        {
            {"insert_quorum_parallel", false, true, "Use parallel quorum inserts by default. It is significantly more convenient to use than sequential quorum inserts"},
            {"input_format_null_as_default", false, true, "Allow to insert NULL as default for input formats by default"},
            {"optimize_on_insert", false, true, "Enable data optimization on INSERT by default for better user experience"},
            {"use_compact_format_in_distributed_parts_names", false, true, "Use compact format for async INSERT into Distributed tables by default"}
        });
        addSettingsChanges(settings_changes_history, "20.10",
        {
            {"format_regexp_escaping_rule", "Escaped", "Raw", "Use Raw as default escaping rule for Regexp format to male the behaviour more like to what users expect"}
        });
        addSettingsChanges(settings_changes_history, "20.7",
        {
            {"show_table_uuid_in_table_create_query_if_not_nil", true, false, "Stop showing  UID of the table in its CREATE query for Engine=Atomic"}
        });
        addSettingsChanges(settings_changes_history, "20.5",
        {
            {"input_format_with_names_use_header", false, true, "Enable using header with names for formats with WithNames/WithNamesAndTypes suffixes"},
            {"allow_suspicious_codecs", true, false, "Don't allow to specify meaningless compression codecs"}
        });
        addSettingsChanges(settings_changes_history, "20.4",
        {
            {"validate_polygons", false, true, "Throw exception if polygon is invalid in function pointInPolygon by default instead of returning possibly wrong results"}
        });
        addSettingsChanges(settings_changes_history, "19.18",
        {
            {"enable_scalar_subquery_optimization", false, true, "Prevent scalar subqueries from (de)serializing large scalar values and possibly avoid running the same subquery more than once"}
        });
        addSettingsChanges(settings_changes_history, "19.14",
        {
            {"any_join_distinct_right_table_keys", true, false, "Disable ANY RIGHT and ANY FULL JOINs by default to avoid inconsistency"}
        });
        addSettingsChanges(settings_changes_history, "19.12",
        {
            {"input_format_defaults_for_omitted_fields", false, true, "Enable calculation of complex default expressions for omitted fields for some input formats, because it should be the expected behaviour"}
        });
        addSettingsChanges(settings_changes_history, "19.5",
        {
            {"max_partitions_per_insert_block", 0, 100, "Add a limit for the number of partitions in one block"}
        });
        addSettingsChanges(settings_changes_history, "18.12.17",
        {
            {"enable_optimize_predicate_expression", 0, 1, "Optimize predicates to subqueries by default"}
        });
    });
    return settings_changes_history;
}

const VersionToSettingsChangesMap & getMergeTreeSettingsChangesHistory()
{
    static VersionToSettingsChangesMap merge_tree_settings_changes_history;
    static std::once_flag initialized_flag;
    std::call_once(initialized_flag, [&]
    {
        addSettingsChanges(merge_tree_settings_changes_history, "25.8",
        {
            {"object_serialization_version", "v2", "v2", "Add a setting to control JSON serialization versions"},
            {"object_shared_data_serialization_version", "map", "map", "Add a setting to control JSON serialization versions"},
            {"object_shared_data_serialization_version_for_zero_level_parts", "map", "map", "Add a setting to control JSON serialization versions  for zero level parts"},
            {"object_shared_data_buckets_for_compact_part", 8, 8, "Add a setting to control number of buckets for shared data in JSON serialization in compact parts"},
            {"object_shared_data_buckets_for_wide_part", 32, 32, "Add a setting to control number of buckets for shared data in JSON serialization in wide parts"},
            {"dynamic_serialization_version", "v2", "v2", "Add a setting to control Dynamic serialization versions"},
            {"search_orphaned_parts_disks", "any", "any", "New setting"},
            {"shared_merge_tree_virtual_parts_discovery_batch", 1, 1, "New setting"},
            {"max_digestion_size_per_segment", 256_MiB, 256_MiB, "Obsolete setting"},
            {"shared_merge_tree_update_replica_flags_delay_ms", 30000, 30000, "New setting"},
            {"write_marks_for_substreams_in_compact_parts", false, true, "Enable writing marks for substreams in compact parts by default"},
            {"allow_part_offset_column_in_projections", false, true, "Now projections can use _part_offset column."},
            {"max_uncompressed_bytes_in_patches", 0, 30ULL * 1024 * 1024 * 1024, "New setting"},
        });
        addSettingsChanges(merge_tree_settings_changes_history, "25.7",
        {
            /// RELEASE CLOSED
        });
        addSettingsChanges(merge_tree_settings_changes_history, "25.6",
        {
            /// RELEASE CLOSED
            {"cache_populated_by_fetch_filename_regexp", "", "", "New setting"},
            {"allow_coalescing_columns_in_partition_or_order_key", false, false, "New setting to allow coalescing of partition or sorting key columns."},
            /// RELEASE CLOSED
        });
        addSettingsChanges(merge_tree_settings_changes_history, "25.5",
        {
            /// Release closed. Please use 25.6
            {"shared_merge_tree_enable_coordinated_merges", false, false, "New setting"},
            {"shared_merge_tree_merge_coordinator_merges_prepare_count", 100, 100, "New setting"},
            {"shared_merge_tree_merge_coordinator_fetch_fresh_metadata_period_ms", 10000, 10000, "New setting"},
            {"shared_merge_tree_merge_coordinator_max_merge_request_size", 20, 20, "New setting"},
            {"shared_merge_tree_merge_coordinator_election_check_period_ms", 30000, 30000, "New setting"},
            {"shared_merge_tree_merge_coordinator_min_period_ms", 1, 1, "New setting"},
            {"shared_merge_tree_merge_coordinator_max_period_ms", 10000, 10000, "New setting"},
            {"shared_merge_tree_merge_coordinator_factor", 2, 2, "New setting"},
            {"shared_merge_tree_merge_worker_fast_timeout_ms", 100, 100, "New setting"},
            {"shared_merge_tree_merge_worker_regular_timeout_ms", 10000, 10000, "New setting"},
            {"apply_patches_on_merge", true, true, "New setting"},
            {"remove_unused_patch_parts", true, true, "New setting"},
            {"write_marks_for_substreams_in_compact_parts", false, false, "New setting"},
            /// Release closed. Please use 25.6
            {"allow_part_offset_column_in_projections", false, false, "New setting, it protects from creating projections with parent part offset column until it is stabilized."},
        });
        addSettingsChanges(merge_tree_settings_changes_history, "25.4",
        {
            /// Release closed. Please use 25.5
            {"max_postpone_time_for_failed_replicated_fetches_ms", 0, 1ULL * 60 * 1000, "Added new setting to enable postponing fetch tasks in the replication queue."},
            {"max_postpone_time_for_failed_replicated_merges_ms", 0, 1ULL * 60 * 1000, "Added new setting to enable postponing merge tasks in the replication queue."},
            {"max_postpone_time_for_failed_replicated_tasks_ms", 0, 5ULL * 60 * 1000, "Added new setting to enable postponing tasks in the replication queue."},
            {"default_compression_codec", "", "", "New setting"},
            {"refresh_parts_interval", 0, 0, "A new setting"},
            {"max_merge_delayed_streams_for_parallel_write", 40, 40, "New setting"},
            {"allow_summing_columns_in_partition_or_order_key", true, false, "New setting to allow summing of partition or sorting key columns"},
            /// Release closed. Please use 25.5
        });
        addSettingsChanges(merge_tree_settings_changes_history, "25.3",
        {
            /// Release closed. Please use 25.4
            {"shared_merge_tree_enable_keeper_parts_extra_data", false, false, "New setting"},
            {"zero_copy_merge_mutation_min_parts_size_sleep_no_scale_before_lock", 0, 0, "New setting"},
            {"enable_replacing_merge_with_cleanup_for_min_age_to_force_merge", false, false, "New setting to allow automatic cleanup merges for ReplacingMergeTree"},
            /// Release closed. Please use 25.4
        });
        addSettingsChanges(merge_tree_settings_changes_history, "25.2",
        {
            /// Release closed. Please use 25.3
            {"shared_merge_tree_initial_parts_update_backoff_ms", 50, 50, "New setting"},
            {"shared_merge_tree_max_parts_update_backoff_ms", 5000, 5000, "New setting"},
            {"shared_merge_tree_interserver_http_connection_timeout_ms", 100, 100, "New setting"},
            {"columns_and_secondary_indices_sizes_lazy_calculation", true, true, "New setting to calculate columns and indices sizes lazily"},
            {"table_disk", false, false, "New setting"},
            {"allow_reduce_blocking_parts_task", false, true, "Now SMT will remove stale blocking parts from ZooKeeper by default"},
            {"shared_merge_tree_max_suspicious_broken_parts", 0, 0, "Max broken parts for SMT, if more - deny automatic detach"},
            {"shared_merge_tree_max_suspicious_broken_parts_bytes", 0, 0, "Max size of all broken parts for SMT, if more - deny automatic detach"},
            /// Release closed. Please use 25.3
        });
        addSettingsChanges(merge_tree_settings_changes_history, "25.1",
        {
            /// Release closed. Please use 25.2
            {"shared_merge_tree_try_fetch_part_in_memory_data_from_replicas", false, false, "New setting to fetch parts data from other replicas"},
            {"enable_max_bytes_limit_for_min_age_to_force_merge", false, false, "Added new setting to limit max bytes for min_age_to_force_merge."},
            {"enable_max_bytes_limit_for_min_age_to_force_merge", false, false, "New setting"},
            {"add_minmax_index_for_numeric_columns", false, false, "New setting"},
            {"add_minmax_index_for_string_columns", false, false, "New setting"},
            {"materialize_skip_indexes_on_merge", true, true, "New setting"},
            {"merge_max_bytes_to_prewarm_cache", 1ULL * 1024 * 1024 * 1024, 1ULL * 1024 * 1024 * 1024, "Cloud sync"},
            {"merge_total_max_bytes_to_prewarm_cache", 15ULL * 1024 * 1024 * 1024, 15ULL * 1024 * 1024 * 1024, "Cloud sync"},
            {"reduce_blocking_parts_sleep_ms", 5000, 5000, "Cloud sync"},
            {"number_of_partitions_to_consider_for_merge", 10, 10, "Cloud sync"},
            {"shared_merge_tree_enable_outdated_parts_check", true, true, "Cloud sync"},
            {"shared_merge_tree_max_parts_update_leaders_in_total", 6, 6, "Cloud sync"},
            {"shared_merge_tree_max_parts_update_leaders_per_az", 2, 2, "Cloud sync"},
            {"shared_merge_tree_leader_update_period_seconds", 30, 30, "Cloud sync"},
            {"shared_merge_tree_leader_update_period_random_add_seconds", 10, 10, "Cloud sync"},
            {"shared_merge_tree_read_virtual_parts_from_leader", true, true, "Cloud sync"},
            {"shared_merge_tree_interserver_http_timeout_ms", 10000, 10000, "Cloud sync"},
            {"shared_merge_tree_max_replicas_for_parts_deletion", 10, 10, "Cloud sync"},
            {"shared_merge_tree_max_replicas_to_merge_parts_for_each_parts_range", 5, 5, "Cloud sync"},
            {"shared_merge_tree_use_outdated_parts_compact_format", false, false, "Cloud sync"},
            {"shared_merge_tree_memo_ids_remove_timeout_seconds", 1800, 1800, "Cloud sync"},
            {"shared_merge_tree_idle_parts_update_seconds", 3600, 3600, "Cloud sync"},
            {"shared_merge_tree_max_outdated_parts_to_process_at_once", 1000, 1000, "Cloud sync"},
            {"shared_merge_tree_postpone_next_merge_for_locally_merged_parts_rows_threshold", 1000000, 1000000, "Cloud sync"},
            {"shared_merge_tree_postpone_next_merge_for_locally_merged_parts_ms", 0, 0, "Cloud sync"},
            {"shared_merge_tree_range_for_merge_window_size", 10, 10, "Cloud sync"},
            {"shared_merge_tree_use_too_many_parts_count_from_virtual_parts", 0, 0, "Cloud sync"},
            {"shared_merge_tree_create_per_replica_metadata_nodes", true, true, "Cloud sync"},
            {"shared_merge_tree_use_metadata_hints_cache", true, true, "Cloud sync"},
            {"notify_newest_block_number", false, false, "Cloud sync"},
            {"allow_reduce_blocking_parts_task", false, false, "Cloud sync"},
            /// Release closed. Please use 25.2
        });
        addSettingsChanges(merge_tree_settings_changes_history, "24.12",
        {
            /// Release closed. Please use 25.1
            {"enforce_index_structure_match_on_partition_manipulation", true, false, "New setting"},
            {"use_primary_key_cache", false, false, "New setting"},
            {"prewarm_primary_key_cache", false, false, "New setting"},
            {"min_bytes_to_prewarm_caches", 0, 0, "New setting"},
            {"allow_experimental_reverse_key", false, false, "New setting"},
            /// Release closed. Please use 25.1
        });
        addSettingsChanges(merge_tree_settings_changes_history, "24.11",
        {
        });
        addSettingsChanges(merge_tree_settings_changes_history, "24.10",
        {
        });
        addSettingsChanges(merge_tree_settings_changes_history, "24.9",
        {
        });
        addSettingsChanges(merge_tree_settings_changes_history, "24.8",
        {
            {"deduplicate_merge_projection_mode", "ignore", "throw", "Do not allow to create inconsistent projection"}
        });
    });

    return merge_tree_settings_changes_history;
}

}<|MERGE_RESOLUTION|>--- conflicted
+++ resolved
@@ -39,15 +39,6 @@
         /// controls new feature and it's 'true' by default, use 'false' as previous_value).
         /// It's used to implement `compatibility` setting (see https://github.com/ClickHouse/ClickHouse/issues/35972)
         /// Note: please check if the key already exists to prevent duplicate entries.
-<<<<<<< HEAD
-        addSettingsChanges(settings_changes_history, "25.9",
-        {
-            {"use_skip_indexes_on_data_read", false, true, "New setting"},
-            {"s3_slow_all_threads_after_retryable_error", true, true, "Added an alias for setting `backup_slow_all_threads_after_retryable_s3_error`"},
-            {"allow_experimental_delta_lake_writes", false, false, "New setting."},
-        });
-=======
->>>>>>> 77e1d27e
         addSettingsChanges(settings_changes_history, "25.8",
         {
             {"output_format_json_quote_64bit_integers", true, false, "Disable quoting of the 64 bit integers in JSON by default"},
