#include <Core/SettingsChangesHistory.h>

#include <Core/SettingsEnums.h>

#include <Common/Exception.h>

namespace DB
{

namespace ErrorCodes
{
    extern const int LOGICAL_ERROR;
}

static void addSettingsChanges(
    VersionToSettingsChangesMap & settings_changes_history,
    std::string_view version,
    SettingsChangesHistory::SettingsChanges && changes)
{
    /// Forbid duplicate versions
    auto [_, inserted] = settings_changes_history.emplace(ClickHouseVersion(version), std::move(changes));
    if (!inserted)
        throw Exception{ErrorCodes::LOGICAL_ERROR, "Detected duplicate version '{}'", ClickHouseVersion(version).toString()};
}

const VersionToSettingsChangesMap & getSettingsChangesHistory()
{
    static VersionToSettingsChangesMap settings_changes_history;
    static std::once_flag initialized_flag;
    std::call_once(initialized_flag, [&]
    {
        // clang-format off
        /// History of settings changes that controls some backward incompatible changes
        /// across all ClickHouse versions. It maps ClickHouse version to settings changes that were done
        /// in this version. This history contains both changes to existing settings and newly added settings.
        /// Settings changes is a vector of structs
        ///     {setting_name, previous_value, new_value, reason}.
        /// For newly added setting choose the most appropriate previous_value (for example, if new setting
        /// controls new feature and it's 'true' by default, use 'false' as previous_value).
        /// It's used to implement `compatibility` setting (see https://github.com/ClickHouse/ClickHouse/issues/35972)
        /// Note: please check if the key already exists to prevent duplicate entries.
        addSettingsChanges(settings_changes_history, "25.9",
        {
            {"iceberg_delete_data_on_drop", false, false, "New setting"},
            {"use_skip_indexes_on_data_read", false, false, "New setting"},
            {"s3_slow_all_threads_after_retryable_error", true, true, "Added an alias for setting `backup_slow_all_threads_after_retryable_s3_error`"},
<<<<<<< HEAD
            {"query_plan_remove_unused_columns", false, true, "New setting. Add optimization to remove unused columns in query plan."},
=======
            {"iceberg_metadata_log_level", "none", "none", "New setting."},
>>>>>>> 78bd3ca7
            {"max_iceberg_data_file_rows", 100000, 100000, "New setting."},
            {"max_iceberg_data_file_bytes", 100000000, 100000000, "New setting."},
            {"query_plan_optimize_join_order_limit", 1, 1, "New setting"},
            {"query_plan_display_internal_aliases", false, false, "New setting"},
            {"allow_experimental_delta_lake_writes", false, false, "New setting."},
            {"jemalloc_enable_profiler", false, false, "New setting"},
            {"jemalloc_collect_profile_samples_in_trace_log", false, false, "New setting"},
            {"delta_lake_insert_max_bytes_in_data_file", 1_GiB, 1_GiB, "New setting."},
            {"delta_lake_insert_max_rows_in_data_file", 100000, 100000, "New setting."},
            {"promql_evaluation_time", Field{"auto"}, Field{"auto"}, "The setting was renamed. The previous name is `evaluation_time`."},
            {"evaluation_time", 0, 0, "Old setting which popped up here being renamed."},
        });
        addSettingsChanges(settings_changes_history, "25.8",
        {
            {"output_format_json_quote_64bit_integers", true, false, "Disable quoting of the 64 bit integers in JSON by default"},
            {"show_data_lake_catalogs_in_system_tables", true, true, "New setting"},
            {"optimize_rewrite_regexp_functions", false, true, "A new setting"},
            {"max_joined_block_size_bytes", 0, 4 * 1024 * 1024, "New setting"},
            {"azure_max_single_part_upload_size", 100 * 1024 * 1024, 32 * 1024 * 1024, "Align with S3"},
            {"azure_max_redirects", 10, 10, "New setting"},
            {"azure_max_get_rps", 0, 0, "New setting"},
            {"azure_max_get_burst", 0, 0, "New setting"},
            {"azure_max_put_rps", 0, 0, "New setting"},
            {"azure_max_put_burst", 0, 0, "New setting"},
            {"azure_use_adaptive_timeouts", true, true, "New setting"},
            {"azure_request_timeout_ms", 30000, 30000, "New setting"},
            {"azure_connect_timeout_ms", 1000, 1000, "New setting"},
            {"azure_sdk_use_native_client", false, true, "New setting"},
            {"analyzer_compatibility_allow_compound_identifiers_in_unflatten_nested", false, true, "New setting."},
            {"distributed_cache_connect_backoff_min_ms", 0, 0, "New setting"},
            {"distributed_cache_connect_backoff_max_ms", 50, 50, "New setting"},
            {"distributed_cache_read_request_max_tries", 20, 10, "Changed setting value"},
            {"distributed_cache_connect_max_tries", 20, 5, "Changed setting value"},
            {"opentelemetry_trace_cpu_scheduling", false, false, "New setting to trace `cpu_slot_preemption` feature."},
            {"output_format_parquet_max_dictionary_size", 1024 * 1024, 1024 * 1024, "New setting"},
            {"input_format_parquet_use_native_reader_v3", false, true, "New setting"},
            {"input_format_parquet_memory_low_watermark", 2ul << 20, 2ul << 20, "New setting"},
            {"input_format_parquet_memory_high_watermark", 4ul << 30, 4ul << 30, "New setting"},
            {"input_format_parquet_page_filter_push_down", true, true, "New setting (no effect when input_format_parquet_use_native_reader_v3 is disabled)"},
            {"input_format_parquet_use_offset_index", true, true, "New setting (no effect when input_format_parquet_use_native_reader_v3 is disabled)"},
            {"output_format_parquet_enum_as_byte_array", false, true, "Enable writing Enum as byte array in Parquet by default"},
            {"json_type_escape_dots_in_keys", false, false, "Add new setting that allows to escape dots in JSON keys during JSON type parsing"},
            {"parallel_replicas_support_projection", false, true, "New setting. Optimization of projections can be applied in parallel replicas. Effective only with enabled parallel_replicas_local_plan and aggregation_in_order is inactive."},
            {"input_format_json_infer_array_of_dynamic_from_array_of_different_types", false, true, "Infer Array(Dynamic) for JSON arrays with different values types by default"},
            {"enable_add_distinct_to_in_subqueries", false, false, "New setting to reduce the size of temporary tables transferred for distributed IN subqueries."},
            {"enable_vector_similarity_index", false, true, "Vector similarity indexes are GA."},
            {"execute_exists_as_scalar_subquery", false, true, "New setting"},
            {"allow_experimental_vector_similarity_index", false, true, "Vector similarity indexes are GA."},
            {"vector_search_with_rescoring", true, false, "New setting."},
            {"delta_lake_enable_expression_visitor_logging", false, false, "New setting"},
            {"write_full_path_in_iceberg_metadata", false, false, "New setting."},
            {"output_format_orc_compression_block_size", 65536, 262144, "New setting"},
            {"allow_database_iceberg", false, false, "Added an alias for setting `allow_experimental_database_iceberg`"},
            {"allow_database_unity_catalog", false, false, "Added an alias for setting `allow_experimental_database_unity_catalog`"},
            {"allow_database_glue_catalog", false, false, "Added an alias for setting `allow_experimental_database_glue_catalog`"},
            {"apply_patch_parts_join_cache_buckets", 8, 8, "New setting"},
            {"delta_lake_throw_on_engine_predicate_error", false, false, "New setting"},
            {"delta_lake_enable_engine_predicate", true, true, "New setting"},
            {"backup_restore_s3_retry_initial_backoff_ms", 25, 25, "New setting"},
            {"backup_restore_s3_retry_max_backoff_ms", 5000, 5000, "New setting"},
            {"backup_restore_s3_retry_jitter_factor", 0.0, 0.1, "New setting"},
            {"vector_search_index_fetch_multiplier", 1.0, 1.0, "Alias for setting 'vector_search_postfilter_multiplier'"},
            {"backup_slow_all_threads_after_retryable_s3_error", true, true, "New setting"},
            {"allow_experimental_ytsaurus_table_engine", false, false, "New setting."},
            {"allow_experimental_ytsaurus_table_function", false, false, "New setting."},
            {"allow_experimental_ytsaurus_dictionary_source", false, false, "New setting."},
            {"per_part_index_stats", false, false, "New setting."},
            {"allow_experimental_iceberg_compaction", 0, 0, "New setting "},
            {"delta_lake_snapshot_version", -1, -1, "New setting"},
            {"use_roaring_bitmap_iceberg_positional_deletes", false, false, "New setting"},
            {"iceberg_metadata_compression_method", "", "", "New setting"},
            {"allow_experimental_correlated_subqueries", false, true, "Mark correlated subqueries support as Beta."},
            {"promql_database", "", "", "New experimental setting"},
            {"promql_table", "", "", "New experimental setting"},
            {"evaluation_time", 0, 0, "New experimental setting"},
            {"output_format_parquet_date_as_uint16", false, false, "Added a compatibility setting for a minor compatibility-breaking change introduced back in 24.12."},
            {"allow_experimental_delta_lake_writes", false, false, "New setting."},
            {"enable_lightweight_update", false, true, "Lightweight updates were moved to Beta. Added an alias for setting 'allow_experimental_lightweight_update'."},
            {"allow_experimental_lightweight_update", false, true, "Lightweight updates were moved to Beta."},
            {"s3_slow_all_threads_after_retryable_error", true, true, "Added an alias for setting `backup_slow_all_threads_after_retryable_s3_error`"},
        });
        addSettingsChanges(settings_changes_history, "25.7",
        {
            /// RELEASE CLOSED
            {"correlated_subqueries_substitute_equivalent_expressions", false, true, "New setting to correlated subquery planning optimization."},
            {"function_date_trunc_return_type_behavior", 0, 0, "Add new setting to preserve old behaviour of dateTrunc function"},
            {"output_format_parquet_geometadata", false, true, "A new setting to allow to write information about geo columns in parquet metadata and encode columns in WKB format."},
            {"cluster_function_process_archive_on_multiple_nodes", false, true, "New setting"},
            {"enable_vector_similarity_index", false, false, "Added an alias for setting `allow_experimental_vector_similarity_index`"},
            {"distributed_plan_max_rows_to_broadcast", 20000, 20000, "New experimental setting."},
            {"output_format_json_map_as_array_of_tuples", false, false, "New setting"},
            {"input_format_json_map_as_array_of_tuples", false, false, "New setting"},
            {"parallel_distributed_insert_select", 0, 2, "Enable parallel distributed insert select by default"},
            {"write_through_distributed_cache_buffer_size", 0, 0, "New cloud setting"},
            {"min_joined_block_size_rows", 0, DEFAULT_BLOCK_SIZE, "New setting."},
            {"table_engine_read_through_distributed_cache", false, false, "New setting"},
            {"distributed_cache_alignment", 0, 0, "Rename of distributed_cache_read_alignment"},
            {"enable_scopes_for_with_statement", true, true, "New setting for backward compatibility with the old analyzer."},
            {"output_format_parquet_enum_as_byte_array", false, false, "Write enum using parquet physical type: BYTE_ARRAY and logical type: ENUM"},
            {"distributed_plan_force_shuffle_aggregation", 0, 0, "New experimental setting"},
            {"allow_experimental_insert_into_iceberg", false, false, "New setting."},
            /// RELEASE CLOSED
        });
        addSettingsChanges(settings_changes_history, "25.6",
        {
            /// RELEASE CLOSED
            {"output_format_native_use_flattened_dynamic_and_json_serialization", false, false, "Add flattened Dynamic/JSON serializations to Native format"},
            {"cast_string_to_date_time_mode", "basic", "basic", "Allow to use different DateTime parsing mode in String to DateTime cast"},
            {"parallel_replicas_connect_timeout_ms", 1000, 300, "Separate connection timeout for parallel replicas queries"},
            {"use_iceberg_partition_pruning", false, true, "Enable Iceberg partition pruning by default."},
            {"distributed_cache_credentials_refresh_period_seconds", 5, 5, "New private setting"},
            {"enable_shared_storage_snapshot_in_query", false, false, "A new setting to share storage snapshot in query"},
            {"merge_tree_storage_snapshot_sleep_ms", 0, 0, "A new setting to debug storage snapshot consistency in query"},
            {"enable_job_stack_trace", false, false, "The setting was disabled by default to avoid performance overhead."},
            {"use_legacy_to_time", true, true, "New setting. Allows for user to use the old function logic for toTime, which works as toTimeWithFixedDate."},
            {"allow_experimental_time_time64_type", false, false, "New settings. Allows to use a new experimental Time and Time64 data types."},
            {"enable_time_time64_type", false, false, "New settings. Allows to use a new experimental Time and Time64 data types."},
            {"optimize_use_projection_filtering", false, true, "New setting"},
            {"input_format_parquet_enable_json_parsing", false, true, "When reading Parquet files, parse JSON columns as ClickHouse JSON Column."},
            {"use_skip_indexes_if_final", 0, 1, "Change in default value of setting"},
            {"use_skip_indexes_if_final_exact_mode", 0, 1, "Change in default value of setting"},
            {"allow_experimental_time_series_aggregate_functions", false, false, "New setting to enable experimental timeSeries* aggregate functions."},
            {"min_outstreams_per_resize_after_split", 0, 24, "New setting."},
            {"count_matches_stop_at_empty_match", true, false, "New setting."},
            {"enable_parallel_blocks_marshalling", "false", "true", "A new setting"},
            {"format_schema_source", "file", "file", "New setting"},
            {"format_schema_message_name", "", "", "New setting"},
            {"enable_scopes_for_with_statement", true, true, "New setting for backward compatibility with the old analyzer."},
            {"backup_slow_all_threads_after_retryable_s3_error", true, true, "New setting"},
            {"s3_slow_all_threads_after_retryable_error", true, true, "Added an alias for setting `backup_slow_all_threads_after_retryable_s3_error`"},
            /// RELEASE CLOSED
        });
        addSettingsChanges(settings_changes_history, "25.5",
        {
            /// Release closed. Please use 25.6
            {"geotoh3_argument_order", "lon_lat", "lat_lon", "A new setting for legacy behaviour to set lon and lat argument order"},
            {"secondary_indices_enable_bulk_filtering", false, true, "A new algorithm for filtering by data skipping indices"},
            {"implicit_table_at_top_level", "", "", "A new setting, used in clickhouse-local"},
            {"use_skip_indexes_if_final_exact_mode", 0, 0, "This setting was introduced to help FINAL query return correct results with skip indexes"},
            {"parsedatetime_e_requires_space_padding", true, false, "Improved compatibility with MySQL DATE_FORMAT/STR_TO_DATE"},
            {"formatdatetime_e_with_space_padding", true, false, "Improved compatibility with MySQL DATE_FORMAT/STR_TO_DATE"},
            {"input_format_max_block_size_bytes", 0, 0, "New setting to limit bytes size if blocks created by input format"},
            {"parallel_replicas_insert_select_local_pipeline", false, true, "Use local pipeline during distributed INSERT SELECT with parallel replicas. Currently disabled due to performance issues"},
            {"page_cache_block_size", 1048576, 1048576, "Made this setting adjustable on a per-query level."},
            {"page_cache_lookahead_blocks", 16, 16, "Made this setting adjustable on a per-query level."},
            {"output_format_pretty_glue_chunks", "0", "auto", "A new setting to make Pretty formats prettier."},
            {"distributed_cache_read_only_from_current_az", true, true, "New setting"},
            {"parallel_hash_join_threshold", 0, 100'000, "New setting"},
            {"max_limit_for_ann_queries", 1'000, 0, "Obsolete setting"},
            {"max_limit_for_vector_search_queries", 1'000, 1'000, "New setting"},
            {"min_os_cpu_wait_time_ratio_to_throw", 0, 0, "Setting values were changed and backported to 25.4"},
            {"max_os_cpu_wait_time_ratio_to_throw", 0, 0, "Setting values were changed and backported to 25.4"},
            {"make_distributed_plan", 0, 0, "New experimental setting."},
            {"distributed_plan_execute_locally", 0, 0, "New experimental setting."},
            {"distributed_plan_default_shuffle_join_bucket_count", 8, 8, "New experimental setting."},
            {"distributed_plan_default_reader_bucket_count", 8, 8, "New experimental setting."},
            {"distributed_plan_optimize_exchanges", true, true, "New experimental setting."},
            {"distributed_plan_force_exchange_kind", "", "", "New experimental setting."},
            {"update_sequential_consistency", true, true, "A new setting"},
            {"update_parallel_mode", "auto", "auto", "A new setting"},
            {"lightweight_delete_mode", "alter_update", "alter_update", "A new setting"},
            {"alter_update_mode", "heavy", "heavy", "A new setting"},
            {"apply_patch_parts", true, true, "A new setting"},
            {"allow_experimental_lightweight_update", false, false, "A new setting"},
            {"allow_experimental_delta_kernel_rs", false, true, "New setting"},
            {"allow_experimental_database_hms_catalog", false, false, "Allow experimental database engine DataLakeCatalog with catalog_type = 'hive'"},
            {"vector_search_filter_strategy", "auto", "auto", "New setting"},
            {"vector_search_postfilter_multiplier", 1.0, 1.0, "New setting"},
            {"compile_expressions", false, true, "We believe that the LLVM infrastructure behind the JIT compiler is stable enough to enable this setting by default."},
            {"input_format_parquet_bloom_filter_push_down", false, true, "When reading Parquet files, skip whole row groups based on the WHERE/PREWHERE expressions and bloom filter in the Parquet metadata."},
            {"input_format_parquet_allow_geoparquet_parser", false, true, "A new setting to use geo columns in parquet file"},
            {"enable_url_encoding", true, false, "Changed existing setting's default value"},
            {"s3_slow_all_threads_after_network_error", false, true, "New setting"},
            {"enable_scopes_for_with_statement", true, true, "New setting for backward compatibility with the old analyzer."},
            /// Release closed. Please use 25.6
        });
        addSettingsChanges(settings_changes_history, "25.4",
        {
            /// Release closed. Please use 25.5
            {"use_query_condition_cache", false, true, "A new optimization"},
            {"allow_materialized_view_with_bad_select", true, false, "Don't allow creating MVs referencing nonexistent columns or tables"},
            {"query_plan_optimize_lazy_materialization", false, true, "Added new setting to use query plan for lazy materialization optimisation"},
            {"query_plan_max_limit_for_lazy_materialization", 10, 10, "Added new setting to control maximum limit value that allows to use query plan for lazy materialization optimisation. If zero, there is no limit"},
            {"query_plan_convert_join_to_in", false, false, "New setting"},
            {"enable_hdfs_pread", true, true, "New setting."},
            {"low_priority_query_wait_time_ms", 1000, 1000, "New setting."},
            {"allow_experimental_correlated_subqueries", false, false, "Added new setting to allow correlated subqueries execution."},
            {"serialize_query_plan", false, false, "NewSetting"},
            {"allow_experimental_shared_set_join", 0, 1, "A setting for ClickHouse Cloud to enable SharedSet and SharedJoin"},
            {"allow_special_bool_values_inside_variant", true, false, "Don't allow special bool values during Variant type parsing"},
            {"cast_string_to_variant_use_inference", true, true, "New setting to enable/disable types inference during CAST from String to Variant"},
            {"distributed_cache_read_request_max_tries", 20, 20, "New setting"},
            {"query_condition_cache_store_conditions_as_plaintext", false, false, "New setting"},
            {"min_os_cpu_wait_time_ratio_to_throw", 0, 0, "New setting"},
            {"max_os_cpu_wait_time_ratio_to_throw", 0, 0, "New setting"},
            {"query_plan_merge_filter_into_join_condition", false, true, "Added new setting to merge filter into join condition"},
            {"use_local_cache_for_remote_storage", true, false, "Obsolete setting."},
            {"iceberg_timestamp_ms", 0, 0, "New setting."},
            {"iceberg_snapshot_id", 0, 0, "New setting."},
            {"use_iceberg_metadata_files_cache", true, true, "New setting"},
            {"query_plan_join_shard_by_pk_ranges", false, false, "New setting"},
            {"parallel_replicas_insert_select_local_pipeline", false, false, "Use local pipeline during distributed INSERT SELECT with parallel replicas. Currently disabled due to performance issues"},
            {"parallel_hash_join_threshold", 0, 0, "New setting"},
            {"function_date_trunc_return_type_behavior", 1, 0, "Change the result type for dateTrunc function for DateTime64/Date32 arguments to DateTime64/Date32 regardless of time unit to get correct result for negative values"},
            {"enable_scopes_for_with_statement", true, true, "New setting for backward compatibility with the old analyzer."},
            /// Release closed. Please use 25.5
        });
        addSettingsChanges(settings_changes_history, "25.3",
        {
            /// Release closed. Please use 25.4
            {"enable_json_type", false, true, "JSON data type is production-ready"},
            {"enable_dynamic_type", false, true, "Dynamic data type is production-ready"},
            {"enable_variant_type", false, true, "Variant data type is production-ready"},
            {"allow_experimental_json_type", false, true, "JSON data type is production-ready"},
            {"allow_experimental_dynamic_type", false, true, "Dynamic data type is production-ready"},
            {"allow_experimental_variant_type", false, true, "Variant data type is production-ready"},
            {"allow_experimental_database_unity_catalog", false, false, "Allow experimental database engine DataLakeCatalog with catalog_type = 'unity'"},
            {"allow_experimental_database_glue_catalog", false, false, "Allow experimental database engine DataLakeCatalog with catalog_type = 'glue'"},
            {"use_page_cache_with_distributed_cache", false, false, "New setting"},
            {"use_query_condition_cache", false, false, "New setting."},
            {"parallel_replicas_for_cluster_engines", false, true, "New setting."},
            {"parallel_hash_join_threshold", 0, 0, "New setting"},
            /// Release closed. Please use 25.4
        });
        addSettingsChanges(settings_changes_history, "25.2",
        {
            /// Release closed. Please use 25.3
            {"schema_inference_make_json_columns_nullable", false, false, "Allow to infer Nullable(JSON) during schema inference"},
            {"query_plan_use_new_logical_join_step", false, true, "Enable new step"},
            {"postgresql_fault_injection_probability", 0., 0., "New setting"},
            {"apply_settings_from_server", false, true, "Client-side code (e.g. INSERT input parsing and query output formatting) will use the same settings as the server, including settings from server config."},
            {"merge_tree_use_deserialization_prefixes_cache", true, true, "A new setting to control the usage of deserialization prefixes cache in MergeTree"},
            {"merge_tree_use_prefixes_deserialization_thread_pool", true, true, "A new setting controlling the usage of the thread pool for parallel prefixes deserialization in MergeTree"},
            {"optimize_and_compare_chain", false, true, "A new setting"},
            {"enable_adaptive_memory_spill_scheduler", false, false, "New setting. Enable spill memory data into external storage adaptively."},
            {"output_format_parquet_write_bloom_filter", false, true, "Added support for writing Parquet bloom filters."},
            {"output_format_parquet_bloom_filter_bits_per_value", 10.5, 10.5, "New setting."},
            {"output_format_parquet_bloom_filter_flush_threshold_bytes", 128 * 1024 * 1024, 128 * 1024 * 1024, "New setting."},
            {"output_format_pretty_max_rows", 10000, 1000, "It is better for usability - less amount to scroll."},
            {"restore_replicated_merge_tree_to_shared_merge_tree", false, false, "New setting."},
            {"parallel_replicas_only_with_analyzer", true, true, "Parallel replicas is supported only with analyzer enabled"},
            {"s3_allow_multipart_copy", true, true, "New setting."},
        });
        addSettingsChanges(settings_changes_history, "25.1",
        {
            /// Release closed. Please use 25.2
            {"allow_not_comparable_types_in_order_by", true, false, "Don't allow not comparable types in order by by default"},
            {"allow_not_comparable_types_in_comparison_functions", true, false, "Don't allow not comparable types in comparison functions by default"},
            {"output_format_json_pretty_print", false, true, "Print values in a pretty format in JSON output format by default"},
            {"allow_experimental_ts_to_grid_aggregate_function", false, false, "Cloud only"},
            {"formatdatetime_f_prints_scale_number_of_digits", true, false, "New setting."},
            {"distributed_cache_connect_max_tries", 20, 20, "Cloud only"},
            {"query_plan_use_new_logical_join_step", false, false, "New join step, internal change"},
            {"distributed_cache_min_bytes_for_seek", 0, 0, "New private setting."},
            {"use_iceberg_partition_pruning", false, false, "New setting for Iceberg partition pruning."},
            {"max_bytes_ratio_before_external_group_by", 0.0, 0.5, "Enable automatic spilling to disk by default."},
            {"max_bytes_ratio_before_external_sort", 0.0, 0.5, "Enable automatic spilling to disk by default."},
            {"min_external_sort_block_bytes", 0., 100_MiB, "New setting."},
            {"s3queue_migrate_old_metadata_to_buckets", false, false, "New setting."},
            {"distributed_cache_pool_behaviour_on_limit", "allocate_bypassing_pool", "wait", "Cloud only"},
            {"use_hive_partitioning", false, true, "Enabled the setting by default."},
            {"query_plan_try_use_vector_search", false, true, "New setting."},
            {"short_circuit_function_evaluation_for_nulls", false, true, "Allow to execute functions with Nullable arguments only on rows with non-NULL values in all arguments"},
            {"short_circuit_function_evaluation_for_nulls_threshold", 1.0, 1.0, "Ratio threshold of NULL values to execute functions with Nullable arguments only on rows with non-NULL values in all arguments. Applies when setting short_circuit_function_evaluation_for_nulls is enabled."},
            {"output_format_orc_writer_time_zone_name", "GMT", "GMT", "The time zone name for ORC writer, the default ORC writer's time zone is GMT."},
            {"output_format_pretty_highlight_trailing_spaces", false, true, "A new setting."},
            {"allow_experimental_bfloat16_type", false, true, "Add new BFloat16 type"},
            {"allow_push_predicate_ast_for_distributed_subqueries", false, true, "A new setting"},
            {"output_format_pretty_squash_consecutive_ms", 0, 50, "Add new setting"},
            {"output_format_pretty_squash_max_wait_ms", 0, 1000, "Add new setting"},
            {"output_format_pretty_max_column_name_width_cut_to", 0, 24, "A new setting"},
            {"output_format_pretty_max_column_name_width_min_chars_to_cut", 0, 4, "A new setting"},
            {"output_format_pretty_multiline_fields", false, true, "A new setting"},
            {"output_format_pretty_fallback_to_vertical", false, true, "A new setting"},
            {"output_format_pretty_fallback_to_vertical_max_rows_per_chunk", 0, 100, "A new setting"},
            {"output_format_pretty_fallback_to_vertical_min_columns", 0, 5, "A new setting"},
            {"output_format_pretty_fallback_to_vertical_min_table_width", 0, 250, "A new setting"},
            {"merge_table_max_tables_to_look_for_schema_inference", 1, 1000, "A new setting"},
            {"max_autoincrement_series", 1000, 1000, "A new setting"},
            {"validate_enum_literals_in_operators", false, false, "A new setting"},
            {"allow_experimental_kusto_dialect", true, false, "A new setting"},
            {"allow_experimental_prql_dialect", true, false, "A new setting"},
            {"h3togeo_lon_lat_result_order", true, false, "A new setting"},
            {"max_parallel_replicas", 1, 1000, "Use up to 1000 parallel replicas by default."},
            {"allow_general_join_planning", false, true, "Allow more general join planning algorithm when hash join algorithm is enabled."},
            {"optimize_extract_common_expressions", false, true, "Optimize WHERE, PREWHERE, ON, HAVING and QUALIFY expressions by extracting common expressions out from disjunction of conjunctions."},
            /// Release closed. Please use 25.2
        });
        addSettingsChanges(settings_changes_history, "24.12",
        {
            /// Release closed. Please use 25.1
            {"allow_experimental_database_iceberg", false, false, "New setting."},
            {"shared_merge_tree_sync_parts_on_partition_operations", 1, 1, "New setting. By default parts are always synchronized"},
            {"query_plan_join_swap_table", "false", "auto", "New setting. Right table was always chosen before."},
            {"max_size_to_preallocate_for_aggregation", 100'000'000, 1'000'000'000'000, "Enable optimisation for bigger tables."},
            {"max_size_to_preallocate_for_joins", 100'000'000, 1'000'000'000'000, "Enable optimisation for bigger tables."},
            {"max_bytes_ratio_before_external_group_by", 0., 0., "New setting."},
            {"optimize_extract_common_expressions", false, false, "Introduce setting to optimize WHERE, PREWHERE, ON, HAVING and QUALIFY expressions by extracting common expressions out from disjunction of conjunctions."},
            {"max_bytes_ratio_before_external_sort", 0., 0., "New setting."},
            {"use_async_executor_for_materialized_views", false, false, "New setting."},
            {"http_response_headers", "", "", "New setting."},
            {"output_format_parquet_datetime_as_uint32", true, false, "Write DateTime as DateTime64(3) instead of UInt32 (these are the two Parquet types closest to DateTime)."},
            {"output_format_parquet_date_as_uint16", true, false, "Write Date as Date32 instead of plain UInt16 (these are the two Parquet types closest to Date)."},
            {"skip_redundant_aliases_in_udf", false, false, "When enabled, this allows you to use the same user defined function several times for several materialized columns in the same table."},
            {"parallel_replicas_index_analysis_only_on_coordinator", true, true, "Index analysis done only on replica-coordinator and skipped on other replicas. Effective only with enabled parallel_replicas_local_plan"}, // enabling it was moved to 24.10
            {"least_greatest_legacy_null_behavior", true, false, "New setting"},
            {"use_concurrency_control", false, true, "Enable concurrency control by default"},
            {"join_algorithm", "default", "direct,parallel_hash,hash", "'default' was deprecated in favor of explicitly specified join algorithms, also parallel_hash is now preferred over hash"},
            /// Release closed. Please use 25.1
        });
        addSettingsChanges(settings_changes_history, "24.11",
        {
            {"validate_mutation_query", false, true, "New setting to validate mutation queries by default."},
            {"enable_job_stack_trace", false, false, "Enables collecting stack traces from job's scheduling. Disabled by default to avoid performance overhead."},
            {"allow_suspicious_types_in_group_by", true, false, "Don't allow Variant/Dynamic types in GROUP BY by default"},
            {"allow_suspicious_types_in_order_by", true, false, "Don't allow Variant/Dynamic types in ORDER BY by default"},
            {"distributed_cache_discard_connection_if_unread_data", true, true, "New setting"},
            {"filesystem_cache_enable_background_download_for_metadata_files_in_packed_storage", true, true, "New setting"},
            {"filesystem_cache_enable_background_download_during_fetch", true, true, "New setting"},
            {"azure_check_objects_after_upload", false, false, "Check each uploaded object in azure blob storage to be sure that upload was successful"},
            {"backup_restore_keeper_max_retries", 20, 1000, "Should be big enough so the whole operation BACKUP or RESTORE operation won't fail because of a temporary [Zoo]Keeper failure in the middle of it."},
            {"backup_restore_failure_after_host_disconnected_for_seconds", 0, 3600, "New setting."},
            {"backup_restore_keeper_max_retries_while_initializing", 0, 20, "New setting."},
            {"backup_restore_keeper_max_retries_while_handling_error", 0, 20, "New setting."},
            {"backup_restore_finish_timeout_after_error_sec", 0, 180, "New setting."},
            {"query_plan_merge_filters", false, true, "Allow to merge filters in the query plan. This is required to properly support filter-push-down with a new analyzer."},
            {"parallel_replicas_local_plan", false, true, "Use local plan for local replica in a query with parallel replicas"},
            {"merge_tree_use_v1_object_and_dynamic_serialization", true, false, "Add new serialization V2 version for JSON and Dynamic types"},
            {"min_joined_block_size_bytes", 524288, 524288, "New setting."},
            {"allow_experimental_bfloat16_type", false, false, "Add new experimental BFloat16 type"},
            {"filesystem_cache_skip_download_if_exceeds_per_query_cache_write_limit", 1, 1, "Rename of setting skip_download_if_exceeds_query_cache_limit"},
            {"filesystem_cache_prefer_bigger_buffer_size", true, true, "New setting"},
            {"read_in_order_use_virtual_row", false, false, "Use virtual row while reading in order of primary key or its monotonic function fashion. It is useful when searching over multiple parts as only relevant ones are touched."},
            {"s3_skip_empty_files", false, true, "We hope it will provide better UX"},
            {"filesystem_cache_boundary_alignment", 0, 0, "New setting"},
            {"push_external_roles_in_interserver_queries", false, true, "New setting."},
            {"enable_variant_type", false, false, "Add alias to allow_experimental_variant_type"},
            {"enable_dynamic_type", false, false, "Add alias to allow_experimental_dynamic_type"},
            {"enable_json_type", false, false, "Add alias to allow_experimental_json_type"},
        });
        addSettingsChanges(settings_changes_history, "24.10",
        {
            {"query_metric_log_interval", 0, -1, "New setting."},
            {"enforce_strict_identifier_format", false, false, "New setting."},
            {"enable_parsing_to_custom_serialization", false, true, "New setting"},
            {"mongodb_throw_on_unsupported_query", false, true, "New setting."},
            {"enable_parallel_replicas", false, false, "Parallel replicas with read tasks became the Beta tier feature."},
            {"parallel_replicas_mode", "read_tasks", "read_tasks", "This setting was introduced as a part of making parallel replicas feature Beta"},
            {"filesystem_cache_name", "", "", "Filesystem cache name to use for stateless table engines or data lakes"},
            {"restore_replace_external_dictionary_source_to_null", false, false, "New setting."},
            {"show_create_query_identifier_quoting_rule", "when_necessary", "when_necessary", "New setting."},
            {"show_create_query_identifier_quoting_style", "Backticks", "Backticks", "New setting."},
            {"merge_tree_min_read_task_size", 8, 8, "New setting"},
            {"merge_tree_min_rows_for_concurrent_read_for_remote_filesystem", (20 * 8192), 0, "Setting is deprecated"},
            {"merge_tree_min_bytes_for_concurrent_read_for_remote_filesystem", (24 * 10 * 1024 * 1024), 0, "Setting is deprecated"},
            {"implicit_select", false, false, "A new setting."},
            {"output_format_native_write_json_as_string", false, false, "Add new setting to allow write JSON column as single String column in Native format"},
            {"output_format_binary_write_json_as_string", false, false, "Add new setting to write values of JSON type as JSON string in RowBinary output format"},
            {"input_format_binary_read_json_as_string", false, false, "Add new setting to read values of JSON type as JSON string in RowBinary input format"},
            {"min_free_disk_bytes_to_perform_insert", 0, 0, "New setting."},
            {"min_free_disk_ratio_to_perform_insert", 0.0, 0.0, "New setting."},
            {"parallel_replicas_local_plan", false, true, "Use local plan for local replica in a query with parallel replicas"},
            {"enable_named_columns_in_function_tuple", false, false, "Disabled pending usability improvements"},
            {"cloud_mode_database_engine", 1, 1, "A setting for ClickHouse Cloud"},
            {"allow_experimental_shared_set_join", 0, 0, "A setting for ClickHouse Cloud"},
            {"read_through_distributed_cache", 0, 0, "A setting for ClickHouse Cloud"},
            {"write_through_distributed_cache", 0, 0, "A setting for ClickHouse Cloud"},
            {"distributed_cache_throw_on_error", 0, 0, "A setting for ClickHouse Cloud"},
            {"distributed_cache_log_mode", "on_error", "on_error", "A setting for ClickHouse Cloud"},
            {"distributed_cache_fetch_metrics_only_from_current_az", 1, 1, "A setting for ClickHouse Cloud"},
            {"distributed_cache_connect_max_tries", 20, 20, "A setting for ClickHouse Cloud"},
            {"distributed_cache_receive_response_wait_milliseconds", 60000, 60000, "A setting for ClickHouse Cloud"},
            {"distributed_cache_receive_timeout_milliseconds", 10000, 10000, "A setting for ClickHouse Cloud"},
            {"distributed_cache_wait_connection_from_pool_milliseconds", 100, 100, "A setting for ClickHouse Cloud"},
            {"distributed_cache_bypass_connection_pool", 0, 0, "A setting for ClickHouse Cloud"},
            {"distributed_cache_pool_behaviour_on_limit", "allocate_bypassing_pool", "allocate_bypassing_pool", "A setting for ClickHouse Cloud"},
            {"distributed_cache_read_alignment", 0, 0, "A setting for ClickHouse Cloud"},
            {"distributed_cache_max_unacked_inflight_packets", 10, 10, "A setting for ClickHouse Cloud"},
            {"distributed_cache_data_packet_ack_window", 5, 5, "A setting for ClickHouse Cloud"},
            {"input_format_parquet_enable_row_group_prefetch", false, true, "Enable row group prefetching during parquet parsing. Currently, only single-threaded parsing can prefetch."},
            {"input_format_orc_dictionary_as_low_cardinality", false, true, "Treat ORC dictionary encoded columns as LowCardinality columns while reading ORC files"},
            {"allow_experimental_refreshable_materialized_view", false, true, "Not experimental anymore"},
            {"max_parts_to_move", 0, 1000, "New setting"},
            {"hnsw_candidate_list_size_for_search", 64, 256, "New setting. Previously, the value was optionally specified in CREATE INDEX and 64 by default."},
            {"allow_reorder_prewhere_conditions", true, true, "New setting"},
            {"input_format_parquet_bloom_filter_push_down", false, false, "When reading Parquet files, skip whole row groups based on the WHERE/PREWHERE expressions and bloom filter in the Parquet metadata."},
            {"date_time_64_output_format_cut_trailing_zeros_align_to_groups_of_thousands", false, false, "Dynamically trim the trailing zeros of datetime64 values to adjust the output scale to (0, 3, 6), corresponding to 'seconds', 'milliseconds', and 'microseconds'."},
            {"parallel_replicas_index_analysis_only_on_coordinator", false, true, "Index analysis done only on replica-coordinator and skipped on other replicas. Effective only with enabled parallel_replicas_local_plan"},
            {"distributed_cache_discard_connection_if_unread_data", true, true, "New setting"},
            {"azure_check_objects_after_upload", false, false, "Check each uploaded object in azure blob storage to be sure that upload was successful"},
            {"backup_restore_keeper_max_retries", 20, 1000, "Should be big enough so the whole operation BACKUP or RESTORE operation won't fail because of a temporary [Zoo]Keeper failure in the middle of it."},
            {"backup_restore_failure_after_host_disconnected_for_seconds", 0, 3600, "New setting."},
            {"backup_restore_keeper_max_retries_while_initializing", 0, 20, "New setting."},
            {"backup_restore_keeper_max_retries_while_handling_error", 0, 20, "New setting."},
            {"backup_restore_finish_timeout_after_error_sec", 0, 180, "New setting."},
        });
        addSettingsChanges(settings_changes_history, "24.9",
        {
            {"output_format_orc_dictionary_key_size_threshold", 0.0, 0.0, "For a string column in ORC output format, if the number of distinct values is greater than this fraction of the total number of non-null rows, turn off dictionary encoding. Otherwise dictionary encoding is enabled"},
            {"input_format_json_empty_as_default", false, false, "Added new setting to allow to treat empty fields in JSON input as default values."},
            {"input_format_try_infer_variants", false, false, "Try to infer Variant type in text formats when there is more than one possible type for column/array elements"},
            {"join_output_by_rowlist_perkey_rows_threshold", 0, 5, "The lower limit of per-key average rows in the right table to determine whether to output by row list in hash join."},
            {"create_if_not_exists", false, false, "New setting."},
            {"allow_materialized_view_with_bad_select", true, true, "Support (but not enable yet) stricter validation in CREATE MATERIALIZED VIEW"},
            {"parallel_replicas_mark_segment_size", 128, 0, "Value for this setting now determined automatically"},
            {"database_replicated_allow_replicated_engine_arguments", 1, 0, "Don't allow explicit arguments by default"},
            {"database_replicated_allow_explicit_uuid", 1, 0, "Added a new setting to disallow explicitly specifying table UUID"},
            {"parallel_replicas_local_plan", false, false, "Use local plan for local replica in a query with parallel replicas"},
            {"join_to_sort_minimum_perkey_rows", 0, 40, "The lower limit of per-key average rows in the right table to determine whether to rerange the right table by key in left or inner join. This setting ensures that the optimization is not applied for sparse table keys"},
            {"join_to_sort_maximum_table_rows", 0, 10000, "The maximum number of rows in the right table to determine whether to rerange the right table by key in left or inner join"},
            {"allow_experimental_join_right_table_sorting", false, false, "If it is set to true, and the conditions of `join_to_sort_minimum_perkey_rows` and `join_to_sort_maximum_table_rows` are met, rerange the right table by key to improve the performance in left or inner hash join"},
            {"mongodb_throw_on_unsupported_query", false, true, "New setting."},
            {"min_free_disk_bytes_to_perform_insert", 0, 0, "Maintain some free disk space bytes from inserts while still allowing for temporary writing."},
            {"min_free_disk_ratio_to_perform_insert", 0.0, 0.0, "Maintain some free disk space bytes expressed as ratio to total disk space from inserts while still allowing for temporary writing."},
        });
        addSettingsChanges(settings_changes_history, "24.8",
        {
            {"rows_before_aggregation", false, false, "Provide exact value for rows_before_aggregation statistic, represents the number of rows read before aggregation"},
            {"restore_replace_external_table_functions_to_null", false, false, "New setting."},
            {"restore_replace_external_engines_to_null", false, false, "New setting."},
            {"input_format_json_max_depth", 1000000, 1000, "It was unlimited in previous versions, but that was unsafe."},
            {"merge_tree_min_bytes_per_task_for_remote_reading", 4194304, 2097152, "Value is unified with `filesystem_prefetch_min_bytes_for_single_read_task`"},
            {"use_hive_partitioning", false, false, "Allows to use hive partitioning for File, URL, S3, AzureBlobStorage and HDFS engines."},
            {"allow_experimental_kafka_offsets_storage_in_keeper", false, false, "Allow the usage of experimental Kafka storage engine that stores the committed offsets in ClickHouse Keeper"},
            {"allow_archive_path_syntax", true, true, "Added new setting to allow disabling archive path syntax."},
            {"query_cache_tag", "", "", "New setting for labeling query cache settings."},
            {"allow_experimental_time_series_table", false, false, "Added new setting to allow the TimeSeries table engine"},
            {"enable_analyzer", 1, 1, "Added an alias to a setting `allow_experimental_analyzer`."},
            {"optimize_functions_to_subcolumns", false, true, "Enabled settings by default"},
            {"allow_experimental_json_type", false, false, "Add new experimental JSON type"},
            {"use_json_alias_for_old_object_type", true, false, "Use JSON type alias to create new JSON type"},
            {"type_json_skip_duplicated_paths", false, false, "Allow to skip duplicated paths during JSON parsing"},
            {"allow_experimental_vector_similarity_index", false, false, "Added new setting to allow experimental vector similarity indexes"},
            {"input_format_try_infer_datetimes_only_datetime64", true, false, "Allow to infer DateTime instead of DateTime64 in data formats"},
        });
        addSettingsChanges(settings_changes_history, "24.7",
        {
            {"output_format_parquet_write_page_index", false, true, "Add a possibility to write page index into parquet files."},
            {"output_format_binary_encode_types_in_binary_format", false, false, "Added new setting to allow to write type names in binary format in RowBinaryWithNamesAndTypes output format"},
            {"input_format_binary_decode_types_in_binary_format", false, false, "Added new setting to allow to read type names in binary format in RowBinaryWithNamesAndTypes input format"},
            {"output_format_native_encode_types_in_binary_format", false, false, "Added new setting to allow to write type names in binary format in Native output format"},
            {"input_format_native_decode_types_in_binary_format", false, false, "Added new setting to allow to read type names in binary format in Native output format"},
            {"read_in_order_use_buffering", false, true, "Use buffering before merging while reading in order of primary key"},
            {"enable_named_columns_in_function_tuple", false, false, "Generate named tuples in function tuple() when all names are unique and can be treated as unquoted identifiers."},
            {"optimize_trivial_insert_select", true, false, "The optimization does not make sense in many cases."},
            {"dictionary_validate_primary_key_type", false, false, "Validate primary key type for dictionaries. By default id type for simple layouts will be implicitly converted to UInt64."},
            {"collect_hash_table_stats_during_joins", false, true, "New setting."},
            {"max_size_to_preallocate_for_joins", 0, 100'000'000, "New setting."},
            {"input_format_orc_reader_time_zone_name", "GMT", "GMT", "The time zone name for ORC row reader, the default ORC row reader's time zone is GMT."},
            {"database_replicated_allow_heavy_create", true, false, "Long-running DDL queries (CREATE AS SELECT and POPULATE) for Replicated database engine was forbidden"},
            {"query_plan_merge_filters", false, false, "Allow to merge filters in the query plan"},
            {"azure_sdk_max_retries", 10, 10, "Maximum number of retries in azure sdk"},
            {"azure_sdk_retry_initial_backoff_ms", 10, 10, "Minimal backoff between retries in azure sdk"},
            {"azure_sdk_retry_max_backoff_ms", 1000, 1000, "Maximal backoff between retries in azure sdk"},
            {"ignore_on_cluster_for_replicated_named_collections_queries", false, false, "Ignore ON CLUSTER clause for replicated named collections management queries."},
            {"backup_restore_s3_retry_attempts", 1000,1000, "Setting for Aws::Client::RetryStrategy, Aws::Client does retries itself, 0 means no retries. It takes place only for backup/restore."},
            {"postgresql_connection_attempt_timeout", 2, 2, "Allow to control 'connect_timeout' parameter of PostgreSQL connection."},
            {"postgresql_connection_pool_retries", 2, 2, "Allow to control the number of retries in PostgreSQL connection pool."}
        });
        addSettingsChanges(settings_changes_history, "24.6",
        {
            {"materialize_skip_indexes_on_insert", true, true, "Added new setting to allow to disable materialization of skip indexes on insert"},
            {"materialize_statistics_on_insert", true, true, "Added new setting to allow to disable materialization of statistics on insert"},
            {"input_format_parquet_use_native_reader", false, false, "When reading Parquet files, to use native reader instead of arrow reader."},
            {"hdfs_throw_on_zero_files_match", false, false, "Allow to throw an error when ListObjects request cannot match any files in HDFS engine instead of empty query result"},
            {"azure_throw_on_zero_files_match", false, false, "Allow to throw an error when ListObjects request cannot match any files in AzureBlobStorage engine instead of empty query result"},
            {"s3_validate_request_settings", true, true, "Allow to disable S3 request settings validation"},
            {"allow_experimental_full_text_index", false, false, "Enable experimental text index"},
            {"azure_skip_empty_files", false, false, "Allow to skip empty files in azure table engine"},
            {"hdfs_ignore_file_doesnt_exist", false, false, "Allow to return 0 rows when the requested files don't exist instead of throwing an exception in HDFS table engine"},
            {"azure_ignore_file_doesnt_exist", false, false, "Allow to return 0 rows when the requested files don't exist instead of throwing an exception in AzureBlobStorage table engine"},
            {"s3_ignore_file_doesnt_exist", false, false, "Allow to return 0 rows when the requested files don't exist instead of throwing an exception in S3 table engine"},
            {"s3_max_part_number", 10000, 10000, "Maximum part number number for s3 upload part"},
            {"s3_max_single_operation_copy_size", 32 * 1024 * 1024, 32 * 1024 * 1024, "Maximum size for a single copy operation in s3"},
            {"input_format_parquet_max_block_size", 8192, DEFAULT_BLOCK_SIZE, "Increase block size for parquet reader."},
            {"input_format_parquet_prefer_block_bytes", 0, DEFAULT_BLOCK_SIZE * 256, "Average block bytes output by parquet reader."},
            {"enable_blob_storage_log", true, true, "Write information about blob storage operations to system.blob_storage_log table"},
            {"allow_deprecated_snowflake_conversion_functions", true, false, "Disabled deprecated functions snowflakeToDateTime[64] and dateTime[64]ToSnowflake."},
            {"allow_statistic_optimize", false, false, "Old setting which popped up here being renamed."},
            {"allow_experimental_statistic", false, false, "Old setting which popped up here being renamed."},
            {"allow_statistics_optimize", false, false, "The setting was renamed. The previous name is `allow_statistic_optimize`."},
            {"allow_experimental_statistics", false, false, "The setting was renamed. The previous name is `allow_experimental_statistic`."},
            {"enable_vertical_final", false, true, "Enable vertical final by default again after fixing bug"},
            {"parallel_replicas_custom_key_range_lower", 0, 0, "Add settings to control the range filter when using parallel replicas with dynamic shards"},
            {"parallel_replicas_custom_key_range_upper", 0, 0, "Add settings to control the range filter when using parallel replicas with dynamic shards. A value of 0 disables the upper limit"},
            {"output_format_pretty_display_footer_column_names", 0, 1, "Add a setting to display column names in the footer if there are many rows. Threshold value is controlled by output_format_pretty_display_footer_column_names_min_rows."},
            {"output_format_pretty_display_footer_column_names_min_rows", 0, 50, "Add a setting to control the threshold value for setting output_format_pretty_display_footer_column_names_min_rows. Default 50."},
            {"output_format_csv_serialize_tuple_into_separate_columns", true, true, "A new way of how interpret tuples in CSV format was added."},
            {"input_format_csv_deserialize_separate_columns_into_tuple", true, true, "A new way of how interpret tuples in CSV format was added."},
            {"input_format_csv_try_infer_strings_from_quoted_tuples", true, true, "A new way of how interpret tuples in CSV format was added."},
        });
        addSettingsChanges(settings_changes_history, "24.5",
        {
            {"allow_deprecated_error_prone_window_functions", true, false, "Allow usage of deprecated error prone window functions (neighbor, runningAccumulate, runningDifferenceStartingWithFirstValue, runningDifference)"},
            {"allow_experimental_join_condition", false, false, "Support join with inequal conditions which involve columns from both left and right table. e.g. t1.y < t2.y."},
            {"input_format_tsv_crlf_end_of_line", false, false, "Enables reading of CRLF line endings with TSV formats"},
            {"output_format_parquet_use_custom_encoder", false, true, "Enable custom Parquet encoder."},
            {"cross_join_min_rows_to_compress", 0, 10000000, "Minimal count of rows to compress block in CROSS JOIN. Zero value means - disable this threshold. This block is compressed when any of the two thresholds (by rows or by bytes) are reached."},
            {"cross_join_min_bytes_to_compress", 0, 1_GiB, "Minimal size of block to compress in CROSS JOIN. Zero value means - disable this threshold. This block is compressed when any of the two thresholds (by rows or by bytes) are reached."},
            {"http_max_chunk_size", 0, 0, "Internal limitation"},
            {"prefer_external_sort_block_bytes", 0, DEFAULT_BLOCK_SIZE * 256, "Prefer maximum block bytes for external sort, reduce the memory usage during merging."},
            {"input_format_force_null_for_omitted_fields", false, false, "Disable type-defaults for omitted fields when needed"},
            {"cast_string_to_dynamic_use_inference", false, false, "Add setting to allow converting String to Dynamic through parsing"},
            {"allow_experimental_dynamic_type", false, false, "Add new experimental Dynamic type"},
            {"azure_max_blocks_in_multipart_upload", 50000, 50000, "Maximum number of blocks in multipart upload for Azure."},
            {"allow_archive_path_syntax", false, true, "Added new setting to allow disabling archive path syntax."},
        });
        addSettingsChanges(settings_changes_history, "24.4",
        {
            {"input_format_json_throw_on_bad_escape_sequence", true, true, "Allow to save JSON strings with bad escape sequences"},
            {"max_parsing_threads", 0, 0, "Add a separate setting to control number of threads in parallel parsing from files"},
            {"ignore_drop_queries_probability", 0, 0, "Allow to ignore drop queries in server with specified probability for testing purposes"},
            {"lightweight_deletes_sync", 2, 2, "The same as 'mutation_sync', but controls only execution of lightweight deletes"},
            {"query_cache_system_table_handling", "save", "throw", "The query cache no longer caches results of queries against system tables"},
            {"input_format_json_ignore_unnecessary_fields", false, true, "Ignore unnecessary fields and not parse them. Enabling this may not throw exceptions on json strings of invalid format or with duplicated fields"},
            {"input_format_hive_text_allow_variable_number_of_columns", false, true, "Ignore extra columns in Hive Text input (if file has more columns than expected) and treat missing fields in Hive Text input as default values."},
            {"allow_experimental_database_replicated", false, true, "Database engine Replicated is now in Beta stage"},
            {"temporary_data_in_cache_reserve_space_wait_lock_timeout_milliseconds", (10 * 60 * 1000), (10 * 60 * 1000), "Wait time to lock cache for sapce reservation in temporary data in filesystem cache"},
            {"optimize_rewrite_sum_if_to_count_if", false, true, "Only available for the analyzer, where it works correctly"},
            {"azure_allow_parallel_part_upload", "true", "true", "Use multiple threads for azure multipart upload."},
            {"max_recursive_cte_evaluation_depth", DBMS_RECURSIVE_CTE_MAX_EVALUATION_DEPTH, DBMS_RECURSIVE_CTE_MAX_EVALUATION_DEPTH, "Maximum limit on recursive CTE evaluation depth"},
            {"query_plan_convert_outer_join_to_inner_join", false, true, "Allow to convert OUTER JOIN to INNER JOIN if filter after JOIN always filters default values"},
        });
        addSettingsChanges(settings_changes_history, "24.3",
        {
            {"s3_connect_timeout_ms", 1000, 1000, "Introduce new dedicated setting for s3 connection timeout"},
            {"allow_experimental_shared_merge_tree", false, true, "The setting is obsolete"},
            {"use_page_cache_for_disks_without_file_cache", false, false, "Added userspace page cache"},
            {"read_from_page_cache_if_exists_otherwise_bypass_cache", false, false, "Added userspace page cache"},
            {"page_cache_inject_eviction", false, false, "Added userspace page cache"},
            {"default_table_engine", "None", "MergeTree", "Set default table engine to MergeTree for better usability"},
            {"input_format_json_use_string_type_for_ambiguous_paths_in_named_tuples_inference_from_objects", false, false, "Allow to use String type for ambiguous paths during named tuple inference from JSON objects"},
            {"traverse_shadow_remote_data_paths", false, false, "Traverse shadow directory when query system.remote_data_paths."},
            {"throw_if_deduplication_in_dependent_materialized_views_enabled_with_async_insert", false, true, "Deduplication in dependent materialized view cannot work together with async inserts."},
            {"parallel_replicas_allow_in_with_subquery", false, true, "If true, subquery for IN will be executed on every follower replica"},
            {"log_processors_profiles", false, true, "Enable by default"},
            {"function_locate_has_mysql_compatible_argument_order", false, true, "Increase compatibility with MySQL's locate function."},
            {"allow_suspicious_primary_key", true, false, "Forbid suspicious PRIMARY KEY/ORDER BY for MergeTree (i.e. SimpleAggregateFunction)"},
            {"filesystem_cache_reserve_space_wait_lock_timeout_milliseconds", 1000, 1000, "Wait time to lock cache for sapce reservation in filesystem cache"},
            {"max_parser_backtracks", 0, 1000000, "Limiting the complexity of parsing"},
            {"analyzer_compatibility_join_using_top_level_identifier", false, false, "Force to resolve identifier in JOIN USING from projection"},
            {"distributed_insert_skip_read_only_replicas", false, false, "If true, INSERT into Distributed will skip read-only replicas"},
            {"keeper_max_retries", 10, 10, "Max retries for general keeper operations"},
            {"keeper_retry_initial_backoff_ms", 100, 100, "Initial backoff timeout for general keeper operations"},
            {"keeper_retry_max_backoff_ms", 5000, 5000, "Max backoff timeout for general keeper operations"},
            {"s3queue_allow_experimental_sharded_mode", false, false, "Enable experimental sharded mode of S3Queue table engine. It is experimental because it will be rewritten"},
            {"allow_experimental_analyzer", false, true, "Enable analyzer and planner by default."},
            {"merge_tree_read_split_ranges_into_intersecting_and_non_intersecting_injection_probability", 0.0, 0.0, "For testing of `PartsSplitter` - split read ranges into intersecting and non intersecting every time you read from MergeTree with the specified probability."},
            {"allow_get_client_http_header", false, false, "Introduced a new function."},
            {"output_format_pretty_row_numbers", false, true, "It is better for usability."},
            {"output_format_pretty_max_value_width_apply_for_single_value", true, false, "Single values in Pretty formats won't be cut."},
            {"output_format_parquet_string_as_string", false, true, "ClickHouse allows arbitrary binary data in the String data type, which is typically UTF-8. Parquet/ORC/Arrow Strings only support UTF-8. That's why you can choose which Arrow's data type to use for the ClickHouse String data type - String or Binary. While Binary would be more correct and compatible, using String by default will correspond to user expectations in most cases."},
            {"output_format_orc_string_as_string", false, true, "ClickHouse allows arbitrary binary data in the String data type, which is typically UTF-8. Parquet/ORC/Arrow Strings only support UTF-8. That's why you can choose which Arrow's data type to use for the ClickHouse String data type - String or Binary. While Binary would be more correct and compatible, using String by default will correspond to user expectations in most cases."},
            {"output_format_arrow_string_as_string", false, true, "ClickHouse allows arbitrary binary data in the String data type, which is typically UTF-8. Parquet/ORC/Arrow Strings only support UTF-8. That's why you can choose which Arrow's data type to use for the ClickHouse String data type - String or Binary. While Binary would be more correct and compatible, using String by default will correspond to user expectations in most cases."},
            {"output_format_parquet_compression_method", "lz4", "zstd", "Parquet/ORC/Arrow support many compression methods, including lz4 and zstd. ClickHouse supports each and every compression method. Some inferior tools, such as 'duckdb', lack support for the faster `lz4` compression method, that's why we set zstd by default."},
            {"output_format_orc_compression_method", "lz4", "zstd", "Parquet/ORC/Arrow support many compression methods, including lz4 and zstd. ClickHouse supports each and every compression method. Some inferior tools, such as 'duckdb', lack support for the faster `lz4` compression method, that's why we set zstd by default."},
            {"output_format_pretty_highlight_digit_groups", false, true, "If enabled and if output is a terminal, highlight every digit corresponding to the number of thousands, millions, etc. with underline."},
            {"geo_distance_returns_float64_on_float64_arguments", false, true, "Increase the default precision."},
            {"azure_max_inflight_parts_for_one_file", 20, 20, "The maximum number of a concurrent loaded parts in multipart upload request. 0 means unlimited."},
            {"azure_strict_upload_part_size", 0, 0, "The exact size of part to upload during multipart upload to Azure blob storage."},
            {"azure_min_upload_part_size", 16*1024*1024, 16*1024*1024, "The minimum size of part to upload during multipart upload to Azure blob storage."},
            {"azure_max_upload_part_size", 5ull*1024*1024*1024, 5ull*1024*1024*1024, "The maximum size of part to upload during multipart upload to Azure blob storage."},
            {"azure_upload_part_size_multiply_factor", 2, 2, "Multiply azure_min_upload_part_size by this factor each time azure_multiply_parts_count_threshold parts were uploaded from a single write to Azure blob storage."},
            {"azure_upload_part_size_multiply_parts_count_threshold", 500, 500, "Each time this number of parts was uploaded to Azure blob storage, azure_min_upload_part_size is multiplied by azure_upload_part_size_multiply_factor."},
            {"output_format_csv_serialize_tuple_into_separate_columns", true, true, "A new way of how interpret tuples in CSV format was added."},
            {"input_format_csv_deserialize_separate_columns_into_tuple", true, true, "A new way of how interpret tuples in CSV format was added."},
            {"input_format_csv_try_infer_strings_from_quoted_tuples", true, true, "A new way of how interpret tuples in CSV format was added."},
        });
        addSettingsChanges(settings_changes_history, "24.2",
        {
            {"allow_suspicious_variant_types", true, false, "Don't allow creating Variant type with suspicious variants by default"},
            {"validate_experimental_and_suspicious_types_inside_nested_types", false, true, "Validate usage of experimental and suspicious types inside nested types"},
            {"output_format_values_escape_quote_with_quote", false, false, "If true escape ' with '', otherwise quoted with \\'"},
            {"output_format_pretty_single_large_number_tip_threshold", 0, 1'000'000, "Print a readable number tip on the right side of the table if the block consists of a single number which exceeds this value (except 0)"},
            {"input_format_try_infer_exponent_floats", true, false, "Don't infer floats in exponential notation by default"},
            {"query_plan_optimize_prewhere", true, true, "Allow to push down filter to PREWHERE expression for supported storages"},
            {"async_insert_max_data_size", 1000000, 10485760, "The previous value appeared to be too small."},
            {"async_insert_poll_timeout_ms", 10, 10, "Timeout in milliseconds for polling data from asynchronous insert queue"},
            {"async_insert_use_adaptive_busy_timeout", false, true, "Use adaptive asynchronous insert timeout"},
            {"async_insert_busy_timeout_min_ms", 50, 50, "The minimum value of the asynchronous insert timeout in milliseconds; it also serves as the initial value, which may be increased later by the adaptive algorithm"},
            {"async_insert_busy_timeout_max_ms", 200, 200, "The minimum value of the asynchronous insert timeout in milliseconds; async_insert_busy_timeout_ms is aliased to async_insert_busy_timeout_max_ms"},
            {"async_insert_busy_timeout_increase_rate", 0.2, 0.2, "The exponential growth rate at which the adaptive asynchronous insert timeout increases"},
            {"async_insert_busy_timeout_decrease_rate", 0.2, 0.2, "The exponential growth rate at which the adaptive asynchronous insert timeout decreases"},
            {"format_template_row_format", "", "", "Template row format string can be set directly in query"},
            {"format_template_resultset_format", "", "", "Template result set format string can be set in query"},
            {"split_parts_ranges_into_intersecting_and_non_intersecting_final", true, true, "Allow to split parts ranges into intersecting and non intersecting during FINAL optimization"},
            {"split_intersecting_parts_ranges_into_layers_final", true, true, "Allow to split intersecting parts ranges into layers during FINAL optimization"},
            {"azure_max_single_part_copy_size", 256*1024*1024, 256*1024*1024, "The maximum size of object to copy using single part copy to Azure blob storage."},
            {"min_external_table_block_size_rows", DEFAULT_INSERT_BLOCK_SIZE, DEFAULT_INSERT_BLOCK_SIZE, "Squash blocks passed to external table to specified size in rows, if blocks are not big enough"},
            {"min_external_table_block_size_bytes", DEFAULT_INSERT_BLOCK_SIZE * 256, DEFAULT_INSERT_BLOCK_SIZE * 256, "Squash blocks passed to external table to specified size in bytes, if blocks are not big enough."},
            {"parallel_replicas_prefer_local_join", true, true, "If true, and JOIN can be executed with parallel replicas algorithm, and all storages of right JOIN part are *MergeTree, local JOIN will be used instead of GLOBAL JOIN."},
            {"optimize_time_filter_with_preimage", true, true, "Optimize Date and DateTime predicates by converting functions into equivalent comparisons without conversions (e.g. toYear(col) = 2023 -> col >= '2023-01-01' AND col <= '2023-12-31')"},
            {"extract_key_value_pairs_max_pairs_per_row", 0, 0, "Max number of pairs that can be produced by the `extractKeyValuePairs` function. Used as a safeguard against consuming too much memory."},
            {"default_view_definer", "CURRENT_USER", "CURRENT_USER", "Allows to set default `DEFINER` option while creating a view"},
            {"default_materialized_view_sql_security", "DEFINER", "DEFINER", "Allows to set a default value for SQL SECURITY option when creating a materialized view"},
            {"default_normal_view_sql_security", "INVOKER", "INVOKER", "Allows to set default `SQL SECURITY` option while creating a normal view"},
            {"mysql_map_string_to_text_in_show_columns", false, true, "Reduce the configuration effort to connect ClickHouse with BI tools."},
            {"mysql_map_fixed_string_to_text_in_show_columns", false, true, "Reduce the configuration effort to connect ClickHouse with BI tools."},
        });
        addSettingsChanges(settings_changes_history, "24.1",
        {
            {"print_pretty_type_names", false, true, "Better user experience."},
            {"input_format_json_read_bools_as_strings", false, true, "Allow to read bools as strings in JSON formats by default"},
            {"output_format_arrow_use_signed_indexes_for_dictionary", false, true, "Use signed indexes type for Arrow dictionaries by default as it's recommended"},
            {"allow_experimental_variant_type", false, false, "Add new experimental Variant type"},
            {"use_variant_as_common_type", false, false, "Allow to use Variant in if/multiIf if there is no common type"},
            {"output_format_arrow_use_64_bit_indexes_for_dictionary", false, false, "Allow to use 64 bit indexes type in Arrow dictionaries"},
            {"parallel_replicas_mark_segment_size", 128, 128, "Add new setting to control segment size in new parallel replicas coordinator implementation"},
            {"ignore_materialized_views_with_dropped_target_table", false, false, "Add new setting to allow to ignore materialized views with dropped target table"},
            {"output_format_compression_level", 3, 3, "Allow to change compression level in the query output"},
            {"output_format_compression_zstd_window_log", 0, 0, "Allow to change zstd window log in the query output when zstd compression is used"},
            {"enable_zstd_qat_codec", false, false, "Add new ZSTD_QAT codec"},
            {"enable_vertical_final", false, true, "Use vertical final by default"},
            {"output_format_arrow_use_64_bit_indexes_for_dictionary", false, false, "Allow to use 64 bit indexes type in Arrow dictionaries"},
            {"max_rows_in_set_to_optimize_join", 100000, 0, "Disable join optimization as it prevents from read in order optimization"},
            {"output_format_pretty_color", true, "auto", "Setting is changed to allow also for auto value, disabling ANSI escapes if output is not a tty"},
            {"function_visible_width_behavior", 0, 1, "We changed the default behavior of `visibleWidth` to be more precise"},
            {"max_estimated_execution_time", 0, 0, "Separate max_execution_time and max_estimated_execution_time"},
            {"iceberg_engine_ignore_schema_evolution", false, false, "Allow to ignore schema evolution in Iceberg table engine"},
            {"optimize_injective_functions_in_group_by", false, true, "Replace injective functions by it's arguments in GROUP BY section in analyzer"},
            {"update_insert_deduplication_token_in_dependent_materialized_views", false, false, "Allow to update insert deduplication token with table identifier during insert in dependent materialized views"},
            {"azure_max_unexpected_write_error_retries", 4, 4, "The maximum number of retries in case of unexpected errors during Azure blob storage write"},
            {"split_parts_ranges_into_intersecting_and_non_intersecting_final", false, true, "Allow to split parts ranges into intersecting and non intersecting during FINAL optimization"},
            {"split_intersecting_parts_ranges_into_layers_final", true, true, "Allow to split intersecting parts ranges into layers during FINAL optimization"}
        });
        addSettingsChanges(settings_changes_history, "23.12",
        {
            {"allow_suspicious_ttl_expressions", true, false, "It is a new setting, and in previous versions the behavior was equivalent to allowing."},
            {"input_format_parquet_allow_missing_columns", false, true, "Allow missing columns in Parquet files by default"},
            {"input_format_orc_allow_missing_columns", false, true, "Allow missing columns in ORC files by default"},
            {"input_format_arrow_allow_missing_columns", false, true, "Allow missing columns in Arrow files by default"}
        });
        addSettingsChanges(settings_changes_history, "23.11",
        {
            {"parsedatetime_parse_without_leading_zeros", false, true, "Improved compatibility with MySQL DATE_FORMAT/STR_TO_DATE"}
        });
        addSettingsChanges(settings_changes_history, "23.9",
        {
            {"optimize_group_by_constant_keys", false, true, "Optimize group by constant keys by default"},
            {"input_format_json_try_infer_named_tuples_from_objects", false, true, "Try to infer named Tuples from JSON objects by default"},
            {"input_format_json_read_numbers_as_strings", false, true, "Allow to read numbers as strings in JSON formats by default"},
            {"input_format_json_read_arrays_as_strings", false, true, "Allow to read arrays as strings in JSON formats by default"},
            {"input_format_json_infer_incomplete_types_as_strings", false, true, "Allow to infer incomplete types as Strings in JSON formats by default"},
            {"input_format_json_try_infer_numbers_from_strings", true, false, "Don't infer numbers from strings in JSON formats by default to prevent possible parsing errors"},
            {"http_write_exception_in_output_format", false, true, "Output valid JSON/XML on exception in HTTP streaming."}
        });
        addSettingsChanges(settings_changes_history, "23.8",
        {
            {"rewrite_count_distinct_if_with_count_distinct_implementation", false, true, "Rewrite countDistinctIf with count_distinct_implementation configuration"}
        });
        addSettingsChanges(settings_changes_history, "23.7",
        {
            {"function_sleep_max_microseconds_per_block", 0, 3000000, "In previous versions, the maximum sleep time of 3 seconds was applied only for `sleep`, but not for `sleepEachRow` function. In the new version, we introduce this setting. If you set compatibility with the previous versions, we will disable the limit altogether."}
        });
        addSettingsChanges(settings_changes_history, "23.6",
        {
            {"http_send_timeout", 180, 30, "3 minutes seems crazy long. Note that this is timeout for a single network write call, not for the whole upload operation."},
            {"http_receive_timeout", 180, 30, "See http_send_timeout."}
        });
        addSettingsChanges(settings_changes_history, "23.5",
        {
            {"input_format_parquet_preserve_order", true, false, "Allow Parquet reader to reorder rows for better parallelism."},
            {"parallelize_output_from_storages", false, true, "Allow parallelism when executing queries that read from file/url/s3/etc. This may reorder rows."},
            {"use_with_fill_by_sorting_prefix", false, true, "Columns preceding WITH FILL columns in ORDER BY clause form sorting prefix. Rows with different values in sorting prefix are filled independently"},
            {"output_format_parquet_compliant_nested_types", false, true, "Change an internal field name in output Parquet file schema."}
        });
        addSettingsChanges(settings_changes_history, "23.4",
        {
            {"allow_suspicious_indices", true, false, "If true, index can defined with identical expressions"},
            {"allow_nonconst_timezone_arguments", true, false, "Allow non-const timezone arguments in certain time-related functions like toTimeZone(), fromUnixTimestamp*(), snowflakeToDateTime*()."},
            {"connect_timeout_with_failover_ms", 50, 1000, "Increase default connect timeout because of async connect"},
            {"connect_timeout_with_failover_secure_ms", 100, 1000, "Increase default secure connect timeout because of async connect"},
            {"hedged_connection_timeout_ms", 100, 50, "Start new connection in hedged requests after 50 ms instead of 100 to correspond with previous connect timeout"},
            {"formatdatetime_f_prints_single_zero", true, false, "Improved compatibility with MySQL DATE_FORMAT()/STR_TO_DATE()"},
            {"formatdatetime_parsedatetime_m_is_month_name", false, true, "Improved compatibility with MySQL DATE_FORMAT/STR_TO_DATE"}
        });
        addSettingsChanges(settings_changes_history, "23.3",
        {
            {"output_format_parquet_version", "1.0", "2.latest", "Use latest Parquet format version for output format"},
            {"input_format_json_ignore_unknown_keys_in_named_tuple", false, true, "Improve parsing JSON objects as named tuples"},
            {"input_format_native_allow_types_conversion", false, true, "Allow types conversion in Native input forma"},
            {"output_format_arrow_compression_method", "none", "lz4_frame", "Use lz4 compression in Arrow output format by default"},
            {"output_format_parquet_compression_method", "snappy", "lz4", "Use lz4 compression in Parquet output format by default"},
            {"output_format_orc_compression_method", "none", "lz4_frame", "Use lz4 compression in ORC output format by default"},
            {"async_query_sending_for_remote", false, true, "Create connections and send query async across shards"}
        });
        addSettingsChanges(settings_changes_history, "23.2",
        {
            {"output_format_parquet_fixed_string_as_fixed_byte_array", false, true, "Use Parquet FIXED_LENGTH_BYTE_ARRAY type for FixedString by default"},
            {"output_format_arrow_fixed_string_as_fixed_byte_array", false, true, "Use Arrow FIXED_SIZE_BINARY type for FixedString by default"},
            {"query_plan_remove_redundant_distinct", false, true, "Remove redundant Distinct step in query plan"},
            {"optimize_duplicate_order_by_and_distinct", true, false, "Remove duplicate ORDER BY and DISTINCT if it's possible"},
            {"insert_keeper_max_retries", 0, 20, "Enable reconnections to Keeper on INSERT, improve reliability"}
        });
        addSettingsChanges(settings_changes_history, "23.1",
        {
            {"input_format_json_read_objects_as_strings", 0, 1, "Enable reading nested json objects as strings while object type is experimental"},
            {"input_format_json_defaults_for_missing_elements_in_named_tuple", false, true, "Allow missing elements in JSON objects while reading named tuples by default"},
            {"input_format_csv_detect_header", false, true, "Detect header in CSV format by default"},
            {"input_format_tsv_detect_header", false, true, "Detect header in TSV format by default"},
            {"input_format_custom_detect_header", false, true, "Detect header in CustomSeparated format by default"},
            {"query_plan_remove_redundant_sorting", false, true, "Remove redundant sorting in query plan. For example, sorting steps related to ORDER BY clauses in subqueries"}
        });
        addSettingsChanges(settings_changes_history, "22.12",
        {
            {"max_size_to_preallocate_for_aggregation", 10'000'000, 100'000'000, "This optimizes performance"},
            {"query_plan_aggregation_in_order", 0, 1, "Enable some refactoring around query plan"},
            {"format_binary_max_string_size", 0, 1_GiB, "Prevent allocating large amount of memory"}
        });
        addSettingsChanges(settings_changes_history, "22.11",
        {
            {"use_structure_from_insertion_table_in_table_functions", 0, 2, "Improve using structure from insertion table in table functions"}
        });
        addSettingsChanges(settings_changes_history, "22.9",
        {
            {"force_grouping_standard_compatibility", false, true, "Make GROUPING function output the same as in SQL standard and other DBMS"}
        });
        addSettingsChanges(settings_changes_history, "22.7",
        {
            {"cross_to_inner_join_rewrite", 1, 2, "Force rewrite comma join to inner"},
            {"enable_positional_arguments", false, true, "Enable positional arguments feature by default"},
            {"format_csv_allow_single_quotes", true, false, "Most tools don't treat single quote in CSV specially, don't do it by default too"}
        });
        addSettingsChanges(settings_changes_history, "22.6",
        {
            {"output_format_json_named_tuples_as_objects", false, true, "Allow to serialize named tuples as JSON objects in JSON formats by default"},
            {"input_format_skip_unknown_fields", false, true, "Optimize reading subset of columns for some input formats"}
        });
        addSettingsChanges(settings_changes_history, "22.5",
        {
            {"memory_overcommit_ratio_denominator", 0, 1073741824, "Enable memory overcommit feature by default"},
            {"memory_overcommit_ratio_denominator_for_user", 0, 1073741824, "Enable memory overcommit feature by default"}
        });
        addSettingsChanges(settings_changes_history, "22.4",
        {
            {"allow_settings_after_format_in_insert", true, false, "Do not allow SETTINGS after FORMAT for INSERT queries because ClickHouse interpret SETTINGS as some values, which is misleading"}
        });
        addSettingsChanges(settings_changes_history, "22.3",
        {
            {"cast_ipv4_ipv6_default_on_conversion_error", true, false, "Make functions cast(value, 'IPv4') and cast(value, 'IPv6') behave same as toIPv4 and toIPv6 functions"}
        });
        addSettingsChanges(settings_changes_history, "21.12",
        {
            {"stream_like_engine_allow_direct_select", true, false, "Do not allow direct select for Kafka/RabbitMQ/FileLog by default"}
        });
        addSettingsChanges(settings_changes_history, "21.9",
        {
            {"output_format_decimal_trailing_zeros", true, false, "Do not output trailing zeros in text representation of Decimal types by default for better looking output"},
            {"use_hedged_requests", false, true, "Enable Hedged Requests feature by default"}
        });
        addSettingsChanges(settings_changes_history, "21.7",
        {
            {"legacy_column_name_of_tuple_literal", true, false, "Add this setting only for compatibility reasons. It makes sense to set to 'true', while doing rolling update of cluster from version lower than 21.7 to higher"}
        });
        addSettingsChanges(settings_changes_history, "21.5",
        {
            {"async_socket_for_remote", false, true, "Fix all problems and turn on asynchronous reads from socket for remote queries by default again"}
        });
        addSettingsChanges(settings_changes_history, "21.3",
        {
            {"async_socket_for_remote", true, false, "Turn off asynchronous reads from socket for remote queries because of some problems"},
            {"optimize_normalize_count_variants", false, true, "Rewrite aggregate functions that semantically equals to count() as count() by default"},
            {"normalize_function_names", false, true, "Normalize function names to their canonical names, this was needed for projection query routing"}
        });
        addSettingsChanges(settings_changes_history, "21.2",
        {
            {"enable_global_with_statement", false, true, "Propagate WITH statements to UNION queries and all subqueries by default"}
        });
        addSettingsChanges(settings_changes_history, "21.1",
        {
            {"insert_quorum_parallel", false, true, "Use parallel quorum inserts by default. It is significantly more convenient to use than sequential quorum inserts"},
            {"input_format_null_as_default", false, true, "Allow to insert NULL as default for input formats by default"},
            {"optimize_on_insert", false, true, "Enable data optimization on INSERT by default for better user experience"},
            {"use_compact_format_in_distributed_parts_names", false, true, "Use compact format for async INSERT into Distributed tables by default"}
        });
        addSettingsChanges(settings_changes_history, "20.10",
        {
            {"format_regexp_escaping_rule", "Escaped", "Raw", "Use Raw as default escaping rule for Regexp format to male the behaviour more like to what users expect"}
        });
        addSettingsChanges(settings_changes_history, "20.7",
        {
            {"show_table_uuid_in_table_create_query_if_not_nil", true, false, "Stop showing  UID of the table in its CREATE query for Engine=Atomic"}
        });
        addSettingsChanges(settings_changes_history, "20.5",
        {
            {"input_format_with_names_use_header", false, true, "Enable using header with names for formats with WithNames/WithNamesAndTypes suffixes"},
            {"allow_suspicious_codecs", true, false, "Don't allow to specify meaningless compression codecs"}
        });
        addSettingsChanges(settings_changes_history, "20.4",
        {
            {"validate_polygons", false, true, "Throw exception if polygon is invalid in function pointInPolygon by default instead of returning possibly wrong results"}
        });
        addSettingsChanges(settings_changes_history, "19.18",
        {
            {"enable_scalar_subquery_optimization", false, true, "Prevent scalar subqueries from (de)serializing large scalar values and possibly avoid running the same subquery more than once"}
        });
        addSettingsChanges(settings_changes_history, "19.14",
        {
            {"any_join_distinct_right_table_keys", true, false, "Disable ANY RIGHT and ANY FULL JOINs by default to avoid inconsistency"}
        });
        addSettingsChanges(settings_changes_history, "19.12",
        {
            {"input_format_defaults_for_omitted_fields", false, true, "Enable calculation of complex default expressions for omitted fields for some input formats, because it should be the expected behaviour"}
        });
        addSettingsChanges(settings_changes_history, "19.5",
        {
            {"max_partitions_per_insert_block", 0, 100, "Add a limit for the number of partitions in one block"}
        });
        addSettingsChanges(settings_changes_history, "18.12.17",
        {
            {"enable_optimize_predicate_expression", 0, 1, "Optimize predicates to subqueries by default"}
        });
    });
    return settings_changes_history;
}

const VersionToSettingsChangesMap & getMergeTreeSettingsChangesHistory()
{
    static VersionToSettingsChangesMap merge_tree_settings_changes_history;
    static std::once_flag initialized_flag;
    std::call_once(initialized_flag, [&]
    {
        addSettingsChanges(merge_tree_settings_changes_history, "25.9",
        {
            {"shared_merge_tree_enable_automatic_empty_partitions_cleanup", false, false, "New setting"},
            {"shared_merge_tree_empty_partition_lifetime", 86400, 86400, "New setting"},
            {"shared_merge_tree_outdated_parts_group_size", 2, 2, "New setting"},
            {"shared_merge_tree_use_outdated_parts_compact_format", false, true, "Enable outdated parts v3 by default"},
        });
        addSettingsChanges(merge_tree_settings_changes_history, "25.8",
        {
            {"object_serialization_version", "v2", "v2", "Add a setting to control JSON serialization versions"},
            {"object_shared_data_serialization_version", "map", "map", "Add a setting to control JSON serialization versions"},
            {"object_shared_data_serialization_version_for_zero_level_parts", "map", "map", "Add a setting to control JSON serialization versions  for zero level parts"},
            {"object_shared_data_buckets_for_compact_part", 8, 8, "Add a setting to control number of buckets for shared data in JSON serialization in compact parts"},
            {"object_shared_data_buckets_for_wide_part", 32, 32, "Add a setting to control number of buckets for shared data in JSON serialization in wide parts"},
            {"dynamic_serialization_version", "v2", "v2", "Add a setting to control Dynamic serialization versions"},
            {"search_orphaned_parts_disks", "any", "any", "New setting"},
            {"shared_merge_tree_virtual_parts_discovery_batch", 1, 1, "New setting"},
            {"max_digestion_size_per_segment", 256_MiB, 256_MiB, "Obsolete setting"},
            {"shared_merge_tree_update_replica_flags_delay_ms", 30000, 30000, "New setting"},
            {"write_marks_for_substreams_in_compact_parts", false, true, "Enable writing marks for substreams in compact parts by default"},
            {"allow_part_offset_column_in_projections", false, true, "Now projections can use _part_offset column."},
            {"max_uncompressed_bytes_in_patches", 0, 30ULL * 1024 * 1024 * 1024, "New setting"},
        });
        addSettingsChanges(merge_tree_settings_changes_history, "25.7",
        {
            /// RELEASE CLOSED
        });
        addSettingsChanges(merge_tree_settings_changes_history, "25.6",
        {
            /// RELEASE CLOSED
            {"cache_populated_by_fetch_filename_regexp", "", "", "New setting"},
            {"allow_coalescing_columns_in_partition_or_order_key", false, false, "New setting to allow coalescing of partition or sorting key columns."},
            /// RELEASE CLOSED
        });
        addSettingsChanges(merge_tree_settings_changes_history, "25.5",
        {
            /// Release closed. Please use 25.6
            {"shared_merge_tree_enable_coordinated_merges", false, false, "New setting"},
            {"shared_merge_tree_merge_coordinator_merges_prepare_count", 100, 100, "New setting"},
            {"shared_merge_tree_merge_coordinator_fetch_fresh_metadata_period_ms", 10000, 10000, "New setting"},
            {"shared_merge_tree_merge_coordinator_max_merge_request_size", 20, 20, "New setting"},
            {"shared_merge_tree_merge_coordinator_election_check_period_ms", 30000, 30000, "New setting"},
            {"shared_merge_tree_merge_coordinator_min_period_ms", 1, 1, "New setting"},
            {"shared_merge_tree_merge_coordinator_max_period_ms", 10000, 10000, "New setting"},
            {"shared_merge_tree_merge_coordinator_factor", 2, 2, "New setting"},
            {"shared_merge_tree_merge_worker_fast_timeout_ms", 100, 100, "New setting"},
            {"shared_merge_tree_merge_worker_regular_timeout_ms", 10000, 10000, "New setting"},
            {"apply_patches_on_merge", true, true, "New setting"},
            {"remove_unused_patch_parts", true, true, "New setting"},
            {"write_marks_for_substreams_in_compact_parts", false, false, "New setting"},
            /// Release closed. Please use 25.6
            {"allow_part_offset_column_in_projections", false, false, "New setting, it protects from creating projections with parent part offset column until it is stabilized."},
        });
        addSettingsChanges(merge_tree_settings_changes_history, "25.4",
        {
            /// Release closed. Please use 25.5
            {"max_postpone_time_for_failed_replicated_fetches_ms", 0, 1ULL * 60 * 1000, "Added new setting to enable postponing fetch tasks in the replication queue."},
            {"max_postpone_time_for_failed_replicated_merges_ms", 0, 1ULL * 60 * 1000, "Added new setting to enable postponing merge tasks in the replication queue."},
            {"max_postpone_time_for_failed_replicated_tasks_ms", 0, 5ULL * 60 * 1000, "Added new setting to enable postponing tasks in the replication queue."},
            {"default_compression_codec", "", "", "New setting"},
            {"refresh_parts_interval", 0, 0, "A new setting"},
            {"max_merge_delayed_streams_for_parallel_write", 40, 40, "New setting"},
            {"allow_summing_columns_in_partition_or_order_key", true, false, "New setting to allow summing of partition or sorting key columns"},
            /// Release closed. Please use 25.5
        });
        addSettingsChanges(merge_tree_settings_changes_history, "25.3",
        {
            /// Release closed. Please use 25.4
            {"shared_merge_tree_enable_keeper_parts_extra_data", false, false, "New setting"},
            {"zero_copy_merge_mutation_min_parts_size_sleep_no_scale_before_lock", 0, 0, "New setting"},
            {"enable_replacing_merge_with_cleanup_for_min_age_to_force_merge", false, false, "New setting to allow automatic cleanup merges for ReplacingMergeTree"},
            /// Release closed. Please use 25.4
        });
        addSettingsChanges(merge_tree_settings_changes_history, "25.2",
        {
            /// Release closed. Please use 25.3
            {"shared_merge_tree_initial_parts_update_backoff_ms", 50, 50, "New setting"},
            {"shared_merge_tree_max_parts_update_backoff_ms", 5000, 5000, "New setting"},
            {"shared_merge_tree_interserver_http_connection_timeout_ms", 100, 100, "New setting"},
            {"columns_and_secondary_indices_sizes_lazy_calculation", true, true, "New setting to calculate columns and indices sizes lazily"},
            {"table_disk", false, false, "New setting"},
            {"allow_reduce_blocking_parts_task", false, true, "Now SMT will remove stale blocking parts from ZooKeeper by default"},
            {"shared_merge_tree_max_suspicious_broken_parts", 0, 0, "Max broken parts for SMT, if more - deny automatic detach"},
            {"shared_merge_tree_max_suspicious_broken_parts_bytes", 0, 0, "Max size of all broken parts for SMT, if more - deny automatic detach"},
            /// Release closed. Please use 25.3
        });
        addSettingsChanges(merge_tree_settings_changes_history, "25.1",
        {
            /// Release closed. Please use 25.2
            {"shared_merge_tree_try_fetch_part_in_memory_data_from_replicas", false, false, "New setting to fetch parts data from other replicas"},
            {"enable_max_bytes_limit_for_min_age_to_force_merge", false, false, "Added new setting to limit max bytes for min_age_to_force_merge."},
            {"enable_max_bytes_limit_for_min_age_to_force_merge", false, false, "New setting"},
            {"add_minmax_index_for_numeric_columns", false, false, "New setting"},
            {"add_minmax_index_for_string_columns", false, false, "New setting"},
            {"materialize_skip_indexes_on_merge", true, true, "New setting"},
            {"merge_max_bytes_to_prewarm_cache", 1ULL * 1024 * 1024 * 1024, 1ULL * 1024 * 1024 * 1024, "Cloud sync"},
            {"merge_total_max_bytes_to_prewarm_cache", 15ULL * 1024 * 1024 * 1024, 15ULL * 1024 * 1024 * 1024, "Cloud sync"},
            {"reduce_blocking_parts_sleep_ms", 5000, 5000, "Cloud sync"},
            {"number_of_partitions_to_consider_for_merge", 10, 10, "Cloud sync"},
            {"shared_merge_tree_enable_outdated_parts_check", true, true, "Cloud sync"},
            {"shared_merge_tree_max_parts_update_leaders_in_total", 6, 6, "Cloud sync"},
            {"shared_merge_tree_max_parts_update_leaders_per_az", 2, 2, "Cloud sync"},
            {"shared_merge_tree_leader_update_period_seconds", 30, 30, "Cloud sync"},
            {"shared_merge_tree_leader_update_period_random_add_seconds", 10, 10, "Cloud sync"},
            {"shared_merge_tree_read_virtual_parts_from_leader", true, true, "Cloud sync"},
            {"shared_merge_tree_interserver_http_timeout_ms", 10000, 10000, "Cloud sync"},
            {"shared_merge_tree_max_replicas_for_parts_deletion", 10, 10, "Cloud sync"},
            {"shared_merge_tree_max_replicas_to_merge_parts_for_each_parts_range", 5, 5, "Cloud sync"},
            {"shared_merge_tree_use_outdated_parts_compact_format", false, false, "Cloud sync"},
            {"shared_merge_tree_memo_ids_remove_timeout_seconds", 1800, 1800, "Cloud sync"},
            {"shared_merge_tree_idle_parts_update_seconds", 3600, 3600, "Cloud sync"},
            {"shared_merge_tree_max_outdated_parts_to_process_at_once", 1000, 1000, "Cloud sync"},
            {"shared_merge_tree_postpone_next_merge_for_locally_merged_parts_rows_threshold", 1000000, 1000000, "Cloud sync"},
            {"shared_merge_tree_postpone_next_merge_for_locally_merged_parts_ms", 0, 0, "Cloud sync"},
            {"shared_merge_tree_range_for_merge_window_size", 10, 10, "Cloud sync"},
            {"shared_merge_tree_use_too_many_parts_count_from_virtual_parts", 0, 0, "Cloud sync"},
            {"shared_merge_tree_create_per_replica_metadata_nodes", true, true, "Cloud sync"},
            {"shared_merge_tree_use_metadata_hints_cache", true, true, "Cloud sync"},
            {"notify_newest_block_number", false, false, "Cloud sync"},
            {"allow_reduce_blocking_parts_task", false, false, "Cloud sync"},
            /// Release closed. Please use 25.2
        });
        addSettingsChanges(merge_tree_settings_changes_history, "24.12",
        {
            /// Release closed. Please use 25.1
            {"enforce_index_structure_match_on_partition_manipulation", true, false, "New setting"},
            {"use_primary_key_cache", false, false, "New setting"},
            {"prewarm_primary_key_cache", false, false, "New setting"},
            {"min_bytes_to_prewarm_caches", 0, 0, "New setting"},
            {"allow_experimental_reverse_key", false, false, "New setting"},
            /// Release closed. Please use 25.1
        });
        addSettingsChanges(merge_tree_settings_changes_history, "24.11",
        {
        });
        addSettingsChanges(merge_tree_settings_changes_history, "24.10",
        {
        });
        addSettingsChanges(merge_tree_settings_changes_history, "24.9",
        {
        });
        addSettingsChanges(merge_tree_settings_changes_history, "24.8",
        {
            {"deduplicate_merge_projection_mode", "ignore", "throw", "Do not allow to create inconsistent projection"}
        });
    });

    return merge_tree_settings_changes_history;
}

}<|MERGE_RESOLUTION|>--- conflicted
+++ resolved
@@ -44,11 +44,8 @@
             {"iceberg_delete_data_on_drop", false, false, "New setting"},
             {"use_skip_indexes_on_data_read", false, false, "New setting"},
             {"s3_slow_all_threads_after_retryable_error", true, true, "Added an alias for setting `backup_slow_all_threads_after_retryable_s3_error`"},
-<<<<<<< HEAD
             {"query_plan_remove_unused_columns", false, true, "New setting. Add optimization to remove unused columns in query plan."},
-=======
             {"iceberg_metadata_log_level", "none", "none", "New setting."},
->>>>>>> 78bd3ca7
             {"max_iceberg_data_file_rows", 100000, 100000, "New setting."},
             {"max_iceberg_data_file_bytes", 100000000, 100000000, "New setting."},
             {"query_plan_optimize_join_order_limit", 1, 1, "New setting"},
