--- conflicted
+++ resolved
@@ -92,15 +92,12 @@
             {"use_skip_indexes_if_final_exact_mode", 0, 1, "Change in default value of setting"},
             {"allow_experimental_time_series_aggregate_functions", false, false, "New setting to enable experimental timeSeries* aggregate functions."},
             {"min_outstreams_per_resize_after_split", 0, 24, "New setting."},
-<<<<<<< HEAD
             {"count_matches_stop_at_empty_match", true, false, "New setting."},
             {"enable_parallel_blocks_marshalling", "false", "true", "A new setting"},
             {"format_schema_source", "file", "file", "New setting"},
             {"format_schema_message_name", "", "", "New setting"},
             /// RELEASE CLOSED
-=======
             {"min_joined_block_size_rows", 0, DEFAULT_BLOCK_SIZE, "New setting."},
->>>>>>> 73751c8e
         });
         addSettingsChanges(settings_changes_history, "25.5",
         {
