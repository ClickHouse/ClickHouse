--- conflicted
+++ resolved
@@ -67,7 +67,8 @@
             {"distributed_cache_discard_connection_if_unread_data", true, true, "New setting"},
             {"filesystem_cache_enable_background_download_for_metadata_files_in_packed_storage", true, true, "New setting"},
             {"filesystem_cache_enable_background_download_during_fetch", true, true, "New setting"},
-            {"azure_check_objects_after_upload", false, false, "Check each uploaded object in azure blob storage to be sure that upload was successful"},
+            {"azure_check_objects_after_upload", false, false, "Check each uploaded object in azure blob storage to be sure that upload was successful"},       
+            {"enable_optimize_query_tree_logical_expression", true, true, "New setting."},
             {"backup_restore_keeper_max_retries", 20, 1000, "Should be big enough so the whole operation BACKUP or RESTORE operation won't fail because of a temporary [Zoo]Keeper failure in the middle of it."},
             {"backup_restore_failure_after_host_disconnected_for_seconds", 0, 3600, "New setting."},
             {"backup_restore_keeper_max_retries_while_initializing", 0, 20, "New setting."},
@@ -79,11 +80,7 @@
     },
     {"24.10",
         {
-<<<<<<< HEAD
-            {"enable_optimize_query_tree_logical_expression", true, true, "New setting."},
-=======
             {"query_metric_log_interval", 0, -1, "New setting."},
->>>>>>> 15cbe470
             {"enforce_strict_identifier_format", false, false, "New setting."},
             {"enable_parsing_to_custom_serialization", false, true, "New setting"},
             {"mongodb_throw_on_unsupported_query", false, true, "New setting."},
