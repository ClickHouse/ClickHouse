#include <Core/SettingsChangesHistory.h>

#include <Core/SettingsEnums.h>

#include <Common/Exception.h>

namespace DB
{

namespace ErrorCodes
{
    extern const int LOGICAL_ERROR;
}

static void addSettingsChanges(
    VersionToSettingsChangesMap & settings_changes_history,
    std::string_view version,
    SettingsChangesHistory::SettingsChanges && changes)
{
    /// Forbid duplicate versions
    auto [_, inserted] = settings_changes_history.emplace(ClickHouseVersion(version), std::move(changes));
    if (!inserted)
        throw Exception{ErrorCodes::LOGICAL_ERROR, "Detected duplicate version '{}'", ClickHouseVersion(version).toString()};
}

const VersionToSettingsChangesMap & getSettingsChangesHistory()
{
    static VersionToSettingsChangesMap settings_changes_history;
    static std::once_flag initialized_flag;
    std::call_once(initialized_flag, [&]
    {
        // clang-format off
        /// History of settings changes that controls some backward incompatible changes
        /// across all ClickHouse versions. It maps ClickHouse version to settings changes that were done
        /// in this version. This history contains both changes to existing settings and newly added settings.
        /// Settings changes is a vector of structs
        ///     {setting_name, previous_value, new_value, reason}.
        /// For newly added setting choose the most appropriate previous_value (for example, if new setting
        /// controls new feature and it's 'true' by default, use 'false' as previous_value).
        /// It's used to implement `compatibility` setting (see https://github.com/ClickHouse/ClickHouse/issues/35972)
        /// Note: please check if the key already exists to prevent duplicate entries.
        addSettingsChanges(settings_changes_history, "26.1",
        {
<<<<<<< HEAD
            {"enable_case_insensitive_columns", false, false, "New setting"},
            {"enable_case_insensitive_tables", false, false, "New setting"},
            {"enable_case_insensitive_databases", false, false, "New setting"},
=======
            {"trace_profile_events_list", "", "", "New setting"},
>>>>>>> eec9464f
        });
        addSettingsChanges(settings_changes_history, "25.12",
        {
            {"format_binary_max_object_size", 100000, 100000, "New setting that limits the maximum size of object during JSON type binary deserialization"},
            {"max_streams_for_files_processing_in_cluster_functions", 0, 0, "Add a new setting that allows to limit number of streams for files processing in *Cluster table functions"},
            {"max_reverse_dictionary_lookup_cache_size_bytes", 100 * 1024 * 1024, 100 * 1024 * 1024, "New setting. Maximum size in bytes of the per-query reverse dictionary lookup cache used by the function `dictGetKeys`. The cache stores serialized key tuples per attribute value to avoid re-scanning the dictionary within the same query."},
            {"query_plan_remove_unused_columns", false, true, "New setting. Add optimization to remove unused columns in query plan."},
            {"query_plan_optimize_join_order_limit", 1, 10, "Allow JOIN reordering with more tables by default"},
            {"iceberg_insert_max_partitions", 100, 100, "New setting."},
            {"check_query_single_value_result", true, false, "Changed setting to make CHECK TABLE more useful"},
            {"use_paimon_partition_pruning", false, false, "New setting."},
            {"use_skip_indexes_for_disjunctions", false, true, "New setting"},
            {"allow_statistics_optimize", false, true, "Enable this optimization by default."},
            {"allow_statistic_optimize", false, true, "Enable this optimization by default."},
            {"query_plan_text_index_add_hint", true, true, "New setting"},
            {"query_plan_read_in_order_through_join", false, true, "New setting"},
            {"query_plan_max_limit_for_lazy_materialization", 10, 10000, "Increase the limit after performance improvement"},
            {"text_index_hint_max_selectivity", 0.2, 0.2, "New setting"},
            {"allow_experimental_time_time64_type", false, true, "Enable Time and Time64 type by default"},
            {"enable_time_time64_type", false, true, "Enable Time and Time64 type by default"},
            {"use_skip_indexes_for_top_k", false, false, "New setting."},
            {"use_top_k_dynamic_filtering", false, false, "New setting."},
            {"query_plan_max_limit_for_top_k_optimization", 0, 1000, "New setting."},
            {"aggregate_function_input_format", "state", "state", "New setting to control AggregateFunction input format during INSERT operations. Setting Value set to state by default"},
            {"delta_lake_snapshot_start_version", -1, -1, "New setting."},
            {"delta_lake_snapshot_end_version", -1, -1, "New setting."},
            {"apply_row_policy_after_final", false, false, "New setting to control if row policies and PREWHERE are applied after FINAL processing for *MergeTree tables"},
            {"apply_prewhere_after_final", false, false, "New setting. When enabled, PREWHERE conditions are applied after FINAL processing."},
            {"compatibility_s3_presigned_url_query_in_path", false, false, "New setting."},
            {"serialize_string_in_memory_with_zero_byte", true, true, "New setting"},
            {"optimize_inverse_dictionary_lookup", false, true, "New setting"},
            {"automatic_parallel_replicas_mode", 0, 0, "New setting"},
            {"automatic_parallel_replicas_min_bytes_per_replica", 0, 0, "New setting"},
            {"type_json_skip_invalid_typed_paths", false, false, "Allow skipping typed paths that fail type coercion in JSON columns"},
            {"query_plan_optimize_join_order_algorithm", "greedy", "greedy", "New experimental setting."},
            {"s3_path_filter_limit", 0, 1000, "New setting"},
            {"format_capn_proto_max_message_size", 0, 1_GiB, "Prevent allocating large amount of memory"},
            {"parallel_replicas_allow_materialized_views", false, true, "Allow usage of materialized views with parallel replicas"},
            {"distributed_cache_use_clients_cache_for_read", true, true, "New setting"},
            {"distributed_cache_use_clients_cache_for_write", false, false, "New setting"},
            {"enable_positional_arguments_for_projections", true, false, "New setting to control positional arguments in projections."},
            {"enable_full_text_index", false, false, "Text index was moved to Beta."},
            {"enable_shared_storage_snapshot_in_query", false, true, "Enable share storage snapshot in query by default"},
            {"insert_select_deduplicate", Field{"auto"}, Field{"auto"}, "New setting"},
            {"output_format_pretty_named_tuples_as_json", false, true, "New setting to control whether named tuples in Pretty format are output as JSON objects"},
        });
        addSettingsChanges(settings_changes_history, "25.11",
        {
            {"query_plan_max_limit_for_lazy_materialization", 10, 100, "More optimal"},
            {"create_table_empty_primary_key_by_default", false, true, "Better usability"},
            {"cluster_table_function_split_granularity", "file", "file", "New setting."},
            {"cluster_table_function_buckets_batch_size", 0, 0, "New setting."},
            {"arrow_flight_request_descriptor_type", "path", "path", "New setting. Type of descriptor to use for Arrow Flight requests: 'path' or 'command'. Dremio requires 'command'."},
            {"send_profile_events", true, true, "New setting. Whether to send profile events to the clients."},
            {"into_outfile_create_parent_directories", false, false, "New setting"},
            {"correlated_subqueries_default_join_kind", "left", "right", "New setting. Default join kind for decorrelated query plan."},
            {"use_statistics_cache", 0, 0, "New setting"},
            {"input_format_parquet_use_native_reader_v3", false, true, "Seems stable"},
            {"max_projection_rows_to_use_projection_index", 1'000'000, 1'000'000, "New setting"},
            {"min_table_rows_to_use_projection_index", 1'000'000, 1'000'000, "New setting"},
            {"use_text_index_dictionary_cache", false, false, "New setting"},
            {"use_text_index_header_cache", false, false, "New setting"},
            {"use_text_index_postings_cache", false, false, "New setting"},
            {"s3_retry_attempts", 500, 500, "Changed the value of the obsolete setting"},
            {"http_write_exception_in_output_format", true, false, "Changed for consistency across formats"},
            {"optimize_const_name_size", -1, 256, "Replace with scalar and use hash as a name for large constants (size is estimated by name length)"},
            {"enable_lazy_columns_replication", false, true, "Enable lazy columns replication in JOIN and ARRAY JOIN by default"},
            {"allow_special_serialization_kinds_in_output_formats", false, true, "Enable direct output of special columns representations like Sparse/Replicated in some output formats"},
            {"allow_experimental_alias_table_engine", false, false, "New setting"},
            {"input_format_parquet_local_time_as_utc", false, true, "Use more appropriate type DateTime64(..., 'UTC') for parquet 'local time without timezone' type."},
            {"input_format_parquet_verify_checksums", true, true, "New setting."},
            {"output_format_parquet_write_checksums", false, true, "New setting."},
            {"database_shared_drop_table_delay_seconds", 8 * 60 * 60, 8 * 60 * 60, "New setting."},
            {"filesystem_cache_allow_background_download", true, true, "New setting to control background downloads in filesystem cache per query."},
            {"show_processlist_include_internal", false, true, "New setting."},
            {"enable_positional_arguments_for_projections", true, false, "New setting to control positional arguments in projections."},
        });
        addSettingsChanges(settings_changes_history, "25.10",
        {
            {"allow_special_serialization_kinds_in_output_formats", false, false, "Add a setting to allow output of special columns representations like Sparse/Replicated without converting them to full columns"},
            {"enable_lazy_columns_replication", false, false, "Add a setting to enable lazy columns replication in JOIN and ARRAY JOIN"},
            {"correlated_subqueries_default_join_kind", "left", "right", "New setting. Default join kind for decorrelated query plan."},
            {"show_data_lake_catalogs_in_system_tables", true, false, "Disable catalogs in system tables by default"},
            {"optimize_rewrite_like_perfect_affix", false, true, "New setting"},
            {"allow_dynamic_type_in_join_keys", true, false, "Disallow using Dynamic type in JOIN keys by default"},
            {"s3queue_keeper_fault_injection_probability", 0, 0, "New setting."},
            {"enable_join_runtime_filters", false, false, "New setting"},
            {"join_runtime_filter_exact_values_limit", 10000, 10000, "New setting"},
            {"join_runtime_bloom_filter_bytes", 512_KiB, 512_KiB, "New setting"},
            {"join_runtime_bloom_filter_hash_functions", 3, 3, "New setting"},
            {"use_join_disjunctions_push_down", false, false, "New setting."},
            {"joined_block_split_single_row", false, false, "New setting"},
            {"temporary_files_buffer_size", DBMS_DEFAULT_BUFFER_SIZE, DBMS_DEFAULT_BUFFER_SIZE, "New setting"},
            {"rewrite_in_to_join", false, false, "New experimental setting"},
            {"delta_lake_log_metadata", false, false, "New setting."},
            {"distributed_cache_prefer_bigger_buffer_size", false, false, "New setting."},
            {"allow_experimental_qbit_type", false, false, "New experimental setting"},
            {"optimize_qbit_distance_function_reads", true, true, "New setting"},
            {"read_from_distributed_cache_if_exists_otherwise_bypass_cache", false, false, "New setting"},
            {"s3_slow_all_threads_after_retryable_error", false, false, "Disable the setting by default"},
            {"backup_slow_all_threads_after_retryable_s3_error", false, false, "Disable the setting by default"},
            {"enable_http_compression", false, true, "It should be beneficial in general"},
            {"inject_random_order_for_select_without_order_by", false, false, "New setting"},
            {"exclude_materialize_skip_indexes_on_insert", "", "", "New setting."},
            {"optimize_empty_string_comparisons", false, true, "A new setting."},
            {"query_plan_use_logical_join_step", true, true, "Added alias"},
            {"schema_inference_make_columns_nullable", 1, 3, "Take nullability information from Parquet/ORC/Arrow metadata by default, instead of making everything nullable."},
            {"materialized_views_squash_parallel_inserts", false, true, "Added setting to preserve old behavior if needed."},
            {"distributed_cache_connect_timeout_ms", 50, 50, "New setting"},
            {"distributed_cache_receive_timeout_ms", 3000, 3000, "New setting"},
            {"distributed_cache_send_timeout_ms", 3000, 3000, "New setting"},
            {"distributed_cache_tcp_keep_alive_timeout_ms", 2900, 2900, "New setting"},
            {"enable_positional_arguments_for_projections", true, false, "New setting to control positional arguments in projections."},
        });
        addSettingsChanges(settings_changes_history, "25.9",
        {
            {"input_format_protobuf_oneof_presence", false, false, "New setting"},
            {"iceberg_delete_data_on_drop", false, false, "New setting"},
            {"use_skip_indexes_on_data_read", false, false, "New setting"},
            {"s3_slow_all_threads_after_retryable_error", false, false, "Added an alias for setting `backup_slow_all_threads_after_retryable_s3_error`"},
            {"iceberg_metadata_log_level", "none", "none", "New setting."},
            {"iceberg_insert_max_rows_in_data_file", 1000000, 1000000, "New setting."},
            {"iceberg_insert_max_bytes_in_data_file", 1_GiB, 1_GiB, "New setting."},
            {"query_plan_optimize_join_order_limit", 1, 1, "New setting"},
            {"query_plan_display_internal_aliases", false, false, "New setting"},
            {"query_plan_max_step_description_length", 1000000000, 500, "New setting"},
            {"allow_experimental_delta_lake_writes", false, false, "New setting."},
            {"query_plan_convert_any_join_to_semi_or_anti_join", true, true, "New setting."},
            {"text_index_use_bloom_filter", true, true, "New setting."},
            {"query_plan_direct_read_from_text_index", true, true, "New setting."},
            {"enable_producing_buckets_out_of_order_in_aggregation", false, true, "New setting"},
            {"jemalloc_enable_profiler", false, false, "New setting"},
            {"jemalloc_collect_profile_samples_in_trace_log", false, false, "New setting"},
            {"delta_lake_insert_max_bytes_in_data_file", 1_GiB, 1_GiB, "New setting."},
            {"delta_lake_insert_max_rows_in_data_file", 1000000, 1000000, "New setting."},
            {"promql_evaluation_time", Field{"auto"}, Field{"auto"}, "The setting was renamed. The previous name is `evaluation_time`."},
            {"evaluation_time", 0, 0, "Old setting which popped up here being renamed."},
            {"os_threads_nice_value_query", 0, 0, "New setting."},
            {"os_threads_nice_value_materialized_view", 0, 0, "New setting."},
            {"os_thread_priority", 0, 0, "Alias for os_threads_nice_value_query."},
        });
        addSettingsChanges(settings_changes_history, "25.8",
        {
            {"output_format_json_quote_64bit_integers", true, false, "Disable quoting of the 64 bit integers in JSON by default"},
            {"show_data_lake_catalogs_in_system_tables", true, true, "New setting"},
            {"optimize_rewrite_regexp_functions", false, true, "A new setting"},
            {"max_joined_block_size_bytes", 0, 4 * 1024 * 1024, "New setting"},
            {"azure_max_single_part_upload_size", 100 * 1024 * 1024, 32 * 1024 * 1024, "Align with S3"},
            {"azure_max_redirects", 10, 10, "New setting"},
            {"azure_max_get_rps", 0, 0, "New setting"},
            {"azure_max_get_burst", 0, 0, "New setting"},
            {"azure_max_put_rps", 0, 0, "New setting"},
            {"azure_max_put_burst", 0, 0, "New setting"},
            {"azure_use_adaptive_timeouts", true, true, "New setting"},
            {"azure_request_timeout_ms", 30000, 30000, "New setting"},
            {"azure_connect_timeout_ms", 1000, 1000, "New setting"},
            {"azure_sdk_use_native_client", false, true, "New setting"},
            {"analyzer_compatibility_allow_compound_identifiers_in_unflatten_nested", false, true, "New setting."},
            {"distributed_cache_connect_backoff_min_ms", 0, 0, "New setting"},
            {"distributed_cache_connect_backoff_max_ms", 50, 50, "New setting"},
            {"distributed_cache_read_request_max_tries", 20, 10, "Changed setting value"},
            {"distributed_cache_connect_max_tries", 20, 5, "Changed setting value"},
            {"opentelemetry_trace_cpu_scheduling", false, false, "New setting to trace `cpu_slot_preemption` feature."},
            {"output_format_parquet_max_dictionary_size", 1024 * 1024, 1024 * 1024, "New setting"},
            {"input_format_parquet_use_native_reader_v3", false, false, "New setting"},
            {"input_format_parquet_memory_low_watermark", 2ul << 20, 2ul << 20, "New setting"},
            {"input_format_parquet_memory_high_watermark", 4ul << 30, 4ul << 30, "New setting"},
            {"input_format_parquet_page_filter_push_down", true, true, "New setting (no effect when input_format_parquet_use_native_reader_v3 is disabled)"},
            {"input_format_parquet_use_offset_index", true, true, "New setting (no effect when input_format_parquet_use_native_reader_v3 is disabled)"},
            {"output_format_parquet_enum_as_byte_array", false, true, "Enable writing Enum as byte array in Parquet by default"},
            {"json_type_escape_dots_in_keys", false, false, "Add new setting that allows to escape dots in JSON keys during JSON type parsing"},
            {"parallel_replicas_support_projection", false, true, "New setting. Optimization of projections can be applied in parallel replicas. Effective only with enabled parallel_replicas_local_plan and aggregation_in_order is inactive."},
            {"input_format_json_infer_array_of_dynamic_from_array_of_different_types", false, true, "Infer Array(Dynamic) for JSON arrays with different values types by default"},
            {"enable_add_distinct_to_in_subqueries", false, false, "New setting to reduce the size of temporary tables transferred for distributed IN subqueries."},
            {"enable_vector_similarity_index", false, true, "Vector similarity indexes are GA."},
            {"execute_exists_as_scalar_subquery", false, true, "New setting"},
            {"allow_experimental_vector_similarity_index", false, true, "Vector similarity indexes are GA."},
            {"vector_search_with_rescoring", true, false, "New setting."},
            {"delta_lake_enable_expression_visitor_logging", false, false, "New setting"},
            {"write_full_path_in_iceberg_metadata", false, false, "New setting."},
            {"output_format_orc_compression_block_size", 65536, 262144, "New setting"},
            {"allow_database_iceberg", false, false, "Added an alias for setting `allow_experimental_database_iceberg`"},
            {"allow_database_unity_catalog", false, false, "Added an alias for setting `allow_experimental_database_unity_catalog`"},
            {"allow_database_glue_catalog", false, false, "Added an alias for setting `allow_experimental_database_glue_catalog`"},
            {"apply_patch_parts_join_cache_buckets", 8, 8, "New setting"},
            {"delta_lake_throw_on_engine_predicate_error", false, false, "New setting"},
            {"delta_lake_enable_engine_predicate", true, true, "New setting"},
            {"backup_restore_s3_retry_initial_backoff_ms", 25, 25, "New setting"},
            {"backup_restore_s3_retry_max_backoff_ms", 5000, 5000, "New setting"},
            {"backup_restore_s3_retry_jitter_factor", 0.0, 0.1, "New setting"},
            {"vector_search_index_fetch_multiplier", 1.0, 1.0, "Alias for setting 'vector_search_postfilter_multiplier'"},
            {"backup_slow_all_threads_after_retryable_s3_error", false, false, "New setting"},
            {"allow_experimental_ytsaurus_table_engine", false, false, "New setting."},
            {"allow_experimental_ytsaurus_table_function", false, false, "New setting."},
            {"allow_experimental_ytsaurus_dictionary_source", false, false, "New setting."},
            {"per_part_index_stats", false, false, "New setting."},
            {"allow_experimental_iceberg_compaction", 0, 0, "New setting"},
            {"delta_lake_snapshot_version", -1, -1, "New setting"},
            {"use_roaring_bitmap_iceberg_positional_deletes", false, false, "New setting"},
            {"iceberg_metadata_compression_method", "", "", "New setting"},
            {"allow_experimental_correlated_subqueries", false, true, "Mark correlated subqueries support as Beta."},
            {"promql_database", "", "", "New experimental setting"},
            {"promql_table", "", "", "New experimental setting"},
            {"evaluation_time", 0, 0, "New experimental setting"},
            {"output_format_parquet_date_as_uint16", false, false, "Added a compatibility setting for a minor compatibility-breaking change introduced back in 24.12."},
            {"enable_lightweight_update", false, true, "Lightweight updates were moved to Beta. Added an alias for setting 'allow_experimental_lightweight_update'."},
            {"allow_experimental_lightweight_update", false, true, "Lightweight updates were moved to Beta."},
            {"s3_slow_all_threads_after_retryable_error", false, false, "Added an alias for setting `backup_slow_all_threads_after_retryable_s3_error`"},
            {"serialize_string_in_memory_with_zero_byte", true, true, "New setting"},
        });
        addSettingsChanges(settings_changes_history, "25.7",
        {
            /// RELEASE CLOSED
            {"correlated_subqueries_substitute_equivalent_expressions", false, true, "New setting to correlated subquery planning optimization."},
            {"function_date_trunc_return_type_behavior", 0, 0, "Add new setting to preserve old behaviour of dateTrunc function"},
            {"output_format_parquet_geometadata", false, true, "A new setting to allow to write information about geo columns in parquet metadata and encode columns in WKB format."},
            {"cluster_function_process_archive_on_multiple_nodes", false, true, "New setting"},
            {"enable_vector_similarity_index", false, false, "Added an alias for setting `allow_experimental_vector_similarity_index`"},
            {"distributed_plan_max_rows_to_broadcast", 20000, 20000, "New experimental setting."},
            {"output_format_json_map_as_array_of_tuples", false, false, "New setting"},
            {"input_format_json_map_as_array_of_tuples", false, false, "New setting"},
            {"parallel_distributed_insert_select", 0, 2, "Enable parallel distributed insert select by default"},
            {"write_through_distributed_cache_buffer_size", 0, 0, "New cloud setting"},
            {"min_joined_block_size_rows", 0, DEFAULT_BLOCK_SIZE, "New setting."},
            {"table_engine_read_through_distributed_cache", false, false, "New setting"},
            {"distributed_cache_alignment", 0, 0, "Rename of distributed_cache_read_alignment"},
            {"enable_scopes_for_with_statement", true, true, "New setting for backward compatibility with the old analyzer."},
            {"output_format_parquet_enum_as_byte_array", false, false, "Write enum using parquet physical type: BYTE_ARRAY and logical type: ENUM"},
            {"distributed_plan_force_shuffle_aggregation", 0, 0, "New experimental setting"},
            {"allow_experimental_insert_into_iceberg", false, false, "New setting."},
            /// RELEASE CLOSED
        });
        addSettingsChanges(settings_changes_history, "25.6",
        {
            /// RELEASE CLOSED
            {"output_format_native_use_flattened_dynamic_and_json_serialization", false, false, "Add flattened Dynamic/JSON serializations to Native format"},
            {"cast_string_to_date_time_mode", "basic", "basic", "Allow to use different DateTime parsing mode in String to DateTime cast"},
            {"parallel_replicas_connect_timeout_ms", 1000, 300, "Separate connection timeout for parallel replicas queries"},
            {"use_iceberg_partition_pruning", false, true, "Enable Iceberg partition pruning by default."},
            {"distributed_cache_credentials_refresh_period_seconds", 5, 5, "New private setting"},
            {"enable_shared_storage_snapshot_in_query", false, false, "A new setting to share storage snapshot in query"},
            {"merge_tree_storage_snapshot_sleep_ms", 0, 0, "A new setting to debug storage snapshot consistency in query"},
            {"enable_job_stack_trace", false, false, "The setting was disabled by default to avoid performance overhead."},
            {"use_legacy_to_time", true, true, "New setting. Allows for user to use the old function logic for toTime, which works as toTimeWithFixedDate."},
            {"allow_experimental_time_time64_type", false, false, "New settings. Allows to use a new experimental Time and Time64 data types."},
            {"enable_time_time64_type", false, false, "New settings. Allows to use a new experimental Time and Time64 data types."},
            {"optimize_use_projection_filtering", false, true, "New setting"},
            {"input_format_parquet_enable_json_parsing", false, true, "When reading Parquet files, parse JSON columns as ClickHouse JSON Column."},
            {"use_skip_indexes_if_final", 0, 1, "Change in default value of setting"},
            {"use_skip_indexes_if_final_exact_mode", 0, 1, "Change in default value of setting"},
            {"allow_experimental_time_series_aggregate_functions", false, false, "New setting to enable experimental timeSeries* aggregate functions."},
            {"min_outstreams_per_resize_after_split", 0, 24, "New setting."},
            {"count_matches_stop_at_empty_match", true, false, "New setting."},
            {"enable_parallel_blocks_marshalling", "false", "true", "A new setting"},
            {"format_schema_source", "file", "file", "New setting"},
            {"format_schema_message_name", "", "", "New setting"},
            {"enable_scopes_for_with_statement", true, true, "New setting for backward compatibility with the old analyzer."},
            {"backup_slow_all_threads_after_retryable_s3_error", false, false, "New setting"},
            {"s3_slow_all_threads_after_retryable_error", false, false, "Added an alias for setting `backup_slow_all_threads_after_retryable_s3_error`"},
            {"s3_retry_attempts", 500, 500, "Changed the value of the obsolete setting"},
            /// RELEASE CLOSED
        });
        addSettingsChanges(settings_changes_history, "25.5",
        {
            /// Release closed. Please use 25.6
            {"geotoh3_argument_order", "lon_lat", "lat_lon", "A new setting for legacy behaviour to set lon and lat argument order"},
            {"secondary_indices_enable_bulk_filtering", false, true, "A new algorithm for filtering by data skipping indices"},
            {"implicit_table_at_top_level", "", "", "A new setting, used in clickhouse-local"},
            {"use_skip_indexes_if_final_exact_mode", 0, 0, "This setting was introduced to help FINAL query return correct results with skip indexes"},
            {"parsedatetime_e_requires_space_padding", true, false, "Improved compatibility with MySQL DATE_FORMAT/STR_TO_DATE"},
            {"formatdatetime_e_with_space_padding", true, false, "Improved compatibility with MySQL DATE_FORMAT/STR_TO_DATE"},
            {"input_format_max_block_size_bytes", 0, 0, "New setting to limit bytes size if blocks created by input format"},
            {"parallel_replicas_insert_select_local_pipeline", false, true, "Use local pipeline during distributed INSERT SELECT with parallel replicas. Currently disabled due to performance issues"},
            {"page_cache_block_size", 1048576, 1048576, "Made this setting adjustable on a per-query level."},
            {"page_cache_lookahead_blocks", 16, 16, "Made this setting adjustable on a per-query level."},
            {"output_format_pretty_glue_chunks", "0", "auto", "A new setting to make Pretty formats prettier."},
            {"distributed_cache_read_only_from_current_az", true, true, "New setting"},
            {"parallel_hash_join_threshold", 0, 100'000, "New setting"},
            {"max_limit_for_ann_queries", 1'000, 0, "Obsolete setting"},
            {"max_limit_for_vector_search_queries", 1'000, 1'000, "New setting"},
            {"min_os_cpu_wait_time_ratio_to_throw", 0, 0, "Setting values were changed and backported to 25.4"},
            {"max_os_cpu_wait_time_ratio_to_throw", 0, 0, "Setting values were changed and backported to 25.4"},
            {"make_distributed_plan", 0, 0, "New experimental setting."},
            {"distributed_plan_execute_locally", 0, 0, "New experimental setting."},
            {"distributed_plan_default_shuffle_join_bucket_count", 8, 8, "New experimental setting."},
            {"distributed_plan_default_reader_bucket_count", 8, 8, "New experimental setting."},
            {"distributed_plan_optimize_exchanges", true, true, "New experimental setting."},
            {"distributed_plan_force_exchange_kind", "", "", "New experimental setting."},
            {"update_sequential_consistency", true, true, "A new setting"},
            {"update_parallel_mode", "auto", "auto", "A new setting"},
            {"lightweight_delete_mode", "alter_update", "alter_update", "A new setting"},
            {"alter_update_mode", "heavy", "heavy", "A new setting"},
            {"apply_patch_parts", true, true, "A new setting"},
            {"allow_experimental_lightweight_update", false, false, "A new setting"},
            {"allow_experimental_delta_kernel_rs", false, true, "New setting"},
            {"allow_experimental_database_hms_catalog", false, false, "Allow experimental database engine DataLakeCatalog with catalog_type = 'hive'"},
            {"vector_search_filter_strategy", "auto", "auto", "New setting"},
            {"vector_search_postfilter_multiplier", 1.0, 1.0, "New setting"},
            {"compile_expressions", false, true, "We believe that the LLVM infrastructure behind the JIT compiler is stable enough to enable this setting by default."},
            {"input_format_parquet_bloom_filter_push_down", false, true, "When reading Parquet files, skip whole row groups based on the WHERE/PREWHERE expressions and bloom filter in the Parquet metadata."},
            {"input_format_parquet_allow_geoparquet_parser", false, true, "A new setting to use geo columns in parquet file"},
            {"enable_url_encoding", true, false, "Changed existing setting's default value"},
            {"s3_slow_all_threads_after_network_error", false, true, "New setting"},
            {"enable_scopes_for_with_statement", true, true, "New setting for backward compatibility with the old analyzer."},
            /// Release closed. Please use 25.6
        });
        addSettingsChanges(settings_changes_history, "25.4",
        {
            /// Release closed. Please use 25.5
            {"use_query_condition_cache", false, true, "A new optimization"},
            {"allow_materialized_view_with_bad_select", true, false, "Don't allow creating MVs referencing nonexistent columns or tables"},
            {"query_plan_optimize_lazy_materialization", false, true, "Added new setting to use query plan for lazy materialization optimisation"},
            {"query_plan_max_limit_for_lazy_materialization", 10, 10, "Added new setting to control maximum limit value that allows to use query plan for lazy materialization optimisation. If zero, there is no limit"},
            {"query_plan_convert_join_to_in", false, false, "New setting"},
            {"enable_hdfs_pread", true, true, "New setting."},
            {"low_priority_query_wait_time_ms", 1000, 1000, "New setting."},
            {"allow_experimental_correlated_subqueries", false, false, "Added new setting to allow correlated subqueries execution."},
            {"serialize_query_plan", false, false, "NewSetting"},
            {"allow_experimental_shared_set_join", 0, 1, "A setting for ClickHouse Cloud to enable SharedSet and SharedJoin"},
            {"allow_special_bool_values_inside_variant", true, false, "Don't allow special bool values during Variant type parsing"},
            {"cast_string_to_variant_use_inference", true, true, "New setting to enable/disable types inference during CAST from String to Variant"},
            {"distributed_cache_read_request_max_tries", 20, 20, "New setting"},
            {"query_condition_cache_store_conditions_as_plaintext", false, false, "New setting"},
            {"min_os_cpu_wait_time_ratio_to_throw", 0, 0, "New setting"},
            {"max_os_cpu_wait_time_ratio_to_throw", 0, 0, "New setting"},
            {"query_plan_merge_filter_into_join_condition", false, true, "Added new setting to merge filter into join condition"},
            {"use_local_cache_for_remote_storage", true, false, "Obsolete setting."},
            {"iceberg_timestamp_ms", 0, 0, "New setting."},
            {"iceberg_snapshot_id", 0, 0, "New setting."},
            {"use_iceberg_metadata_files_cache", true, true, "New setting"},
            {"query_plan_join_shard_by_pk_ranges", false, false, "New setting"},
            {"parallel_replicas_insert_select_local_pipeline", false, false, "Use local pipeline during distributed INSERT SELECT with parallel replicas. Currently disabled due to performance issues"},
            {"parallel_hash_join_threshold", 0, 0, "New setting"},
            {"function_date_trunc_return_type_behavior", 1, 0, "Change the result type for dateTrunc function for DateTime64/Date32 arguments to DateTime64/Date32 regardless of time unit to get correct result for negative values"},
            {"enable_scopes_for_with_statement", true, true, "New setting for backward compatibility with the old analyzer."},
            /// Release closed. Please use 25.5
        });
        addSettingsChanges(settings_changes_history, "25.3",
        {
            /// Release closed. Please use 25.4
            {"enable_json_type", false, true, "JSON data type is production-ready"},
            {"enable_dynamic_type", false, true, "Dynamic data type is production-ready"},
            {"enable_variant_type", false, true, "Variant data type is production-ready"},
            {"allow_experimental_json_type", false, true, "JSON data type is production-ready"},
            {"allow_experimental_dynamic_type", false, true, "Dynamic data type is production-ready"},
            {"allow_experimental_variant_type", false, true, "Variant data type is production-ready"},
            {"allow_experimental_database_unity_catalog", false, false, "Allow experimental database engine DataLakeCatalog with catalog_type = 'unity'"},
            {"allow_experimental_database_glue_catalog", false, false, "Allow experimental database engine DataLakeCatalog with catalog_type = 'glue'"},
            {"use_page_cache_with_distributed_cache", false, false, "New setting"},
            {"use_query_condition_cache", false, false, "New setting."},
            {"parallel_replicas_for_cluster_engines", false, true, "New setting."},
            {"parallel_hash_join_threshold", 0, 0, "New setting"},
            /// Release closed. Please use 25.4
        });
        addSettingsChanges(settings_changes_history, "25.2",
        {
            /// Release closed. Please use 25.3
            {"schema_inference_make_json_columns_nullable", false, false, "Allow to infer Nullable(JSON) during schema inference"},
            {"query_plan_use_new_logical_join_step", false, true, "Enable new step"},
            {"postgresql_fault_injection_probability", 0., 0., "New setting"},
            {"apply_settings_from_server", false, true, "Client-side code (e.g. INSERT input parsing and query output formatting) will use the same settings as the server, including settings from server config."},
            {"merge_tree_use_deserialization_prefixes_cache", true, true, "A new setting to control the usage of deserialization prefixes cache in MergeTree"},
            {"merge_tree_use_prefixes_deserialization_thread_pool", true, true, "A new setting controlling the usage of the thread pool for parallel prefixes deserialization in MergeTree"},
            {"optimize_and_compare_chain", false, true, "A new setting"},
            {"enable_adaptive_memory_spill_scheduler", false, false, "New setting. Enable spill memory data into external storage adaptively."},
            {"output_format_parquet_write_bloom_filter", false, true, "Added support for writing Parquet bloom filters."},
            {"output_format_parquet_bloom_filter_bits_per_value", 10.5, 10.5, "New setting."},
            {"output_format_parquet_bloom_filter_flush_threshold_bytes", 128 * 1024 * 1024, 128 * 1024 * 1024, "New setting."},
            {"output_format_pretty_max_rows", 10000, 1000, "It is better for usability - less amount to scroll."},
            {"restore_replicated_merge_tree_to_shared_merge_tree", false, false, "New setting."},
            {"parallel_replicas_only_with_analyzer", true, true, "Parallel replicas is supported only with analyzer enabled"},
            {"s3_allow_multipart_copy", true, true, "New setting."},
        });
        addSettingsChanges(settings_changes_history, "25.1",
        {
            /// Release closed. Please use 25.2
            {"allow_not_comparable_types_in_order_by", true, false, "Don't allow not comparable types in order by by default"},
            {"allow_not_comparable_types_in_comparison_functions", true, false, "Don't allow not comparable types in comparison functions by default"},
            {"output_format_json_pretty_print", false, true, "Print values in a pretty format in JSON output format by default"},
            {"allow_experimental_ts_to_grid_aggregate_function", false, false, "Cloud only"},
            {"formatdatetime_f_prints_scale_number_of_digits", true, false, "New setting."},
            {"distributed_cache_connect_max_tries", 20, 20, "Cloud only"},
            {"query_plan_use_new_logical_join_step", false, false, "New join step, internal change"},
            {"distributed_cache_min_bytes_for_seek", 0, 0, "New private setting."},
            {"use_iceberg_partition_pruning", false, false, "New setting for Iceberg partition pruning."},
            {"max_bytes_ratio_before_external_group_by", 0.0, 0.5, "Enable automatic spilling to disk by default."},
            {"max_bytes_ratio_before_external_sort", 0.0, 0.5, "Enable automatic spilling to disk by default."},
            {"min_external_sort_block_bytes", 0., 100_MiB, "New setting."},
            {"s3queue_migrate_old_metadata_to_buckets", false, false, "New setting."},
            {"distributed_cache_pool_behaviour_on_limit", "allocate_bypassing_pool", "wait", "Cloud only"},
            {"use_hive_partitioning", false, true, "Enabled the setting by default."},
            {"query_plan_try_use_vector_search", false, true, "New setting."},
            {"short_circuit_function_evaluation_for_nulls", false, true, "Allow to execute functions with Nullable arguments only on rows with non-NULL values in all arguments"},
            {"short_circuit_function_evaluation_for_nulls_threshold", 1.0, 1.0, "Ratio threshold of NULL values to execute functions with Nullable arguments only on rows with non-NULL values in all arguments. Applies when setting short_circuit_function_evaluation_for_nulls is enabled."},
            {"output_format_orc_writer_time_zone_name", "GMT", "GMT", "The time zone name for ORC writer, the default ORC writer's time zone is GMT."},
            {"output_format_pretty_highlight_trailing_spaces", false, true, "A new setting."},
            {"allow_experimental_bfloat16_type", false, true, "Add new BFloat16 type"},
            {"allow_push_predicate_ast_for_distributed_subqueries", false, true, "A new setting"},
            {"output_format_pretty_squash_consecutive_ms", 0, 50, "Add new setting"},
            {"output_format_pretty_squash_max_wait_ms", 0, 1000, "Add new setting"},
            {"output_format_pretty_max_column_name_width_cut_to", 0, 24, "A new setting"},
            {"output_format_pretty_max_column_name_width_min_chars_to_cut", 0, 4, "A new setting"},
            {"output_format_pretty_multiline_fields", false, true, "A new setting"},
            {"output_format_pretty_fallback_to_vertical", false, true, "A new setting"},
            {"output_format_pretty_fallback_to_vertical_max_rows_per_chunk", 0, 100, "A new setting"},
            {"output_format_pretty_fallback_to_vertical_min_columns", 0, 5, "A new setting"},
            {"output_format_pretty_fallback_to_vertical_min_table_width", 0, 250, "A new setting"},
            {"merge_table_max_tables_to_look_for_schema_inference", 1, 1000, "A new setting"},
            {"max_autoincrement_series", 1000, 1000, "A new setting"},
            {"validate_enum_literals_in_operators", false, false, "A new setting"},
            {"allow_experimental_kusto_dialect", true, false, "A new setting"},
            {"allow_experimental_prql_dialect", true, false, "A new setting"},
            {"h3togeo_lon_lat_result_order", true, false, "A new setting"},
            {"max_parallel_replicas", 1, 1000, "Use up to 1000 parallel replicas by default."},
            {"allow_general_join_planning", false, true, "Allow more general join planning algorithm when hash join algorithm is enabled."},
            {"optimize_extract_common_expressions", false, true, "Optimize WHERE, PREWHERE, ON, HAVING and QUALIFY expressions by extracting common expressions out from disjunction of conjunctions."},
            /// Release closed. Please use 25.2
        });
        addSettingsChanges(settings_changes_history, "24.12",
        {
            /// Release closed. Please use 25.1
            {"allow_experimental_database_iceberg", false, false, "New setting."},
            {"shared_merge_tree_sync_parts_on_partition_operations", 1, 1, "New setting. By default parts are always synchronized"},
            {"query_plan_join_swap_table", "false", "auto", "New setting. Right table was always chosen before."},
            {"max_size_to_preallocate_for_aggregation", 100'000'000, 1'000'000'000'000, "Enable optimisation for bigger tables."},
            {"max_size_to_preallocate_for_joins", 100'000'000, 1'000'000'000'000, "Enable optimisation for bigger tables."},
            {"max_bytes_ratio_before_external_group_by", 0., 0., "New setting."},
            {"optimize_extract_common_expressions", false, false, "Introduce setting to optimize WHERE, PREWHERE, ON, HAVING and QUALIFY expressions by extracting common expressions out from disjunction of conjunctions."},
            {"max_bytes_ratio_before_external_sort", 0., 0., "New setting."},
            {"use_async_executor_for_materialized_views", false, false, "New setting."},
            {"http_response_headers", "", "", "New setting."},
            {"output_format_parquet_datetime_as_uint32", true, false, "Write DateTime as DateTime64(3) instead of UInt32 (these are the two Parquet types closest to DateTime)."},
            {"output_format_parquet_date_as_uint16", true, false, "Write Date as Date32 instead of plain UInt16 (these are the two Parquet types closest to Date)."},
            {"skip_redundant_aliases_in_udf", false, false, "When enabled, this allows you to use the same user defined function several times for several materialized columns in the same table."},
            {"parallel_replicas_index_analysis_only_on_coordinator", true, true, "Index analysis done only on replica-coordinator and skipped on other replicas. Effective only with enabled parallel_replicas_local_plan"}, // enabling it was moved to 24.10
            {"least_greatest_legacy_null_behavior", true, false, "New setting"},
            {"use_concurrency_control", false, true, "Enable concurrency control by default"},
            {"join_algorithm", "default", "direct,parallel_hash,hash", "'default' was deprecated in favor of explicitly specified join algorithms, also parallel_hash is now preferred over hash"},
            /// Release closed. Please use 25.1
        });
        addSettingsChanges(settings_changes_history, "24.11",
        {
            {"validate_mutation_query", false, true, "New setting to validate mutation queries by default."},
            {"enable_job_stack_trace", false, false, "Enables collecting stack traces from job's scheduling. Disabled by default to avoid performance overhead."},
            {"allow_suspicious_types_in_group_by", true, false, "Don't allow Variant/Dynamic types in GROUP BY by default"},
            {"allow_suspicious_types_in_order_by", true, false, "Don't allow Variant/Dynamic types in ORDER BY by default"},
            {"distributed_cache_discard_connection_if_unread_data", true, true, "New setting"},
            {"filesystem_cache_enable_background_download_for_metadata_files_in_packed_storage", true, true, "New setting"},
            {"filesystem_cache_enable_background_download_during_fetch", true, true, "New setting"},
            {"azure_check_objects_after_upload", false, false, "Check each uploaded object in azure blob storage to be sure that upload was successful"},
            {"backup_restore_keeper_max_retries", 20, 1000, "Should be big enough so the whole operation BACKUP or RESTORE operation won't fail because of a temporary [Zoo]Keeper failure in the middle of it."},
            {"backup_restore_failure_after_host_disconnected_for_seconds", 0, 3600, "New setting."},
            {"backup_restore_keeper_max_retries_while_initializing", 0, 20, "New setting."},
            {"backup_restore_keeper_max_retries_while_handling_error", 0, 20, "New setting."},
            {"backup_restore_finish_timeout_after_error_sec", 0, 180, "New setting."},
            {"query_plan_merge_filters", false, true, "Allow to merge filters in the query plan. This is required to properly support filter-push-down with a new analyzer."},
            {"parallel_replicas_local_plan", false, true, "Use local plan for local replica in a query with parallel replicas"},
            {"merge_tree_use_v1_object_and_dynamic_serialization", true, false, "Add new serialization V2 version for JSON and Dynamic types"},
            {"min_joined_block_size_bytes", 524288, 524288, "New setting."},
            {"allow_experimental_bfloat16_type", false, false, "Add new experimental BFloat16 type"},
            {"filesystem_cache_skip_download_if_exceeds_per_query_cache_write_limit", 1, 1, "Rename of setting skip_download_if_exceeds_query_cache_limit"},
            {"filesystem_cache_prefer_bigger_buffer_size", true, true, "New setting"},
            {"read_in_order_use_virtual_row", false, false, "Use virtual row while reading in order of primary key or its monotonic function fashion. It is useful when searching over multiple parts as only relevant ones are touched."},
            {"s3_skip_empty_files", false, true, "We hope it will provide better UX"},
            {"filesystem_cache_boundary_alignment", 0, 0, "New setting"},
            {"push_external_roles_in_interserver_queries", false, true, "New setting."},
            {"enable_variant_type", false, false, "Add alias to allow_experimental_variant_type"},
            {"enable_dynamic_type", false, false, "Add alias to allow_experimental_dynamic_type"},
            {"enable_json_type", false, false, "Add alias to allow_experimental_json_type"},
        });
        addSettingsChanges(settings_changes_history, "24.10",
        {
            {"query_metric_log_interval", 0, -1, "New setting."},
            {"enforce_strict_identifier_format", false, false, "New setting."},
            {"enable_parsing_to_custom_serialization", false, true, "New setting"},
            {"mongodb_throw_on_unsupported_query", false, true, "New setting."},
            {"enable_parallel_replicas", false, false, "Parallel replicas with read tasks became the Beta tier feature."},
            {"parallel_replicas_mode", "read_tasks", "read_tasks", "This setting was introduced as a part of making parallel replicas feature Beta"},
            {"filesystem_cache_name", "", "", "Filesystem cache name to use for stateless table engines or data lakes"},
            {"restore_replace_external_dictionary_source_to_null", false, false, "New setting."},
            {"show_create_query_identifier_quoting_rule", "when_necessary", "when_necessary", "New setting."},
            {"show_create_query_identifier_quoting_style", "Backticks", "Backticks", "New setting."},
            {"merge_tree_min_read_task_size", 8, 8, "New setting"},
            {"merge_tree_min_rows_for_concurrent_read_for_remote_filesystem", (20 * 8192), 0, "Setting is deprecated"},
            {"merge_tree_min_bytes_for_concurrent_read_for_remote_filesystem", (24 * 10 * 1024 * 1024), 0, "Setting is deprecated"},
            {"implicit_select", false, false, "A new setting."},
            {"output_format_native_write_json_as_string", false, false, "Add new setting to allow write JSON column as single String column in Native format"},
            {"output_format_binary_write_json_as_string", false, false, "Add new setting to write values of JSON type as JSON string in RowBinary output format"},
            {"input_format_binary_read_json_as_string", false, false, "Add new setting to read values of JSON type as JSON string in RowBinary input format"},
            {"min_free_disk_bytes_to_perform_insert", 0, 0, "New setting."},
            {"min_free_disk_ratio_to_perform_insert", 0.0, 0.0, "New setting."},
            {"parallel_replicas_local_plan", false, true, "Use local plan for local replica in a query with parallel replicas"},
            {"enable_named_columns_in_function_tuple", false, false, "Disabled pending usability improvements"},
            {"cloud_mode_database_engine", 1, 1, "A setting for ClickHouse Cloud"},
            {"allow_experimental_shared_set_join", 0, 0, "A setting for ClickHouse Cloud"},
            {"read_through_distributed_cache", 0, 0, "A setting for ClickHouse Cloud"},
            {"write_through_distributed_cache", 0, 0, "A setting for ClickHouse Cloud"},
            {"distributed_cache_throw_on_error", 0, 0, "A setting for ClickHouse Cloud"},
            {"distributed_cache_log_mode", "on_error", "on_error", "A setting for ClickHouse Cloud"},
            {"distributed_cache_fetch_metrics_only_from_current_az", 1, 1, "A setting for ClickHouse Cloud"},
            {"distributed_cache_connect_max_tries", 20, 20, "A setting for ClickHouse Cloud"},
            {"distributed_cache_receive_response_wait_milliseconds", 60000, 60000, "A setting for ClickHouse Cloud"},
            {"distributed_cache_receive_timeout_milliseconds", 10000, 10000, "A setting for ClickHouse Cloud"},
            {"distributed_cache_wait_connection_from_pool_milliseconds", 100, 100, "A setting for ClickHouse Cloud"},
            {"distributed_cache_bypass_connection_pool", 0, 0, "A setting for ClickHouse Cloud"},
            {"distributed_cache_pool_behaviour_on_limit", "allocate_bypassing_pool", "allocate_bypassing_pool", "A setting for ClickHouse Cloud"},
            {"distributed_cache_read_alignment", 0, 0, "A setting for ClickHouse Cloud"},
            {"distributed_cache_max_unacked_inflight_packets", 10, 10, "A setting for ClickHouse Cloud"},
            {"distributed_cache_data_packet_ack_window", 5, 5, "A setting for ClickHouse Cloud"},
            {"input_format_parquet_enable_row_group_prefetch", false, true, "Enable row group prefetching during parquet parsing. Currently, only single-threaded parsing can prefetch."},
            {"input_format_orc_dictionary_as_low_cardinality", false, true, "Treat ORC dictionary encoded columns as LowCardinality columns while reading ORC files"},
            {"allow_experimental_refreshable_materialized_view", false, true, "Not experimental anymore"},
            {"max_parts_to_move", 0, 1000, "New setting"},
            {"hnsw_candidate_list_size_for_search", 64, 256, "New setting. Previously, the value was optionally specified in CREATE INDEX and 64 by default."},
            {"allow_reorder_prewhere_conditions", true, true, "New setting"},
            {"input_format_parquet_bloom_filter_push_down", false, false, "When reading Parquet files, skip whole row groups based on the WHERE/PREWHERE expressions and bloom filter in the Parquet metadata."},
            {"date_time_64_output_format_cut_trailing_zeros_align_to_groups_of_thousands", false, false, "Dynamically trim the trailing zeros of datetime64 values to adjust the output scale to (0, 3, 6), corresponding to 'seconds', 'milliseconds', and 'microseconds'."},
            {"parallel_replicas_index_analysis_only_on_coordinator", false, true, "Index analysis done only on replica-coordinator and skipped on other replicas. Effective only with enabled parallel_replicas_local_plan"},
            {"distributed_cache_discard_connection_if_unread_data", true, true, "New setting"},
            {"azure_check_objects_after_upload", false, false, "Check each uploaded object in azure blob storage to be sure that upload was successful"},
            {"backup_restore_keeper_max_retries", 20, 1000, "Should be big enough so the whole operation BACKUP or RESTORE operation won't fail because of a temporary [Zoo]Keeper failure in the middle of it."},
            {"backup_restore_failure_after_host_disconnected_for_seconds", 0, 3600, "New setting."},
            {"backup_restore_keeper_max_retries_while_initializing", 0, 20, "New setting."},
            {"backup_restore_keeper_max_retries_while_handling_error", 0, 20, "New setting."},
            {"backup_restore_finish_timeout_after_error_sec", 0, 180, "New setting."},
        });
        addSettingsChanges(settings_changes_history, "24.9",
        {
            {"output_format_orc_dictionary_key_size_threshold", 0.0, 0.0, "For a string column in ORC output format, if the number of distinct values is greater than this fraction of the total number of non-null rows, turn off dictionary encoding. Otherwise dictionary encoding is enabled"},
            {"input_format_json_empty_as_default", false, false, "Added new setting to allow to treat empty fields in JSON input as default values."},
            {"input_format_try_infer_variants", false, false, "Try to infer Variant type in text formats when there is more than one possible type for column/array elements"},
            {"join_output_by_rowlist_perkey_rows_threshold", 0, 5, "The lower limit of per-key average rows in the right table to determine whether to output by row list in hash join."},
            {"create_if_not_exists", false, false, "New setting."},
            {"allow_materialized_view_with_bad_select", true, true, "Support (but not enable yet) stricter validation in CREATE MATERIALIZED VIEW"},
            {"parallel_replicas_mark_segment_size", 128, 0, "Value for this setting now determined automatically"},
            {"database_replicated_allow_replicated_engine_arguments", 1, 0, "Don't allow explicit arguments by default"},
            {"database_replicated_allow_explicit_uuid", 1, 0, "Added a new setting to disallow explicitly specifying table UUID"},
            {"parallel_replicas_local_plan", false, false, "Use local plan for local replica in a query with parallel replicas"},
            {"join_to_sort_minimum_perkey_rows", 0, 40, "The lower limit of per-key average rows in the right table to determine whether to rerange the right table by key in left or inner join. This setting ensures that the optimization is not applied for sparse table keys"},
            {"join_to_sort_maximum_table_rows", 0, 10000, "The maximum number of rows in the right table to determine whether to rerange the right table by key in left or inner join"},
            {"allow_experimental_join_right_table_sorting", false, false, "If it is set to true, and the conditions of `join_to_sort_minimum_perkey_rows` and `join_to_sort_maximum_table_rows` are met, rerange the right table by key to improve the performance in left or inner hash join"},
            {"mongodb_throw_on_unsupported_query", false, true, "New setting."},
            {"min_free_disk_bytes_to_perform_insert", 0, 0, "Maintain some free disk space bytes from inserts while still allowing for temporary writing."},
            {"min_free_disk_ratio_to_perform_insert", 0.0, 0.0, "Maintain some free disk space bytes expressed as ratio to total disk space from inserts while still allowing for temporary writing."},
        });
        addSettingsChanges(settings_changes_history, "24.8",
        {
            {"rows_before_aggregation", false, false, "Provide exact value for rows_before_aggregation statistic, represents the number of rows read before aggregation"},
            {"restore_replace_external_table_functions_to_null", false, false, "New setting."},
            {"restore_replace_external_engines_to_null", false, false, "New setting."},
            {"input_format_json_max_depth", 1000000, 1000, "It was unlimited in previous versions, but that was unsafe."},
            {"merge_tree_min_bytes_per_task_for_remote_reading", 4194304, 2097152, "Value is unified with `filesystem_prefetch_min_bytes_for_single_read_task`"},
            {"use_hive_partitioning", false, false, "Allows to use hive partitioning for File, URL, S3, AzureBlobStorage and HDFS engines."},
            {"allow_experimental_kafka_offsets_storage_in_keeper", false, false, "Allow the usage of experimental Kafka storage engine that stores the committed offsets in ClickHouse Keeper"},
            {"allow_archive_path_syntax", true, true, "Added new setting to allow disabling archive path syntax."},
            {"query_cache_tag", "", "", "New setting for labeling query cache settings."},
            {"allow_experimental_time_series_table", false, false, "Added new setting to allow the TimeSeries table engine"},
            {"enable_analyzer", 1, 1, "Added an alias to a setting `allow_experimental_analyzer`."},
            {"optimize_functions_to_subcolumns", false, true, "Enabled settings by default"},
            {"allow_experimental_json_type", false, false, "Add new experimental JSON type"},
            {"use_json_alias_for_old_object_type", true, false, "Use JSON type alias to create new JSON type"},
            {"type_json_skip_duplicated_paths", false, false, "Allow to skip duplicated paths during JSON parsing"},
            {"allow_experimental_vector_similarity_index", false, false, "Added new setting to allow experimental vector similarity indexes"},
            {"input_format_try_infer_datetimes_only_datetime64", true, false, "Allow to infer DateTime instead of DateTime64 in data formats"},
        });
        addSettingsChanges(settings_changes_history, "24.7",
        {
            {"output_format_parquet_write_page_index", false, true, "Add a possibility to write page index into parquet files."},
            {"output_format_binary_encode_types_in_binary_format", false, false, "Added new setting to allow to write type names in binary format in RowBinaryWithNamesAndTypes output format"},
            {"input_format_binary_decode_types_in_binary_format", false, false, "Added new setting to allow to read type names in binary format in RowBinaryWithNamesAndTypes input format"},
            {"output_format_native_encode_types_in_binary_format", false, false, "Added new setting to allow to write type names in binary format in Native output format"},
            {"input_format_native_decode_types_in_binary_format", false, false, "Added new setting to allow to read type names in binary format in Native output format"},
            {"read_in_order_use_buffering", false, true, "Use buffering before merging while reading in order of primary key"},
            {"enable_named_columns_in_function_tuple", false, false, "Generate named tuples in function tuple() when all names are unique and can be treated as unquoted identifiers."},
            {"optimize_trivial_insert_select", true, false, "The optimization does not make sense in many cases."},
            {"dictionary_validate_primary_key_type", false, false, "Validate primary key type for dictionaries. By default id type for simple layouts will be implicitly converted to UInt64."},
            {"collect_hash_table_stats_during_joins", false, true, "New setting."},
            {"max_size_to_preallocate_for_joins", 0, 100'000'000, "New setting."},
            {"input_format_orc_reader_time_zone_name", "GMT", "GMT", "The time zone name for ORC row reader, the default ORC row reader's time zone is GMT."},
            {"database_replicated_allow_heavy_create", true, false, "Long-running DDL queries (CREATE AS SELECT and POPULATE) for Replicated database engine was forbidden"},
            {"query_plan_merge_filters", false, false, "Allow to merge filters in the query plan"},
            {"azure_sdk_max_retries", 10, 10, "Maximum number of retries in azure sdk"},
            {"azure_sdk_retry_initial_backoff_ms", 10, 10, "Minimal backoff between retries in azure sdk"},
            {"azure_sdk_retry_max_backoff_ms", 1000, 1000, "Maximal backoff between retries in azure sdk"},
            {"ignore_on_cluster_for_replicated_named_collections_queries", false, false, "Ignore ON CLUSTER clause for replicated named collections management queries."},
            {"backup_restore_s3_retry_attempts", 1000,1000, "Setting for Aws::Client::RetryStrategy, Aws::Client does retries itself, 0 means no retries. It takes place only for backup/restore."},
            {"postgresql_connection_attempt_timeout", 2, 2, "Allow to control 'connect_timeout' parameter of PostgreSQL connection."},
            {"postgresql_connection_pool_retries", 2, 2, "Allow to control the number of retries in PostgreSQL connection pool."}
        });
        addSettingsChanges(settings_changes_history, "24.6",
        {
            {"materialize_skip_indexes_on_insert", true, true, "Added new setting to allow to disable materialization of skip indexes on insert"},
            {"materialize_statistics_on_insert", true, true, "Added new setting to allow to disable materialization of statistics on insert"},
            {"input_format_parquet_use_native_reader", false, false, "When reading Parquet files, to use native reader instead of arrow reader."},
            {"hdfs_throw_on_zero_files_match", false, false, "Allow to throw an error when ListObjects request cannot match any files in HDFS engine instead of empty query result"},
            {"azure_throw_on_zero_files_match", false, false, "Allow to throw an error when ListObjects request cannot match any files in AzureBlobStorage engine instead of empty query result"},
            {"s3_validate_request_settings", true, true, "Allow to disable S3 request settings validation"},
            {"allow_experimental_full_text_index", false, false, "Enable experimental text index"},
            {"azure_skip_empty_files", false, false, "Allow to skip empty files in azure table engine"},
            {"hdfs_ignore_file_doesnt_exist", false, false, "Allow to return 0 rows when the requested files don't exist instead of throwing an exception in HDFS table engine"},
            {"azure_ignore_file_doesnt_exist", false, false, "Allow to return 0 rows when the requested files don't exist instead of throwing an exception in AzureBlobStorage table engine"},
            {"s3_ignore_file_doesnt_exist", false, false, "Allow to return 0 rows when the requested files don't exist instead of throwing an exception in S3 table engine"},
            {"s3_max_part_number", 10000, 10000, "Maximum part number number for s3 upload part"},
            {"s3_max_single_operation_copy_size", 32 * 1024 * 1024, 32 * 1024 * 1024, "Maximum size for a single copy operation in s3"},
            {"input_format_parquet_max_block_size", 8192, DEFAULT_BLOCK_SIZE, "Increase block size for parquet reader."},
            {"input_format_parquet_prefer_block_bytes", 0, DEFAULT_BLOCK_SIZE * 256, "Average block bytes output by parquet reader."},
            {"enable_blob_storage_log", true, true, "Write information about blob storage operations to system.blob_storage_log table"},
            {"allow_deprecated_snowflake_conversion_functions", true, false, "Disabled deprecated functions snowflakeToDateTime[64] and dateTime[64]ToSnowflake."},
            {"allow_statistic_optimize", false, false, "Old setting which popped up here being renamed."},
            {"allow_experimental_statistic", false, false, "Old setting which popped up here being renamed."},
            {"allow_statistics_optimize", false, false, "The setting was renamed. The previous name is `allow_statistic_optimize`."},
            {"allow_experimental_statistics", false, false, "The setting was renamed. The previous name is `allow_experimental_statistic`."},
            {"enable_vertical_final", false, true, "Enable vertical final by default again after fixing bug"},
            {"parallel_replicas_custom_key_range_lower", 0, 0, "Add settings to control the range filter when using parallel replicas with dynamic shards"},
            {"parallel_replicas_custom_key_range_upper", 0, 0, "Add settings to control the range filter when using parallel replicas with dynamic shards. A value of 0 disables the upper limit"},
            {"output_format_pretty_display_footer_column_names", 0, 1, "Add a setting to display column names in the footer if there are many rows. Threshold value is controlled by output_format_pretty_display_footer_column_names_min_rows."},
            {"output_format_pretty_display_footer_column_names_min_rows", 0, 50, "Add a setting to control the threshold value for setting output_format_pretty_display_footer_column_names_min_rows. Default 50."},
            {"output_format_csv_serialize_tuple_into_separate_columns", true, true, "A new way of how interpret tuples in CSV format was added."},
            {"input_format_csv_deserialize_separate_columns_into_tuple", true, true, "A new way of how interpret tuples in CSV format was added."},
            {"input_format_csv_try_infer_strings_from_quoted_tuples", true, true, "A new way of how interpret tuples in CSV format was added."},
        });
        addSettingsChanges(settings_changes_history, "24.5",
        {
            {"allow_deprecated_error_prone_window_functions", true, false, "Allow usage of deprecated error prone window functions (neighbor, runningAccumulate, runningDifferenceStartingWithFirstValue, runningDifference)"},
            {"allow_experimental_join_condition", false, false, "Support join with inequal conditions which involve columns from both left and right table. e.g. t1.y < t2.y."},
            {"input_format_tsv_crlf_end_of_line", false, false, "Enables reading of CRLF line endings with TSV formats"},
            {"output_format_parquet_use_custom_encoder", false, true, "Enable custom Parquet encoder."},
            {"cross_join_min_rows_to_compress", 0, 10000000, "Minimal count of rows to compress block in CROSS JOIN. Zero value means - disable this threshold. This block is compressed when any of the two thresholds (by rows or by bytes) are reached."},
            {"cross_join_min_bytes_to_compress", 0, 1_GiB, "Minimal size of block to compress in CROSS JOIN. Zero value means - disable this threshold. This block is compressed when any of the two thresholds (by rows or by bytes) are reached."},
            {"http_max_chunk_size", 0, 0, "Internal limitation"},
            {"prefer_external_sort_block_bytes", 0, DEFAULT_BLOCK_SIZE * 256, "Prefer maximum block bytes for external sort, reduce the memory usage during merging."},
            {"input_format_force_null_for_omitted_fields", false, false, "Disable type-defaults for omitted fields when needed"},
            {"cast_string_to_dynamic_use_inference", false, false, "Add setting to allow converting String to Dynamic through parsing"},
            {"allow_experimental_dynamic_type", false, false, "Add new experimental Dynamic type"},
            {"azure_max_blocks_in_multipart_upload", 50000, 50000, "Maximum number of blocks in multipart upload for Azure."},
            {"allow_archive_path_syntax", false, true, "Added new setting to allow disabling archive path syntax."},
        });
        addSettingsChanges(settings_changes_history, "24.4",
        {
            {"input_format_json_throw_on_bad_escape_sequence", true, true, "Allow to save JSON strings with bad escape sequences"},
            {"max_parsing_threads", 0, 0, "Add a separate setting to control number of threads in parallel parsing from files"},
            {"ignore_drop_queries_probability", 0, 0, "Allow to ignore drop queries in server with specified probability for testing purposes"},
            {"lightweight_deletes_sync", 2, 2, "The same as 'mutation_sync', but controls only execution of lightweight deletes"},
            {"query_cache_system_table_handling", "save", "throw", "The query cache no longer caches results of queries against system tables"},
            {"input_format_json_ignore_unnecessary_fields", false, true, "Ignore unnecessary fields and not parse them. Enabling this may not throw exceptions on json strings of invalid format or with duplicated fields"},
            {"input_format_hive_text_allow_variable_number_of_columns", false, true, "Ignore extra columns in Hive Text input (if file has more columns than expected) and treat missing fields in Hive Text input as default values."},
            {"allow_experimental_database_replicated", false, true, "Database engine Replicated is now in Beta stage"},
            {"temporary_data_in_cache_reserve_space_wait_lock_timeout_milliseconds", (10 * 60 * 1000), (10 * 60 * 1000), "Wait time to lock cache for space reservation in temporary data in filesystem cache"},
            {"optimize_rewrite_sum_if_to_count_if", false, true, "Only available for the analyzer, where it works correctly"},
            {"azure_allow_parallel_part_upload", "true", "true", "Use multiple threads for azure multipart upload."},
            {"max_recursive_cte_evaluation_depth", DBMS_RECURSIVE_CTE_MAX_EVALUATION_DEPTH, DBMS_RECURSIVE_CTE_MAX_EVALUATION_DEPTH, "Maximum limit on recursive CTE evaluation depth"},
            {"query_plan_convert_outer_join_to_inner_join", false, true, "Allow to convert OUTER JOIN to INNER JOIN if filter after JOIN always filters default values"},
        });
        addSettingsChanges(settings_changes_history, "24.3",
        {
            {"s3_connect_timeout_ms", 1000, 1000, "Introduce new dedicated setting for s3 connection timeout"},
            {"allow_experimental_shared_merge_tree", false, true, "The setting is obsolete"},
            {"use_page_cache_for_disks_without_file_cache", false, false, "Added userspace page cache"},
            {"read_from_page_cache_if_exists_otherwise_bypass_cache", false, false, "Added userspace page cache"},
            {"page_cache_inject_eviction", false, false, "Added userspace page cache"},
            {"default_table_engine", "None", "MergeTree", "Set default table engine to MergeTree for better usability"},
            {"input_format_json_use_string_type_for_ambiguous_paths_in_named_tuples_inference_from_objects", false, false, "Allow to use String type for ambiguous paths during named tuple inference from JSON objects"},
            {"traverse_shadow_remote_data_paths", false, false, "Traverse shadow directory when query system.remote_data_paths."},
            {"throw_if_deduplication_in_dependent_materialized_views_enabled_with_async_insert", false, true, "Deduplication in dependent materialized view cannot work together with async inserts."},
            {"parallel_replicas_allow_in_with_subquery", false, true, "If true, subquery for IN will be executed on every follower replica"},
            {"log_processors_profiles", false, true, "Enable by default"},
            {"function_locate_has_mysql_compatible_argument_order", false, true, "Increase compatibility with MySQL's locate function."},
            {"allow_suspicious_primary_key", true, false, "Forbid suspicious PRIMARY KEY/ORDER BY for MergeTree (i.e. SimpleAggregateFunction)"},
            {"filesystem_cache_reserve_space_wait_lock_timeout_milliseconds", 1000, 1000, "Wait time to lock cache for space reservation in filesystem cache"},
            {"max_parser_backtracks", 0, 1000000, "Limiting the complexity of parsing"},
            {"analyzer_compatibility_join_using_top_level_identifier", false, false, "Force to resolve identifier in JOIN USING from projection"},
            {"distributed_insert_skip_read_only_replicas", false, false, "If true, INSERT into Distributed will skip read-only replicas"},
            {"keeper_max_retries", 10, 10, "Max retries for general keeper operations"},
            {"keeper_retry_initial_backoff_ms", 100, 100, "Initial backoff timeout for general keeper operations"},
            {"keeper_retry_max_backoff_ms", 5000, 5000, "Max backoff timeout for general keeper operations"},
            {"s3queue_allow_experimental_sharded_mode", false, false, "Enable experimental sharded mode of S3Queue table engine. It is experimental because it will be rewritten"},
            {"allow_experimental_analyzer", false, true, "Enable analyzer and planner by default."},
            {"merge_tree_read_split_ranges_into_intersecting_and_non_intersecting_injection_probability", 0.0, 0.0, "For testing of `PartsSplitter` - split read ranges into intersecting and non intersecting every time you read from MergeTree with the specified probability."},
            {"allow_get_client_http_header", false, false, "Introduced a new function."},
            {"output_format_pretty_row_numbers", false, true, "It is better for usability."},
            {"output_format_pretty_max_value_width_apply_for_single_value", true, false, "Single values in Pretty formats won't be cut."},
            {"output_format_parquet_string_as_string", false, true, "ClickHouse allows arbitrary binary data in the String data type, which is typically UTF-8. Parquet/ORC/Arrow Strings only support UTF-8. That's why you can choose which Arrow's data type to use for the ClickHouse String data type - String or Binary. While Binary would be more correct and compatible, using String by default will correspond to user expectations in most cases."},
            {"output_format_orc_string_as_string", false, true, "ClickHouse allows arbitrary binary data in the String data type, which is typically UTF-8. Parquet/ORC/Arrow Strings only support UTF-8. That's why you can choose which Arrow's data type to use for the ClickHouse String data type - String or Binary. While Binary would be more correct and compatible, using String by default will correspond to user expectations in most cases."},
            {"output_format_arrow_string_as_string", false, true, "ClickHouse allows arbitrary binary data in the String data type, which is typically UTF-8. Parquet/ORC/Arrow Strings only support UTF-8. That's why you can choose which Arrow's data type to use for the ClickHouse String data type - String or Binary. While Binary would be more correct and compatible, using String by default will correspond to user expectations in most cases."},
            {"output_format_parquet_compression_method", "lz4", "zstd", "Parquet/ORC/Arrow support many compression methods, including lz4 and zstd. ClickHouse supports each and every compression method. Some inferior tools, such as 'duckdb', lack support for the faster `lz4` compression method, that's why we set zstd by default."},
            {"output_format_orc_compression_method", "lz4", "zstd", "Parquet/ORC/Arrow support many compression methods, including lz4 and zstd. ClickHouse supports each and every compression method. Some inferior tools, such as 'duckdb', lack support for the faster `lz4` compression method, that's why we set zstd by default."},
            {"output_format_pretty_highlight_digit_groups", false, true, "If enabled and if output is a terminal, highlight every digit corresponding to the number of thousands, millions, etc. with underline."},
            {"geo_distance_returns_float64_on_float64_arguments", false, true, "Increase the default precision."},
            {"azure_max_inflight_parts_for_one_file", 20, 20, "The maximum number of a concurrent loaded parts in multipart upload request. 0 means unlimited."},
            {"azure_strict_upload_part_size", 0, 0, "The exact size of part to upload during multipart upload to Azure blob storage."},
            {"azure_min_upload_part_size", 16*1024*1024, 16*1024*1024, "The minimum size of part to upload during multipart upload to Azure blob storage."},
            {"azure_max_upload_part_size", 5ull*1024*1024*1024, 5ull*1024*1024*1024, "The maximum size of part to upload during multipart upload to Azure blob storage."},
            {"azure_upload_part_size_multiply_factor", 2, 2, "Multiply azure_min_upload_part_size by this factor each time azure_multiply_parts_count_threshold parts were uploaded from a single write to Azure blob storage."},
            {"azure_upload_part_size_multiply_parts_count_threshold", 500, 500, "Each time this number of parts was uploaded to Azure blob storage, azure_min_upload_part_size is multiplied by azure_upload_part_size_multiply_factor."},
            {"output_format_csv_serialize_tuple_into_separate_columns", true, true, "A new way of how interpret tuples in CSV format was added."},
            {"input_format_csv_deserialize_separate_columns_into_tuple", true, true, "A new way of how interpret tuples in CSV format was added."},
            {"input_format_csv_try_infer_strings_from_quoted_tuples", true, true, "A new way of how interpret tuples in CSV format was added."},
        });
        addSettingsChanges(settings_changes_history, "24.2",
        {
            {"allow_suspicious_variant_types", true, false, "Don't allow creating Variant type with suspicious variants by default"},
            {"validate_experimental_and_suspicious_types_inside_nested_types", false, true, "Validate usage of experimental and suspicious types inside nested types"},
            {"output_format_values_escape_quote_with_quote", false, false, "If true escape ' with '', otherwise quoted with \\'"},
            {"output_format_pretty_single_large_number_tip_threshold", 0, 1'000'000, "Print a readable number tip on the right side of the table if the block consists of a single number which exceeds this value (except 0)"},
            {"input_format_try_infer_exponent_floats", true, false, "Don't infer floats in exponential notation by default"},
            {"query_plan_optimize_prewhere", true, true, "Allow to push down filter to PREWHERE expression for supported storages"},
            {"async_insert_max_data_size", 1000000, 10485760, "The previous value appeared to be too small."},
            {"async_insert_poll_timeout_ms", 10, 10, "Timeout in milliseconds for polling data from asynchronous insert queue"},
            {"async_insert_use_adaptive_busy_timeout", false, true, "Use adaptive asynchronous insert timeout"},
            {"async_insert_busy_timeout_min_ms", 50, 50, "The minimum value of the asynchronous insert timeout in milliseconds; it also serves as the initial value, which may be increased later by the adaptive algorithm"},
            {"async_insert_busy_timeout_max_ms", 200, 200, "The minimum value of the asynchronous insert timeout in milliseconds; async_insert_busy_timeout_ms is aliased to async_insert_busy_timeout_max_ms"},
            {"async_insert_busy_timeout_increase_rate", 0.2, 0.2, "The exponential growth rate at which the adaptive asynchronous insert timeout increases"},
            {"async_insert_busy_timeout_decrease_rate", 0.2, 0.2, "The exponential growth rate at which the adaptive asynchronous insert timeout decreases"},
            {"format_template_row_format", "", "", "Template row format string can be set directly in query"},
            {"format_template_resultset_format", "", "", "Template result set format string can be set in query"},
            {"split_parts_ranges_into_intersecting_and_non_intersecting_final", true, true, "Allow to split parts ranges into intersecting and non intersecting during FINAL optimization"},
            {"split_intersecting_parts_ranges_into_layers_final", true, true, "Allow to split intersecting parts ranges into layers during FINAL optimization"},
            {"azure_max_single_part_copy_size", 256*1024*1024, 256*1024*1024, "The maximum size of object to copy using single part copy to Azure blob storage."},
            {"min_external_table_block_size_rows", DEFAULT_INSERT_BLOCK_SIZE, DEFAULT_INSERT_BLOCK_SIZE, "Squash blocks passed to external table to specified size in rows, if blocks are not big enough"},
            {"min_external_table_block_size_bytes", DEFAULT_INSERT_BLOCK_SIZE * 256, DEFAULT_INSERT_BLOCK_SIZE * 256, "Squash blocks passed to external table to specified size in bytes, if blocks are not big enough."},
            {"parallel_replicas_prefer_local_join", true, true, "If true, and JOIN can be executed with parallel replicas algorithm, and all storages of right JOIN part are *MergeTree, local JOIN will be used instead of GLOBAL JOIN."},
            {"optimize_time_filter_with_preimage", true, true, "Optimize Date and DateTime predicates by converting functions into equivalent comparisons without conversions (e.g. toYear(col) = 2023 -> col >= '2023-01-01' AND col <= '2023-12-31')"},
            {"extract_key_value_pairs_max_pairs_per_row", 0, 0, "Max number of pairs that can be produced by the `extractKeyValuePairs` function. Used as a safeguard against consuming too much memory."},
            {"default_view_definer", "CURRENT_USER", "CURRENT_USER", "Allows to set default `DEFINER` option while creating a view"},
            {"default_materialized_view_sql_security", "DEFINER", "DEFINER", "Allows to set a default value for SQL SECURITY option when creating a materialized view"},
            {"default_normal_view_sql_security", "INVOKER", "INVOKER", "Allows to set default `SQL SECURITY` option while creating a normal view"},
            {"mysql_map_string_to_text_in_show_columns", false, true, "Reduce the configuration effort to connect ClickHouse with BI tools."},
            {"mysql_map_fixed_string_to_text_in_show_columns", false, true, "Reduce the configuration effort to connect ClickHouse with BI tools."},
        });
        addSettingsChanges(settings_changes_history, "24.1",
        {
            {"print_pretty_type_names", false, true, "Better user experience."},
            {"input_format_json_read_bools_as_strings", false, true, "Allow to read bools as strings in JSON formats by default"},
            {"output_format_arrow_use_signed_indexes_for_dictionary", false, true, "Use signed indexes type for Arrow dictionaries by default as it's recommended"},
            {"allow_experimental_variant_type", false, false, "Add new experimental Variant type"},
            {"use_variant_as_common_type", false, false, "Allow to use Variant in if/multiIf if there is no common type"},
            {"output_format_arrow_use_64_bit_indexes_for_dictionary", false, false, "Allow to use 64 bit indexes type in Arrow dictionaries"},
            {"parallel_replicas_mark_segment_size", 128, 128, "Add new setting to control segment size in new parallel replicas coordinator implementation"},
            {"ignore_materialized_views_with_dropped_target_table", false, false, "Add new setting to allow to ignore materialized views with dropped target table"},
            {"output_format_compression_level", 3, 3, "Allow to change compression level in the query output"},
            {"output_format_compression_zstd_window_log", 0, 0, "Allow to change zstd window log in the query output when zstd compression is used"},
            {"enable_zstd_qat_codec", false, false, "Add new ZSTD_QAT codec"},
            {"enable_vertical_final", false, true, "Use vertical final by default"},
            {"output_format_arrow_use_64_bit_indexes_for_dictionary", false, false, "Allow to use 64 bit indexes type in Arrow dictionaries"},
            {"max_rows_in_set_to_optimize_join", 100000, 0, "Disable join optimization as it prevents from read in order optimization"},
            {"output_format_pretty_color", true, "auto", "Setting is changed to allow also for auto value, disabling ANSI escapes if output is not a tty"},
            {"function_visible_width_behavior", 0, 1, "We changed the default behavior of `visibleWidth` to be more precise"},
            {"max_estimated_execution_time", 0, 0, "Separate max_execution_time and max_estimated_execution_time"},
            {"iceberg_engine_ignore_schema_evolution", false, false, "Allow to ignore schema evolution in Iceberg table engine"},
            {"optimize_injective_functions_in_group_by", false, true, "Replace injective functions by it's arguments in GROUP BY section in analyzer"},
            {"update_insert_deduplication_token_in_dependent_materialized_views", false, false, "Allow to update insert deduplication token with table identifier during insert in dependent materialized views"},
            {"azure_max_unexpected_write_error_retries", 4, 4, "The maximum number of retries in case of unexpected errors during Azure blob storage write"},
            {"split_parts_ranges_into_intersecting_and_non_intersecting_final", false, true, "Allow to split parts ranges into intersecting and non intersecting during FINAL optimization"},
            {"split_intersecting_parts_ranges_into_layers_final", true, true, "Allow to split intersecting parts ranges into layers during FINAL optimization"}
        });
        addSettingsChanges(settings_changes_history, "23.12",
        {
            {"allow_suspicious_ttl_expressions", true, false, "It is a new setting, and in previous versions the behavior was equivalent to allowing."},
            {"input_format_parquet_allow_missing_columns", false, true, "Allow missing columns in Parquet files by default"},
            {"input_format_orc_allow_missing_columns", false, true, "Allow missing columns in ORC files by default"},
            {"input_format_arrow_allow_missing_columns", false, true, "Allow missing columns in Arrow files by default"}
        });
        addSettingsChanges(settings_changes_history, "23.11",
        {
            {"parsedatetime_parse_without_leading_zeros", false, true, "Improved compatibility with MySQL DATE_FORMAT/STR_TO_DATE"}
        });
        addSettingsChanges(settings_changes_history, "23.9",
        {
            {"optimize_group_by_constant_keys", false, true, "Optimize group by constant keys by default"},
            {"input_format_json_try_infer_named_tuples_from_objects", false, true, "Try to infer named Tuples from JSON objects by default"},
            {"input_format_json_read_numbers_as_strings", false, true, "Allow to read numbers as strings in JSON formats by default"},
            {"input_format_json_read_arrays_as_strings", false, true, "Allow to read arrays as strings in JSON formats by default"},
            {"input_format_json_infer_incomplete_types_as_strings", false, true, "Allow to infer incomplete types as Strings in JSON formats by default"},
            {"input_format_json_try_infer_numbers_from_strings", true, false, "Don't infer numbers from strings in JSON formats by default to prevent possible parsing errors"},
            {"http_write_exception_in_output_format", false, true, "Output valid JSON/XML on exception in HTTP streaming."}
        });
        addSettingsChanges(settings_changes_history, "23.8",
        {
            {"rewrite_count_distinct_if_with_count_distinct_implementation", false, true, "Rewrite countDistinctIf with count_distinct_implementation configuration"}
        });
        addSettingsChanges(settings_changes_history, "23.7",
        {
            {"function_sleep_max_microseconds_per_block", 0, 3000000, "In previous versions, the maximum sleep time of 3 seconds was applied only for `sleep`, but not for `sleepEachRow` function. In the new version, we introduce this setting. If you set compatibility with the previous versions, we will disable the limit altogether."}
        });
        addSettingsChanges(settings_changes_history, "23.6",
        {
            {"http_send_timeout", 180, 30, "3 minutes seems crazy long. Note that this is timeout for a single network write call, not for the whole upload operation."},
            {"http_receive_timeout", 180, 30, "See http_send_timeout."}
        });
        addSettingsChanges(settings_changes_history, "23.5",
        {
            {"input_format_parquet_preserve_order", true, false, "Allow Parquet reader to reorder rows for better parallelism."},
            {"parallelize_output_from_storages", false, true, "Allow parallelism when executing queries that read from file/url/s3/etc. This may reorder rows."},
            {"use_with_fill_by_sorting_prefix", false, true, "Columns preceding WITH FILL columns in ORDER BY clause form sorting prefix. Rows with different values in sorting prefix are filled independently"},
            {"output_format_parquet_compliant_nested_types", false, true, "Change an internal field name in output Parquet file schema."}
        });
        addSettingsChanges(settings_changes_history, "23.4",
        {
            {"allow_suspicious_indices", true, false, "If true, index can defined with identical expressions"},
            {"allow_nonconst_timezone_arguments", true, false, "Allow non-const timezone arguments in certain time-related functions like toTimeZone(), fromUnixTimestamp*(), snowflakeToDateTime*()."},
            {"connect_timeout_with_failover_ms", 50, 1000, "Increase default connect timeout because of async connect"},
            {"connect_timeout_with_failover_secure_ms", 100, 1000, "Increase default secure connect timeout because of async connect"},
            {"hedged_connection_timeout_ms", 100, 50, "Start new connection in hedged requests after 50 ms instead of 100 to correspond with previous connect timeout"},
            {"formatdatetime_f_prints_single_zero", true, false, "Improved compatibility with MySQL DATE_FORMAT()/STR_TO_DATE()"},
            {"formatdatetime_parsedatetime_m_is_month_name", false, true, "Improved compatibility with MySQL DATE_FORMAT/STR_TO_DATE"}
        });
        addSettingsChanges(settings_changes_history, "23.3",
        {
            {"output_format_parquet_version", "1.0", "2.latest", "Use latest Parquet format version for output format"},
            {"input_format_json_ignore_unknown_keys_in_named_tuple", false, true, "Improve parsing JSON objects as named tuples"},
            {"input_format_native_allow_types_conversion", false, true, "Allow types conversion in Native input forma"},
            {"output_format_arrow_compression_method", "none", "lz4_frame", "Use lz4 compression in Arrow output format by default"},
            {"output_format_parquet_compression_method", "snappy", "lz4", "Use lz4 compression in Parquet output format by default"},
            {"output_format_orc_compression_method", "none", "lz4_frame", "Use lz4 compression in ORC output format by default"},
            {"async_query_sending_for_remote", false, true, "Create connections and send query async across shards"}
        });
        addSettingsChanges(settings_changes_history, "23.2",
        {
            {"output_format_parquet_fixed_string_as_fixed_byte_array", false, true, "Use Parquet FIXED_LENGTH_BYTE_ARRAY type for FixedString by default"},
            {"output_format_arrow_fixed_string_as_fixed_byte_array", false, true, "Use Arrow FIXED_SIZE_BINARY type for FixedString by default"},
            {"query_plan_remove_redundant_distinct", false, true, "Remove redundant Distinct step in query plan"},
            {"optimize_duplicate_order_by_and_distinct", true, false, "Remove duplicate ORDER BY and DISTINCT if it's possible"},
            {"insert_keeper_max_retries", 0, 20, "Enable reconnections to Keeper on INSERT, improve reliability"}
        });
        addSettingsChanges(settings_changes_history, "23.1",
        {
            {"input_format_json_read_objects_as_strings", 0, 1, "Enable reading nested json objects as strings while object type is experimental"},
            {"input_format_json_defaults_for_missing_elements_in_named_tuple", false, true, "Allow missing elements in JSON objects while reading named tuples by default"},
            {"input_format_csv_detect_header", false, true, "Detect header in CSV format by default"},
            {"input_format_tsv_detect_header", false, true, "Detect header in TSV format by default"},
            {"input_format_custom_detect_header", false, true, "Detect header in CustomSeparated format by default"},
            {"query_plan_remove_redundant_sorting", false, true, "Remove redundant sorting in query plan. For example, sorting steps related to ORDER BY clauses in subqueries"}
        });
        addSettingsChanges(settings_changes_history, "22.12",
        {
            {"max_size_to_preallocate_for_aggregation", 10'000'000, 100'000'000, "This optimizes performance"},
            {"query_plan_aggregation_in_order", 0, 1, "Enable some refactoring around query plan"},
            {"format_binary_max_string_size", 0, 1_GiB, "Prevent allocating large amount of memory"}
        });
        addSettingsChanges(settings_changes_history, "22.11",
        {
            {"use_structure_from_insertion_table_in_table_functions", 0, 2, "Improve using structure from insertion table in table functions"}
        });
        addSettingsChanges(settings_changes_history, "22.9",
        {
            {"force_grouping_standard_compatibility", false, true, "Make GROUPING function output the same as in SQL standard and other DBMS"}
        });
        addSettingsChanges(settings_changes_history, "22.7",
        {
            {"cross_to_inner_join_rewrite", 1, 2, "Force rewrite comma join to inner"},
            {"enable_positional_arguments", false, true, "Enable positional arguments feature by default"},
            {"format_csv_allow_single_quotes", true, false, "Most tools don't treat single quote in CSV specially, don't do it by default too"}
        });
        addSettingsChanges(settings_changes_history, "22.6",
        {
            {"output_format_json_named_tuples_as_objects", false, true, "Allow to serialize named tuples as JSON objects in JSON formats by default"},
            {"input_format_skip_unknown_fields", false, true, "Optimize reading subset of columns for some input formats"}
        });
        addSettingsChanges(settings_changes_history, "22.5",
        {
            {"memory_overcommit_ratio_denominator", 0, 1073741824, "Enable memory overcommit feature by default"},
            {"memory_overcommit_ratio_denominator_for_user", 0, 1073741824, "Enable memory overcommit feature by default"}
        });
        addSettingsChanges(settings_changes_history, "22.4",
        {
            {"allow_settings_after_format_in_insert", true, false, "Do not allow SETTINGS after FORMAT for INSERT queries because ClickHouse interpret SETTINGS as some values, which is misleading"}
        });
        addSettingsChanges(settings_changes_history, "22.3",
        {
            {"cast_ipv4_ipv6_default_on_conversion_error", true, false, "Make functions cast(value, 'IPv4') and cast(value, 'IPv6') behave same as toIPv4 and toIPv6 functions"}
        });
        addSettingsChanges(settings_changes_history, "21.12",
        {
            {"stream_like_engine_allow_direct_select", true, false, "Do not allow direct select for Kafka/RabbitMQ/FileLog by default"}
        });
        addSettingsChanges(settings_changes_history, "21.9",
        {
            {"output_format_decimal_trailing_zeros", true, false, "Do not output trailing zeros in text representation of Decimal types by default for better looking output"},
            {"use_hedged_requests", false, true, "Enable Hedged Requests feature by default"}
        });
        addSettingsChanges(settings_changes_history, "21.7",
        {
            {"legacy_column_name_of_tuple_literal", true, false, "Add this setting only for compatibility reasons. It makes sense to set to 'true', while doing rolling update of cluster from version lower than 21.7 to higher"}
        });
        addSettingsChanges(settings_changes_history, "21.5",
        {
            {"async_socket_for_remote", false, true, "Fix all problems and turn on asynchronous reads from socket for remote queries by default again"}
        });
        addSettingsChanges(settings_changes_history, "21.3",
        {
            {"async_socket_for_remote", true, false, "Turn off asynchronous reads from socket for remote queries because of some problems"},
            {"optimize_normalize_count_variants", false, true, "Rewrite aggregate functions that semantically equals to count() as count() by default"},
            {"normalize_function_names", false, true, "Normalize function names to their canonical names, this was needed for projection query routing"}
        });
        addSettingsChanges(settings_changes_history, "21.2",
        {
            {"enable_global_with_statement", false, true, "Propagate WITH statements to UNION queries and all subqueries by default"}
        });
        addSettingsChanges(settings_changes_history, "21.1",
        {
            {"insert_quorum_parallel", false, true, "Use parallel quorum inserts by default. It is significantly more convenient to use than sequential quorum inserts"},
            {"input_format_null_as_default", false, true, "Allow to insert NULL as default for input formats by default"},
            {"optimize_on_insert", false, true, "Enable data optimization on INSERT by default for better user experience"},
            {"use_compact_format_in_distributed_parts_names", false, true, "Use compact format for async INSERT into Distributed tables by default"}
        });
        addSettingsChanges(settings_changes_history, "20.10",
        {
            {"format_regexp_escaping_rule", "Escaped", "Raw", "Use Raw as default escaping rule for Regexp format to male the behaviour more like to what users expect"}
        });
        addSettingsChanges(settings_changes_history, "20.7",
        {
            {"show_table_uuid_in_table_create_query_if_not_nil", true, false, "Stop showing  UID of the table in its CREATE query for Engine=Atomic"}
        });
        addSettingsChanges(settings_changes_history, "20.5",
        {
            {"input_format_with_names_use_header", false, true, "Enable using header with names for formats with WithNames/WithNamesAndTypes suffixes"},
            {"allow_suspicious_codecs", true, false, "Don't allow to specify meaningless compression codecs"}
        });
        addSettingsChanges(settings_changes_history, "20.4",
        {
            {"validate_polygons", false, true, "Throw exception if polygon is invalid in function pointInPolygon by default instead of returning possibly wrong results"}
        });
        addSettingsChanges(settings_changes_history, "19.18",
        {
            {"enable_scalar_subquery_optimization", false, true, "Prevent scalar subqueries from (de)serializing large scalar values and possibly avoid running the same subquery more than once"}
        });
        addSettingsChanges(settings_changes_history, "19.14",
        {
            {"any_join_distinct_right_table_keys", true, false, "Disable ANY RIGHT and ANY FULL JOINs by default to avoid inconsistency"}
        });
        addSettingsChanges(settings_changes_history, "19.12",
        {
            {"input_format_defaults_for_omitted_fields", false, true, "Enable calculation of complex default expressions for omitted fields for some input formats, because it should be the expected behaviour"}
        });
        addSettingsChanges(settings_changes_history, "19.5",
        {
            {"max_partitions_per_insert_block", 0, 100, "Add a limit for the number of partitions in one block"}
        });
        addSettingsChanges(settings_changes_history, "18.12.17",
        {
            {"enable_optimize_predicate_expression", 0, 1, "Optimize predicates to subqueries by default"}
        });
    });
    return settings_changes_history;
}

const VersionToSettingsChangesMap & getMergeTreeSettingsChangesHistory()
{
    static VersionToSettingsChangesMap merge_tree_settings_changes_history;
    static std::once_flag initialized_flag;
    std::call_once(initialized_flag, [&]
    {
        addSettingsChanges(merge_tree_settings_changes_history, "26.1",
        {
            {"min_columns_to_activate_adaptive_write_buffer", 500, 500, "New setting"},
        });
        addSettingsChanges(merge_tree_settings_changes_history, "25.12",
        {
            {"alter_column_secondary_index_mode", "compatibility", "rebuild", "Change the behaviour to allow ALTER `column` when they have dependent secondary indices"},
            {"merge_selector_enable_heuristic_to_lower_max_parts_to_merge_at_once", false, false, "New setting"},
            {"merge_selector_heuristic_to_lower_max_parts_to_merge_at_once_exponent", 5, 5, "New setting"},
            {"nullable_serialization_version", "basic", "basic", "New setting"},
        });
        addSettingsChanges(merge_tree_settings_changes_history, "25.11",
        {
            {"merge_max_dynamic_subcolumns_in_wide_part", "auto", "auto", "Add a new setting to limit number of dynamic subcolumns in Wide part after merge regardless the parameters specified in the data type"},
            {"refresh_statistics_interval", 0, 0, "New setting"},
            {"shared_merge_tree_create_per_replica_metadata_nodes", true, false, "Reduce the amount of metadata in Keeper."},
            {"serialization_info_version", "basic", "with_types", "Change to the newer format allowing custom string serialization"},
            {"string_serialization_version", "single_stream", "with_size_stream", "Change to the newer format with separate sizes"},
            {"escape_variant_subcolumn_filenames", false, true, "Escape special symbols for filenames created for Variant type subcolumns in Wide parts"},
        });
        addSettingsChanges(merge_tree_settings_changes_history, "25.10",
        {
            {"auto_statistics_types", "", "", "New setting"},
            {"exclude_materialize_skip_indexes_on_merge", "", "", "New setting."},
            {"serialization_info_version", "basic", "basic", "New setting"},
            {"string_serialization_version", "single_stream", "single_stream", "New setting"},
            {"replicated_deduplication_window_seconds", 7 * 24 * 60 * 60, 60*60, "decrease default value"},
            {"shared_merge_tree_activate_coordinated_merges_tasks", false, false, "New settings"},
            {"shared_merge_tree_merge_coordinator_factor", 1.1f, 1.1f, "Lower coordinator sleep time after load"},
            {"min_level_for_wide_part", 0, 0, "New setting"},
            {"min_level_for_full_part_storage", 0, 0, "New setting"},
        });
        addSettingsChanges(merge_tree_settings_changes_history, "25.9",
        {
            {"vertical_merge_optimize_lightweight_delete", false, true, "New setting"},
            {"replicated_deduplication_window", 1000, 10000, "increase default value"},
            {"shared_merge_tree_enable_automatic_empty_partitions_cleanup", false, false, "New setting"},
            {"shared_merge_tree_empty_partition_lifetime", 86400, 86400, "New setting"},
            {"shared_merge_tree_outdated_parts_group_size", 2, 2, "New setting"},
            {"shared_merge_tree_use_outdated_parts_compact_format", false, true, "Enable outdated parts v3 by default"},
            {"shared_merge_tree_activate_coordinated_merges_tasks", false, false, "New settings"},
        });
        addSettingsChanges(merge_tree_settings_changes_history, "25.8",
        {
            {"object_serialization_version", "v2", "v2", "Add a setting to control JSON serialization versions"},
            {"object_shared_data_serialization_version", "map", "map", "Add a setting to control JSON serialization versions"},
            {"object_shared_data_serialization_version_for_zero_level_parts", "map", "map", "Add a setting to control JSON serialization versions  for zero level parts"},
            {"object_shared_data_buckets_for_compact_part", 8, 8, "Add a setting to control number of buckets for shared data in JSON serialization in compact parts"},
            {"object_shared_data_buckets_for_wide_part", 32, 32, "Add a setting to control number of buckets for shared data in JSON serialization in wide parts"},
            {"dynamic_serialization_version", "v2", "v2", "Add a setting to control Dynamic serialization versions"},
            {"search_orphaned_parts_disks", "any", "any", "New setting"},
            {"shared_merge_tree_virtual_parts_discovery_batch", 1, 1, "New setting"},
            {"max_digestion_size_per_segment", 256_MiB, 256_MiB, "Obsolete setting"},
            {"shared_merge_tree_update_replica_flags_delay_ms", 30000, 30000, "New setting"},
            {"write_marks_for_substreams_in_compact_parts", false, true, "Enable writing marks for substreams in compact parts by default"},
            {"allow_part_offset_column_in_projections", false, true, "Now projections can use _part_offset column."},
            {"max_uncompressed_bytes_in_patches", 0, 30ULL * 1024 * 1024 * 1024, "New setting"},
            {"shared_merge_tree_activate_coordinated_merges_tasks", false, false, "New settings"},
        });
        addSettingsChanges(merge_tree_settings_changes_history, "25.7",
        {
            /// RELEASE CLOSED
            {"shared_merge_tree_activate_coordinated_merges_tasks", false, false, "New settings"},
            /// RELEASE CLOSED
        });
        addSettingsChanges(merge_tree_settings_changes_history, "25.6",
        {
            /// RELEASE CLOSED
            {"cache_populated_by_fetch_filename_regexp", "", "", "New setting"},
            {"allow_coalescing_columns_in_partition_or_order_key", false, false, "New setting to allow coalescing of partition or sorting key columns."},
            {"shared_merge_tree_activate_coordinated_merges_tasks", false, false, "New settings"},
            /// RELEASE CLOSED
        });
        addSettingsChanges(merge_tree_settings_changes_history, "25.5",
        {
            /// Release closed. Please use 25.6
            {"shared_merge_tree_enable_coordinated_merges", false, false, "New setting"},
            {"shared_merge_tree_merge_coordinator_merges_prepare_count", 100, 100, "New setting"},
            {"shared_merge_tree_merge_coordinator_fetch_fresh_metadata_period_ms", 10000, 10000, "New setting"},
            {"shared_merge_tree_merge_coordinator_max_merge_request_size", 20, 20, "New setting"},
            {"shared_merge_tree_merge_coordinator_election_check_period_ms", 30000, 30000, "New setting"},
            {"shared_merge_tree_merge_coordinator_min_period_ms", 1, 1, "New setting"},
            {"shared_merge_tree_merge_coordinator_max_period_ms", 10000, 10000, "New setting"},
            {"shared_merge_tree_merge_coordinator_factor", 1.1f, 1.1f, "New setting"},
            {"shared_merge_tree_merge_worker_fast_timeout_ms", 100, 100, "New setting"},
            {"shared_merge_tree_merge_worker_regular_timeout_ms", 10000, 10000, "New setting"},
            {"apply_patches_on_merge", true, true, "New setting"},
            {"remove_unused_patch_parts", true, true, "New setting"},
            {"write_marks_for_substreams_in_compact_parts", false, false, "New setting"},
            /// Release closed. Please use 25.6
            {"allow_part_offset_column_in_projections", false, false, "New setting, it protects from creating projections with parent part offset column until it is stabilized."},
        });
        addSettingsChanges(merge_tree_settings_changes_history, "25.4",
        {
            /// Release closed. Please use 25.5
            {"max_postpone_time_for_failed_replicated_fetches_ms", 0, 1ULL * 60 * 1000, "Added new setting to enable postponing fetch tasks in the replication queue."},
            {"max_postpone_time_for_failed_replicated_merges_ms", 0, 1ULL * 60 * 1000, "Added new setting to enable postponing merge tasks in the replication queue."},
            {"max_postpone_time_for_failed_replicated_tasks_ms", 0, 5ULL * 60 * 1000, "Added new setting to enable postponing tasks in the replication queue."},
            {"default_compression_codec", "", "", "New setting"},
            {"refresh_parts_interval", 0, 0, "A new setting"},
            {"max_merge_delayed_streams_for_parallel_write", 40, 40, "New setting"},
            {"allow_summing_columns_in_partition_or_order_key", true, false, "New setting to allow summing of partition or sorting key columns"},
            /// Release closed. Please use 25.5
        });
        addSettingsChanges(merge_tree_settings_changes_history, "25.3",
        {
            /// Release closed. Please use 25.4
            {"shared_merge_tree_enable_keeper_parts_extra_data", false, false, "New setting"},
            {"zero_copy_merge_mutation_min_parts_size_sleep_no_scale_before_lock", 0, 0, "New setting"},
            {"enable_replacing_merge_with_cleanup_for_min_age_to_force_merge", false, false, "New setting to allow automatic cleanup merges for ReplacingMergeTree"},
            /// Release closed. Please use 25.4
        });
        addSettingsChanges(merge_tree_settings_changes_history, "25.2",
        {
            /// Release closed. Please use 25.3
            {"shared_merge_tree_initial_parts_update_backoff_ms", 50, 50, "New setting"},
            {"shared_merge_tree_max_parts_update_backoff_ms", 5000, 5000, "New setting"},
            {"shared_merge_tree_interserver_http_connection_timeout_ms", 100, 100, "New setting"},
            {"columns_and_secondary_indices_sizes_lazy_calculation", true, true, "New setting to calculate columns and indices sizes lazily"},
            {"table_disk", false, false, "New setting"},
            {"allow_reduce_blocking_parts_task", false, true, "Now SMT will remove stale blocking parts from ZooKeeper by default"},
            {"shared_merge_tree_max_suspicious_broken_parts", 0, 0, "Max broken parts for SMT, if more - deny automatic detach"},
            {"shared_merge_tree_max_suspicious_broken_parts_bytes", 0, 0, "Max size of all broken parts for SMT, if more - deny automatic detach"},
            /// Release closed. Please use 25.3
        });
        addSettingsChanges(merge_tree_settings_changes_history, "25.1",
        {
            /// Release closed. Please use 25.2
            {"shared_merge_tree_try_fetch_part_in_memory_data_from_replicas", false, false, "New setting to fetch parts data from other replicas"},
            {"enable_max_bytes_limit_for_min_age_to_force_merge", false, false, "Added new setting to limit max bytes for min_age_to_force_merge."},
            {"enable_max_bytes_limit_for_min_age_to_force_merge", false, false, "New setting"},
            {"add_minmax_index_for_numeric_columns", false, false, "New setting"},
            {"add_minmax_index_for_string_columns", false, false, "New setting"},
            {"materialize_skip_indexes_on_merge", true, true, "New setting"},
            {"merge_max_bytes_to_prewarm_cache", 1ULL * 1024 * 1024 * 1024, 1ULL * 1024 * 1024 * 1024, "Cloud sync"},
            {"merge_total_max_bytes_to_prewarm_cache", 15ULL * 1024 * 1024 * 1024, 15ULL * 1024 * 1024 * 1024, "Cloud sync"},
            {"reduce_blocking_parts_sleep_ms", 5000, 5000, "Cloud sync"},
            {"number_of_partitions_to_consider_for_merge", 10, 10, "Cloud sync"},
            {"shared_merge_tree_enable_outdated_parts_check", true, true, "Cloud sync"},
            {"shared_merge_tree_max_parts_update_leaders_in_total", 6, 6, "Cloud sync"},
            {"shared_merge_tree_max_parts_update_leaders_per_az", 2, 2, "Cloud sync"},
            {"shared_merge_tree_leader_update_period_seconds", 30, 30, "Cloud sync"},
            {"shared_merge_tree_leader_update_period_random_add_seconds", 10, 10, "Cloud sync"},
            {"shared_merge_tree_read_virtual_parts_from_leader", true, true, "Cloud sync"},
            {"shared_merge_tree_interserver_http_timeout_ms", 10000, 10000, "Cloud sync"},
            {"shared_merge_tree_max_replicas_for_parts_deletion", 10, 10, "Cloud sync"},
            {"shared_merge_tree_max_replicas_to_merge_parts_for_each_parts_range", 5, 5, "Cloud sync"},
            {"shared_merge_tree_use_outdated_parts_compact_format", false, false, "Cloud sync"},
            {"shared_merge_tree_memo_ids_remove_timeout_seconds", 1800, 1800, "Cloud sync"},
            {"shared_merge_tree_idle_parts_update_seconds", 3600, 3600, "Cloud sync"},
            {"shared_merge_tree_max_outdated_parts_to_process_at_once", 1000, 1000, "Cloud sync"},
            {"shared_merge_tree_postpone_next_merge_for_locally_merged_parts_rows_threshold", 1000000, 1000000, "Cloud sync"},
            {"shared_merge_tree_postpone_next_merge_for_locally_merged_parts_ms", 0, 0, "Cloud sync"},
            {"shared_merge_tree_range_for_merge_window_size", 10, 10, "Cloud sync"},
            {"shared_merge_tree_use_too_many_parts_count_from_virtual_parts", 0, 0, "Cloud sync"},
            {"shared_merge_tree_create_per_replica_metadata_nodes", true, true, "Cloud sync"},
            {"shared_merge_tree_use_metadata_hints_cache", true, true, "Cloud sync"},
            {"notify_newest_block_number", false, false, "Cloud sync"},
            {"allow_reduce_blocking_parts_task", false, false, "Cloud sync"},
            /// Release closed. Please use 25.2
        });
        addSettingsChanges(merge_tree_settings_changes_history, "24.12",
        {
            /// Release closed. Please use 25.1
            {"enforce_index_structure_match_on_partition_manipulation", true, false, "New setting"},
            {"use_primary_key_cache", false, false, "New setting"},
            {"prewarm_primary_key_cache", false, false, "New setting"},
            {"min_bytes_to_prewarm_caches", 0, 0, "New setting"},
            {"allow_experimental_reverse_key", false, false, "New setting"},
            /// Release closed. Please use 25.1
        });
        addSettingsChanges(merge_tree_settings_changes_history, "24.11",
        {
        });
        addSettingsChanges(merge_tree_settings_changes_history, "24.10",
        {
        });
        addSettingsChanges(merge_tree_settings_changes_history, "24.9",
        {
        });
        addSettingsChanges(merge_tree_settings_changes_history, "24.8",
        {
            {"deduplicate_merge_projection_mode", "ignore", "throw", "Do not allow to create inconsistent projection"}
        });
    });

    return merge_tree_settings_changes_history;
}

}<|MERGE_RESOLUTION|>--- conflicted
+++ resolved
@@ -41,13 +41,10 @@
         /// Note: please check if the key already exists to prevent duplicate entries.
         addSettingsChanges(settings_changes_history, "26.1",
         {
-<<<<<<< HEAD
             {"enable_case_insensitive_columns", false, false, "New setting"},
             {"enable_case_insensitive_tables", false, false, "New setting"},
             {"enable_case_insensitive_databases", false, false, "New setting"},
-=======
             {"trace_profile_events_list", "", "", "New setting"},
->>>>>>> eec9464f
         });
         addSettingsChanges(settings_changes_history, "25.12",
         {
